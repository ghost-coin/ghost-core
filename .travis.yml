--- conflicted
+++ resolved
@@ -162,22 +162,10 @@
       after_success:
         - echo "Skipped upload"
 
-<<<<<<< HEAD
-    #- stage: test
-    #  name: 'x86_64 Linux  [GOAL: install]  [bionic]  [no depends, only system libs, c++17]'
-    #  env: >-
-    #    FILE_ENV="./ci/test/00_setup_env_native_cxx17.sh"
-
     #- stage: test
     #  name: 'x86_64 Linux  [GOAL: install]  [focal]  [no depends, only system libs, sanitizers: fuzzer,address,undefined]'
     #  env: >-
     #    FILE_ENV="./ci/test/00_setup_env_native_fuzz.sh"
-=======
-    - stage: test
-      name: 'x86_64 Linux  [GOAL: install]  [focal]  [no depends, only system libs, sanitizers: fuzzer,address,undefined]'
-      env: >-
-        FILE_ENV="./ci/test/00_setup_env_native_fuzz.sh"
->>>>>>> 608359b0
 
     - stage: test
       name: 'x86_64 Linux  [GOAL: install]  [focal]  [no depends, only system libs, fuzzers under valgrind]'
