--- conflicted
+++ resolved
@@ -15,12 +15,9 @@
   global:
     - MAKEJOBS=-j3
     - RUN_TESTS=false
-<<<<<<< HEAD
     - TEST_ZMQ=0
     - RUN_UNIT_TESTS=false
-=======
     - RUN_BENCH=false  # Set to true for any one job that has debug enabled, to quickly check bench is not crashing or hitting assertions
->>>>>>> e5776690
     - DOCKER_NAME_TAG=ubuntu:18.04
     - BOOST_TEST_RANDOM=1$TRAVIS_BUILD_ID
     - CCACHE_SIZE=100M
@@ -83,12 +80,8 @@
         HOST=x86_64-unknown-linux-gnu
         PACKAGES="python3-zmq qtbase5-dev qttools5-dev-tools protobuf-compiler libdbus-1-dev libharfbuzz-dev libprotobuf-dev libudev-dev"
         DEP_OPTS="NO_QT=1 NO_UPNP=1 DEBUG=1 ALLOW_HOST_PACKAGES=1"
-<<<<<<< HEAD
         RUN_TESTS=false
-=======
-        RUN_TESTS=true
         RUN_BENCH=true
->>>>>>> e5776690
         GOAL="install"
         BITCOIN_CONFIG="--enable-zmq --with-gui=qt5 --enable-glibc-back-compat --enable-reduce-exports --enable-debug CXXFLAGS=\"-g0 -O2\" --enable-usbdevice --disable-bench "
         RUN_UNIT_TESTS=true
@@ -155,15 +148,11 @@
     - cd particl-$HOST
     - BEGIN_FOLD configure; DOCKER_EXEC ./configure --cache-file=../config.cache $BITCOIN_CONFIG_ALL $BITCOIN_CONFIG || ( cat config.log && false); END_FOLD
     - BEGIN_FOLD build; DOCKER_EXEC make $MAKEJOBS $GOAL || ( echo "Build failure. Verbose build follows." && DOCKER_EXEC make $GOAL V=1 ; false ); END_FOLD
-<<<<<<< HEAD
     - if [ $((`date +%s`-$START_TIME)) -gt "$UNIT_TESTS_TIMEOUT" ]; then RUN_UNIT_TESTS=false; fi
     - echo $((`date +%s`-$START_TIME))
     - echo "$RUN_UNIT_TESTS"
     - if [ "$RUN_UNIT_TESTS" = "true" ]; then BEGIN_FOLD unit-tests; DOCKER_EXEC LD_LIBRARY_PATH=$TRAVIS_BUILD_DIR/depends/$HOST/lib make $MAKEJOBS check VERBOSE=1; END_FOLD; fi
-=======
-    - if [ "$RUN_TESTS" = "true" ]; then BEGIN_FOLD unit-tests; DOCKER_EXEC LD_LIBRARY_PATH=$TRAVIS_BUILD_DIR/depends/$HOST/lib make $MAKEJOBS check VERBOSE=1; END_FOLD; fi
-    - if [ "$RUN_BENCH" = "true" ]; then BEGIN_FOLD bench; DOCKER_EXEC LD_LIBRARY_PATH=$TRAVIS_BUILD_DIR/depends/$HOST/lib $OUTDIR/bin/bench_bitcoin -scaling=0.001 ; END_FOLD; fi
->>>>>>> e5776690
+    - if [ "$RUN_BENCH" = "true" ]; then BEGIN_FOLD bench; DOCKER_EXEC LD_LIBRARY_PATH=$TRAVIS_BUILD_DIR/depends/$HOST/lib $OUTDIR/bin/bench_particl -scaling=0.001 ; END_FOLD; fi
     - if [ "$TRAVIS_EVENT_TYPE" = "cron" ]; then extended="--extended --exclude feature_pruning,feature_dbcrash"; fi
 #    - if [ "$RUN_TESTS" = "true" ]; then test/functional/test_runner.py --combinedlogslen=4000 --coverage --quiet --failfast --particl --insight --bitcoin; fi
     - if [ "$RUN_TESTS" = "true" ]; then BEGIN_FOLD functional-tests; DOCKER_EXEC test/functional/test_runner.py --combinedlogslen=4000 --coverage --quiet --failfast --particl --insight --bitcoin ${extended}; END_FOLD; fi
