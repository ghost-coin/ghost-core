--- conflicted
+++ resolved
@@ -31,15 +31,9 @@
 cache:
   ccache: true
   directories:
-<<<<<<< HEAD
-    - depends/built
-    - depends/sdk-sources
-    - $HOME/.ccache
-=======
     - $TRAVIS_BUILD_DIR/depends/built
     - $TRAVIS_BUILD_DIR/depends/sdk-sources
     - $TRAVIS_BUILD_DIR/ci/scratch/.ccache
->>>>>>> bcf7004a
 stages:
   - lint
   - test
