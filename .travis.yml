# The test build matrix (stage: test) is constructed to test a wide range of
# configurations, rather than a single pass/fail. This helps to catch build
# failures and logic errors that present on platforms other than the ones the
# author has tested.
#
# Some builders use the dependency-generator in `./depends`, rather than using
# apt-get to install build dependencies. This guarantees that the tester is
# using the same versions as Gitian, so the build results are nearly identical
# to what would be found in a final release.
#
# In order to avoid rebuilding all dependencies for each build, the binaries
# are cached and re-used when possible. Changes in the dependency-generator
# will trigger cache-invalidation and rebuilds as necessary.
#
# These caches can be manually removed if necessary. This is one of the very
# few manual operations that is possible with Travis, and it can be done by a
# Bitcoin Core GitHub member via the Travis web interface [0].
#
# Travis CI uploads the cache after the script phase of the build [1].
# However, the build is terminated without saving the chache if it takes over
# 50 minutes [2]. Thus, if we spent too much time in early build stages, fail
# with an error and save the cache.
#
# [0] https://travis-ci.org/bitcoin/bitcoin/caches
# [1] https://docs.travis-ci.com/user/caching/#build-phases
# [2] https://docs.travis-ci.com/user/customizing-the-build#build-timeouts

dist: xenial
os: linux
language: minimal
cache:
  ccache: true
  directories:
    - depends/built
    - depends/sdk-sources
    - $HOME/.ccache
stages:
  - lint
  - test
  - extended-lint
env:
  global:
    - MAKEJOBS=-j3
    - TEST_ZMQ=0
    - RUN_UNIT_TESTS=true
    - RUN_FUNCTIONAL_TESTS=true
    - RUN_FUZZ_TESTS=false
    - DOCKER_NAME_TAG=ubuntu:18.04
    - BOOST_TEST_RANDOM=1$TRAVIS_BUILD_ID
    - CCACHE_SIZE=100M
    - CCACHE_TEMPDIR=/tmp/.ccache-temp
    - CCACHE_COMPRESS=1
    - CCACHE_DIR=$HOME/.ccache
    - BASE_OUTDIR=$TRAVIS_BUILD_DIR/out
    - SDK_URL=https://bitcoincore.org/depends-sources/sdks
    - WINEDEBUG=fixme-all
    - RUN_TESTS_TIMEOUT=1800 # Run tests if compilation takes less than RUN_TESTS_TIMEOUT seconds
    - DEPENDS_TIMEOUT=900 # Simplify build if processing dependencies takes longer than DEPENDS_TIMEOUT seconds
    - DOCKER_PACKAGES="build-essential libtool autotools-dev automake pkg-config bsdmainutils curl git ca-certificates ccache"
    - CACHE_ERR_MSG="Error! Initial build successful, but not enough time remains to run later build stages and tests. Please manually re-run this job by using the travis restart button or asking a bitcoin maintainer to restart. The next run should not time out because the build cache has been saved."
before_install:
  - set -o errexit; source .travis/test_03_before_install.sh
install:
  - set -o errexit; source .travis/test_04_install.sh
before_script:
  - set -o errexit; source .travis/test_05_before_script.sh
script:
  - export CONTINUE=1
  - if [ $SECONDS -gt 1200 ]; then export CONTINUE=0; fi  # Likely the depends build took very long
  - if [ $CONTINUE = "1" ]; then set -o errexit; source .travis/test_06_script_a.sh; else set +o errexit; echo "$CACHE_ERR_MSG"; false; fi
  - if [ $SECONDS -gt 2000 ]; then export CONTINUE=0; fi  # Likely the build took very long; The tests take about 1000s, so we should abort if we have less than 50*60-1000=2000s left
  - if [ $CONTINUE = "1" ]; then set -o errexit; source .travis/test_06_script_b.sh; else set +o errexit; echo "$CACHE_ERR_MSG"; false; fi
after_script:
  - echo $TRAVIS_COMMIT_RANGE
  - echo $TRAVIS_COMMIT_LOG
after_success:
  - echo "Uploading"
  - DOCKER_EXEC make install
  - COMMIT=$(echo $TRAVIS_COMMIT | head -c 7)
  - DOCKER_EXEC tar -cjf $OUTDIR/particl_$COMMIT.tar.bz2 -C $OUTDIR/bin/ .
  - (travis_retry DOCKER_EXEC curl -s --max-time 60 --upload $OUTDIR/particl_$COMMIT.tar.bz2 https://transfer.sh/particl_$COMMIT.tar.bz2 && echo) || true
jobs:
  include:

    - stage: lint
      name: 'lint'
      env:
      cache: false
      language: python
      python: '3.5' # Oldest supported version according to doc/dependencies.md
      install:
        - set -o errexit; source .travis/lint_04_install.sh
      before_script:
        - set -o errexit; source .travis/lint_05_before_script.sh
      script:
        - set -o errexit; source .travis/lint_06_script.sh
      after_success:
        - echo "End"

    - stage: extended-lint
      name: 'extended lint [runtime >= 60 seconds]'
      env:
      cache: false
      language: python
      python: '3.5'
      install:
        - set -o errexit; source .travis/extended_lint_04_install.sh
      before_script:
        - set -o errexit; source .travis/lint_05_before_script.sh
      script:
        - set -o errexit; source .travis/extended_lint_06_script.sh
      after_success:
        - echo "End"
    - stage: test
      name: 'ARM  [GOAL: install]  [no unit or functional tests]'
      env: >-
        HOST=arm-linux-gnueabihf
        DEP_OPTS="NO_USB=1"
        PACKAGES="python3 g++-arm-linux-gnueabihf"
        RUN_UNIT_TESTS=false
        RUN_FUNCTIONAL_TESTS=false
        GOAL="install"
        # -Wno-psabi is to disable ABI warnings: "note: parameter passing for argument of type ... changed in GCC 7.1"
        # This could be removed once the ABI change warning does not show up by default
        BITCOIN_CONFIG="--enable-glibc-back-compat --enable-reduce-exports CXXFLAGS=-Wno-psabi"

    - stage: test
      name: 'Win64  [GOAL: deploy]  [no gui or functional tests]'
      env: >-
        HOST=x86_64-w64-mingw32
        PACKAGES="python3 nsis g++-mingw-w64-x86-64 wine-binfmt wine64"
        RUN_FUNCTIONAL_TESTS=false
        GOAL="deploy"
        BITCOIN_CONFIG="--enable-reduce-exports --disable-gui-tests -enable-usbdevice"

    - stage: test
      name: '32-bit + dash  [GOAL: install]  [GUI: no BIP70]'
      env: >-
        HOST=i686-pc-linux-gnu
        DEP_OPTS="NO_USB=1"
        DPKG_ADD_ARCH="i386"
        PACKAGES="g++-multilib python3-zmq"
        GOAL="install"
        BITCOIN_CONFIG="--enable-zmq --with-gui=qt5 --disable-bip70 --enable-glibc-back-compat --enable-reduce-exports LDFLAGS=-static-libstdc++"
        CONFIG_SHELL="/bin/dash"
      after_success:
        - echo "Skipped upload"
    - stage: test
      name: 'x86_64 Linux  [GOAL: install]  [bionic]  [uses qt5 dev package instead of depends Qt to speed up build and avoid timeout]'
      env: >-
        HOST=x86_64-unknown-linux-gnu
        PACKAGES="python3-zmq qtbase5-dev qttools5-dev-tools protobuf-compiler libdbus-1-dev libharfbuzz-dev libprotobuf-dev libudev-dev"
        DEP_OPTS="NO_QT=1 NO_UPNP=1 DEBUG=1 ALLOW_HOST_PACKAGES=1"
        TEST_ZMQ=1
        TEST_RUNNER_EXTRA="--coverage --extended --exclude feature_dbcrash,feature_block"  # Run extended tests so that coverage does not fail, but exclude the very slow dbcrash
        GOAL="install"
        BITCOIN_CONFIG="--enable-zmq --with-gui=qt5 --enable-glibc-back-compat --enable-reduce-exports --enable-debug CXXFLAGS=\"-g0 -O2\" --enable-usbdevice"

    #- stage: test
    #  name: 'x86_64 Linux  [GOAL: install]  [trusty]  [no functional tests, no depends, only system libs]'
    #  env: >-
    #    HOST=x86_64-unknown-linux-gnu
    #    DOCKER_NAME_TAG=ubuntu:14.04
    #    PACKAGES="python3-zmq qtbase5-dev qttools5-dev-tools libicu-dev libpng-dev libssl-dev libevent-dev bsdmainutils libboost-system-dev libboost-filesystem-dev libboost-chrono-dev libboost-test-dev libboost-thread-dev libdb5.1++-dev libminiupnpc-dev libzmq3-dev libprotobuf-dev protobuf-compiler libqrencode-dev"
    #    NO_DEPENDS=1
    #    RUN_FUNCTIONAL_TESTS=false
    #    GOAL="install"
    #    BITCOIN_CONFIG="--enable-zmq --with-incompatible-bdb --with-gui=no"

    - stage: test
      name: 'x86_64 Linux  [GOAL: install]  [xenial]  [no depends, only system libs, sanitizers: thread (TSan), no wallet]'
      env: >-
        HOST=x86_64-unknown-linux-gnu
        DOCKER_NAME_TAG=ubuntu:16.04
        PACKAGES="clang llvm python3-zmq qtbase5-dev qttools5-dev-tools libssl-dev libevent-dev bsdmainutils libboost-system-dev libboost-filesystem-dev libboost-chrono-dev libboost-test-dev libboost-thread-dev libdb5.3++-dev libminiupnpc-dev libzmq3-dev libprotobuf-dev protobuf-compiler libqrencode-dev"
        NO_DEPENDS=1
        GOAL="install"
        BITCOIN_CONFIG="--enable-zmq --disable-wallet --with-gui=qt5 CPPFLAGS=-DDEBUG_LOCKORDER --with-sanitizers=thread --disable-hardening --disable-asm CC=clang CXX=clang++"

    - stage: test
      name: 'x86_64 Linux  [GOAL: install]  [bionic]  [no depends, only system libs, sanitizers: address/leak (ASan + LSan) + undefined (UBSan) + integer]'
      env: >-
        HOST=x86_64-unknown-linux-gnu
        PACKAGES="clang llvm python3-zmq qtbase5-dev qttools5-dev-tools libssl1.0-dev libevent-dev bsdmainutils libboost-system-dev libboost-filesystem-dev libboost-chrono-dev libboost-test-dev libboost-thread-dev libdb5.3++-dev libminiupnpc-dev libzmq3-dev libprotobuf-dev protobuf-compiler libqrencode-dev"
        NO_DEPENDS=1
        GOAL="install"
        #BITCOIN_CONFIG="--enable-zmq --with-incompatible-bdb --with-gui=qt5 CPPFLAGS=-DDEBUG_LOCKORDER --with-sanitizers=address,integer,undefined CC=clang CXX=clang++" # ctaes.c, implicit conversion
        BITCOIN_CONFIG="--enable-zmq --with-incompatible-bdb --with-gui=qt5 CPPFLAGS=-DDEBUG_LOCKORDER --with-sanitizers=address,undefined CC=clang CXX=clang++"
      after_success:
        - echo "Skipped upload"

<<<<<<< HEAD
    #- stage: test
    #  name: 'x86_64 Linux  [GOAL: install]  [bionic]  [no depends, only system libs, sanitizers: fuzzer,address]'
    #  env: >-
    #    HOST=x86_64-unknown-linux-gnu
    #    PACKAGES="clang llvm python3 libssl1.0-dev libevent-dev bsdmainutils libboost-system-dev libboost-filesystem-dev libboost-chrono-dev libboost-test-dev libboost-thread-dev"
    #    NO_DEPENDS=1
    #    RUN_UNIT_TESTS=false
    #    RUN_FUNCTIONAL_TESTS=false
    #    RUN_FUZZ_TESTS=true
    #    GOAL="install"
    #    BITCOIN_CONFIG="--disable-wallet --disable-bench --with-utils=no --with-daemon=no --with-libs=no --with-gui=no --enable-fuzz --with-sanitizers=fuzzer,address CC=clang CXX=clang++"
=======
    - stage: test
      name: 'x86_64 Linux  [GOAL: install]  [bionic]  [no depends, only system libs, sanitizers: fuzzer,address]'
      env: >-
        HOST=x86_64-unknown-linux-gnu
        PACKAGES="clang llvm python3 libssl1.0-dev libevent-dev bsdmainutils libboost-system-dev libboost-filesystem-dev libboost-chrono-dev libboost-test-dev libboost-thread-dev"
        NO_DEPENDS=1
        RUN_UNIT_TESTS=false
        RUN_FUNCTIONAL_TESTS=false
        RUN_FUZZ_TESTS=true
        GOAL="install"
        BITCOIN_CONFIG="--enable-fuzz --with-sanitizers=fuzzer,address CC=clang CXX=clang++"
>>>>>>> 6c1e45c4

    - stage: test
      name: 'x86_64 Linux  [GOAL: install]  [bionic]  [no wallet]'
      env: >-
        HOST=x86_64-unknown-linux-gnu
        PACKAGES="python3-zmq"
        DEP_OPTS="NO_USB=1 NO_WALLET=1"
        GOAL="install"
        BITCOIN_CONFIG="--enable-glibc-back-compat --enable-reduce-exports --disable-bench"
      after_success:
        - echo "Skipped upload"

    - stage: test
      name: 'macOS 10.10  [GOAL: deploy] [no functional tests]'
      env: >-
        HOST=x86_64-apple-darwin14
        PACKAGES="cmake imagemagick libcap-dev librsvg2-bin libz-dev libbz2-dev libtiff-tools python3-dev python3-setuptools"
        OSX_SDK=10.11
        RUN_UNIT_TESTS=false
        RUN_FUNCTIONAL_TESTS=false
        GOAL="deploy"
        BITCOIN_CONFIG="--enable-gui --enable-reduce-exports --enable-werror --disable-bench --disable-tests --enable-usbdevice"
        DEPENDS_TIMEOUT=3600<|MERGE_RESOLUTION|>--- conflicted
+++ resolved
@@ -189,7 +189,6 @@
       after_success:
         - echo "Skipped upload"
 
-<<<<<<< HEAD
     #- stage: test
     #  name: 'x86_64 Linux  [GOAL: install]  [bionic]  [no depends, only system libs, sanitizers: fuzzer,address]'
     #  env: >-
@@ -200,20 +199,7 @@
     #    RUN_FUNCTIONAL_TESTS=false
     #    RUN_FUZZ_TESTS=true
     #    GOAL="install"
-    #    BITCOIN_CONFIG="--disable-wallet --disable-bench --with-utils=no --with-daemon=no --with-libs=no --with-gui=no --enable-fuzz --with-sanitizers=fuzzer,address CC=clang CXX=clang++"
-=======
-    - stage: test
-      name: 'x86_64 Linux  [GOAL: install]  [bionic]  [no depends, only system libs, sanitizers: fuzzer,address]'
-      env: >-
-        HOST=x86_64-unknown-linux-gnu
-        PACKAGES="clang llvm python3 libssl1.0-dev libevent-dev bsdmainutils libboost-system-dev libboost-filesystem-dev libboost-chrono-dev libboost-test-dev libboost-thread-dev"
-        NO_DEPENDS=1
-        RUN_UNIT_TESTS=false
-        RUN_FUNCTIONAL_TESTS=false
-        RUN_FUZZ_TESTS=true
-        GOAL="install"
-        BITCOIN_CONFIG="--enable-fuzz --with-sanitizers=fuzzer,address CC=clang CXX=clang++"
->>>>>>> 6c1e45c4
+    #    BITCOIN_CONFIG="--enable-fuzz --with-sanitizers=fuzzer,address CC=clang CXX=clang++"
 
     - stage: test
       name: 'x86_64 Linux  [GOAL: install]  [bionic]  [no wallet]'
