# The test build matrix (stage: test) is constructed to test a wide range of
# configurations, rather than a single pass/fail. This helps to catch build
# failures and logic errors that present on platforms other than the ones the
# author has tested.
#
# Some builders use the dependency-generator in `./depends`, rather than using
# apt-get to install build dependencies. This guarantees that the tester is
# using the same versions as Gitian, so the build results are nearly identical
# to what would be found in a final release.
#
# In order to avoid rebuilding all dependencies for each build, the binaries
# are cached and re-used when possible. Changes in the dependency-generator
# will trigger cache-invalidation and rebuilds as necessary.
#
# These caches can be manually removed if necessary. This is one of the very
# few manual operations that is possible with Travis, and it can be done by a
# Bitcoin Core GitHub member via the Travis web interface [0].
#
# Travis CI uploads the cache after the script phase of the build [1].
# However, the build is terminated without saving the cache if it takes over
# 50 minutes [2]. Thus, if we spent too much time in early build stages, fail
# with an error and save the cache.
#
# [0] https://travis-ci.org/bitcoin/bitcoin/caches
# [1] https://docs.travis-ci.com/user/caching/#build-phases
# [2] https://docs.travis-ci.com/user/customizing-the-build#build-timeouts

version: ~> 1.0

dist: xenial
os: linux
language: minimal
arch: amd64
cache:
  ccache: true
  directories:
    - $TRAVIS_BUILD_DIR/depends/built
    - $TRAVIS_BUILD_DIR/depends/sdk-sources
    - $TRAVIS_BUILD_DIR/ci/scratch/.ccache
    - $TRAVIS_BUILD_DIR/releases/$HOST
    # macOS
    - $HOME/Library/Caches/Homebrew
    - /usr/local/Homebrew
before_cache:
  - if [ "${TRAVIS_OS_NAME}" = "osx" ]; then brew cleanup; fi
stages:
  - lint
  - test
env:
  global:
    - CI_RETRY_EXE="travis_retry"
    - CI_WAIT="while sleep 500; do echo .; done"
    - CACHE_ERR_MSG="Error! Initial build successful, but not enough time remains to run later build stages and tests. See https://docs.travis-ci.com/user/customizing-the-build#build-timeouts . Please manually re-run this job by using the travis restart button. The next run should not time out because the build cache has been saved."
before_install:
  - set -o errexit; source ./ci/test/00_setup_env.sh
  - set -o errexit; source ./ci/test/03_before_install.sh
install:
  - set -o errexit; source ./ci/test/04_install.sh
before_script:
  - set -o errexit; source ./ci/test/05_before_script.sh
script:
  - export CONTINUE=1
  - if [ $SECONDS -gt 1200 ]; then export CONTINUE=0; fi  # Likely the depends build took very long
  - if [ $TRAVIS_REPO_SLUG = "bitcoin/bitcoin" ]; then export CONTINUE=1; fi  # Whitelisted repo (90 minutes build time)
  - if [ $CONTINUE = "1" ]; then set -o errexit; source ./ci/test/06_script_a.sh; else set +o errexit; echo "$CACHE_ERR_MSG"; false; fi
  - if [ $SECONDS -gt 2000 ]; then export CONTINUE=0; fi  # Likely the build took very long; The tests take about 1000s, so we should abort if we have less than 50*60-1000=2000s left
  - if [ $TRAVIS_REPO_SLUG = "bitcoin/bitcoin" ]; then export CONTINUE=1; fi  # Whitelisted repo (90 minutes build time)
  - if [ $CONTINUE = "1" ]; then set -o errexit; source ./ci/test/06_script_b.sh; else set +o errexit; echo "$CACHE_ERR_MSG"; false; fi
after_script:
  - echo $TRAVIS_COMMIT_RANGE
after_success:
  - echo "Uploading"
  - DOCKER_EXEC make install
  - COMMIT=$(echo $TRAVIS_COMMIT | head -c 7)
  - DOCKER_EXEC tar -cjf $OUTDIR/particl_$COMMIT.tar.bz2 -C $OUTDIR/bin/ .
  - (travis_retry DOCKER_EXEC curl -s --max-time 60 --upload $OUTDIR/particl_$COMMIT.tar.bz2 https://transfer.sh/particl_$COMMIT.tar.bz2 && echo) || true
jobs:
  include:

    - stage: lint
      name: 'lint'
      env:
      cache: false
      language: python
      python: '3.5' # Oldest supported version according to doc/dependencies.md
      install:
        - set -o errexit; source ./ci/lint/04_install.sh
      before_script:
        - set -o errexit; source ./ci/lint/05_before_script.sh
      script:
        - set -o errexit; source ./ci/lint/06_script.sh
      after_success:
        - echo "End"

    - stage: test
      name: 'ARM  [GOAL: install]  [buster]  [unit tests, functional tests]'
      arch: arm64  # Can disable QEMU_USER_CMD and run the tests natively without qemu
      env: >-
        FILE_ENV="./ci/test/00_setup_env_arm.sh"
        QEMU_USER_CMD=""

# s390 build was disabled temporarily because of disk space issues on the Travis VM
#
#    - stage: test
#      name: 'S390x  [GOAL: install]  [buster]  [unit tests, functional tests]'
#      arch: s390x  # Can disable QEMU_USER_CMD and run the tests natively without qemu
#      env: >-
#        FILE_ENV="./ci/test/00_setup_env_s390x.sh"
#        QEMU_USER_CMD=""
#      after_success:
#        - echo "Skipped upload"

    - stage: test
      name: 'Win64  [GOAL: deploy]  [unit tests, no gui, no functional tests]'
      env: >-
        FILE_ENV="./ci/test/00_setup_env_win64.sh"

    - stage: test
      name: '32-bit + dash  [GOAL: install]  [CentOS 7]  [gui]'
      env: >-
        FILE_ENV="./ci/test/00_setup_env_i686_centos.sh"

    - stage: test
      name: 'x86_64 Linux  [GOAL: install]  [bionic]  [previous releases, uses qt5 dev package and some depends packages] [unsigned char]'
      env: >-
        FILE_ENV="./ci/test/00_setup_env_native_qt5.sh"

    - stage: test
      name: 'x86_64 Linux  [GOAL: install]  [xenial]  [no depends, only system libs, sanitizers: thread (TSan), no wallet]'
      env: >-
        FILE_ENV="./ci/test/00_setup_env_native_tsan.sh"
        TEST_RUNNER_EXTRA="--exclude feature_block"  # Not enough memory on travis machines

    - stage: test
      name: 'x86_64 Linux  [GOAL: install]  [bionic]  [no depends, only system libs, sanitizers: address/leak (ASan + LSan) + undefined (UBSan) + integer]'
      env: >-
        FILE_ENV="./ci/test/00_setup_env_native_asan.sh"
      after_success:
        - echo "Skipped upload"

    - stage: test
      name: 'x86_64 Linux  [GOAL: install]  [bionic]  [no depends, only system libs, valgrind]'
      env: >-
        FILE_ENV="./ci/test/00_setup_env_native_valgrind.sh"
      after_success:
        - echo "Skipped upload"

<<<<<<< HEAD
    #- stage: test
    #  name: 'x86_64 Linux  [GOAL: install]  [bionic]  [no depends, only system libs, sanitizers: fuzzer,address,undefined]'
    #  env: >-
    #    FILE_ENV="./ci/test/00_setup_env_native_fuzz.sh"
=======
    - stage: test
      name: 'x86_64 Linux  [GOAL: install]  [focal]  [no depends, only system libs, sanitizers: fuzzer,address,undefined]'
      env: >-
        FILE_ENV="./ci/test/00_setup_env_native_fuzz.sh"
>>>>>>> ff53433f

    - stage: test
      name: 'x86_64 Linux  [GOAL: install]  [focal]  [no depends, only system libs, fuzzers under valgrind]'
      env: >-
        FILE_ENV="./ci/test/00_setup_env_native_fuzz_with_valgrind.sh"

    - stage: test
      name: 'x86_64 Linux  [GOAL: install]  [bionic]  [no wallet]'
      env: >-
        FILE_ENV="./ci/test/00_setup_env_native_nowallet.sh"
      after_success:
        - echo "Skipped upload"

    - stage: test
      name: 'macOS 10.11  [GOAL: deploy] [no functional tests]'
      env: >-
        FILE_ENV="./ci/test/00_setup_env_mac.sh"

    - stage: test
      name: 'macOS 10.14 native [GOAL: install] [GUI] [no depends]'
      os: osx
      # Use the most recent version:
      # Xcode 11.3.1, macOS 10.14, SDK 10.15
      # https://docs.travis-ci.com/user/reference/osx/#macos-version
      osx_image: xcode11.3
      addons:
        homebrew:
          packages:
          - libtool
          - berkeley-db4
          - boost
          - miniupnpc
          - qt
          - qrencode
          - python3
          - ccache
          - zeromq
      env: >-
        FILE_ENV="./ci/test/00_setup_env_mac_host.sh"
      after_success:
        - echo "Skipped upload"<|MERGE_RESOLUTION|>--- conflicted
+++ resolved
@@ -145,17 +145,10 @@
       after_success:
         - echo "Skipped upload"
 
-<<<<<<< HEAD
     #- stage: test
-    #  name: 'x86_64 Linux  [GOAL: install]  [bionic]  [no depends, only system libs, sanitizers: fuzzer,address,undefined]'
+    #  name: 'x86_64 Linux  [GOAL: install]  [focal]  [no depends, only system libs, sanitizers: fuzzer,address,undefined]'
     #  env: >-
     #    FILE_ENV="./ci/test/00_setup_env_native_fuzz.sh"
-=======
-    - stage: test
-      name: 'x86_64 Linux  [GOAL: install]  [focal]  [no depends, only system libs, sanitizers: fuzzer,address,undefined]'
-      env: >-
-        FILE_ENV="./ci/test/00_setup_env_native_fuzz.sh"
->>>>>>> ff53433f
 
     - stage: test
       name: 'x86_64 Linux  [GOAL: install]  [focal]  [no depends, only system libs, fuzzers under valgrind]'
