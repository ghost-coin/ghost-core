dist: trusty
os: linux
language: minimal
cache:
  ccache: true
  directories:
    - depends/built
    - depends/sdk-sources
    - $HOME/.ccache
stages:
  - lint
  - test
env:
  global:
    - MAKEJOBS=-j3
    - TEST_ZMQ=0
    - RUN_UNIT_TESTS=true
    - RUN_FUNCTIONAL_TESTS=true
    - DOCKER_NAME_TAG=ubuntu:18.04
    - BOOST_TEST_RANDOM=1$TRAVIS_BUILD_ID
    - CCACHE_SIZE=100M
    - CCACHE_TEMPDIR=/tmp/.ccache-temp
    - CCACHE_COMPRESS=1
    - CCACHE_DIR=$HOME/.ccache
    - BASE_OUTDIR=$TRAVIS_BUILD_DIR/out
    - SDK_URL=https://bitcoincore.org/depends-sources/sdks
    - WINEDEBUG=fixme-all
    - RUN_TESTS_TIMEOUT=1800 # Run tests if compilation takes less than RUN_TESTS_TIMEOUT seconds
    - DEPENDS_TIMEOUT=900 # Simplify build if processing dependencies takes longer than DEPENDS_TIMEOUT seconds
    - DOCKER_PACKAGES="build-essential libtool autotools-dev automake pkg-config bsdmainutils curl git ca-certificates ccache"
before_install:
  - set -o errexit; source .travis/test_03_before_install.sh
install:
  - set -o errexit; source .travis/test_04_install.sh
before_script:
  - set -o errexit; source .travis/test_05_before_script.sh
script:
  - if [ $SECONDS -gt 1200 ]; then set +o errexit; echo "Travis early exit to cache current state"; false; else set -o errexit; source .travis/test_06_script.sh; fi
after_script:
  - echo $TRAVIS_COMMIT_RANGE
  - echo $TRAVIS_COMMIT_LOG
after_success:
  - echo "Uploading"
  - DOCKER_EXEC make install
  - COMMIT=$(echo $TRAVIS_COMMIT | head -c 7)
  - DOCKER_EXEC tar -cjf $OUTDIR/particl_$COMMIT.tar.bz2 -C $OUTDIR/bin/ .
  - if [ -f $OUTDIR/particl_$COMMIT.tar.bz2 ]; then travis_retry curl --max-time 60 --upload $OUTDIR/particl_$COMMIT.tar.bz2 https://transfer.sh/particl_$COMMIT.tar.bz2; fi
jobs:
  include:
# lint stage
    - stage: lint
      env:
      cache: false
      language: python
      python: '3.6'
      install:
        - set -o errexit; source .travis/lint_04_install.sh
      before_script:
        - set -o errexit; source .travis/lint_05_before_script.sh
      script:
        - set -o errexit; source .travis/lint_06_script.sh
      after_success:
        - echo "End"
# ARM
    - stage: test
      env: >-
        HOST=arm-linux-gnueabihf
        DEP_OPTS="NO_USB=1"
        PACKAGES="python3 g++-arm-linux-gnueabihf"
        RUN_UNIT_TESTS=false
        RUN_FUNCTIONAL_TESTS=false
        GOAL="install"
        # -Wno-psabi is to disable ABI warnings: "note: parameter passing for argument of type ... changed in GCC 7.1"
        # This could be removed once the ABI change warning does not show up by default
        BITCOIN_CONFIG="--enable-glibc-back-compat --enable-reduce-exports CXXFLAGS=-Wno-psabi"
# Win32
    - stage: test
      env: >-
        HOST=i686-w64-mingw32
        DPKG_ADD_ARCH="i386"
        PACKAGES="python3 nsis g++-mingw-w64-i686 wine-binfmt wine32"
        GOAL="deploy"
        BITCOIN_CONFIG="--enable-reduce-exports --disable-gui-tests --enable-usbdevice"
# Win64
    - stage: test
      env: >-
        HOST=x86_64-w64-mingw32
        PACKAGES="python3 nsis g++-mingw-w64-x86-64 wine-binfmt wine64"
        GOAL="deploy"
        BITCOIN_CONFIG="--enable-reduce-exports --disable-gui-tests -enable-usbdevice"
# 32-bit + dash
    - stage: test
      env: >-
        HOST=i686-pc-linux-gnu
        DPKG_ADD_ARCH="i386"
        PACKAGES="libudev-dev:i386 g++-multilib python3-zmq"
        GOAL="install"
        BITCOIN_CONFIG="--enable-zmq --enable-glibc-back-compat --enable-reduce-exports LDFLAGS=-static-libstdc++ --enable-usbdevice "
        CONFIG_SHELL="/bin/dash"
      after_success:
        - echo "Skipped upload"
# x86_64 Linux (uses qt5 dev package instead of depends Qt to speed up build and avoid timeout)
    - stage: test
      env: >-
        HOST=x86_64-unknown-linux-gnu
        PACKAGES="python3-zmq qtbase5-dev qttools5-dev-tools protobuf-compiler libdbus-1-dev libharfbuzz-dev libprotobuf-dev libudev-dev"
        DEP_OPTS="NO_QT=1 NO_UPNP=1 DEBUG=1 ALLOW_HOST_PACKAGES=1"
        TEST_ZMQ=1
        GOAL="install"
<<<<<<< HEAD
        BITCOIN_CONFIG="--enable-zmq --with-gui=qt5 --enable-glibc-back-compat --enable-reduce-exports --enable-debug CXXFLAGS=\"-g0 -O2\" --enable-usbdevice "
# x86_64 Linux (xenial, no depends, only system libs, sanitizers: thread (TSAN))
=======
        BITCOIN_CONFIG="--enable-zmq --with-gui=qt5 --enable-glibc-back-compat --enable-reduce-exports --enable-debug CXXFLAGS=\"-g0 -O2\""
# x86_64 Linux (xenial, no depends, only system libs, sanitizers: thread (TSan))
>>>>>>> 60b20c86
    - stage: test
      env: >-
        HOST=x86_64-unknown-linux-gnu
        DOCKER_NAME_TAG=ubuntu:16.04
        PACKAGES="clang llvm python3-zmq qtbase5-dev qttools5-dev-tools libssl-dev libevent-dev bsdmainutils libboost-system-dev libboost-filesystem-dev libboost-chrono-dev libboost-test-dev libboost-thread-dev libdb5.3++-dev libminiupnpc-dev libzmq3-dev libprotobuf-dev protobuf-compiler libqrencode-dev"
        NO_DEPENDS=1
        RUN_FUNCTIONAL_TESTS=false # Disabled for now. TODO identify suppressions or exclude specific tests
        GOAL="install"
        BITCOIN_CONFIG="--enable-zmq --with-incompatible-bdb --with-gui=qt5 CPPFLAGS=-DDEBUG_LOCKORDER --with-sanitizers=thread --disable-hardening --disable-asm CC=clang CXX=clang++"
# x86_64 Linux (no depends, only system libs, sanitizers: address/leak (ASan + LSan) + undefined (UBSan) + integer)
    - stage: test
      env: >-
        HOST=x86_64-unknown-linux-gnu
        PACKAGES="clang llvm python3-zmq qtbase5-dev qttools5-dev-tools libssl1.0-dev libevent-dev bsdmainutils libboost-system-dev libboost-filesystem-dev libboost-chrono-dev libboost-test-dev libboost-thread-dev libdb5.3++-dev libminiupnpc-dev libzmq3-dev libprotobuf-dev protobuf-compiler libqrencode-dev"
        NO_DEPENDS=1
        FUNCTIONAL_TESTS_CONFIG="--exclude wallet_multiwallet.py" # Temporarily suppress ASan heap-use-after-free (see issue #14163)
        GOAL="install"
<<<<<<< HEAD
        BITCOIN_CONFIG="--enable-zmq --with-incompatible-bdb --with-gui=qt5  CPPFLAGS=-DDEBUG_LOCKORDER --with-sanitizers=integer,undefined CC=clang CXX=clang++"
      after_success:
        - echo "Skipped upload"
=======
        BITCOIN_CONFIG="--enable-zmq --with-incompatible-bdb --with-gui=qt5 CPPFLAGS=-DDEBUG_LOCKORDER --with-sanitizers=address,integer,undefined CC=clang CXX=clang++"
>>>>>>> 60b20c86
# x86_64 Linux, No wallet
    - stage: test
      env: >-
        HOST=x86_64-unknown-linux-gnu
        PACKAGES="python3-zmq"
        DEP_OPTS="NO_USB=1 NO_WALLET=1"
        GOAL="install"
        BITCOIN_CONFIG="--enable-glibc-back-compat --enable-reduce-exports --disable-bench"
      after_success:
        - echo "Skipped upload"
# Cross-Mac
    - stage: test
      env: >-
        HOST=x86_64-apple-darwin14
        PACKAGES="cmake imagemagick libcap-dev librsvg2-bin libz-dev libbz2-dev libtiff-tools python-dev python3-setuptools-git"
        OSX_SDK=10.11
        RUN_UNIT_TESTS=false
        RUN_FUNCTIONAL_TESTS=false
        GOAL="deploy"
        BITCOIN_CONFIG="--enable-gui --enable-reduce-exports --enable-werror --disable-bench --disable-tests --enable-usbdevice"
        DEPENDS_TIMEOUT=3600<|MERGE_RESOLUTION|>--- conflicted
+++ resolved
@@ -107,13 +107,8 @@
         DEP_OPTS="NO_QT=1 NO_UPNP=1 DEBUG=1 ALLOW_HOST_PACKAGES=1"
         TEST_ZMQ=1
         GOAL="install"
-<<<<<<< HEAD
-        BITCOIN_CONFIG="--enable-zmq --with-gui=qt5 --enable-glibc-back-compat --enable-reduce-exports --enable-debug CXXFLAGS=\"-g0 -O2\" --enable-usbdevice "
+        BITCOIN_CONFIG="--enable-zmq --with-gui=qt5 --enable-glibc-back-compat --enable-reduce-exports --enable-debug CXXFLAGS=\"-g0 -O2\" --enable-usbdevice"
 # x86_64 Linux (xenial, no depends, only system libs, sanitizers: thread (TSAN))
-=======
-        BITCOIN_CONFIG="--enable-zmq --with-gui=qt5 --enable-glibc-back-compat --enable-reduce-exports --enable-debug CXXFLAGS=\"-g0 -O2\""
-# x86_64 Linux (xenial, no depends, only system libs, sanitizers: thread (TSan))
->>>>>>> 60b20c86
     - stage: test
       env: >-
         HOST=x86_64-unknown-linux-gnu
@@ -131,13 +126,9 @@
         NO_DEPENDS=1
         FUNCTIONAL_TESTS_CONFIG="--exclude wallet_multiwallet.py" # Temporarily suppress ASan heap-use-after-free (see issue #14163)
         GOAL="install"
-<<<<<<< HEAD
-        BITCOIN_CONFIG="--enable-zmq --with-incompatible-bdb --with-gui=qt5  CPPFLAGS=-DDEBUG_LOCKORDER --with-sanitizers=integer,undefined CC=clang CXX=clang++"
+        BITCOIN_CONFIG="--enable-zmq --with-incompatible-bdb --with-gui=qt5 CPPFLAGS=-DDEBUG_LOCKORDER --with-sanitizers=address,integer,undefined CC=clang CXX=clang++"
       after_success:
         - echo "Skipped upload"
-=======
-        BITCOIN_CONFIG="--enable-zmq --with-incompatible-bdb --with-gui=qt5 CPPFLAGS=-DDEBUG_LOCKORDER --with-sanitizers=address,integer,undefined CC=clang CXX=clang++"
->>>>>>> 60b20c86
 # x86_64 Linux, No wallet
     - stage: test
       env: >-
