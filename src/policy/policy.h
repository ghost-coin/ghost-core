--- conflicted
+++ resolved
@@ -20,27 +20,16 @@
 class CScript;
 
 /** Default for -blockmaxsize, which controls the maximum size of block the mining code will create **/
-<<<<<<< HEAD
 static const unsigned int DEFAULT_BLOCK_MAX_SIZE = 8000000;
-=======
-static const unsigned int DEFAULT_BLOCK_MAX_SIZE = 1000000;
->>>>>>> 8739b5cc
 /** Default for -blockmaxweight, which controls the range of block weights the mining code will create **/
 static constexpr unsigned int DEFAULT_BLOCK_MAX_WEIGHT{MAX_BLOCK_WEIGHT - 4000};
 /** Default for -blockmintxfee, which sets the minimum feerate for a transaction in blocks created by mining code **/
 static constexpr unsigned int DEFAULT_BLOCK_MIN_TX_FEE{1000};
 /** The maximum weight for transactions we're willing to relay/mine */
-<<<<<<< HEAD
-static const unsigned int MAX_STANDARD_TX_WEIGHT = 400000;
-/** The minimum non-witness size for transactions we're willing to relay/mine (1 segwit input + 1 P2WPKH output = 82 bytes) */
-static const unsigned int MIN_STANDARD_TX_NONWITNESS_SIZE = 82;
-static const unsigned int MIN_STANDARD_TX_NONWITNESS_SIZE_PART = 81;
-=======
 static constexpr unsigned int MAX_STANDARD_TX_WEIGHT{400000};
 /** The minimum non-witness size for transactions we're willing to relay/mine: one larger than 64  */
 static constexpr unsigned int MIN_STANDARD_TX_NONWITNESS_SIZE{65};
 static const unsigned int MIN_STANDARD_TX_NONWITNESS_SIZE_PART{81};
->>>>>>> 8739b5cc
 /** Maximum number of signature check operations in an IsStandard() P2SH script */
 static constexpr unsigned int MAX_P2SH_SIGOPS{15};
 /** The maximum number of sigops we're willing to relay/mine in a single tx */
@@ -118,29 +107,6 @@
 CAmount GetDustThreshold(const CTxOut& txout, const CFeeRate& dustRelayFee);
 bool IsDust(const CTxOut& txout, const CFeeRate& dustRelayFee);
 
-<<<<<<< HEAD
-CAmount GetDustThreshold(const CTxOutStandard *txout, const CFeeRate& dustRelayFeeIn);
-bool IsDust(const CTxOutBase *txout, const CFeeRate& dustRelayFee);
-
-bool IsStandard(const CScript& scriptPubKey, TxoutType& whichType, int64_t time=0);
-    /**
-     * Check for standard transaction types
-     * @return True if all outputs (scriptPubKeys) use only standard transaction forms
-     */
-bool IsStandardTx(const CTransaction& tx, bool permit_bare_multisig, const CFeeRate& dust_relay_fee, std::string& reason, int64_t time=0);
-    /**
-     * Check for standard transaction types
-     * @param[in] mapInputs       Map of previous transactions that have outputs we're spending
-     * @param[in] taproot_active  Whether or taproot consensus rules are active (used to decide whether spends of them are permitted)
-     * @return True if all inputs (scriptSigs) use only standard transaction forms
-     */
-bool AreInputsStandard(const CTransaction& tx, const CCoinsViewCache& mapInputs, bool taproot_active, int64_t time=0);
-    /**
-     * Check if the transaction is over standard P2WSH resources limit:
-     * 3600bytes witnessScript size, 80bytes per witness stack element, 100 witness stack elements
-     * These limits are adequate for multi-signature up to n-of-100 using OP_CHECKSIG, OP_ADD, and OP_EQUAL,
-     */
-=======
 bool IsStandard(const CScript& scriptPubKey, const std::optional<unsigned>& max_datacarrier_bytes, TxoutType& whichType, int64_t time=0);
 
 
@@ -168,7 +134,6 @@
 *
 * Also enforce a maximum stack item size limit and no annexes for tapscript spends.
 */
->>>>>>> 8739b5cc
 bool IsWitnessStandard(const CTransaction& tx, const CCoinsViewCache& mapInputs);
 
 /** Compute the virtual transaction size (weight reinterpreted as bytes). */
