--- conflicted
+++ resolved
@@ -91,49 +91,30 @@
 CAmount GetDustThreshold(const CTxOut& txout, const CFeeRate& dustRelayFee);
 bool IsDust(const CTxOut& txout, const CFeeRate& dustRelayFee);
 
-<<<<<<< HEAD
 CAmount GetDustThreshold(const CTxOutStandard *txout, const CFeeRate& dustRelayFeeIn);
 bool IsDust(const CTxOutBase *txout, const CFeeRate& dustRelayFee);
 
 bool IsStandard(const CScript& scriptPubKey, TxoutType& whichType, int64_t time=0);
-    /**
-     * Check for standard transaction types
-     * @return True if all outputs (scriptPubKeys) use only standard transaction forms
-     */
-bool IsStandardTx(const CTransaction& tx, bool permit_bare_multisig, const CFeeRate& dust_relay_fee, std::string& reason, int64_t time=0);
-    /**
-     * Check for standard transaction types
-     * @param[in] mapInputs       Map of previous transactions that have outputs we're spending
-     * @param[in] taproot_active  Whether or taproot consensus rules are active (used to decide whether spends of them are permitted)
-     * @return True if all inputs (scriptSigs) use only standard transaction forms
-     */
-bool AreInputsStandard(const CTransaction& tx, const CCoinsViewCache& mapInputs, bool taproot_active, int64_t time=0);
-    /**
-     * Check if the transaction is over standard P2WSH resources limit:
-     * 3600bytes witnessScript size, 80bytes per witness stack element, 100 witness stack elements
-     * These limits are adequate for multi-signature up to n-of-100 using OP_CHECKSIG, OP_ADD, and OP_EQUAL,
-     */
-=======
-bool IsStandard(const CScript& scriptPubKey, TxoutType& whichType);
 
 
 // Changing the default transaction version requires a two step process: first
 // adapting relay policy by bumping TX_MAX_STANDARD_VERSION, and then later
 // allowing the new transaction version in the wallet/RPC.
 static constexpr decltype(CTransaction::nVersion) TX_MAX_STANDARD_VERSION{2};
+static constexpr decltype(CTransaction::nVersion) TX_MAX_STANDARD_VERSION_PARTICL{0xA1};
 
 /**
 * Check for standard transaction types
 * @return True if all outputs (scriptPubKeys) use only standard transaction forms
 */
-bool IsStandardTx(const CTransaction& tx, bool permit_bare_multisig, const CFeeRate& dust_relay_fee, std::string& reason);
+bool IsStandardTx(const CTransaction& tx, bool permit_bare_multisig, const CFeeRate& dust_relay_fee, std::string& reason, int64_t time=0);
 /**
 * Check for standard transaction types
 * @param[in] mapInputs       Map of previous transactions that have outputs we're spending
 * @param[in] taproot_active  Whether or taproot consensus rules are active (used to decide whether spends of them are permitted)
 * @return True if all inputs (scriptSigs) use only standard transaction forms
 */
-bool AreInputsStandard(const CTransaction& tx, const CCoinsViewCache& mapInputs, bool taproot_active);
+bool AreInputsStandard(const CTransaction& tx, const CCoinsViewCache& mapInputs, bool taproot_active, int64_t time=0);
 /**
 * Check if the transaction is over standard P2WSH resources limit:
 * 3600bytes witnessScript size, 80bytes per witness stack element, 100 witness stack elements
@@ -141,7 +122,6 @@
 *
 * Also enforce a maximum stack item size limit and no annexes for tapscript spends.
 */
->>>>>>> 9c3765ad
 bool IsWitnessStandard(const CTransaction& tx, const CCoinsViewCache& mapInputs);
 
 /** Compute the virtual transaction size (weight reinterpreted as bytes). */
