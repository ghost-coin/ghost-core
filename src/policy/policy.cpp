--- conflicted
+++ resolved
@@ -50,11 +50,7 @@
     return (txout.nValue < GetDustThreshold(txout, dustRelayFeeIn));
 }
 
-<<<<<<< HEAD
 CAmount GetDustThreshold(const CTxOutStandard *txout, const CFeeRate& dustRelayFeeIn)
-=======
-bool IsStandard(const CScript& scriptPubKey, TxoutType& whichType)
->>>>>>> 31bdd866
 {
     // "Dust" is defined in terms of dustRelayFee,
     // which has units satoshis-per-kilobyte.
@@ -96,7 +92,7 @@
     return false;
 };
 
-bool IsStandard(const CScript& scriptPubKey, txnouttype& whichType, int64_t time)
+bool IsStandard(const CScript& scriptPubKey, TxoutType& whichType, int64_t time)
 {
     const Consensus::Params& consensusParams = Params().GetConsensus();
 
@@ -175,12 +171,7 @@
     }
 
     unsigned int nDataOut = 0;
-<<<<<<< HEAD
-    txnouttype whichType;
-
-=======
     TxoutType whichType;
->>>>>>> 31bdd866
     for (const CTxOut& txout : tx.vout) {
         if (!::IsStandard(txout.scriptPubKey, whichType, time)) {
             reason = "scriptpubkey";
@@ -208,9 +199,9 @@
             reason = "scriptpubkey";
             return false;
         }
-        if (whichType == TX_NULL_DATA) {
+        if (whichType == TxoutType::NULL_DATA) {
             nDataOut++;
-        } else if ((whichType == TX_MULTISIG) && (!permit_bare_multisig)) {
+        } else if ((whichType == TxoutType::MULTISIG) && (!permit_bare_multisig)) {
             reason = "bare-multisig";
             return false;
         } else if (IsDust(p, dust_relay_fee)) {
@@ -262,7 +253,7 @@
                 return false;
             }
 
-            txnouttype whichType;
+            TxoutType whichType;
             // get the scriptPubKey corresponding to this input:
             const CScript& prevScript = prev.scriptPubKey;
 
@@ -271,7 +262,7 @@
                 return false;
             }
 
-            if (whichType == TX_SCRIPTHASH) {
+            if (whichType == TxoutType::SCRIPTHASH) {
                 if (tx.vin[i].scriptWitness.stack.size() < 1) {
                     return false;
                 }
@@ -300,12 +291,8 @@
         TxoutType whichType = Solver(prev.scriptPubKey, vSolutions);
         if (whichType == TxoutType::NONSTANDARD) {
             return false;
-<<<<<<< HEAD
-        } else if (whichType == TX_SCRIPTHASH
-            || whichType == TX_SCRIPTHASH256) {
-=======
-        } else if (whichType == TxoutType::SCRIPTHASH) {
->>>>>>> 31bdd866
+        } else if (whichType == TxoutType::SCRIPTHASH
+            || whichType == TxoutType::SCRIPTHASH256) {
             std::vector<std::vector<unsigned char> > stack;
             // convert the scriptSig into a stack, so we can inspect the redeemScript
             if (!EvalScript(stack, tx.vin[i].scriptSig, SCRIPT_VERIFY_NONE, BaseSignatureChecker(), SigVersion::BASE))
