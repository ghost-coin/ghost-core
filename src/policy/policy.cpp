--- conflicted
+++ resolved
@@ -1,9 +1,5 @@
 // Copyright (c) 2009-2010 Satoshi Nakamoto
-<<<<<<< HEAD
-// Copyright (c) 2009-2016 The Bitcoin Core developer
-=======
 // Copyright (c) 2009-2017 The Bitcoin Core developers
->>>>>>> f17942a3
 // Distributed under the MIT software license, see the accompanying
 // file COPYING or http://www.opensource.org/licenses/mit-license.php.
 
@@ -11,23 +7,13 @@
 
 #include <policy/policy.h>
 
-<<<<<<< HEAD
-#include "consensus/validation.h"
-#include "validation.h"
-#include "chainparams.h"
-#include "timedata.h"
-#include "coins.h"
-#include "tinyformat.h"
-#include "util.h"
-#include "utilstrencodings.h"
-=======
 #include <consensus/validation.h>
 #include <validation.h>
 #include <coins.h>
 #include <tinyformat.h>
 #include <util.h>
 #include <utilstrencodings.h>
->>>>>>> f17942a3
+#include <chainparams.h>
 
 
 CAmount GetDustThreshold(const CTxOut& txout, const CFeeRate& dustRelayFeeIn)
@@ -69,7 +55,6 @@
     return (txout.nValue < GetDustThreshold(txout, dustRelayFeeIn));
 }
 
-<<<<<<< HEAD
 CAmount GetDustThreshold(const CTxOutStandard *txout, const CFeeRate& dustRelayFeeIn)
 {
     // "Dust" is defined in terms of dustRelayFee,
@@ -111,26 +96,6 @@
     return false;
 };
 
-
-    /**
-     * Check transaction inputs to mitigate two
-     * potential denial-of-service attacks:
-     *
-     * 1. scriptSigs with extra data stuffed into them,
-     *    not consumed by scriptPubKey (or P2SH script)
-     * 2. P2SH scripts with a crazy number of expensive
-     *    CHECKSIG/CHECKMULTISIG operations
-     *
-     * Why bother? To avoid denial-of-service attacks; an attacker
-     * can submit a standard HASH... OP_EQUAL transaction,
-     * which will get accepted into blocks. The redemption
-     * script can be anything; an attacker could use a very
-     * expensive-to-check-upon-redemption script like:
-     *   DUP CHECKSIG DROP ... repeated 100 times... OP_1
-     */
-
-=======
->>>>>>> f17942a3
 bool IsStandard(const CScript& scriptPubKey, txnouttype& whichType, const bool witnessEnabled)
 {
     const Consensus::Params& consensusParams = Params().GetConsensus();
