--- conflicted
+++ resolved
@@ -241,17 +241,12 @@
  *
  * Note that only the non-witness portion of the transaction is checked here.
  */
-<<<<<<< HEAD
-bool AreInputsStandard(const CTransaction& tx, const CCoinsViewCache& mapInputs, bool taproot_active, int64_t time)
-=======
-bool AreInputsStandard(const CTransaction& tx, const CCoinsViewCache& mapInputs)
->>>>>>> 064c729a
+bool AreInputsStandard(const CTransaction& tx, const CCoinsViewCache& mapInputs, int64_t time)
 {
     if (tx.IsCoinBase()) {
         return true; // Coinbases don't use vin normally
     }
 
-<<<<<<< HEAD
     if (fParticlMode) {
         for (unsigned int i = 0; i < tx.vin.size(); i++) {
             if (tx.vin[i].IsAnonInput()) {
@@ -295,11 +290,7 @@
         return true;
     }
 
-    for (unsigned int i = 0; i < tx.vin.size(); i++)
-    {
-=======
     for (unsigned int i = 0; i < tx.vin.size(); i++) {
->>>>>>> 064c729a
         const CTxOut& prev = mapInputs.AccessCoin(tx.vin[i].prevout).out;
 
         std::vector<std::vector<unsigned char> > vSolutions;
