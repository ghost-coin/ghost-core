// Copyright (c) 2009-2010 Satoshi Nakamoto
// Copyright (c) 2009-2022 The Bitcoin Core developers
// Distributed under the MIT software license, see the accompanying
// file COPYING or http://www.opensource.org/licenses/mit-license.php.

// NOTE: This file is intended to be customised by the end user, and includes only local node policy logic

#include <policy/policy.h>

#include <coins.h>
<<<<<<< HEAD
#include <chainparams.h>
=======
#include <consensus/amount.h>
#include <consensus/consensus.h>
#include <consensus/validation.h>
#include <policy/feerate.h>
#include <primitives/transaction.h>
#include <script/interpreter.h>
#include <script/script.h>
#include <script/standard.h>
#include <serialize.h>
>>>>>>> 8739b5cc
#include <span.h>

#include <algorithm>
#include <cstddef>
#include <vector>

// Particl
#include <chainparams.h>

CAmount GetDustThreshold(const CTxOut& txout, const CFeeRate& dustRelayFeeIn)
{
    // "Dust" is defined in terms of dustRelayFee,
    // which has units satoshis-per-kilobyte.
    // If you'd pay more in fees than the value of the output
    // to spend something, then we consider it dust.
    // A typical spendable non-segwit txout is 34 bytes big, and will
    // need a CTxIn of at least 148 bytes to spend:
    // so dust is a spendable txout less than
    // 182*dustRelayFee/1000 (in satoshis).
    // 546 satoshis at the default rate of 3000 sat/kvB.
    // A typical spendable segwit P2WPKH txout is 31 bytes big, and will
    // need a CTxIn of at least 67 bytes to spend:
    // so dust is a spendable txout less than
    // 98*dustRelayFee/1000 (in satoshis).
    // 294 satoshis at the default rate of 3000 sat/kvB.
    if (txout.scriptPubKey.IsUnspendable())
        return 0;

    size_t nSize = GetSerializeSize(txout);
    int witnessversion = 0;
    std::vector<unsigned char> witnessprogram;

    // Note this computation is for spending a Segwit v0 P2WPKH output (a 33 bytes
    // public key + an ECDSA signature). For Segwit v1 Taproot outputs the minimum
    // satisfaction is lower (a single BIP340 signature) but this computation was
    // kept to not further reduce the dust level.
    // See discussion in https://github.com/bitcoin/bitcoin/pull/22779 for details.
    if (txout.scriptPubKey.IsWitnessProgram(witnessversion, witnessprogram)) {
        // sum the sizes of the parts of a transaction input
        // with 75% segwit discount applied to the script size.
        nSize += (32 + 4 + 1 + (107 / WITNESS_SCALE_FACTOR) + 4);
    } else {
        nSize += (32 + 4 + 1 + 107 + 4); // the 148 mentioned above
    }

    return dustRelayFeeIn.GetFee(nSize);
}

bool IsDust(const CTxOut& txout, const CFeeRate& dustRelayFeeIn)
{
    return (txout.nValue < GetDustThreshold(txout, dustRelayFeeIn));
}

<<<<<<< HEAD
CAmount GetDustThreshold(const CTxOutStandard *txout, const CFeeRate& dustRelayFeeIn)
{
    // "Dust" is defined in terms of dustRelayFee,
    // which has units satoshis-per-kilobyte.
    // If you'd pay more in fees than the value of the output
    // to spend something, then we consider it dust.
    // A typical spendable non-segwit txout is 34 bytes big, and will
    // need a CTxIn of at least 148 bytes to spend:
    // so dust is a spendable txout less than
    // 182*dustRelayFee/1000 (in satoshis).
    // 546 satoshis at the default rate of 3000 sat/kB.
    // A typical spendable segwit txout is 31 bytes big, and will
    // need a CTxIn of at least 67 bytes to spend:
    // so dust is a spendable txout less than
    // 98*dustRelayFee/1000 (in satoshis).
    // 294 satoshis at the default rate of 3000 sat/kB.
    if (txout->scriptPubKey.IsUnspendable()) {
        return 0;
    }

    size_t nSize = GetSerializeSize(*txout);
    int witnessversion = 0;
    std::vector<unsigned char> witnessprogram;

    if (txout->scriptPubKey.IsWitnessProgram(witnessversion, witnessprogram)) {
        // sum the sizes of the parts of a transaction input
        // with 75% segwit discount applied to the script size.
        nSize += (32 + 4 + 1 + (107 / WITNESS_SCALE_FACTOR) + 4);
    } else {
        nSize += (32 + 4 + 1 + 107 + 4); // the 148 mentioned above
    }

    return dustRelayFeeIn.GetFee(nSize);
}

bool IsDust(const CTxOutBase *txout, const CFeeRate& dustRelayFee)
{
    if (txout->IsType(OUTPUT_STANDARD)) {
        return (((CTxOutStandard*)txout)->nValue < GetDustThreshold((CTxOutStandard*)txout, dustRelayFee));
    }
    return false;
}

bool IsStandard(const CScript& scriptPubKey, TxoutType& whichType, int64_t time)
{
    const Consensus::Params& consensusParams = Params().GetConsensus();

    if (time >= consensusParams.OpIsCoinstakeTime) {
        // TODO: better method
        if (HasIsCoinstakeOp(scriptPubKey)) {
            CScript scriptA, scriptB;
            if (!SplitConditionalCoinstakeScript(scriptPubKey, scriptA, scriptB, true)) {
                return false;
            }
            return IsStandard(scriptA, whichType) && IsStandard(scriptB, whichType);
=======
bool IsStandard(const CScript& scriptPubKey, const std::optional<unsigned>& max_datacarrier_bytes, TxoutType& whichType, int64_t time)
{
    const Consensus::Params& consensusParams = Params().GetConsensus();

    if (time >= consensusParams.OpIsCoinstakeTime) {
        CScript scriptA, scriptB;
        if (SplitConditionalCoinstakeScript(scriptPubKey, scriptA, scriptB)) {
            return IsStandard(scriptA, max_datacarrier_bytes, whichType, time) && IsStandard(scriptB, max_datacarrier_bytes, whichType, time);
>>>>>>> 8739b5cc
        }
    }

    std::vector<std::vector<unsigned char> > vSolutions;
    whichType = Solver(scriptPubKey, vSolutions);

    if (whichType == TxoutType::NONSTANDARD) {
        return false;
    } else if (whichType == TxoutType::MULTISIG) {
        unsigned char m = vSolutions.front()[0];
        unsigned char n = vSolutions.back()[0];
        // Support up to x-of-3 multisig txns as standard
        if (n < 1 || n > 3)
            return false;
        if (m < 1 || m > n)
            return false;
    } else if (whichType == TxoutType::NULL_DATA) {
        if (!max_datacarrier_bytes || scriptPubKey.size() > *max_datacarrier_bytes) {
            return false;
        }
    }

    return true;
}

<<<<<<< HEAD
bool IsStandardTx(const CTransaction& tx, bool permit_bare_multisig, const CFeeRate& dust_relay_fee, std::string& reason, int64_t time)
{
    if (tx.IsParticlVersion()) {
        if (tx.GetParticlVersion() > GHOST_TXN_VERSION) {
=======
bool IsStandardTx(const CTransaction& tx, const std::optional<unsigned>& max_datacarrier_bytes, bool permit_bare_multisig, const CFeeRate& dust_relay_fee, std::string& reason, int64_t time)
{
    if (tx.IsParticlVersion()) {
        if (tx.GetParticlVersion() > PARTICL_TXN_VERSION) {
>>>>>>> 8739b5cc
            reason = "version";
            return false;
        }
    } else
<<<<<<< HEAD
    if (tx.nVersion > CTransaction::MAX_STANDARD_VERSION || tx.nVersion < 1) {
=======
    if (tx.nVersion > TX_MAX_STANDARD_VERSION || tx.nVersion < 1) {
>>>>>>> 8739b5cc
        reason = "version";
        return false;
    }

    // Extremely large transactions with lots of inputs can cost the network
    // almost as much to process as they cost the sender in fees, because
    // computing signature hashes is O(ninputs*txsize). Limiting transactions
    // to MAX_STANDARD_TX_WEIGHT mitigates CPU exhaustion attacks.
    unsigned int sz = GetTransactionWeight(tx);
    if (sz > MAX_STANDARD_TX_WEIGHT) {
        reason = "tx-size";
        return false;
    }

    for (const CTxIn& txin : tx.vin)
    {
        // Biggest 'standard' txin involving only keys is a 15-of-15 P2SH
        // multisig with compressed keys (remember the 520 byte limit on
        // redeemScript size). That works out to a (15*(33+1))+3=513 byte
        // redeemScript, 513+1+15*(73+1)+3=1627 bytes of scriptSig, which
        // we round off to 1650(MAX_STANDARD_SCRIPTSIG_SIZE) bytes for
        // some minor future-proofing. That's also enough to spend a
        // 20-of-20 CHECKMULTISIG scriptPubKey, though such a scriptPubKey
        // is not considered standard.
        if (txin.scriptSig.size() > MAX_STANDARD_SCRIPTSIG_SIZE) {
            reason = "scriptsig-size";
            return false;
        }
        if (!txin.scriptSig.IsPushOnly()) {
            reason = "scriptsig-not-pushonly";
            return false;
        }
    }

    unsigned int nDataOut = 0;
    TxoutType whichType;
    for (const CTxOut& txout : tx.vout) {
<<<<<<< HEAD
        if (!::IsStandard(txout.scriptPubKey, whichType, time)) {
=======
        if (!::IsStandard(txout.scriptPubKey, max_datacarrier_bytes, whichType, time)) {
>>>>>>> 8739b5cc
            reason = "scriptpubkey";
            return false;
        }

        if (whichType == TxoutType::NULL_DATA)
            nDataOut++;
        else if ((whichType == TxoutType::MULTISIG) && (!permit_bare_multisig)) {
            reason = "bare-multisig";
            return false;
        } else if (IsDust(txout, dust_relay_fee)) {
            reason = "dust";
            return false;
        }
    }

    for (const auto &txout : tx.vpout) {
        const CTxOutBase *p = txout.get();

        if (!p->IsType(OUTPUT_STANDARD) && !p->IsType(OUTPUT_CT)) {
            continue;
        }
<<<<<<< HEAD
        if (!::IsStandard(*p->GetPScriptPubKey(), whichType, time)) {
=======
        if (!::IsStandard(*p->GetPScriptPubKey(), max_datacarrier_bytes, whichType, time)) {
>>>>>>> 8739b5cc
            reason = "scriptpubkey";
            return false;
        }
        if (whichType == TxoutType::NULL_DATA) {
            nDataOut++;
        } else if ((whichType == TxoutType::MULTISIG) && (!permit_bare_multisig)) {
            reason = "bare-multisig";
            return false;
<<<<<<< HEAD
        } else if (IsDust(p, dust_relay_fee)) {
=======
        } else if (particl::IsDust(p, dust_relay_fee)) {
>>>>>>> 8739b5cc
            reason = "dust";
            return false;
        }
    }

    // only one OP_RETURN txout is permitted
    if (nDataOut > 1) {
        reason = "multi-op-return";
        return false;
    }

    return true;
}

/**
 * Check transaction inputs to mitigate two
 * potential denial-of-service attacks:
 *
 * 1. scriptSigs with extra data stuffed into them,
 *    not consumed by scriptPubKey (or P2SH script)
 * 2. P2SH scripts with a crazy number of expensive
 *    CHECKSIG/CHECKMULTISIG operations
 *
 * Why bother? To avoid denial-of-service attacks; an attacker
 * can submit a standard HASH... OP_EQUAL transaction,
 * which will get accepted into blocks. The redemption
 * script can be anything; an attacker could use a very
 * expensive-to-check-upon-redemption script like:
 *   DUP CHECKSIG DROP ... repeated 100 times... OP_1
 *
 * Note that only the non-witness portion of the transaction is checked here.
 */
<<<<<<< HEAD
bool AreInputsStandard(const CTransaction& tx, const CCoinsViewCache& mapInputs, bool taproot_active, int64_t time)
=======
bool AreInputsStandard(const CTransaction& tx, const CCoinsViewCache& mapInputs, int64_t time)
>>>>>>> 8739b5cc
{
    if (tx.IsCoinBase()) {
        return true; // Coinbases don't use vin normally
    }

    if (fParticlMode) {
        for (unsigned int i = 0; i < tx.vin.size(); i++) {
            if (tx.vin[i].IsAnonInput()) {
                continue;
            }

            const Coin& coin = mapInputs.AccessCoin(tx.vin[i].prevout);
            const CTxOut& prev = coin.out;

            if (coin.nType != OUTPUT_STANDARD && coin.nType != OUTPUT_CT) {
                return false;
            }

            TxoutType whichType;
            // get the scriptPubKey corresponding to this input:
            const CScript& prevScript = prev.scriptPubKey;

            //if (!Solver(prevScript, whichType, vSolutions))
<<<<<<< HEAD
            if (!::IsStandard(prevScript, whichType, time)) {
=======
            if (!::IsStandard(prevScript, std::nullopt, whichType, time)) {
>>>>>>> 8739b5cc
                return false;
            }

            if (whichType == TxoutType::NONSTANDARD || whichType == TxoutType::WITNESS_UNKNOWN) {
                // WITNESS_UNKNOWN failures are typically also caught with a policy
                // flag in the script interpreter, but it can be helpful to catch
                // this type of NONSTANDARD transaction earlier in transaction
                // validation.
                return false;
            } else
            if (whichType == TxoutType::SCRIPTHASH
                || whichType == TxoutType::SCRIPTHASH256) {
                if (tx.vin[i].scriptWitness.stack.size() < 1) {
                    return false;
                }
                if (tx.vin[i].scriptWitness.stack.back().size() > MAX_STANDARD_P2WSH_SCRIPT_SIZE) {
                    return false;
                }
                size_t sizeWitnessStack = tx.vin[i].scriptWitness.stack.size() - 1;
                if (sizeWitnessStack > MAX_STANDARD_P2WSH_STACK_ITEMS) {
                    return false;
                }
                for (unsigned int j = 0; j < sizeWitnessStack; j++) {
                    if (tx.vin[i].scriptWitness.stack[j].size() > MAX_STANDARD_P2WSH_STACK_ITEM_SIZE) {
                        return false;
                    }
                }
<<<<<<< HEAD
            } else if (whichType == TxoutType::WITNESS_V1_TAPROOT) {
                // Don't allow Taproot spends unless Taproot is active.
                if (!taproot_active) return false;
=======
>>>>>>> 8739b5cc
            }
        }
        return true;
    }

    for (unsigned int i = 0; i < tx.vin.size(); i++) {
        const CTxOut& prev = mapInputs.AccessCoin(tx.vin[i].prevout).out;

        std::vector<std::vector<unsigned char> > vSolutions;
        TxoutType whichType = Solver(prev.scriptPubKey, vSolutions);
        if (whichType == TxoutType::NONSTANDARD || whichType == TxoutType::WITNESS_UNKNOWN) {
            // WITNESS_UNKNOWN failures are typically also caught with a policy
            // flag in the script interpreter, but it can be helpful to catch
            // this type of NONSTANDARD transaction earlier in transaction
            // validation.
            return false;
        } else if (whichType == TxoutType::SCRIPTHASH) {
            std::vector<std::vector<unsigned char> > stack;
            // convert the scriptSig into a stack, so we can inspect the redeemScript
            if (!EvalScript(stack, tx.vin[i].scriptSig, SCRIPT_VERIFY_NONE, BaseSignatureChecker(), SigVersion::BASE))
                return false;
            if (stack.empty())
                return false;
            CScript subscript(stack.back().begin(), stack.back().end());
            if (subscript.GetSigOpCount(true) > MAX_P2SH_SIGOPS) {
                return false;
            }
        }
    }

    return true;
}

bool IsWitnessStandard(const CTransaction& tx, const CCoinsViewCache& mapInputs)
{
    if (tx.IsCoinBase())
        return true; // Coinbases are skipped

    for (unsigned int i = 0; i < tx.vin.size(); i++)
    {
        if (tx.vin[i].IsAnonInput()) {
            size_t sizeWitnessStack = tx.vin[i].scriptWitness.stack.size();
            if (sizeWitnessStack > 3) {
                return false;
            }
            for (unsigned int j = 0; j < sizeWitnessStack; j++) {
                if (tx.vin[i].scriptWitness.stack[j].size() > 8192) { // TODO: max limits?
                    return false;
                }
            }
            continue;
        }

        // We don't care if witness for this input is empty, since it must not be bloated.
        // If the script is invalid without witness, it would be caught sooner or later during validation.
        if (tx.vin[i].scriptWitness.IsNull())
            continue;

        CScript prevScript;
        const CTxOut &prev = mapInputs.AccessCoin(tx.vin[i].prevout).out;

        // get the scriptPubKey corresponding to this input:
        prevScript = prev.scriptPubKey;

        bool p2sh = false;
        if (prevScript.IsPayToScriptHashAny(tx.IsCoinStake())) {
            std::vector <std::vector<unsigned char> > stack;

            // If the scriptPubKey is P2SH, we try to extract the redeemScript casually by converting the scriptSig
            // into a stack. We do not check IsPushOnly nor compare the hash as these will be done later anyway.
            // If the check fails at this stage, we know that this txid must be a bad one.

            if (!tx.IsParticlVersion()) {
                if (!EvalScript(stack, tx.vin[i].scriptSig, SCRIPT_VERIFY_NONE, BaseSignatureChecker(), SigVersion::BASE))
                    return false;
            } else {
                stack = tx.vin[i].scriptWitness.stack;
            }

            if (stack.empty())
                return false;
            prevScript = CScript(stack.back().begin(), stack.back().end());
            p2sh = true;
        }

        int witnessversion = 0;
        std::vector<unsigned char> witnessprogram;

        // Non-witness program must not be associated with any witness
        if (!tx.IsParticlVersion()
            && !prevScript.IsWitnessProgram(witnessversion, witnessprogram))
            return false;

        // Check P2WSH standard limits
        if (witnessversion == 0 && witnessprogram.size() == WITNESS_V0_SCRIPTHASH_SIZE) {
            if (tx.vin[i].scriptWitness.stack.back().size() > MAX_STANDARD_P2WSH_SCRIPT_SIZE)
                return false;
            size_t sizeWitnessStack = tx.vin[i].scriptWitness.stack.size() - 1;

            if (sizeWitnessStack > MAX_STANDARD_P2WSH_STACK_ITEMS)
                return false;
            for (unsigned int j = 0; j < sizeWitnessStack; j++) {
                if (tx.vin[i].scriptWitness.stack[j].size() > MAX_STANDARD_P2WSH_STACK_ITEM_SIZE)
                {
                    return false;
                }
            }
        }

        // Check policy limits for Taproot spends:
        // - MAX_STANDARD_TAPSCRIPT_STACK_ITEM_SIZE limit for stack item size
        // - No annexes
        if (witnessversion == 1 && witnessprogram.size() == WITNESS_V1_TAPROOT_SIZE && !p2sh) {
            // Taproot spend (non-P2SH-wrapped, version 1, witness program size 32; see BIP 341)
            Span stack{tx.vin[i].scriptWitness.stack};
            if (stack.size() >= 2 && !stack.back().empty() && stack.back()[0] == ANNEX_TAG) {
                // Annexes are nonstandard as long as no semantics are defined for them.
                return false;
            }
            if (stack.size() >= 2) {
                // Script path spend (2 or more stack elements after removing optional annex)
                const auto& control_block = SpanPopBack(stack);
                SpanPopBack(stack); // Ignore script
                if (control_block.empty()) return false; // Empty control block is invalid
                if ((control_block[0] & TAPROOT_LEAF_MASK) == TAPROOT_LEAF_TAPSCRIPT) {
                    // Leaf version 0xc0 (aka Tapscript, see BIP 342)
                    for (const auto& item : stack) {
                        if (item.size() > MAX_STANDARD_TAPSCRIPT_STACK_ITEM_SIZE) return false;
                    }
                }
            } else if (stack.size() == 1) {
                // Key path spend (1 stack element after removing optional annex)
                // (no policy rules apply)
            } else {
                // 0 stack elements; this is already invalid by consensus rules
                return false;
            }
        }
    }
    return true;
}

int64_t GetVirtualTransactionSize(int64_t nWeight, int64_t nSigOpCost, unsigned int bytes_per_sigop)
{
    return (std::max(nWeight, nSigOpCost * bytes_per_sigop) + WITNESS_SCALE_FACTOR - 1) / WITNESS_SCALE_FACTOR;
}

int64_t GetVirtualTransactionSize(const CTransaction& tx, int64_t nSigOpCost, unsigned int bytes_per_sigop)
{
    return GetVirtualTransactionSize(GetTransactionWeight(tx), nSigOpCost, bytes_per_sigop);
}

int64_t GetVirtualTransactionInputSize(const CTxIn& txin, int64_t nSigOpCost, unsigned int bytes_per_sigop)
{
    return GetVirtualTransactionSize(GetTransactionInputWeight(txin), nSigOpCost, bytes_per_sigop);
}

namespace particl {
CAmount GetDustThreshold(const CTxOutStandard *txout, const CFeeRate& dustRelayFeeIn)
{
    // "Dust" is defined in terms of dustRelayFee,
    // which has units satoshis-per-kilobyte.
    // If you'd pay more in fees than the value of the output
    // to spend something, then we consider it dust.
    // A typical spendable non-segwit txout is 34 bytes big, and will
    // need a CTxIn of at least 148 bytes to spend:
    // so dust is a spendable txout less than
    // 182*dustRelayFee/1000 (in satoshis).
    // 546 satoshis at the default rate of 3000 sat/kB.
    // A typical spendable segwit txout is 31 bytes big, and will
    // need a CTxIn of at least 67 bytes to spend:
    // so dust is a spendable txout less than
    // 98*dustRelayFee/1000 (in satoshis).
    // 294 satoshis at the default rate of 3000 sat/kB.
    if (txout->scriptPubKey.IsUnspendable()) {
        return 0;
    }

    size_t nSize = GetSerializeSize(*txout);
    int witnessversion = 0;
    std::vector<unsigned char> witnessprogram;

    if (txout->scriptPubKey.IsWitnessProgram(witnessversion, witnessprogram)) {
        // sum the sizes of the parts of a transaction input
        // with 75% segwit discount applied to the script size.
        nSize += (32 + 4 + 1 + (107 / WITNESS_SCALE_FACTOR) + 4);
    } else {
        nSize += (32 + 4 + 1 + 107 + 4); // the 148 mentioned above
    }

    return dustRelayFeeIn.GetFee(nSize);
}

bool IsDust(const CTxOutBase *txout, const CFeeRate& dustRelayFee)
{
    if (txout->IsType(OUTPUT_STANDARD)) {
        return (((CTxOutStandard*)txout)->nValue < GetDustThreshold((CTxOutStandard*)txout, dustRelayFee));
    }
    return false;
}
} // namespace particl<|MERGE_RESOLUTION|>--- conflicted
+++ resolved
@@ -8,9 +8,6 @@
 #include <policy/policy.h>
 
 #include <coins.h>
-<<<<<<< HEAD
-#include <chainparams.h>
-=======
 #include <consensus/amount.h>
 #include <consensus/consensus.h>
 #include <consensus/validation.h>
@@ -20,7 +17,6 @@
 #include <script/script.h>
 #include <script/standard.h>
 #include <serialize.h>
->>>>>>> 8739b5cc
 #include <span.h>
 
 #include <algorithm>
@@ -74,63 +70,6 @@
     return (txout.nValue < GetDustThreshold(txout, dustRelayFeeIn));
 }
 
-<<<<<<< HEAD
-CAmount GetDustThreshold(const CTxOutStandard *txout, const CFeeRate& dustRelayFeeIn)
-{
-    // "Dust" is defined in terms of dustRelayFee,
-    // which has units satoshis-per-kilobyte.
-    // If you'd pay more in fees than the value of the output
-    // to spend something, then we consider it dust.
-    // A typical spendable non-segwit txout is 34 bytes big, and will
-    // need a CTxIn of at least 148 bytes to spend:
-    // so dust is a spendable txout less than
-    // 182*dustRelayFee/1000 (in satoshis).
-    // 546 satoshis at the default rate of 3000 sat/kB.
-    // A typical spendable segwit txout is 31 bytes big, and will
-    // need a CTxIn of at least 67 bytes to spend:
-    // so dust is a spendable txout less than
-    // 98*dustRelayFee/1000 (in satoshis).
-    // 294 satoshis at the default rate of 3000 sat/kB.
-    if (txout->scriptPubKey.IsUnspendable()) {
-        return 0;
-    }
-
-    size_t nSize = GetSerializeSize(*txout);
-    int witnessversion = 0;
-    std::vector<unsigned char> witnessprogram;
-
-    if (txout->scriptPubKey.IsWitnessProgram(witnessversion, witnessprogram)) {
-        // sum the sizes of the parts of a transaction input
-        // with 75% segwit discount applied to the script size.
-        nSize += (32 + 4 + 1 + (107 / WITNESS_SCALE_FACTOR) + 4);
-    } else {
-        nSize += (32 + 4 + 1 + 107 + 4); // the 148 mentioned above
-    }
-
-    return dustRelayFeeIn.GetFee(nSize);
-}
-
-bool IsDust(const CTxOutBase *txout, const CFeeRate& dustRelayFee)
-{
-    if (txout->IsType(OUTPUT_STANDARD)) {
-        return (((CTxOutStandard*)txout)->nValue < GetDustThreshold((CTxOutStandard*)txout, dustRelayFee));
-    }
-    return false;
-}
-
-bool IsStandard(const CScript& scriptPubKey, TxoutType& whichType, int64_t time)
-{
-    const Consensus::Params& consensusParams = Params().GetConsensus();
-
-    if (time >= consensusParams.OpIsCoinstakeTime) {
-        // TODO: better method
-        if (HasIsCoinstakeOp(scriptPubKey)) {
-            CScript scriptA, scriptB;
-            if (!SplitConditionalCoinstakeScript(scriptPubKey, scriptA, scriptB, true)) {
-                return false;
-            }
-            return IsStandard(scriptA, whichType) && IsStandard(scriptB, whichType);
-=======
 bool IsStandard(const CScript& scriptPubKey, const std::optional<unsigned>& max_datacarrier_bytes, TxoutType& whichType, int64_t time)
 {
     const Consensus::Params& consensusParams = Params().GetConsensus();
@@ -139,7 +78,6 @@
         CScript scriptA, scriptB;
         if (SplitConditionalCoinstakeScript(scriptPubKey, scriptA, scriptB)) {
             return IsStandard(scriptA, max_datacarrier_bytes, whichType, time) && IsStandard(scriptB, max_datacarrier_bytes, whichType, time);
->>>>>>> 8739b5cc
         }
     }
 
@@ -165,26 +103,15 @@
     return true;
 }
 
-<<<<<<< HEAD
-bool IsStandardTx(const CTransaction& tx, bool permit_bare_multisig, const CFeeRate& dust_relay_fee, std::string& reason, int64_t time)
+bool IsStandardTx(const CTransaction& tx, const std::optional<unsigned>& max_datacarrier_bytes, bool permit_bare_multisig, const CFeeRate& dust_relay_fee, std::string& reason, int64_t time)
 {
     if (tx.IsParticlVersion()) {
         if (tx.GetParticlVersion() > GHOST_TXN_VERSION) {
-=======
-bool IsStandardTx(const CTransaction& tx, const std::optional<unsigned>& max_datacarrier_bytes, bool permit_bare_multisig, const CFeeRate& dust_relay_fee, std::string& reason, int64_t time)
-{
-    if (tx.IsParticlVersion()) {
-        if (tx.GetParticlVersion() > PARTICL_TXN_VERSION) {
->>>>>>> 8739b5cc
             reason = "version";
             return false;
         }
     } else
-<<<<<<< HEAD
-    if (tx.nVersion > CTransaction::MAX_STANDARD_VERSION || tx.nVersion < 1) {
-=======
     if (tx.nVersion > TX_MAX_STANDARD_VERSION || tx.nVersion < 1) {
->>>>>>> 8739b5cc
         reason = "version";
         return false;
     }
@@ -222,11 +149,7 @@
     unsigned int nDataOut = 0;
     TxoutType whichType;
     for (const CTxOut& txout : tx.vout) {
-<<<<<<< HEAD
-        if (!::IsStandard(txout.scriptPubKey, whichType, time)) {
-=======
         if (!::IsStandard(txout.scriptPubKey, max_datacarrier_bytes, whichType, time)) {
->>>>>>> 8739b5cc
             reason = "scriptpubkey";
             return false;
         }
@@ -248,11 +171,7 @@
         if (!p->IsType(OUTPUT_STANDARD) && !p->IsType(OUTPUT_CT)) {
             continue;
         }
-<<<<<<< HEAD
-        if (!::IsStandard(*p->GetPScriptPubKey(), whichType, time)) {
-=======
         if (!::IsStandard(*p->GetPScriptPubKey(), max_datacarrier_bytes, whichType, time)) {
->>>>>>> 8739b5cc
             reason = "scriptpubkey";
             return false;
         }
@@ -261,11 +180,7 @@
         } else if ((whichType == TxoutType::MULTISIG) && (!permit_bare_multisig)) {
             reason = "bare-multisig";
             return false;
-<<<<<<< HEAD
-        } else if (IsDust(p, dust_relay_fee)) {
-=======
         } else if (particl::IsDust(p, dust_relay_fee)) {
->>>>>>> 8739b5cc
             reason = "dust";
             return false;
         }
@@ -298,11 +213,7 @@
  *
  * Note that only the non-witness portion of the transaction is checked here.
  */
-<<<<<<< HEAD
-bool AreInputsStandard(const CTransaction& tx, const CCoinsViewCache& mapInputs, bool taproot_active, int64_t time)
-=======
 bool AreInputsStandard(const CTransaction& tx, const CCoinsViewCache& mapInputs, int64_t time)
->>>>>>> 8739b5cc
 {
     if (tx.IsCoinBase()) {
         return true; // Coinbases don't use vin normally
@@ -326,11 +237,7 @@
             const CScript& prevScript = prev.scriptPubKey;
 
             //if (!Solver(prevScript, whichType, vSolutions))
-<<<<<<< HEAD
-            if (!::IsStandard(prevScript, whichType, time)) {
-=======
             if (!::IsStandard(prevScript, std::nullopt, whichType, time)) {
->>>>>>> 8739b5cc
                 return false;
             }
 
@@ -358,12 +265,9 @@
                         return false;
                     }
                 }
-<<<<<<< HEAD
             } else if (whichType == TxoutType::WITNESS_V1_TAPROOT) {
                 // Don't allow Taproot spends unless Taproot is active.
                 if (!taproot_active) return false;
-=======
->>>>>>> 8739b5cc
             }
         }
         return true;
