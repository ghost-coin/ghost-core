// Copyright (c) 2009-2022 The Bitcoin Core developers
// Copyright (c) 2017 The Zcash developers
// Distributed under the MIT software license, see the accompanying
// file COPYING or http://www.opensource.org/licenses/mit-license.php.

#include <key.h>

#include <crypto/common.h>
#include <crypto/hmac_sha512.h>
#include <hash.h>
#include <random.h>

#include <secp256k1.h>
#include <secp256k1_extrakeys.h>
#include <secp256k1_recovery.h>
<<<<<<< HEAD
=======
#include <secp256k1_schnorrsig.h>
>>>>>>> 8739b5cc
#include <secp256k1_ecdh.h>

static secp256k1_context* secp256k1_context_sign = nullptr;

/** These functions are taken from the libsecp256k1 distribution and are very ugly. */

/**
 * This parses a format loosely based on a DER encoding of the ECPrivateKey type from
 * section C.4 of SEC 1 <https://www.secg.org/sec1-v2.pdf>, with the following caveats:
 *
 * * The octet-length of the SEQUENCE must be encoded as 1 or 2 octets. It is not
 *   required to be encoded as one octet if it is less than 256, as DER would require.
 * * The octet-length of the SEQUENCE must not be greater than the remaining
 *   length of the key encoding, but need not match it (i.e. the encoding may contain
 *   junk after the encoded SEQUENCE).
 * * The privateKey OCTET STRING is zero-filled on the left to 32 octets.
 * * Anything after the encoding of the privateKey OCTET STRING is ignored, whether
 *   or not it is validly encoded DER.
 *
 * out32 must point to an output buffer of length at least 32 bytes.
 */
int ec_seckey_import_der(const secp256k1_context* ctx, unsigned char *out32, const unsigned char *seckey, size_t seckeylen) {
    const unsigned char *end = seckey + seckeylen;
    memset(out32, 0, 32);
    /* sequence header */
    if (end - seckey < 1 || *seckey != 0x30u) {
        return 0;
    }
    seckey++;
    /* sequence length constructor */
    if (end - seckey < 1 || !(*seckey & 0x80u)) {
        return 0;
    }
    ptrdiff_t lenb = *seckey & ~0x80u; seckey++;
    if (lenb < 1 || lenb > 2) {
        return 0;
    }
    if (end - seckey < lenb) {
        return 0;
    }
    /* sequence length */
    ptrdiff_t len = seckey[lenb-1] | (lenb > 1 ? seckey[lenb-2] << 8 : 0u);
    seckey += lenb;
    if (end - seckey < len) {
        return 0;
    }
    /* sequence element 0: version number (=1) */
    if (end - seckey < 3 || seckey[0] != 0x02u || seckey[1] != 0x01u || seckey[2] != 0x01u) {
        return 0;
    }
    seckey += 3;
    /* sequence element 1: octet string, up to 32 bytes */
    if (end - seckey < 2 || seckey[0] != 0x04u) {
        return 0;
    }
    ptrdiff_t oslen = seckey[1];
    seckey += 2;
    if (oslen > 32 || end - seckey < oslen) {
        return 0;
    }
    memcpy(out32 + (32 - oslen), seckey, oslen);
    if (!secp256k1_ec_seckey_verify(ctx, out32)) {
        memset(out32, 0, 32);
        return 0;
    }
    return 1;
}

/**
 * This serializes to a DER encoding of the ECPrivateKey type from section C.4 of SEC 1
 * <https://www.secg.org/sec1-v2.pdf>. The optional parameters and publicKey fields are
 * included.
 *
 * seckey must point to an output buffer of length at least CKey::SIZE bytes.
 * seckeylen must initially be set to the size of the seckey buffer. Upon return it
 * will be set to the number of bytes used in the buffer.
 * key32 must point to a 32-byte raw private key.
 */
int ec_seckey_export_der(const secp256k1_context *ctx, unsigned char *seckey, size_t *seckeylen, const unsigned char *key32, bool compressed) {
    assert(*seckeylen >= CKey::SIZE);
    secp256k1_pubkey pubkey;
    size_t pubkeylen = 0;
    if (!secp256k1_ec_pubkey_create(ctx, &pubkey, key32)) {
        *seckeylen = 0;
        return 0;
    }
    if (compressed) {
        static const unsigned char begin[] = {
            0x30,0x81,0xD3,0x02,0x01,0x01,0x04,0x20
        };
        static const unsigned char middle[] = {
            0xA0,0x81,0x85,0x30,0x81,0x82,0x02,0x01,0x01,0x30,0x2C,0x06,0x07,0x2A,0x86,0x48,
            0xCE,0x3D,0x01,0x01,0x02,0x21,0x00,0xFF,0xFF,0xFF,0xFF,0xFF,0xFF,0xFF,0xFF,0xFF,
            0xFF,0xFF,0xFF,0xFF,0xFF,0xFF,0xFF,0xFF,0xFF,0xFF,0xFF,0xFF,0xFF,0xFF,0xFF,0xFF,
            0xFF,0xFF,0xFE,0xFF,0xFF,0xFC,0x2F,0x30,0x06,0x04,0x01,0x00,0x04,0x01,0x07,0x04,
            0x21,0x02,0x79,0xBE,0x66,0x7E,0xF9,0xDC,0xBB,0xAC,0x55,0xA0,0x62,0x95,0xCE,0x87,
            0x0B,0x07,0x02,0x9B,0xFC,0xDB,0x2D,0xCE,0x28,0xD9,0x59,0xF2,0x81,0x5B,0x16,0xF8,
            0x17,0x98,0x02,0x21,0x00,0xFF,0xFF,0xFF,0xFF,0xFF,0xFF,0xFF,0xFF,0xFF,0xFF,0xFF,
            0xFF,0xFF,0xFF,0xFF,0xFE,0xBA,0xAE,0xDC,0xE6,0xAF,0x48,0xA0,0x3B,0xBF,0xD2,0x5E,
            0x8C,0xD0,0x36,0x41,0x41,0x02,0x01,0x01,0xA1,0x24,0x03,0x22,0x00
        };
        unsigned char *ptr = seckey;
        memcpy(ptr, begin, sizeof(begin)); ptr += sizeof(begin);
        memcpy(ptr, key32, 32); ptr += 32;
        memcpy(ptr, middle, sizeof(middle)); ptr += sizeof(middle);
        pubkeylen = CPubKey::COMPRESSED_SIZE;
        secp256k1_ec_pubkey_serialize(ctx, ptr, &pubkeylen, &pubkey, SECP256K1_EC_COMPRESSED);
        ptr += pubkeylen;
        *seckeylen = ptr - seckey;
        assert(*seckeylen == CKey::COMPRESSED_SIZE);
    } else {
        static const unsigned char begin[] = {
            0x30,0x82,0x01,0x13,0x02,0x01,0x01,0x04,0x20
        };
        static const unsigned char middle[] = {
            0xA0,0x81,0xA5,0x30,0x81,0xA2,0x02,0x01,0x01,0x30,0x2C,0x06,0x07,0x2A,0x86,0x48,
            0xCE,0x3D,0x01,0x01,0x02,0x21,0x00,0xFF,0xFF,0xFF,0xFF,0xFF,0xFF,0xFF,0xFF,0xFF,
            0xFF,0xFF,0xFF,0xFF,0xFF,0xFF,0xFF,0xFF,0xFF,0xFF,0xFF,0xFF,0xFF,0xFF,0xFF,0xFF,
            0xFF,0xFF,0xFE,0xFF,0xFF,0xFC,0x2F,0x30,0x06,0x04,0x01,0x00,0x04,0x01,0x07,0x04,
            0x41,0x04,0x79,0xBE,0x66,0x7E,0xF9,0xDC,0xBB,0xAC,0x55,0xA0,0x62,0x95,0xCE,0x87,
            0x0B,0x07,0x02,0x9B,0xFC,0xDB,0x2D,0xCE,0x28,0xD9,0x59,0xF2,0x81,0x5B,0x16,0xF8,
            0x17,0x98,0x48,0x3A,0xDA,0x77,0x26,0xA3,0xC4,0x65,0x5D,0xA4,0xFB,0xFC,0x0E,0x11,
            0x08,0xA8,0xFD,0x17,0xB4,0x48,0xA6,0x85,0x54,0x19,0x9C,0x47,0xD0,0x8F,0xFB,0x10,
            0xD4,0xB8,0x02,0x21,0x00,0xFF,0xFF,0xFF,0xFF,0xFF,0xFF,0xFF,0xFF,0xFF,0xFF,0xFF,
            0xFF,0xFF,0xFF,0xFF,0xFE,0xBA,0xAE,0xDC,0xE6,0xAF,0x48,0xA0,0x3B,0xBF,0xD2,0x5E,
            0x8C,0xD0,0x36,0x41,0x41,0x02,0x01,0x01,0xA1,0x44,0x03,0x42,0x00
        };
        unsigned char *ptr = seckey;
        memcpy(ptr, begin, sizeof(begin)); ptr += sizeof(begin);
        memcpy(ptr, key32, 32); ptr += 32;
        memcpy(ptr, middle, sizeof(middle)); ptr += sizeof(middle);
        pubkeylen = CPubKey::SIZE;
        secp256k1_ec_pubkey_serialize(ctx, ptr, &pubkeylen, &pubkey, SECP256K1_EC_UNCOMPRESSED);
        ptr += pubkeylen;
        *seckeylen = ptr - seckey;
        assert(*seckeylen == CKey::SIZE);
    }
    return 1;
}

bool CKey::Check(const unsigned char *vch) {
    return secp256k1_ec_seckey_verify(secp256k1_context_sign, vch);
}

void CKey::MakeNewKey(bool fCompressedIn) {
    do {
        GetStrongRandBytes(keydata);
    } while (!Check(keydata.data()));
    fValid = true;
    fCompressed = fCompressedIn;
}

bool CKey::Negate()
{
    assert(fValid);
    return secp256k1_ec_seckey_negate(secp256k1_context_sign, keydata.data());
}

CPrivKey CKey::GetPrivKey() const {
    assert(fValid);
    CPrivKey seckey;
    int ret;
    size_t seckeylen;
    seckey.resize(SIZE);
    seckeylen = SIZE;
    ret = ec_seckey_export_der(secp256k1_context_sign, seckey.data(), &seckeylen, begin(), fCompressed);
    assert(ret);
    seckey.resize(seckeylen);
    return seckey;
}

CPubKey CKey::GetPubKey() const {
    assert(fValid);
    secp256k1_pubkey pubkey;
    size_t clen = CPubKey::SIZE;
    CPubKey result;
    int ret = secp256k1_ec_pubkey_create(secp256k1_context_sign, &pubkey, begin());
    assert(ret);
    secp256k1_ec_pubkey_serialize(secp256k1_context_sign, (unsigned char*)result.begin(), &clen, &pubkey, fCompressed ? SECP256K1_EC_COMPRESSED : SECP256K1_EC_UNCOMPRESSED);
    assert(result.size() == clen);
    assert(result.IsValid());
    return result;
}

uint256 CKey::ECDH(const CPubKey& pubkey) const {
    assert(fValid);
    uint256 result;
    secp256k1_pubkey pkey;
    assert(secp256k1_ec_pubkey_parse(secp256k1_context_sign, &pkey, pubkey.begin(), pubkey.size()));
    assert(secp256k1_ecdh(secp256k1_context_sign, result.begin(), &pkey, begin(), nullptr, nullptr));
    return result;
}

CKey CKey::Add(const uint8_t *p) const {
    assert(fValid);
    CKey result = *this;
<<<<<<< HEAD
    if (!secp256k1_ec_privkey_tweak_add(secp256k1_context_sign, result.begin_nc(), p)) {
=======
    if (!secp256k1_ec_seckey_tweak_add(secp256k1_context_sign, result.begin_nc(), p)) {
>>>>>>> 8739b5cc
        result.SetFlags(false, true);
    }
    return result;
}

// Check that the sig has a low R value and will be less than 71 bytes
bool SigHasLowR(const secp256k1_ecdsa_signature* sig)
{
    unsigned char compact_sig[64];
    secp256k1_ecdsa_signature_serialize_compact(secp256k1_context_sign, compact_sig, sig);

    // In DER serialization, all values are interpreted as big-endian, signed integers. The highest bit in the integer indicates
    // its signed-ness; 0 is positive, 1 is negative. When the value is interpreted as a negative integer, it must be converted
    // to a positive value by prepending a 0x00 byte so that the highest bit is 0. We can avoid this prepending by ensuring that
    // our highest bit is always 0, and thus we must check that the first byte is less than 0x80.
    return compact_sig[0] < 0x80;
}

bool CKey::Sign(const uint256 &hash, std::vector<unsigned char>& vchSig, bool grind, uint32_t test_case) const {
    if (!fValid)
        return false;
    vchSig.resize(CPubKey::SIGNATURE_SIZE);
    size_t nSigLen = CPubKey::SIGNATURE_SIZE;
    unsigned char extra_entropy[32] = {0};
    WriteLE32(extra_entropy, test_case);
    secp256k1_ecdsa_signature sig;
    uint32_t counter = 0;
    int ret = secp256k1_ecdsa_sign(secp256k1_context_sign, &sig, hash.begin(), begin(), secp256k1_nonce_function_rfc6979, (!grind && test_case) ? extra_entropy : nullptr);

    // Grind for low R
    while (ret && !SigHasLowR(&sig) && grind) {
        WriteLE32(extra_entropy, ++counter);
        ret = secp256k1_ecdsa_sign(secp256k1_context_sign, &sig, hash.begin(), begin(), secp256k1_nonce_function_rfc6979, extra_entropy);
    }
    assert(ret);
    secp256k1_ecdsa_signature_serialize_der(secp256k1_context_sign, vchSig.data(), &nSigLen, &sig);
    vchSig.resize(nSigLen);
    // Additional verification step to prevent using a potentially corrupted signature
    secp256k1_pubkey pk;
    ret = secp256k1_ec_pubkey_create(secp256k1_context_sign, &pk, begin());
    assert(ret);
    ret = secp256k1_ecdsa_verify(secp256k1_context_static, &sig, hash.begin(), &pk);
    assert(ret);
    return true;
}

bool CKey::VerifyPubKey(const CPubKey& pubkey) const {
    if (pubkey.IsCompressed() != fCompressed) {
        return false;
    }
    unsigned char rnd[8];
    std::string str = "Bitcoin key verification\n";
    GetRandBytes(rnd);
    uint256 hash{Hash(str, rnd)};
    std::vector<unsigned char> vchSig;
    Sign(hash, vchSig);
    return pubkey.Verify(hash, vchSig);
}

bool CKey::SignCompact(const uint256 &hash, std::vector<unsigned char>& vchSig) const {
    if (!fValid)
        return false;
    vchSig.resize(CPubKey::COMPACT_SIGNATURE_SIZE);
    int rec = -1;
    secp256k1_ecdsa_recoverable_signature rsig;
    int ret = secp256k1_ecdsa_sign_recoverable(secp256k1_context_sign, &rsig, hash.begin(), begin(), secp256k1_nonce_function_rfc6979, nullptr);
    assert(ret);
    ret = secp256k1_ecdsa_recoverable_signature_serialize_compact(secp256k1_context_sign, &vchSig[1], &rec, &rsig);
    assert(ret);
    assert(rec != -1);
    vchSig[0] = 27 + rec + (fCompressed ? 4 : 0);
    // Additional verification step to prevent using a potentially corrupted signature
    secp256k1_pubkey epk, rpk;
    ret = secp256k1_ec_pubkey_create(secp256k1_context_sign, &epk, begin());
    assert(ret);
    ret = secp256k1_ecdsa_recover(secp256k1_context_static, &rpk, &rsig, hash.begin());
    assert(ret);
    ret = secp256k1_ec_pubkey_cmp(secp256k1_context_static, &epk, &rpk);
    assert(ret == 0);
    return true;
}

bool CKey::SignSchnorr(const uint256& hash, Span<unsigned char> sig, const uint256* merkle_root, const uint256& aux) const
{
    assert(sig.size() == 64);
    secp256k1_keypair keypair;
    if (!secp256k1_keypair_create(secp256k1_context_sign, &keypair, begin())) return false;
    if (merkle_root) {
        secp256k1_xonly_pubkey pubkey;
        if (!secp256k1_keypair_xonly_pub(secp256k1_context_sign, &pubkey, nullptr, &keypair)) return false;
        unsigned char pubkey_bytes[32];
        if (!secp256k1_xonly_pubkey_serialize(secp256k1_context_sign, pubkey_bytes, &pubkey)) return false;
        uint256 tweak = XOnlyPubKey(pubkey_bytes).ComputeTapTweakHash(merkle_root->IsNull() ? nullptr : merkle_root);
        if (!secp256k1_keypair_xonly_tweak_add(secp256k1_context_static, &keypair, tweak.data())) return false;
    }
    bool ret = secp256k1_schnorrsig_sign32(secp256k1_context_sign, sig.data(), hash.data(), &keypair, aux.data());
    if (ret) {
        // Additional verification step to prevent using a potentially corrupted signature
        secp256k1_xonly_pubkey pubkey_verify;
        ret = secp256k1_keypair_xonly_pub(secp256k1_context_static, &pubkey_verify, nullptr, &keypair);
        ret &= secp256k1_schnorrsig_verify(secp256k1_context_static, sig.data(), hash.begin(), 32, &pubkey_verify);
    }
    if (!ret) memory_cleanse(sig.data(), sig.size());
    memory_cleanse(&keypair, sizeof(keypair));
    return ret;
}

bool CKey::Load(const CPrivKey &seckey, const CPubKey &vchPubKey, bool fSkipCheck=false) {
    if (!ec_seckey_import_der(secp256k1_context_sign, (unsigned char*)begin(), seckey.data(), seckey.size()))
        return false;
    fCompressed = vchPubKey.IsCompressed();
    fValid = true;

    if (fSkipCheck)
        return true;

    return VerifyPubKey(vchPubKey);
}

bool CKey::Derive(CKey& keyChild, ChainCode &ccChild, unsigned int nChild, const ChainCode& cc) const {
    assert(IsValid());
    assert(IsCompressed());
    std::vector<unsigned char, secure_allocator<unsigned char>> vout(64);
    if ((nChild >> 31) == 0) {
        CPubKey pubkey = GetPubKey();
        assert(pubkey.size() == CPubKey::COMPRESSED_SIZE);
        BIP32Hash(cc, nChild, *pubkey.begin(), pubkey.begin()+1, vout.data());
    } else {
        assert(size() == 32);
        BIP32Hash(cc, nChild, 0, begin(), vout.data());
    }
    memcpy(ccChild.begin(), vout.data()+32, 32);
    memcpy((unsigned char*)keyChild.begin(), begin(), 32);
    bool ret = secp256k1_ec_seckey_tweak_add(secp256k1_context_sign, (unsigned char*)keyChild.begin(), vout.data());
    keyChild.fCompressed = true;
    keyChild.fValid = ret;
    return ret;
}

bool CKey::Derive(CKey& keyChild, unsigned char ccChild[32], unsigned int nChild, const unsigned char cc[32]) const
{
    assert(IsValid());
    assert(IsCompressed());
    std::vector<unsigned char, secure_allocator<unsigned char>> vout(64);
    if ((nChild >> 31) == 0)
    {
        CPubKey pubkey = GetPubKey();
        assert(pubkey.begin() + 33 == pubkey.end());
        BIP32Hash(cc, nChild, *pubkey.begin(), pubkey.begin()+1, vout.data());
    } else
    {
        assert(begin() + 32 == end());
        BIP32Hash(cc, nChild, 0, begin(), vout.data());
    };

    memcpy(ccChild, vout.data()+32, 32);
    //bool ret = TweakSecret((unsigned char*)keyChild.begin(), begin(), out);
    memcpy((unsigned char*)keyChild.begin(), begin(), 32);
<<<<<<< HEAD
    bool ret = secp256k1_ec_privkey_tweak_add(secp256k1_context_sign, (unsigned char*)keyChild.begin(), vout.data());
=======
    bool ret = secp256k1_ec_seckey_tweak_add(secp256k1_context_sign, (unsigned char*)keyChild.begin(), vout.data());
>>>>>>> 8739b5cc
    keyChild.fCompressed = true;
    keyChild.fValid = ret;
    return ret;
}
/*
<<<<<<< HEAD
bool CExtKey::Derive(CExtKey &out, unsigned int nChild) const {
=======
bool CExtKey::Derive(CExtKey &out, unsigned int _nChild) const {
    if (nDepth == std::numeric_limits<unsigned char>::max()) return false;
>>>>>>> 8739b5cc
    out.nDepth = nDepth + 1;
    CKeyID id = key.GetPubKey().GetID();
    memcpy(out.vchFingerprint, &id, 4);
    out.nChild = _nChild;
    return key.Derive(out.key, out.chaincode, _nChild, chaincode);
}

void CExtKey::SetSeed(Span<const std::byte> seed)
{
    static const unsigned char hashkey[] = {'B','i','t','c','o','i','n',' ','s','e','e','d'};
    std::vector<unsigned char, secure_allocator<unsigned char>> vout(64);
    CHMAC_SHA512{hashkey, sizeof(hashkey)}.Write(UCharCast(seed.data()), seed.size()).Finalize(vout.data());
    key.Set(vout.data(), vout.data() + 32, true);
    memcpy(chaincode.begin(), vout.data() + 32, 32);
    nDepth = 0;
    nChild = 0;
    memset(vchFingerprint, 0, sizeof(vchFingerprint));
}

CExtPubKey CExtKey::Neuter() const {
    CExtPubKey ret;
    ret.nDepth = nDepth;
    memcpy(ret.vchFingerprint, vchFingerprint, 4);
    ret.nChild = nChild;
    ret.pubkey = key.GetPubKey();
    ret.chaincode = chaincode;
    return ret;
}

void CExtKey::Encode(unsigned char code[BIP32_EXTKEY_SIZE]) const {
    code[0] = nDepth;
    memcpy(code+1, vchFingerprint, 4);
    WriteBE32(code+5, nChild);
    memcpy(code+9, chaincode.begin(), 32);
    code[41] = 0;
    assert(key.size() == 32);
    memcpy(code+42, key.begin(), 32);
}

void CExtKey::Decode(const unsigned char code[BIP32_EXTKEY_SIZE]) {
    nDepth = code[0];
    memcpy(vchFingerprint, code+1, 4);
    nChild = ReadBE32(code+5);
    memcpy(chaincode.begin(), code+9, 32);
    key.Set(code+42, code+BIP32_EXTKEY_SIZE, true);
    if ((nDepth == 0 && (nChild != 0 || ReadLE32(vchFingerprint) != 0)) || code[41] != 0) key = CKey();
}
*/
bool ECC_InitSanityCheck() {
    CKey key;
    key.MakeNewKey(true);
    CPubKey pubkey = key.GetPubKey();
    return key.VerifyPubKey(pubkey);
}

void ECC_Start() {
    assert(secp256k1_context_sign == nullptr);

    secp256k1_context *ctx = secp256k1_context_create(SECP256K1_CONTEXT_NONE);
    assert(ctx != nullptr);

    {
        // Pass in a random blinding seed to the secp256k1 context.
        std::vector<unsigned char, secure_allocator<unsigned char>> vseed(32);
        GetRandBytes(vseed);
        bool ret = secp256k1_context_randomize(ctx, vseed.data());
        assert(ret);
    }

    secp256k1_context_sign = ctx;
}

void ECC_Stop() {
    secp256k1_context *ctx = secp256k1_context_sign;
    secp256k1_context_sign = nullptr;

    if (ctx) {
        secp256k1_context_destroy(ctx);
    }
}<|MERGE_RESOLUTION|>--- conflicted
+++ resolved
@@ -13,10 +13,7 @@
 #include <secp256k1.h>
 #include <secp256k1_extrakeys.h>
 #include <secp256k1_recovery.h>
-<<<<<<< HEAD
-=======
 #include <secp256k1_schnorrsig.h>
->>>>>>> 8739b5cc
 #include <secp256k1_ecdh.h>
 
 static secp256k1_context* secp256k1_context_sign = nullptr;
@@ -213,11 +210,7 @@
 CKey CKey::Add(const uint8_t *p) const {
     assert(fValid);
     CKey result = *this;
-<<<<<<< HEAD
-    if (!secp256k1_ec_privkey_tweak_add(secp256k1_context_sign, result.begin_nc(), p)) {
-=======
     if (!secp256k1_ec_seckey_tweak_add(secp256k1_context_sign, result.begin_nc(), p)) {
->>>>>>> 8739b5cc
         result.SetFlags(false, true);
     }
     return result;
@@ -376,22 +369,14 @@
     memcpy(ccChild, vout.data()+32, 32);
     //bool ret = TweakSecret((unsigned char*)keyChild.begin(), begin(), out);
     memcpy((unsigned char*)keyChild.begin(), begin(), 32);
-<<<<<<< HEAD
-    bool ret = secp256k1_ec_privkey_tweak_add(secp256k1_context_sign, (unsigned char*)keyChild.begin(), vout.data());
-=======
     bool ret = secp256k1_ec_seckey_tweak_add(secp256k1_context_sign, (unsigned char*)keyChild.begin(), vout.data());
->>>>>>> 8739b5cc
     keyChild.fCompressed = true;
     keyChild.fValid = ret;
     return ret;
 }
 /*
-<<<<<<< HEAD
-bool CExtKey::Derive(CExtKey &out, unsigned int nChild) const {
-=======
 bool CExtKey::Derive(CExtKey &out, unsigned int _nChild) const {
     if (nDepth == std::numeric_limits<unsigned char>::max()) return false;
->>>>>>> 8739b5cc
     out.nDepth = nDepth + 1;
     CKeyID id = key.GetPubKey().GetID();
     memcpy(out.vchFingerprint, &id, 4);
