--- conflicted
+++ resolved
@@ -20,11 +20,7 @@
 #include <sync.h>
 #include <tinyformat.h>
 #include <utiltime.h>
-<<<<<<< HEAD
-#include <amount.h>
-=======
 #include <utilmemory.h>
->>>>>>> c01ab133
 
 #include <atomic>
 #include <exception>
@@ -156,7 +152,6 @@
     std::string GetTimeString(int64_t timestamp, char *buffer, size_t nBuffer);
     std::string BytesReadable(uint64_t nBytes);
     bool stringsMatchI(const std::string &sString, const std::string &sFind, int type);
-    std::string AmountToString(CAmount nValue);
     std::string &TrimQuotes(std::string &s);
     std::string &LTrimWhitespace(std::string &s);
     std::string &RTrimWhitespace(std::string &s);
