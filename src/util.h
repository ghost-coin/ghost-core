--- conflicted
+++ resolved
@@ -139,7 +139,6 @@
 #endif
 }
 
-<<<<<<< HEAD
 namespace part
 {
     void *memrchr(const void *s, int c, size_t n);
@@ -163,11 +162,7 @@
     bool endsWith(const std::string &str, const std::string &suffix);
 }
 
-enum class OptionsCategory
-{
-=======
 enum class OptionsCategory {
->>>>>>> 472fe8a2
     OPTIONS,
     CONNECTION,
     WALLET,
@@ -181,14 +176,11 @@
     GUI,
     COMMANDS,
     REGISTER_COMMANDS,
-<<<<<<< HEAD
     SMSG,
     PART_WALLET,
     PART_STAKING,
-=======
 
     HIDDEN // Always the last option to avoid printing these in the help
->>>>>>> 472fe8a2
 };
 
 class ArgsManager
