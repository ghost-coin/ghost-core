--- conflicted
+++ resolved
@@ -50,10 +50,6 @@
 
     int SignMessage(const std::vector<uint32_t> &vPath, const std::string &sMessage, std::vector<uint8_t> &vchSig, std::string &sError) override;
 
-<<<<<<< HEAD
-protected:
-    webusb_device *handle = nullptr;
-=======
     int PrepareTransaction(CMutableTransaction &tx, const CCoinsViewCache &view, const CKeyStore &keystore, int nHashType) override;
 
     int SignTransaction(const std::vector<uint32_t> &vPath, const std::vector<uint8_t> &vSharedSecret, const CMutableTransaction *tx,
@@ -67,7 +63,9 @@
 
     bool m_preparing = false;
     std::map<int, SignData> m_cache;
->>>>>>> da68275e
+
+protected:
+    webusb_device *handle = nullptr;
 };
 
 } // usb_device
