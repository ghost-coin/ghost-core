--- conflicted
+++ resolved
@@ -467,19 +467,12 @@
         consensus.vDeployments[Consensus::DEPLOYMENT_SEGWIT].nTimeout = 1510704000; // November 15th, 2017.
 
         // The best chain should have at least this much work.
-<<<<<<< HEAD
         consensus.nMinimumChainWork = uint256S("0x00");
 
         // By default assume that the signatures in ancestors of this block are valid.
-        //consensus.defaultAssumeValid = uint256S("0x0000000000000000030abc968e1bd635736e880b946085c93152969b9a81a6e2"); //447235
+        consensus.defaultAssumeValid = uint256S("0x5dacfb4e040ed98031f8586ce1516b6813990b53d677fb45a49099e8ceecb6fa"); //250000
 
         consensus.nMinRCTOutputDepth = 12;
-=======
-        consensus.nMinimumChainWork = uint256S("0x0000000000000000000000000000000000000000028822fef1c230963535a90d");
-
-        // By default assume that the signatures in ancestors of this block are valid.
-        consensus.defaultAssumeValid = uint256S("0x0000000000000000002e63058c023a9a1de233554f28c7b21380b6c9003f36a8"); //534292
->>>>>>> 230652ca
 
         /**
          * The message start string is designed to be unlikely to occur in normal data.
@@ -571,23 +564,15 @@
                 { 170880,   uint256S("0x03d23bd24386ebeb41c81f84145c46cc3f64e4d114b2b8d2bb14e5855f254f2a")},
                 { 194500,   uint256S("0x57ad502b9948d4c8291c8ce7b6394e4129985aab436b7242130a1ab0c74e1129")},
                 { 213800,   uint256S("0xfd6c0e5f7444a9e09a5fa1652db73d5b8628aeabe162529a5356be700509aa80")},
+                { 254275,   uint256S("0x7f454ac5629ef667f40f900357d30bd63b7983363255880fd155fadbc9add957")},
             }
         };
 
-<<<<<<< HEAD
         chainTxData = ChainTxData {
-            // Data as of block 0xfd6c0e5f7444a9e09a5fa1652db73d5b8628aeabe162529a5356be700509aa80 (height 213800).
-            1527848784, // * UNIX timestamp of last known number of transactions
-            246145,     // * total number of transactions between genesis and that timestamp
-                        //   (the tx=... number in the SetBestChain debug.log lines)
-            0.038       // * estimated number of transactions per second after that timestamp
-=======
-        chainTxData = ChainTxData{
-            // Data from rpc: getchaintxstats 4096 0000000000000000002e63058c023a9a1de233554f28c7b21380b6c9003f36a8
-            /* nTime    */ 1532884444,
-            /* nTxCount */ 331282217,
-            /* dTxRate  */ 2.4
->>>>>>> 230652ca
+            // Data from rpc: getchaintxstats 4096 7f454ac5629ef667f40f900357d30bd63b7983363255880fd155fadbc9add957
+            /* nTime    */ 1533059296,
+            /* nTxCount */ 289708,
+            /* dTxRate  */ 0.038
         };
 
         /* disable fallback fee on mainnet */
@@ -652,19 +637,12 @@
         consensus.vDeployments[Consensus::DEPLOYMENT_SEGWIT].nTimeout = 1493596800; // May 1st 2017
 
         // The best chain should have at least this much work.
-<<<<<<< HEAD
         consensus.nMinimumChainWork = uint256S("0x00");
 
         // By default assume that the signatures in ancestors of this block are valid.
         //consensus.defaultAssumeValid = uint256S("0x000000000871ee6842d3648317ccc8a435eb8cc3c2429aee94faff9ba26b05a0"); //1043841
 
         consensus.nMinRCTOutputDepth = 12;
-=======
-        consensus.nMinimumChainWork = uint256S("0x00000000000000000000000000000000000000000000007dbe94253893cbd463");
-
-        // By default assume that the signatures in ancestors of this block are valid.
-        consensus.defaultAssumeValid = uint256S("0x0000000000000037a8cd3e06cd5edbfe9dd1dbcc5dacab279376ef7cfc2b4c75"); //1354312
->>>>>>> 230652ca
 
         pchMessageStart[0] = 0x08;
         pchMessageStart[1] = 0x11;
@@ -737,21 +715,15 @@
             {
                 {127620, uint256S("0xe5ab909fc029b253bad300ccf859eb509e03897e7853e8bfdde2710dbf248dd1")},
                 {170400, uint256S("0x47927aa5a937b0e0e50ad6fb5c9fe331985831308c4562a17fe13df381cdb0f4")},
+                {210920, uint256S("0x5534f546c3b5a264ca034703b9694fabf36d749d66e0659eef5f0734479b9802")},
             }
         };
 
         chainTxData = ChainTxData{
-<<<<<<< HEAD
-            // Data as of block 0x47927aa5a937b0e0e50ad6fb5c9fe331985831308c4562a17fe13df381cdb0f4 (height 170400)
-            1527838656,
-            184292,
-            0.005
-=======
-            // Data from rpc: getchaintxstats 4096 0000000000000037a8cd3e06cd5edbfe9dd1dbcc5dacab279376ef7cfc2b4c75
-            /* nTime    */ 1531929919,
-            /* nTxCount */ 19438708,
-            /* dTxRate  */ 0.626
->>>>>>> 230652ca
+            // Data from rpc: getchaintxstats 4096 0x5534f546c3b5a264ca034703b9694fabf36d749d66e0659eef5f0734479b9802
+            /* nTime    */ 1533059744,
+            /* nTxCount */ 227795,
+            /* dTxRate  */ 0.005
         };
 
         /* enable fallback fee on testnet */
