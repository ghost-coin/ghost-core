--- conflicted
+++ resolved
@@ -52,16 +52,11 @@
 
     if (HelpRequested(args) || args.IsArgSet("-version")) {
         // First part of help message is specific to this utility
-<<<<<<< HEAD
         std::string strUsage = PACKAGE_NAME " particl-util utility version " + FormatFullVersion() + "\n";
-        if (!args.IsArgSet("-version")) {
-=======
-        std::string strUsage = PACKAGE_NAME " bitcoin-util utility version " + FormatFullVersion() + "\n";
 
         if (args.IsArgSet("-version")) {
             strUsage += FormatParagraph(LicenseInfo());
         } else {
->>>>>>> b6a2670e
             strUsage += "\n"
                 "Usage:  particl-util [options] [commands]  Do stuff\n";
             strUsage += "\n" + args.GetHelpMessage();
