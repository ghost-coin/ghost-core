--- conflicted
+++ resolved
@@ -175,16 +175,11 @@
      * Notifies listeners that a block which builds directly on our current tip
      * has been received and connected to the headers tree, though not validated yet */
     virtual void NewPoWValidBlock(const CBlockIndex *pindex, const std::shared_ptr<const CBlock>& block) {};
-<<<<<<< HEAD
-    friend void ::RegisterSharedValidationInterface(std::shared_ptr<CValidationInterface>);
-    friend void ::UnregisterValidationInterface(CValidationInterface*);
-    friend void ::UnregisterAllValidationInterfaces();
 
     virtual void TransactionAddedToWallet(const std::string &sWalletName, const CTransactionRef& tx) {};
     virtual void NewSecureMessage(const smsg::SecureMessage *psmsg, const uint160 &hash) {};
-=======
+
     friend class CMainSignals;
->>>>>>> abc145c9
 };
 
 struct MainSignalsInstance;
