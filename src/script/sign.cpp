--- conflicted
+++ resolved
@@ -373,12 +373,12 @@
         ret.push_back(ToByteVector(pubkey));
         return true;
     }
-<<<<<<< HEAD
     case TxoutType::SCRIPTHASH:
     case TxoutType::SCRIPTHASH256: {
         CScriptID idScript;
         if (vSolutions[0].size() == 20) {
-            idScript = CScriptID(uint160(vSolutions[0]));
+            uint160 h160{vSolutions[0]};
+            idScript = CScriptID{h160};
         } else
         if (vSolutions[0].size() == 32) {
             idScript.Set(uint256(vSolutions[0]));
@@ -386,16 +386,12 @@
             return false;
         }
         if (GetCScript(provider, sigdata, idScript, scriptRet)) {
-=======
-    case TxoutType::SCRIPTHASH: {
-        uint160 h160{vSolutions[0]};
-        if (GetCScript(provider, sigdata, CScriptID{h160}, scriptRet)) {
->>>>>>> ceb74b84
             ret.push_back(std::vector<unsigned char>(scriptRet.begin(), scriptRet.end()));
             return true;
         }
         // Could not find redeemScript, add to missing
-        sigdata.missing_redeem_script = h160;
+        if (vSolutions[0].size() == 20) {
+            sigdata.missing_redeem_script = uint160{vSolutions[0]};
         }
         return false;
     }
