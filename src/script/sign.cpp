--- conflicted
+++ resolved
@@ -17,12 +17,8 @@
 #include <util/translation.h>
 #include <util/vector.h>
 
-extern bool fParticlMode;
 typedef std::vector<unsigned char> valtype;
 
-<<<<<<< HEAD
-MutableTransactionSignatureCreator::MutableTransactionSignatureCreator(const CMutableTransaction* txToIn, unsigned int nInIn, const std::vector<uint8_t>& amountIn, int nHashTypeIn) : txTo(txToIn), nIn(nInIn), nHashType(nHashTypeIn), amount(amountIn), checker(txTo, nIn, amountIn) {}
-=======
 MutableTransactionSignatureCreator::MutableTransactionSignatureCreator(const CMutableTransaction& tx, unsigned int input_idx, const std::vector<uint8_t>& amountIn, int hash_type)
     : m_txto{tx}, nIn{input_idx}, nHashType{hash_type}, amount{amountIn}, checker{&m_txto, nIn, amountIn, MissingDataBehavior::FAIL},
       m_txdata(nullptr)
@@ -50,7 +46,6 @@
       m_txdata(txdata)
 {
 }
->>>>>>> 8739b5cc
 
 bool MutableTransactionSignatureCreator::CreateSig(const SigningProvider& provider, std::vector<unsigned char>& vchSig, const CKeyID& address, const CScript& scriptCode, SigVersion sigversion) const
 {
@@ -340,19 +335,6 @@
     std::vector<unsigned char> sig;
 
     std::vector<valtype> vSolutions;
-<<<<<<< HEAD
-
-    if (HasIsCoinstakeOp(scriptPubKey)) {
-        CScript scriptPath;
-        if (!GetColdStakeScriptPath(creator.IsCoinStake(), scriptPubKey, scriptPath)) {
-            return false;
-        }
-        whichTypeRet = Solver(scriptPath, vSolutions);
-    } else {
-        whichTypeRet = Solver(scriptPubKey, vSolutions);
-    }
-=======
->>>>>>> 8739b5cc
 
     if (HasIsCoinstakeOp(scriptPubKey)) {
         CScript scriptPath;
@@ -379,10 +361,6 @@
         ret.push_back(std::move(sig));
         return true;
     case TxoutType::PUBKEYHASH:
-<<<<<<< HEAD
-    case TxoutType::TIMELOCKED_PUBKEYHASH:
-=======
->>>>>>> 8739b5cc
     case TxoutType::PUBKEYHASH256: {
         CKeyID keyID = vSolutions[0].size() == 32 ? CKeyID(uint256(vSolutions[0])) : CKeyID(uint160(vSolutions[0]));
         CPubKey pubkey;
@@ -397,19 +375,11 @@
         return true;
     }
     case TxoutType::SCRIPTHASH:
-<<<<<<< HEAD
-    case TxoutType::TIMELOCKED_SCRIPTHASH:
-    case TxoutType::SCRIPTHASH256: {
-        CScriptID idScript;
-        if (vSolutions[0].size() == 20) {
-            idScript = CScriptID(uint160(vSolutions[0]));
-=======
     case TxoutType::SCRIPTHASH256: {
         CScriptID idScript;
         if (vSolutions[0].size() == 20) {
             uint160 h160{vSolutions[0]};
             idScript = CScriptID{h160};
->>>>>>> 8739b5cc
         } else
         if (vSolutions[0].size() == 32) {
             idScript.Set(uint256(vSolutions[0]));
@@ -421,21 +391,12 @@
             return true;
         }
         // Could not find redeemScript, add to missing
-<<<<<<< HEAD
-        sigdata.missing_redeem_script = h160;
-        }
-        return false;
-
-    case TxoutType::MULTISIG:
-    case TxoutType::TIMELOCKED_MULTISIG: {
-=======
         if (vSolutions[0].size() == 20) {
             sigdata.missing_redeem_script = uint160{vSolutions[0]};
         }
         return false;
     }
     case TxoutType::MULTISIG: {
->>>>>>> 8739b5cc
         size_t required = vSolutions.front()[0];
         ret.push_back(valtype()); // workaround CHECKMULTISIG bug
         for (size_t i = 1; i < vSolutions.size() - 1; ++i) {
@@ -588,11 +549,7 @@
     CScript subscript;
 
     bool fIsP2SH = creator.IsParticlVersion()
-<<<<<<< HEAD
-        ? (whichType == TxoutType::SCRIPTHASH || whichType == TxoutType::SCRIPTHASH256 || whichType == TxoutType::TIMELOCKED_SCRIPTHASH)
-=======
         ? (whichType == TxoutType::SCRIPTHASH || whichType == TxoutType::SCRIPTHASH256)
->>>>>>> 8739b5cc
         : whichType == TxoutType::SCRIPTHASH;
     if (solved && fIsP2SH)
     {
@@ -602,11 +559,7 @@
         subscript = CScript(result[0].begin(), result[0].end());
         sigdata.redeem_script = subscript;
         solved = solved && SignStep(provider, creator, subscript, result, whichType, SigVersion::BASE, sigdata) && whichType != TxoutType::SCRIPTHASH
-<<<<<<< HEAD
-            && whichType != TxoutType::SCRIPTHASH256 && whichType != TxoutType::TIMELOCKED_SCRIPTHASH;
-=======
             && whichType != TxoutType::SCRIPTHASH256;
->>>>>>> 8739b5cc
         P2SH = true;
     }
 
@@ -722,11 +675,7 @@
     Stacks stack(data);
 
     // Get signatures
-<<<<<<< HEAD
-    MutableTransactionSignatureChecker tx_checker(&tx, nIn, amount);
-=======
     MutableTransactionSignatureChecker tx_checker(&tx, nIn, amount, MissingDataBehavior::FAIL);
->>>>>>> 8739b5cc
     SignatureExtractorChecker extractor_checker(data, tx_checker);
     extractor_checker.is_particl_tx = tx.IsParticlVersion();
     if (VerifyScript(data.scriptSig, scriptPubKey, &data.scriptWitness, STANDARD_SCRIPT_VERIFY_FLAGS, extractor_checker)) {
@@ -747,20 +696,12 @@
     CScript next_script = scriptPubKey;
 
     if (tx.IsParticlVersion()) {
-<<<<<<< HEAD
-        if (script_type == TxoutType::PUBKEY || script_type == TxoutType::PUBKEYHASH || script_type == TxoutType::PUBKEYHASH256 || script_type == TxoutType::TIMELOCKED_PUBKEYHASH)
-            script_type = TxoutType::WITNESS_V0_KEYHASH;
-        else
-        if (script_type == TxoutType::SCRIPTHASH || script_type == TxoutType::SCRIPTHASH256 || script_type == TxoutType::TIMELOCKED_SCRIPTHASH)
-            script_type = TxoutType::WITNESS_V0_SCRIPTHASH;
-=======
         if (script_type == TxoutType::PUBKEY || script_type == TxoutType::PUBKEYHASH || script_type == TxoutType::PUBKEYHASH256) {
             script_type = TxoutType::WITNESS_V0_KEYHASH;
         } else
         if (script_type == TxoutType::SCRIPTHASH || script_type == TxoutType::SCRIPTHASH256) {
             script_type = TxoutType::WITNESS_V0_SCRIPTHASH;
         }
->>>>>>> 8739b5cc
     }
 
     if (script_type == TxoutType::SCRIPTHASH && !stack.script.empty() && !stack.script.back().empty()) {
@@ -859,11 +800,7 @@
     signatures.insert(std::make_move_iterator(sigdata.signatures.begin()), std::make_move_iterator(sigdata.signatures.end()));
 }
 
-<<<<<<< HEAD
-bool SignSignature(const SigningProvider &provider, const CScript& fromPubKey, CMutableTransaction& txTo, unsigned int nIn, const std::vector<uint8_t>& amount, int nHashType)
-=======
 bool SignSignature(const SigningProvider &provider, const CScript& fromPubKey, CMutableTransaction& txTo, unsigned int nIn, const std::vector<uint8_t>& amount, int nHashType, SignatureData& sig_data)
->>>>>>> 8739b5cc
 {
     assert(nIn < txTo.vin.size());
 
@@ -874,19 +811,6 @@
     return ret;
 }
 
-<<<<<<< HEAD
-bool SignSignature(const SigningProvider &provider, const CScript& fromPubKey, CMutableTransaction& txTo, unsigned int nIn, const CAmount amount, int nHashType)
-{
-    std::vector<uint8_t> vamount(8);
-    part::SetAmount(vamount, amount);
-    return SignSignature(provider, fromPubKey, txTo, nIn, vamount, nHashType);
-}
-
-bool SignSignature(const SigningProvider &provider, const CTransaction& txFrom, CMutableTransaction& txTo, unsigned int nIn, int nHashType)
-{
-    assert(nIn < txTo.vin.size());
-    CTxIn& txin = txTo.vin[nIn];
-=======
 bool SignSignature(const SigningProvider &provider, const CScript& fromPubKey, CMutableTransaction& txTo, unsigned int nIn, const CAmount amount, int nHashType, SignatureData& sig_data)
 {
     std::vector<uint8_t> vamount(8);
@@ -898,24 +822,16 @@
 {
     assert(nIn < txTo.vin.size());
     const CTxIn& txin = txTo.vin[nIn];
->>>>>>> 8739b5cc
 
     if (txTo.IsParticlVersion()) {
         assert(txin.prevout.n < txFrom.vpout.size());
         CScript scriptPubKey;
         std::vector<uint8_t> vamount;
-<<<<<<< HEAD
-        if (!txFrom.vpout[txin.prevout.n]->PutValue(vamount)
-            || !txFrom.vpout[txin.prevout.n]->GetScriptPubKey(scriptPubKey))
-            return false;
-        return SignSignature(provider, scriptPubKey, txTo, nIn, vamount, nHashType);
-=======
         if (!txFrom.vpout[txin.prevout.n]->PutValue(vamount) ||
             !txFrom.vpout[txin.prevout.n]->GetScriptPubKey(scriptPubKey)) {
             return false;
         }
         return SignSignature(provider, scriptPubKey, txTo, nIn, vamount, nHashType, sig_data);
->>>>>>> 8739b5cc
     }
 
     assert(txin.prevout.n < txFrom.vout.size());
@@ -939,10 +855,7 @@
 
 const BaseSignatureChecker& DUMMY_CHECKER = DummySignatureChecker();
 
-<<<<<<< HEAD
-=======
 namespace {
->>>>>>> 8739b5cc
 class DummySignatureCreator : public BaseSignatureCreator {
 private:
     char m_r_len = 32;
@@ -980,7 +893,6 @@
     bool IsParticlVersion() const override { return true; }
 };
 const DummySignatureCheckerParticl DUMMY_CHECKER_PARTICL;
-<<<<<<< HEAD
 
 class DummySignatureCreatorParticl : public DummySignatureCreator {
 public:
@@ -995,47 +907,6 @@
     auto it = map.find(key);
     if (it != map.end()) {
         value = it->second;
-        return true;
-    }
-    return false;
-}
-
-}
-
-const BaseSignatureCreator& DUMMY_SIGNATURE_CREATOR = DummySignatureCreator(32, 32);
-const BaseSignatureCreator& DUMMY_MAXIMUM_SIGNATURE_CREATOR = DummySignatureCreator(33, 32);
-const BaseSignatureCreator& DUMMY_SIGNATURE_CREATOR_PARTICL = DummySignatureCreatorParticl();
-=======
-
-class DummySignatureCreatorParticl : public DummySignatureCreator {
-public:
-    DummySignatureCreatorParticl() : DummySignatureCreator(33, 32) {}
-    const BaseSignatureChecker& Checker() const override { return DUMMY_CHECKER_PARTICL; }
-    bool IsParticlVersion() const override { return true; }
-};
->>>>>>> 8739b5cc
-
-template<typename M, typename K, typename V>
-bool LookupHelper(const M& map, const K& key, V& value)
-{
-<<<<<<< HEAD
-    // This check is to make sure that the script we created can actually be solved for and signed by us
-    // if we were to have the private keys. This is just to make sure that the script is valid and that,
-    // if found in a transaction, we would still accept and relay that transaction. In particular,
-    // it will reject witness outputs that require signing with an uncompressed public key.
-    SignatureData sigs;
-    // Make sure that STANDARD_SCRIPT_VERIFY_FLAGS includes SCRIPT_VERIFY_WITNESS_PUBKEYTYPE, the most
-    // important property this function is designed to test for.
-    static_assert(STANDARD_SCRIPT_VERIFY_FLAGS & SCRIPT_VERIFY_WITNESS_PUBKEYTYPE, "IsSolvable requires standard script flags to include WITNESS_PUBKEYTYPE");
-    if (ProduceSignature(provider, fParticlMode ? DUMMY_SIGNATURE_CREATOR_PARTICL : DUMMY_SIGNATURE_CREATOR, script, sigs)) {
-        // VerifyScript check is just defensive, and should never fail.
-        bool verified = VerifyScript(sigs.scriptSig, script, &sigs.scriptWitness, STANDARD_SCRIPT_VERIFY_FLAGS, fParticlMode ? DUMMY_CHECKER_PARTICL : DUMMY_CHECKER);
-        assert(verified);
-=======
-    auto it = map.find(key);
-    if (it != map.end()) {
-        value = it->second;
->>>>>>> 8739b5cc
         return true;
     }
     return false;
@@ -1111,22 +982,14 @@
             vchAmount.resize(33);
             memcpy(vchAmount.data(), coin->second.commitment.data, 33);
         } else {
-<<<<<<< HEAD
-            input_errors[i] = "Bad input type";
-=======
             input_errors[i] = _("Bad input type");
->>>>>>> 8739b5cc
             continue;
         }
 
         SignatureData sigdata = DataFromTransaction(mtx, i, vchAmount, prevPubKey);
         // Only sign SIGHASH_SINGLE if there's a corresponding output:
         if (!fHashSingle || (i < mtx.GetNumVOuts())) {
-<<<<<<< HEAD
-            ProduceSignature(*keystore, MutableTransactionSignatureCreator(&mtx, i, vchAmount, nHashType), prevPubKey, sigdata);
-=======
             ProduceSignature(*keystore, MutableTransactionSignatureCreator(mtx, i, vchAmount, &txdata, nHashType), prevPubKey, sigdata);
->>>>>>> 8739b5cc
         }
 
         UpdateInput(txin, sigdata);
@@ -1138,11 +1001,7 @@
         }
 
         ScriptError serror = SCRIPT_ERR_OK;
-<<<<<<< HEAD
-        if (!VerifyScript(txin.scriptSig, prevPubKey, &txin.scriptWitness, STANDARD_SCRIPT_VERIFY_FLAGS, TransactionSignatureChecker(&txConst, i, vchAmount), &serror)) {
-=======
         if (!VerifyScript(txin.scriptSig, prevPubKey, &txin.scriptWitness, STANDARD_SCRIPT_VERIFY_FLAGS, TransactionSignatureChecker(&txConst, i, vchAmount, txdata, MissingDataBehavior::FAIL), &serror)) {
->>>>>>> 8739b5cc
             if (serror == SCRIPT_ERR_INVALID_STACK_OPERATION) {
                 // Unable to sign input and verification failed (possible attempt to partially sign).
                 input_errors[i] = Untranslated("Unable to sign input, invalid stack size (possibly missing key)");
