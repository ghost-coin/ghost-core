--- conflicted
+++ resolved
@@ -368,7 +368,6 @@
     return true;
 }
 
-<<<<<<< HEAD
 bool ExtractStakingKeyID(const CScript &scriptPubKey, CKeyID &keyID)
 {
     if (scriptPubKey.IsPayToPublicKeyHash()) {
@@ -391,13 +390,8 @@
     return false;
 };
 
-namespace
-{
-class CScriptVisitor : public boost::static_visitor<CScript>
-=======
 namespace {
 class CScriptVisitor
->>>>>>> 7b975639
 {
 public:
     CScript operator()(const CNoDestination& dest) const
@@ -472,8 +466,7 @@
 }
 
 bool IsValidDestination(const CTxDestination& dest) {
-<<<<<<< HEAD
-    return dest.which() != 0;
+    return dest.index() != 0;
 }
 
 
@@ -523,7 +516,4 @@
         case TxoutType::WITNESS_V1_TAPROOT: return 16;
     }
     return 0;
-=======
-    return dest.index() != 0;
->>>>>>> 7b975639
 }