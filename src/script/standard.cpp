--- conflicted
+++ resolved
@@ -467,7 +467,102 @@
     return dest.index() != 0;
 }
 
-<<<<<<< HEAD
+/*static*/ TaprootBuilder::NodeInfo TaprootBuilder::Combine(NodeInfo&& a, NodeInfo&& b)
+{
+    NodeInfo ret;
+    /* Lexicographically sort a and b's hash, and compute parent hash. */
+    if (a.hash < b.hash) {
+        ret.hash = (CHashWriter(HASHER_TAPBRANCH) << a.hash << b.hash).GetSHA256();
+    } else {
+        ret.hash = (CHashWriter(HASHER_TAPBRANCH) << b.hash << a.hash).GetSHA256();
+    }
+    return ret;
+}
+
+void TaprootBuilder::Insert(TaprootBuilder::NodeInfo&& node, int depth)
+{
+    assert(depth >= 0 && (size_t)depth <= TAPROOT_CONTROL_MAX_NODE_COUNT);
+    /* We cannot insert a leaf at a lower depth while a deeper branch is unfinished. Doing
+     * so would mean the Add() invocations do not correspond to a DFS traversal of a
+     * binary tree. */
+    if ((size_t)depth + 1 < m_branch.size()) {
+        m_valid = false;
+        return;
+    }
+    /* As long as an entry in the branch exists at the specified depth, combine it and propagate up.
+     * The 'node' variable is overwritten here with the newly combined node. */
+    while (m_valid && m_branch.size() > (size_t)depth && m_branch[depth].has_value()) {
+        node = Combine(std::move(node), std::move(*m_branch[depth]));
+        m_branch.pop_back();
+        if (depth == 0) m_valid = false; /* Can't propagate further up than the root */
+        --depth;
+    }
+    if (m_valid) {
+        /* Make sure the branch is big enough to place the new node. */
+        if (m_branch.size() <= (size_t)depth) m_branch.resize((size_t)depth + 1);
+        assert(!m_branch[depth].has_value());
+        m_branch[depth] = std::move(node);
+    }
+}
+
+/*static*/ bool TaprootBuilder::ValidDepths(const std::vector<int>& depths)
+{
+    std::vector<bool> branch;
+    for (int depth : depths) {
+        // This inner loop corresponds to effectively the same logic on branch
+        // as what Insert() performs on the m_branch variable. Instead of
+        // storing a NodeInfo object, just remember whether or not there is one
+        // at that depth.
+        if (depth < 0 || (size_t)depth > TAPROOT_CONTROL_MAX_NODE_COUNT) return false;
+        if ((size_t)depth + 1 < branch.size()) return false;
+        while (branch.size() > (size_t)depth && branch[depth]) {
+            branch.pop_back();
+            if (depth == 0) return false;
+            --depth;
+        }
+        if (branch.size() <= (size_t)depth) branch.resize((size_t)depth + 1);
+        assert(!branch[depth]);
+        branch[depth] = true;
+    }
+    // And this check corresponds to the IsComplete() check on m_branch.
+    return branch.size() == 0 || (branch.size() == 1 && branch[0]);
+}
+
+TaprootBuilder& TaprootBuilder::Add(int depth, const CScript& script, int leaf_version)
+{
+    assert((leaf_version & ~TAPROOT_LEAF_MASK) == 0);
+    if (!IsValid()) return *this;
+    /* Construct NodeInfo object with leaf hash. */
+    NodeInfo node;
+    node.hash = (CHashWriter{HASHER_TAPLEAF} << uint8_t(leaf_version) << script).GetSHA256();
+    /* Insert into the branch. */
+    Insert(std::move(node), depth);
+    return *this;
+}
+
+TaprootBuilder& TaprootBuilder::AddOmitted(int depth, const uint256& hash)
+{
+    if (!IsValid()) return *this;
+    /* Construct NodeInfo object with the hash directly, and insert it into the branch. */
+    NodeInfo node;
+    node.hash = hash;
+    Insert(std::move(node), depth);
+    return *this;
+}
+
+TaprootBuilder& TaprootBuilder::Finalize(const XOnlyPubKey& internal_key)
+{
+    /* Can only call this function when IsComplete() is true. */
+    assert(IsComplete());
+    m_internal_key = internal_key;
+    auto ret = m_internal_key.CreateTapTweak(m_branch.size() == 0 ? nullptr : &m_branch[0]->hash);
+    assert(ret.has_value());
+    std::tie(m_output_key, std::ignore) = *ret;
+    return *this;
+}
+
+WitnessV1Taproot TaprootBuilder::GetOutput() { return WitnessV1Taproot{m_output_key}; }
+
 namespace particl {
 TxoutType ToTxoutType(uint8_t type_byte)
 {
@@ -536,101 +631,4 @@
     return false;
 }
 
-} // namespace particl
-=======
-/*static*/ TaprootBuilder::NodeInfo TaprootBuilder::Combine(NodeInfo&& a, NodeInfo&& b)
-{
-    NodeInfo ret;
-    /* Lexicographically sort a and b's hash, and compute parent hash. */
-    if (a.hash < b.hash) {
-        ret.hash = (CHashWriter(HASHER_TAPBRANCH) << a.hash << b.hash).GetSHA256();
-    } else {
-        ret.hash = (CHashWriter(HASHER_TAPBRANCH) << b.hash << a.hash).GetSHA256();
-    }
-    return ret;
-}
-
-void TaprootBuilder::Insert(TaprootBuilder::NodeInfo&& node, int depth)
-{
-    assert(depth >= 0 && (size_t)depth <= TAPROOT_CONTROL_MAX_NODE_COUNT);
-    /* We cannot insert a leaf at a lower depth while a deeper branch is unfinished. Doing
-     * so would mean the Add() invocations do not correspond to a DFS traversal of a
-     * binary tree. */
-    if ((size_t)depth + 1 < m_branch.size()) {
-        m_valid = false;
-        return;
-    }
-    /* As long as an entry in the branch exists at the specified depth, combine it and propagate up.
-     * The 'node' variable is overwritten here with the newly combined node. */
-    while (m_valid && m_branch.size() > (size_t)depth && m_branch[depth].has_value()) {
-        node = Combine(std::move(node), std::move(*m_branch[depth]));
-        m_branch.pop_back();
-        if (depth == 0) m_valid = false; /* Can't propagate further up than the root */
-        --depth;
-    }
-    if (m_valid) {
-        /* Make sure the branch is big enough to place the new node. */
-        if (m_branch.size() <= (size_t)depth) m_branch.resize((size_t)depth + 1);
-        assert(!m_branch[depth].has_value());
-        m_branch[depth] = std::move(node);
-    }
-}
-
-/*static*/ bool TaprootBuilder::ValidDepths(const std::vector<int>& depths)
-{
-    std::vector<bool> branch;
-    for (int depth : depths) {
-        // This inner loop corresponds to effectively the same logic on branch
-        // as what Insert() performs on the m_branch variable. Instead of
-        // storing a NodeInfo object, just remember whether or not there is one
-        // at that depth.
-        if (depth < 0 || (size_t)depth > TAPROOT_CONTROL_MAX_NODE_COUNT) return false;
-        if ((size_t)depth + 1 < branch.size()) return false;
-        while (branch.size() > (size_t)depth && branch[depth]) {
-            branch.pop_back();
-            if (depth == 0) return false;
-            --depth;
-        }
-        if (branch.size() <= (size_t)depth) branch.resize((size_t)depth + 1);
-        assert(!branch[depth]);
-        branch[depth] = true;
-    }
-    // And this check corresponds to the IsComplete() check on m_branch.
-    return branch.size() == 0 || (branch.size() == 1 && branch[0]);
-}
-
-TaprootBuilder& TaprootBuilder::Add(int depth, const CScript& script, int leaf_version)
-{
-    assert((leaf_version & ~TAPROOT_LEAF_MASK) == 0);
-    if (!IsValid()) return *this;
-    /* Construct NodeInfo object with leaf hash. */
-    NodeInfo node;
-    node.hash = (CHashWriter{HASHER_TAPLEAF} << uint8_t(leaf_version) << script).GetSHA256();
-    /* Insert into the branch. */
-    Insert(std::move(node), depth);
-    return *this;
-}
-
-TaprootBuilder& TaprootBuilder::AddOmitted(int depth, const uint256& hash)
-{
-    if (!IsValid()) return *this;
-    /* Construct NodeInfo object with the hash directly, and insert it into the branch. */
-    NodeInfo node;
-    node.hash = hash;
-    Insert(std::move(node), depth);
-    return *this;
-}
-
-TaprootBuilder& TaprootBuilder::Finalize(const XOnlyPubKey& internal_key)
-{
-    /* Can only call this function when IsComplete() is true. */
-    assert(IsComplete());
-    m_internal_key = internal_key;
-    auto ret = m_internal_key.CreateTapTweak(m_branch.size() == 0 ? nullptr : &m_branch[0]->hash);
-    assert(ret.has_value());
-    std::tie(m_output_key, std::ignore) = *ret;
-    return *this;
-}
-
-WitnessV1Taproot TaprootBuilder::GetOutput() { return WitnessV1Taproot{m_output_key}; }
->>>>>>> 6efbcec4
+} // namespace particl