--- conflicted
+++ resolved
@@ -9,13 +9,9 @@
 #include <pubkey.h>
 #include <script/script.h>
 
-<<<<<<< HEAD
 #include <key/extkey.h>
 #include <key/stealth.h>
 
-
-=======
->>>>>>> 735d6b57
 typedef std::vector<unsigned char> valtype;
 
 bool fAcceptDatacarrier = DEFAULT_ACCEPT_DATACARRIER;
