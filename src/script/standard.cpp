--- conflicted
+++ resolved
@@ -589,7 +589,31 @@
 
 WitnessV1Taproot TaprootBuilder::GetOutput() { return WitnessV1Taproot{m_output_key}; }
 
-<<<<<<< HEAD
+TaprootSpendData TaprootBuilder::GetSpendData() const
+{
+    TaprootSpendData spd;
+    spd.merkle_root = m_branch.size() == 0 ? uint256() : m_branch[0]->hash;
+    spd.internal_key = m_internal_key;
+    if (m_branch.size()) {
+        // If any script paths exist, they have been combined into the root m_branch[0]
+        // by now. Compute the control block for each of its tracked leaves, and put them in
+        // spd.scripts.
+        for (const auto& leaf : m_branch[0]->leaves) {
+            std::vector<unsigned char> control_block;
+            control_block.resize(TAPROOT_CONTROL_BASE_SIZE + TAPROOT_CONTROL_NODE_SIZE * leaf.merkle_branch.size());
+            control_block[0] = leaf.leaf_version | (m_parity ? 1 : 0);
+            std::copy(m_internal_key.begin(), m_internal_key.end(), control_block.begin() + 1);
+            if (leaf.merkle_branch.size()) {
+                std::copy(leaf.merkle_branch[0].begin(),
+                          leaf.merkle_branch[0].begin() + TAPROOT_CONTROL_NODE_SIZE * leaf.merkle_branch.size(),
+                          control_block.begin() + TAPROOT_CONTROL_BASE_SIZE);
+            }
+            spd.scripts[{leaf.script, leaf.leaf_version}].insert(std::move(control_block));
+        }
+    }
+    return spd;
+}
+
 namespace particl {
 TxoutType ToTxoutType(uint8_t type_byte)
 {
@@ -658,30 +682,4 @@
     return false;
 }
 
-} // namespace particl
-=======
-TaprootSpendData TaprootBuilder::GetSpendData() const
-{
-    TaprootSpendData spd;
-    spd.merkle_root = m_branch.size() == 0 ? uint256() : m_branch[0]->hash;
-    spd.internal_key = m_internal_key;
-    if (m_branch.size()) {
-        // If any script paths exist, they have been combined into the root m_branch[0]
-        // by now. Compute the control block for each of its tracked leaves, and put them in
-        // spd.scripts.
-        for (const auto& leaf : m_branch[0]->leaves) {
-            std::vector<unsigned char> control_block;
-            control_block.resize(TAPROOT_CONTROL_BASE_SIZE + TAPROOT_CONTROL_NODE_SIZE * leaf.merkle_branch.size());
-            control_block[0] = leaf.leaf_version | (m_parity ? 1 : 0);
-            std::copy(m_internal_key.begin(), m_internal_key.end(), control_block.begin() + 1);
-            if (leaf.merkle_branch.size()) {
-                std::copy(leaf.merkle_branch[0].begin(),
-                          leaf.merkle_branch[0].begin() + TAPROOT_CONTROL_NODE_SIZE * leaf.merkle_branch.size(),
-                          control_block.begin() + TAPROOT_CONTROL_BASE_SIZE);
-            }
-            spd.scripts[{leaf.script, leaf.leaf_version}].insert(std::move(control_block));
-        }
-    }
-    return spd;
-}
->>>>>>> 5c2e2afe
+} // namespace particl