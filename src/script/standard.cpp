// Copyright (c) 2009-2010 Satoshi Nakamoto
// Copyright (c) 2009-2019 The Bitcoin Core developers
// Distributed under the MIT software license, see the accompanying
// file COPYING or http://www.opensource.org/licenses/mit-license.php.

#include <script/standard.h>

#include <crypto/sha256.h>
#include <pubkey.h>
#include <script/script.h>

#include <string>

#include <key/extkey.h>
#include <key/stealth.h>

typedef std::vector<unsigned char> valtype;

bool fAcceptDatacarrier = DEFAULT_ACCEPT_DATACARRIER;
unsigned nMaxDatacarrierBytes = MAX_OP_RETURN_RELAY;

CScriptID::CScriptID(const CScript& in) : BaseHash(Hash160(in.begin(), in.end())) {}
CScriptID::CScriptID(const ScriptHash& in) : BaseHash(static_cast<uint160>(in)) {}

bool CScriptID::Set(const uint256& in)
{
    CRIPEMD160().Write(in.begin(), 32).Finalize(this->begin());
    return true;
};

bool CScriptID256::Set(const CScript& in)
{
    *this = CScriptID256(HashSha256(in.begin(), in.end()));
    return true;
};

ScriptHash::ScriptHash(const CScript& in) : BaseHash(Hash160(in.begin(), in.end())) {}
ScriptHash::ScriptHash(const CScriptID& in) : BaseHash(static_cast<uint160>(in)) {}

PKHash::PKHash(const CPubKey& pubkey) : BaseHash(pubkey.GetID()) {}
PKHash::PKHash(const CKeyID& pubkey_id) : BaseHash(pubkey_id) {}

WitnessV0KeyHash::WitnessV0KeyHash(const CPubKey& pubkey) : BaseHash(pubkey.GetID()) {}
WitnessV0KeyHash::WitnessV0KeyHash(const PKHash& pubkey_hash) : BaseHash(static_cast<uint160>(pubkey_hash)) {}

CKeyID ToKeyID(const PKHash& key_hash)
{
    return CKeyID{static_cast<uint160>(key_hash)};
}

CKeyID ToKeyID(const WitnessV0KeyHash& key_hash)
{
    return CKeyID{static_cast<uint160>(key_hash)};
}

WitnessV0ScriptHash::WitnessV0ScriptHash(const CScript& in)
{
    CSHA256().Write(in.data(), in.size()).Finalize(begin());
}

std::string GetTxnOutputType(TxoutType t)
{
    switch (t)
    {
<<<<<<< HEAD
    case TX_NONSTANDARD: return "nonstandard";
    case TX_PUBKEY: return "pubkey";
    case TX_PUBKEYHASH: return "pubkeyhash";
    case TX_SCRIPTHASH: return "scripthash";
    case TX_MULTISIG: return "multisig";

    case TX_NULL_DATA: return "nulldata";
    case TX_WITNESS_V0_KEYHASH: return "witness_v0_keyhash";
    case TX_WITNESS_V0_SCRIPTHASH: return "witness_v0_scripthash";
    case TX_WITNESS_UNKNOWN: return "witness_unknown";

    case TX_SCRIPTHASH256: return "scripthash256";
    case TX_PUBKEYHASH256: return "pubkeyhash256";
    case TX_TIMELOCKED_SCRIPTHASH: return "timelocked_scripthash";
    case TX_TIMELOCKED_SCRIPTHASH256: return "timelocked_scripthash256";
    case TX_TIMELOCKED_PUBKEYHASH: return "timelocked_pubkeyhash";
    case TX_TIMELOCKED_PUBKEYHASH256: return "timelocked_pubkeyhash256";
    case TX_TIMELOCKED_MULTISIG: return "timelocked_multisig";
    }
=======
    case TxoutType::NONSTANDARD: return "nonstandard";
    case TxoutType::PUBKEY: return "pubkey";
    case TxoutType::PUBKEYHASH: return "pubkeyhash";
    case TxoutType::SCRIPTHASH: return "scripthash";
    case TxoutType::MULTISIG: return "multisig";
    case TxoutType::NULL_DATA: return "nulldata";
    case TxoutType::WITNESS_V0_KEYHASH: return "witness_v0_keyhash";
    case TxoutType::WITNESS_V0_SCRIPTHASH: return "witness_v0_scripthash";
    case TxoutType::WITNESS_UNKNOWN: return "witness_unknown";
    } // no default case, so the compiler can warn about missing cases
>>>>>>> 31bdd866
    assert(false);
}

static bool MatchPayToPubkey(const CScript& script, valtype& pubkey)
{
    if (script.size() == CPubKey::SIZE + 2 && script[0] == CPubKey::SIZE && script.back() == OP_CHECKSIG) {
        pubkey = valtype(script.begin() + 1, script.begin() + CPubKey::SIZE + 1);
        return CPubKey::ValidSize(pubkey);
    }
    if (script.size() == CPubKey::COMPRESSED_SIZE + 2 && script[0] == CPubKey::COMPRESSED_SIZE && script.back() == OP_CHECKSIG) {
        pubkey = valtype(script.begin() + 1, script.begin() + CPubKey::COMPRESSED_SIZE + 1);
        return CPubKey::ValidSize(pubkey);
    }
    return false;
}

static bool MatchPayToPubkeyHash(const CScript& script, valtype& pubkeyhash)
{
    if (script.size() == 25 && script[0] == OP_DUP && script[1] == OP_HASH160 && script[2] == 20 && script[23] == OP_EQUALVERIFY && script[24] == OP_CHECKSIG) {
        pubkeyhash = valtype(script.begin () + 3, script.begin() + 23);
        return true;
    }
    return false;
}

static bool MatchPayToPubkeyHash256(const CScript& script, valtype& pubkeyhash)
{
    if (!script.IsPayToPublicKeyHash256())
        return false;
    pubkeyhash = valtype(script.begin () + 3, script.begin() + 35);
    return true;
}


/** Test for "small positive integer" script opcodes - OP_1 through OP_16. */
static constexpr bool IsSmallInteger(opcodetype opcode)
{
    return opcode >= OP_1 && opcode <= OP_16;
}

static bool MatchMultisig(const CScript& script, unsigned int& required, std::vector<valtype>& pubkeys)
{
    opcodetype opcode;
    valtype data;
    CScript::const_iterator it = script.begin();
    if (script.size() < 1 || script.back() != OP_CHECKMULTISIG) return false;

    if (!script.GetOp(it, opcode, data) || !IsSmallInteger(opcode)) return false;
    required = CScript::DecodeOP_N(opcode);
    while (script.GetOp(it, opcode, data) && CPubKey::ValidSize(data)) {
        pubkeys.emplace_back(std::move(data));
    }
    if (!IsSmallInteger(opcode)) return false;
    unsigned int keys = CScript::DecodeOP_N(opcode);
    if (pubkeys.size() != keys || keys < required) return false;
    return (it + 1 == script.end());
}

<<<<<<< HEAD
txnouttype Solver(const CScript& scriptPubKeyIn, std::vector<std::vector<unsigned char>>& vSolutionsRet)
=======
TxoutType Solver(const CScript& scriptPubKey, std::vector<std::vector<unsigned char>>& vSolutionsRet)
>>>>>>> 31bdd866
{
    vSolutionsRet.clear();

    opcodetype opcode;
    std::vector<unsigned char> vch1;
    CScript::const_iterator pc1 = scriptPubKeyIn.begin();
    size_t k;
    for (k = 0; k < 3; ++k) {
        if (!scriptPubKeyIn.GetOp(pc1, opcode, vch1)) {
            break;
        }
        if (k == 0) {
            if (0 <= opcode && opcode <= OP_PUSHDATA4) {
            } else {
                break;
            }
        } else
        if (k == 1) {
            if (opcode != OP_CHECKLOCKTIMEVERIFY
                && opcode != OP_CHECKSEQUENCEVERIFY) {
                break;
            }
        } else
        if (k == 2) {
             if (opcode != OP_DROP) {
                break;
            }
        }
    }
    bool fIsTimeLocked = k == 3;

    CScript scriptPubKeyTemp;
    if (fIsTimeLocked) {
        scriptPubKeyTemp.insert(scriptPubKeyTemp.end(), pc1, scriptPubKeyIn.end());
    }
    const CScript& scriptPubKey = !fIsTimeLocked ? scriptPubKeyIn : scriptPubKeyTemp;

    // Shortcut for pay-to-script-hash, which are more constrained than the other types:
    // it is always OP_HASH160 20 [20 byte hash] OP_EQUAL
    if (scriptPubKey.IsPayToScriptHash()) {
        std::vector<unsigned char> hashBytes(scriptPubKey.begin()+2, scriptPubKey.begin()+22);
        vSolutionsRet.push_back(hashBytes);
<<<<<<< HEAD
        return fIsTimeLocked ? TX_TIMELOCKED_SCRIPTHASH : TX_SCRIPTHASH;
    }

    if (scriptPubKey.IsPayToScriptHash256()) {
        std::vector<unsigned char> hashBytes(scriptPubKey.begin()+2, scriptPubKey.begin()+34);
        vSolutionsRet.push_back(hashBytes);
        return fIsTimeLocked ? TX_TIMELOCKED_SCRIPTHASH256 : TX_SCRIPTHASH256;
=======
        return TxoutType::SCRIPTHASH;
>>>>>>> 31bdd866
    }

    int witnessversion;
    std::vector<unsigned char> witnessprogram;
    if (scriptPubKey.IsWitnessProgram(witnessversion, witnessprogram)) {
        if (witnessversion == 0 && witnessprogram.size() == WITNESS_V0_KEYHASH_SIZE) {
            vSolutionsRet.push_back(witnessprogram);
            return TxoutType::WITNESS_V0_KEYHASH;
        }
        if (witnessversion == 0 && witnessprogram.size() == WITNESS_V0_SCRIPTHASH_SIZE) {
            vSolutionsRet.push_back(witnessprogram);
            return TxoutType::WITNESS_V0_SCRIPTHASH;
        }
        if (witnessversion != 0) {
            vSolutionsRet.push_back(std::vector<unsigned char>{(unsigned char)witnessversion});
            vSolutionsRet.push_back(std::move(witnessprogram));
            return TxoutType::WITNESS_UNKNOWN;
        }
        return TxoutType::NONSTANDARD;
    }

    // Provably prunable, data-carrying output
    //
    // So long as script passes the IsUnspendable() test and all but the first
    // byte passes the IsPushOnly() test we don't care what exactly is in the
    // script.
    if (scriptPubKey.size() >= 1 && scriptPubKey[0] == OP_RETURN && scriptPubKey.IsPushOnly(scriptPubKey.begin()+1)) {
        return TxoutType::NULL_DATA;
    }

    std::vector<unsigned char> data;
    if (MatchPayToPubkey(scriptPubKey, data)) {
        vSolutionsRet.push_back(std::move(data));
        return TxoutType::PUBKEY;
    }

    if (MatchPayToPubkeyHash(scriptPubKey, data)) {
        vSolutionsRet.push_back(std::move(data));
<<<<<<< HEAD
        return fIsTimeLocked ? TX_TIMELOCKED_PUBKEYHASH : TX_PUBKEYHASH;
    }

    if (MatchPayToPubkeyHash256(scriptPubKey, data)) {
        vSolutionsRet.push_back(std::move(data));
        return fIsTimeLocked ? TX_TIMELOCKED_PUBKEYHASH256 : TX_PUBKEYHASH256;
=======
        return TxoutType::PUBKEYHASH;
>>>>>>> 31bdd866
    }

    unsigned int required;
    std::vector<std::vector<unsigned char>> keys;
    if (MatchMultisig(scriptPubKey, required, keys)) {
        vSolutionsRet.push_back({static_cast<unsigned char>(required)}); // safe as required is in range 1..16
        vSolutionsRet.insert(vSolutionsRet.end(), keys.begin(), keys.end());
        vSolutionsRet.push_back({static_cast<unsigned char>(keys.size())}); // safe as size is in range 1..16
<<<<<<< HEAD
        return fIsTimeLocked ? TX_TIMELOCKED_MULTISIG : TX_MULTISIG;
=======
        return TxoutType::MULTISIG;
>>>>>>> 31bdd866
    }

    vSolutionsRet.clear();
    return TxoutType::NONSTANDARD;
}

bool ExtractDestination(const CScript& scriptPubKey, CTxDestination& addressRet)
{
    std::vector<valtype> vSolutions;
<<<<<<< HEAD

    if (HasIsCoinstakeOp(scriptPubKey)) {
        CScript scriptB;
        if (!GetNonCoinstakeScriptPath(scriptPubKey, scriptB))
            return false;

        // Return only the spending address
        return ExtractDestination(scriptB, addressRet);
    }

    txnouttype whichType = Solver(scriptPubKey, vSolutions);
=======
    TxoutType whichType = Solver(scriptPubKey, vSolutions);
>>>>>>> 31bdd866

    if (whichType == TxoutType::PUBKEY) {
        CPubKey pubKey(vSolutions[0]);
        if (!pubKey.IsValid())
            return false;

        addressRet = PKHash(pubKey);
        return true;
    }
<<<<<<< HEAD
    else if (whichType == TX_PUBKEYHASH || whichType == TX_TIMELOCKED_PUBKEYHASH)
=======
    else if (whichType == TxoutType::PUBKEYHASH)
>>>>>>> 31bdd866
    {
        addressRet = PKHash(uint160(vSolutions[0]));
        return true;
    }
<<<<<<< HEAD
    else if (whichType == TX_SCRIPTHASH || whichType == TX_TIMELOCKED_SCRIPTHASH)
=======
    else if (whichType == TxoutType::SCRIPTHASH)
>>>>>>> 31bdd866
    {
        addressRet = ScriptHash(uint160(vSolutions[0]));
        return true;
    } else if (whichType == TxoutType::WITNESS_V0_KEYHASH) {
        WitnessV0KeyHash hash;
        std::copy(vSolutions[0].begin(), vSolutions[0].end(), hash.begin());
        addressRet = hash;
        return true;
    } else if (whichType == TxoutType::WITNESS_V0_SCRIPTHASH) {
        WitnessV0ScriptHash hash;
        std::copy(vSolutions[0].begin(), vSolutions[0].end(), hash.begin());
        addressRet = hash;
        return true;
    } else if (whichType == TxoutType::WITNESS_UNKNOWN) {
        WitnessUnknown unk;
        unk.version = vSolutions[0][0];
        std::copy(vSolutions[1].begin(), vSolutions[1].end(), unk.program);
        unk.length = vSolutions[1].size();
        addressRet = unk;
        return true;
    }
    else if (whichType == TX_PUBKEYHASH256)
    {
        addressRet = CKeyID256(uint256(vSolutions[0]));
        return true;
    }
    else if (whichType == TX_SCRIPTHASH256)
    {
        addressRet = CScriptID256(uint256(vSolutions[0]));
        return true;
    }
    // Multisig txns have more than one address...
    return false;
}

bool ExtractDestinations(const CScript& scriptPubKey, TxoutType& typeRet, std::vector<CTxDestination>& addressRet, int& nRequiredRet)
{
    addressRet.clear();
    std::vector<valtype> vSolutions;

    if (HasIsCoinstakeOp(scriptPubKey)) {
        CScript scriptB;
        if (!GetNonCoinstakeScriptPath(scriptPubKey, scriptB)) {
            typeRet = TX_NONSTANDARD;
            return false;
        }
        // Return only the spending address to keep insight working
        return ExtractDestinations(scriptB, typeRet, addressRet, nRequiredRet);
    }

    typeRet = Solver(scriptPubKey, vSolutions);
    if (typeRet == TxoutType::NONSTANDARD) {
        return false;
    } else if (typeRet == TxoutType::NULL_DATA) {
        // This is data, not addresses
        return false;
    }

<<<<<<< HEAD
    if (typeRet == TX_MULTISIG || typeRet == TX_TIMELOCKED_MULTISIG)
=======
    if (typeRet == TxoutType::MULTISIG)
>>>>>>> 31bdd866
    {
        nRequiredRet = vSolutions.front()[0];
        for (unsigned int i = 1; i < vSolutions.size()-1; i++)
        {
            CPubKey pubKey(vSolutions[i]);
            if (!pubKey.IsValid())
                continue;

            CTxDestination address = PKHash(pubKey);
            addressRet.push_back(address);
        }

        if (addressRet.empty())
            return false;
    }
    else
    {
        nRequiredRet = 1;
        CTxDestination address;
        if (!ExtractDestination(scriptPubKey, address))
           return false;
        addressRet.push_back(address);
    }

    return true;
}

bool ExtractStakingKeyID(const CScript &scriptPubKey, CKeyID &keyID)
{
    if (scriptPubKey.IsPayToPublicKeyHash()) {
        keyID = CKeyID(uint160(&scriptPubKey[3], 20));
        return true;
    }

    if (scriptPubKey.IsPayToPublicKeyHash256()) {
        keyID = CKeyID(uint256(&scriptPubKey[3], 32));
        return true;
    }

    if (scriptPubKey.IsPayToPublicKeyHash256_CS()
        || scriptPubKey.IsPayToScriptHash256_CS()
        || scriptPubKey.IsPayToScriptHash_CS()) {
        keyID = CKeyID(uint160(&scriptPubKey[5], 20));
        return true;
    }

    return false;
};

namespace
{
class CScriptVisitor : public boost::static_visitor<CScript>
{
public:
    CScript operator()(const CNoDestination& dest) const
    {
        return CScript();
    }

    CScript operator()(const PKHash& keyID) const
    {
        return CScript() << OP_DUP << OP_HASH160 << ToByteVector(keyID) << OP_EQUALVERIFY << OP_CHECKSIG;
    }

    CScript operator()(const ScriptHash& scriptID) const
    {
        return CScript() << OP_HASH160 << ToByteVector(scriptID) << OP_EQUAL;
    }

    CScript operator()(const WitnessV0KeyHash& id) const
    {
        return CScript() << OP_0 << ToByteVector(id);
    }

    CScript operator()(const WitnessV0ScriptHash& id) const
    {
        return CScript() << OP_0 << ToByteVector(id);
    }

    CScript operator()(const WitnessUnknown& id) const
    {
        return CScript() << CScript::EncodeOP_N(id.version) << std::vector<unsigned char>(id.program, id.program + id.length);
    }

    CScript operator()(const CStealthAddress &ek) const {
        LogPrintf("CScriptVisitor(CStealthAddress) TODO\n");
        return CScript();
    }

    CScript operator()(const CExtPubKey &ek) const {
        LogPrintf("CScriptVisitor(CExtPubKey) TODO\n");
        return CScript();
    }

    CScript operator()(const CKeyID256 &keyID) const {
        return CScript() << OP_DUP << OP_SHA256 << ToByteVector(keyID) << OP_EQUALVERIFY << OP_CHECKSIG;
    }

    CScript operator()(const CScriptID256 &scriptID) const {
        return CScript() << OP_SHA256 << ToByteVector(scriptID) << OP_EQUAL;
    }
};
} // namespace

CScript GetScriptForDestination(const CTxDestination& dest)
{
    return boost::apply_visitor(CScriptVisitor(), dest);
}

CScript GetScriptForRawPubKey(const CPubKey& pubKey)
{
    return CScript() << std::vector<unsigned char>(pubKey.begin(), pubKey.end()) << OP_CHECKSIG;
}

CScript GetScriptForMultisig(int nRequired, const std::vector<CPubKey>& keys)
{
    CScript script;

    script << CScript::EncodeOP_N(nRequired);
    for (const CPubKey& key : keys)
        script << ToByteVector(key);
    script << CScript::EncodeOP_N(keys.size()) << OP_CHECKMULTISIG;
    return script;
}

CScript GetScriptForWitness(const CScript& redeemscript)
{
    std::vector<std::vector<unsigned char> > vSolutions;
    TxoutType typ = Solver(redeemscript, vSolutions);
    if (typ == TxoutType::PUBKEY) {
        return GetScriptForDestination(WitnessV0KeyHash(Hash160(vSolutions[0].begin(), vSolutions[0].end())));
    } else if (typ == TxoutType::PUBKEYHASH) {
        return GetScriptForDestination(WitnessV0KeyHash(uint160{vSolutions[0]}));
    }
    return GetScriptForDestination(WitnessV0ScriptHash(redeemscript));
}

bool IsValidDestination(const CTxDestination& dest) {
    return dest.which() != 0;
}<|MERGE_RESOLUTION|>--- conflicted
+++ resolved
@@ -62,27 +62,6 @@
 {
     switch (t)
     {
-<<<<<<< HEAD
-    case TX_NONSTANDARD: return "nonstandard";
-    case TX_PUBKEY: return "pubkey";
-    case TX_PUBKEYHASH: return "pubkeyhash";
-    case TX_SCRIPTHASH: return "scripthash";
-    case TX_MULTISIG: return "multisig";
-
-    case TX_NULL_DATA: return "nulldata";
-    case TX_WITNESS_V0_KEYHASH: return "witness_v0_keyhash";
-    case TX_WITNESS_V0_SCRIPTHASH: return "witness_v0_scripthash";
-    case TX_WITNESS_UNKNOWN: return "witness_unknown";
-
-    case TX_SCRIPTHASH256: return "scripthash256";
-    case TX_PUBKEYHASH256: return "pubkeyhash256";
-    case TX_TIMELOCKED_SCRIPTHASH: return "timelocked_scripthash";
-    case TX_TIMELOCKED_SCRIPTHASH256: return "timelocked_scripthash256";
-    case TX_TIMELOCKED_PUBKEYHASH: return "timelocked_pubkeyhash";
-    case TX_TIMELOCKED_PUBKEYHASH256: return "timelocked_pubkeyhash256";
-    case TX_TIMELOCKED_MULTISIG: return "timelocked_multisig";
-    }
-=======
     case TxoutType::NONSTANDARD: return "nonstandard";
     case TxoutType::PUBKEY: return "pubkey";
     case TxoutType::PUBKEYHASH: return "pubkeyhash";
@@ -92,8 +71,15 @@
     case TxoutType::WITNESS_V0_KEYHASH: return "witness_v0_keyhash";
     case TxoutType::WITNESS_V0_SCRIPTHASH: return "witness_v0_scripthash";
     case TxoutType::WITNESS_UNKNOWN: return "witness_unknown";
+
+    case TxoutType::SCRIPTHASH256: return "scripthash256";
+    case TxoutType::PUBKEYHASH256: return "pubkeyhash256";
+    case TxoutType::TIMELOCKED_SCRIPTHASH: return "timelocked_scripthash";
+    case TxoutType::TIMELOCKED_SCRIPTHASH256: return "timelocked_scripthash256";
+    case TxoutType::TIMELOCKED_PUBKEYHASH: return "timelocked_pubkeyhash";
+    case TxoutType::TIMELOCKED_PUBKEYHASH256: return "timelocked_pubkeyhash256";
+    case TxoutType::TIMELOCKED_MULTISIG: return "timelocked_multisig";
     } // no default case, so the compiler can warn about missing cases
->>>>>>> 31bdd866
     assert(false);
 }
 
@@ -152,11 +138,7 @@
     return (it + 1 == script.end());
 }
 
-<<<<<<< HEAD
-txnouttype Solver(const CScript& scriptPubKeyIn, std::vector<std::vector<unsigned char>>& vSolutionsRet)
-=======
-TxoutType Solver(const CScript& scriptPubKey, std::vector<std::vector<unsigned char>>& vSolutionsRet)
->>>>>>> 31bdd866
+TxoutType Solver(const CScript& scriptPubKeyIn, std::vector<std::vector<unsigned char>>& vSolutionsRet)
 {
     vSolutionsRet.clear();
 
@@ -199,17 +181,13 @@
     if (scriptPubKey.IsPayToScriptHash()) {
         std::vector<unsigned char> hashBytes(scriptPubKey.begin()+2, scriptPubKey.begin()+22);
         vSolutionsRet.push_back(hashBytes);
-<<<<<<< HEAD
-        return fIsTimeLocked ? TX_TIMELOCKED_SCRIPTHASH : TX_SCRIPTHASH;
+        return fIsTimeLocked ? TxoutType::TIMELOCKED_SCRIPTHASH : TxoutType::SCRIPTHASH;
     }
 
     if (scriptPubKey.IsPayToScriptHash256()) {
         std::vector<unsigned char> hashBytes(scriptPubKey.begin()+2, scriptPubKey.begin()+34);
         vSolutionsRet.push_back(hashBytes);
-        return fIsTimeLocked ? TX_TIMELOCKED_SCRIPTHASH256 : TX_SCRIPTHASH256;
-=======
-        return TxoutType::SCRIPTHASH;
->>>>>>> 31bdd866
+        return fIsTimeLocked ? TxoutType::TIMELOCKED_SCRIPTHASH256 : TxoutType::SCRIPTHASH256;
     }
 
     int witnessversion;
@@ -248,16 +226,12 @@
 
     if (MatchPayToPubkeyHash(scriptPubKey, data)) {
         vSolutionsRet.push_back(std::move(data));
-<<<<<<< HEAD
-        return fIsTimeLocked ? TX_TIMELOCKED_PUBKEYHASH : TX_PUBKEYHASH;
+        return fIsTimeLocked ? TxoutType::TIMELOCKED_PUBKEYHASH : TxoutType::PUBKEYHASH;
     }
 
     if (MatchPayToPubkeyHash256(scriptPubKey, data)) {
         vSolutionsRet.push_back(std::move(data));
-        return fIsTimeLocked ? TX_TIMELOCKED_PUBKEYHASH256 : TX_PUBKEYHASH256;
-=======
-        return TxoutType::PUBKEYHASH;
->>>>>>> 31bdd866
+        return fIsTimeLocked ? TxoutType::TIMELOCKED_PUBKEYHASH256 : TxoutType::PUBKEYHASH256;
     }
 
     unsigned int required;
@@ -266,11 +240,7 @@
         vSolutionsRet.push_back({static_cast<unsigned char>(required)}); // safe as required is in range 1..16
         vSolutionsRet.insert(vSolutionsRet.end(), keys.begin(), keys.end());
         vSolutionsRet.push_back({static_cast<unsigned char>(keys.size())}); // safe as size is in range 1..16
-<<<<<<< HEAD
-        return fIsTimeLocked ? TX_TIMELOCKED_MULTISIG : TX_MULTISIG;
-=======
-        return TxoutType::MULTISIG;
->>>>>>> 31bdd866
+        return fIsTimeLocked ? TxoutType::TIMELOCKED_MULTISIG : TxoutType::MULTISIG;
     }
 
     vSolutionsRet.clear();
@@ -280,7 +250,6 @@
 bool ExtractDestination(const CScript& scriptPubKey, CTxDestination& addressRet)
 {
     std::vector<valtype> vSolutions;
-<<<<<<< HEAD
 
     if (HasIsCoinstakeOp(scriptPubKey)) {
         CScript scriptB;
@@ -291,10 +260,7 @@
         return ExtractDestination(scriptB, addressRet);
     }
 
-    txnouttype whichType = Solver(scriptPubKey, vSolutions);
-=======
     TxoutType whichType = Solver(scriptPubKey, vSolutions);
->>>>>>> 31bdd866
 
     if (whichType == TxoutType::PUBKEY) {
         CPubKey pubKey(vSolutions[0]);
@@ -304,20 +270,12 @@
         addressRet = PKHash(pubKey);
         return true;
     }
-<<<<<<< HEAD
-    else if (whichType == TX_PUBKEYHASH || whichType == TX_TIMELOCKED_PUBKEYHASH)
-=======
-    else if (whichType == TxoutType::PUBKEYHASH)
->>>>>>> 31bdd866
+    else if (whichType == TxoutType::PUBKEYHASH || whichType == TxoutType::TIMELOCKED_PUBKEYHASH)
     {
         addressRet = PKHash(uint160(vSolutions[0]));
         return true;
     }
-<<<<<<< HEAD
-    else if (whichType == TX_SCRIPTHASH || whichType == TX_TIMELOCKED_SCRIPTHASH)
-=======
-    else if (whichType == TxoutType::SCRIPTHASH)
->>>>>>> 31bdd866
+    else if (whichType == TxoutType::SCRIPTHASH || whichType == TxoutType::TIMELOCKED_SCRIPTHASH)
     {
         addressRet = ScriptHash(uint160(vSolutions[0]));
         return true;
@@ -339,12 +297,12 @@
         addressRet = unk;
         return true;
     }
-    else if (whichType == TX_PUBKEYHASH256)
+    else if (whichType == TxoutType::PUBKEYHASH256)
     {
         addressRet = CKeyID256(uint256(vSolutions[0]));
         return true;
     }
-    else if (whichType == TX_SCRIPTHASH256)
+    else if (whichType == TxoutType::SCRIPTHASH256)
     {
         addressRet = CScriptID256(uint256(vSolutions[0]));
         return true;
@@ -361,7 +319,7 @@
     if (HasIsCoinstakeOp(scriptPubKey)) {
         CScript scriptB;
         if (!GetNonCoinstakeScriptPath(scriptPubKey, scriptB)) {
-            typeRet = TX_NONSTANDARD;
+            typeRet = TxoutType::NONSTANDARD;
             return false;
         }
         // Return only the spending address to keep insight working
@@ -376,11 +334,7 @@
         return false;
     }
 
-<<<<<<< HEAD
-    if (typeRet == TX_MULTISIG || typeRet == TX_TIMELOCKED_MULTISIG)
-=======
-    if (typeRet == TxoutType::MULTISIG)
->>>>>>> 31bdd866
+    if (typeRet == TxoutType::MULTISIG || typeRet == TxoutType::TIMELOCKED_MULTISIG)
     {
         nRequiredRet = vSolutions.front()[0];
         for (unsigned int i = 1; i < vSolutions.size()-1; i++)
@@ -520,4 +474,50 @@
 
 bool IsValidDestination(const CTxDestination& dest) {
     return dest.which() != 0;
+}
+
+
+TxoutType ToTxoutType(uint8_t type_byte)
+{
+    switch (type_byte) {
+        case 0: return TxoutType::NONSTANDARD;
+        case 1: return TxoutType::PUBKEY;
+        case 2: return TxoutType::PUBKEYHASH;
+        case 3: return TxoutType::SCRIPTHASH;
+        case 4: return TxoutType::MULTISIG;
+        case 5: return TxoutType::NULL_DATA;
+        case 6: return TxoutType::WITNESS_V0_SCRIPTHASH;
+        case 7: return TxoutType::WITNESS_V0_KEYHASH;
+        case 8: return TxoutType::WITNESS_UNKNOWN;
+        case 9: return TxoutType::SCRIPTHASH256;
+        case 10: return TxoutType::PUBKEYHASH256;
+        case 11: return TxoutType::TIMELOCKED_SCRIPTHASH;
+        case 12: return TxoutType::TIMELOCKED_SCRIPTHASH256;
+        case 13: return TxoutType::TIMELOCKED_PUBKEYHASH;
+        case 14: return TxoutType::TIMELOCKED_PUBKEYHASH256;
+        case 15: return TxoutType::TIMELOCKED_MULTISIG;
+        default: return TxoutType::NONSTANDARD;
+    }
+}
+
+uint8_t FromTxoutType(TxoutType type_class)
+{
+    switch (type_class) {
+        case TxoutType::NONSTANDARD: return 0;
+        case TxoutType::PUBKEY: return 1;
+        case TxoutType::PUBKEYHASH: return 2;
+        case TxoutType::SCRIPTHASH: return 3;
+        case TxoutType::MULTISIG: return 4;
+        case TxoutType::NULL_DATA: return 5;
+        case TxoutType::WITNESS_V0_SCRIPTHASH: return 6;
+        case TxoutType::WITNESS_V0_KEYHASH: return 7;
+        case TxoutType::WITNESS_UNKNOWN: return 8;
+        case TxoutType::SCRIPTHASH256: return 9;
+        case TxoutType::PUBKEYHASH256: return 10;
+        case TxoutType::TIMELOCKED_SCRIPTHASH: return 11;
+        case TxoutType::TIMELOCKED_SCRIPTHASH256: return 12;
+        case TxoutType::TIMELOCKED_PUBKEYHASH: return 13;
+        case TxoutType::TIMELOCKED_PUBKEYHASH256: return 14;
+        case TxoutType::TIMELOCKED_MULTISIG: return 15;
+    }
 }