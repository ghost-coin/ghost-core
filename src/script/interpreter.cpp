--- conflicted
+++ resolved
@@ -1381,11 +1381,7 @@
 template <class T>
 uint256 GetOutputsSHA256(const T& txTo)
 {
-<<<<<<< HEAD
-    CHashWriter ss(SER_GETHASH, 0);
-=======
     HashWriter ss{};
->>>>>>> 8739b5cc
 
     bool have_non_plain = false;
     if (txTo.IsParticlVersion()) {
@@ -1400,11 +1396,7 @@
             ss << txout;
         }
     }
-<<<<<<< HEAD
     if (have_non_plain && (txTo.nVersion & 0xFF) > GHOST_TXN_VERSION) {
-=======
-    if (have_non_plain && (txTo.nVersion & 0xFF) > PARTICL_TXN_VERSION) {
->>>>>>> 8739b5cc
         for (unsigned int n = 0; n < txTo.vpout.size(); n++) {
             ss << txTo.vpout[n]->GetType();
         }
@@ -1421,11 +1413,7 @@
             continue;
         }
         //ss << txout.amount;
-<<<<<<< HEAD
-        ss.write((const char*)txout.amount.data(), txout.amount.size());
-=======
         ss.write(AsBytes(Span{(const char*)txout.amount.data(), txout.amount.size()}));
->>>>>>> 8739b5cc
     }
     return ss.GetSHA256();
 }
@@ -1447,11 +1435,7 @@
 } // namespace
 
 template <class T>
-<<<<<<< HEAD
-void PrecomputedTransactionData::Init(const T& txTo, std::vector<CTxOutSign>&& spent_outputs)
-=======
 void PrecomputedTransactionData::Init_vec(const T& txTo, std::vector<CTxOutSign>&& spent_outputs, bool force)
->>>>>>> 8739b5cc
 {
     assert(!m_spent_outputs_ready);
 
@@ -1523,15 +1507,10 @@
 }
 
 // explicit instantiation
-<<<<<<< HEAD
-template void PrecomputedTransactionData::Init(const CTransaction& txTo, std::vector<CTxOutSign>&& spent_outputs);
-template void PrecomputedTransactionData::Init(const CMutableTransaction& txTo, std::vector<CTxOutSign>&& spent_outputs);
-=======
 template void PrecomputedTransactionData::Init(const CTransaction& txTo, std::vector<CTxOut>&& spent_outputs, bool force);
 template void PrecomputedTransactionData::Init(const CMutableTransaction& txTo, std::vector<CTxOut>&& spent_outputs, bool force);
 template void PrecomputedTransactionData::Init_vec(const CTransaction& txTo, std::vector<CTxOutSign>&& spent_outputs, bool force);
 template void PrecomputedTransactionData::Init_vec(const CMutableTransaction& txTo, std::vector<CTxOutSign>&& spent_outputs, bool force);
->>>>>>> 8739b5cc
 template PrecomputedTransactionData::PrecomputedTransactionData(const CTransaction& txTo);
 template PrecomputedTransactionData::PrecomputedTransactionData(const CMutableTransaction& txTo);
 
@@ -1620,15 +1599,6 @@
     // Data about the output (if only one).
     if (output_type == SIGHASH_SINGLE) {
         if (in_pos >= tx_to.GetNumVOuts()) return false;
-<<<<<<< HEAD
-        CHashWriter sha_single_output(SER_GETHASH, 0);
-        if (tx_to.IsParticlVersion()) {
-            sha_single_output << *(tx_to.vpout[in_pos].get());
-        } else {
-            sha_single_output << tx_to.vout[in_pos];
-        }
-        ss << sha_single_output.GetSHA256();
-=======
         if (!execdata.m_output_hash) {
             HashWriter sha_single_output{};
             if (tx_to.IsParticlVersion()) {
@@ -1639,7 +1609,6 @@
             execdata.m_output_hash = sha_single_output.GetSHA256();
         }
         ss << execdata.m_output_hash.value();
->>>>>>> 8739b5cc
     }
 
     // Additional data for BIP 342 signatures
@@ -1678,11 +1647,7 @@
         if ((nHashType & 0x1f) != SIGHASH_SINGLE && (nHashType & 0x1f) != SIGHASH_NONE) {
             hashOutputs = cacheready ? cache->hashOutputs : SHA256Uint256(GetOutputsSHA256(txTo));
         } else if ((nHashType & 0x1f) == SIGHASH_SINGLE && nIn < txTo.GetNumVOuts()) {
-<<<<<<< HEAD
-            CHashWriter ss(SER_GETHASH, 0);
-=======
             HashWriter ss{};
->>>>>>> 8739b5cc
 
             if (txTo.IsParticlVersion()) {
                 ss << *(txTo.vpout[nIn].get());
@@ -1706,11 +1671,7 @@
 
         //ss << amount;
         // Match << CAmount when amount.size() == 8
-<<<<<<< HEAD
-        ss.write((const char*)amount.data(), amount.size());
-=======
         ss.write(AsBytes(Span{(const char*)amount.data(), amount.size()}));
->>>>>>> 8739b5cc
 
         ss << txTo.vin[nIn].nSequence;
         // Outputs (none/one/all, depending on flags)
@@ -2253,59 +2214,38 @@
 {
     CScript::const_iterator pc = script.begin();
 
-<<<<<<< HEAD
-    if (pc == script.end())
+    if (pc == script.end()) {
         return false;
-
+    }
     opcodetype opcode;
     valtype vchPushValue;
 
-    if (!script.GetOp(pc, opcode, vchPushValue))
+    if (!script.GetOp(pc, opcode, vchPushValue)) {
         return false;
-
-    if (opcode == OP_ISCOINSTAKE)
+    }
+
+    if (opcode == OP_ISCOINSTAKE) {
         return true;
-=======
-    if (pc == script.end()) {
-        return false;
-    }
+    }
+
+    return false;
+};
+
+bool IsSpendScriptP2PKH(const CScript &script)
+{
+    CScript::const_iterator pc = script.begin();
+    CScript::const_iterator pend = script.end();
+
     opcodetype opcode;
     valtype vchPushValue;
 
-    if (!script.GetOp(pc, opcode, vchPushValue)) {
-        return false;
-    }
-
-    if (opcode == OP_ISCOINSTAKE) {
-        return true;
-    }
->>>>>>> 8739b5cc
-
-    return false;
-};
-
-bool IsSpendScriptP2PKH(const CScript &script)
-{
-    CScript::const_iterator pc = script.begin();
-    CScript::const_iterator pend = script.end();
-
-    opcodetype opcode;
-    valtype vchPushValue;
-
-<<<<<<< HEAD
-=======
     bool fFoundOp = false;
->>>>>>> 8739b5cc
     while (pc < pend) {
         if (!script.GetOp(pc, opcode, vchPushValue)) {
             break;
         }
-<<<<<<< HEAD
-        if (opcode == OP_ELSE) {
-=======
         if (!fFoundOp
             && opcode == OP_ELSE) {
->>>>>>> 8739b5cc
             size_t ofs = pc - script.begin();
             return script.MatchPayToPublicKeyHash(ofs);
         }
@@ -2376,11 +2316,7 @@
     return false;
 };
 
-<<<<<<< HEAD
 bool SplitConditionalCoinstakeScript(const CScript &scriptIn, CScript &scriptOutA, CScript &scriptOutB, bool enforce_end)
-=======
-bool SplitConditionalCoinstakeScript(const CScript &scriptIn, CScript &scriptOutA, CScript &scriptOutB)
->>>>>>> 8739b5cc
 {
     CScript::const_iterator pc = scriptIn.begin();
     CScript::const_iterator pend = scriptIn.end();
@@ -2389,33 +2325,21 @@
     opcodetype opcode;
     valtype vchPushValue;
 
-<<<<<<< HEAD
-    bool fFoundOp = false, fFoundElse = false;
-=======
     scriptOutA = CScript();
     scriptOutB = CScript();
 
     bool in_ifcs = false, fFoundElse = false, found_cs_block = false;
     int inner_ifcount = 0;
->>>>>>> 8739b5cc
     while (pc < pend) {
         if (!scriptIn.GetOp(pc, opcode, vchPushValue)) {
             break;
         }
 
-<<<<<<< HEAD
-        if (!fFoundOp
-=======
         if (!in_ifcs
->>>>>>> 8739b5cc
             && opcode == OP_ISCOINSTAKE) {
             CScript::const_iterator pc_test = pc;
             if (scriptIn.GetOp(pc_test, opcode, vchPushValue) && opcode == OP_IF) {
                 pc = pc_test;
-<<<<<<< HEAD
-                pcStart = pc;
-                fFoundOp = true;
-=======
 
                 CScript segment = CScript(pcStart, pc-2);
                 scriptOutA.append(segment);
@@ -2423,24 +2347,10 @@
                 pcStart = pc;
                 in_ifcs = true;
                 inner_ifcount = 0;
->>>>>>> 8739b5cc
                 continue;
             }
         }
 
-<<<<<<< HEAD
-        if (fFoundElse && opcode == OP_ENDIF) {
-            if (enforce_end && pc < pend) {
-                return false;
-            }
-            pc--;
-            scriptOutB = CScript(pcStart, pc);
-            return true;
-        }
-
-        if (fFoundOp && opcode == OP_ELSE) {
-            scriptOutA = CScript(pcStart, pc-1);
-=======
         if (in_ifcs && opcode == OP_IF) {
             inner_ifcount++;
         }
@@ -2457,14 +2367,11 @@
 
         if (in_ifcs && inner_ifcount == 0 && opcode == OP_ELSE) {
             scriptOutA.append(CScript(pcStart, pc-1));
->>>>>>> 8739b5cc
             pcStart = pc;
             fFoundElse = true;
         }
     }
 
-<<<<<<< HEAD
-=======
     if (found_cs_block) {
         CScript segment = CScript(pcStart, pend);
         scriptOutA.append(segment);
@@ -2472,7 +2379,6 @@
         return true;
     }
 
->>>>>>> 8739b5cc
     return false;
 };
 
