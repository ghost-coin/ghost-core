--- conflicted
+++ resolved
@@ -26,11 +26,7 @@
     bool store;
 
 public:
-<<<<<<< HEAD
-    CachingTransactionSignatureChecker(const CTransaction* txToIn, unsigned int nInIn, const std::vector<uint8_t>& amountIn, bool storeIn, PrecomputedTransactionData& txdataIn) : TransactionSignatureChecker(txToIn, nInIn, amountIn, txdataIn), store(storeIn) {}
-=======
     CachingTransactionSignatureChecker(const CTransaction* txToIn, unsigned int nInIn, const std::vector<uint8_t>& amountIn, bool storeIn, PrecomputedTransactionData& txdataIn) : TransactionSignatureChecker(txToIn, nInIn, amountIn, txdataIn, MissingDataBehavior::ASSERT_FAIL), store(storeIn) {}
->>>>>>> 8739b5cc
 
     bool VerifyECDSASignature(const std::vector<unsigned char>& vchSig, const CPubKey& vchPubKey, const uint256& sighash) const override;
     bool VerifySchnorrSignature(Span<const unsigned char> sig, const XOnlyPubKey& pubkey, const uint256& sighash) const override;
