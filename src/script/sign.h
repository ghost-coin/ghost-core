// Copyright (c) 2009-2010 Satoshi Nakamoto
// Copyright (c) 2009-2022 The Bitcoin Core developers
// Distributed under the MIT software license, see the accompanying
// file COPYING or http://www.opensource.org/licenses/mit-license.php.

#ifndef BITCOIN_SCRIPT_SIGN_H
#define BITCOIN_SCRIPT_SIGN_H

#include <attributes.h>
#include <coins.h>
#include <hash.h>
#include <pubkey.h>
#include <script/interpreter.h>
#include <script/keyorigin.h>
#include <script/standard.h>
#include <uint256.h>

class CKey;
class CKeyID;
class CScript;
class CTransaction;
class SigningProvider;

struct bilingual_str;
struct CMutableTransaction;

/** Interface for signature creators. */
class BaseSignatureCreator {
public:
    virtual ~BaseSignatureCreator() {}
    virtual const BaseSignatureChecker& Checker() const =0;

    virtual bool IsParticlVersion() const { return false; }
    virtual bool IsCoinStake() const { return false; }

    /** Create a singular (non-script) signature. */
    virtual bool CreateSig(const SigningProvider& provider, std::vector<unsigned char>& vchSig, const CKeyID& keyid, const CScript& scriptCode, SigVersion sigversion) const =0;
    virtual bool CreateSchnorrSig(const SigningProvider& provider, std::vector<unsigned char>& sig, const XOnlyPubKey& pubkey, const uint256* leaf_hash, const uint256* merkle_root, SigVersion sigversion) const =0;
};

/** A signature creator for transactions. */
class MutableTransactionSignatureCreator : public BaseSignatureCreator
{
    const CMutableTransaction& m_txto;
    unsigned int nIn;
    int nHashType;
    std::vector<uint8_t> amount;
    const MutableTransactionSignatureChecker checker;
    const PrecomputedTransactionData* m_txdata;

public:
<<<<<<< HEAD
    MutableTransactionSignatureCreator(const CMutableTransaction* txToIn, unsigned int nInIn, const std::vector<uint8_t>& amountIn, int nHashTypeIn = SIGHASH_ALL);
    const BaseSignatureChecker& Checker() const override { return checker; }
    bool CreateSig(const SigningProvider& provider, std::vector<unsigned char>& vchSig, const CKeyID& keyid, const CScript& scriptCode, SigVersion sigversion) const override;

    bool IsParticlVersion() const override { return txTo && txTo->IsParticlVersion(); }
    bool IsCoinStake() const override { return txTo && txTo->IsCoinStake(); }
=======
    MutableTransactionSignatureCreator(const CMutableTransaction& tx LIFETIMEBOUND, unsigned int input_idx, const std::vector<uint8_t>& amountIn, int hash_type);
    MutableTransactionSignatureCreator(const CMutableTransaction& tx LIFETIMEBOUND, unsigned int input_idx, const std::vector<uint8_t>& amountIn, const PrecomputedTransactionData* txdata, int hash_type);
    MutableTransactionSignatureCreator(const CMutableTransaction& tx LIFETIMEBOUND, unsigned int input_idx, const CAmount& amountIn, int hash_type);
    MutableTransactionSignatureCreator(const CMutableTransaction& tx LIFETIMEBOUND, unsigned int input_idx, const CAmount& amountIn, const PrecomputedTransactionData* txdata, int hash_type);
    const BaseSignatureChecker& Checker() const override { return checker; }
    bool CreateSig(const SigningProvider& provider, std::vector<unsigned char>& vchSig, const CKeyID& keyid, const CScript& scriptCode, SigVersion sigversion) const override;
    bool CreateSchnorrSig(const SigningProvider& provider, std::vector<unsigned char>& sig, const XOnlyPubKey& pubkey, const uint256* leaf_hash, const uint256* merkle_root, SigVersion sigversion) const override;

    bool IsParticlVersion() const override { return m_txto.IsParticlVersion(); }
    bool IsCoinStake() const override { return m_txto.IsCoinStake(); }
>>>>>>> 8739b5cc
};

/** A signature checker that accepts all signatures */
extern const BaseSignatureChecker& DUMMY_CHECKER;
/** A signature creator that just produces 71-byte empty signatures. */
extern const BaseSignatureCreator& DUMMY_SIGNATURE_CREATOR;
/** A signature creator that just produces 72-byte empty signatures. */
extern const BaseSignatureCreator& DUMMY_MAXIMUM_SIGNATURE_CREATOR;
extern const BaseSignatureCreator& DUMMY_SIGNATURE_CREATOR_PARTICL;

typedef std::pair<CPubKey, std::vector<unsigned char>> SigPair;

// This struct contains information from a transaction input and also contains signatures for that input.
// The information contained here can be used to create a signature and is also filled by ProduceSignature
// in order to construct final scriptSigs and scriptWitnesses.
struct SignatureData {
    bool complete = false; ///< Stores whether the scriptSig and scriptWitness are complete
    bool witness = false; ///< Stores whether the input this SigData corresponds to is a witness input
    CScript scriptSig; ///< The scriptSig of an input. Contains complete signatures or the traditional partial signatures format
    CScript redeem_script; ///< The redeemScript (if any) for the input
    CScript witness_script; ///< The witnessScript (if any) for the input. witnessScripts are used in P2WSH outputs.
    CScriptWitness scriptWitness; ///< The scriptWitness of an input. Contains complete signatures or the traditional partial signatures format. scriptWitness is part of a transaction input per BIP 144.
    TaprootSpendData tr_spenddata; ///< Taproot spending data.
    std::optional<TaprootBuilder> tr_builder; ///< Taproot tree used to build tr_spenddata.
    std::map<CKeyID, SigPair> signatures; ///< BIP 174 style partial signatures for the input. May contain all signatures necessary for producing a final scriptSig or scriptWitness.
    std::map<CKeyID, std::pair<CPubKey, KeyOriginInfo>> misc_pubkeys;
    std::vector<unsigned char> taproot_key_path_sig; /// Schnorr signature for key path spending
    std::map<std::pair<XOnlyPubKey, uint256>, std::vector<unsigned char>> taproot_script_sigs; ///< (Partial) schnorr signatures, indexed by XOnlyPubKey and leaf_hash.
    std::map<XOnlyPubKey, std::pair<std::set<uint256>, KeyOriginInfo>> taproot_misc_pubkeys; ///< Miscellaneous Taproot pubkeys involved in this input along with their leaf script hashes and key origin data. Also includes the Taproot internal key (may have no leaf script hashes).
    std::vector<CKeyID> missing_pubkeys; ///< KeyIDs of pubkeys which could not be found
    std::vector<CKeyID> missing_sigs; ///< KeyIDs of pubkeys for signatures which could not be found
    uint160 missing_redeem_script; ///< ScriptID of the missing redeemScript (if any)
    uint256 missing_witness_script; ///< SHA256 of the missing witnessScript (if any)
    std::map<std::vector<uint8_t>, std::vector<uint8_t>> sha256_preimages; ///< Mapping from a SHA256 hash to its preimage provided to solve a Script
    std::map<std::vector<uint8_t>, std::vector<uint8_t>> hash256_preimages; ///< Mapping from a HASH256 hash to its preimage provided to solve a Script
    std::map<std::vector<uint8_t>, std::vector<uint8_t>> ripemd160_preimages; ///< Mapping from a RIPEMD160 hash to its preimage provided to solve a Script
    std::map<std::vector<uint8_t>, std::vector<uint8_t>> hash160_preimages; ///< Mapping from a HASH160 hash to its preimage provided to solve a Script

    SignatureData() {}
    explicit SignatureData(const CScript& script) : scriptSig(script) {}
    void MergeSignatureData(SignatureData sigdata);
};

/** Produce a script signature using a generic signature creator. */
bool ProduceSignature(const SigningProvider& provider, const BaseSignatureCreator& creator, const CScript& scriptPubKey, SignatureData& sigdata);

<<<<<<< HEAD
/** Produce a script signature for a transaction. */
bool SignSignature(const SigningProvider &provider, const CScript& fromPubKey, CMutableTransaction& txTo, unsigned int nIn, const std::vector<uint8_t>& amount, int nHashType);
bool SignSignature(const SigningProvider &provider, const CScript& fromPubKey, CMutableTransaction& txTo, unsigned int nIn, CAmount amount, int nHashType);
bool SignSignature(const SigningProvider &provider, const CTransaction& txFrom, CMutableTransaction& txTo, unsigned int nIn, int nHashType);
=======
/**
 * Produce a satisfying script (scriptSig or witness).
 *
 * @param provider   Utility containing the information necessary to solve a script.
 * @param fromPubKey The script to produce a satisfaction for.
 * @param txTo       The spending transaction.
 * @param nIn        The index of the input in `txTo` referring the output being spent.
 * @param amount     The value of the output being spent.
 * @param nHashType  Signature hash type.
 * @param sig_data   Additional data provided to solve a script. Filled with the resulting satisfying
 *                   script and whether the satisfaction is complete.
 *
 * @return           True if the produced script is entirely satisfying `fromPubKey`.
 **/
bool SignSignature(const SigningProvider &provider, const CScript& fromPubKey, CMutableTransaction& txTo,
                   unsigned int nIn, const std::vector<uint8_t>& amount, int nHashType, SignatureData& sig_data);
bool SignSignature(const SigningProvider &provider, const CScript& fromPubKey, CMutableTransaction& txTo,
                   unsigned int nIn, CAmount amount, int nHashType, SignatureData& sig_data);
bool SignSignature(const SigningProvider &provider, const CTransaction& txFrom, CMutableTransaction& txTo,
                   unsigned int nIn, int nHashType, SignatureData& sig_data);
>>>>>>> 8739b5cc

/** Extract signature data from a transaction input, and insert it. */
SignatureData DataFromTransaction(const CMutableTransaction& tx, unsigned int nIn, const CTxOut& txout);
SignatureData DataFromTransaction(const CMutableTransaction& tx, unsigned int nIn, const std::vector<uint8_t> &amount, const CScript &scriptPubKey);
void UpdateInput(CTxIn& input, const SignatureData& data);

/** Check whether a scriptPubKey is known to be segwit. */
bool IsSegWitOutput(const SigningProvider& provider, const CScript& script);

/** Sign the CMutableTransaction */
bool SignTransaction(CMutableTransaction& mtx, const SigningProvider* provider, const std::map<COutPoint, Coin>& coins, int sighash, std::map<int, bilingual_str>& input_errors);

#endif // BITCOIN_SCRIPT_SIGN_H<|MERGE_RESOLUTION|>--- conflicted
+++ resolved
@@ -49,14 +49,6 @@
     const PrecomputedTransactionData* m_txdata;
 
 public:
-<<<<<<< HEAD
-    MutableTransactionSignatureCreator(const CMutableTransaction* txToIn, unsigned int nInIn, const std::vector<uint8_t>& amountIn, int nHashTypeIn = SIGHASH_ALL);
-    const BaseSignatureChecker& Checker() const override { return checker; }
-    bool CreateSig(const SigningProvider& provider, std::vector<unsigned char>& vchSig, const CKeyID& keyid, const CScript& scriptCode, SigVersion sigversion) const override;
-
-    bool IsParticlVersion() const override { return txTo && txTo->IsParticlVersion(); }
-    bool IsCoinStake() const override { return txTo && txTo->IsCoinStake(); }
-=======
     MutableTransactionSignatureCreator(const CMutableTransaction& tx LIFETIMEBOUND, unsigned int input_idx, const std::vector<uint8_t>& amountIn, int hash_type);
     MutableTransactionSignatureCreator(const CMutableTransaction& tx LIFETIMEBOUND, unsigned int input_idx, const std::vector<uint8_t>& amountIn, const PrecomputedTransactionData* txdata, int hash_type);
     MutableTransactionSignatureCreator(const CMutableTransaction& tx LIFETIMEBOUND, unsigned int input_idx, const CAmount& amountIn, int hash_type);
@@ -67,7 +59,6 @@
 
     bool IsParticlVersion() const override { return m_txto.IsParticlVersion(); }
     bool IsCoinStake() const override { return m_txto.IsCoinStake(); }
->>>>>>> 8739b5cc
 };
 
 /** A signature checker that accepts all signatures */
@@ -114,12 +105,6 @@
 /** Produce a script signature using a generic signature creator. */
 bool ProduceSignature(const SigningProvider& provider, const BaseSignatureCreator& creator, const CScript& scriptPubKey, SignatureData& sigdata);
 
-<<<<<<< HEAD
-/** Produce a script signature for a transaction. */
-bool SignSignature(const SigningProvider &provider, const CScript& fromPubKey, CMutableTransaction& txTo, unsigned int nIn, const std::vector<uint8_t>& amount, int nHashType);
-bool SignSignature(const SigningProvider &provider, const CScript& fromPubKey, CMutableTransaction& txTo, unsigned int nIn, CAmount amount, int nHashType);
-bool SignSignature(const SigningProvider &provider, const CTransaction& txFrom, CMutableTransaction& txTo, unsigned int nIn, int nHashType);
-=======
 /**
  * Produce a satisfying script (scriptSig or witness).
  *
@@ -140,7 +125,6 @@
                    unsigned int nIn, CAmount amount, int nHashType, SignatureData& sig_data);
 bool SignSignature(const SigningProvider &provider, const CTransaction& txFrom, CMutableTransaction& txTo,
                    unsigned int nIn, int nHashType, SignatureData& sig_data);
->>>>>>> 8739b5cc
 
 /** Extract signature data from a transaction input, and insert it. */
 SignatureData DataFromTransaction(const CMutableTransaction& tx, unsigned int nIn, const CTxOut& txout);
