// Copyright (c) 2009-2010 Satoshi Nakamoto
// Copyright (c) 2009-2022 The Bitcoin Core developers
// Distributed under the MIT software license, see the accompanying
// file COPYING or http://www.opensource.org/licenses/mit-license.php.

#ifndef BITCOIN_SCRIPT_INTERPRETER_H
#define BITCOIN_SCRIPT_INTERPRETER_H

#include <hash.h>
#include <script/script_error.h>
#include <span.h>
#include <primitives/transaction.h>

#include <optional>
#include <vector>
#include <stdint.h>

class CPubKey;
class XOnlyPubKey;
class CScript;
class CTransaction;
class CTxOut;
class uint256;

/** Signature hash types/flags */
enum
{
    SIGHASH_ALL = 1,
    SIGHASH_NONE = 2,
    SIGHASH_SINGLE = 3,
    SIGHASH_ANYONECANPAY = 0x80,

    SIGHASH_DEFAULT = 0, //!< Taproot only; implied when sighash byte is missing, and equivalent to SIGHASH_ALL
    SIGHASH_OUTPUT_MASK = 3,
    SIGHASH_INPUT_MASK = 0x80,
};

/** Script verification flags.
 *
 *  All flags are intended to be soft forks: the set of acceptable scripts under
 *  flags (A | B) is a subset of the acceptable scripts under flag (A).
 */
enum : uint32_t {
    SCRIPT_VERIFY_NONE      = 0,

    // Evaluate P2SH subscripts (BIP16).
    SCRIPT_VERIFY_P2SH      = (1U << 0),

    // Passing a non-strict-DER signature or one with undefined hashtype to a checksig operation causes script failure.
    // Evaluating a pubkey that is not (0x04 + 64 bytes) or (0x02 or 0x03 + 32 bytes) by checksig causes script failure.
    // (not used or intended as a consensus rule).
    SCRIPT_VERIFY_STRICTENC = (1U << 1),

    // Passing a non-strict-DER signature to a checksig operation causes script failure (BIP62 rule 1)
    SCRIPT_VERIFY_DERSIG    = (1U << 2),

    // Passing a non-strict-DER signature or one with S > order/2 to a checksig operation causes script failure
    // (BIP62 rule 5).
    SCRIPT_VERIFY_LOW_S     = (1U << 3),

    // verify dummy stack item consumed by CHECKMULTISIG is of zero-length (BIP62 rule 7).
    SCRIPT_VERIFY_NULLDUMMY = (1U << 4),

    // Using a non-push operator in the scriptSig causes script failure (BIP62 rule 2).
    SCRIPT_VERIFY_SIGPUSHONLY = (1U << 5),

    // Require minimal encodings for all push operations (OP_0... OP_16, OP_1NEGATE where possible, direct
    // pushes up to 75 bytes, OP_PUSHDATA up to 255 bytes, OP_PUSHDATA2 for anything larger). Evaluating
    // any other push causes the script to fail (BIP62 rule 3).
    // In addition, whenever a stack element is interpreted as a number, it must be of minimal length (BIP62 rule 4).
    SCRIPT_VERIFY_MINIMALDATA = (1U << 6),

    // Discourage use of NOPs reserved for upgrades (NOP1-10)
    //
    // Provided so that nodes can avoid accepting or mining transactions
    // containing executed NOP's whose meaning may change after a soft-fork,
    // thus rendering the script invalid; with this flag set executing
    // discouraged NOPs fails the script. This verification flag will never be
    // a mandatory flag applied to scripts in a block. NOPs that are not
    // executed, e.g.  within an unexecuted IF ENDIF block, are *not* rejected.
    // NOPs that have associated forks to give them new meaning (CLTV, CSV)
    // are not subject to this rule.
    SCRIPT_VERIFY_DISCOURAGE_UPGRADABLE_NOPS  = (1U << 7),

    // Require that only a single stack element remains after evaluation. This changes the success criterion from
    // "At least one stack element must remain, and when interpreted as a boolean, it must be true" to
    // "Exactly one stack element must remain, and when interpreted as a boolean, it must be true".
    // (BIP62 rule 6)
    // Note: CLEANSTACK should never be used without P2SH or WITNESS.
    // Note: WITNESS_V0 and TAPSCRIPT script execution have behavior similar to CLEANSTACK as part of their
    //       consensus rules. It is automatic there and does not need this flag.
    SCRIPT_VERIFY_CLEANSTACK = (1U << 8),

    // Verify CHECKLOCKTIMEVERIFY
    //
    // See BIP65 for details.
    SCRIPT_VERIFY_CHECKLOCKTIMEVERIFY = (1U << 9),

    // support CHECKSEQUENCEVERIFY opcode
    //
    // See BIP112 for details
    SCRIPT_VERIFY_CHECKSEQUENCEVERIFY = (1U << 10),

    // Support segregated witness
    //
    SCRIPT_VERIFY_WITNESS = (1U << 11),

    // Making v1-v16 witness program non-standard
    //
    SCRIPT_VERIFY_DISCOURAGE_UPGRADABLE_WITNESS_PROGRAM = (1U << 12),

    // Segwit script only: Require the argument of OP_IF/NOTIF to be exactly 0x01 or empty vector
    //
    // Note: TAPSCRIPT script execution has behavior similar to MINIMALIF as part of its consensus
    //       rules. It is automatic there and does not depend on this flag.
    SCRIPT_VERIFY_MINIMALIF = (1U << 13),

    // Signature(s) must be empty vector if a CHECK(MULTI)SIG operation failed
    //
    SCRIPT_VERIFY_NULLFAIL = (1U << 14),

    // Public keys in segregated witness scripts must be compressed
    //
    SCRIPT_VERIFY_WITNESS_PUBKEYTYPE = (1U << 15),

    // Making OP_CODESEPARATOR and FindAndDelete fail any non-segwit scripts
    //
    SCRIPT_VERIFY_CONST_SCRIPTCODE = (1U << 16),

    // Taproot/Tapscript validation (BIPs 341 & 342)
    //
    SCRIPT_VERIFY_TAPROOT = (1U << 17),

    // Making unknown Taproot leaf versions non-standard
    //
    SCRIPT_VERIFY_DISCOURAGE_UPGRADABLE_TAPROOT_VERSION = (1U << 18),

    // Making unknown OP_SUCCESS non-standard
    SCRIPT_VERIFY_DISCOURAGE_OP_SUCCESS = (1U << 19),

    // Making unknown public key versions (in BIP 342 scripts) non-standard
    SCRIPT_VERIFY_DISCOURAGE_UPGRADABLE_PUBKEYTYPE = (1U << 20),

    // Constants to point to the highest flag in use. Add new flags above this line.
    //
    SCRIPT_VERIFY_END_MARKER
};

bool CheckSignatureEncoding(const std::vector<unsigned char> &vchSig, unsigned int flags, ScriptError* serror);

struct PrecomputedTransactionData
{
    // BIP341 precomputed data.
    // These are single-SHA256, see https://github.com/bitcoin/bips/blob/master/bip-0341.mediawiki#cite_note-16.
    uint256 m_prevouts_single_hash;
    uint256 m_sequences_single_hash;
    uint256 m_outputs_single_hash;
    uint256 m_spent_amounts_single_hash;
    uint256 m_spent_scripts_single_hash;
    //! Whether the 5 fields above are initialized.
    bool m_bip341_taproot_ready = false;

    // BIP143 precomputed data (double-SHA256).
    uint256 hashPrevouts, hashSequence, hashOutputs;
    //! Whether the 3 fields above are initialized.
    bool m_bip143_segwit_ready = false;

    std::vector<CTxOutSign> m_spent_outputs;
    //! Whether m_spent_outputs is initialized.
    bool m_spent_outputs_ready = false;

    PrecomputedTransactionData() = default;

    /** Initialize this PrecomputedTransactionData with transaction data.
     *
     * @param[in]   tx             The transaction for which data is being precomputed.
     * @param[in]   spent_outputs  The CTxOuts being spent, one for each tx.vin, in order.
     * @param[in]   force          Whether to precompute data for all optional features,
     *                             regardless of what is in the inputs (used at signing
     *                             time, when the inputs aren't filled in yet). */
    template <class T>
    void Init_vec(const T& tx, std::vector<CTxOutSign>&& spent_outputs, bool force = false);
    template <class T>
<<<<<<< HEAD
    void Init(const T& tx, std::vector<CTxOutSign>&& spent_outputs);
=======
    void Init(const T& tx, std::vector<CTxOut>&& spent_outputs, bool force = false);
>>>>>>> 8739b5cc

    template <class T>
    explicit PrecomputedTransactionData(const T& tx);
};

enum class SigVersion
{
    BASE = 0,        //!< Bare scripts and BIP16 P2SH-wrapped redeemscripts
    WITNESS_V0 = 1,  //!< Witness v0 (P2WPKH and P2WSH); see BIP 141
    TAPROOT = 2,     //!< Witness v1 with 32-byte program, not BIP16 P2SH-wrapped, key path spending; see BIP 341
    TAPSCRIPT = 3,   //!< Witness v1 with 32-byte program, not BIP16 P2SH-wrapped, script path spending, leaf version 0xc0; see BIP 342
};

struct ScriptExecutionData
{
    //! Whether m_tapleaf_hash is initialized.
    bool m_tapleaf_hash_init = false;
    //! The tapleaf hash.
    uint256 m_tapleaf_hash;

    //! Whether m_codeseparator_pos is initialized.
    bool m_codeseparator_pos_init = false;
    //! Opcode position of the last executed OP_CODESEPARATOR (or 0xFFFFFFFF if none executed).
    uint32_t m_codeseparator_pos;

    //! Whether m_annex_present and (when needed) m_annex_hash are initialized.
    bool m_annex_init = false;
    //! Whether an annex is present.
    bool m_annex_present;
    //! Hash of the annex data.
    uint256 m_annex_hash;

    //! Whether m_validation_weight_left is initialized.
    bool m_validation_weight_left_init = false;
    //! How much validation weight is left (decremented for every successful non-empty signature check).
    int64_t m_validation_weight_left;

    //! The hash of the corresponding output
    std::optional<uint256> m_output_hash;
};

/** Signature hash sizes */
static constexpr size_t WITNESS_V0_SCRIPTHASH_SIZE = 32;
static constexpr size_t WITNESS_V0_KEYHASH_SIZE = 20;
static constexpr size_t WITNESS_V1_TAPROOT_SIZE = 32;

static constexpr uint8_t TAPROOT_LEAF_MASK = 0xfe;
static constexpr uint8_t TAPROOT_LEAF_TAPSCRIPT = 0xc0;
static constexpr size_t TAPROOT_CONTROL_BASE_SIZE = 33;
static constexpr size_t TAPROOT_CONTROL_NODE_SIZE = 32;
static constexpr size_t TAPROOT_CONTROL_MAX_NODE_COUNT = 128;
static constexpr size_t TAPROOT_CONTROL_MAX_SIZE = TAPROOT_CONTROL_BASE_SIZE + TAPROOT_CONTROL_NODE_SIZE * TAPROOT_CONTROL_MAX_NODE_COUNT;

extern const HashWriter HASHER_TAPSIGHASH; //!< Hasher with tag "TapSighash" pre-fed to it.
extern const HashWriter HASHER_TAPLEAF;    //!< Hasher with tag "TapLeaf" pre-fed to it.
extern const HashWriter HASHER_TAPBRANCH;  //!< Hasher with tag "TapBranch" pre-fed to it.

template <class T>
uint256 SignatureHash(const CScript& scriptCode, const T& txTo, unsigned int nIn, int nHashType, const std::vector<uint8_t>& amount, SigVersion sigversion, const PrecomputedTransactionData* cache = nullptr);

class BaseSignatureChecker
{
public:
    virtual bool CheckECDSASignature(const std::vector<unsigned char>& scriptSig, const std::vector<unsigned char>& vchPubKey, const CScript& scriptCode, SigVersion sigversion) const
    {
        return false;
    }

    virtual bool CheckSchnorrSignature(Span<const unsigned char> sig, Span<const unsigned char> pubkey, SigVersion sigversion, ScriptExecutionData& execdata, ScriptError* serror = nullptr) const
    {
        return false;
    }

    virtual bool CheckLockTime(const CScriptNum& nLockTime) const
    {
        return false;
    }

    virtual bool CheckSequence(const CScriptNum& nSequence) const
    {
        return false;
    }

    virtual bool IsCoinStake() const
    {
        return false;
    }

    virtual bool IsParticlVersion() const
    {
        return false;
    }

    virtual ~BaseSignatureChecker() {}
};

/** Enum to specify what *TransactionSignatureChecker's behavior should be
 *  when dealing with missing transaction data.
 */
enum class MissingDataBehavior
{
    ASSERT_FAIL,  //!< Abort execution through assertion failure (for consensus code)
    FAIL,         //!< Just act as if the signature was invalid
};

template<typename T>
bool SignatureHashSchnorr(uint256& hash_out, ScriptExecutionData& execdata, const T& tx_to, uint32_t in_pos, uint8_t hash_type, SigVersion sigversion, const PrecomputedTransactionData& cache, MissingDataBehavior mdb);

template <class T>
class GenericTransactionSignatureChecker : public BaseSignatureChecker
{
private:
    const T* txTo;
    const MissingDataBehavior m_mdb;
    unsigned int nIn;
    const std::vector<uint8_t> amount;
    const PrecomputedTransactionData* txdata;

protected:
    virtual bool VerifyECDSASignature(const std::vector<unsigned char>& vchSig, const CPubKey& vchPubKey, const uint256& sighash) const;
    virtual bool VerifySchnorrSignature(Span<const unsigned char> sig, const XOnlyPubKey& pubkey, const uint256& sighash) const;

public:
<<<<<<< HEAD
    GenericTransactionSignatureChecker(const T* txToIn, unsigned int nInIn, const std::vector<uint8_t>& amountIn) : txTo(txToIn), nIn(nInIn), amount(amountIn), txdata(nullptr) {}
    GenericTransactionSignatureChecker(const T* txToIn, unsigned int nInIn, const std::vector<uint8_t>& amountIn, const PrecomputedTransactionData& txdataIn) : txTo(txToIn), nIn(nInIn), amount(amountIn), txdata(&txdataIn) {}
=======
    GenericTransactionSignatureChecker(const T* txToIn, unsigned int nInIn, const std::vector<uint8_t>& amountIn, MissingDataBehavior mdb) : txTo(txToIn), m_mdb(mdb), nIn(nInIn), amount(amountIn), txdata(nullptr) {}
    GenericTransactionSignatureChecker(const T* txToIn, unsigned int nInIn, const std::vector<uint8_t>& amountIn, const PrecomputedTransactionData& txdataIn, MissingDataBehavior mdb) : txTo(txToIn), m_mdb(mdb), nIn(nInIn), amount(amountIn), txdata(&txdataIn) {}
    GenericTransactionSignatureChecker(const T* txToIn, unsigned int nInIn, const CAmount& amountIn, MissingDataBehavior mdb) : txTo(txToIn), m_mdb(mdb), nIn(nInIn), amount(part::VectorFromAmount(amountIn)), txdata(nullptr) {}
    GenericTransactionSignatureChecker(const T* txToIn, unsigned int nInIn, const CAmount& amountIn, const PrecomputedTransactionData& txdataIn, MissingDataBehavior mdb) : txTo(txToIn), m_mdb(mdb), nIn(nInIn), amount(part::VectorFromAmount(amountIn)), txdata(&txdataIn) {}
>>>>>>> 8739b5cc
    bool CheckECDSASignature(const std::vector<unsigned char>& scriptSig, const std::vector<unsigned char>& vchPubKey, const CScript& scriptCode, SigVersion sigversion) const override;
    bool CheckSchnorrSignature(Span<const unsigned char> sig, Span<const unsigned char> pubkey, SigVersion sigversion, ScriptExecutionData& execdata, ScriptError* serror = nullptr) const override;
    bool CheckLockTime(const CScriptNum& nLockTime) const override;
    bool CheckSequence(const CScriptNum& nSequence) const override;

    virtual bool IsCoinStake() const override
    {
        return txTo && txTo->IsCoinStake();
    }

    bool IsParticlVersion() const override
    {
        return txTo && txTo->IsParticlVersion();
    }
};

using TransactionSignatureChecker = GenericTransactionSignatureChecker<CTransaction>;
using MutableTransactionSignatureChecker = GenericTransactionSignatureChecker<CMutableTransaction>;

class DeferringSignatureChecker : public BaseSignatureChecker
{
protected:
<<<<<<< HEAD
    BaseSignatureChecker& m_checker;

public:
    DeferringSignatureChecker(BaseSignatureChecker& checker) : m_checker(checker) {}
=======
    const BaseSignatureChecker& m_checker;

public:
    DeferringSignatureChecker(const BaseSignatureChecker& checker) : m_checker(checker) {}
>>>>>>> 8739b5cc

    bool CheckECDSASignature(const std::vector<unsigned char>& scriptSig, const std::vector<unsigned char>& vchPubKey, const CScript& scriptCode, SigVersion sigversion) const override
    {
        return m_checker.CheckECDSASignature(scriptSig, vchPubKey, scriptCode, sigversion);
    }

<<<<<<< HEAD
    bool CheckSchnorrSignature(Span<const unsigned char> sig, Span<const unsigned char> pubkey, SigVersion sigversion, const ScriptExecutionData& execdata, ScriptError* serror = nullptr) const override
=======
    bool CheckSchnorrSignature(Span<const unsigned char> sig, Span<const unsigned char> pubkey, SigVersion sigversion, ScriptExecutionData& execdata, ScriptError* serror = nullptr) const override
>>>>>>> 8739b5cc
    {
        return m_checker.CheckSchnorrSignature(sig, pubkey, sigversion, execdata, serror);
    }

    bool CheckLockTime(const CScriptNum& nLockTime) const override
    {
        return m_checker.CheckLockTime(nLockTime);
    }
    bool CheckSequence(const CScriptNum& nSequence) const override
    {
        return m_checker.CheckSequence(nSequence);
    }
};

<<<<<<< HEAD
=======
/** Compute the BIP341 tapleaf hash from leaf version & script. */
uint256 ComputeTapleafHash(uint8_t leaf_version, Span<const unsigned char> script);
/** Compute the BIP341 tapbranch hash from two branches.
  * Spans must be 32 bytes each. */
uint256 ComputeTapbranchHash(Span<const unsigned char> a, Span<const unsigned char> b);
/** Compute the BIP341 taproot script tree Merkle root from control block and leaf hash.
 *  Requires control block to have valid length (33 + k*32, with k in {0,1,..,128}). */
uint256 ComputeTaprootMerkleRoot(Span<const unsigned char> control, const uint256& tapleaf_hash);

>>>>>>> 8739b5cc
bool EvalScript(std::vector<std::vector<unsigned char> >& stack, const CScript& script, unsigned int flags, const BaseSignatureChecker& checker, SigVersion sigversion, ScriptExecutionData& execdata, ScriptError* error = nullptr);
bool EvalScript(std::vector<std::vector<unsigned char> >& stack, const CScript& script, unsigned int flags, const BaseSignatureChecker& checker, SigVersion sigversion, ScriptError* error = nullptr);
bool VerifyScript(const CScript& scriptSig, const CScript& scriptPubKey, const CScriptWitness* witness, unsigned int flags, const BaseSignatureChecker& checker, ScriptError* serror = nullptr);

size_t CountWitnessSigOps(const CScript& scriptSig, const CScript& scriptPubKey, const CScriptWitness* witness, unsigned int flags);

int FindAndDelete(CScript& script, const CScript& b);

bool HasIsCoinstakeOp(const CScript &script);
bool IsSpendScriptP2PKH(const CScript &script);

bool GetCoinstakeScriptPath(const CScript &scriptIn, CScript &scriptOut);
bool GetNonCoinstakeScriptPath(const CScript &scriptIn, CScript &scriptOut);
<<<<<<< HEAD
bool SplitConditionalCoinstakeScript(const CScript &scriptIn, CScript &scriptOutA, CScript &scriptOutB, bool enforce_end=false);
=======
bool SplitConditionalCoinstakeScript(const CScript &scriptIn, CScript &scriptOutA, CScript &scriptOutB);
>>>>>>> 8739b5cc
bool GetColdStakeScriptPath(bool for_coinstake, const CScript &script_in, CScript &script_out);

#endif // BITCOIN_SCRIPT_INTERPRETER_H<|MERGE_RESOLUTION|>--- conflicted
+++ resolved
@@ -181,11 +181,7 @@
     template <class T>
     void Init_vec(const T& tx, std::vector<CTxOutSign>&& spent_outputs, bool force = false);
     template <class T>
-<<<<<<< HEAD
-    void Init(const T& tx, std::vector<CTxOutSign>&& spent_outputs);
-=======
     void Init(const T& tx, std::vector<CTxOut>&& spent_outputs, bool force = false);
->>>>>>> 8739b5cc
 
     template <class T>
     explicit PrecomputedTransactionData(const T& tx);
@@ -309,15 +305,10 @@
     virtual bool VerifySchnorrSignature(Span<const unsigned char> sig, const XOnlyPubKey& pubkey, const uint256& sighash) const;
 
 public:
-<<<<<<< HEAD
-    GenericTransactionSignatureChecker(const T* txToIn, unsigned int nInIn, const std::vector<uint8_t>& amountIn) : txTo(txToIn), nIn(nInIn), amount(amountIn), txdata(nullptr) {}
-    GenericTransactionSignatureChecker(const T* txToIn, unsigned int nInIn, const std::vector<uint8_t>& amountIn, const PrecomputedTransactionData& txdataIn) : txTo(txToIn), nIn(nInIn), amount(amountIn), txdata(&txdataIn) {}
-=======
     GenericTransactionSignatureChecker(const T* txToIn, unsigned int nInIn, const std::vector<uint8_t>& amountIn, MissingDataBehavior mdb) : txTo(txToIn), m_mdb(mdb), nIn(nInIn), amount(amountIn), txdata(nullptr) {}
     GenericTransactionSignatureChecker(const T* txToIn, unsigned int nInIn, const std::vector<uint8_t>& amountIn, const PrecomputedTransactionData& txdataIn, MissingDataBehavior mdb) : txTo(txToIn), m_mdb(mdb), nIn(nInIn), amount(amountIn), txdata(&txdataIn) {}
     GenericTransactionSignatureChecker(const T* txToIn, unsigned int nInIn, const CAmount& amountIn, MissingDataBehavior mdb) : txTo(txToIn), m_mdb(mdb), nIn(nInIn), amount(part::VectorFromAmount(amountIn)), txdata(nullptr) {}
     GenericTransactionSignatureChecker(const T* txToIn, unsigned int nInIn, const CAmount& amountIn, const PrecomputedTransactionData& txdataIn, MissingDataBehavior mdb) : txTo(txToIn), m_mdb(mdb), nIn(nInIn), amount(part::VectorFromAmount(amountIn)), txdata(&txdataIn) {}
->>>>>>> 8739b5cc
     bool CheckECDSASignature(const std::vector<unsigned char>& scriptSig, const std::vector<unsigned char>& vchPubKey, const CScript& scriptCode, SigVersion sigversion) const override;
     bool CheckSchnorrSignature(Span<const unsigned char> sig, Span<const unsigned char> pubkey, SigVersion sigversion, ScriptExecutionData& execdata, ScriptError* serror = nullptr) const override;
     bool CheckLockTime(const CScriptNum& nLockTime) const override;
@@ -340,28 +331,17 @@
 class DeferringSignatureChecker : public BaseSignatureChecker
 {
 protected:
-<<<<<<< HEAD
-    BaseSignatureChecker& m_checker;
-
-public:
-    DeferringSignatureChecker(BaseSignatureChecker& checker) : m_checker(checker) {}
-=======
     const BaseSignatureChecker& m_checker;
 
 public:
     DeferringSignatureChecker(const BaseSignatureChecker& checker) : m_checker(checker) {}
->>>>>>> 8739b5cc
 
     bool CheckECDSASignature(const std::vector<unsigned char>& scriptSig, const std::vector<unsigned char>& vchPubKey, const CScript& scriptCode, SigVersion sigversion) const override
     {
         return m_checker.CheckECDSASignature(scriptSig, vchPubKey, scriptCode, sigversion);
     }
 
-<<<<<<< HEAD
-    bool CheckSchnorrSignature(Span<const unsigned char> sig, Span<const unsigned char> pubkey, SigVersion sigversion, const ScriptExecutionData& execdata, ScriptError* serror = nullptr) const override
-=======
     bool CheckSchnorrSignature(Span<const unsigned char> sig, Span<const unsigned char> pubkey, SigVersion sigversion, ScriptExecutionData& execdata, ScriptError* serror = nullptr) const override
->>>>>>> 8739b5cc
     {
         return m_checker.CheckSchnorrSignature(sig, pubkey, sigversion, execdata, serror);
     }
@@ -376,8 +356,6 @@
     }
 };
 
-<<<<<<< HEAD
-=======
 /** Compute the BIP341 tapleaf hash from leaf version & script. */
 uint256 ComputeTapleafHash(uint8_t leaf_version, Span<const unsigned char> script);
 /** Compute the BIP341 tapbranch hash from two branches.
@@ -387,7 +365,6 @@
  *  Requires control block to have valid length (33 + k*32, with k in {0,1,..,128}). */
 uint256 ComputeTaprootMerkleRoot(Span<const unsigned char> control, const uint256& tapleaf_hash);
 
->>>>>>> 8739b5cc
 bool EvalScript(std::vector<std::vector<unsigned char> >& stack, const CScript& script, unsigned int flags, const BaseSignatureChecker& checker, SigVersion sigversion, ScriptExecutionData& execdata, ScriptError* error = nullptr);
 bool EvalScript(std::vector<std::vector<unsigned char> >& stack, const CScript& script, unsigned int flags, const BaseSignatureChecker& checker, SigVersion sigversion, ScriptError* error = nullptr);
 bool VerifyScript(const CScript& scriptSig, const CScript& scriptPubKey, const CScriptWitness* witness, unsigned int flags, const BaseSignatureChecker& checker, ScriptError* serror = nullptr);
@@ -401,11 +378,7 @@
 
 bool GetCoinstakeScriptPath(const CScript &scriptIn, CScript &scriptOut);
 bool GetNonCoinstakeScriptPath(const CScript &scriptIn, CScript &scriptOut);
-<<<<<<< HEAD
 bool SplitConditionalCoinstakeScript(const CScript &scriptIn, CScript &scriptOutA, CScript &scriptOutB, bool enforce_end=false);
-=======
-bool SplitConditionalCoinstakeScript(const CScript &scriptIn, CScript &scriptOutA, CScript &scriptOutB);
->>>>>>> 8739b5cc
 bool GetColdStakeScriptPath(bool for_coinstake, const CScript &script_in, CScript &script_out);
 
 #endif // BITCOIN_SCRIPT_INTERPRETER_H