--- conflicted
+++ resolved
@@ -560,12 +560,8 @@
     argsman.AddArg("-findpeers", "Node will search for peers (default: 1)", ArgsManager::ALLOW_ANY, OptionsCategory::CONNECTION);
 
     argsman.AddArg("-lookuptorcontrolhost=<protocol>", strprintf("Allow a hostname to be specified for the -torcontrol option. Must be \"any\", \"ipv4\", or \"ipv6\" (default: %s)", ""), ArgsManager::ALLOW_ANY, OptionsCategory::CONNECTION);
-<<<<<<< HEAD
+    argsman.AddArg("-automaticbans", strprintf("Whether to automatically ban misbehaving nodes. (default: %u)", ghost::DEFAULT_AUTOMATIC_BANS), ArgsManager::ALLOW_ANY, OptionsCategory::OPTIONS);
     // end Ghost specific
-=======
-    argsman.AddArg("-automaticbans", strprintf("Whether to automatically ban misbehaving nodes. (default: %u)", particl::DEFAULT_AUTOMATIC_BANS), ArgsManager::ALLOW_ANY, OptionsCategory::OPTIONS);
-    // end Particl specific
->>>>>>> f0fdf2d9
 
     argsman.AddArg("-addnode=<ip>", "Add a node to connect to and attempt to keep the connection open (see the `addnode` RPC command help for more info). This option can be specified multiple times to add multiple nodes.", ArgsManager::ALLOW_ANY | ArgsManager::NETWORK_ONLY, OptionsCategory::CONNECTION);
     argsman.AddArg("-banscore=<n>", strprintf("Threshold for disconnecting misbehaving peers (default: %u)", DEFAULT_BANSCORE_THRESHOLD), ArgsManager::ALLOW_ANY, OptionsCategory::CONNECTION);
