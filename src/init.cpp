--- conflicted
+++ resolved
@@ -1636,14 +1636,8 @@
     };
     Assert(!ApplyArgsManOptions(args, chainman_opts)); // no error can happen, already checked in AppInitParameterInteraction
 
-<<<<<<< HEAD
-    fs::path blocksDir = gArgs.GetDataDirNet() / "blocks";
-    if (!fs::exists(blocksDir))
-        fs::create_directories(blocksDir);
-=======
     node::BlockManager::Options blockman_opts{};
     Assert(!ApplyArgsManOptions(args, blockman_opts)); // no error can happen, already checked in AppInitParameterInteraction
->>>>>>> ebb15ea7
 
     // cache size calculations
     CacheSizes cache_sizes = CalculateCacheSizes(args, g_enabled_filter_types.size());
