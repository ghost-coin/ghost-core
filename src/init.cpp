--- conflicted
+++ resolved
@@ -689,11 +689,7 @@
     const std::string URL_SOURCE_CODE = "<https://github.com/particl/particl-core>";
     const std::string URL_WEBSITE = "<https://particl.io/>";
 
-<<<<<<< HEAD
-    return CopyrightHolders(_("Copyright (C)")) + "\n" +
-=======
     return CopyrightHolders(strprintf(_("Copyright (C) %i-%i").translated, 2009, COPYRIGHT_YEAR) + " ") + "\n" +
->>>>>>> d960d5ca
            "\n" +
            strprintf(_("Please contribute if you find %s useful. "
                        "Visit %s for further information about the software.").translated,
@@ -1717,19 +1713,19 @@
 
                 // Check for changed -addressindex state
                 if (fAddressIndex != gArgs.GetBoolArg("-addressindex", DEFAULT_ADDRESSINDEX)) {
-                    strLoadError = _("You need to rebuild the database using -reindex to change -addressindex");
+                    strLoadError = _("You need to rebuild the database using -reindex to change -addressindex").translated;
                     break;
                 }
 
                 // Check for changed -spentindex state
                 if (fSpentIndex != gArgs.GetBoolArg("-spentindex", DEFAULT_SPENTINDEX)) {
-                    strLoadError = _("You need to rebuild the database using -reindex to change -spentindex");
+                    strLoadError = _("You need to rebuild the database using -reindex to change -spentindex").translated;
                     break;
                 }
 
                 // Check for changed -timestampindex state
                 if (fTimestampIndex != gArgs.GetBoolArg("-timestampindex", DEFAULT_TIMESTAMPINDEX)) {
-                    strLoadError = _("You need to rebuild the database using -reindex to change -timestampindex");
+                    strLoadError = _("You need to rebuild the database using -reindex to change -timestampindex").translated;
                     break;
                 }
 
@@ -1818,13 +1814,8 @@
                         && tip != ::ChainActive().Genesis() // genesis block can be set in the future
                         && tip->nTime > GetAdjustedTime() + MAX_FUTURE_BLOCK_TIME) {
                         strLoadError = _("The block database contains a block which appears to be from the future. "
-<<<<<<< HEAD
-                            "This may be due to your computer's date and time being set incorrectly. "
-                            "Only rebuild the block database if you are sure that your computer's date and time are correct");
-=======
                                 "This may be due to your computer's date and time being set incorrectly. "
                                 "Only rebuild the block database if you are sure that your computer's date and time are correct").translated;
->>>>>>> d960d5ca
                         break;
                     }
 
@@ -2077,12 +2068,7 @@
     // ********************************************************* Step 13: finished
 
     SetRPCWarmupFinished();
-<<<<<<< HEAD
-
-    uiInterface.InitMessage(_("Done loading"));
-=======
     uiInterface.InitMessage(_("Done loading").translated);
->>>>>>> d960d5ca
 
     for (const auto& client : interfaces.chain_clients) {
         client->start(scheduler);
