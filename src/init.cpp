--- conflicted
+++ resolved
@@ -273,17 +273,13 @@
     StopREST();
     StopRPC();
     StopHTTPServer();
-<<<<<<< HEAD
     smsgModule.Shutdown();
 #ifdef ENABLE_WALLET
     StopThreadStakeMiner();
 #endif
-    g_wallet_init_interface.Flush();
-=======
     for (const auto& client : interfaces.chain_clients) {
         client->flush();
     }
->>>>>>> cbf00939
     StopMapPort();
 
     // Because these depend on each-other, we make sure that neither can be
@@ -1412,7 +1408,6 @@
      * available in the GUI RPC console even if external calls are disabled.
      */
     RegisterAllCoreRPCCommands(tableRPC);
-<<<<<<< HEAD
     RegisterSmsgRPCCommands(tableRPC);
     RegisterInsightRPCCommands(tableRPC);
 #ifdef ENABLE_WALLET
@@ -1421,13 +1416,10 @@
 #if ENABLE_USBDEVICE
     RegisterUSBDeviceRPC(tableRPC);
 #endif
-    g_wallet_init_interface.RegisterRPC(tableRPC);
-=======
     for (const auto& client : interfaces.chain_clients) {
         client->registerRpcs();
     }
     g_rpc_interfaces = &interfaces;
->>>>>>> cbf00939
 #if ENABLE_ZMQ
     RegisterZMQRPCCommands(tableRPC);
 #endif
