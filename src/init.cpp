--- conflicted
+++ resolved
@@ -85,10 +85,7 @@
 #include <validationinterface.h>
 #include <blind.h>
 #include <smsg/smessage.h>
-<<<<<<< HEAD
-=======
 #include <smsg/manager.h>
->>>>>>> 8739b5cc
 #include <smsg/rpcsmessage.h>
 #include <insight/rpc.h>
 #include <pos/miner.h>
@@ -96,10 +93,7 @@
 #include <core_io.h>
 #ifdef ENABLE_WALLET
 #include <wallet/hdwallet.h>
-<<<<<<< HEAD
-=======
 #include <wallet/rpchdwallet.h>
->>>>>>> 8739b5cc
 #endif
 #if ENABLE_USBDEVICE
 #include <usbdevice/rpcusbdevice.h>
@@ -133,14 +127,6 @@
 #include <zmq/zmqrpc.h>
 #endif
 
-<<<<<<< HEAD
-#include <insight/insight.h>
-
-static bool fFeeEstimatesInitialized = false;
-static const bool DEFAULT_PROXYRANDOMIZE = true;
-static const bool DEFAULT_REST_ENABLE = false;
-static const bool DEFAULT_STOPAFTERBLOCKIMPORT = false;
-=======
 // Particl
 #include <insight/insight.h>
 
@@ -165,7 +151,6 @@
 static constexpr bool DEFAULT_PROXYRANDOMIZE{true};
 static constexpr bool DEFAULT_REST_ENABLE{false};
 static constexpr bool DEFAULT_I2P_ACCEPT_INCOMING{true};
->>>>>>> 8739b5cc
 
 #ifdef WIN32
 // Win32 LevelDB doesn't use filedescriptors, and the ones used for
@@ -237,78 +222,12 @@
 };
 #endif
 
-#ifdef WIN32
-
-HWND winHwnd = nullptr;
-MSG winMsg;
-const char lpcszClassName[] = "messageClass";
-
-LRESULT APIENTRY MainWndProc(HWND hwnd, UINT uMsg, WPARAM wParam, LPARAM lParam)
-{
-    switch (uMsg) {
-        case WM_CLOSE:
-            StartShutdown();
-            return 1;
-        default:
-            break;
-    }
-    return DefWindowProc(hwnd, uMsg, wParam, lParam);
-};
-
-int CreateMessageWindow()
-{
-    // Create a message-only window to intercept WM_CLOSE events from particld
-
-    WNDCLASSEX WindowClassEx;
-    ZeroMemory(&WindowClassEx, sizeof(WNDCLASSEX));
-    WindowClassEx.cbSize = sizeof(WNDCLASSEX);
-    WindowClassEx.lpfnWndProc = MainWndProc;
-    WindowClassEx.hInstance = nullptr;
-    WindowClassEx.lpszClassName = lpcszClassName;
-
-    if (!RegisterClassEx(&WindowClassEx)) {
-        tfm::format(std::cerr, "RegisterClassEx failed: %d.\n", GetLastError());
-        return 1;
-    }
-    winHwnd = CreateWindowEx(0, lpcszClassName, NULL, 0, 0, 0, 0, 0, HWND_MESSAGE, NULL, nullptr, NULL);
-    if (!winHwnd) {
-        tfm::format(std::cerr, "CreateWindowEx failed: %d.\n", GetLastError());
-        return 1;
-    }
-
-    ShowWindow(winHwnd, SW_SHOWDEFAULT);
-
-    return 0;
-};
-
-int CloseMessageWindow()
-{
-    if (!winHwnd) {
-        return 0;
-    }
-    if (!DestroyWindow(winHwnd)) {
-        tfm::format(std::cerr, "DestroyWindow failed: %d.\n", GetLastError());
-        return 1;
-    }
-    if (!UnregisterClass(lpcszClassName, nullptr)) {
-        tfm::format(std::cerr, "UnregisterClass failed: %d.\n", GetLastError());
-        return 1;
-    }
-
-    return 0;
-};
-#endif
-
 static const char* DEFAULT_ASMAP_FILENAME="ip_asn.map";
 
 /**
  * The PID file facilities.
  */
-<<<<<<< HEAD
 static const char* BITCOIN_PID_FILENAME = "ghost.pid";
-=======
-static const char* BITCOIN_PID_FILENAME = "particl.pid";
->>>>>>> 8739b5cc
 
 static fs::path GetPidFile(const ArgsManager& args)
 {
@@ -366,13 +285,6 @@
 #endif
     return ShutdownRequested();
 }
-<<<<<<< HEAD
-
-static std::unique_ptr<ECCVerifyHandle> globalVerifyHandle;
-
-static std::thread g_load_block;
-=======
->>>>>>> 8739b5cc
 
 #if HAVE_SYSTEM
 static void ShutdownNotify(const ArgsManager& args)
@@ -529,14 +441,7 @@
     node.chain_clients.clear();
     UnregisterAllValidationInterfaces();
     GetMainSignals().UnregisterBackgroundSignalScheduler();
-<<<<<<< HEAD
-    globalVerifyHandle.reset();
-    ECC_Stop();
-    ECC_Stop_Stealth();
-    ECC_Stop_Blinding();
-=======
     node.kernel.reset();
->>>>>>> 8739b5cc
     node.mempool.reset();
     node.fee_estimator.reset();
     node.chainman.reset();
@@ -645,13 +550,8 @@
     argsman.AddArg("-loadblock=<file>", "Imports blocks from external file on startup", ArgsManager::ALLOW_ANY, OptionsCategory::OPTIONS);
     argsman.AddArg("-maxmempool=<n>", strprintf("Keep the transaction memory pool below <n> megabytes (default: %u)", DEFAULT_MAX_MEMPOOL_SIZE_MB), ArgsManager::ALLOW_ANY, OptionsCategory::OPTIONS);
     argsman.AddArg("-maxorphantx=<n>", strprintf("Keep at most <n> unconnectable transactions in memory (default: %u)", DEFAULT_MAX_ORPHAN_TRANSACTIONS), ArgsManager::ALLOW_ANY, OptionsCategory::OPTIONS);
-<<<<<<< HEAD
     argsman.AddArg("-mempoolexpiry=<n>", strprintf("Do not keep transactions in the mempool longer than <n> hours (default: %u)", DEFAULT_MEMPOOL_EXPIRY), ArgsManager::ALLOW_ANY, OptionsCategory::OPTIONS);
     argsman.AddArg("-minimumchainwork=<hex>", strprintf("Minimum work assumed to exist on a valid chain in hex (default: %s, testnet: %s)", defaultChainParams->GetConsensus().nMinimumChainWork.GetHex(), testnetChainParams->GetConsensus().nMinimumChainWork.GetHex() /*,signetChainParams->GetConsensus().nMinimumChainWork.GetHex()*/), ArgsManager::ALLOW_ANY | ArgsManager::DEBUG_ONLY, OptionsCategory::OPTIONS);
-=======
-    argsman.AddArg("-mempoolexpiry=<n>", strprintf("Do not keep transactions in the mempool longer than <n> hours (default: %u)", DEFAULT_MEMPOOL_EXPIRY_HOURS), ArgsManager::ALLOW_ANY, OptionsCategory::OPTIONS);
-    argsman.AddArg("-minimumchainwork=<hex>", strprintf("Minimum work assumed to exist on a valid chain in hex (default: %s, testnet: %s, signet: %s)", defaultChainParams->GetConsensus().nMinimumChainWork.GetHex(), testnetChainParams->GetConsensus().nMinimumChainWork.GetHex(), signetChainParams->GetConsensus().nMinimumChainWork.GetHex()), ArgsManager::ALLOW_ANY | ArgsManager::DEBUG_ONLY, OptionsCategory::OPTIONS);
->>>>>>> 8739b5cc
     argsman.AddArg("-par=<n>", strprintf("Set the number of script verification threads (%u to %d, 0 = auto, <0 = leave that many cores free, default: %d)",
         -GetNumCores(), MAX_SCRIPTCHECK_THREADS, DEFAULT_SCRIPTCHECK_THREADS), ArgsManager::ALLOW_ANY, OptionsCategory::OPTIONS);
     argsman.AddArg("-persistmempool", strprintf("Whether to save the mempool on shutdown and load on restart (default: %u)", DEFAULT_PERSIST_MEMPOOL), ArgsManager::ALLOW_ANY, OptionsCategory::OPTIONS);
@@ -662,7 +562,6 @@
     argsman.AddArg("-reindex", "Rebuild chain state and block index from the blk*.dat files on disk. This will also rebuild active optional indexes.", ArgsManager::ALLOW_ANY, OptionsCategory::OPTIONS);
     argsman.AddArg("-reindex-chainstate", "Rebuild chain state from the currently indexed blocks. When in pruning mode or if blocks on disk might be corrupted, use full -reindex instead. Deactivate all optional indexes before running this.", ArgsManager::ALLOW_ANY, OptionsCategory::OPTIONS);
     argsman.AddArg("-settings=<file>", strprintf("Specify path to dynamic settings data file. Can be disabled with -nosettings. File is written at runtime and not meant to be edited by users (use %s instead for custom settings). Relative paths will be prefixed by datadir location. (default: %s)", BITCOIN_CONF_FILENAME, BITCOIN_SETTINGS_FILENAME), ArgsManager::ALLOW_ANY, OptionsCategory::OPTIONS);
-    argsman.AddArg("-skiprangeproofverify", "Skip verifying rangeproofs when reindexing or importing.", ArgsManager::ALLOW_ANY, OptionsCategory::OPTIONS);
 #if HAVE_SYSTEM
     argsman.AddArg("-startupnotify=<cmd>", "Execute command on startup.", ArgsManager::ALLOW_ANY, OptionsCategory::OPTIONS);
     argsman.AddArg("-shutdownnotify=<cmd>", "Execute command immediately before beginning shutdown. The need for shutdown may be urgent, so be careful not to delay it long (if the command doesn't require interaction with the server, consider having it fork into the background).", ArgsManager::ALLOW_ANY, OptionsCategory::OPTIONS);
@@ -674,7 +573,6 @@
                  " If <type> is not supplied or if <type> = 1, indexes for all known types are enabled.",
                  ArgsManager::ALLOW_ANY, OptionsCategory::OPTIONS);
 
-<<<<<<< HEAD
     // Ghost specific
     argsman.AddArg("-addressindex", strprintf("Maintain a full address index, used to query for the balance, txids and unspent outputs for addresses (default: %u)", DEFAULT_ADDRESSINDEX), ArgsManager::ALLOW_ANY, OptionsCategory::OPTIONS);
     argsman.AddArg("-timestampindex", strprintf("Maintain a timestamp index for block hashes, used to query blocks hashes by a range of timestamps (default: %u)", DEFAULT_TIMESTAMPINDEX), ArgsManager::ALLOW_ANY, OptionsCategory::OPTIONS);
@@ -683,56 +581,19 @@
     argsman.AddArg("-csindex", strprintf("Maintain an index of outputs by coldstaking address (default: %u)", DEFAULT_CSINDEX), ArgsManager::ALLOW_ANY, OptionsCategory::OPTIONS);
     argsman.AddArg("-cswhitelist", strprintf("Only index coldstaked outputs with matching stake address. Can be specified multiple times."), ArgsManager::ALLOW_ANY, OptionsCategory::OPTIONS);
 
-    argsman.AddArg("-dbmaxopenfiles", strprintf("Maximum number of open files parameter passed to level-db (default: %u)", DEFAULT_DB_MAX_OPEN_FILES), ArgsManager::ALLOW_ANY, OptionsCategory::OPTIONS);
-    argsman.AddArg("-dbcompression", strprintf("Database compression parameter passed to level-db (default: %s)", DEFAULT_DB_COMPRESSION ? "true" : "false"), ArgsManager::ALLOW_ANY, OptionsCategory::OPTIONS);
-=======
-    // Particl specific
-    argsman.AddArg("-addressindex", strprintf("Maintain a full address index, used to query for the balance, txids and unspent outputs for addresses (default: %u)", particl::DEFAULT_ADDRESSINDEX), ArgsManager::ALLOW_ANY, OptionsCategory::OPTIONS);
-    argsman.AddArg("-timestampindex", strprintf("Maintain a timestamp index for block hashes, used to query blocks hashes by a range of timestamps (default: %u)", particl::DEFAULT_TIMESTAMPINDEX), ArgsManager::ALLOW_ANY, OptionsCategory::OPTIONS);
-    argsman.AddArg("-spentindex", strprintf("Maintain a full spent index, used to query the spending txid and input index for an outpoint (default: %u)", particl::DEFAULT_SPENTINDEX), ArgsManager::ALLOW_ANY, OptionsCategory::OPTIONS);
-    argsman.AddArg("-balancesindex", strprintf("Maintain a balances index per block (default: %u)", particl::DEFAULT_BALANCESINDEX), ArgsManager::ALLOW_ANY, OptionsCategory::OPTIONS);
-    argsman.AddArg("-csindex", strprintf("Maintain an index of outputs by coldstaking address (default: %u)", particl::DEFAULT_CSINDEX), ArgsManager::ALLOW_ANY, OptionsCategory::OPTIONS);
-    argsman.AddArg("-cswhitelist", strprintf("Only index coldstaked outputs with matching stake address. Can be specified multiple times."), ArgsManager::ALLOW_ANY, OptionsCategory::OPTIONS);
-
     argsman.AddArg("-dbmaxopenfiles", strprintf("Maximum number of open files parameter passed to level-db for the blocktree db (default: %u)", particl::DEFAULT_BLOCKTREE_DB_MAX_OPEN_FILES), ArgsManager::ALLOW_ANY, OptionsCategory::OPTIONS);
     argsman.AddArg("-dbcompression", strprintf("Database compression parameter passed to level-db for the blocktree db (default: %s)", particl::DEFAULT_BLOCKTREE_DB_COMPRESSION ? "true" : "false"), ArgsManager::ALLOW_ANY, OptionsCategory::OPTIONS);
->>>>>>> 8739b5cc
 
     argsman.AddArg("-findpeers", "Node will search for peers (default: 1)", ArgsManager::ALLOW_ANY, OptionsCategory::CONNECTION);
 
     argsman.AddArg("-lookuptorcontrolhost=<protocol>", strprintf("Allow a hostname to be specified for the -torcontrol option. Must be \"any\", \"ipv4\", or \"ipv6\" (default: %s)", ""), ArgsManager::ALLOW_ANY, OptionsCategory::CONNECTION);
-<<<<<<< HEAD
     argsman.AddArg("-automaticbans", strprintf("Whether to automatically ban misbehaving nodes. (default: %u)", ghost::DEFAULT_AUTOMATIC_BANS), ArgsManager::ALLOW_ANY, OptionsCategory::OPTIONS);
     // end Ghost specific
 
-    argsman.AddArg("-addnode=<ip>", "Add a node to connect to and attempt to keep the connection open (see the `addnode` RPC command help for more info). This option can be specified multiple times to add multiple nodes.", ArgsManager::ALLOW_ANY | ArgsManager::NETWORK_ONLY, OptionsCategory::CONNECTION);
-    argsman.AddArg("-banscore=<n>", strprintf("Threshold for disconnecting misbehaving peers (default: %u)", DEFAULT_BANSCORE_THRESHOLD), ArgsManager::ALLOW_ANY, OptionsCategory::CONNECTION);
+    argsman.AddArg("-addnode=<ip>", strprintf("Add a node to connect to and attempt to keep the connection open (see the addnode RPC help for more info). This option can be specified multiple times to add multiple nodes; connections are limited to %u at a time and are counted separately from the -maxconnections limit.", MAX_ADDNODE_CONNECTIONS), ArgsManager::ALLOW_ANY | ArgsManager::NETWORK_ONLY, OptionsCategory::CONNECTION);
     argsman.AddArg("-asmap=<file>", strprintf("Specify asn mapping used for bucketing of the peers (default: %s). Relative paths will be prefixed by the net-specific datadir location.", DEFAULT_ASMAP_FILENAME), ArgsManager::ALLOW_ANY, OptionsCategory::CONNECTION);
     argsman.AddArg("-bantime=<n>", strprintf("Default duration (in seconds) of manually configured bans (default: %u)", DEFAULT_MISBEHAVING_BANTIME), ArgsManager::ALLOW_ANY, OptionsCategory::CONNECTION);
     argsman.AddArg("-bind=<addr>[:<port>][=onion]", strprintf("Bind to given address and always listen on it (default: 0.0.0.0). Use [host]:port notation for IPv6. Append =onion to tag any incoming connections to that address and port as incoming Tor connections (default: 127.0.0.1:%u=onion, testnet: 127.0.0.1:%u=onion, regtest: 127.0.0.1:%u=onion)", defaultBaseParams->OnionServiceTargetPort(), testnetBaseParams->OnionServiceTargetPort(), /*signetBaseParams->OnionServiceTargetPort(),*/ regtestBaseParams->OnionServiceTargetPort()), ArgsManager::ALLOW_ANY | ArgsManager::NETWORK_ONLY, OptionsCategory::CONNECTION);
-=======
-
-    argsman.AddArg("-displaylocaltime", "Display human readable time strings in local timezone (default: false)", ArgsManager::ALLOW_ANY, OptionsCategory::RPC);
-    argsman.AddArg("-displayutctime", "Display human readable time strings in UTC (default: false)", ArgsManager::ALLOW_ANY, OptionsCategory::RPC);
-    argsman.AddArg("-rebuildrollingindices", "Force rebuild of rolling indices (default: false)", ArgsManager::ALLOW_ANY, OptionsCategory::RPC);
-    argsman.AddArg("-acceptanontxn", strprintf("Relay and mine \"anon\" transactions (default: %u)", particl::DEFAULT_ACCEPT_ANON_TX), ArgsManager::ALLOW_ANY, OptionsCategory::RPC);
-    argsman.AddArg("-acceptblindtxn", strprintf("Relay and mine \"anon\" transactions (default: %u)", particl::DEFAULT_ACCEPT_BLIND_TX), ArgsManager::ALLOW_ANY, OptionsCategory::RPC);
-    argsman.AddArg("-checkpeerheight", "Consider peer height for initial-block-download status (default: true)", ArgsManager::ALLOW_ANY, OptionsCategory::RPC);
-    argsman.AddArg("-skiprangeproofverify", "Skip verifying rangeproofs when reindexing or importing (default: false)", ArgsManager::ALLOW_ANY, OptionsCategory::OPTIONS);
-    argsman.AddArg("-rpccorsdomain=<domain>", "Allow JSON-RPC connections from specified domain (e.g. http://localhost:4200 or \"*\"). This needs to be set if you are using the Particl GUI in a browser.", ArgsManager::ALLOW_ANY, OptionsCategory::RPC);
-    argsman.AddArg("-automaticbans", strprintf("Whether to automatically ban misbehaving nodes. (default: %u)", particl::DEFAULT_AUTOMATIC_BANS), ArgsManager::ALLOW_ANY, OptionsCategory::OPTIONS);
-    argsman.AddArg("-banscore=<n>", strprintf("Threshold for disconnecting misbehaving peers (default: %u)", DISCOURAGEMENT_THRESHOLD), ArgsManager::ALLOW_ANY, OptionsCategory::CONNECTION);
-
-    hidden_args.emplace_back("-btcmode");
-    hidden_args.emplace_back("-debugdevice");  // Disable to allow usbdevices in regtest mode
-    // end Particl specific
-
-    argsman.AddArg("-addnode=<ip>", strprintf("Add a node to connect to and attempt to keep the connection open (see the addnode RPC help for more info). This option can be specified multiple times to add multiple nodes; connections are limited to %u at a time and are counted separately from the -maxconnections limit.", MAX_ADDNODE_CONNECTIONS), ArgsManager::ALLOW_ANY | ArgsManager::NETWORK_ONLY, OptionsCategory::CONNECTION);
-    argsman.AddArg("-asmap=<file>", strprintf("Specify asn mapping used for bucketing of the peers (default: %s). Relative paths will be prefixed by the net-specific datadir location.", DEFAULT_ASMAP_FILENAME), ArgsManager::ALLOW_ANY, OptionsCategory::CONNECTION);
-    argsman.AddArg("-bantime=<n>", strprintf("Default duration (in seconds) of manually configured bans (default: %u)", DEFAULT_MISBEHAVING_BANTIME), ArgsManager::ALLOW_ANY, OptionsCategory::CONNECTION);
-    argsman.AddArg("-bind=<addr>[:<port>][=onion]", strprintf("Bind to given address and always listen on it (default: 0.0.0.0). Use [host]:port notation for IPv6. Append =onion to tag any incoming connections to that address and port as incoming Tor connections (default: 127.0.0.1:%u=onion, testnet: 127.0.0.1:%u=onion, signet: 127.0.0.1:%u=onion, regtest: 127.0.0.1:%u=onion)", defaultBaseParams->OnionServiceTargetPort(), testnetBaseParams->OnionServiceTargetPort(), signetBaseParams->OnionServiceTargetPort(), regtestBaseParams->OnionServiceTargetPort()), ArgsManager::ALLOW_ANY | ArgsManager::NETWORK_ONLY, OptionsCategory::CONNECTION);
-    argsman.AddArg("-cjdnsreachable", "If set, then this host is configured for CJDNS (connecting to fc00::/8 addresses would lead us to the CJDNS network, see doc/cjdns.md) (default: 0)", ArgsManager::ALLOW_ANY, OptionsCategory::CONNECTION);
->>>>>>> 8739b5cc
     argsman.AddArg("-connect=<ip>", "Connect only to the specified node; -noconnect disables automatic connections (the rules for this peer are the same as for -addnode). This option can be specified multiple times to connect to multiple nodes.", ArgsManager::ALLOW_ANY | ArgsManager::NETWORK_ONLY, OptionsCategory::CONNECTION);
     argsman.AddArg("-discover", "Discover own IP addresses (default: 1 when listening and no -externalip or -proxy)", ArgsManager::ALLOW_ANY, OptionsCategory::CONNECTION);
     argsman.AddArg("-dns", strprintf("Allow DNS lookups for -addnode, -seednode and -connect (default: %u)", DEFAULT_NAME_LOOKUP), ArgsManager::ALLOW_ANY, OptionsCategory::CONNECTION);
@@ -740,27 +601,6 @@
     argsman.AddArg("-externalip=<ip>", "Specify your own public address", ArgsManager::ALLOW_ANY, OptionsCategory::CONNECTION);
     argsman.AddArg("-fixedseeds", strprintf("Allow fixed seeds if DNS seeds don't provide peers (default: %u)", DEFAULT_FIXEDSEEDS), ArgsManager::ALLOW_ANY, OptionsCategory::CONNECTION);
     argsman.AddArg("-forcednsseed", strprintf("Always query for peer addresses via DNS lookup (default: %u)", DEFAULT_FORCEDNSSEED), ArgsManager::ALLOW_ANY, OptionsCategory::CONNECTION);
-<<<<<<< HEAD
-    argsman.AddArg("-listen", "Accept connections from outside (default: 1 if no -proxy or -connect)", ArgsManager::ALLOW_ANY, OptionsCategory::CONNECTION);
-    argsman.AddArg("-listenonion", strprintf("Automatically create Tor hidden service (default: %d)", DEFAULT_LISTEN_ONION), ArgsManager::ALLOW_ANY, OptionsCategory::CONNECTION);
-    argsman.AddArg("-maxconnections=<n>", strprintf("Maintain at most <n> connections to peers (default: %u)", DEFAULT_MAX_PEER_CONNECTIONS), ArgsManager::ALLOW_ANY, OptionsCategory::CONNECTION);
-    argsman.AddArg("-maxreceivebuffer=<n>", strprintf("Maximum per-connection receive buffer, <n>*1000 bytes (default: %u)", DEFAULT_MAXRECEIVEBUFFER), ArgsManager::ALLOW_ANY, OptionsCategory::CONNECTION);
-    argsman.AddArg("-maxsendbuffer=<n>", strprintf("Maximum per-connection send buffer, <n>*1000 bytes (default: %u)", DEFAULT_MAXSENDBUFFER), ArgsManager::ALLOW_ANY, OptionsCategory::CONNECTION);
-    argsman.AddArg("-maxtimeadjustment", strprintf("Maximum allowed median peer time offset adjustment. Local perspective of time may be influenced by peers forward or backward by this amount. (default: %u seconds)", DEFAULT_MAX_TIME_ADJUSTMENT), ArgsManager::ALLOW_ANY, OptionsCategory::CONNECTION);
-    argsman.AddArg("-maxuploadtarget=<n>", strprintf("Tries to keep outbound traffic under the given target (in MiB per 24h). Limit does not apply to peers with 'download' permission. 0 = no limit (default: %d)", DEFAULT_MAX_UPLOAD_TARGET), ArgsManager::ALLOW_ANY, OptionsCategory::CONNECTION);
-    argsman.AddArg("-onion=<ip:port>", "Use separate SOCKS5 proxy to reach peers via Tor hidden services, set -noonion to disable (default: -proxy)", ArgsManager::ALLOW_ANY, OptionsCategory::CONNECTION);
-    argsman.AddArg("-onlynet=<net>", "Make outgoing connections only through network <net> (ipv4, ipv6 or onion). Incoming connections are not affected by this option. This option can be specified multiple times to allow multiple networks.", ArgsManager::ALLOW_ANY, OptionsCategory::CONNECTION);
-    argsman.AddArg("-peerbloomfilters", strprintf("Support filtering of blocks and transaction with bloom filters (default: %u)", DEFAULT_PEERBLOOMFILTERS), ArgsManager::ALLOW_ANY, OptionsCategory::CONNECTION);
-    argsman.AddArg("-peerblockfilters", strprintf("Serve compact block filters to peers per BIP 157 (default: %u)", DEFAULT_PEERBLOCKFILTERS), ArgsManager::ALLOW_ANY, OptionsCategory::CONNECTION);
-    argsman.AddArg("-permitbaremultisig", strprintf("Relay non-P2SH multisig (default: %u)", DEFAULT_PERMIT_BAREMULTISIG), ArgsManager::ALLOW_ANY, OptionsCategory::CONNECTION);
-    argsman.AddArg("-port=<port>", strprintf("Listen for connections on <port>. Nodes not using the default ports (default: %u, testnet: %u, regtest: %u) are unlikely to get incoming connections.", defaultChainParams->GetDefaultPort(), testnetChainParams->GetDefaultPort(), /*signetChainParams->GetDefaultPort(),*/ regtestChainParams->GetDefaultPort()), ArgsManager::ALLOW_ANY | ArgsManager::NETWORK_ONLY, OptionsCategory::CONNECTION);
-    argsman.AddArg("-proxy=<ip:port>", "Connect through SOCKS5 proxy, set -noproxy to disable (default: disabled)", ArgsManager::ALLOW_ANY, OptionsCategory::CONNECTION);
-    argsman.AddArg("-proxyrandomize", strprintf("Randomize credentials for every proxy connection. This enables Tor stream isolation (default: %u)", DEFAULT_PROXYRANDOMIZE), ArgsManager::ALLOW_ANY, OptionsCategory::CONNECTION);
-    argsman.AddArg("-seednode=<ip>", "Connect to a node to retrieve peer addresses, and disconnect. This option can be specified multiple times to connect to multiple nodes.", ArgsManager::ALLOW_ANY, OptionsCategory::CONNECTION);
-    argsman.AddArg("-networkactive", "Enable all P2P network activity (default: 1). Can be changed by the setnetworkactive RPC command", ArgsManager::ALLOW_BOOL, OptionsCategory::CONNECTION);
-    argsman.AddArg("-timeout=<n>", strprintf("Specify connection timeout in milliseconds (minimum: 1, default: %d)", DEFAULT_CONNECT_TIMEOUT), ArgsManager::ALLOW_ANY, OptionsCategory::CONNECTION);
-    argsman.AddArg("-peertimeout=<n>", strprintf("Specify p2p connection timeout in seconds. This option determines the amount of time a peer may be inactive before the connection to it is dropped. (minimum: 1, default: %d)", DEFAULT_PEER_CONNECT_TIMEOUT), true, OptionsCategory::CONNECTION);
-=======
     argsman.AddArg("-listen", strprintf("Accept connections from outside (default: %u if no -proxy, -connect or -maxconnections=0)", DEFAULT_LISTEN), ArgsManager::ALLOW_ANY, OptionsCategory::CONNECTION);
     argsman.AddArg("-listenonion", strprintf("Automatically create Tor onion service (default: %d)", DEFAULT_LISTEN_ONION), ArgsManager::ALLOW_ANY, OptionsCategory::CONNECTION);
     argsman.AddArg("-maxconnections=<n>", strprintf("Maintain at most <n> connections to peers (default: %u). This limit does not apply to connections manually added via -addnode or the addnode RPC, which have a separate limit of %u.", DEFAULT_MAX_PEER_CONNECTIONS, MAX_ADDNODE_CONNECTIONS), ArgsManager::ALLOW_ANY, OptionsCategory::CONNECTION);
@@ -784,7 +624,6 @@
     argsman.AddArg("-networkactive", "Enable all P2P network activity (default: 1). Can be changed by the setnetworkactive RPC command", ArgsManager::ALLOW_ANY, OptionsCategory::CONNECTION);
     argsman.AddArg("-timeout=<n>", strprintf("Specify socket connection timeout in milliseconds. If an initial attempt to connect is unsuccessful after this amount of time, drop it (minimum: 1, default: %d)", DEFAULT_CONNECT_TIMEOUT), ArgsManager::ALLOW_ANY, OptionsCategory::CONNECTION);
     argsman.AddArg("-peertimeout=<n>", strprintf("Specify a p2p connection timeout delay in seconds. After connecting to a peer, wait this amount of time before considering disconnection based on inactivity (minimum: 1, default: %d)", DEFAULT_PEER_CONNECT_TIMEOUT), ArgsManager::ALLOW_ANY | ArgsManager::DEBUG_ONLY, OptionsCategory::CONNECTION);
->>>>>>> 8739b5cc
     argsman.AddArg("-torcontrol=<ip>:<port>", strprintf("Tor control port to use if onion listening enabled (default: %s)", DEFAULT_TOR_CONTROL), ArgsManager::ALLOW_ANY, OptionsCategory::CONNECTION);
     argsman.AddArg("-torpassword=<pass>", "Tor control port password (default: empty)", ArgsManager::ALLOW_ANY | ArgsManager::SENSITIVE, OptionsCategory::CONNECTION);
 #ifdef USE_UPNP
@@ -830,11 +669,7 @@
     argsman.AddArg("-zmqpubrawtxhwm=<n>", strprintf("Set publish raw transaction outbound message high water mark (default: %d)", CZMQAbstractNotifier::DEFAULT_ZMQ_SNDHWM), ArgsManager::ALLOW_ANY, OptionsCategory::ZMQ);
     argsman.AddArg("-zmqpubsequencehwm=<n>", strprintf("Set publish hash sequence message high water mark (default: %d)", CZMQAbstractNotifier::DEFAULT_ZMQ_SNDHWM), ArgsManager::ALLOW_ANY, OptionsCategory::ZMQ);
 
-<<<<<<< HEAD
     // Ghost
-=======
-    // Particl
->>>>>>> 8739b5cc
     argsman.AddArg("-zmqpubhashwtx=<address>", "Enable publish hash transaction received by wallets in <address>", ArgsManager::ALLOW_ANY, OptionsCategory::ZMQ);
     argsman.AddArg("-zmqpubsmsg=<address>", "Enable publish secure message in <address>", ArgsManager::ALLOW_ANY, OptionsCategory::ZMQ);
     argsman.AddArg("-serverkeyzmq=<secret_key>", "Base64 encoded string of the z85 encoded secret key for CurveZMQ.", ArgsManager::ALLOW_ANY, OptionsCategory::ZMQ);
@@ -852,10 +687,7 @@
     hidden_args.emplace_back("-zmqpubrawtxhwm=<n>");
     hidden_args.emplace_back("-zmqpubsequencehwm=<n>");
 
-<<<<<<< HEAD
-=======
     // Particl
->>>>>>> 8739b5cc
     hidden_args.emplace_back("-zmqpubhashwtx=<address>");
     hidden_args.emplace_back("-zmqpubsmsg=<address>");
     hidden_args.emplace_back("-serverkeyzmq=<secret_key>");
@@ -866,14 +698,9 @@
     argsman.AddArg("-checkblocks=<n>", strprintf("How many blocks to check at startup (default: %u, 0 = all)", DEFAULT_CHECKBLOCKS), ArgsManager::ALLOW_ANY | ArgsManager::DEBUG_ONLY, OptionsCategory::DEBUG_TEST);
     argsman.AddArg("-checklevel=<n>", strprintf("How thorough the block verification of -checkblocks is: %s (0-4, default: %u)", Join(CHECKLEVEL_DOC, ", "), DEFAULT_CHECKLEVEL), ArgsManager::ALLOW_ANY | ArgsManager::DEBUG_ONLY, OptionsCategory::DEBUG_TEST);
     argsman.AddArg("-checkblockindex", strprintf("Do a consistency check for the block tree, chainstate, and other validation data structures occasionally. (default: %u, regtest: %u)", defaultChainParams->DefaultConsistencyChecks(), regtestChainParams->DefaultConsistencyChecks()), ArgsManager::ALLOW_ANY | ArgsManager::DEBUG_ONLY, OptionsCategory::DEBUG_TEST);
-<<<<<<< HEAD
-    argsman.AddArg("-checkmempool=<n>", strprintf("Run checks every <n> transactions (default: %u, regtest: %u)", defaultChainParams->DefaultConsistencyChecks(), regtestChainParams->DefaultConsistencyChecks()), ArgsManager::ALLOW_ANY | ArgsManager::DEBUG_ONLY, OptionsCategory::DEBUG_TEST);
-    argsman.AddArg("-checkpoints", strprintf("Disable expensive verification for known chain history (default: %u)", DEFAULT_CHECKPOINTS_ENABLED), ArgsManager::ALLOW_ANY | ArgsManager::DEBUG_ONLY, OptionsCategory::DEBUG_TEST);
-=======
     argsman.AddArg("-checkaddrman=<n>", strprintf("Run addrman consistency checks every <n> operations. Use 0 to disable. (default: %u)", DEFAULT_ADDRMAN_CONSISTENCY_CHECKS), ArgsManager::ALLOW_ANY | ArgsManager::DEBUG_ONLY, OptionsCategory::DEBUG_TEST);
     argsman.AddArg("-checkmempool=<n>", strprintf("Run mempool consistency checks every <n> transactions. Use 0 to disable. (default: %u, regtest: %u)", defaultChainParams->DefaultConsistencyChecks(), regtestChainParams->DefaultConsistencyChecks()), ArgsManager::ALLOW_ANY | ArgsManager::DEBUG_ONLY, OptionsCategory::DEBUG_TEST);
     argsman.AddArg("-checkpoints", strprintf("Enable rejection of any forks from the known historical chain until block %s (default: %u)", defaultChainParams->Checkpoints().GetHeight(), DEFAULT_CHECKPOINTS_ENABLED), ArgsManager::ALLOW_ANY | ArgsManager::DEBUG_ONLY, OptionsCategory::DEBUG_TEST);
->>>>>>> 8739b5cc
     argsman.AddArg("-deprecatedrpc=<method>", "Allows deprecated RPC method(s) to be used", ArgsManager::ALLOW_ANY | ArgsManager::DEBUG_ONLY, OptionsCategory::DEBUG_TEST);
     argsman.AddArg("-stopafterblockimport", strprintf("Stop running after importing blocks from disk (default: %u)", DEFAULT_STOPAFTERBLOCKIMPORT), ArgsManager::ALLOW_ANY | ArgsManager::DEBUG_ONLY, OptionsCategory::DEBUG_TEST);
     argsman.AddArg("-stopatheight", strprintf("Stop running after reaching the given height in the main chain (default: %u)", DEFAULT_STOPATHEIGHT), ArgsManager::ALLOW_ANY | ArgsManager::DEBUG_ONLY, OptionsCategory::DEBUG_TEST);
@@ -929,7 +756,6 @@
     argsman.AddArg("-rpcwhitelistdefault", "Sets default behavior for rpc whitelisting. Unless rpcwhitelistdefault is set to 0, if any -rpcwhitelist is set, the rpc server acts as if all rpc users are subject to empty-unless-otherwise-specified whitelists. If rpcwhitelistdefault is set to 1 and no -rpcwhitelist is set, rpc server acts as if all rpc users are subject to empty whitelists.", ArgsManager::ALLOW_ANY, OptionsCategory::RPC);
     argsman.AddArg("-rpcworkqueue=<n>", strprintf("Set the depth of the work queue to service RPC calls (default: %d)", DEFAULT_HTTP_WORKQUEUE), ArgsManager::ALLOW_ANY | ArgsManager::DEBUG_ONLY, OptionsCategory::RPC);
     argsman.AddArg("-server", "Accept command line and JSON-RPC commands", ArgsManager::ALLOW_ANY, OptionsCategory::RPC);
-<<<<<<< HEAD
     argsman.AddArg("-rpccorsdomain=<domain>", "Allow JSON-RPC connections from specified domain (e.g. http://localhost:4200 or \"*\"). This needs to be set if you are using the Ghost GUI in a browser.", ArgsManager::ALLOW_ANY, OptionsCategory::RPC);
 
     // Ghost
@@ -951,52 +777,19 @@
     
 #if HAVE_DECL_DAEMON
     argsman.AddArg("-daemon", "Run in the background as a daemon and accept commands", ArgsManager::ALLOW_ANY, OptionsCategory::OPTIONS);
-=======
-
-#if HAVE_DECL_FORK
-    argsman.AddArg("-daemon", strprintf("Run in the background as a daemon and accept commands (default: %d)", DEFAULT_DAEMON), ArgsManager::ALLOW_ANY, OptionsCategory::OPTIONS);
-    argsman.AddArg("-daemonwait", strprintf("Wait for initialization to be finished before exiting. This implies -daemon (default: %d)", DEFAULT_DAEMONWAIT), ArgsManager::ALLOW_ANY, OptionsCategory::OPTIONS);
->>>>>>> 8739b5cc
 #else
     hidden_args.emplace_back("-daemon");
     hidden_args.emplace_back("-daemonwait");
 #endif
 
-<<<<<<< HEAD
-    hidden_args.emplace_back("-btcmode");
-    hidden_args.emplace_back("-debugdevice");  // Disable to allow usbdevices in regtest mode
-=======
 #if defined(USE_SYSCALL_SANDBOX)
     argsman.AddArg("-sandbox=<mode>", "Use the experimental syscall sandbox in the specified mode (-sandbox=log-and-abort or -sandbox=abort). Allow only expected syscalls to be used by bitcoind. Note that this is an experimental new feature that may cause bitcoind to exit or crash unexpectedly: use with caution. In the \"log-and-abort\" mode the invocation of an unexpected syscall results in a debug handler being invoked which will log the incident and terminate the program (without executing the unexpected syscall). In the \"abort\" mode the invocation of an unexpected syscall results in the entire process being killed immediately by the kernel without executing the unexpected syscall.", ArgsManager::ALLOW_ANY, OptionsCategory::OPTIONS);
 #endif // USE_SYSCALL_SANDBOX
->>>>>>> 8739b5cc
 
     // Add the hidden options
     argsman.AddHiddenArgs(hidden_args);
 }
 
-<<<<<<< HEAD
-std::string LicenseInfo()
-{
-    const std::string URL_SOURCE_CODE = "<https://github.com/ghost-coin/ghost-core>";
-
-    return CopyrightHolders(strprintf(_("Copyright (C)").translated)) + "\n" +
-           "\n" +
-           strprintf(_("Please contribute if you find %s useful. "
-                       "Visit %s for further information about the software.").translated,
-               PACKAGE_NAME, "<" PACKAGE_URL ">") +
-           "\n" +
-           strprintf(_("The source code is available from %s.").translated,
-               URL_SOURCE_CODE) +
-           "\n" +
-           "\n" +
-           _("This is experimental software.").translated + "\n" +
-           strprintf(_("Distributed under the MIT software license, see the accompanying file %s or %s").translated, "COPYING", "<https://opensource.org/licenses/MIT>") +
-           "\n";
-}
-
-=======
->>>>>>> 8739b5cc
 static bool fHaveGenesis = false;
 static GlobalMutex g_genesis_wait_mutex;
 static std::condition_variable g_genesis_wait_cv;
@@ -1023,110 +816,7 @@
 }
 #endif
 
-<<<<<<< HEAD
-static void ThreadImport(ChainstateManager& chainman, std::vector<fs::path> vImportFiles, const ArgsManager& args)
-{
-    const CChainParams& chainparams = Params();
-    ScheduleBatchPriority();
-
-    fBusyImporting = true;
-    {
-    CImportingNow imp;
-
-    // -reindex
-    if (fReindex) {
-        int nFile = 0;
-        while (true) {
-            FlatFilePos pos(nFile, 0);
-            if (!fs::exists(GetBlockPosFilename(pos)))
-                break; // No block files left to reindex
-            FILE *file = OpenBlockFile(pos, true);
-            if (!file)
-                break; // This error is logged in OpenBlockFile
-            LogPrintf("Reindexing block file blk%05u.dat...\n", (unsigned int)nFile);
-            LoadExternalBlockFile(chainparams, file, &pos);
-            if (ShutdownRequested()) {
-                LogPrintf("Shutdown requested. Exit %s\n", __func__);
-                return;
-            }
-            nFile++;
-        }
-        pblocktree->WriteReindexing(false);
-        fReindex = false;
-        LogPrintf("Reindexing finished\n");
-        // To avoid ending up in a situation without genesis block, re-try initializing (no-op if reindexing worked):
-        LoadGenesisBlock(chainparams);
-    }
-
-    // -loadblock=
-    for (const fs::path& path : vImportFiles) {
-        FILE *file = fsbridge::fopen(path, "rb");
-        if (file) {
-            LogPrintf("Importing blocks file %s...\n", path.string());
-            LoadExternalBlockFile(chainparams, file);
-            if (ShutdownRequested()) {
-                LogPrintf("Shutdown requested. Exit %s\n", __func__);
-                return;
-            }
-        } else {
-            LogPrintf("Warning: Could not open blocks file %s\n", path.string());
-        }
-    }
-
-    // scan for better chains in the block chain database, that are not yet connected in the active best chain
-
-    // We can't hold cs_main during ActivateBestChain even though we're accessing
-    // the chainman unique_ptrs since ABC requires us not to be holding cs_main, so retrieve
-    // the relevant pointers before the ABC call.
-    for (CChainState* chainstate : WITH_LOCK(::cs_main, return chainman.GetAll())) {
-        BlockValidationState state;
-        bool fReindexChainState = args.GetBoolArg("-reindex-chainstate", false);
-        if (fReindexChainState || fReindex) {
-            LogPrintf("%s Clearing tracked data \n", __func__);
-            clearTrackedData();
-        }
-
-        if (!chainstate->ActivateBestChain(state, chainparams, nullptr)) {
-            LogPrintf("Failed to connect best block (%s)\n", state.ToString());
-            //StartShutdown();
-            //return;
-        }
-    }
-
-    if (args.GetBoolArg("-stopafterblockimport", DEFAULT_STOPAFTERBLOCKIMPORT)) {
-        LogPrintf("Stopping after block import\n");
-        StartShutdown();
-        return;
-    }
-    } // End scope of CImportingNow
-    chainman.ActiveChainstate().LoadMempool(args);
-    fBusyImporting = false;
-}
-
-/** Sanity checks
- *  Ensure that Bitcoin is running in a usable environment with all
- *  necessary library support.
- */
-static bool InitSanityCheck()
-{
-    if (!ECC_InitSanityCheck()) {
-        return InitError(Untranslated("Elliptic curve cryptography sanity check failure. Aborting."));
-    }
-
-    if (!glibc_sanity_test() || !glibcxx_sanity_test())
-        return false;
-
-    if (!Random_SanityCheck()) {
-        return InitError(Untranslated("OS cryptographic RNG sanity check failure. Aborting."));
-    }
-
-    return true;
-}
-
-static bool AppInitServers(const util::Ref& context, NodeContext& node)
-=======
 static bool AppInitServers(NodeContext& node)
->>>>>>> 8739b5cc
 {
     const ArgsManager& args = *Assert(node.args);
     RPCServer::OnStarted(&OnRPCStarted);
@@ -1311,14 +1001,9 @@
     fParticlMode = !args.GetBoolArg("-btcmode", false); // qa tests
     if (!fParticlMode) {
         WITNESS_SCALE_FACTOR = WITNESS_SCALE_FACTOR_BTC;
-<<<<<<< HEAD
-        if (args.GetChainName() == CBaseChainParams::REGTEST) {
-            ResetParams(CBaseChainParams::REGTEST, fParticlMode);
-=======
         if (args.GetChainName() == CBaseChainParams::REGTEST ||
             args.GetChainName() == CBaseChainParams::TESTNET) {
             ResetParams(args.GetChainName(), fParticlMode);
->>>>>>> 8739b5cc
         }
     } else {
         MIN_BLOCKS_TO_KEEP = 1024;
@@ -1391,17 +1076,6 @@
         if (args.GetBoolArg("-reindex-chainstate", false)) {
             return InitError(_("Prune mode is incompatible with -reindex-chainstate. Use full -reindex instead."));
         }
-<<<<<<< HEAD
-
-        #define CHECK_ARG_FOR_PRUNE_MODE(name, default_mode)                                \
-        if (gArgs.GetBoolArg(name, default_mode)) {                                         \
-            return InitError(_("Prune mode is incompatible with " name ".")); }
-        CHECK_ARG_FOR_PRUNE_MODE("-addressindex", DEFAULT_ADDRESSINDEX)
-        CHECK_ARG_FOR_PRUNE_MODE("-timestampindex", DEFAULT_TIMESTAMPINDEX)
-        CHECK_ARG_FOR_PRUNE_MODE("-spentindex", DEFAULT_SPENTINDEX)
-        CHECK_ARG_FOR_PRUNE_MODE("-csindex", DEFAULT_CSINDEX)
-        #undef CHECK_ARG_FOR_PRUNE_MODE
-=======
         #define CHECK_ARG_FOR_PRUNE_MODE(name, default_mode)                                \
         if (gArgs.GetBoolArg(name, default_mode)) {                                         \
             return InitError(_("Prune mode is incompatible with " name ".")); }
@@ -1415,7 +1089,6 @@
     // If -forcednsseed is set to true, ensure -dnsseed has not been set to false
     if (args.GetBoolArg("-forcednsseed", DEFAULT_FORCEDNSSEED) && !args.GetBoolArg("-dnsseed", DEFAULT_DNSSEED)){
         return InitError(_("Cannot set -forcednsseed to true when setting -dnsseed to false."));
->>>>>>> 8739b5cc
     }
 
     // -bind and -whitebind can't be set when not listening
@@ -1584,27 +1257,8 @@
 bool AppInitSanityChecks(const kernel::Context& kernel)
 {
     // ********************************************************* Step 4: sanity checks
-<<<<<<< HEAD
-
-    // Initialize elliptic curve code
-    std::string sha256_algo = SHA256AutoDetect();
-    LogPrintf("Using the '%s' SHA256 implementation\n", sha256_algo);
-    RandomInit();
-    ECC_Start();
-    ECC_Start_Stealth();
-    ECC_Start_Blinding();
-    // if (!Params().IsTestChain()) {
-    //     LoadBlindedOutputFilters();
-    // }
-    
-    globalVerifyHandle.reset(new ECCVerifyHandle());
-
-    // Sanity check
-    if (!InitSanityCheck())
-=======
     if (auto error = kernel::SanityChecks(kernel)) {
         InitError(*error);
->>>>>>> 8739b5cc
         return InitError(strprintf(_("Initialization sanity check failed. %s is shutting down."), PACKAGE_NAME));
     }
 
@@ -1844,11 +1498,6 @@
         }
     }
 
-<<<<<<< HEAD
-    node.peerman.reset(new PeerManager(chainparams, *node.connman, node.banman.get(), *node.scheduler, chainman, *node.mempool));
-    g_peerman = node.peerman.get(); // Hack: For Misbehaving
-    RegisterValidationInterface(node.peerman.get());
-=======
     for (const std::string& socket_addr : args.GetArgs("-bind")) {
         std::string host_out;
         uint16_t port_out{0};
@@ -1857,8 +1506,6 @@
             return InitError(InvalidPortErrMsg("-bind", socket_addr));
         }
     }
->>>>>>> 8739b5cc
-
 
     // sanitize comments per BIP-0014, format user agent and check total size
     std::vector<std::string> uacomments;
@@ -1992,11 +1639,7 @@
     // ********************************************************* Step 7: load block chain
 
     fReindex = args.GetBoolArg("-reindex", false);
-<<<<<<< HEAD
-    fSkipRangeproof = args.GetBoolArg("-skiprangeproofverify", false);
-=======
     particl::fSkipRangeproof = args.GetBoolArg("-skiprangeproofverify", false);
->>>>>>> 8739b5cc
     bool fReindexChainState = args.GetBoolArg("-reindex-chainstate", false);
     ChainstateManager::Options chainman_opts{
         .chainparams = chainparams,
@@ -2008,58 +1651,11 @@
     node::BlockManager::Options blockman_opts{};
     Assert(!ApplyArgsManOptions(args, blockman_opts)); // no error can happen, already checked in AppInitParameterInteraction
 
-    fs::path blocksDir = GetDataDir() / "blocks";
-    if (!fs::exists(blocksDir))
-        fs::create_directories(blocksDir);
-
-
-    // block tree db settings
-    int dbMaxOpenFiles = gArgs.GetArg("-dbmaxopenfiles", DEFAULT_DB_MAX_OPEN_FILES);
-    bool dbCompression = gArgs.GetBoolArg("-dbcompression", DEFAULT_DB_COMPRESSION);
-
-    LogPrintf("Block index database configuration:\n");
-    LogPrintf("* Using %d max open files\n", dbMaxOpenFiles);
-    LogPrintf("* Compression is %s\n", dbCompression ? "enabled" : "disabled");
-
     // cache size calculations
-<<<<<<< HEAD
-    int64_t nTotalCache = (args.GetArg("-dbcache", nDefaultDbCache) << 20);
-    nTotalCache = std::max(nTotalCache, nMinDbCache << 20); // total cache cannot be less than nMinDbCache
-    nTotalCache = std::min(nTotalCache, nMaxDbCache << 20); // total cache cannot be greater than nMaxDbcache
-    int64_t nBlockTreeDBCache = nTotalCache / 8;
-
-    if (gArgs.GetBoolArg("-addressindex", DEFAULT_ADDRESSINDEX) || gArgs.GetBoolArg("-spentindex", DEFAULT_SPENTINDEX)) {
-        // enable 3/4 of the cache if addressindex and/or spentindex is enabled
-        nBlockTreeDBCache = nTotalCache * 3 / 4;
-    } else {
-        nBlockTreeDBCache = std::min(nBlockTreeDBCache, (gArgs.GetBoolArg("-txindex", DEFAULT_TXINDEX) ? nMaxTxIndexCache : nMaxBlockDBCache) << 20);
-    }
-
-    //int64_t nBlockTreeDBCache = std::min(nTotalCache / 8, nMaxBlockDBCache << 20);
-    nTotalCache -= nBlockTreeDBCache;
-    int64_t nTxIndexCache = std::min(nTotalCache / 8, args.GetBoolArg("-txindex", DEFAULT_TXINDEX) ? nMaxTxIndexCache << 20 : 0);
-    nTotalCache -= nTxIndexCache;
-    int64_t filter_index_cache = 0;
-    if (!g_enabled_filter_types.empty()) {
-        size_t n_indexes = g_enabled_filter_types.size();
-        int64_t max_cache = std::min(nTotalCache / 8, max_filter_index_cache << 20);
-        filter_index_cache = max_cache / n_indexes;
-        nTotalCache -= filter_index_cache * n_indexes;
-    }
-    int64_t nCoinDBCache = std::min(nTotalCache / 2, (nTotalCache / 4) + (1 << 23)); // use 25%-50% of the remainder for disk cache
-    nCoinDBCache = std::min(nCoinDBCache, nMaxCoinsDBCache << 20); // cap total coins db cache
-    nTotalCache -= nCoinDBCache;
-    int64_t nCoinCacheUsage = nTotalCache; // the rest goes to in-memory cache
-    int64_t nMempoolSizeMax = args.GetArg("-maxmempool", DEFAULT_MAX_MEMPOOL_SIZE) * 1000000;
-    LogPrintf("Cache configuration:\n");
-    LogPrintf("* Max cache setting possible %.1fMiB\n", nMaxDbCache);
-    LogPrintf("* Using %.1f MiB for block index database\n", nBlockTreeDBCache * (1.0 / 1024 / 1024));
-=======
     CacheSizes cache_sizes = CalculateCacheSizes(args, g_enabled_filter_types.size());
 
     LogPrintf("Cache configuration:\n");
     LogPrintf("* Using %.1f MiB for block index database\n", cache_sizes.block_tree_db * (1.0 / 1024 / 1024));
->>>>>>> 8739b5cc
     if (args.GetBoolArg("-txindex", DEFAULT_TXINDEX)) {
         LogPrintf("* Using %.1f MiB for transaction index database\n", cache_sizes.tx_index * (1.0 / 1024 / 1024));
     }
@@ -2067,185 +1663,6 @@
         LogPrintf("* Using %.1f MiB for %s block filter index database\n",
                   cache_sizes.filter_index * (1.0 / 1024 / 1024), BlockFilterTypeName(filter_type));
     }
-<<<<<<< HEAD
-    LogPrintf("* Using %.1f MiB for chain state database\n", nCoinDBCache * (1.0 / 1024 / 1024));
-    LogPrintf("* Using %.1f MiB for in-memory UTXO set (plus up to %.1f MiB of unused mempool space)\n", nCoinCacheUsage * (1.0 / 1024 / 1024), nMempoolSizeMax * (1.0 / 1024 / 1024));
-
-
-    bool fLoaded = false;
-    while (!fLoaded && !ShutdownRequestedMainThread()) {
-        bool fReset = fReindex;
-        auto is_coinsview_empty = [&](CChainState* chainstate) EXCLUSIVE_LOCKS_REQUIRED(::cs_main) {
-            return fReset || fReindexChainState || chainstate->CoinsTip().GetBestBlock().IsNull();
-        };
-        bilingual_str strLoadError;
-
-        uiInterface.InitMessage(_("Loading block index...").translated);
-
-        do {
-            const int64_t load_block_index_start_time = GetTimeMillis();
-            try {
-                LOCK(cs_main);
-                chainman.InitializeChainstate(*Assert(node.mempool));
-                chainman.m_total_coinstip_cache = nCoinCacheUsage;
-                chainman.m_total_coinsdb_cache = nCoinDBCache;
-
-                UnloadBlockIndex(node.mempool.get(), chainman);
-
-                // new CBlockTreeDB tries to delete the existing file, which
-                // fails if it's still open from the previous loop. Close it first:
-                pblocktree.reset();
-                pblocktree.reset(new CBlockTreeDB(nBlockTreeDBCache, false, fReset));
-
-                // Automatically start reindexing if necessary
-                if (!fReset && ShouldAutoReindex()) {
-                    fReindex = true;
-                    fReset = true;
-                    pblocktree.reset();
-                    pblocktree.reset(new CBlockTreeDB(nBlockTreeDBCache, false, fReset));
-                }
-
-                if (fReset) {
-                    pblocktree->WriteReindexing(true);
-                    //If we're reindexing in prune mode, wipe away unusable block files and all undo data files
-                    if (fPruneMode)
-                        CleanupBlockRevFiles();
-                }
-
-                if (ShutdownRequestedMainThread()) break;
-
-                // LoadBlockIndex will load fHavePruned if we've ever removed a
-                // block file from disk.
-                // Note that it also sets fReindex based on the disk flag!
-                // From here on out fReindex and fReset mean something different!
-                if (!chainman.LoadBlockIndex(chainparams)) {
-                    if (ShutdownRequested()) break;
-                    strLoadError = _("Error loading block database");
-                    break;
-                }
-
-                // If the loaded chain has a wrong genesis, bail out immediately
-                // (we're likely using a testnet datadir, or the other way around).
-                if (!chainman.BlockIndex().empty() &&
-                        !LookupBlockIndex(chainparams.GetConsensus().hashGenesisBlock)) {
-                    return InitError(_("Incorrect or no genesis block found. Wrong datadir for network?"));
-                }
-
-                // Check for changed index states
-                if (fAddressIndex != gArgs.GetBoolArg("-addressindex", DEFAULT_ADDRESSINDEX)) {
-                    strLoadError = _("You need to rebuild the database using -reindex to change -addressindex");
-                    break;
-                }
-                if (fSpentIndex != gArgs.GetBoolArg("-spentindex", DEFAULT_SPENTINDEX)) {
-                    strLoadError = _("You need to rebuild the database using -reindex to change -spentindex");
-                    break;
-                }
-                if (fTimestampIndex != gArgs.GetBoolArg("-timestampindex", DEFAULT_TIMESTAMPINDEX)) {
-                    strLoadError = _("You need to rebuild the database using -reindex to change -timestampindex");
-                    break;
-                }
-                if (fBalancesIndex != gArgs.GetBoolArg("-balancesindex", DEFAULT_BALANCESINDEX)) {
-                    strLoadError = _("You need to rebuild the database using -reindex to change -balancesindex");
-                    break;
-                }
-
-                // Check for changed -prune state.  What we are concerned about is a user who has pruned blocks
-                // in the past, but is now trying to run unpruned.
-                if (fHavePruned && !fPruneMode) {
-                    strLoadError = _("You need to rebuild the database using -reindex to go back to unpruned mode.  This will redownload the entire blockchain");
-                    break;
-                }
-
-                // At this point blocktree args are consistent with what's on disk.
-                // If we're not mid-reindex (based on disk + args), add a genesis block on disk
-                // (otherwise we use the one already on disk).
-                // This is called again in ThreadImport after the reindex completes.
-                if (!fReindex && !LoadGenesisBlock(chainparams)) {
-                    strLoadError = _("Error initializing block database");
-                    break;
-                }
-
-                // At this point we're either in reindex or we've loaded a useful
-                // block tree into BlockIndex()!
-
-                bool failed_chainstate_init = false;
-
-                for (CChainState* chainstate : chainman.GetAll()) {
-                    chainstate->InitCoinsDB(
-                        /* cache_size_bytes */ nCoinDBCache,
-                        /* in_memory */ false,
-                        /* should_wipe */ fReset || fReindexChainState);
-
-                    chainstate->CoinsErrorCatcher().AddReadErrCallback([]() {
-                        uiInterface.ThreadSafeMessageBox(
-                            _("Error reading from database, shutting down."),
-                            "", CClientUIInterface::MSG_ERROR);
-                    });
-
-                    // If necessary, upgrade from older database format.
-                    // This is a no-op if we cleared the coinsviewdb with -reindex or -reindex-chainstate
-                    if (!chainstate->CoinsDB().Upgrade()) {
-                        strLoadError = _("Error upgrading chainstate database");
-                        failed_chainstate_init = true;
-                        break;
-                    }
-
-                    // ReplayBlocks is a no-op if we cleared the coinsviewdb with -reindex or -reindex-chainstate
-                    if (!chainstate->ReplayBlocks(chainparams)) {
-                        strLoadError = _("Unable to replay blocks. You will need to rebuild the database using -reindex-chainstate.");
-                        failed_chainstate_init = true;
-                        break;
-                    }
-
-                    // The on-disk coinsdb is now in a good state, create the cache
-                    chainstate->InitCoinsCache(nCoinCacheUsage);
-                    assert(chainstate->CanFlushToDisk());
-
-                    if (!is_coinsview_empty(chainstate)) {
-                        // LoadChainTip initializes the chain based on CoinsTip()'s best block
-                        if (!chainstate->LoadChainTip(chainparams)) {
-                            strLoadError = _("Error initializing block database");
-                            failed_chainstate_init = true;
-                            break; // out of the per-chainstate loop
-                        }
-                        assert(chainstate->m_chain.Tip() != nullptr);
-                    }
-                }
-
-                if (failed_chainstate_init) {
-                    break; // out of the chainstate activation do-while
-                }
-            } catch (const std::exception& e) {
-                LogPrintf("%s\n", e.what());
-                strLoadError = _("Error opening block database");
-                break;
-            }
-
-            // Initialise temporary indices if required
-            if (!RebuildRollingIndices(node.mempool.get())) {
-                strLoadError = _("Failed to rebuild rolling indices by rewinding the chain, a reindex is required.");
-                break;
-            }
-
-            bool failed_rewind{false};
-            // Can't hold cs_main while calling RewindBlockIndex, so retrieve the relevant
-            // chainstates beforehand.
-            for (CChainState* chainstate : WITH_LOCK(::cs_main, return chainman.GetAll())) {
-                if (!fReset) {
-                    // Note that RewindBlockIndex MUST run even if we're about to -reindex-chainstate.
-                    // It both disconnects blocks based on the chainstate, and drops block data in
-                    // BlockIndex() based on lack of available witness data.
-                    uiInterface.InitMessage(_("Rewinding blocks...").translated);
-                    if (!chainstate->RewindBlockIndex(chainparams)) {
-                        strLoadError = _(
-                            "Unable to rewind the database to a pre-fork state. "
-                            "You will need to redownload the blockchain");
-                        failed_rewind = true;
-                        break; // out of the per-chainstate loop
-                    }
-                }
-            }
-=======
     LogPrintf("* Using %.1f MiB for chain state database\n", cache_sizes.coins_db * (1.0 / 1024 / 1024));
 
     // block tree db settings
@@ -2255,7 +1672,6 @@
     LogPrintf("Block index database configuration:\n");
     LogPrintf("* Using %d max open files\n", cache_sizes.max_open_files);
     LogPrintf("* Compression is %s\n", cache_sizes.compression ? "enabled" : "disabled");
->>>>>>> 8739b5cc
 
     assert(!node.mempool);
     assert(!node.chainman);
@@ -2310,45 +1726,7 @@
         const auto load_block_index_start_time{SteadyClock::now()};
         auto catch_exceptions = [](auto&& f) {
             try {
-<<<<<<< HEAD
-                LOCK(cs_main);
-
-                for (CChainState* chainstate : chainman.GetAll()) {
-                    if (!is_coinsview_empty(chainstate)) {
-                        uiInterface.InitMessage(_("Verifying blocks...").translated);
-                        if (fHavePruned && args.GetArg("-checkblocks", DEFAULT_CHECKBLOCKS) > MIN_BLOCKS_TO_KEEP) {
-                            LogPrintf("Prune: pruned datadir may not have more than %d blocks; only checking available blocks\n",
-                                MIN_BLOCKS_TO_KEEP);
-                        }
-
-                        const CBlockIndex* tip = chainstate->m_chain.Tip();
-                        RPCNotifyBlockChange(tip);
-                        if (tip
-                            && tip != ::ChainActive().Genesis() // Genesis block can be set in the future
-                            && tip->nTime > GetAdjustedTime() + MAX_FUTURE_BLOCK_TIME) {
-                            strLoadError = _("The block database contains a block which appears to be from the future. "
-                                    "This may be due to your computer's date and time being set incorrectly. "
-                                    "Only rebuild the block database if you are sure that your computer's date and time are correct");
-                            failed_verification = true;
-                            break;
-                        }
-
-                        // Only verify the DB of the active chainstate. This is fixed in later
-                        // work when we allow VerifyDB to be parameterized by chainstate.
-                        if (&::ChainstateActive() == chainstate &&
-                            !CVerifyDB().VerifyDB(
-                                chainparams, &chainstate->CoinsDB(),
-                                args.GetArg("-checklevel", DEFAULT_CHECKLEVEL),
-                                args.GetArg("-checkblocks", DEFAULT_CHECKBLOCKS))) {
-                            strLoadError = _("Corrupted block database detected");
-                            failed_verification = true;
-                            break;
-                        }
-                    }
-                }
-=======
                 return f();
->>>>>>> 8739b5cc
             } catch (const std::exception& e) {
                 LogPrintf("%s\n", e.what());
                 return std::make_tuple(node::ChainstateLoadStatus::FAILURE, _("Error opening block database"));
@@ -2411,11 +1789,6 @@
 
     // ********************************************************* Step 8: start indexers
     if (args.GetBoolArg("-txindex", DEFAULT_TXINDEX)) {
-<<<<<<< HEAD
-        g_txindex = MakeUnique<TxIndex>(nTxIndexCache, false, fReindex);
-
-        if (gArgs.GetBoolArg("-csindex", DEFAULT_CSINDEX)) {
-=======
         if (const auto error{WITH_LOCK(cs_main, return CheckLegacyTxindex(*Assert(chainman.m_blockman.m_block_tree_db)))}) {
             return InitError(*error);
         }
@@ -2423,19 +1796,14 @@
         g_txindex = std::make_unique<TxIndex>(interfaces::MakeChain(node), cache_sizes.tx_index, false, fReindex);
 
         if (gArgs.GetBoolArg("-csindex", particl::DEFAULT_CSINDEX)) {
->>>>>>> 8739b5cc
             g_txindex->m_cs_index = true;
             for (const auto &addr : gArgs.GetArgs("-cswhitelist")) {
                 g_txindex->AppendCSAddress(addr);
             }
         }
-<<<<<<< HEAD
-        g_txindex->Start();
-=======
         if (!g_txindex->Start()) {
             return false;
         }
->>>>>>> 8739b5cc
     }
 
     for (const auto& filter_type : g_enabled_filter_types) {
@@ -2554,16 +1922,6 @@
     // ********************************************************* Step 11.1: start secure messaging
 
     smsgModule.m_node = &node;
-<<<<<<< HEAD
-    if (fParticlMode && gArgs.GetBoolArg("-smsg", true)) { // SMSG breaks functional tests with services flag, see version msg
-#ifdef ENABLE_WALLET
-        auto vpwallets = GetWallets();
-        smsgModule.Start(vpwallets.size() > 0 ? vpwallets[0] : nullptr, vpwallets, gArgs.GetBoolArg("-smsgscanchain", false));
-#else
-        std::vector<std::shared_ptr<CWallet>> empty;
-        smsgModule.Start(nullptr, empty, gArgs.GetBoolArg("-smsgscanchain", false));
-#endif
-=======
     bool start_smsg_without_wallet = true;
     if (fParticlMode && gArgs.GetBoolArg("-smsg", true)) { // SMSG breaks functional tests with services flag, see version msg
 #ifdef ENABLE_WALLET
@@ -2577,7 +1935,6 @@
             std::vector<std::shared_ptr<wallet::CWallet>> empty;
             smsgModule.Start(nullptr, empty, gArgs.GetBoolArg("-smsgscanchain", false));
         }
->>>>>>> 8739b5cc
     }
 
     if (ShutdownRequestedMainThread()) {
@@ -2751,10 +2108,6 @@
 
     // ********************************************************* Step 12.5: start staking
 #ifdef ENABLE_WALLET
-<<<<<<< HEAD
-    if (fParticlMode && GetWallets().size() > 0) {
-        StartThreadStakeMiner();
-=======
     if (fParticlMode) {
         // Must recheck num_wallets as smsg may be disabled.
         size_t num_wallets = 0;
@@ -2765,7 +2118,6 @@
         if (num_wallets > 0) {
             StartThreadStakeMiner(*node.wallet_loader->context(), chainman);
         }
->>>>>>> 8739b5cc
     }
 #endif
 
