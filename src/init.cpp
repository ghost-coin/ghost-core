--- conflicted
+++ resolved
@@ -828,82 +828,6 @@
 }
 #endif
 
-<<<<<<< HEAD
-static void ThreadImport(ChainstateManager& chainman, std::vector<fs::path> vImportFiles, const ArgsManager& args)
-{
-    const CChainParams& chainparams = Params();
-    ScheduleBatchPriority();
-
-    fBusyImporting = true;
-    {
-    CImportingNow imp;
-
-    // -reindex
-    if (fReindex) {
-        int nFile = 0;
-        while (true) {
-            FlatFilePos pos(nFile, 0);
-            if (!fs::exists(GetBlockPosFilename(pos)))
-                break; // No block files left to reindex
-            FILE *file = OpenBlockFile(pos, true);
-            if (!file)
-                break; // This error is logged in OpenBlockFile
-            LogPrintf("Reindexing block file blk%05u.dat...\n", (unsigned int)nFile);
-            ::ChainstateActive().LoadExternalBlockFile(chainparams, file, &pos);
-            if (ShutdownRequested()) {
-                LogPrintf("Shutdown requested. Exit %s\n", __func__);
-                return;
-            }
-            nFile++;
-        }
-        pblocktree->WriteReindexing(false);
-        fReindex = false;
-        LogPrintf("Reindexing finished\n");
-        // To avoid ending up in a situation without genesis block, re-try initializing (no-op if reindexing worked):
-        ::ChainstateActive().LoadGenesisBlock(chainparams);
-    }
-
-    // -loadblock=
-    for (const fs::path& path : vImportFiles) {
-        FILE *file = fsbridge::fopen(path, "rb");
-        if (file) {
-            LogPrintf("Importing blocks file %s...\n", path.string());
-            ::ChainstateActive().LoadExternalBlockFile(chainparams, file);
-            if (ShutdownRequested()) {
-                LogPrintf("Shutdown requested. Exit %s\n", __func__);
-                return;
-            }
-        } else {
-            LogPrintf("Warning: Could not open blocks file %s\n", path.string());
-        }
-    }
-
-    // scan for better chains in the block chain database, that are not yet connected in the active best chain
-
-    // We can't hold cs_main during ActivateBestChain even though we're accessing
-    // the chainman unique_ptrs since ABC requires us not to be holding cs_main, so retrieve
-    // the relevant pointers before the ABC call.
-    for (CChainState* chainstate : WITH_LOCK(::cs_main, return chainman.GetAll())) {
-        BlockValidationState state;
-        if (!chainstate->ActivateBestChain(state, chainparams, nullptr)) {
-            LogPrintf("Failed to connect best block (%s)\n", state.ToString());
-            //StartShutdown();
-            //return;
-        }
-    }
-
-    if (args.GetBoolArg("-stopafterblockimport", DEFAULT_STOPAFTERBLOCKIMPORT)) {
-        LogPrintf("Stopping after block import\n");
-        StartShutdown();
-        return;
-    }
-    } // End scope of CImportingNow
-    chainman.ActiveChainstate().LoadMempool(args);
-    fBusyImporting = false;
-}
-
-=======
->>>>>>> fadbd998
 /** Sanity checks
  *  Ensure that Bitcoin is running in a usable environment with all
  *  necessary library support.
