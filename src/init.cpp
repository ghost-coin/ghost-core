// Copyright (c) 2009-2010 Satoshi Nakamoto
// Copyright (c) 2009-2020 The Bitcoin Core developers
// Distributed under the MIT software license, see the accompanying
// file COPYING or http://www.opensource.org/licenses/mit-license.php.

#if defined(HAVE_CONFIG_H)
#include <config/bitcoin-config.h>
#endif

#include <init.h>

#include <addrman.h>
#include <banman.h>
#include <blockfilter.h>
#include <chain.h>
#include <chainparams.h>
#include <compat/sanity.h>
#include <consensus/amount.h>
#include <deploymentstatus.h>
#include <fs.h>
#include <hash.h>
#include <httprpc.h>
#include <httpserver.h>
#include <index/blockfilterindex.h>
#include <index/coinstatsindex.h>
#include <index/txindex.h>
#include <init/common.h>
#include <interfaces/chain.h>
#include <interfaces/init.h>
#include <interfaces/node.h>
#include <interfaces/wallet.h>
#include <mapport.h>
#include <net.h>
#include <net_permissions.h>
#include <net_processing.h>
#include <netbase.h>
#include <node/blockstorage.h>
#include <node/caches.h>
#include <node/chainstate.h>
#include <node/context.h>
#include <node/miner.h>
#include <node/ui_interface.h>
#include <policy/feerate.h>
#include <policy/fees.h>
#include <policy/policy.h>
#include <policy/settings.h>
#include <protocol.h>
#include <rpc/blockchain.h>
#include <rpc/register.h>
#include <rpc/server.h>
#include <rpc/util.h>
#include <scheduler.h>
#include <script/sigcache.h>
#include <script/standard.h>
#include <shutdown.h>
#include <sync.h>
#include <timedata.h>
#include <torcontrol.h>
#include <txdb.h>
#include <txmempool.h>
#include <txorphanage.h>
#include <util/asmap.h>
#include <util/check.h>
#include <util/moneystr.h>
#include <util/strencodings.h>
#include <util/string.h>
#include <util/syscall_sandbox.h>
#include <util/system.h>
#include <util/thread.h>
#include <util/threadnames.h>
#include <util/translation.h>
#include <validation.h>
#include <validationinterface.h>
#include <blind.h>
#include <smsg/smessage.h>
#include <smsg/rpcsmessage.h>
#include <insight/rpc.h>
#include <pos/miner.h>
#include <pos/kernel.h>
#include <core_io.h>
#ifdef ENABLE_WALLET
#include <wallet/hdwallet.h>
#include <wallet/rpchdwallet.h>
#endif
#if ENABLE_USBDEVICE
#include <usbdevice/rpcusbdevice.h>
#include <usbdevice/usbdevice.h>
#endif

#include <walletinitinterface.h>

#include <functional>
#include <set>
#include <stdint.h>
#include <stdio.h>
#include <thread>
#include <vector>

#ifndef WIN32
#include <attributes.h>
#include <cerrno>
#include <signal.h>
#include <sys/stat.h>
#endif

#include <boost/algorithm/string/replace.hpp>
#include <boost/signals2/signal.hpp>

#if ENABLE_ZMQ
#include <zmq/zmqabstractnotifier.h>
#include <zmq/zmqnotificationinterface.h>
#include <zmq/zmqrpc.h>
#endif

#include <insight/insight.h>

static const bool DEFAULT_PROXYRANDOMIZE = true;
static const bool DEFAULT_REST_ENABLE = false;

#ifdef WIN32
// Win32 LevelDB doesn't use filedescriptors, and the ones used for
// accessing block files don't count towards the fd_set size limit
// anyway.
#define MIN_CORE_FILEDESCRIPTORS 0
#else
#define MIN_CORE_FILEDESCRIPTORS 150
#endif

#ifdef WIN32
HWND winHwnd = nullptr;
MSG winMsg;
const char lpcszClassName[] = "messageClass";

LRESULT APIENTRY MainWndProc(HWND hwnd, UINT uMsg, WPARAM wParam, LPARAM lParam)
{
    switch (uMsg) {
        case WM_CLOSE:
            StartShutdown();
            return 1;
        default:
            break;
    }
    return DefWindowProc(hwnd, uMsg, wParam, lParam);
};

int CreateMessageWindow()
{
    // Create a message-only window to intercept WM_CLOSE events from particld

    WNDCLASSEX WindowClassEx;
    ZeroMemory(&WindowClassEx, sizeof(WNDCLASSEX));
    WindowClassEx.cbSize = sizeof(WNDCLASSEX);
    WindowClassEx.lpfnWndProc = MainWndProc;
    WindowClassEx.hInstance = nullptr;
    WindowClassEx.lpszClassName = lpcszClassName;

    if (!RegisterClassEx(&WindowClassEx)) {
        tfm::format(std::cerr, "RegisterClassEx failed: %d.\n", GetLastError());
        return 1;
    }
    winHwnd = CreateWindowEx(0, lpcszClassName, NULL, 0, 0, 0, 0, 0, HWND_MESSAGE, NULL, nullptr, NULL);
    if (!winHwnd) {
        tfm::format(std::cerr, "CreateWindowEx failed: %d.\n", GetLastError());
        return 1;
    }

    ShowWindow(winHwnd, SW_SHOWDEFAULT);

    return 0;
};

int CloseMessageWindow()
{
    if (!winHwnd) {
        return 0;
    }
    if (!DestroyWindow(winHwnd)) {
        tfm::format(std::cerr, "DestroyWindow failed: %d.\n", GetLastError());
        return 1;
    }
    if (!UnregisterClass(lpcszClassName, nullptr)) {
        tfm::format(std::cerr, "UnregisterClass failed: %d.\n", GetLastError());
        return 1;
    }

    return 0;
};
#endif

static const char* DEFAULT_ASMAP_FILENAME="ip_asn.map";

/**
 * The PID file facilities.
 */
static const char* BITCOIN_PID_FILENAME = "particl.pid";

static fs::path GetPidFile(const ArgsManager& args)
{
    return AbsPathForConfigVal(fs::PathFromString(args.GetArg("-pid", BITCOIN_PID_FILENAME)));
}

[[nodiscard]] static bool CreatePidFile(const ArgsManager& args)
{
    fsbridge::ofstream file{GetPidFile(args)};
    if (file) {
#ifdef WIN32
        tfm::format(file, "%d\n", GetCurrentProcessId());
#else
        tfm::format(file, "%d\n", getpid());
#endif
        return true;
    } else {
        return InitError(strprintf(_("Unable to create the PID file '%s': %s"), fs::PathToString(GetPidFile(args)), std::strerror(errno)));
    }
}

//////////////////////////////////////////////////////////////////////////////
//
// Shutdown
//

//
// Thread management and startup/shutdown:
//
// The network-processing threads are all part of a thread group
// created by AppInit() or the Qt main() function.
//
// A clean exit happens when StartShutdown() or the SIGTERM
// signal handler sets ShutdownRequested(), which makes main thread's
// WaitForShutdown() interrupts the thread group.
// And then, WaitForShutdown() makes all other on-going threads
// in the thread group join the main thread.
// Shutdown() is then called to clean up database connections, and stop other
// threads that should only be stopped after the main network-processing
// threads have exited.
//
// Shutdown for Qt is very similar, only it uses a QTimer to detect
// ShutdownRequested() getting set, and then does the normal Qt
// shutdown thing.
//

bool ShutdownRequestedMainThread()
{
#ifdef WIN32
    // Only particld will create a hidden window to receive messages
    while (winHwnd && PeekMessage(&winMsg, 0, 0, 0, PM_REMOVE)) {
        TranslateMessage(&winMsg);
        DispatchMessage(&winMsg);
    }
#endif
    return ShutdownRequested();
}

void Interrupt(NodeContext& node)
{
    InterruptHTTPServer();
    InterruptHTTPRPC();
    InterruptRPC();
    InterruptREST();
    InterruptTorControl();
    InterruptMapPort();
    if (node.connman)
        node.connman->Interrupt();
    if (g_txindex) {
        g_txindex->Interrupt();
    }
    ForEachBlockFilterIndex([](BlockFilterIndex& index) { index.Interrupt(); });
    if (g_coin_stats_index) {
        g_coin_stats_index->Interrupt();
    }
}

void Shutdown(NodeContext& node)
{
    static Mutex g_shutdown_mutex;
    TRY_LOCK(g_shutdown_mutex, lock_shutdown);
    if (!lock_shutdown) return;
    LogPrintf("%s: In progress...\n", __func__);
    Assert(node.args);

    /// Note: Shutdown() must be able to handle cases in which initialization failed part of the way,
    /// for example if the data directory was found to be locked.
    /// Be sure that anything that writes files or flushes caches only does this if the respective
    /// module was initialized.
    util::ThreadRename("shutoff");
    if (node.mempool) node.mempool->AddTransactionsUpdated(1);

    StopHTTPRPC();
    StopREST();
    StopRPC();
    StopHTTPServer();
    smsgModule.Shutdown();
#ifdef ENABLE_WALLET
    StopThreadStakeMiner();
#endif
    for (const auto& client : node.chain_clients) {
        client->flush();
    }
    StopMapPort();

    // Because these depend on each-other, we make sure that neither can be
    // using the other before destroying them.
    if (node.peerman) UnregisterValidationInterface(node.peerman.get());
    if (node.connman) node.connman->Stop();

    StopTorControl();

    // After everything has been shut down, but before things get flushed, stop the
    // CScheduler/checkqueue, scheduler and load block thread.
    if (node.scheduler) node.scheduler->stop();
    if (node.chainman && node.chainman->m_load_block.joinable()) node.chainman->m_load_block.join();
    StopScriptCheckWorkerThreads();

    // After the threads that potentially access these pointers have been stopped,
    // destruct and reset all to nullptr.
    node.peerman.reset();
    node.connman.reset();
    node.banman.reset();
    node.addrman.reset();

    if (node.mempool && node.mempool->IsLoaded() && node.args->GetBoolArg("-persistmempool", DEFAULT_PERSIST_MEMPOOL)) {
        DumpMempool(*node.mempool);
    }

    // Drop transactions we were still watching, and record fee estimations.
    if (node.fee_estimator) node.fee_estimator->Flush();

    // FlushStateToDisk generates a ChainStateFlushed callback, which we should avoid missing
    if (node.chainman) {
        LOCK(cs_main);
        for (CChainState* chainstate : node.chainman->GetAll()) {
            if (chainstate->CanFlushToDisk()) {
                chainstate->ForceFlushStateToDisk();
            }
        }
    }

    // After there are no more peers/RPC left to give us new data which may generate
    // CValidationInterface callbacks, flush them...
    GetMainSignals().FlushBackgroundCallbacks();

    // Stop and delete all indexes only after flushing background callbacks.
    if (g_txindex) {
        g_txindex->Stop();
        g_txindex.reset();
    }
    if (g_coin_stats_index) {
        g_coin_stats_index->Stop();
        g_coin_stats_index.reset();
    }
    ForEachBlockFilterIndex([](BlockFilterIndex& index) { index.Stop(); });
    DestroyAllBlockFilterIndexes();

    // Any future callbacks will be dropped. This should absolutely be safe - if
    // missing a callback results in an unrecoverable situation, unclean shutdown
    // would too. The only reason to do the above flushes is to let the wallet catch
    // up with our current chain to avoid any strange pruning edge cases and make
    // next startup faster by avoiding rescan.

    if (node.chainman) {
        LOCK(cs_main);
        for (CChainState* chainstate : node.chainman->GetAll()) {
            if (chainstate->CanFlushToDisk()) {
                chainstate->ForceFlushStateToDisk();
                chainstate->ResetCoinsViews();
            }
        }
    }
    for (const auto& client : node.chain_clients) {
        client->stop();
    }

#if ENABLE_ZMQ
    if (g_zmq_notification_interface) {
        UnregisterValidationInterface(g_zmq_notification_interface);
        delete g_zmq_notification_interface;
        g_zmq_notification_interface = nullptr;
    }
#endif

#if ENABLE_USBDEVICE
    usb_device::ShutdownHardwareIntegration();
#endif

#ifdef WIN32
    CloseMessageWindow();
#endif

    node.chain_clients.clear();
    UnregisterAllValidationInterfaces();
    GetMainSignals().UnregisterBackgroundSignalScheduler();
    init::UnsetGlobals();
    node.mempool.reset();
    node.fee_estimator.reset();
    node.chainman.reset();
    node.scheduler.reset();

    try {
        if (!fs::remove(GetPidFile(*node.args))) {
            LogPrintf("%s: Unable to remove PID file: File does not exist\n", __func__);
        }
    } catch (const fs::filesystem_error& e) {
        LogPrintf("%s: Unable to remove PID file: %s\n", __func__, fsbridge::get_filesystem_error_message(e));
    }

    node.args = nullptr;
    LogPrintf("%s: done\n", __func__);
}

/**
 * Signal handlers are very limited in what they are allowed to do.
 * The execution context the handler is invoked in is not guaranteed,
 * so we restrict handler operations to just touching variables:
 */
#ifndef WIN32
static void HandleSIGTERM(int)
{
    StartShutdown();
}

static void HandleSIGHUP(int)
{
    LogInstance().m_reopen_file = true;
}
#else
static BOOL WINAPI consoleCtrlHandler(DWORD dwCtrlType)
{
    StartShutdown();
    Sleep(INFINITE);
    return true;
}
#endif

#ifndef WIN32
static void registerSignalHandler(int signal, void(*handler)(int))
{
    struct sigaction sa;
    sa.sa_handler = handler;
    sigemptyset(&sa.sa_mask);
    sa.sa_flags = 0;
    sigaction(signal, &sa, nullptr);
}
#endif

static boost::signals2::connection rpc_notify_block_change_connection;
static void OnRPCStarted()
{
    rpc_notify_block_change_connection = uiInterface.NotifyBlockTip_connect(std::bind(RPCNotifyBlockChange, std::placeholders::_2));
}

static void OnRPCStopped()
{
    rpc_notify_block_change_connection.disconnect();
    RPCNotifyBlockChange(nullptr);
    g_best_block_cv.notify_all();
    LogPrint(BCLog::RPC, "RPC stopped.\n");
}

void SetupServerArgs(ArgsManager& argsman)
{
    SetupHelpOptions(argsman);
    argsman.AddArg("-help-debug", "Print help message with debugging options and exit", ArgsManager::ALLOW_ANY, OptionsCategory::DEBUG_TEST); // server-only for now

    init::AddLoggingArgs(argsman);

    const auto defaultBaseParams = CreateBaseChainParams(CBaseChainParams::MAIN);
    const auto testnetBaseParams = CreateBaseChainParams(CBaseChainParams::TESTNET);
    const auto signetBaseParams = CreateBaseChainParams(CBaseChainParams::SIGNET);
    const auto regtestBaseParams = CreateBaseChainParams(CBaseChainParams::REGTEST);
    const auto defaultChainParams = CreateChainParams(argsman, CBaseChainParams::MAIN);
    const auto testnetChainParams = CreateChainParams(argsman, CBaseChainParams::TESTNET);
    const auto signetChainParams = CreateChainParams(argsman, CBaseChainParams::SIGNET);
    const auto regtestChainParams = CreateChainParams(argsman, CBaseChainParams::REGTEST);

    // Hidden Options
    std::vector<std::string> hidden_args = {
        "-dbcrashratio", "-forcecompactdb",
        // GUI args. These will be overwritten by SetupUIArgs for the GUI
        "-choosedatadir", "-lang=<lang>", "-min", "-resetguisettings", "-splash", "-uiplatform"};

    argsman.AddArg("-version", "Print version and exit", ArgsManager::ALLOW_ANY, OptionsCategory::OPTIONS);
#if HAVE_SYSTEM
    argsman.AddArg("-alertnotify=<cmd>", "Execute command when a relevant alert is received or we see a really long fork (%s in cmd is replaced by message)", ArgsManager::ALLOW_ANY, OptionsCategory::OPTIONS);
#endif
    argsman.AddArg("-assumevalid=<hex>", strprintf("If this block is in the chain assume that it and its ancestors are valid and potentially skip their script verification (0 to verify all, default: %s, testnet: %s, signet: %s)", defaultChainParams->GetConsensus().defaultAssumeValid.GetHex(), testnetChainParams->GetConsensus().defaultAssumeValid.GetHex(), signetChainParams->GetConsensus().defaultAssumeValid.GetHex()), ArgsManager::ALLOW_ANY, OptionsCategory::OPTIONS);
    argsman.AddArg("-blocksdir=<dir>", "Specify directory to hold blocks subdirectory for *.dat files (default: <datadir>)", ArgsManager::ALLOW_ANY, OptionsCategory::OPTIONS);
    argsman.AddArg("-fastprune", "Use smaller block files and lower minimum prune height for testing purposes", ArgsManager::ALLOW_ANY | ArgsManager::DEBUG_ONLY, OptionsCategory::DEBUG_TEST);
#if HAVE_SYSTEM
    argsman.AddArg("-blocknotify=<cmd>", "Execute command when the best block changes (%s in cmd is replaced by block hash)", ArgsManager::ALLOW_ANY, OptionsCategory::OPTIONS);
#endif
    argsman.AddArg("-blockreconstructionextratxn=<n>", strprintf("Extra transactions to keep in memory for compact block reconstructions (default: %u)", DEFAULT_BLOCK_RECONSTRUCTION_EXTRA_TXN), ArgsManager::ALLOW_ANY, OptionsCategory::OPTIONS);
    argsman.AddArg("-blocksonly", strprintf("Whether to reject transactions from network peers. Automatic broadcast and rebroadcast of any transactions from inbound peers is disabled, unless the peer has the 'forcerelay' permission. RPC transactions are not affected. (default: %u)", DEFAULT_BLOCKSONLY), ArgsManager::ALLOW_ANY, OptionsCategory::OPTIONS);
    argsman.AddArg("-coinstatsindex", strprintf("Maintain coinstats index used by the gettxoutsetinfo RPC (default: %u)", DEFAULT_COINSTATSINDEX), ArgsManager::ALLOW_ANY, OptionsCategory::OPTIONS);
    argsman.AddArg("-conf=<file>", strprintf("Specify path to read-only configuration file. Relative paths will be prefixed by datadir location. (default: %s)", BITCOIN_CONF_FILENAME), ArgsManager::ALLOW_ANY, OptionsCategory::OPTIONS);
    argsman.AddArg("-datadir=<dir>", "Specify data directory", ArgsManager::ALLOW_ANY, OptionsCategory::OPTIONS);
    argsman.AddArg("-dbbatchsize", strprintf("Maximum database write batch size in bytes (default: %u)", nDefaultDbBatchSize), ArgsManager::ALLOW_ANY | ArgsManager::DEBUG_ONLY, OptionsCategory::OPTIONS);
    argsman.AddArg("-dbcache=<n>", strprintf("Maximum database cache size <n> MiB (%d to %d, default: %d). In addition, unused mempool memory is shared for this cache (see -maxmempool).", nMinDbCache, nMaxDbCache, nDefaultDbCache), ArgsManager::ALLOW_ANY, OptionsCategory::OPTIONS);
    argsman.AddArg("-includeconf=<file>", "Specify additional configuration file, relative to the -datadir path (only useable from configuration file, not command line)", ArgsManager::ALLOW_ANY, OptionsCategory::OPTIONS);
    argsman.AddArg("-loadblock=<file>", "Imports blocks from external file on startup", ArgsManager::ALLOW_ANY, OptionsCategory::OPTIONS);
    argsman.AddArg("-maxmempool=<n>", strprintf("Keep the transaction memory pool below <n> megabytes (default: %u)", DEFAULT_MAX_MEMPOOL_SIZE), ArgsManager::ALLOW_ANY, OptionsCategory::OPTIONS);
    argsman.AddArg("-maxorphantx=<n>", strprintf("Keep at most <n> unconnectable transactions in memory (default: %u)", DEFAULT_MAX_ORPHAN_TRANSACTIONS), ArgsManager::ALLOW_ANY, OptionsCategory::OPTIONS);
    argsman.AddArg("-mempoolexpiry=<n>", strprintf("Do not keep transactions in the mempool longer than <n> hours (default: %u)", DEFAULT_MEMPOOL_EXPIRY), ArgsManager::ALLOW_ANY, OptionsCategory::OPTIONS);
    argsman.AddArg("-minimumchainwork=<hex>", strprintf("Minimum work assumed to exist on a valid chain in hex (default: %s, testnet: %s, signet: %s)", defaultChainParams->GetConsensus().nMinimumChainWork.GetHex(), testnetChainParams->GetConsensus().nMinimumChainWork.GetHex(), signetChainParams->GetConsensus().nMinimumChainWork.GetHex()), ArgsManager::ALLOW_ANY | ArgsManager::DEBUG_ONLY, OptionsCategory::OPTIONS);
    argsman.AddArg("-par=<n>", strprintf("Set the number of script verification threads (%u to %d, 0 = auto, <0 = leave that many cores free, default: %d)",
        -GetNumCores(), MAX_SCRIPTCHECK_THREADS, DEFAULT_SCRIPTCHECK_THREADS), ArgsManager::ALLOW_ANY, OptionsCategory::OPTIONS);
    argsman.AddArg("-persistmempool", strprintf("Whether to save the mempool on shutdown and load on restart (default: %u)", DEFAULT_PERSIST_MEMPOOL), ArgsManager::ALLOW_ANY, OptionsCategory::OPTIONS);
    argsman.AddArg("-pid=<file>", strprintf("Specify pid file. Relative paths will be prefixed by a net-specific datadir location. (default: %s)", BITCOIN_PID_FILENAME), ArgsManager::ALLOW_ANY, OptionsCategory::OPTIONS);
    argsman.AddArg("-prune=<n>", strprintf("Reduce storage requirements by enabling pruning (deleting) of old blocks. This allows the pruneblockchain RPC to be called to delete specific blocks, and enables automatic pruning of old blocks if a target size in MiB is provided. This mode is incompatible with -txindex and -coinstatsindex. "
            "Warning: Reverting this setting requires re-downloading the entire blockchain. "
            "(default: 0 = disable pruning blocks, 1 = allow manual pruning via RPC, >=%u = automatically prune block files to stay under the specified target size in MiB)", MIN_DISK_SPACE_FOR_BLOCK_FILES / 1024 / 1024), ArgsManager::ALLOW_ANY, OptionsCategory::OPTIONS);
    argsman.AddArg("-reindex", "Rebuild chain state and block index from the blk*.dat files on disk", ArgsManager::ALLOW_ANY, OptionsCategory::OPTIONS);
    argsman.AddArg("-reindex-chainstate", "Rebuild chain state from the currently indexed blocks. When in pruning mode or if blocks on disk might be corrupted, use full -reindex instead.", ArgsManager::ALLOW_ANY, OptionsCategory::OPTIONS);
    argsman.AddArg("-settings=<file>", strprintf("Specify path to dynamic settings data file. Can be disabled with -nosettings. File is written at runtime and not meant to be edited by users (use %s instead for custom settings). Relative paths will be prefixed by datadir location. (default: %s)", BITCOIN_CONF_FILENAME, BITCOIN_SETTINGS_FILENAME), ArgsManager::ALLOW_ANY, OptionsCategory::OPTIONS);
#if HAVE_SYSTEM
    argsman.AddArg("-startupnotify=<cmd>", "Execute command on startup.", ArgsManager::ALLOW_ANY, OptionsCategory::OPTIONS);
#endif
#ifndef WIN32
    argsman.AddArg("-sysperms", "Create new files with system default permissions, instead of umask 077 (only effective with disabled wallet functionality)", ArgsManager::ALLOW_ANY, OptionsCategory::OPTIONS);
#else
    hidden_args.emplace_back("-sysperms");
#endif
    argsman.AddArg("-txindex", strprintf("Maintain a full transaction index, used by the getrawtransaction rpc call (default: %u)", DEFAULT_TXINDEX), ArgsManager::ALLOW_ANY, OptionsCategory::OPTIONS);
    argsman.AddArg("-blockfilterindex=<type>",
                 strprintf("Maintain an index of compact filters by block (default: %s, values: %s).", DEFAULT_BLOCKFILTERINDEX, ListBlockFilterTypes()) +
                 " If <type> is not supplied or if <type> = 1, indexes for all known types are enabled.",
                 ArgsManager::ALLOW_ANY, OptionsCategory::OPTIONS);

    // Particl specific
    argsman.AddArg("-addressindex", strprintf("Maintain a full address index, used to query for the balance, txids and unspent outputs for addresses (default: %u)", particl::DEFAULT_ADDRESSINDEX), ArgsManager::ALLOW_ANY, OptionsCategory::OPTIONS);
    argsman.AddArg("-timestampindex", strprintf("Maintain a timestamp index for block hashes, used to query blocks hashes by a range of timestamps (default: %u)", particl::DEFAULT_TIMESTAMPINDEX), ArgsManager::ALLOW_ANY, OptionsCategory::OPTIONS);
    argsman.AddArg("-spentindex", strprintf("Maintain a full spent index, used to query the spending txid and input index for an outpoint (default: %u)", particl::DEFAULT_SPENTINDEX), ArgsManager::ALLOW_ANY, OptionsCategory::OPTIONS);
    argsman.AddArg("-balancesindex", strprintf("Maintain a balances index per block (default: %u)", particl::DEFAULT_BALANCESINDEX), ArgsManager::ALLOW_ANY, OptionsCategory::OPTIONS);
    argsman.AddArg("-csindex", strprintf("Maintain an index of outputs by coldstaking address (default: %u)", particl::DEFAULT_CSINDEX), ArgsManager::ALLOW_ANY, OptionsCategory::OPTIONS);
    argsman.AddArg("-cswhitelist", strprintf("Only index coldstaked outputs with matching stake address. Can be specified multiple times."), ArgsManager::ALLOW_ANY, OptionsCategory::OPTIONS);

    argsman.AddArg("-dbmaxopenfiles", strprintf("Maximum number of open files parameter passed to level-db (default: %u)", particl::DEFAULT_DB_MAX_OPEN_FILES), ArgsManager::ALLOW_ANY, OptionsCategory::OPTIONS);
    argsman.AddArg("-dbcompression", strprintf("Database compression parameter passed to level-db (default: %s)", particl::DEFAULT_DB_COMPRESSION ? "true" : "false"), ArgsManager::ALLOW_ANY, OptionsCategory::OPTIONS);

    argsman.AddArg("-findpeers", "Node will search for peers (default: 1)", ArgsManager::ALLOW_ANY, OptionsCategory::CONNECTION);

    argsman.AddArg("-lookuptorcontrolhost=<protocol>", strprintf("Allow a hostname to be specified for the -torcontrol option. Must be \"any\", \"ipv4\", or \"ipv6\" (default: %s)", ""), ArgsManager::ALLOW_ANY, OptionsCategory::CONNECTION);

    argsman.AddArg("-displaylocaltime", "Display human readable time strings in local timezone (default: false)", ArgsManager::ALLOW_ANY, OptionsCategory::RPC);
    argsman.AddArg("-displayutctime", "Display human readable time strings in UTC (default: false)", ArgsManager::ALLOW_ANY, OptionsCategory::RPC);
    argsman.AddArg("-rebuildrollingindices", "Force rebuild of rolling indices (default: false)", ArgsManager::ALLOW_ANY, OptionsCategory::RPC);
    argsman.AddArg("-acceptanontxn", strprintf("Relay and mine \"anon\" transactions (default: %u)", particl::DEFAULT_ACCEPT_ANON_TX), ArgsManager::ALLOW_ANY, OptionsCategory::RPC);
    argsman.AddArg("-acceptblindtxn", strprintf("Relay and mine \"anon\" transactions (default: %u)", particl::DEFAULT_ACCEPT_BLIND_TX), ArgsManager::ALLOW_ANY, OptionsCategory::RPC);
    argsman.AddArg("-checkpeerheight", "Consider peer height for initial-block-download status (default: true)", ArgsManager::ALLOW_ANY, OptionsCategory::RPC);
    argsman.AddArg("-skiprangeproofverify", "Skip verifying rangeproofs when reindexing or importing (default: false)", ArgsManager::ALLOW_ANY, OptionsCategory::OPTIONS);
    argsman.AddArg("-rpccorsdomain=<domain>", "Allow JSON-RPC connections from specified domain (e.g. http://localhost:4200 or \"*\"). This needs to be set if you are using the Particl GUI in a browser.", ArgsManager::ALLOW_ANY, OptionsCategory::RPC);

    hidden_args.emplace_back("-btcmode");
    hidden_args.emplace_back("-debugdevice");  // Disable to allow usbdevices in regtest mode
    // end Particl specific

    argsman.AddArg("-addnode=<ip>", strprintf("Add a node to connect to and attempt to keep the connection open (see the addnode RPC help for more info). This option can be specified multiple times to add multiple nodes; connections are limited to %u at a time and are counted separately from the -maxconnections limit.", MAX_ADDNODE_CONNECTIONS), ArgsManager::ALLOW_ANY | ArgsManager::NETWORK_ONLY, OptionsCategory::CONNECTION);
    argsman.AddArg("-banscore=<n>", strprintf("Threshold for disconnecting misbehaving peers (default: %u)", particl::DEFAULT_BANSCORE_THRESHOLD), ArgsManager::ALLOW_ANY, OptionsCategory::CONNECTION);
    argsman.AddArg("-asmap=<file>", strprintf("Specify asn mapping used for bucketing of the peers (default: %s). Relative paths will be prefixed by the net-specific datadir location.", DEFAULT_ASMAP_FILENAME), ArgsManager::ALLOW_ANY, OptionsCategory::CONNECTION);
    argsman.AddArg("-bantime=<n>", strprintf("Default duration (in seconds) of manually configured bans (default: %u)", DEFAULT_MISBEHAVING_BANTIME), ArgsManager::ALLOW_ANY, OptionsCategory::CONNECTION);
    argsman.AddArg("-bind=<addr>[:<port>][=onion]", strprintf("Bind to given address and always listen on it (default: 0.0.0.0). Use [host]:port notation for IPv6. Append =onion to tag any incoming connections to that address and port as incoming Tor connections (default: 127.0.0.1:%u=onion, testnet: 127.0.0.1:%u=onion, signet: 127.0.0.1:%u=onion, regtest: 127.0.0.1:%u=onion)", defaultBaseParams->OnionServiceTargetPort(), testnetBaseParams->OnionServiceTargetPort(), signetBaseParams->OnionServiceTargetPort(), regtestBaseParams->OnionServiceTargetPort()), ArgsManager::ALLOW_ANY | ArgsManager::NETWORK_ONLY, OptionsCategory::CONNECTION);
    argsman.AddArg("-cjdnsreachable", "If set then this host is configured for CJDNS (connecting to fc00::/8 addresses would lead us to the CJDNS network) (default: 0)", ArgsManager::ALLOW_ANY, OptionsCategory::CONNECTION);
    argsman.AddArg("-connect=<ip>", "Connect only to the specified node; -noconnect disables automatic connections (the rules for this peer are the same as for -addnode). This option can be specified multiple times to connect to multiple nodes.", ArgsManager::ALLOW_ANY | ArgsManager::NETWORK_ONLY, OptionsCategory::CONNECTION);
    argsman.AddArg("-discover", "Discover own IP addresses (default: 1 when listening and no -externalip or -proxy)", ArgsManager::ALLOW_ANY, OptionsCategory::CONNECTION);
    argsman.AddArg("-dns", strprintf("Allow DNS lookups for -addnode, -seednode and -connect (default: %u)", DEFAULT_NAME_LOOKUP), ArgsManager::ALLOW_ANY, OptionsCategory::CONNECTION);
    argsman.AddArg("-dnsseed", strprintf("Query for peer addresses via DNS lookup, if low on addresses (default: %u unless -connect used)", DEFAULT_DNSSEED), ArgsManager::ALLOW_ANY, OptionsCategory::CONNECTION);
    argsman.AddArg("-externalip=<ip>", "Specify your own public address", ArgsManager::ALLOW_ANY, OptionsCategory::CONNECTION);
    argsman.AddArg("-fixedseeds", strprintf("Allow fixed seeds if DNS seeds don't provide peers (default: %u)", DEFAULT_FIXEDSEEDS), ArgsManager::ALLOW_ANY, OptionsCategory::CONNECTION);
    argsman.AddArg("-forcednsseed", strprintf("Always query for peer addresses via DNS lookup (default: %u)", DEFAULT_FORCEDNSSEED), ArgsManager::ALLOW_ANY, OptionsCategory::CONNECTION);
    argsman.AddArg("-listen", "Accept connections from outside (default: 1 if no -proxy or -connect)", ArgsManager::ALLOW_ANY, OptionsCategory::CONNECTION);
    argsman.AddArg("-listenonion", strprintf("Automatically create Tor onion service (default: %d)", DEFAULT_LISTEN_ONION), ArgsManager::ALLOW_ANY, OptionsCategory::CONNECTION);
    argsman.AddArg("-maxconnections=<n>", strprintf("Maintain at most <n> connections to peers (default: %u). This limit does not apply to connections manually added via -addnode or the addnode RPC, which have a separate limit of %u.", DEFAULT_MAX_PEER_CONNECTIONS, MAX_ADDNODE_CONNECTIONS), ArgsManager::ALLOW_ANY, OptionsCategory::CONNECTION);
    argsman.AddArg("-maxreceivebuffer=<n>", strprintf("Maximum per-connection receive buffer, <n>*1000 bytes (default: %u)", DEFAULT_MAXRECEIVEBUFFER), ArgsManager::ALLOW_ANY, OptionsCategory::CONNECTION);
    argsman.AddArg("-maxsendbuffer=<n>", strprintf("Maximum per-connection send buffer, <n>*1000 bytes (default: %u)", DEFAULT_MAXSENDBUFFER), ArgsManager::ALLOW_ANY, OptionsCategory::CONNECTION);
    argsman.AddArg("-maxtimeadjustment", strprintf("Maximum allowed median peer time offset adjustment. Local perspective of time may be influenced by peers forward or backward by this amount. (default: %u seconds)", DEFAULT_MAX_TIME_ADJUSTMENT), ArgsManager::ALLOW_ANY, OptionsCategory::CONNECTION);
    argsman.AddArg("-maxuploadtarget=<n>", strprintf("Tries to keep outbound traffic under the given target per 24h. Limit does not apply to peers with 'download' permission or blocks created within past week. 0 = no limit (default: %s). Optional suffix units [k|K|m|M|g|G|t|T] (default: M). Lowercase is 1000 base while uppercase is 1024 base", DEFAULT_MAX_UPLOAD_TARGET), ArgsManager::ALLOW_ANY, OptionsCategory::CONNECTION);
    argsman.AddArg("-onion=<ip:port>", "Use separate SOCKS5 proxy to reach peers via Tor onion services, set -noonion to disable (default: -proxy)", ArgsManager::ALLOW_ANY, OptionsCategory::CONNECTION);
    argsman.AddArg("-i2psam=<ip:port>", "I2P SAM proxy to reach I2P peers and accept I2P connections (default: none)", ArgsManager::ALLOW_ANY, OptionsCategory::CONNECTION);
    argsman.AddArg("-i2pacceptincoming", "If set and -i2psam is also set then incoming I2P connections are accepted via the SAM proxy. If this is not set but -i2psam is set then only outgoing connections will be made to the I2P network. Ignored if -i2psam is not set. Listening for incoming I2P connections is done through the SAM proxy, not by binding to a local address and port (default: 1)", ArgsManager::ALLOW_ANY, OptionsCategory::CONNECTION);
    argsman.AddArg("-onlynet=<net>", "Make outgoing connections only through network <net> (" + Join(GetNetworkNames(), ", ") + "). Incoming connections are not affected by this option. This option can be specified multiple times to allow multiple networks. Warning: if it is used with non-onion networks and the -onion or -proxy option is set, then outbound onion connections will still be made; use -noonion or -onion=0 to disable outbound onion connections in this case.", ArgsManager::ALLOW_ANY, OptionsCategory::CONNECTION);
    argsman.AddArg("-peerbloomfilters", strprintf("Support filtering of blocks and transaction with bloom filters (default: %u)", DEFAULT_PEERBLOOMFILTERS), ArgsManager::ALLOW_ANY, OptionsCategory::CONNECTION);
    argsman.AddArg("-peerblockfilters", strprintf("Serve compact block filters to peers per BIP 157 (default: %u)", DEFAULT_PEERBLOCKFILTERS), ArgsManager::ALLOW_ANY, OptionsCategory::CONNECTION);
    argsman.AddArg("-permitbaremultisig", strprintf("Relay non-P2SH multisig (default: %u)", DEFAULT_PERMIT_BAREMULTISIG), ArgsManager::ALLOW_ANY, OptionsCategory::CONNECTION);
    argsman.AddArg("-port=<port>", strprintf("Listen for connections on <port>. Nodes not using the default ports (default: %u, testnet: %u, signet: %u, regtest: %u) are unlikely to get incoming connections. Not relevant for I2P (see doc/i2p.md).", defaultChainParams->GetDefaultPort(), testnetChainParams->GetDefaultPort(), signetChainParams->GetDefaultPort(), regtestChainParams->GetDefaultPort()), ArgsManager::ALLOW_ANY | ArgsManager::NETWORK_ONLY, OptionsCategory::CONNECTION);
    argsman.AddArg("-proxy=<ip:port>", "Connect through SOCKS5 proxy, set -noproxy to disable (default: disabled)", ArgsManager::ALLOW_ANY, OptionsCategory::CONNECTION);
    argsman.AddArg("-proxyrandomize", strprintf("Randomize credentials for every proxy connection. This enables Tor stream isolation (default: %u)", DEFAULT_PROXYRANDOMIZE), ArgsManager::ALLOW_ANY, OptionsCategory::CONNECTION);
    argsman.AddArg("-seednode=<ip>", "Connect to a node to retrieve peer addresses, and disconnect. This option can be specified multiple times to connect to multiple nodes.", ArgsManager::ALLOW_ANY, OptionsCategory::CONNECTION);
    argsman.AddArg("-networkactive", "Enable all P2P network activity (default: 1). Can be changed by the setnetworkactive RPC command", ArgsManager::ALLOW_ANY, OptionsCategory::CONNECTION);
    argsman.AddArg("-timeout=<n>", strprintf("Specify socket connection timeout in milliseconds. If an initial attempt to connect is unsuccessful after this amount of time, drop it (minimum: 1, default: %d)", DEFAULT_CONNECT_TIMEOUT), ArgsManager::ALLOW_ANY, OptionsCategory::CONNECTION);
    argsman.AddArg("-peertimeout=<n>", strprintf("Specify a p2p connection timeout delay in seconds. After connecting to a peer, wait this amount of time before considering disconnection based on inactivity (minimum: 1, default: %d)", DEFAULT_PEER_CONNECT_TIMEOUT), ArgsManager::ALLOW_ANY | ArgsManager::DEBUG_ONLY, OptionsCategory::CONNECTION);
    argsman.AddArg("-torcontrol=<ip>:<port>", strprintf("Tor control port to use if onion listening enabled (default: %s)", DEFAULT_TOR_CONTROL), ArgsManager::ALLOW_ANY, OptionsCategory::CONNECTION);
    argsman.AddArg("-torpassword=<pass>", "Tor control port password (default: empty)", ArgsManager::ALLOW_ANY | ArgsManager::SENSITIVE, OptionsCategory::CONNECTION);
#ifdef USE_UPNP
#if USE_UPNP
    argsman.AddArg("-upnp", "Use UPnP to map the listening port (default: 1 when listening and no -proxy)", ArgsManager::ALLOW_ANY, OptionsCategory::CONNECTION);
#else
    argsman.AddArg("-upnp", strprintf("Use UPnP to map the listening port (default: %u)", 0), ArgsManager::ALLOW_ANY, OptionsCategory::CONNECTION);
#endif
#else
    hidden_args.emplace_back("-upnp");
#endif
#ifdef USE_NATPMP
    argsman.AddArg("-natpmp", strprintf("Use NAT-PMP to map the listening port (default: %s)", DEFAULT_NATPMP ? "1 when listening and no -proxy" : "0"), ArgsManager::ALLOW_ANY, OptionsCategory::CONNECTION);
#else
    hidden_args.emplace_back("-natpmp");
#endif // USE_NATPMP
    argsman.AddArg("-whitebind=<[permissions@]addr>", "Bind to the given address and add permission flags to the peers connecting to it. "
        "Use [host]:port notation for IPv6. Allowed permissions: " + Join(NET_PERMISSIONS_DOC, ", ") + ". "
        "Specify multiple permissions separated by commas (default: download,noban,mempool,relay). Can be specified multiple times.", ArgsManager::ALLOW_ANY, OptionsCategory::CONNECTION);

    argsman.AddArg("-whitelist=<[permissions@]IP address or network>", "Add permission flags to the peers connecting from the given IP address (e.g. 1.2.3.4) or "
        "CIDR-notated network (e.g. 1.2.3.0/24). Uses the same permissions as "
        "-whitebind. Can be specified multiple times." , ArgsManager::ALLOW_ANY, OptionsCategory::CONNECTION);

    smsg::AddOptions(argsman);

    g_wallet_init_interface.AddWalletOptions(argsman);
#ifdef ENABLE_WALLET
    if (fParticlMode) {
        CHDWallet::AddOptions(argsman);
    }
#endif

#if ENABLE_ZMQ
    argsman.AddArg("-zmqpubhashblock=<address>", "Enable publish hash block in <address>", ArgsManager::ALLOW_ANY, OptionsCategory::ZMQ);
    argsman.AddArg("-zmqpubhashtx=<address>", "Enable publish hash transaction in <address>", ArgsManager::ALLOW_ANY, OptionsCategory::ZMQ);
    argsman.AddArg("-zmqpubrawblock=<address>", "Enable publish raw block in <address>", ArgsManager::ALLOW_ANY, OptionsCategory::ZMQ);
    argsman.AddArg("-zmqpubrawtx=<address>", "Enable publish raw transaction in <address>", ArgsManager::ALLOW_ANY, OptionsCategory::ZMQ);
    argsman.AddArg("-zmqpubsequence=<address>", "Enable publish hash block and tx sequence in <address>", ArgsManager::ALLOW_ANY, OptionsCategory::ZMQ);
    argsman.AddArg("-zmqpubhashblockhwm=<n>", strprintf("Set publish hash block outbound message high water mark (default: %d)", CZMQAbstractNotifier::DEFAULT_ZMQ_SNDHWM), ArgsManager::ALLOW_ANY, OptionsCategory::ZMQ);
    argsman.AddArg("-zmqpubhashtxhwm=<n>", strprintf("Set publish hash transaction outbound message high water mark (default: %d)", CZMQAbstractNotifier::DEFAULT_ZMQ_SNDHWM), ArgsManager::ALLOW_ANY, OptionsCategory::ZMQ);
    argsman.AddArg("-zmqpubrawblockhwm=<n>", strprintf("Set publish raw block outbound message high water mark (default: %d)", CZMQAbstractNotifier::DEFAULT_ZMQ_SNDHWM), ArgsManager::ALLOW_ANY, OptionsCategory::ZMQ);
    argsman.AddArg("-zmqpubrawtxhwm=<n>", strprintf("Set publish raw transaction outbound message high water mark (default: %d)", CZMQAbstractNotifier::DEFAULT_ZMQ_SNDHWM), ArgsManager::ALLOW_ANY, OptionsCategory::ZMQ);
    argsman.AddArg("-zmqpubsequencehwm=<n>", strprintf("Set publish hash sequence message high water mark (default: %d)", CZMQAbstractNotifier::DEFAULT_ZMQ_SNDHWM), ArgsManager::ALLOW_ANY, OptionsCategory::ZMQ);

    // Particl
    argsman.AddArg("-zmqpubhashwtx=<address>", "Enable publish hash transaction received by wallets in <address>", ArgsManager::ALLOW_ANY, OptionsCategory::ZMQ);
    argsman.AddArg("-zmqpubsmsg=<address>", "Enable publish secure message in <address>", ArgsManager::ALLOW_ANY, OptionsCategory::ZMQ);
    argsman.AddArg("-serverkeyzmq=<secret_key>", "Base64 encoded string of the z85 encoded secret key for CurveZMQ.", ArgsManager::ALLOW_ANY, OptionsCategory::ZMQ);
    argsman.AddArg("-newserverkeypairzmq", "Generate new key pair for CurveZMQ, print and exit.", ArgsManager::ALLOW_ANY, OptionsCategory::ZMQ);
    argsman.AddArg("-whitelistzmq=<IP address or network>", "Whitelist peers connecting from the given IP address (e.g. 1.2.3.4) or CIDR notated network (e.g. 1.2.3.0/24). Can be specified multiple times.", ArgsManager::ALLOW_ANY, OptionsCategory::ZMQ);
#else
    hidden_args.emplace_back("-zmqpubhashblock=<address>");
    hidden_args.emplace_back("-zmqpubhashtx=<address>");
    hidden_args.emplace_back("-zmqpubrawblock=<address>");
    hidden_args.emplace_back("-zmqpubrawtx=<address>");
    hidden_args.emplace_back("-zmqpubsequence=<n>");
    hidden_args.emplace_back("-zmqpubhashblockhwm=<n>");
    hidden_args.emplace_back("-zmqpubhashtxhwm=<n>");
    hidden_args.emplace_back("-zmqpubrawblockhwm=<n>");
    hidden_args.emplace_back("-zmqpubrawtxhwm=<n>");
    hidden_args.emplace_back("-zmqpubsequencehwm=<n>");

    // Particl
    hidden_args.emplace_back("-zmqpubhashwtx=<address>");
    hidden_args.emplace_back("-zmqpubsmsg=<address>");
    hidden_args.emplace_back("-serverkeyzmq=<secret_key>");
    hidden_args.emplace_back("-newserverkeypairzmq");
    hidden_args.emplace_back("-whitelistzmq=<IP address or network>");
#endif

    argsman.AddArg("-checkblocks=<n>", strprintf("How many blocks to check at startup (default: %u, 0 = all)", DEFAULT_CHECKBLOCKS), ArgsManager::ALLOW_ANY | ArgsManager::DEBUG_ONLY, OptionsCategory::DEBUG_TEST);
    argsman.AddArg("-checklevel=<n>", strprintf("How thorough the block verification of -checkblocks is: %s (0-4, default: %u)", Join(CHECKLEVEL_DOC, ", "), DEFAULT_CHECKLEVEL), ArgsManager::ALLOW_ANY | ArgsManager::DEBUG_ONLY, OptionsCategory::DEBUG_TEST);
    argsman.AddArg("-checkblockindex", strprintf("Do a consistency check for the block tree, chainstate, and other validation data structures occasionally. (default: %u, regtest: %u)", defaultChainParams->DefaultConsistencyChecks(), regtestChainParams->DefaultConsistencyChecks()), ArgsManager::ALLOW_ANY | ArgsManager::DEBUG_ONLY, OptionsCategory::DEBUG_TEST);
    argsman.AddArg("-checkaddrman=<n>", strprintf("Run addrman consistency checks every <n> operations. Use 0 to disable. (default: %u)", DEFAULT_ADDRMAN_CONSISTENCY_CHECKS), ArgsManager::ALLOW_ANY | ArgsManager::DEBUG_ONLY, OptionsCategory::DEBUG_TEST);
    argsman.AddArg("-checkmempool=<n>", strprintf("Run mempool consistency checks every <n> transactions. Use 0 to disable. (default: %u, regtest: %u)", defaultChainParams->DefaultConsistencyChecks(), regtestChainParams->DefaultConsistencyChecks()), ArgsManager::ALLOW_ANY | ArgsManager::DEBUG_ONLY, OptionsCategory::DEBUG_TEST);
    argsman.AddArg("-checkpoints", strprintf("Enable rejection of any forks from the known historical chain until block %s (default: %u)", defaultChainParams->Checkpoints().GetHeight(), DEFAULT_CHECKPOINTS_ENABLED), ArgsManager::ALLOW_ANY | ArgsManager::DEBUG_ONLY, OptionsCategory::DEBUG_TEST);
    argsman.AddArg("-deprecatedrpc=<method>", "Allows deprecated RPC method(s) to be used", ArgsManager::ALLOW_ANY | ArgsManager::DEBUG_ONLY, OptionsCategory::DEBUG_TEST);
    argsman.AddArg("-stopafterblockimport", strprintf("Stop running after importing blocks from disk (default: %u)", DEFAULT_STOPAFTERBLOCKIMPORT), ArgsManager::ALLOW_ANY | ArgsManager::DEBUG_ONLY, OptionsCategory::DEBUG_TEST);
    argsman.AddArg("-stopatheight", strprintf("Stop running after reaching the given height in the main chain (default: %u)", DEFAULT_STOPATHEIGHT), ArgsManager::ALLOW_ANY | ArgsManager::DEBUG_ONLY, OptionsCategory::DEBUG_TEST);
    argsman.AddArg("-limitancestorcount=<n>", strprintf("Do not accept transactions if number of in-mempool ancestors is <n> or more (default: %u)", DEFAULT_ANCESTOR_LIMIT), ArgsManager::ALLOW_ANY | ArgsManager::DEBUG_ONLY, OptionsCategory::DEBUG_TEST);
    argsman.AddArg("-limitancestorsize=<n>", strprintf("Do not accept transactions whose size with all in-mempool ancestors exceeds <n> kilobytes (default: %u)", DEFAULT_ANCESTOR_SIZE_LIMIT), ArgsManager::ALLOW_ANY | ArgsManager::DEBUG_ONLY, OptionsCategory::DEBUG_TEST);
    argsman.AddArg("-limitdescendantcount=<n>", strprintf("Do not accept transactions if any ancestor would have <n> or more in-mempool descendants (default: %u)", DEFAULT_DESCENDANT_LIMIT), ArgsManager::ALLOW_ANY | ArgsManager::DEBUG_ONLY, OptionsCategory::DEBUG_TEST);
    argsman.AddArg("-limitdescendantsize=<n>", strprintf("Do not accept transactions if any ancestor would have more than <n> kilobytes of in-mempool descendants (default: %u).", DEFAULT_DESCENDANT_SIZE_LIMIT), ArgsManager::ALLOW_ANY | ArgsManager::DEBUG_ONLY, OptionsCategory::DEBUG_TEST);
    argsman.AddArg("-addrmantest", "Allows to test address relay on localhost", ArgsManager::ALLOW_ANY | ArgsManager::DEBUG_ONLY, OptionsCategory::DEBUG_TEST);
    argsman.AddArg("-capturemessages", "Capture all P2P messages to disk", ArgsManager::ALLOW_ANY | ArgsManager::DEBUG_ONLY, OptionsCategory::DEBUG_TEST);
    argsman.AddArg("-mocktime=<n>", "Replace actual time with " + UNIX_EPOCH_TIME + " (default: 0)", ArgsManager::ALLOW_ANY | ArgsManager::DEBUG_ONLY, OptionsCategory::DEBUG_TEST);
    argsman.AddArg("-maxsigcachesize=<n>", strprintf("Limit sum of signature cache and script execution cache sizes to <n> MiB (default: %u)", DEFAULT_MAX_SIG_CACHE_SIZE), ArgsManager::ALLOW_ANY | ArgsManager::DEBUG_ONLY, OptionsCategory::DEBUG_TEST);
    argsman.AddArg("-maxtipage=<n>", strprintf("Maximum tip age in seconds to consider node in initial block download (default: %u)", DEFAULT_MAX_TIP_AGE), ArgsManager::ALLOW_ANY | ArgsManager::DEBUG_ONLY, OptionsCategory::DEBUG_TEST);
    argsman.AddArg("-printpriority", strprintf("Log transaction fee rate in " + CURRENCY_UNIT + "/kvB when mining blocks (default: %u)", DEFAULT_PRINTPRIORITY), ArgsManager::ALLOW_ANY | ArgsManager::DEBUG_ONLY, OptionsCategory::DEBUG_TEST);
    argsman.AddArg("-uacomment=<cmt>", "Append comment to the user agent string", ArgsManager::ALLOW_ANY, OptionsCategory::DEBUG_TEST);

    SetupChainParamsBaseOptions(argsman);

    argsman.AddArg("-acceptnonstdtxn", strprintf("Relay and mine \"non-standard\" transactions (%sdefault: %u)", "testnet/regtest only; ", !testnetChainParams->RequireStandard()), ArgsManager::ALLOW_ANY | ArgsManager::DEBUG_ONLY, OptionsCategory::NODE_RELAY);
    argsman.AddArg("-incrementalrelayfee=<amt>", strprintf("Fee rate (in %s/kvB) used to define cost of relay, used for mempool limiting and BIP 125 replacement. (default: %s)", CURRENCY_UNIT, FormatMoney(DEFAULT_INCREMENTAL_RELAY_FEE)), ArgsManager::ALLOW_ANY | ArgsManager::DEBUG_ONLY, OptionsCategory::NODE_RELAY);
    argsman.AddArg("-dustrelayfee=<amt>", strprintf("Fee rate (in %s/kvB) used to define dust, the value of an output such that it will cost more than its value in fees at this fee rate to spend it. (default: %s)", CURRENCY_UNIT, FormatMoney(DUST_RELAY_TX_FEE)), ArgsManager::ALLOW_ANY | ArgsManager::DEBUG_ONLY, OptionsCategory::NODE_RELAY);
    argsman.AddArg("-bytespersigop", strprintf("Equivalent bytes per sigop in transactions for relay and mining (default: %u)", DEFAULT_BYTES_PER_SIGOP), ArgsManager::ALLOW_ANY, OptionsCategory::NODE_RELAY);
    argsman.AddArg("-datacarrier", strprintf("Relay and mine data carrier transactions (default: %u)", DEFAULT_ACCEPT_DATACARRIER), ArgsManager::ALLOW_ANY, OptionsCategory::NODE_RELAY);
    argsman.AddArg("-datacarriersize", strprintf("Maximum size of data in data carrier transactions we relay and mine (default: %u)", MAX_OP_RETURN_RELAY), ArgsManager::ALLOW_ANY, OptionsCategory::NODE_RELAY);
    argsman.AddArg("-minrelaytxfee=<amt>", strprintf("Fees (in %s/kvB) smaller than this are considered zero fee for relaying, mining and transaction creation (default: %s)",
        CURRENCY_UNIT, FormatMoney(DEFAULT_MIN_RELAY_TX_FEE)), ArgsManager::ALLOW_ANY, OptionsCategory::NODE_RELAY);
    argsman.AddArg("-whitelistforcerelay", strprintf("Add 'forcerelay' permission to whitelisted inbound peers with default permissions. This will relay transactions even if the transactions were already in the mempool. (default: %d)", DEFAULT_WHITELISTFORCERELAY), ArgsManager::ALLOW_ANY, OptionsCategory::NODE_RELAY);
    argsman.AddArg("-whitelistrelay", strprintf("Add 'relay' permission to whitelisted inbound peers with default permissions. This will accept relayed transactions even when not relaying transactions (default: %d)", DEFAULT_WHITELISTRELAY), ArgsManager::ALLOW_ANY, OptionsCategory::NODE_RELAY);


    argsman.AddArg("-blockmaxweight=<n>", strprintf("Set maximum BIP141 block weight (default: %d)", DEFAULT_BLOCK_MAX_WEIGHT), ArgsManager::ALLOW_ANY, OptionsCategory::BLOCK_CREATION);
    argsman.AddArg("-blockmintxfee=<amt>", strprintf("Set lowest fee rate (in %s/kvB) for transactions to be included in block creation. (default: %s)", CURRENCY_UNIT, FormatMoney(DEFAULT_BLOCK_MIN_TX_FEE)), ArgsManager::ALLOW_ANY, OptionsCategory::BLOCK_CREATION);
    argsman.AddArg("-blockversion=<n>", "Override block version to test forking scenarios", ArgsManager::ALLOW_ANY | ArgsManager::DEBUG_ONLY, OptionsCategory::BLOCK_CREATION);

    argsman.AddArg("-rest", strprintf("Accept public REST requests (default: %u)", DEFAULT_REST_ENABLE), ArgsManager::ALLOW_ANY, OptionsCategory::RPC);
    argsman.AddArg("-rpcallowip=<ip>", "Allow JSON-RPC connections from specified source. Valid for <ip> are a single IP (e.g. 1.2.3.4), a network/netmask (e.g. 1.2.3.4/255.255.255.0) or a network/CIDR (e.g. 1.2.3.4/24). This option can be specified multiple times", ArgsManager::ALLOW_ANY, OptionsCategory::RPC);
    argsman.AddArg("-rpcauth=<userpw>", "Username and HMAC-SHA-256 hashed password for JSON-RPC connections. The field <userpw> comes in the format: <USERNAME>:<SALT>$<HASH>. A canonical python script is included in share/rpcauth. The client then connects normally using the rpcuser=<USERNAME>/rpcpassword=<PASSWORD> pair of arguments. This option can be specified multiple times", ArgsManager::ALLOW_ANY | ArgsManager::SENSITIVE, OptionsCategory::RPC);
    argsman.AddArg("-rpcbind=<addr>[:port]", "Bind to given address to listen for JSON-RPC connections. Do not expose the RPC server to untrusted networks such as the public internet! This option is ignored unless -rpcallowip is also passed. Port is optional and overrides -rpcport. Use [host]:port notation for IPv6. This option can be specified multiple times (default: 127.0.0.1 and ::1 i.e., localhost)", ArgsManager::ALLOW_ANY | ArgsManager::NETWORK_ONLY | ArgsManager::SENSITIVE, OptionsCategory::RPC);
    argsman.AddArg("-rpccookiefile=<loc>", "Location of the auth cookie. Relative paths will be prefixed by a net-specific datadir location. (default: data dir)", ArgsManager::ALLOW_ANY, OptionsCategory::RPC);
    argsman.AddArg("-rpcpassword=<pw>", "Password for JSON-RPC connections", ArgsManager::ALLOW_ANY | ArgsManager::SENSITIVE, OptionsCategory::RPC);
    argsman.AddArg("-rpcport=<port>", strprintf("Listen for JSON-RPC connections on <port> (default: %u, testnet: %u, signet: %u, regtest: %u)", defaultBaseParams->RPCPort(), testnetBaseParams->RPCPort(), signetBaseParams->RPCPort(), regtestBaseParams->RPCPort()), ArgsManager::ALLOW_ANY | ArgsManager::NETWORK_ONLY, OptionsCategory::RPC);
    argsman.AddArg("-rpcserialversion", strprintf("Sets the serialization of raw transaction or block hex returned in non-verbose mode, non-segwit(0) or segwit(1) (default: %d)", DEFAULT_RPC_SERIALIZE_VERSION), ArgsManager::ALLOW_ANY, OptionsCategory::RPC);
    argsman.AddArg("-rpcservertimeout=<n>", strprintf("Timeout during HTTP requests (default: %d)", DEFAULT_HTTP_SERVER_TIMEOUT), ArgsManager::ALLOW_ANY | ArgsManager::DEBUG_ONLY, OptionsCategory::RPC);
    argsman.AddArg("-rpcthreads=<n>", strprintf("Set the number of threads to service RPC calls (default: %d)", DEFAULT_HTTP_THREADS), ArgsManager::ALLOW_ANY, OptionsCategory::RPC);
    argsman.AddArg("-rpcuser=<user>", "Username for JSON-RPC connections", ArgsManager::ALLOW_ANY | ArgsManager::SENSITIVE, OptionsCategory::RPC);
    argsman.AddArg("-rpcwhitelist=<whitelist>", "Set a whitelist to filter incoming RPC calls for a specific user. The field <whitelist> comes in the format: <USERNAME>:<rpc 1>,<rpc 2>,...,<rpc n>. If multiple whitelists are set for a given user, they are set-intersected. See -rpcwhitelistdefault documentation for information on default whitelist behavior.", ArgsManager::ALLOW_ANY, OptionsCategory::RPC);
    argsman.AddArg("-rpcwhitelistdefault", "Sets default behavior for rpc whitelisting. Unless rpcwhitelistdefault is set to 0, if any -rpcwhitelist is set, the rpc server acts as if all rpc users are subject to empty-unless-otherwise-specified whitelists. If rpcwhitelistdefault is set to 1 and no -rpcwhitelist is set, rpc server acts as if all rpc users are subject to empty whitelists.", ArgsManager::ALLOW_ANY, OptionsCategory::RPC);
    argsman.AddArg("-rpcworkqueue=<n>", strprintf("Set the depth of the work queue to service RPC calls (default: %d)", DEFAULT_HTTP_WORKQUEUE), ArgsManager::ALLOW_ANY | ArgsManager::DEBUG_ONLY, OptionsCategory::RPC);
    argsman.AddArg("-server", "Accept command line and JSON-RPC commands", ArgsManager::ALLOW_ANY, OptionsCategory::RPC);

#if HAVE_DECL_FORK
    argsman.AddArg("-daemon", strprintf("Run in the background as a daemon and accept commands (default: %d)", DEFAULT_DAEMON), ArgsManager::ALLOW_ANY, OptionsCategory::OPTIONS);
    argsman.AddArg("-daemonwait", strprintf("Wait for initialization to be finished before exiting. This implies -daemon (default: %d)", DEFAULT_DAEMONWAIT), ArgsManager::ALLOW_ANY, OptionsCategory::OPTIONS);
#else
    hidden_args.emplace_back("-daemon");
    hidden_args.emplace_back("-daemonwait");
#endif

#if defined(USE_SYSCALL_SANDBOX)
    argsman.AddArg("-sandbox=<mode>", "Use the experimental syscall sandbox in the specified mode (-sandbox=log-and-abort or -sandbox=abort). Allow only expected syscalls to be used by bitcoind. Note that this is an experimental new feature that may cause bitcoind to exit or crash unexpectedly: use with caution. In the \"log-and-abort\" mode the invocation of an unexpected syscall results in a debug handler being invoked which will log the incident and terminate the program (without executing the unexpected syscall). In the \"abort\" mode the invocation of an unexpected syscall results in the entire process being killed immediately by the kernel without executing the unexpected syscall.", ArgsManager::ALLOW_ANY, OptionsCategory::OPTIONS);
#endif // USE_SYSCALL_SANDBOX

    // Add the hidden options
    argsman.AddHiddenArgs(hidden_args);
}

std::string LicenseInfo()
{
    const std::string URL_SOURCE_CODE = "<https://github.com/particl/particl-core>";

    return CopyrightHolders(strprintf(_("Copyright (C)").translated)) + "\n" +
           "\n" +
           strprintf(_("Please contribute if you find %s useful. "
                       "Visit %s for further information about the software.").translated,
               PACKAGE_NAME, "<" PACKAGE_URL ">") +
           "\n" +
           strprintf(_("The source code is available from %s.").translated,
               URL_SOURCE_CODE) +
           "\n" +
           "\n" +
           _("This is experimental software.").translated + "\n" +
           strprintf(_("Distributed under the MIT software license, see the accompanying file %s or %s").translated, "COPYING", "<https://opensource.org/licenses/MIT>") +
           "\n";
}

static bool fHaveGenesis = false;
static Mutex g_genesis_wait_mutex;
static std::condition_variable g_genesis_wait_cv;

static void BlockNotifyGenesisWait(const CBlockIndex* pBlockIndex)
{
    if (pBlockIndex != nullptr) {
        {
            LOCK(g_genesis_wait_mutex);
            fHaveGenesis = true;
        }
        g_genesis_wait_cv.notify_all();
    }
}

#if HAVE_SYSTEM
static void StartupNotify(const ArgsManager& args)
{
    std::string cmd = args.GetArg("-startupnotify", "");
    if (!cmd.empty()) {
        std::thread t(runCommand, cmd);
        t.detach(); // thread runs free
    }
}
#endif

static bool AppInitServers(NodeContext& node)
{
    const ArgsManager& args = *Assert(node.args);
    RPCServer::OnStarted(&OnRPCStarted);
    RPCServer::OnStopped(&OnRPCStopped);
    if (!InitHTTPServer())
        return false;
    StartRPC();
    node.rpc_interruption_point = RpcInterruptionPoint;
    if (!StartHTTPRPC(&node))
        return false;
    if (args.GetBoolArg("-rest", DEFAULT_REST_ENABLE)) StartREST(&node);
    StartHTTPServer();
    return true;
}

// Parameter interaction based on rules
void InitParameterInteraction(ArgsManager& args)
{
    // when specifying an explicit binding address, you want to listen on it
    // even when -connect or -proxy is specified
    if (args.IsArgSet("-bind")) {
        if (args.SoftSetBoolArg("-listen", true))
            LogPrintf("%s: parameter interaction: -bind set -> setting -listen=1\n", __func__);
    }
    if (args.IsArgSet("-whitebind")) {
        if (args.SoftSetBoolArg("-listen", true))
            LogPrintf("%s: parameter interaction: -whitebind set -> setting -listen=1\n", __func__);
    }

    if (args.IsArgSet("-connect")) {
        // when only connecting to trusted nodes, do not seed via DNS, or listen by default
        if (args.SoftSetBoolArg("-dnsseed", false))
            LogPrintf("%s: parameter interaction: -connect set -> setting -dnsseed=0\n", __func__);
        if (args.SoftSetBoolArg("-listen", false))
            LogPrintf("%s: parameter interaction: -connect set -> setting -listen=0\n", __func__);
    }

    if (args.IsArgSet("-proxy")) {
        // to protect privacy, do not listen by default if a default proxy server is specified
        if (args.SoftSetBoolArg("-listen", false))
            LogPrintf("%s: parameter interaction: -proxy set -> setting -listen=0\n", __func__);
        // to protect privacy, do not map ports when a proxy is set. The user may still specify -listen=1
        // to listen locally, so don't rely on this happening through -listen below.
        if (args.SoftSetBoolArg("-upnp", false))
            LogPrintf("%s: parameter interaction: -proxy set -> setting -upnp=0\n", __func__);
        if (args.SoftSetBoolArg("-natpmp", false)) {
            LogPrintf("%s: parameter interaction: -proxy set -> setting -natpmp=0\n", __func__);
        }
        // to protect privacy, do not discover addresses by default
        if (args.SoftSetBoolArg("-discover", false))
            LogPrintf("%s: parameter interaction: -proxy set -> setting -discover=0\n", __func__);
    }

    if (!args.GetBoolArg("-listen", DEFAULT_LISTEN)) {
        // do not map ports or try to retrieve public IP when not listening (pointless)
        if (args.SoftSetBoolArg("-upnp", false))
            LogPrintf("%s: parameter interaction: -listen=0 -> setting -upnp=0\n", __func__);
        if (args.SoftSetBoolArg("-natpmp", false)) {
            LogPrintf("%s: parameter interaction: -listen=0 -> setting -natpmp=0\n", __func__);
        }
        if (args.SoftSetBoolArg("-discover", false))
            LogPrintf("%s: parameter interaction: -listen=0 -> setting -discover=0\n", __func__);
        if (args.SoftSetBoolArg("-listenonion", false))
            LogPrintf("%s: parameter interaction: -listen=0 -> setting -listenonion=0\n", __func__);
        if (args.SoftSetBoolArg("-i2pacceptincoming", false)) {
            LogPrintf("%s: parameter interaction: -listen=0 -> setting -i2pacceptincoming=0\n", __func__);
        }
    }

    if (args.IsArgSet("-externalip")) {
        // if an explicit public IP is specified, do not try to find others
        if (args.SoftSetBoolArg("-discover", false))
            LogPrintf("%s: parameter interaction: -externalip set -> setting -discover=0\n", __func__);
    }

    // disable whitelistrelay in blocksonly mode
    if (args.GetBoolArg("-blocksonly", DEFAULT_BLOCKSONLY)) {
        if (args.SoftSetBoolArg("-whitelistrelay", false))
            LogPrintf("%s: parameter interaction: -blocksonly=1 -> setting -whitelistrelay=0\n", __func__);
    }

    // Forcing relay from whitelisted hosts implies we will accept relays from them in the first place.
    if (args.GetBoolArg("-whitelistforcerelay", DEFAULT_WHITELISTFORCERELAY)) {
        if (args.SoftSetBoolArg("-whitelistrelay", true))
            LogPrintf("%s: parameter interaction: -whitelistforcerelay=1 -> setting -whitelistrelay=1\n", __func__);
    }
}

/**
 * Initialize global loggers.
 *
 * Note that this is called very early in the process lifetime, so you should be
 * careful about what global state you rely on here.
 */
void InitLogging(const ArgsManager& args)
{
    init::SetLoggingOptions(args);
    init::LogPackageVersion();
}

namespace { // Variables internal to initialization process only

int nMaxConnections;
int nUserMaxConnections;
int nFD;
ServiceFlags nLocalServices = ServiceFlags(NODE_NETWORK | NODE_NETWORK_LIMITED | NODE_WITNESS);
int64_t peer_connect_timeout;
std::set<BlockFilterType> g_enabled_filter_types;

} // namespace

[[noreturn]] static void new_handler_terminate()
{
    // Rather than throwing std::bad-alloc if allocation fails, terminate
    // immediately to (try to) avoid chain corruption.
    // Since LogPrintf may itself allocate memory, set the handler directly
    // to terminate first.
    std::set_new_handler(std::terminate);
    LogPrintf("Error: Out of memory. Terminating.\n");

    // The log was successful, terminate now.
    std::terminate();
};

bool AppInitBasicSetup(const ArgsManager& args)
{
    // ********************************************************* Step 1: setup
#ifdef _MSC_VER
    // Turn off Microsoft heap dump noise
    _CrtSetReportMode(_CRT_WARN, _CRTDBG_MODE_FILE);
    _CrtSetReportFile(_CRT_WARN, CreateFileA("NUL", GENERIC_WRITE, 0, nullptr, OPEN_EXISTING, 0, 0));
    // Disable confusing "helpful" text message on abort, Ctrl-C
    _set_abort_behavior(0, _WRITE_ABORT_MSG | _CALL_REPORTFAULT);
#endif
#ifdef WIN32
    // Enable heap terminate-on-corruption
    HeapSetInformation(nullptr, HeapEnableTerminationOnCorruption, nullptr, 0);
#endif
    if (!InitShutdownState()) {
        return InitError(Untranslated("Initializing wait-for-shutdown state failed."));
    }

    if (!SetupNetworking()) {
        return InitError(Untranslated("Initializing networking failed."));
    }

#ifndef WIN32
    if (!args.GetBoolArg("-sysperms", false)) {
        umask(077);
    }

    // Clean shutdown on SIGTERM
    registerSignalHandler(SIGTERM, HandleSIGTERM);
    registerSignalHandler(SIGINT, HandleSIGTERM);

    // Reopen debug.log on SIGHUP
    registerSignalHandler(SIGHUP, HandleSIGHUP);

    // Ignore SIGPIPE, otherwise it will bring the daemon down if the client closes unexpectedly
    signal(SIGPIPE, SIG_IGN);
#else
    SetConsoleCtrlHandler(consoleCtrlHandler, true);
#endif

    std::set_new_handler(new_handler_terminate);

    return true;
}

bool AppInitParameterInteraction(const ArgsManager& args)
{
    fParticlMode = !args.GetBoolArg("-btcmode", false); // qa tests
    if (!fParticlMode) {
        WITNESS_SCALE_FACTOR = WITNESS_SCALE_FACTOR_BTC;
        if (args.GetChainName() == CBaseChainParams::REGTEST) {
            ResetParams(CBaseChainParams::REGTEST, fParticlMode);
        }
    } else {
        MIN_BLOCKS_TO_KEEP = 1024;
        NODE_NETWORK_LIMITED_MIN_BLOCKS = MIN_BLOCKS_TO_KEEP;
        assert(MAX_REORG_DEPTH <= MIN_BLOCKS_TO_KEEP);
    }

    const CChainParams& chainparams = Params();
    // ********************************************************* Step 2: parameter interactions

    // also see: InitParameterInteraction()

    // Error if network-specific options (-addnode, -connect, etc) are
    // specified in default section of config file, but not overridden
    // on the command line or in this network's section of the config file.
    std::string network = args.GetChainName();
    if (network == CBaseChainParams::SIGNET) {
        LogPrintf("Signet derived magic (message start): %s\n", HexStr(chainparams.MessageStart()));
    }
    bilingual_str errors;
    for (const auto& arg : args.GetUnsuitableSectionOnlyArgs()) {
        errors += strprintf(_("Config setting for %s only applied on %s network when in [%s] section.") + Untranslated("\n"), arg, network, network);
    }

    if (!errors.empty()) {
        return InitError(errors);
    }

    // Warn if unrecognized section name are present in the config file.
    bilingual_str warnings;
    for (const auto& section : args.GetUnrecognizedSections()) {
        warnings += strprintf(Untranslated("%s:%i ") + _("Section [%s] is not recognized.") + Untranslated("\n"), section.m_file, section.m_line, section.m_name);
    }

    if (!warnings.empty()) {
        InitWarning(warnings);
    }

    if (!fs::is_directory(gArgs.GetBlocksDirPath())) {
        return InitError(strprintf(_("Specified blocks directory \"%s\" does not exist."), args.GetArg("-blocksdir", "")));
    }

    // parse and validate enabled filter types
    std::string blockfilterindex_value = args.GetArg("-blockfilterindex", DEFAULT_BLOCKFILTERINDEX);
    if (blockfilterindex_value == "" || blockfilterindex_value == "1") {
        g_enabled_filter_types = AllBlockFilterTypes();
    } else if (blockfilterindex_value != "0") {
        const std::vector<std::string> names = args.GetArgs("-blockfilterindex");
        for (const auto& name : names) {
            BlockFilterType filter_type;
            if (!BlockFilterTypeByName(name, filter_type)) {
                return InitError(strprintf(_("Unknown -blockfilterindex value %s."), name));
            }
            g_enabled_filter_types.insert(filter_type);
        }
    }

    // Signal NODE_COMPACT_FILTERS if peerblockfilters and basic filters index are both enabled.
    if (args.GetBoolArg("-peerblockfilters", DEFAULT_PEERBLOCKFILTERS)) {
        if (g_enabled_filter_types.count(BlockFilterType::BASIC) != 1) {
            return InitError(_("Cannot set -peerblockfilters without -blockfilterindex."));
        }

        nLocalServices = ServiceFlags(nLocalServices | NODE_COMPACT_FILTERS);
    }

    // if using block pruning, then disallow txindex and coinstatsindex
    if (args.GetIntArg("-prune", 0)) {
        if (args.GetBoolArg("-txindex", DEFAULT_TXINDEX))
            return InitError(_("Prune mode is incompatible with -txindex."));
        if (args.GetBoolArg("-coinstatsindex", DEFAULT_COINSTATSINDEX))
            return InitError(_("Prune mode is incompatible with -coinstatsindex."));
        #define CHECK_ARG_FOR_PRUNE_MODE(name, default_mode)                                \
        if (gArgs.GetBoolArg(name, default_mode)) {                                         \
            return InitError(_("Prune mode is incompatible with " name ".")); }
        CHECK_ARG_FOR_PRUNE_MODE("-addressindex", particl::DEFAULT_ADDRESSINDEX)
        CHECK_ARG_FOR_PRUNE_MODE("-timestampindex", particl::DEFAULT_TIMESTAMPINDEX)
        CHECK_ARG_FOR_PRUNE_MODE("-spentindex", particl::DEFAULT_SPENTINDEX)
        CHECK_ARG_FOR_PRUNE_MODE("-csindex", particl::DEFAULT_CSINDEX)
        #undef CHECK_ARG_FOR_PRUNE_MODE
    }

    // If -forcednsseed is set to true, ensure -dnsseed has not been set to false
    if (args.GetBoolArg("-forcednsseed", DEFAULT_FORCEDNSSEED) && !args.GetBoolArg("-dnsseed", DEFAULT_DNSSEED)){
        return InitError(_("Cannot set -forcednsseed to true when setting -dnsseed to false."));
    }

    // -bind and -whitebind can't be set when not listening
    size_t nUserBind = args.GetArgs("-bind").size() + args.GetArgs("-whitebind").size();
    if (nUserBind != 0 && !args.GetBoolArg("-listen", DEFAULT_LISTEN)) {
        return InitError(Untranslated("Cannot set -bind or -whitebind together with -listen=0"));
    }

    // if listen=0, then disallow listenonion=1
    if (!args.GetBoolArg("-listen", DEFAULT_LISTEN) && args.GetBoolArg("-listenonion", DEFAULT_LISTEN_ONION)) {
        return InitError(Untranslated("Cannot set -listen=0 together with -listenonion=1"));
    }

    // Make sure enough file descriptors are available
    int nBind = std::max(nUserBind, size_t(1));
    nUserMaxConnections = args.GetIntArg("-maxconnections", DEFAULT_MAX_PEER_CONNECTIONS);
    nMaxConnections = std::max(nUserMaxConnections, 0);

    nFD = RaiseFileDescriptorLimit(nMaxConnections + MIN_CORE_FILEDESCRIPTORS + MAX_ADDNODE_CONNECTIONS + nBind + NUM_FDS_MESSAGE_CAPTURE);

#ifdef USE_POLL
    int fd_max = nFD;
#else
    int fd_max = FD_SETSIZE;
#endif
    // Trim requested connection counts, to fit into system limitations
    // <int> in std::min<int>(...) to work around FreeBSD compilation issue described in #2695
    nMaxConnections = std::max(std::min<int>(nMaxConnections, fd_max - nBind - MIN_CORE_FILEDESCRIPTORS - MAX_ADDNODE_CONNECTIONS - NUM_FDS_MESSAGE_CAPTURE), 0);
    if (nFD < MIN_CORE_FILEDESCRIPTORS)
        return InitError(_("Not enough file descriptors available."));
    nMaxConnections = std::min(nFD - MIN_CORE_FILEDESCRIPTORS - MAX_ADDNODE_CONNECTIONS - NUM_FDS_MESSAGE_CAPTURE, nMaxConnections);

    if (nMaxConnections < nUserMaxConnections)
        InitWarning(strprintf(_("Reducing -maxconnections from %d to %d, because of system limitations."), nUserMaxConnections, nMaxConnections));

    // ********************************************************* Step 3: parameter-to-internal-flags
    init::SetLoggingCategories(args);

    fCheckBlockIndex = args.GetBoolArg("-checkblockindex", chainparams.DefaultConsistencyChecks());
    fCheckpointsEnabled = args.GetBoolArg("-checkpoints", DEFAULT_CHECKPOINTS_ENABLED);

    hashAssumeValid = uint256S(args.GetArg("-assumevalid", chainparams.GetConsensus().defaultAssumeValid.GetHex()));
    if (!hashAssumeValid.IsNull())
        LogPrintf("Assuming ancestors of block %s have valid signatures.\n", hashAssumeValid.GetHex());
    else
        LogPrintf("Validating signatures for all blocks.\n");

    if (args.IsArgSet("-minimumchainwork")) {
        const std::string minChainWorkStr = args.GetArg("-minimumchainwork", "");
        if (!IsHexNumber(minChainWorkStr)) {
            return InitError(strprintf(Untranslated("Invalid non-hex (%s) minimum chain work value specified"), minChainWorkStr));
        }
        nMinimumChainWork = UintToArith256(uint256S(minChainWorkStr));
    } else {
        nMinimumChainWork = UintToArith256(chainparams.GetConsensus().nMinimumChainWork);
    }
    LogPrintf("Setting nMinimumChainWork=%s\n", nMinimumChainWork.GetHex());
    if (nMinimumChainWork < UintToArith256(chainparams.GetConsensus().nMinimumChainWork)) {
        LogPrintf("Warning: nMinimumChainWork set below default value of %s\n", chainparams.GetConsensus().nMinimumChainWork.GetHex());
    }

    // mempool limits
    int64_t nMempoolSizeMax = args.GetIntArg("-maxmempool", DEFAULT_MAX_MEMPOOL_SIZE) * 1000000;
    int64_t nMempoolSizeMin = args.GetIntArg("-limitdescendantsize", DEFAULT_DESCENDANT_SIZE_LIMIT) * 1000 * 40;
    if (nMempoolSizeMax < 0 || nMempoolSizeMax < nMempoolSizeMin)
        return InitError(strprintf(_("-maxmempool must be at least %d MB"), std::ceil(nMempoolSizeMin / 1000000.0)));
    // incremental relay fee sets the minimum feerate increase necessary for BIP 125 replacement in the mempool
    // and the amount the mempool min fee increases above the feerate of txs evicted due to mempool limiting.
    if (args.IsArgSet("-incrementalrelayfee")) {
        if (std::optional<CAmount> inc_relay_fee = ParseMoney(args.GetArg("-incrementalrelayfee", ""))) {
            ::incrementalRelayFee = CFeeRate{inc_relay_fee.value()};
        } else {
            return InitError(AmountErrMsg("incrementalrelayfee", args.GetArg("-incrementalrelayfee", "")));
        }
    }

    // block pruning; get the amount of disk space (in MiB) to allot for block & undo files
    int64_t nPruneArg = args.GetIntArg("-prune", 0);
    if (nPruneArg < 0) {
        return InitError(_("Prune cannot be configured with a negative value."));
    }
    nPruneTarget = (uint64_t) nPruneArg * 1024 * 1024;
    if (nPruneArg == 1) {  // manual pruning: -prune=1
        LogPrintf("Block pruning enabled.  Use RPC call pruneblockchain(height) to manually prune block and undo files.\n");
        nPruneTarget = std::numeric_limits<uint64_t>::max();
        fPruneMode = true;
    } else if (nPruneTarget) {
        if (nPruneTarget < MIN_DISK_SPACE_FOR_BLOCK_FILES) {
            return InitError(strprintf(_("Prune configured below the minimum of %d MiB.  Please use a higher number."), MIN_DISK_SPACE_FOR_BLOCK_FILES / 1024 / 1024));
        }
        LogPrintf("Prune configured to target %u MiB on disk for block and undo files.\n", nPruneTarget / 1024 / 1024);
        fPruneMode = true;
    }

    nConnectTimeout = args.GetIntArg("-timeout", DEFAULT_CONNECT_TIMEOUT);
    if (nConnectTimeout <= 0) {
        nConnectTimeout = DEFAULT_CONNECT_TIMEOUT;
    }

    peer_connect_timeout = args.GetIntArg("-peertimeout", DEFAULT_PEER_CONNECT_TIMEOUT);
    if (peer_connect_timeout <= 0) {
        return InitError(Untranslated("peertimeout cannot be configured with a negative value."));
    }

    if (args.IsArgSet("-minrelaytxfee")) {
        if (std::optional<CAmount> min_relay_fee = ParseMoney(args.GetArg("-minrelaytxfee", ""))) {
            // High fee check is done afterward in CWallet::Create()
            ::minRelayTxFee = CFeeRate{min_relay_fee.value()};
        } else {
            return InitError(AmountErrMsg("minrelaytxfee", args.GetArg("-minrelaytxfee", "")));
        }
    } else if (incrementalRelayFee > ::minRelayTxFee) {
        // Allow only setting incrementalRelayFee to control both
        ::minRelayTxFee = incrementalRelayFee;
        LogPrintf("Increasing minrelaytxfee to %s to match incrementalrelayfee\n",::minRelayTxFee.ToString());
    }

    // Sanity check argument for min fee for including tx in block
    // TODO: Harmonize which arguments need sanity checking and where that happens
    if (args.IsArgSet("-blockmintxfee")) {
        if (!ParseMoney(args.GetArg("-blockmintxfee", ""))) {
            return InitError(AmountErrMsg("blockmintxfee", args.GetArg("-blockmintxfee", "")));
        }
    }

    // Feerate used to define dust.  Shouldn't be changed lightly as old
    // implementations may inadvertently create non-standard transactions
    if (args.IsArgSet("-dustrelayfee")) {
        if (std::optional<CAmount> parsed = ParseMoney(args.GetArg("-dustrelayfee", ""))) {
            dustRelayFee = CFeeRate{parsed.value()};
        } else {
            return InitError(AmountErrMsg("dustrelayfee", args.GetArg("-dustrelayfee", "")));
        }
    }

    fRequireStandard = !args.GetBoolArg("-acceptnonstdtxn", !chainparams.RequireStandard());
    if (!chainparams.IsTestChain() && !fRequireStandard) {
        return InitError(strprintf(Untranslated("acceptnonstdtxn is not currently supported for %s chain"), chainparams.NetworkIDString()));
    }
    nBytesPerSigOp = args.GetIntArg("-bytespersigop", nBytesPerSigOp);

    if (!g_wallet_init_interface.ParameterInteraction()) return false;

    fIsBareMultisigStd = args.GetBoolArg("-permitbaremultisig", DEFAULT_PERMIT_BAREMULTISIG);
    fAcceptDatacarrier = args.GetBoolArg("-datacarrier", DEFAULT_ACCEPT_DATACARRIER);
    nMaxDatacarrierBytes = args.GetIntArg("-datacarriersize", nMaxDatacarrierBytes);

    // Option to startup with mocktime set (used for regression testing):
    SetMockTime(args.GetIntArg("-mocktime", 0)); // SetMockTime(0) is a no-op

    if (args.GetBoolArg("-peerbloomfilters", DEFAULT_PEERBLOOMFILTERS))
        nLocalServices = ServiceFlags(nLocalServices | NODE_BLOOM);

    if (args.GetIntArg("-rpcserialversion", DEFAULT_RPC_SERIALIZE_VERSION) < 0)
        return InitError(Untranslated("rpcserialversion must be non-negative."));

    if (args.GetIntArg("-rpcserialversion", DEFAULT_RPC_SERIALIZE_VERSION) > 1)
        return InitError(Untranslated("Unknown rpcserialversion requested."));

    nMaxTipAge = args.GetIntArg("-maxtipage", DEFAULT_MAX_TIP_AGE);

    if (args.IsArgSet("-proxy") && args.GetArg("-proxy", "").empty()) {
        return InitError(_("No proxy server specified. Use -proxy=<ip> or -proxy=<ip:port>."));
    }

    if (chainparams.IsTestChain() || chainparams.IsMockableChain()) { // TODO: Remove
        gArgs.SoftSetBoolArg("-acceptanontxn", true);
        gArgs.SoftSetBoolArg("-acceptblindtxn", true);
    }

#if defined(USE_SYSCALL_SANDBOX)
    if (args.IsArgSet("-sandbox") && !args.IsArgNegated("-sandbox")) {
        const std::string sandbox_arg{args.GetArg("-sandbox", "")};
        bool log_syscall_violation_before_terminating{false};
        if (sandbox_arg == "log-and-abort") {
            log_syscall_violation_before_terminating = true;
        } else if (sandbox_arg == "abort") {
            // log_syscall_violation_before_terminating is false by default.
        } else {
            return InitError(Untranslated("Unknown syscall sandbox mode (-sandbox=<mode>). Available modes are \"log-and-abort\" and \"abort\"."));
        }
        // execve(...) is not allowed by the syscall sandbox.
        const std::vector<std::string> features_using_execve{
            "-alertnotify",
            "-blocknotify",
            "-signer",
            "-startupnotify",
            "-walletnotify",
        };
        for (const std::string& feature_using_execve : features_using_execve) {
            if (!args.GetArg(feature_using_execve, "").empty()) {
                return InitError(Untranslated(strprintf("The experimental syscall sandbox feature (-sandbox=<mode>) is incompatible with %s (which uses execve).", feature_using_execve)));
            }
        }
        if (!SetupSyscallSandbox(log_syscall_violation_before_terminating)) {
            return InitError(Untranslated("Installation of the syscall sandbox failed."));
        }
        LogPrintf("Experimental syscall sandbox enabled (-sandbox=%s): bitcoind will terminate if an unexpected (not allowlisted) syscall is invoked.\n", sandbox_arg);
    }
#endif // USE_SYSCALL_SANDBOX

    return true;
}

static bool LockDataDirectory(bool probeOnly)
{
    // Make sure only a single Bitcoin process is using the data directory.
    fs::path datadir = gArgs.GetDataDirNet();
    if (!DirIsWritable(datadir)) {
        return InitError(strprintf(_("Cannot write to data directory '%s'; check permissions."), fs::PathToString(datadir)));
    }
    if (!LockDirectory(datadir, ".lock", probeOnly)) {
        return InitError(strprintf(_("Cannot obtain a lock on data directory %s. %s is probably already running."), fs::PathToString(datadir), PACKAGE_NAME));
    }
    return true;
}

bool AppInitSanityChecks()
{
    // ********************************************************* Step 4: sanity checks

    if (!Params().IsTestChain()) {
        LoadBlindedOutputFilters();
    }
    init::SetGlobals();

    if (!init::SanityChecks()) {
        return InitError(strprintf(_("Initialization sanity check failed. %s is shutting down."), PACKAGE_NAME));
    }

    // Probe the data directory lock to give an early error message, if possible
    // We cannot hold the data directory lock here, as the forking for daemon() hasn't yet happened,
    // and a fork will cause weird behavior to it.
    return LockDataDirectory(true);
}

bool AppInitLockDataDirectory()
{
    // After daemonization get the data directory lock again and hold on to it until exit
    // This creates a slight window for a race condition to happen, however this condition is harmless: it
    // will at most make us exit without printing a message to console.
    if (!LockDataDirectory(false)) {
        // Detailed error printed inside LockDataDirectory
        return false;
    }
    return true;
}

bool AppInitInterfaces(NodeContext& node)
{
    node.chain = node.init->makeChain();
    return true;
}

bool AppInitMain(NodeContext& node, interfaces::BlockAndHeaderTipInfo* tip_info)
{
    const ArgsManager& args = *Assert(node.args);
    const CChainParams& chainparams = Params();

    auto opt_max_upload = ParseByteUnits(args.GetArg("-maxuploadtarget", DEFAULT_MAX_UPLOAD_TARGET), ByteUnit::M);
    if (!opt_max_upload) {
        return InitError(strprintf(_("Unable to parse -maxuploadtarget: '%s' (possible integer overflow?)"), args.GetArg("-maxuploadtarget", "")));
    }

    // ********************************************************* Step 4a: application initialization
    if (!CreatePidFile(args)) {
        // Detailed error printed inside CreatePidFile().
        return false;
    }
    if (!init::StartLogging(args)) {
        // Detailed error printed inside StartLogging().
        return false;
    }

    LogPrintf("Using at most %i automatic connections (%i file descriptors available)\n", nMaxConnections, nFD);

    // Warn about relative -datadir path.
    if (args.IsArgSet("-datadir") && !fs::PathFromString(args.GetArg("-datadir", "")).is_absolute()) {
        LogPrintf("Warning: relative datadir option '%s' specified, which will be interpreted relative to the " /* Continued */
                  "current working directory '%s'. This is fragile, because if bitcoin is started in the future "
                  "from a different location, it will be unable to locate the current data files. There could "
                  "also be data loss if bitcoin is started while in a temporary directory.\n",
                  args.GetArg("-datadir", ""), fs::PathToString(fs::current_path()));
    }

    InitSignatureCache();
    InitScriptExecutionCache();

    int script_threads = args.GetIntArg("-par", DEFAULT_SCRIPTCHECK_THREADS);
    if (script_threads <= 0) {
        // -par=0 means autodetect (number of cores - 1 script threads)
        // -par=-n means "leave n cores free" (number of cores - n - 1 script threads)
        script_threads += GetNumCores();
    }

    // Subtract 1 because the main thread counts towards the par threads
    script_threads = std::max(script_threads - 1, 0);

    // Number of script-checking threads <= MAX_SCRIPTCHECK_THREADS
    script_threads = std::min(script_threads, MAX_SCRIPTCHECK_THREADS);

    LogPrintf("Script verification uses %d additional threads\n", script_threads);
    if (script_threads >= 1) {
        g_parallel_script_checks = true;
        StartScriptCheckWorkerThreads(script_threads);
    }

    assert(!node.scheduler);
    node.scheduler = std::make_unique<CScheduler>();

    // Start the lightweight task scheduler thread
    node.scheduler->m_service_thread = std::thread(util::TraceThread, "scheduler", [&] { node.scheduler->serviceQueue(); });

    // Gather some entropy once per minute.
    node.scheduler->scheduleEvery([]{
        RandAddPeriodic();
    }, std::chrono::minutes{1});

    GetMainSignals().RegisterBackgroundSignalScheduler(*node.scheduler);

    // Create client interfaces for wallets that are supposed to be loaded
    // according to -wallet and -disablewallet options. This only constructs
    // the interfaces, it doesn't load wallet data. Wallets actually get loaded
    // when load() and start() interface methods are called below.
    g_wallet_init_interface.Construct(node);
    uiInterface.InitWallet();

    /* Register RPC commands regardless of -server setting so they will be
     * available in the GUI RPC console even if external calls are disabled.
     */
    RegisterAllCoreRPCCommands(tableRPC);
    RegisterSmsgRPCCommands(tableRPC);
    RegisterInsightRPCCommands(tableRPC);
#if ENABLE_USBDEVICE
    RegisterUSBDeviceRPC(tableRPC);
#endif
    for (const auto& client : node.chain_clients) {
        client->registerRpcs();
    }
#if ENABLE_ZMQ
    RegisterZMQRPCCommands(tableRPC);
#endif
#if ENABLE_WALLET
    RegisterNonWalletRPCCommands(tableRPC);
#endif

    /* Start the RPC server already.  It will be started in "warmup" mode
     * and not really process calls already (but it will signify connections
     * that the server is there and will be ready later).  Warmup mode will
     * be disabled when initialisation is finished.
     */
    if (args.GetBoolArg("-server", false)) {
        uiInterface.InitMessage_connect(SetRPCWarmupStatus);
        if (!AppInitServers(node))
            return InitError(_("Unable to start HTTP server. See debug log for details."));
    }

    // ********************************************************* Step 5: verify wallet database integrity
    for (const auto& client : node.chain_clients) {
        if (!client->verify()) {
            return false;
        }
    }

    // ********************************************************* Step 6: network initialization
    // Note that we absolutely cannot open any actual connections
    // until the very end ("start node") as the UTXO/block state
    // is not yet setup and may end up being set up twice if we
    // need to reindex later.

    fListen = args.GetBoolArg("-listen", DEFAULT_LISTEN);
    fDiscover = args.GetBoolArg("-discover", true);
    const bool ignores_incoming_txs{args.GetBoolArg("-blocksonly", DEFAULT_BLOCKSONLY)};

    {
        // Initialize addrman
        assert(!node.addrman);

        // Read asmap file if configured
        std::vector<bool> asmap;
        if (args.IsArgSet("-asmap")) {
            fs::path asmap_path = fs::PathFromString(args.GetArg("-asmap", ""));
            if (asmap_path.empty()) {
                asmap_path = fs::PathFromString(DEFAULT_ASMAP_FILENAME);
            }
            if (!asmap_path.is_absolute()) {
                asmap_path = gArgs.GetDataDirNet() / asmap_path;
            }
            if (!fs::exists(asmap_path)) {
                InitError(strprintf(_("Could not find asmap file %s"), fs::quoted(fs::PathToString(asmap_path))));
                return false;
            }
            asmap = DecodeAsmap(asmap_path);
            if (asmap.size() == 0) {
                InitError(strprintf(_("Could not parse asmap file %s"), fs::quoted(fs::PathToString(asmap_path))));
                return false;
            }
            const uint256 asmap_version = SerializeHash(asmap);
            LogPrintf("Using asmap version %s for IP bucketing\n", asmap_version.ToString());
        } else {
            LogPrintf("Using /16 prefix for IP bucketing\n");
        }

        uiInterface.InitMessage(_("Loading P2P addresses…").translated);
        if (const auto error{LoadAddrman(asmap, args, node.addrman)}) {
            return InitError(*error);
        }
    }

    assert(!node.banman);
    node.banman = std::make_unique<BanMan>(gArgs.GetDataDirNet() / "banlist", &uiInterface, args.GetIntArg("-bantime", DEFAULT_MISBEHAVING_BANTIME));
    assert(!node.connman);
    node.connman = std::make_unique<CConnman>(GetRand(std::numeric_limits<uint64_t>::max()), GetRand(std::numeric_limits<uint64_t>::max()), *node.addrman, args.GetBoolArg("-networkactive", true));

    assert(!node.fee_estimator);
    // Don't initialize fee estimation with old data if we don't relay transactions,
    // as they would never get updated.
    if (!ignores_incoming_txs) node.fee_estimator = std::make_unique<CBlockPolicyEstimator>();

    assert(!node.mempool);
    int check_ratio = std::min<int>(std::max<int>(args.GetIntArg("-checkmempool", chainparams.DefaultConsistencyChecks() ? 1 : 0), 0), 1000000);
    node.mempool = std::make_unique<CTxMemPool>(node.fee_estimator.get(), check_ratio);

    assert(!node.chainman);
    node.chainman = std::make_unique<ChainstateManager>();
    ChainstateManager& chainman = *node.chainman;

    assert(!node.peerman);
    node.peerman = PeerManager::make(chainparams, *node.connman, *node.addrman, node.banman.get(),
                                     chainman, *node.mempool, ignores_incoming_txs);
    RegisterValidationInterface(node.peerman.get());
    chainman.m_peerman = node.peerman.get();


    // sanitize comments per BIP-0014, format user agent and check total size
    std::vector<std::string> uacomments;
    for (const std::string& cmt : args.GetArgs("-uacomment")) {
        if (cmt != SanitizeString(cmt, SAFE_CHARS_UA_COMMENT))
            return InitError(strprintf(_("User Agent comment (%s) contains unsafe characters."), cmt));
        uacomments.push_back(cmt);
    }
    strSubVersion = FormatSubVersion(CLIENT_NAME, CLIENT_VERSION, uacomments);
    if (strSubVersion.size() > MAX_SUBVERSION_LENGTH) {
        return InitError(strprintf(_("Total length of network version string (%i) exceeds maximum length (%i). Reduce the number or size of uacomments."),
            strSubVersion.size(), MAX_SUBVERSION_LENGTH));
    }

    if (args.IsArgSet("-onlynet")) {
        std::set<enum Network> nets;
        for (const std::string& snet : args.GetArgs("-onlynet")) {
            enum Network net = ParseNetwork(snet);
            if (net == NET_UNROUTABLE)
                return InitError(strprintf(_("Unknown network specified in -onlynet: '%s'"), snet));
            nets.insert(net);
        }
        for (int n = 0; n < NET_MAX; n++) {
            enum Network net = (enum Network)n;
            if (!nets.count(net))
                SetReachable(net, false);
        }
    }

    if (!args.IsArgSet("-cjdnsreachable")) {
        SetReachable(NET_CJDNS, false);
    }
    // Now IsReachable(NET_CJDNS) is true if:
    // 1. -cjdnsreachable is given and
    // 2.1. -onlynet is not given or
    // 2.2. -onlynet=cjdns is given

    // Check for host lookup allowed before parsing any network related parameters
    fNameLookup = args.GetBoolArg("-dns", DEFAULT_NAME_LOOKUP);

    bool proxyRandomize = args.GetBoolArg("-proxyrandomize", DEFAULT_PROXYRANDOMIZE);
    // -proxy sets a proxy for all outgoing network traffic
    // -noproxy (or -proxy=0) as well as the empty string can be used to not set a proxy, this is the default
    std::string proxyArg = args.GetArg("-proxy", "");
    SetReachable(NET_ONION, false);
    if (proxyArg != "" && proxyArg != "0") {
        CService proxyAddr;
        if (!Lookup(proxyArg, proxyAddr, 9050, fNameLookup)) {
            return InitError(strprintf(_("Invalid -proxy address or hostname: '%s'"), proxyArg));
        }

        proxyType addrProxy = proxyType(proxyAddr, proxyRandomize);
        if (!addrProxy.IsValid())
            return InitError(strprintf(_("Invalid -proxy address or hostname: '%s'"), proxyArg));

        SetProxy(NET_IPV4, addrProxy);
        SetProxy(NET_IPV6, addrProxy);
        SetProxy(NET_ONION, addrProxy);
        SetProxy(NET_CJDNS, addrProxy);
        SetNameProxy(addrProxy);
        SetReachable(NET_ONION, true); // by default, -proxy sets onion as reachable, unless -noonion later
    }

    // -onion can be used to set only a proxy for .onion, or override normal proxy for .onion addresses
    // -noonion (or -onion=0) disables connecting to .onion entirely
    // An empty string is used to not override the onion proxy (in which case it defaults to -proxy set above, or none)
    std::string onionArg = args.GetArg("-onion", "");
    if (onionArg != "") {
        if (onionArg == "0") { // Handle -noonion/-onion=0
            SetReachable(NET_ONION, false);
        } else {
            CService onionProxy;
            if (!Lookup(onionArg, onionProxy, 9050, fNameLookup)) {
                return InitError(strprintf(_("Invalid -onion address or hostname: '%s'"), onionArg));
            }
            proxyType addrOnion = proxyType(onionProxy, proxyRandomize);
            if (!addrOnion.IsValid())
                return InitError(strprintf(_("Invalid -onion address or hostname: '%s'"), onionArg));
            SetProxy(NET_ONION, addrOnion);
            SetReachable(NET_ONION, true);
        }
    }

    for (const std::string& strAddr : args.GetArgs("-externalip")) {
        CService addrLocal;
        if (Lookup(strAddr, addrLocal, GetListenPort(), fNameLookup) && addrLocal.IsValid())
            AddLocal(addrLocal, LOCAL_MANUAL);
        else
            return InitError(ResolveErrMsg("externalip", strAddr));
    }

#if ENABLE_ZMQ
    g_zmq_notification_interface = CZMQNotificationInterface::Create();

    if (g_zmq_notification_interface) {
        RegisterValidationInterface(g_zmq_notification_interface);
    }
#endif

    // ********************************************************* Step 7: load block chain

    fReindex = args.GetBoolArg("-reindex", false);
    fSkipRangeproof = args.GetBoolArg("-skiprangeproofverify", false);
    bool fReindexChainState = args.GetBoolArg("-reindex-chainstate", false);

    fs::path blocksDir = gArgs.GetDataDirNet() / "blocks";
    if (!fs::exists(blocksDir))
        fs::create_directories(blocksDir);

    // block tree db settings
    int dbMaxOpenFiles = gArgs.GetIntArg("-dbmaxopenfiles", particl::DEFAULT_DB_MAX_OPEN_FILES);
    bool dbCompression = gArgs.GetBoolArg("-dbcompression", particl::DEFAULT_DB_COMPRESSION);

    LogPrintf("Block index database configuration:\n");
    LogPrintf("* Using %d max open files\n", dbMaxOpenFiles);
    LogPrintf("* Compression is %s\n", dbCompression ? "enabled" : "disabled");

    // cache size calculations
<<<<<<< HEAD
    int64_t nTotalCache = (args.GetIntArg("-dbcache", nDefaultDbCache) << 20);
    nTotalCache = std::max(nTotalCache, nMinDbCache << 20); // total cache cannot be less than nMinDbCache
    nTotalCache = std::min(nTotalCache, nMaxDbCache << 20); // total cache cannot be greater than nMaxDbcache
    int64_t nBlockTreeDBCache = nTotalCache / 8;

    if (gArgs.GetBoolArg("-addressindex", particl::DEFAULT_ADDRESSINDEX) || gArgs.GetBoolArg("-spentindex", particl::DEFAULT_SPENTINDEX)) {
        // enable 3/4 of the cache if addressindex and/or spentindex is enabled
        nBlockTreeDBCache = nTotalCache * 3 / 4;
    } else {
        nBlockTreeDBCache = std::min(nBlockTreeDBCache, (gArgs.GetBoolArg("-txindex", DEFAULT_TXINDEX) ? nMaxTxIndexCache : nMaxBlockDBCache) << 20);
    }

    //int64_t nBlockTreeDBCache = std::min(nTotalCache / 8, nMaxBlockDBCache << 20);
    nTotalCache -= nBlockTreeDBCache;
    int64_t nTxIndexCache = std::min(nTotalCache / 8, args.GetBoolArg("-txindex", DEFAULT_TXINDEX) ? nMaxTxIndexCache << 20 : 0);
    nTotalCache -= nTxIndexCache;
    int64_t filter_index_cache = 0;
    if (!g_enabled_filter_types.empty()) {
        size_t n_indexes = g_enabled_filter_types.size();
        int64_t max_cache = std::min(nTotalCache / 8, max_filter_index_cache << 20);
        filter_index_cache = max_cache / n_indexes;
        nTotalCache -= filter_index_cache * n_indexes;
    }
    int64_t nCoinDBCache = std::min(nTotalCache / 2, (nTotalCache / 4) + (1 << 23)); // use 25%-50% of the remainder for disk cache
    nCoinDBCache = std::min(nCoinDBCache, nMaxCoinsDBCache << 20); // cap total coins db cache
    nTotalCache -= nCoinDBCache;
    int64_t nCoinCacheUsage = nTotalCache; // the rest goes to in-memory cache
    int64_t nMempoolSizeMax = args.GetIntArg("-maxmempool", DEFAULT_MAX_MEMPOOL_SIZE) * 1000000;
    LogPrintf("Cache configuration:\n");
    LogPrintf("* Max cache setting possible %.1fMiB\n", nMaxDbCache);
    LogPrintf("* Using %.1f MiB for block index database\n", nBlockTreeDBCache * (1.0 / 1024 / 1024));
=======
    CacheSizes cache_sizes = CalculateCacheSizes(args, g_enabled_filter_types.size());

    int64_t nMempoolSizeMax = args.GetIntArg("-maxmempool", DEFAULT_MAX_MEMPOOL_SIZE) * 1000000;
    LogPrintf("Cache configuration:\n");
    LogPrintf("* Using %.1f MiB for block index database\n", cache_sizes.block_tree_db * (1.0 / 1024 / 1024));
>>>>>>> 83f8e6e7
    if (args.GetBoolArg("-txindex", DEFAULT_TXINDEX)) {
        LogPrintf("* Using %.1f MiB for transaction index database\n", cache_sizes.tx_index * (1.0 / 1024 / 1024));
    }
    for (BlockFilterType filter_type : g_enabled_filter_types) {
        LogPrintf("* Using %.1f MiB for %s block filter index database\n",
                  cache_sizes.filter_index * (1.0 / 1024 / 1024), BlockFilterTypeName(filter_type));
    }
    LogPrintf("* Using %.1f MiB for chain state database\n", cache_sizes.coins_db * (1.0 / 1024 / 1024));
    LogPrintf("* Using %.1f MiB for in-memory UTXO set (plus up to %.1f MiB of unused mempool space)\n", cache_sizes.coins * (1.0 / 1024 / 1024), nMempoolSizeMax * (1.0 / 1024 / 1024));


    bool fLoaded = false;
<<<<<<< HEAD
    while (!fLoaded && !ShutdownRequestedMainThread()) {
        bool fReset = fReindex;
        auto is_coinsview_empty = [&](CChainState* chainstate) EXCLUSIVE_LOCKS_REQUIRED(::cs_main) {
            return fReset || fReindexChainState || chainstate->CoinsTip().GetBestBlock().IsNull();
        };
        bilingual_str strLoadError;

        uiInterface.InitMessage(_("Loading block index…").translated);

        do {
            const int64_t load_block_index_start_time = GetTimeMillis();
            try {
                LOCK(cs_main);
                chainman.InitializeChainstate(Assert(node.mempool.get()));
                chainman.m_total_coinstip_cache = nCoinCacheUsage;
                chainman.m_total_coinsdb_cache = nCoinDBCache;

                UnloadBlockIndex(node.mempool.get(), chainman);

                auto& pblocktree{chainman.m_blockman.m_block_tree_db};
                // new CBlockTreeDB tries to delete the existing file, which
                // fails if it's still open from the previous loop. Close it first:
                pblocktree.reset();
                pblocktree.reset(new CBlockTreeDB(nBlockTreeDBCache, false, fReset));

                // Automatically start reindexing if necessary
                if (!fReset && particl::ShouldAutoReindex(chainman)) {
                    fReindex = true;
                    fReset = true;
                    pblocktree.reset();
                    pblocktree.reset(new CBlockTreeDB(nBlockTreeDBCache, false, fReset));
                }

                if (fReset) {
                    pblocktree->WriteReindexing(true);
                    //If we're reindexing in prune mode, wipe away unusable block files and all undo data files
                    if (fPruneMode)
                        CleanupBlockRevFiles();
                }

                if (ShutdownRequestedMainThread()) break;

                // LoadBlockIndex will load fHavePruned if we've ever removed a
                // block file from disk.
                // Note that it also sets fReindex based on the disk flag!
                // From here on out fReindex and fReset mean something different!
                if (!chainman.LoadBlockIndex()) {
                    if (ShutdownRequested()) break;
                    strLoadError = _("Error loading block database");
                    break;
                }

                // If the loaded chain has a wrong genesis, bail out immediately
                // (we're likely using a testnet datadir, or the other way around).
                if (!chainman.BlockIndex().empty() &&
                        !chainman.m_blockman.LookupBlockIndex(chainparams.GetConsensus().hashGenesisBlock)) {
                    return InitError(_("Incorrect or no genesis block found. Wrong datadir for network?"));
                }

                // Check for changed index states
                if (fAddressIndex != gArgs.GetBoolArg("-addressindex", particl::DEFAULT_ADDRESSINDEX)) {
                    strLoadError = _("You need to rebuild the database using -reindex to change -addressindex");
                    break;
                }
                if (fSpentIndex != gArgs.GetBoolArg("-spentindex", particl::DEFAULT_SPENTINDEX)) {
                    strLoadError = _("You need to rebuild the database using -reindex to change -spentindex");
                    break;
                }
                if (fTimestampIndex != gArgs.GetBoolArg("-timestampindex", particl::DEFAULT_TIMESTAMPINDEX)) {
                    strLoadError = _("You need to rebuild the database using -reindex to change -timestampindex");
                    break;
                }
                if (fBalancesIndex != gArgs.GetBoolArg("-balancesindex", particl::DEFAULT_BALANCESINDEX)) {
                    strLoadError = _("You need to rebuild the database using -reindex to change -balancesindex");
                    break;
                }

                // Check for changed -prune state.  What we are concerned about is a user who has pruned blocks
                // in the past, but is now trying to run unpruned.
                if (fHavePruned && !fPruneMode) {
                    strLoadError = _("You need to rebuild the database using -reindex to go back to unpruned mode.  This will redownload the entire blockchain");
                    break;
                }

                // At this point blocktree args are consistent with what's on disk.
                // If we're not mid-reindex (based on disk + args), add a genesis block on disk
                // (otherwise we use the one already on disk).
                // This is called again in ThreadImport after the reindex completes.
                if (!fReindex && !chainman.ActiveChainstate().LoadGenesisBlock()) {
                    strLoadError = _("Error initializing block database");
                    break;
                }

                // At this point we're either in reindex or we've loaded a useful
                // block tree into BlockIndex()!

                bool failed_chainstate_init = false;

                for (CChainState* chainstate : chainman.GetAll()) {
                    chainstate->InitCoinsDB(
                        /* cache_size_bytes */ nCoinDBCache,
                        /* in_memory */ false,
                        /* should_wipe */ fReset || fReindexChainState);

                    chainstate->CoinsErrorCatcher().AddReadErrCallback([]() {
                        uiInterface.ThreadSafeMessageBox(
                            _("Error reading from database, shutting down."),
                            "", CClientUIInterface::MSG_ERROR);
                    });

                    // If necessary, upgrade from older database format.
                    // This is a no-op if we cleared the coinsviewdb with -reindex or -reindex-chainstate
                    if (!chainstate->CoinsDB().Upgrade()) {
                        strLoadError = _("Error upgrading chainstate database");
                        failed_chainstate_init = true;
                        break;
                    }

                    // ReplayBlocks is a no-op if we cleared the coinsviewdb with -reindex or -reindex-chainstate
                    if (!chainstate->ReplayBlocks()) {
                        strLoadError = _("Unable to replay blocks. You will need to rebuild the database using -reindex-chainstate.");
                        failed_chainstate_init = true;
                        break;
                    }

                    // The on-disk coinsdb is now in a good state, create the cache
                    chainstate->InitCoinsCache(nCoinCacheUsage);
                    assert(chainstate->CanFlushToDisk());

                    if (!is_coinsview_empty(chainstate)) {
                        // LoadChainTip initializes the chain based on CoinsTip()'s best block
                        if (!chainstate->LoadChainTip()) {
                            strLoadError = _("Error initializing block database");
                            failed_chainstate_init = true;
                            break; // out of the per-chainstate loop
                        }
                        assert(chainstate->m_chain.Tip() != nullptr);
                    }
                }

                if (failed_chainstate_init) {
                    break; // out of the chainstate activation do-while
                }
            } catch (const std::exception& e) {
                LogPrintf("%s\n", e.what());
=======
    while (!fLoaded && !ShutdownRequested()) {
        const bool fReset = fReindex;
        bilingual_str strLoadError;

        uiInterface.InitMessage(_("Loading block index…").translated);
        const int64_t load_block_index_start_time = GetTimeMillis();
        std::optional<ChainstateLoadingError> rv;
        try {
            rv = LoadChainstate(fReset,
                                chainman,
                                Assert(node.mempool.get()),
                                fPruneMode,
                                chainparams.GetConsensus(),
                                fReindexChainState,
                                cache_sizes.block_tree_db,
                                cache_sizes.coins_db,
                                cache_sizes.coins,
                                false,
                                false,
                                ShutdownRequested,
                                []() {
                                    uiInterface.ThreadSafeMessageBox(
                                                                     _("Error reading from database, shutting down."),
                                                                     "", CClientUIInterface::MSG_ERROR);
                                });
        } catch (const std::exception& e) {
            LogPrintf("%s\n", e.what());
            rv = ChainstateLoadingError::ERROR_GENERIC_BLOCKDB_OPEN_FAILED;
        }
        if (rv.has_value()) {
            switch (rv.value()) {
            case ChainstateLoadingError::ERROR_LOADING_BLOCK_DB:
                strLoadError = _("Error loading block database");
                break;
            case ChainstateLoadingError::ERROR_BAD_GENESIS_BLOCK:
                // If the loaded chain has a wrong genesis, bail out immediately
                // (we're likely using a testnet datadir, or the other way around).
                return InitError(_("Incorrect or no genesis block found. Wrong datadir for network?"));
            case ChainstateLoadingError::ERROR_PRUNED_NEEDS_REINDEX:
                strLoadError = _("You need to rebuild the database using -reindex to go back to unpruned mode.  This will redownload the entire blockchain");
                break;
            case ChainstateLoadingError::ERROR_LOAD_GENESIS_BLOCK_FAILED:
                strLoadError = _("Error initializing block database");
                break;
            case ChainstateLoadingError::ERROR_CHAINSTATE_UPGRADE_FAILED:
                strLoadError = _("Error upgrading chainstate database");
                break;
            case ChainstateLoadingError::ERROR_REPLAYBLOCKS_FAILED:
                strLoadError = _("Unable to replay blocks. You will need to rebuild the database using -reindex-chainstate.");
                break;
            case ChainstateLoadingError::ERROR_LOADCHAINTIP_FAILED:
                strLoadError = _("Error initializing block database");
                break;
            case ChainstateLoadingError::ERROR_GENERIC_BLOCKDB_OPEN_FAILED:
>>>>>>> 83f8e6e7
                strLoadError = _("Error opening block database");
                break;
            case ChainstateLoadingError::ERROR_BLOCKS_WITNESS_INSUFFICIENTLY_VALIDATED:
                strLoadError = strprintf(_("Witness data for blocks after height %d requires validation. Please restart with -reindex."),
                                         chainparams.GetConsensus().SegwitHeight);
                break;
            case ChainstateLoadingError::SHUTDOWN_PROBED:
                break;
            }
<<<<<<< HEAD

            // Initialise temporary indices if required
            if (!particl::RebuildRollingIndices(chainman, node.mempool.get())) {
                strLoadError = _("Failed to rebuild rolling indices by rewinding the chain, a reindex is required.");
                break;
            }

            if (!fReset) {
                LOCK(cs_main);
                auto chainstates{chainman.GetAll()};
                if (std::any_of(chainstates.begin(), chainstates.end(),
                                [](const CChainState* cs) EXCLUSIVE_LOCKS_REQUIRED(cs_main) { return cs->NeedsRedownload(); })) {
                    strLoadError = strprintf(_("Witness data for blocks after height %d requires validation. Please restart with -reindex."),
                                             chainparams.GetConsensus().SegwitHeight);
                    break;
                }
            }

            bool failed_verification = false;

            try {
                LOCK(cs_main);

                for (CChainState* chainstate : chainman.GetAll()) {
                    if (!is_coinsview_empty(chainstate)) {
                        uiInterface.InitMessage(_("Verifying blocks…").translated);
                        if (fHavePruned && args.GetIntArg("-checkblocks", DEFAULT_CHECKBLOCKS) > MIN_BLOCKS_TO_KEEP) {
                            LogPrintf("Prune: pruned datadir may not have more than %d blocks; only checking available blocks\n",
                                MIN_BLOCKS_TO_KEEP);
                        }

                        const CBlockIndex* tip = chainstate->m_chain.Tip();
                        RPCNotifyBlockChange(tip);
                        if (tip
                            && tip != chainstate->m_chain.Genesis() // Genesis block can be set in the future
                            && tip->nTime > GetTime() + MAX_FUTURE_BLOCK_TIME) {
                            strLoadError = _("The block database contains a block which appears to be from the future. "
                                    "This may be due to your computer's date and time being set incorrectly. "
                                    "Only rebuild the block database if you are sure that your computer's date and time are correct");
                            failed_verification = true;
                            break;
                        }

                        if (!CVerifyDB().VerifyDB(
                                *chainstate, chainparams, chainstate->CoinsDB(),
                                args.GetIntArg("-checklevel", DEFAULT_CHECKLEVEL),
                                args.GetIntArg("-checkblocks", DEFAULT_CHECKBLOCKS))) {
                            strLoadError = _("Corrupted block database detected");
                            failed_verification = true;
                            break;
                        }
                    }
=======
        } else {
            std::optional<ChainstateLoadVerifyError> rv2;
            try {
                uiInterface.InitMessage(_("Verifying blocks…").translated);
                auto check_blocks = args.GetIntArg("-checkblocks", DEFAULT_CHECKBLOCKS);
                if (fHavePruned && check_blocks > MIN_BLOCKS_TO_KEEP) {
                    LogPrintf("Prune: pruned datadir may not have more than %d blocks; only checking available blocks\n",
                              MIN_BLOCKS_TO_KEEP);
>>>>>>> 83f8e6e7
                }
                rv2 = VerifyLoadedChainstate(chainman,
                                             fReset,
                                             fReindexChainState,
                                             chainparams.GetConsensus(),
                                             check_blocks,
                                             args.GetIntArg("-checklevel", DEFAULT_CHECKLEVEL),
                                             static_cast<int64_t(*)()>(GetTime));
            } catch (const std::exception& e) {
                LogPrintf("%s\n", e.what());
                rv2 = ChainstateLoadVerifyError::ERROR_GENERIC_FAILURE;
            }
            if (rv2.has_value()) {
                switch (rv2.value()) {
                case ChainstateLoadVerifyError::ERROR_BLOCK_FROM_FUTURE:
                    strLoadError = _("The block database contains a block which appears to be from the future. "
                                     "This may be due to your computer's date and time being set incorrectly. "
                                     "Only rebuild the block database if you are sure that your computer's date and time are correct");
                    break;
                case ChainstateLoadVerifyError::ERROR_CORRUPTED_BLOCK_DB:
                    strLoadError = _("Corrupted block database detected");
                    break;
                case ChainstateLoadVerifyError::ERROR_GENERIC_FAILURE:
                    strLoadError = _("Error opening block database");
                    break;
                }
            } else {
                fLoaded = true;
                LogPrintf(" block index %15dms\n", GetTimeMillis() - load_block_index_start_time);
            }
        }

        if (!fLoaded && !ShutdownRequestedMainThread()) {
            // first suggest a reindex
            if (!fReset) {
                bool fRet = uiInterface.ThreadSafeQuestion(
                    strLoadError + Untranslated(".\n\n") + _("Do you want to rebuild the block database now?"),
                    strLoadError.original + ".\nPlease restart with -reindex or -reindex-chainstate to recover.",
                    "", CClientUIInterface::MSG_ERROR | CClientUIInterface::BTN_ABORT);
                if (fRet) {
                    fReindex = true;
                    AbortShutdown();
                } else {
                    LogPrintf("Aborted block database rebuild. Exiting.\n");
                    return false;
                }
            } else {
                return InitError(strLoadError);
            }
        }
    }

    // As LoadBlockIndex can take several minutes, it's possible the user
    // requested to kill the GUI during the last operation. If so, exit.
    // As the program has not fully started yet, Shutdown() is possibly overkill.
    if (ShutdownRequestedMainThread()) {
        LogPrintf("Shutdown requested. Exiting.\n");
        return false;
    }

    // ********************************************************* Step 8: start indexers
    if (args.GetBoolArg("-txindex", DEFAULT_TXINDEX)) {
        if (const auto error{CheckLegacyTxindex(*Assert(chainman.m_blockman.m_block_tree_db))}) {
            return InitError(*error);
        }

<<<<<<< HEAD
        g_txindex = std::make_unique<TxIndex>(nTxIndexCache, false, fReindex);

        if (gArgs.GetBoolArg("-csindex", particl::DEFAULT_CSINDEX)) {
            g_txindex->m_cs_index = true;
            for (const auto &addr : gArgs.GetArgs("-cswhitelist")) {
                g_txindex->AppendCSAddress(addr);
            }
        }
=======
        g_txindex = std::make_unique<TxIndex>(cache_sizes.tx_index, false, fReindex);
>>>>>>> 83f8e6e7
        if (!g_txindex->Start(chainman.ActiveChainstate())) {
            return false;
        }
    }

    for (const auto& filter_type : g_enabled_filter_types) {
        InitBlockFilterIndex(filter_type, cache_sizes.filter_index, false, fReindex);
        if (!GetBlockFilterIndex(filter_type)->Start(chainman.ActiveChainstate())) {
            return false;
        }
    }

    if (args.GetBoolArg("-coinstatsindex", DEFAULT_COINSTATSINDEX)) {
        g_coin_stats_index = std::make_unique<CoinStatsIndex>(/* cache size */ 0, false, fReindex);
        if (!g_coin_stats_index->Start(chainman.ActiveChainstate())) {
            return false;
        }
    }

    // ********************************************************* Step 9: load wallet
    for (const auto& client : node.chain_clients) {
        if (!client->load()) {
            return false;
        }
    }

    // ********************************************************* Step 10: data directory maintenance

    // if pruning, unset the service bit and perform the initial blockstore prune
    // after any wallet rescanning has taken place.
    if (fPruneMode) {
        LogPrintf("Unsetting NODE_NETWORK on prune mode\n");
        nLocalServices = ServiceFlags(nLocalServices & ~NODE_NETWORK);
        if (!fReindex) {
            LOCK(cs_main);
            for (CChainState* chainstate : chainman.GetAll()) {
                uiInterface.InitMessage(_("Pruning blockstore…").translated);
                chainstate->PruneAndFlush();
            }
        }
    }

    // ********************************************************* Step 11: import blocks

    if (!CheckDiskSpace(gArgs.GetDataDirNet())) {
        InitError(strprintf(_("Error: Disk space is low for %s"), fs::quoted(fs::PathToString(gArgs.GetDataDirNet()))));
        return false;
    }
    if (!CheckDiskSpace(gArgs.GetBlocksDirPath())) {
        InitError(strprintf(_("Error: Disk space is low for %s"), fs::quoted(fs::PathToString(gArgs.GetBlocksDirPath()))));
        return false;
    }

    // Either install a handler to notify us when genesis activates, or set fHaveGenesis directly.
    // No locking, as this happens before any background thread is started.
    boost::signals2::connection block_notify_genesis_wait_connection;
    if (chainman.ActiveChain().Tip() == nullptr) {
        block_notify_genesis_wait_connection = uiInterface.NotifyBlockTip_connect(std::bind(BlockNotifyGenesisWait, std::placeholders::_2));
    } else {
        fHaveGenesis = true;
    }

#if HAVE_SYSTEM
    const std::string block_notify = args.GetArg("-blocknotify", "");
    if (!block_notify.empty()) {
        uiInterface.NotifyBlockTip_connect([block_notify](SynchronizationState sync_state, const CBlockIndex* pBlockIndex) {
            if (sync_state != SynchronizationState::POST_INIT || !pBlockIndex) return;
            std::string command = block_notify;
            boost::replace_all(command, "%s", pBlockIndex->GetBlockHash().GetHex());
            std::thread t(runCommand, command);
            t.detach(); // thread runs free
        });
    }
#endif

    std::vector<fs::path> vImportFiles;
    for (const std::string& strFile : args.GetArgs("-loadblock")) {
        vImportFiles.push_back(fs::PathFromString(strFile));
    }

    chainman.m_load_block = std::thread(&util::TraceThread, "loadblk", [=, &chainman, &args] {
        ThreadImport(chainman, vImportFiles, args);
    });

    // Wait for genesis block to be processed
    {
        WAIT_LOCK(g_genesis_wait_mutex, lock);
        // We previously could hang here if StartShutdown() is called prior to
        // ThreadImport getting started, so instead we just wait on a timer to
        // check ShutdownRequested() regularly.
        while (!fHaveGenesis && !ShutdownRequestedMainThread()) {
            g_genesis_wait_cv.wait_for(lock, std::chrono::milliseconds(500));
        }
        block_notify_genesis_wait_connection.disconnect();
    }

    // ********************************************************* Step 10.1: start secure messaging

    smsgModule.m_node = &node;
    bool start_smsg_without_wallet = true;
    if (fParticlMode && gArgs.GetBoolArg("-smsg", true)) { // SMSG breaks functional tests with services flag, see version msg
#ifdef ENABLE_WALLET
        if (node.wallet_client && node.wallet_client->context()) {
            auto vpwallets = GetWallets(*node.wallet_client->context());
            smsgModule.Start(vpwallets.size() > 0 ? vpwallets[0] : nullptr, vpwallets, gArgs.GetBoolArg("-smsgscanchain", false));
            start_smsg_without_wallet = false;
        }
#endif
        if (start_smsg_without_wallet) {
            std::vector<std::shared_ptr<CWallet>> empty;
            smsgModule.Start(nullptr, empty, gArgs.GetBoolArg("-smsgscanchain", false));
        }
    }

    if (ShutdownRequestedMainThread()) {
        return false;
    }

    // ********************************************************* Step 12: start node

    int chain_active_height;

    //// debug print
    {
        LOCK(cs_main);
        LogPrintf("block tree size = %u\n", chainman.BlockIndex().size());
        chain_active_height = chainman.ActiveChain().Height();
        if (tip_info) {
            tip_info->block_height = chain_active_height;
            tip_info->block_time = chainman.ActiveChain().Tip() ? chainman.ActiveChain().Tip()->GetBlockTime() : Params().GenesisBlock().GetBlockTime();
            tip_info->verification_progress = GuessVerificationProgress(Params().TxData(), chainman.ActiveChain().Tip());
        }
        if (tip_info && ::pindexBestHeader) {
            tip_info->header_height = ::pindexBestHeader->nHeight;
            tip_info->header_time = ::pindexBestHeader->GetBlockTime();
        }
    }
    LogPrintf("nBestHeight = %d\n", chain_active_height);
    if (node.peerman) node.peerman->SetBestHeight(chain_active_height);

    Discover();

    // Map ports with UPnP or NAT-PMP.
    StartMapPort(args.GetBoolArg("-upnp", DEFAULT_UPNP), gArgs.GetBoolArg("-natpmp", DEFAULT_NATPMP));

    CConnman::Options connOptions;
    connOptions.nLocalServices = smsg::fSecMsgEnabled ? ServiceFlags(nLocalServices | NODE_SMSG) : nLocalServices;
    connOptions.nMaxConnections = nMaxConnections;
    connOptions.m_max_outbound_full_relay = std::min(MAX_OUTBOUND_FULL_RELAY_CONNECTIONS, connOptions.nMaxConnections);
    connOptions.m_max_outbound_block_relay = std::min(MAX_BLOCK_RELAY_ONLY_CONNECTIONS, connOptions.nMaxConnections-connOptions.m_max_outbound_full_relay);
    connOptions.nMaxAddnode = MAX_ADDNODE_CONNECTIONS;
    connOptions.nMaxFeeler = MAX_FEELER_CONNECTIONS;
    connOptions.uiInterface = &uiInterface;
    connOptions.m_banman = node.banman.get();
    connOptions.m_msgproc = node.peerman.get();
    connOptions.nSendBufferMaxSize = 1000 * args.GetIntArg("-maxsendbuffer", DEFAULT_MAXSENDBUFFER);
    connOptions.nReceiveFloodSize = 1000 * args.GetIntArg("-maxreceivebuffer", DEFAULT_MAXRECEIVEBUFFER);
    connOptions.m_added_nodes = args.GetArgs("-addnode");
    connOptions.nMaxOutboundLimit = *opt_max_upload;
    connOptions.m_peer_connect_timeout = peer_connect_timeout;

    for (const std::string& bind_arg : args.GetArgs("-bind")) {
        CService bind_addr;
        const size_t index = bind_arg.rfind('=');
        if (index == std::string::npos) {
            if (Lookup(bind_arg, bind_addr, GetListenPort(), false)) {
                connOptions.vBinds.push_back(bind_addr);
                continue;
            }
        } else {
            const std::string network_type = bind_arg.substr(index + 1);
            if (network_type == "onion") {
                const std::string truncated_bind_arg = bind_arg.substr(0, index);
                if (Lookup(truncated_bind_arg, bind_addr, BaseParams().OnionServiceTargetPort(), false)) {
                    connOptions.onion_binds.push_back(bind_addr);
                    continue;
                }
            }
        }
        return InitError(ResolveErrMsg("bind", bind_arg));
    }

    for (const std::string& strBind : args.GetArgs("-whitebind")) {
        NetWhitebindPermissions whitebind;
        bilingual_str error;
        if (!NetWhitebindPermissions::TryParse(strBind, whitebind, error)) return InitError(error);
        connOptions.vWhiteBinds.push_back(whitebind);
    }

    // If the user did not specify -bind= or -whitebind= then we bind
    // on any address - 0.0.0.0 (IPv4) and :: (IPv6).
    connOptions.bind_on_any = args.GetArgs("-bind").empty() && args.GetArgs("-whitebind").empty();

    CService onion_service_target;
    if (!connOptions.onion_binds.empty()) {
        onion_service_target = connOptions.onion_binds.front();
    } else {
        onion_service_target = DefaultOnionServiceTarget();
        connOptions.onion_binds.push_back(onion_service_target);
    }

    if (args.GetBoolArg("-listenonion", DEFAULT_LISTEN_ONION)) {
        if (connOptions.onion_binds.size() > 1) {
            InitWarning(strprintf(_("More than one onion bind address is provided. Using %s "
                                    "for the automatically created Tor onion service."),
                                  onion_service_target.ToStringIPPort()));
        }
        StartTorControl(onion_service_target);
    }

    for (const auto& net : args.GetArgs("-whitelist")) {
        NetWhitelistPermissions subnet;
        bilingual_str error;
        if (!NetWhitelistPermissions::TryParse(net, subnet, error)) return InitError(error);
        connOptions.vWhitelistedRange.push_back(subnet);
    }

    connOptions.vSeedNodes = args.GetArgs("-seednode");

    // Initiate outbound connections unless connect=0
    connOptions.m_use_addrman_outgoing = !args.IsArgSet("-connect");
    if (!connOptions.m_use_addrman_outgoing) {
        const auto connect = args.GetArgs("-connect");
        if (connect.size() != 1 || connect[0] != "0") {
            connOptions.m_specified_outgoing = connect;
        }
    }

    const std::string& i2psam_arg = args.GetArg("-i2psam", "");
    if (!i2psam_arg.empty()) {
        CService addr;
        if (!Lookup(i2psam_arg, addr, 7656, fNameLookup) || !addr.IsValid()) {
            return InitError(strprintf(_("Invalid -i2psam address or hostname: '%s'"), i2psam_arg));
        }
        SetReachable(NET_I2P, true);
        SetProxy(NET_I2P, proxyType{addr});
    } else {
        SetReachable(NET_I2P, false);
    }

    connOptions.m_i2p_accept_incoming = args.GetBoolArg("-i2pacceptincoming", true);

    if (!node.connman->Start(*node.scheduler, connOptions)) {
        return false;
    }

    // ********************************************************* Step 12.5: start staking
#ifdef ENABLE_WALLET
    if (fParticlMode) {
        // Must recheck num_wallets as smsg may be disabled.
        size_t num_wallets = 0;
        if (node.wallet_client && node.wallet_client->context()) {
            auto vpwallets = GetWallets(*node.wallet_client->context());
            num_wallets = vpwallets.size();
        }
        if (num_wallets > 0) {
            StartThreadStakeMiner(*node.wallet_client->context(), chainman);
        }
    }
#endif

    // ********************************************************* Step 13: finished

    // At this point, the RPC is "started", but still in warmup, which means it
    // cannot yet be called. Before we make it callable, we need to make sure
    // that the RPC's view of the best block is valid and consistent with
    // ChainstateManager's ActiveTip.
    //
    // If we do not do this, RPC's view of the best block will be height=0 and
    // hash=0x0. This will lead to erroroneous responses for things like
    // waitforblockheight.
    RPCNotifyBlockChange(chainman.ActiveTip());
    SetRPCWarmupFinished();

    uiInterface.InitMessage(_("Done loading").translated);

    for (const auto& client : node.chain_clients) {
        client->start(*node.scheduler);
    }

    BanMan* banman = node.banman.get();
    node.scheduler->scheduleEvery([banman]{
        banman->DumpBanlist();
    }, DUMP_BANS_INTERVAL);

    if (node.peerman) node.peerman->StartScheduledTasks(*node.scheduler);

#if HAVE_SYSTEM
    StartupNotify(args);
#endif

    return true;
}<|MERGE_RESOLUTION|>--- conflicted
+++ resolved
@@ -1587,45 +1587,11 @@
     LogPrintf("* Compression is %s\n", dbCompression ? "enabled" : "disabled");
 
     // cache size calculations
-<<<<<<< HEAD
-    int64_t nTotalCache = (args.GetIntArg("-dbcache", nDefaultDbCache) << 20);
-    nTotalCache = std::max(nTotalCache, nMinDbCache << 20); // total cache cannot be less than nMinDbCache
-    nTotalCache = std::min(nTotalCache, nMaxDbCache << 20); // total cache cannot be greater than nMaxDbcache
-    int64_t nBlockTreeDBCache = nTotalCache / 8;
-
-    if (gArgs.GetBoolArg("-addressindex", particl::DEFAULT_ADDRESSINDEX) || gArgs.GetBoolArg("-spentindex", particl::DEFAULT_SPENTINDEX)) {
-        // enable 3/4 of the cache if addressindex and/or spentindex is enabled
-        nBlockTreeDBCache = nTotalCache * 3 / 4;
-    } else {
-        nBlockTreeDBCache = std::min(nBlockTreeDBCache, (gArgs.GetBoolArg("-txindex", DEFAULT_TXINDEX) ? nMaxTxIndexCache : nMaxBlockDBCache) << 20);
-    }
-
-    //int64_t nBlockTreeDBCache = std::min(nTotalCache / 8, nMaxBlockDBCache << 20);
-    nTotalCache -= nBlockTreeDBCache;
-    int64_t nTxIndexCache = std::min(nTotalCache / 8, args.GetBoolArg("-txindex", DEFAULT_TXINDEX) ? nMaxTxIndexCache << 20 : 0);
-    nTotalCache -= nTxIndexCache;
-    int64_t filter_index_cache = 0;
-    if (!g_enabled_filter_types.empty()) {
-        size_t n_indexes = g_enabled_filter_types.size();
-        int64_t max_cache = std::min(nTotalCache / 8, max_filter_index_cache << 20);
-        filter_index_cache = max_cache / n_indexes;
-        nTotalCache -= filter_index_cache * n_indexes;
-    }
-    int64_t nCoinDBCache = std::min(nTotalCache / 2, (nTotalCache / 4) + (1 << 23)); // use 25%-50% of the remainder for disk cache
-    nCoinDBCache = std::min(nCoinDBCache, nMaxCoinsDBCache << 20); // cap total coins db cache
-    nTotalCache -= nCoinDBCache;
-    int64_t nCoinCacheUsage = nTotalCache; // the rest goes to in-memory cache
-    int64_t nMempoolSizeMax = args.GetIntArg("-maxmempool", DEFAULT_MAX_MEMPOOL_SIZE) * 1000000;
-    LogPrintf("Cache configuration:\n");
-    LogPrintf("* Max cache setting possible %.1fMiB\n", nMaxDbCache);
-    LogPrintf("* Using %.1f MiB for block index database\n", nBlockTreeDBCache * (1.0 / 1024 / 1024));
-=======
     CacheSizes cache_sizes = CalculateCacheSizes(args, g_enabled_filter_types.size());
 
     int64_t nMempoolSizeMax = args.GetIntArg("-maxmempool", DEFAULT_MAX_MEMPOOL_SIZE) * 1000000;
     LogPrintf("Cache configuration:\n");
     LogPrintf("* Using %.1f MiB for block index database\n", cache_sizes.block_tree_db * (1.0 / 1024 / 1024));
->>>>>>> 83f8e6e7
     if (args.GetBoolArg("-txindex", DEFAULT_TXINDEX)) {
         LogPrintf("* Using %.1f MiB for transaction index database\n", cache_sizes.tx_index * (1.0 / 1024 / 1024));
     }
@@ -1638,154 +1604,7 @@
 
 
     bool fLoaded = false;
-<<<<<<< HEAD
     while (!fLoaded && !ShutdownRequestedMainThread()) {
-        bool fReset = fReindex;
-        auto is_coinsview_empty = [&](CChainState* chainstate) EXCLUSIVE_LOCKS_REQUIRED(::cs_main) {
-            return fReset || fReindexChainState || chainstate->CoinsTip().GetBestBlock().IsNull();
-        };
-        bilingual_str strLoadError;
-
-        uiInterface.InitMessage(_("Loading block index…").translated);
-
-        do {
-            const int64_t load_block_index_start_time = GetTimeMillis();
-            try {
-                LOCK(cs_main);
-                chainman.InitializeChainstate(Assert(node.mempool.get()));
-                chainman.m_total_coinstip_cache = nCoinCacheUsage;
-                chainman.m_total_coinsdb_cache = nCoinDBCache;
-
-                UnloadBlockIndex(node.mempool.get(), chainman);
-
-                auto& pblocktree{chainman.m_blockman.m_block_tree_db};
-                // new CBlockTreeDB tries to delete the existing file, which
-                // fails if it's still open from the previous loop. Close it first:
-                pblocktree.reset();
-                pblocktree.reset(new CBlockTreeDB(nBlockTreeDBCache, false, fReset));
-
-                // Automatically start reindexing if necessary
-                if (!fReset && particl::ShouldAutoReindex(chainman)) {
-                    fReindex = true;
-                    fReset = true;
-                    pblocktree.reset();
-                    pblocktree.reset(new CBlockTreeDB(nBlockTreeDBCache, false, fReset));
-                }
-
-                if (fReset) {
-                    pblocktree->WriteReindexing(true);
-                    //If we're reindexing in prune mode, wipe away unusable block files and all undo data files
-                    if (fPruneMode)
-                        CleanupBlockRevFiles();
-                }
-
-                if (ShutdownRequestedMainThread()) break;
-
-                // LoadBlockIndex will load fHavePruned if we've ever removed a
-                // block file from disk.
-                // Note that it also sets fReindex based on the disk flag!
-                // From here on out fReindex and fReset mean something different!
-                if (!chainman.LoadBlockIndex()) {
-                    if (ShutdownRequested()) break;
-                    strLoadError = _("Error loading block database");
-                    break;
-                }
-
-                // If the loaded chain has a wrong genesis, bail out immediately
-                // (we're likely using a testnet datadir, or the other way around).
-                if (!chainman.BlockIndex().empty() &&
-                        !chainman.m_blockman.LookupBlockIndex(chainparams.GetConsensus().hashGenesisBlock)) {
-                    return InitError(_("Incorrect or no genesis block found. Wrong datadir for network?"));
-                }
-
-                // Check for changed index states
-                if (fAddressIndex != gArgs.GetBoolArg("-addressindex", particl::DEFAULT_ADDRESSINDEX)) {
-                    strLoadError = _("You need to rebuild the database using -reindex to change -addressindex");
-                    break;
-                }
-                if (fSpentIndex != gArgs.GetBoolArg("-spentindex", particl::DEFAULT_SPENTINDEX)) {
-                    strLoadError = _("You need to rebuild the database using -reindex to change -spentindex");
-                    break;
-                }
-                if (fTimestampIndex != gArgs.GetBoolArg("-timestampindex", particl::DEFAULT_TIMESTAMPINDEX)) {
-                    strLoadError = _("You need to rebuild the database using -reindex to change -timestampindex");
-                    break;
-                }
-                if (fBalancesIndex != gArgs.GetBoolArg("-balancesindex", particl::DEFAULT_BALANCESINDEX)) {
-                    strLoadError = _("You need to rebuild the database using -reindex to change -balancesindex");
-                    break;
-                }
-
-                // Check for changed -prune state.  What we are concerned about is a user who has pruned blocks
-                // in the past, but is now trying to run unpruned.
-                if (fHavePruned && !fPruneMode) {
-                    strLoadError = _("You need to rebuild the database using -reindex to go back to unpruned mode.  This will redownload the entire blockchain");
-                    break;
-                }
-
-                // At this point blocktree args are consistent with what's on disk.
-                // If we're not mid-reindex (based on disk + args), add a genesis block on disk
-                // (otherwise we use the one already on disk).
-                // This is called again in ThreadImport after the reindex completes.
-                if (!fReindex && !chainman.ActiveChainstate().LoadGenesisBlock()) {
-                    strLoadError = _("Error initializing block database");
-                    break;
-                }
-
-                // At this point we're either in reindex or we've loaded a useful
-                // block tree into BlockIndex()!
-
-                bool failed_chainstate_init = false;
-
-                for (CChainState* chainstate : chainman.GetAll()) {
-                    chainstate->InitCoinsDB(
-                        /* cache_size_bytes */ nCoinDBCache,
-                        /* in_memory */ false,
-                        /* should_wipe */ fReset || fReindexChainState);
-
-                    chainstate->CoinsErrorCatcher().AddReadErrCallback([]() {
-                        uiInterface.ThreadSafeMessageBox(
-                            _("Error reading from database, shutting down."),
-                            "", CClientUIInterface::MSG_ERROR);
-                    });
-
-                    // If necessary, upgrade from older database format.
-                    // This is a no-op if we cleared the coinsviewdb with -reindex or -reindex-chainstate
-                    if (!chainstate->CoinsDB().Upgrade()) {
-                        strLoadError = _("Error upgrading chainstate database");
-                        failed_chainstate_init = true;
-                        break;
-                    }
-
-                    // ReplayBlocks is a no-op if we cleared the coinsviewdb with -reindex or -reindex-chainstate
-                    if (!chainstate->ReplayBlocks()) {
-                        strLoadError = _("Unable to replay blocks. You will need to rebuild the database using -reindex-chainstate.");
-                        failed_chainstate_init = true;
-                        break;
-                    }
-
-                    // The on-disk coinsdb is now in a good state, create the cache
-                    chainstate->InitCoinsCache(nCoinCacheUsage);
-                    assert(chainstate->CanFlushToDisk());
-
-                    if (!is_coinsview_empty(chainstate)) {
-                        // LoadChainTip initializes the chain based on CoinsTip()'s best block
-                        if (!chainstate->LoadChainTip()) {
-                            strLoadError = _("Error initializing block database");
-                            failed_chainstate_init = true;
-                            break; // out of the per-chainstate loop
-                        }
-                        assert(chainstate->m_chain.Tip() != nullptr);
-                    }
-                }
-
-                if (failed_chainstate_init) {
-                    break; // out of the chainstate activation do-while
-                }
-            } catch (const std::exception& e) {
-                LogPrintf("%s\n", e.what());
-=======
-    while (!fLoaded && !ShutdownRequested()) {
         const bool fReset = fReindex;
         bilingual_str strLoadError;
 
@@ -1804,7 +1623,7 @@
                                 cache_sizes.coins,
                                 false,
                                 false,
-                                ShutdownRequested,
+                                ShutdownRequestedMainThread,
                                 []() {
                                     uiInterface.ThreadSafeMessageBox(
                                                                      _("Error reading from database, shutting down."),
@@ -1825,6 +1644,21 @@
                 return InitError(_("Incorrect or no genesis block found. Wrong datadir for network?"));
             case ChainstateLoadingError::ERROR_PRUNED_NEEDS_REINDEX:
                 strLoadError = _("You need to rebuild the database using -reindex to go back to unpruned mode.  This will redownload the entire blockchain");
+                break;
+            case ChainstateLoadingError::ERROR_ADDRESSINDEX_NEEDS_REINDEX:
+                strLoadError = _("You need to rebuild the database using -reindex to change -addressindex.  This will redownload the entire blockchain");
+                break;
+            case ChainstateLoadingError::ERROR_SPENTINDEX_NEEDS_REINDEX:
+                strLoadError = _("You need to rebuild the database using -reindex to change -spentindex.  This will redownload the entire blockchain");
+                break;
+            case ChainstateLoadingError::ERROR_TIMESTAMPINDEX_NEEDS_REINDEX:
+                strLoadError = _("You need to rebuild the database using -reindex to change -timestampindex.  This will redownload the entire blockchain");
+                break;
+            case ChainstateLoadingError::ERROR_BALANCESINDEX_NEEDS_REINDEX:
+                strLoadError = _("You need to rebuild the database using -reindex to change -balancesindex.  This will redownload the entire blockchain");
+                break;
+            case ChainstateLoadingError::ERROR_REBUILD_ROLLING_FAILED:
+                strLoadError = _("Error rebuilding rolling indices by rewinding the chain, a reindex is required.");
                 break;
             case ChainstateLoadingError::ERROR_LOAD_GENESIS_BLOCK_FAILED:
                 strLoadError = _("Error initializing block database");
@@ -1839,7 +1673,6 @@
                 strLoadError = _("Error initializing block database");
                 break;
             case ChainstateLoadingError::ERROR_GENERIC_BLOCKDB_OPEN_FAILED:
->>>>>>> 83f8e6e7
                 strLoadError = _("Error opening block database");
                 break;
             case ChainstateLoadingError::ERROR_BLOCKS_WITNESS_INSUFFICIENTLY_VALIDATED:
@@ -1849,60 +1682,6 @@
             case ChainstateLoadingError::SHUTDOWN_PROBED:
                 break;
             }
-<<<<<<< HEAD
-
-            // Initialise temporary indices if required
-            if (!particl::RebuildRollingIndices(chainman, node.mempool.get())) {
-                strLoadError = _("Failed to rebuild rolling indices by rewinding the chain, a reindex is required.");
-                break;
-            }
-
-            if (!fReset) {
-                LOCK(cs_main);
-                auto chainstates{chainman.GetAll()};
-                if (std::any_of(chainstates.begin(), chainstates.end(),
-                                [](const CChainState* cs) EXCLUSIVE_LOCKS_REQUIRED(cs_main) { return cs->NeedsRedownload(); })) {
-                    strLoadError = strprintf(_("Witness data for blocks after height %d requires validation. Please restart with -reindex."),
-                                             chainparams.GetConsensus().SegwitHeight);
-                    break;
-                }
-            }
-
-            bool failed_verification = false;
-
-            try {
-                LOCK(cs_main);
-
-                for (CChainState* chainstate : chainman.GetAll()) {
-                    if (!is_coinsview_empty(chainstate)) {
-                        uiInterface.InitMessage(_("Verifying blocks…").translated);
-                        if (fHavePruned && args.GetIntArg("-checkblocks", DEFAULT_CHECKBLOCKS) > MIN_BLOCKS_TO_KEEP) {
-                            LogPrintf("Prune: pruned datadir may not have more than %d blocks; only checking available blocks\n",
-                                MIN_BLOCKS_TO_KEEP);
-                        }
-
-                        const CBlockIndex* tip = chainstate->m_chain.Tip();
-                        RPCNotifyBlockChange(tip);
-                        if (tip
-                            && tip != chainstate->m_chain.Genesis() // Genesis block can be set in the future
-                            && tip->nTime > GetTime() + MAX_FUTURE_BLOCK_TIME) {
-                            strLoadError = _("The block database contains a block which appears to be from the future. "
-                                    "This may be due to your computer's date and time being set incorrectly. "
-                                    "Only rebuild the block database if you are sure that your computer's date and time are correct");
-                            failed_verification = true;
-                            break;
-                        }
-
-                        if (!CVerifyDB().VerifyDB(
-                                *chainstate, chainparams, chainstate->CoinsDB(),
-                                args.GetIntArg("-checklevel", DEFAULT_CHECKLEVEL),
-                                args.GetIntArg("-checkblocks", DEFAULT_CHECKBLOCKS))) {
-                            strLoadError = _("Corrupted block database detected");
-                            failed_verification = true;
-                            break;
-                        }
-                    }
-=======
         } else {
             std::optional<ChainstateLoadVerifyError> rv2;
             try {
@@ -1911,7 +1690,6 @@
                 if (fHavePruned && check_blocks > MIN_BLOCKS_TO_KEEP) {
                     LogPrintf("Prune: pruned datadir may not have more than %d blocks; only checking available blocks\n",
                               MIN_BLOCKS_TO_KEEP);
->>>>>>> 83f8e6e7
                 }
                 rv2 = VerifyLoadedChainstate(chainman,
                                              fReset,
@@ -1978,8 +1756,7 @@
             return InitError(*error);
         }
 
-<<<<<<< HEAD
-        g_txindex = std::make_unique<TxIndex>(nTxIndexCache, false, fReindex);
+        g_txindex = std::make_unique<TxIndex>(cache_sizes.tx_index, false, fReindex);
 
         if (gArgs.GetBoolArg("-csindex", particl::DEFAULT_CSINDEX)) {
             g_txindex->m_cs_index = true;
@@ -1987,9 +1764,6 @@
                 g_txindex->AppendCSAddress(addr);
             }
         }
-=======
-        g_txindex = std::make_unique<TxIndex>(cache_sizes.tx_index, false, fReindex);
->>>>>>> 83f8e6e7
         if (!g_txindex->Start(chainman.ActiveChainstate())) {
             return false;
         }
