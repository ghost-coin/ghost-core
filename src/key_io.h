--- conflicted
+++ resolved
@@ -33,7 +33,6 @@
 bool IsValidDestinationString(const std::string& str);
 bool IsValidDestinationString(const std::string& str, const CChainParams& params);
 
-<<<<<<< HEAD
 /**
  * Base class for all base58-encoded data
  */
@@ -260,7 +259,4 @@
     std::string ToStringVersion(CChainParams::Base58Type prefix);
 };
 
-#endif // BITCOIN_KEYIO_H
-=======
-#endif // BITCOIN_KEY_IO_H
->>>>>>> 0c5f67b8
+#endif // BITCOIN_KEY_IO_H