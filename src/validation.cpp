// Copyright (c) 2009-2010 Satoshi Nakamoto
// Copyright (c) 2009-2020 The Bitcoin Core developers
// Distributed under the MIT software license, see the accompanying
// file COPYING or http://www.opensource.org/licenses/mit-license.php.

#include <validation.h>

#include <arith_uint256.h>
#include <chain.h>
#include <chainparams.h>
#include <checkqueue.h>
#include <consensus/consensus.h>
#include <consensus/merkle.h>
#include <consensus/tx_check.h>
#include <consensus/tx_verify.h>
#include <consensus/validation.h>
#include <cuckoocache.h>
#include <flatfile.h>
#include <hash.h>
#include <index/blockfilterindex.h>
#include <index/txindex.h>
#include <logging.h>
#include <logging/timer.h>
#include <node/coinstats.h>
#include <node/ui_interface.h>
#include <optional.h>
#include <policy/policy.h>
#include <policy/settings.h>
#include <pow.h>
#include <primitives/block.h>
#include <primitives/transaction.h>
#include <random.h>
#include <reverse_iterator.h>
#include <script/script.h>
#include <script/interpreter.h>
#include <script/sigcache.h>
#include <shutdown.h>
#include <signet.h>
#include <timedata.h>
#include <tinyformat.h>
#include <txdb.h>
#include <txmempool.h>
#include <uint256.h>
#include <undo.h>
#include <util/check.h> // For NDEBUG compile time check
#include <util/moneystr.h>
#include <util/rbf.h>
#include <util/strencodings.h>
#include <util/system.h>
#include <util/translation.h>
#include <validationinterface.h>
#include <warnings.h>
#include <smsg/smessage.h>
#include <net.h>
#include <pos/kernel.h>
#include <anon.h>
#include <rctindex.h>
#include <insight/insight.h>
#include <insight/balanceindex.h>

#include <string>

#include <boost/algorithm/string/replace.hpp>

#define MICRO 0.000001
#define MILLI 0.001

/**
 * An extra transaction can be added to a package, as long as it only has one
 * ancestor and is no larger than this. Not really any reason to make this
 * configurable as it doesn't materially change DoS parameters.
 */
static const unsigned int EXTRA_DESCENDANT_TX_SIZE_LIMIT = 10000;
/** Maximum kilobytes for transactions to store for processing during reorg */
static const unsigned int MAX_DISCONNECTED_TX_POOL_SIZE = 20000;
/** The pre-allocation chunk size for blk?????.dat files (since 0.8) */
static const unsigned int BLOCKFILE_CHUNK_SIZE = 0x1000000; // 16 MiB
/** The pre-allocation chunk size for rev?????.dat files (since 0.8) */
static const unsigned int UNDOFILE_CHUNK_SIZE = 0x100000; // 1 MiB
/** Time to wait between writing blocks/block index to disk. */
static constexpr std::chrono::hours DATABASE_WRITE_INTERVAL{1};
/** Time to wait between flushing chainstate to disk. */
static constexpr std::chrono::hours DATABASE_FLUSH_INTERVAL{24};
/** Maximum age of our tip for us to be considered current for fee estimation */
static constexpr std::chrono::hours MAX_FEE_ESTIMATION_TIP_AGE{3};
const std::vector<std::string> CHECKLEVEL_DOC {
    "level 0 reads the blocks from disk",
    "level 1 verifies block validity",
    "level 2 verifies undo data",
    "level 3 checks disconnection of tip blocks",
    "level 4 tries to reconnect the blocks",
    "each level includes the checks of the previous levels",
};

bool CBlockIndexWorkComparator::operator()(const CBlockIndex *pa, const CBlockIndex *pb) const {
    // First sort by most total work, ...
    if (pa->nChainWork > pb->nChainWork) return false;
    if (pa->nChainWork < pb->nChainWork) return true;

    // ... then by earliest time received, ...
    if (pa->nSequenceId < pb->nSequenceId) return false;
    if (pa->nSequenceId > pb->nSequenceId) return true;

    // Use pointer address as tie breaker (should only happen with blocks
    // loaded from disk, as those all have id 0).
    if (pa < pb) return false;
    if (pa > pb) return true;

    // Identical blocks.
    return false;
}

ChainstateManager g_chainman;

CChainState& ChainstateActive()
{
    LOCK(::cs_main);
    assert(g_chainman.m_active_chainstate);
    return *g_chainman.m_active_chainstate;
}

CChain& ChainActive()
{
    LOCK(::cs_main);
    return ::ChainstateActive().m_chain;
}

ChainstateManager& ChainstateManagerActive()
{
    LOCK(::cs_main);
    return g_chainman;
}

/**
 * Mutex to guard access to validation specific variables, such as reading
 * or changing the chainstate.
 *
 * This may also need to be locked when updating the transaction pool, e.g. on
 * AcceptToMemoryPool. See CTxMemPool::cs comment for details.
 *
 * The transaction pool has a separate lock to allow reading from it and the
 * chainstate at the same time.
 */
RecursiveMutex cs_main;

CBlockIndex *pindexBestHeader = nullptr;
Mutex g_best_block_mutex;
std::condition_variable g_best_block_cv;
uint256 g_best_block;
bool g_parallel_script_checks{false};
std::atomic_bool fImporting(false);
std::atomic_bool fReindex(false);
std::atomic_bool fSkipRangeproof(false);
std::atomic_bool fBusyImporting(false);        // covers ActivateBestChain too
bool fHavePruned = false;
bool fPruneMode = false;
bool fRequireStandard = true;
bool fCheckBlockIndex = false;
bool fCheckpointsEnabled = DEFAULT_CHECKPOINTS_ENABLED;
uint64_t nPruneTarget = 0;
unsigned int MIN_BLOCKS_TO_KEEP = 288;
unsigned int NODE_NETWORK_LIMITED_MIN_BLOCKS = 288;
int64_t nMaxTipAge = DEFAULT_MAX_TIP_AGE;
static bool fVerifyingDB = false;

uint256 hashAssumeValid;
arith_uint256 nMinimumChainWork;

CFeeRate minRelayTxFee = CFeeRate(DEFAULT_MIN_RELAY_TX_FEE);

// Internal stuff
namespace {
    CBlockIndex* pindexBestInvalid = nullptr;

    RecursiveMutex cs_LastBlockFile;
    std::vector<CBlockFileInfo> vinfoBlockFile;
    int nLastBlockFile = 0;
    /** Global flag to indicate we should check to see if there are
     *  block/undo files that should be deleted.  Set on startup
     *  or if we allocate more file space when we're in prune mode
     */
    bool fCheckForPruning = false;

    /** Dirty block index entries. */
    std::set<CBlockIndex*> setDirtyBlockIndex;

    /** Dirty block file entries. */
    std::set<int> setDirtyFileInfo;
} // anon namespace

CBlockIndex* BlockManager::LookupBlockIndex(const uint256& hash)
{
    AssertLockHeld(cs_main);
    assert(std::addressof(g_chainman.BlockIndex()) == std::addressof(m_block_index));
    BlockMap::const_iterator it = m_block_index.find(hash);
    return it == m_block_index.end() ? nullptr : it->second;
}

CBlockIndex* BlockManager::FindForkInGlobalIndex(const CChain& chain, const CBlockLocator& locator)
{
    AssertLockHeld(cs_main);

    assert(std::addressof(g_chainman.m_blockman) == std::addressof(*this));
    // Find the latest block common to locator and chain - we expect that
    // locator.vHave is sorted descending by height.
    for (const uint256& hash : locator.vHave) {
        CBlockIndex* pindex = LookupBlockIndex(hash);
        if (pindex) {
            if (chain.Contains(pindex))
                return pindex;
            if (pindex->GetAncestor(chain.Height()) == chain.Tip()) {
                return chain.Tip();
            }
        }
    }
    return chain.Genesis();
}

std::unique_ptr<CBlockTreeDB> pblocktree;

namespace particl {
bool DelayBlock(const std::shared_ptr<const CBlock>& pblock, BlockValidationState& state) EXCLUSIVE_LOCKS_REQUIRED(cs_main);
void CheckDelayedBlocks(const CChainParams& chainparams, const uint256 &block_hash) LOCKS_EXCLUDED(cs_main);

std::map<uint256, StakeConflict> mapStakeConflict;
std::map<COutPoint, uint256> mapStakeSeen;
std::list<COutPoint> listStakeSeen;

CoinStakeCache coinStakeCache GUARDED_BY(cs_main);
CoinStakeCache smsgFeeCoinstakeCache;
CoinStakeCache smsgDifficultyCoinstakeCache(180);

size_t MAX_DELAYED_BLOCKS = 64;
int64_t MAX_DELAY_BLOCK_SECONDS = 180;

class DelayedBlock
{
public:
    DelayedBlock(const std::shared_ptr<const CBlock>& pblock, int node_id) : m_pblock(pblock), m_node_id(node_id) {
        m_time = GetTime();
    }
    int64_t m_time;
    std::shared_ptr<const CBlock> m_pblock;
    int m_node_id;
};
std::list<DelayedBlock> list_delayed_blocks;
} // namespace particl
extern void Misbehaving(NodeId nodeid, int howmuch, const std::string& message="");
extern void IncPersistentMisbehaviour(NodeId node_id, int howmuch) EXCLUSIVE_LOCKS_REQUIRED(cs_main);
extern bool AddNodeHeader(NodeId node_id, const uint256 &hash) EXCLUSIVE_LOCKS_REQUIRED(cs_main);
extern void RemoveNodeHeader(const uint256 &hash) EXCLUSIVE_LOCKS_REQUIRED(cs_main);
extern void RemoveNonReceivedHeaderFromNodes(BlockMap::iterator mi) EXCLUSIVE_LOCKS_REQUIRED(cs_main);
extern bool IncDuplicateHeaders(NodeId node_id) EXCLUSIVE_LOCKS_REQUIRED(cs_main);


bool CheckInputScripts(const CTransaction& tx, TxValidationState &state,
                       const CCoinsViewCache &inputs, unsigned int flags, bool cacheSigStore,
                       bool cacheFullScriptStore, PrecomputedTransactionData& txdata,
                       std::vector<CScriptCheck> *pvChecks = nullptr, bool fAnonChecks = true)
                       EXCLUSIVE_LOCKS_REQUIRED(cs_main);
static FILE* OpenUndoFile(const FlatFilePos &pos, bool fReadOnly = false);
static FlatFileSeq BlockFileSeq();
static FlatFileSeq UndoFileSeq();

bool CheckFinalTx(const CBlockIndex* active_chain_tip, const CTransaction &tx, int flags)
{
    AssertLockHeld(cs_main);
    assert(active_chain_tip); // TODO: Make active_chain_tip a reference
    assert(std::addressof(*::ChainActive().Tip()) == std::addressof(*active_chain_tip));

    // By convention a negative value for flags indicates that the
    // current network-enforced consensus rules should be used. In
    // a future soft-fork scenario that would mean checking which
    // rules would be enforced for the next block and setting the
    // appropriate flags. At the present time no soft-forks are
    // scheduled, so no flags are set.
    flags = std::max(flags, 0);

    // CheckFinalTx() uses active_chain_tip.Height()+1 to evaluate
    // nLockTime because when IsFinalTx() is called within
    // CBlock::AcceptBlock(), the height of the block *being*
    // evaluated is what is used. Thus if we want to know if a
    // transaction can be part of the *next* block, we need to call
    // IsFinalTx() with one more than active_chain_tip.Height().
    const int nBlockHeight = active_chain_tip->nHeight + 1;

    // BIP113 requires that time-locked transactions have nLockTime set to
    // less than the median time of the previous block they're contained in.
    // When the next block is created its previous block will be the current
    // chain tip, so we use that to calculate the median time passed to
    // IsFinalTx() if LOCKTIME_MEDIAN_TIME_PAST is set.
    const int64_t nBlockTime = (flags & LOCKTIME_MEDIAN_TIME_PAST)
                             ? active_chain_tip->GetMedianTimePast()
                             : GetAdjustedTime();

    return IsFinalTx(tx, nBlockHeight, nBlockTime);
}

bool TestLockPointValidity(CChain& active_chain, const LockPoints* lp)
{
    AssertLockHeld(cs_main);
    assert(lp);
    // If there are relative lock times then the maxInputBlock will be set
    // If there are no relative lock times, the LockPoints don't depend on the chain
    if (lp->maxInputBlock) {
        // Check whether ::ChainActive() is an extension of the block at which the LockPoints
        // calculation was valid.  If not LockPoints are no longer valid
        assert(std::addressof(::ChainActive()) == std::addressof(active_chain));
        if (!active_chain.Contains(lp->maxInputBlock)) {
            return false;
        }
    }

    // LockPoints still valid
    return true;
}

bool CheckSequenceLocks(CChainState& active_chainstate,
                        const CTxMemPool& pool,
                        const CTransaction& tx,
                        int flags,
                        LockPoints* lp,
                        bool useExistingLockPoints)
{
    AssertLockHeld(cs_main);
    AssertLockHeld(pool.cs);
    assert(std::addressof(::ChainstateActive()) == std::addressof(active_chainstate));

    CBlockIndex* tip = active_chainstate.m_chain.Tip();
    assert(tip != nullptr);

    CBlockIndex index;
    index.pprev = tip;
    // CheckSequenceLocks() uses active_chainstate.m_chain.Height()+1 to evaluate
    // height based locks because when SequenceLocks() is called within
    // ConnectBlock(), the height of the block *being*
    // evaluated is what is used.
    // Thus if we want to know if a transaction can be part of the
    // *next* block, we need to use one more than active_chainstate.m_chain.Height()
    index.nHeight = tip->nHeight + 1;

    std::pair<int, int64_t> lockPair;
    if (useExistingLockPoints) {
        assert(lp);
        lockPair.first = lp->height;
        lockPair.second = lp->time;
    }
    else {
        // CoinsTip() contains the UTXO set for active_chainstate.m_chain.Tip()
        CCoinsViewMemPool viewMemPool(&active_chainstate.CoinsTip(), pool);
        std::vector<int> prevheights;
        prevheights.resize(tx.vin.size());
        for (size_t txinIndex = 0; txinIndex < tx.vin.size(); txinIndex++) {
            const CTxIn& txin = tx.vin[txinIndex];

            if (txin.IsAnonInput()) {
                prevheights[txinIndex] = tip->nHeight + 1;
                continue;
            }

            Coin coin;
            if (!viewMemPool.GetCoin(txin.prevout, coin)) {
                return error("%s: Missing input", __func__);
            }
            if (coin.nHeight == MEMPOOL_HEIGHT) {
                // Assume all mempool transaction confirm in the next block
                prevheights[txinIndex] = tip->nHeight + 1;
            } else {
                prevheights[txinIndex] = coin.nHeight;
            }
        }
        lockPair = CalculateSequenceLocks(tx, flags, prevheights, index);
        if (lp) {
            lp->height = lockPair.first;
            lp->time = lockPair.second;
            // Also store the hash of the block with the highest height of
            // all the blocks which have sequence locked prevouts.
            // This hash needs to still be on the chain
            // for these LockPoint calculations to be valid
            // Note: It is impossible to correctly calculate a maxInputBlock
            // if any of the sequence locked inputs depend on unconfirmed txs,
            // except in the special case where the relative lock time/height
            // is 0, which is equivalent to no sequence lock. Since we assume
            // input height of tip+1 for mempool txs and test the resulting
            // lockPair from CalculateSequenceLocks against tip+1.  We know
            // EvaluateSequenceLocks will fail if there was a non-zero sequence
            // lock on a mempool input, so we can use the return value of
            // CheckSequenceLocks to indicate the LockPoints validity
            int maxInputHeight = 0;
            for (const int height : prevheights) {
                // Can ignore mempool inputs since we'll fail if they had non-zero locks
                if (height != tip->nHeight+1) {
                    maxInputHeight = std::max(maxInputHeight, height);
                }
            }
            lp->maxInputBlock = tip->GetAncestor(maxInputHeight);
        }
    }
    return EvaluateSequenceLocks(index, lockPair);
}

// Returns the script flags which should be checked for a given block
static unsigned int GetBlockScriptFlags(const CBlockIndex* pindex, const Consensus::Params& chainparams);

static void LimitMempoolSize(CTxMemPool& pool, CCoinsViewCache& coins_cache, size_t limit, std::chrono::seconds age)
    EXCLUSIVE_LOCKS_REQUIRED(pool.cs, ::cs_main)
{
    int expired = pool.Expire(GetTime<std::chrono::seconds>() - age);
    if (expired != 0) {
        LogPrint(BCLog::MEMPOOL, "Expired %i transactions from the memory pool\n", expired);
    }

    std::vector<COutPoint> vNoSpendsRemaining;
    pool.TrimToSize(limit, &vNoSpendsRemaining);
    assert(std::addressof(::ChainstateActive().CoinsTip()) == std::addressof(coins_cache));
    for (const COutPoint& removed : vNoSpendsRemaining)
        coins_cache.Uncache(removed);
}

static bool IsCurrentForFeeEstimation(CChainState& active_chainstate) EXCLUSIVE_LOCKS_REQUIRED(cs_main)
{
    AssertLockHeld(cs_main);
    assert(std::addressof(::ChainstateActive()) == std::addressof(active_chainstate));
    if (active_chainstate.IsInitialBlockDownload())
        return false;
    if (active_chainstate.m_chain.Tip()->GetBlockTime() < count_seconds(GetTime<std::chrono::seconds>() - MAX_FEE_ESTIMATION_TIP_AGE))
        return false;
    if (active_chainstate.m_chain.Height() < pindexBestHeader->nHeight - 1)
        return false;
    return true;
}

/* Make mempool consistent after a reorg, by re-adding or recursively erasing
 * disconnected block transactions from the mempool, and also removing any
 * other transactions from the mempool that are no longer valid given the new
 * tip/height.
 *
 * Note: we assume that disconnectpool only contains transactions that are NOT
 * confirmed in the current chain nor already in the mempool (otherwise,
 * in-mempool descendants of such transactions would be removed).
 *
 * Passing fAddToMempool=false will skip trying to add the transactions back,
 * and instead just erase from the mempool as needed.
 */

static void UpdateMempoolForReorg(CChainState& active_chainstate, CTxMemPool& mempool, DisconnectedBlockTransactions& disconnectpool, bool fAddToMempool) EXCLUSIVE_LOCKS_REQUIRED(cs_main, mempool.cs)
{
    AssertLockHeld(cs_main);
    AssertLockHeld(mempool.cs);
    assert(std::addressof(::ChainstateActive()) == std::addressof(active_chainstate));
    std::vector<uint256> vHashUpdate;
    // disconnectpool's insertion_order index sorts the entries from
    // oldest to newest, but the oldest entry will be the last tx from the
    // latest mined block that was disconnected.
    // Iterate disconnectpool in reverse, so that we add transactions
    // back to the mempool starting with the earliest transaction that had
    // been previously seen in a block.
    auto it = disconnectpool.queuedTx.get<insertion_order>().rbegin();
    while (it != disconnectpool.queuedTx.get<insertion_order>().rend()) {
        // ignore validation errors in resurrected transactions
        if (!fAddToMempool || (*it)->IsCoinBase() ||
            AcceptToMemoryPool(active_chainstate, mempool, *it, true /* bypass_limits */).m_result_type != MempoolAcceptResult::ResultType::VALID) {
            // If the transaction doesn't make it in to the mempool, remove any
            // transactions that depend on it (which would now be orphans).
            mempool.removeRecursive(**it, MemPoolRemovalReason::REORG);
        } else if (mempool.exists((*it)->GetHash())) {
            vHashUpdate.push_back((*it)->GetHash());
        }
        ++it;
    }
    disconnectpool.queuedTx.clear();
    // AcceptToMemoryPool/addUnchecked all assume that new mempool entries have
    // no in-mempool children, which is generally not true when adding
    // previously-confirmed transactions back to the mempool.
    // UpdateTransactionsFromBlock finds descendants of any transactions in
    // the disconnectpool that were added back and cleans up the mempool state.
    mempool.UpdateTransactionsFromBlock(vHashUpdate);

    // We also need to remove any now-immature transactions
    mempool.removeForReorg(active_chainstate, STANDARD_LOCKTIME_VERIFY_FLAGS);
    // Re-limit mempool size, in case we added any transactions
    LimitMempoolSize(mempool, active_chainstate.CoinsTip(), gArgs.GetArg("-maxmempool", DEFAULT_MAX_MEMPOOL_SIZE) * 1000000, std::chrono::hours{gArgs.GetArg("-mempoolexpiry", DEFAULT_MEMPOOL_EXPIRY)});
}

/**
* Checks to avoid mempool polluting consensus critical paths since cached
* signature and script validity results will be reused if we validate this
* transaction again during block validation.
* */
static bool CheckInputsFromMempoolAndCache(const CTransaction& tx, TxValidationState& state,
                const CCoinsViewCache& view, const CTxMemPool& pool,
                unsigned int flags, PrecomputedTransactionData& txdata, CCoinsViewCache& coins_tip)
                EXCLUSIVE_LOCKS_REQUIRED(cs_main, pool.cs)
{
    AssertLockHeld(cs_main);
    AssertLockHeld(pool.cs);

    assert(!tx.IsCoinBase());
    for (const CTxIn& txin : tx.vin) {
        if (txin.IsAnonInput()) {
            continue;
        }
        const Coin& coin = view.AccessCoin(txin.prevout);

        // This coin was checked in PreChecks and MemPoolAccept
        // has been holding cs_main since then.
        Assume(!coin.IsSpent());
        if (coin.IsSpent()) return false;

        // If the Coin is available, there are 2 possibilities:
        // it is available in our current ChainstateActive UTXO set,
        // or it's a UTXO provided by a transaction in our mempool.
        // Ensure the scriptPubKeys in Coins from CoinsView are correct.
        const CTransactionRef& txFrom = pool.get(txin.prevout.hash);
        if (txFrom) {
            assert(txFrom->GetHash() == txin.prevout.hash);
            assert(txFrom->GetNumVOuts() > txin.prevout.n);
            if (txFrom->IsParticlVersion()) {
                assert(coin.Matches(txFrom->vpout[txin.prevout.n].get()));
            } else {
                assert(txFrom->vout[txin.prevout.n] == coin.out);
            }
        } else {
            assert(std::addressof(::ChainstateActive().CoinsTip()) == std::addressof(coins_tip));
            const Coin& coinFromUTXOSet = coins_tip.AccessCoin(txin.prevout);
            assert(!coinFromUTXOSet.IsSpent());
            assert(coinFromUTXOSet.out == coin.out);
        }
    }

    // Call CheckInputScripts() to cache signature and script validity against current tip consensus rules.
    return CheckInputScripts(tx, state, view, flags, /* cacheSigStore = */ true, /* cacheFullSciptStore = */ true, txdata);
}

namespace {

class MemPoolAccept
{
public:
    explicit MemPoolAccept(CTxMemPool& mempool, CChainState& active_chainstate) : m_pool(mempool), m_view(&m_dummy), m_viewmempool(&active_chainstate.CoinsTip(), m_pool), m_active_chainstate(active_chainstate),
        m_limit_ancestors(gArgs.GetArg("-limitancestorcount", DEFAULT_ANCESTOR_LIMIT)),
        m_limit_ancestor_size(gArgs.GetArg("-limitancestorsize", DEFAULT_ANCESTOR_SIZE_LIMIT)*1000),
        m_limit_descendants(gArgs.GetArg("-limitdescendantcount", DEFAULT_DESCENDANT_LIMIT)),
        m_limit_descendant_size(gArgs.GetArg("-limitdescendantsize", DEFAULT_DESCENDANT_SIZE_LIMIT)*1000) {
        assert(std::addressof(::ChainstateActive()) == std::addressof(m_active_chainstate));
    }

    // We put the arguments we're handed into a struct, so we can pass them
    // around easier.
    struct ATMPArgs {
        const CChainParams& m_chainparams;
        const int64_t m_accept_time;
        const bool m_bypass_limits;
        /*
         * Return any outpoints which were not previously present in the coins
         * cache, but were added as a result of validating the tx for mempool
         * acceptance. This allows the caller to optionally remove the cache
         * additions if the associated transaction ends up being rejected by
         * the mempool.
         */
        std::vector<COutPoint>& m_coins_to_uncache;
        const bool m_test_accept;
        const bool m_ignore_locks;
    };

    // Single transaction acceptance
    MempoolAcceptResult AcceptSingleTransaction(const CTransactionRef& ptx, ATMPArgs& args) EXCLUSIVE_LOCKS_REQUIRED(cs_main);

private:
    // All the intermediate state that gets passed between the various levels
    // of checking a given transaction.
    struct Workspace {
        explicit Workspace(const CTransactionRef& ptx) : m_ptx(ptx), m_hash(ptx->GetHash()) {}
        std::set<uint256> m_conflicts;
        CTxMemPool::setEntries m_all_conflicting;
        CTxMemPool::setEntries m_ancestors;
        std::unique_ptr<CTxMemPoolEntry> m_entry;
        std::list<CTransactionRef> m_replaced_transactions;

        bool m_replacement_transaction;
        CAmount m_base_fees;
        CAmount m_modified_fees;
        CAmount m_conflicting_fees;
        size_t m_conflicting_size;

        const CTransactionRef& m_ptx;
        const uint256& m_hash;
        TxValidationState m_state;
    };

    // Run the policy checks on a given transaction, excluding any script checks.
    // Looks up inputs, calculates feerate, considers replacement, evaluates
    // package limits, etc. As this function can be invoked for "free" by a peer,
    // only tests that are fast should be done here (to avoid CPU DoS).
    bool PreChecks(ATMPArgs& args, Workspace& ws) EXCLUSIVE_LOCKS_REQUIRED(cs_main, m_pool.cs);

    // Run the script checks using our policy flags. As this can be slow, we should
    // only invoke this on transactions that have otherwise passed policy checks.
    bool PolicyScriptChecks(const ATMPArgs& args, Workspace& ws, PrecomputedTransactionData& txdata) EXCLUSIVE_LOCKS_REQUIRED(cs_main, m_pool.cs);

    // Re-run the script checks, using consensus flags, and try to cache the
    // result in the scriptcache. This should be done after
    // PolicyScriptChecks(). This requires that all inputs either be in our
    // utxo set or in the mempool.
    bool ConsensusScriptChecks(const ATMPArgs& args, Workspace& ws, PrecomputedTransactionData &txdata) EXCLUSIVE_LOCKS_REQUIRED(cs_main, m_pool.cs);

    // Try to add the transaction to the mempool, removing any conflicts first.
    // Returns true if the transaction is in the mempool after any size
    // limiting is performed, false otherwise.
    bool Finalize(const ATMPArgs& args, Workspace& ws) EXCLUSIVE_LOCKS_REQUIRED(cs_main, m_pool.cs);

    // Compare a package's feerate against minimum allowed.
    bool CheckFeeRate(size_t package_size, CAmount package_fee, TxValidationState& state) EXCLUSIVE_LOCKS_REQUIRED(cs_main, m_pool.cs)
    {
        CAmount mempoolRejectFee = m_pool.GetMinFee(gArgs.GetArg("-maxmempool", DEFAULT_MAX_MEMPOOL_SIZE) * 1000000).GetFee(package_size);
        if (state.m_has_anon_output) {
            mempoolRejectFee *= ANON_FEE_MULTIPLIER;
        }
        if (mempoolRejectFee > 0 && package_fee < mempoolRejectFee) {
            return state.Invalid(TxValidationResult::TX_MEMPOOL_POLICY, "mempool min fee not met", strprintf("%d < %d", package_fee, mempoolRejectFee));
        }

        if (package_fee < ::minRelayTxFee.GetFee(package_size)) {
            return state.Invalid(TxValidationResult::TX_MEMPOOL_POLICY, "min relay fee not met", strprintf("%d < %d", package_fee, ::minRelayTxFee.GetFee(package_size)));
        }
        return true;
    }

private:
    CTxMemPool& m_pool;
    CCoinsViewCache m_view;
    CCoinsViewMemPool m_viewmempool;
    CCoinsView m_dummy;

    CChainState& m_active_chainstate;

    // The package limits in effect at the time of invocation.
    const size_t m_limit_ancestors;
    const size_t m_limit_ancestor_size;
    // These may be modified while evaluating a transaction (eg to account for
    // in-mempool conflicts; see below).
    size_t m_limit_descendants;
    size_t m_limit_descendant_size;
};

bool MemPoolAccept::PreChecks(ATMPArgs& args, Workspace& ws)
{
    const CTransactionRef& ptx = ws.m_ptx;
    const CTransaction& tx = *ws.m_ptx;
    const uint256& hash = ws.m_hash;

    // Copy/alias what we need out of args
    const int64_t nAcceptTime = args.m_accept_time;
    const bool bypass_limits = args.m_bypass_limits;
    std::vector<COutPoint>& coins_to_uncache = args.m_coins_to_uncache;

    // Alias what we need out of ws
    TxValidationState& state = ws.m_state;
    std::set<uint256>& setConflicts = ws.m_conflicts;
    CTxMemPool::setEntries& allConflicting = ws.m_all_conflicting;
    CTxMemPool::setEntries& setAncestors = ws.m_ancestors;
    std::unique_ptr<CTxMemPoolEntry>& entry = ws.m_entry;
    bool& fReplacementTransaction = ws.m_replacement_transaction;
    CAmount& nModifiedFees = ws.m_modified_fees;
    CAmount& nConflictingFees = ws.m_conflicting_fees;
    size_t& nConflictingSize = ws.m_conflicting_size;

    const Consensus::Params &consensus = Params().GetConsensus();
    state.SetStateInfo(nAcceptTime, ::ChainActive().Height(), consensus, fParticlMode, (fBusyImporting && fSkipRangeproof));

    if (!CheckTransaction(tx, state)) {
        return false; // state filled in by CheckTransaction
    }

    // Coinbase is only valid in a block, not as a loose transaction
    if (tx.IsCoinBase())
        return state.Invalid(TxValidationResult::TX_CONSENSUS, "coinbase");

    // Coinstake is only valid in a block, not as a loose transaction
    if (tx.IsCoinStake())
        return state.Invalid(TxValidationResult::TX_CONSENSUS, "coinstake");

    // Rather not work on nonstandard transactions (unless -testnet/-regtest)
    std::string reason;
    if (fRequireStandard && !IsStandardTx(tx, reason, nAcceptTime))
        return state.Invalid(TxValidationResult::TX_NOT_STANDARD, reason);

    // Do not work on transactions that are too small.
    // A transaction with 1 segwit input and 1 P2WPHK output has non-witness size of 82 bytes.
    // Transactions smaller than this are not relayed to mitigate CVE-2017-12842 by not relaying
    // 64-byte transactions.
    if (::GetSerializeSize(tx, PROTOCOL_VERSION | SERIALIZE_TRANSACTION_NO_WITNESS) < (fParticlMode ? MIN_STANDARD_TX_NONWITNESS_SIZE_PART : MIN_STANDARD_TX_NONWITNESS_SIZE))
        return state.Invalid(TxValidationResult::TX_NOT_STANDARD, "tx-size-small");

    // Only accept nLockTime-using transactions that can be mined in the next
    // block; we don't want our mempool filled up with transactions that can't
    // be mined yet.
    assert(std::addressof(::ChainActive()) == std::addressof(m_active_chainstate.m_chain));
    if (!args.m_test_accept || !args.m_ignore_locks)
    if (!CheckFinalTx(m_active_chainstate.m_chain.Tip(), tx, STANDARD_LOCKTIME_VERIFY_FLAGS))
        return state.Invalid(TxValidationResult::TX_PREMATURE_SPEND, "non-final");

    // is it already in the memory pool?
    if (m_pool.exists(hash)) {
        return state.Invalid(TxValidationResult::TX_CONFLICT, "txn-already-in-mempool");
    }

    // Check for conflicts with in-memory transactions
    for (const CTxIn &txin : tx.vin)
    {
        if (txin.IsAnonInput()) {
            if (!CheckAnonInputMempoolConflicts(txin, hash, &m_pool, state)) {
                return false; // state filled in by CheckAnonInputMempoolConflicts
            }
            continue;
        }
        const CTransaction* ptxConflicting = m_pool.GetConflictTx(txin.prevout);
        if (ptxConflicting) {
            if (!setConflicts.count(ptxConflicting->GetHash()))
            {
                // Allow opt-out of transaction replacement by setting
                // nSequence > MAX_BIP125_RBF_SEQUENCE (SEQUENCE_FINAL-2) on all inputs.
                //
                // SEQUENCE_FINAL-1 is picked to still allow use of nLockTime by
                // non-replaceable transactions. All inputs rather than just one
                // is for the sake of multi-party protocols, where we don't
                // want a single party to be able to disable replacement.
                //
                // The opt-out ignores descendants as anyone relying on
                // first-seen mempool behavior should be checking all
                // unconfirmed ancestors anyway; doing otherwise is hopelessly
                // insecure.
                bool fReplacementOptOut = true;
                for (const CTxIn &_txin : ptxConflicting->vin)
                {
                    if (_txin.nSequence <= MAX_BIP125_RBF_SEQUENCE)
                    {
                        fReplacementOptOut = false;
                        break;
                    }
                }
                if (fReplacementOptOut) {
                    return state.Invalid(TxValidationResult::TX_MEMPOOL_POLICY, "txn-mempool-conflict");
                }

                setConflicts.insert(ptxConflicting->GetHash());
            }
        }
    }

    LockPoints lp;
    m_view.SetBackend(m_viewmempool);

    state.m_has_anon_input = false;
    assert(std::addressof(::ChainstateActive().CoinsTip()) == std::addressof(m_active_chainstate.CoinsTip()));
    const CCoinsViewCache& coins_cache = m_active_chainstate.CoinsTip();
    // do all inputs exist?
    for (const CTxIn& txin : tx.vin) {
        if (txin.IsAnonInput()) {
            state.m_has_anon_input = true;
            continue;
        }
        if (!coins_cache.HaveCoinInCache(txin.prevout)) {
            coins_to_uncache.push_back(txin.prevout);
        }

        // Note: this call may add txin.prevout to the coins cache
        // (coins_cache.cacheCoins) by way of FetchCoin(). It should be removed
        // later (via coins_to_uncache) if this tx turns out to be invalid.
        if (!m_view.HaveCoin(txin.prevout)) {
            // Are inputs missing because we already have the tx?
            for (size_t out = 0; out < tx.GetNumVOuts(); out++) {
                // Optimistically just do efficient check of cache for outputs
                if (coins_cache.HaveCoinInCache(COutPoint(hash, out))) {
                    return state.Invalid(TxValidationResult::TX_CONFLICT, "txn-already-known");
                }
            }
            // Otherwise assume this might be an orphan tx for which we just haven't seen parents yet
            return state.Invalid(TxValidationResult::TX_MISSING_INPUTS, "bad-txns-inputs-missingorspent");
        }
    }

    if (state.m_has_anon_input
         && (::ChainActive().Height() < GetNumBlocksOfPeers()-1)) {
        LogPrintf("%s: Ignoring anon transaction while chain syncs height %d - peers %d.\n",
            __func__, ::ChainActive().Height(), GetNumBlocksOfPeers());
        return state.Error("Syncing");
    }

    if (!AllAnonOutputsUnknown(tx, state)) { // Also sets state.m_has_anon_output
        // Already in the blockchain, containing block could have been received before loose tx
        return state.Invalid(TxValidationResult::TX_CONFLICT, "txn-already-in-mempool");
    }
    // Bring the best block into scope
    m_view.GetBestBlock();

    // we have all inputs cached now, so switch back to dummy (to protect
    // against bugs where we pull more inputs from disk that miss being added
    // to coins_to_uncache)
    m_view.SetBackend(m_dummy);

    // Only accept BIP68 sequence locked transactions that can be mined in the next
    // block; we don't want our mempool filled up with transactions that can't
    // be mined yet.
    // Must keep pool.cs for this unless we change CheckSequenceLocks to take a
    // CoinsViewCache instead of create its own
    assert(std::addressof(::ChainstateActive()) == std::addressof(m_active_chainstate));
    if (!args.m_test_accept || !args.m_ignore_locks)
    if (!CheckSequenceLocks(m_active_chainstate, m_pool, tx, STANDARD_LOCKTIME_VERIFY_FLAGS, &lp))
        return state.Invalid(TxValidationResult::TX_PREMATURE_SPEND, "non-BIP68-final");

    assert(std::addressof(g_chainman.m_blockman) == std::addressof(m_active_chainstate.m_blockman));
    if (!Consensus::CheckTxInputs(tx, state, m_view, m_active_chainstate.m_blockman.GetSpendHeight(m_view), ws.m_base_fees)) {
        return false; // state filled in by CheckTxInputs
    }

    // Check for non-standard pay-to-script-hash in inputs
    const auto& params = args.m_chainparams.GetConsensus();
    assert(std::addressof(::ChainActive()) == std::addressof(m_active_chainstate.m_chain));
    auto taproot_state = VersionBitsState(m_active_chainstate.m_chain.Tip(), params, Consensus::DEPLOYMENT_TAPROOT, versionbitscache);
    if (fRequireStandard && !AreInputsStandard(tx, m_view, taproot_state == ThresholdState::ACTIVE, nAcceptTime)) {
        return state.Invalid(TxValidationResult::TX_INPUTS_NOT_STANDARD, "bad-txns-nonstandard-inputs");
    }

    // Check for non-standard witnesses.
    if (tx.HasWitness() && fRequireStandard && !IsWitnessStandard(tx, m_view))
        return state.Invalid(TxValidationResult::TX_WITNESS_MUTATED, "bad-witness-nonstandard");

    int64_t nSigOpsCost = GetTransactionSigOpCost(tx, m_view, STANDARD_SCRIPT_VERIFY_FLAGS);

    // nModifiedFees includes any fee deltas from PrioritiseTransaction
    nModifiedFees = ws.m_base_fees;
    m_pool.ApplyDelta(hash, nModifiedFees);

    // Keep track of transactions that spend a coinbase, which we re-scan
    // during reorgs to ensure COINBASE_MATURITY is still met.
    bool fSpendsCoinbase = false;
    for (const CTxIn &txin : tx.vin) {
        if (txin.IsAnonInput()) {
            continue;
        }
        const Coin &coin = m_view.AccessCoin(txin.prevout);
        if (coin.IsCoinBase()) {
            fSpendsCoinbase = true;
            break;
        }
    }

    assert(std::addressof(::ChainActive()) == std::addressof(m_active_chainstate.m_chain));
    entry.reset(new CTxMemPoolEntry(ptx, ws.m_base_fees, nAcceptTime, m_active_chainstate.m_chain.Height(),
            fSpendsCoinbase, nSigOpsCost, lp));
    unsigned int nSize = entry->GetTxSize();

    if (nSigOpsCost > MAX_STANDARD_TX_SIGOPS_COST)
        return state.Invalid(TxValidationResult::TX_NOT_STANDARD, "bad-txns-too-many-sigops",
                strprintf("%d", nSigOpsCost));

    // No transactions are allowed below minRelayTxFee except from disconnected
    // blocks
    if (!bypass_limits && !CheckFeeRate(nSize, nModifiedFees, state)) return false;

    const CTxMemPool::setEntries setIterConflicting = m_pool.GetIterSet(setConflicts);
    // Calculate in-mempool ancestors, up to a limit.
    if (setConflicts.size() == 1) {
        // In general, when we receive an RBF transaction with mempool conflicts, we want to know whether we
        // would meet the chain limits after the conflicts have been removed. However, there isn't a practical
        // way to do this short of calculating the ancestor and descendant sets with an overlay cache of
        // changed mempool entries. Due to both implementation and runtime complexity concerns, this isn't
        // very realistic, thus we only ensure a limited set of transactions are RBF'able despite mempool
        // conflicts here. Importantly, we need to ensure that some transactions which were accepted using
        // the below carve-out are able to be RBF'ed, without impacting the security the carve-out provides
        // for off-chain contract systems (see link in the comment below).
        //
        // Specifically, the subset of RBF transactions which we allow despite chain limits are those which
        // conflict directly with exactly one other transaction (but may evict children of said transaction),
        // and which are not adding any new mempool dependencies. Note that the "no new mempool dependencies"
        // check is accomplished later, so we don't bother doing anything about it here, but if BIP 125 is
        // amended, we may need to move that check to here instead of removing it wholesale.
        //
        // Such transactions are clearly not merging any existing packages, so we are only concerned with
        // ensuring that (a) no package is growing past the package size (not count) limits and (b) we are
        // not allowing something to effectively use the (below) carve-out spot when it shouldn't be allowed
        // to.
        //
        // To check these we first check if we meet the RBF criteria, above, and increment the descendant
        // limits by the direct conflict and its descendants (as these are recalculated in
        // CalculateMempoolAncestors by assuming the new transaction being added is a new descendant, with no
        // removals, of each parent's existing dependent set). The ancestor count limits are unmodified (as
        // the ancestor limits should be the same for both our new transaction and any conflicts).
        // We don't bother incrementing m_limit_descendants by the full removal count as that limit never comes
        // into force here (as we're only adding a single transaction).
        assert(setIterConflicting.size() == 1);
        CTxMemPool::txiter conflict = *setIterConflicting.begin();

        m_limit_descendants += 1;
        m_limit_descendant_size += conflict->GetSizeWithDescendants();
    }

    std::string errString;
    if (!m_pool.CalculateMemPoolAncestors(*entry, setAncestors, m_limit_ancestors, m_limit_ancestor_size, m_limit_descendants, m_limit_descendant_size, errString)) {
        setAncestors.clear();
        // If CalculateMemPoolAncestors fails second time, we want the original error string.
        std::string dummy_err_string;
        // Contracting/payment channels CPFP carve-out:
        // If the new transaction is relatively small (up to 40k weight)
        // and has at most one ancestor (ie ancestor limit of 2, including
        // the new transaction), allow it if its parent has exactly the
        // descendant limit descendants.
        //
        // This allows protocols which rely on distrusting counterparties
        // being able to broadcast descendants of an unconfirmed transaction
        // to be secure by simply only having two immediately-spendable
        // outputs - one for each counterparty. For more info on the uses for
        // this, see https://lists.linuxfoundation.org/pipermail/bitcoin-dev/2018-November/016518.html
        if (nSize >  EXTRA_DESCENDANT_TX_SIZE_LIMIT ||
                !m_pool.CalculateMemPoolAncestors(*entry, setAncestors, 2, m_limit_ancestor_size, m_limit_descendants + 1, m_limit_descendant_size + EXTRA_DESCENDANT_TX_SIZE_LIMIT, dummy_err_string)) {
            return state.Invalid(TxValidationResult::TX_MEMPOOL_POLICY, "too-long-mempool-chain", errString);
        }
    }

    // A transaction that spends outputs that would be replaced by it is invalid. Now
    // that we have the set of all ancestors we can detect this
    // pathological case by making sure setConflicts and setAncestors don't
    // intersect.
    for (CTxMemPool::txiter ancestorIt : setAncestors)
    {
        const uint256 &hashAncestor = ancestorIt->GetTx().GetHash();
        if (setConflicts.count(hashAncestor))
        {
            return state.Invalid(TxValidationResult::TX_CONSENSUS, "bad-txns-spends-conflicting-tx",
                    strprintf("%s spends conflicting transaction %s",
                        hash.ToString(),
                        hashAncestor.ToString()));
        }
    }

    // Check if it's economically rational to mine this transaction rather
    // than the ones it replaces.
    nConflictingFees = 0;
    nConflictingSize = 0;
    uint64_t nConflictingCount = 0;

    // If we don't hold the lock allConflicting might be incomplete; the
    // subsequent RemoveStaged() and addUnchecked() calls don't guarantee
    // mempool consistency for us.
    fReplacementTransaction = setConflicts.size();
    if (fReplacementTransaction)
    {
        CFeeRate newFeeRate(nModifiedFees, nSize);
        std::set<uint256> setConflictsParents;
        const int maxDescendantsToVisit = 100;
        for (const auto& mi : setIterConflicting) {
            // Don't allow the replacement to reduce the feerate of the
            // mempool.
            //
            // We usually don't want to accept replacements with lower
            // feerates than what they replaced as that would lower the
            // feerate of the next block. Requiring that the feerate always
            // be increased is also an easy-to-reason about way to prevent
            // DoS attacks via replacements.
            //
            // We only consider the feerates of transactions being directly
            // replaced, not their indirect descendants. While that does
            // mean high feerate children are ignored when deciding whether
            // or not to replace, we do require the replacement to pay more
            // overall fees too, mitigating most cases.
            CFeeRate oldFeeRate(mi->GetModifiedFee(), mi->GetTxSize());
            if (newFeeRate <= oldFeeRate)
            {
                return state.Invalid(TxValidationResult::TX_MEMPOOL_POLICY, "insufficient fee",
                        strprintf("rejecting replacement %s; new feerate %s <= old feerate %s",
                            hash.ToString(),
                            newFeeRate.ToString(),
                            oldFeeRate.ToString()));
            }

            for (const CTxIn &txin : mi->GetTx().vin)
            {
                if (txin.IsAnonInput()) {
                    continue;
                }
                setConflictsParents.insert(txin.prevout.hash);
            }

            nConflictingCount += mi->GetCountWithDescendants();
        }
        // This potentially overestimates the number of actual descendants
        // but we just want to be conservative to avoid doing too much
        // work.
        if (nConflictingCount <= maxDescendantsToVisit) {
            // If not too many to replace, then calculate the set of
            // transactions that would have to be evicted
            for (CTxMemPool::txiter it : setIterConflicting) {
                m_pool.CalculateDescendants(it, allConflicting);
            }
            for (CTxMemPool::txiter it : allConflicting) {
                nConflictingFees += it->GetModifiedFee();
                nConflictingSize += it->GetTxSize();
            }
        } else {
            return state.Invalid(TxValidationResult::TX_MEMPOOL_POLICY, "too many potential replacements",
                    strprintf("rejecting replacement %s; too many potential replacements (%d > %d)\n",
                        hash.ToString(),
                        nConflictingCount,
                        maxDescendantsToVisit));
        }

        for (unsigned int j = 0; j < tx.vin.size(); j++)
        {
            if (tx.vin[j].IsAnonInput()) {
                continue;
            }
            // We don't want to accept replacements that require low
            // feerate junk to be mined first. Ideally we'd keep track of
            // the ancestor feerates and make the decision based on that,
            // but for now requiring all new inputs to be confirmed works.
            //
            // Note that if you relax this to make RBF a little more useful,
            // this may break the CalculateMempoolAncestors RBF relaxation,
            // above. See the comment above the first CalculateMempoolAncestors
            // call for more info.
            if (!setConflictsParents.count(tx.vin[j].prevout.hash))
            {
                // Rather than check the UTXO set - potentially expensive -
                // it's cheaper to just check if the new input refers to a
                // tx that's in the mempool.
                if (m_pool.exists(tx.vin[j].prevout.hash)) {
                    return state.Invalid(TxValidationResult::TX_MEMPOOL_POLICY, "replacement-adds-unconfirmed",
                            strprintf("replacement %s adds unconfirmed input, idx %d",
                                hash.ToString(), j));
                }
            }
        }

        // The replacement must pay greater fees than the transactions it
        // replaces - if we did the bandwidth used by those conflicting
        // transactions would not be paid for.
        if (nModifiedFees < nConflictingFees)
        {
            return state.Invalid(TxValidationResult::TX_MEMPOOL_POLICY, "insufficient fee",
                    strprintf("rejecting replacement %s, less fees than conflicting txs; %s < %s",
                        hash.ToString(), FormatMoney(nModifiedFees), FormatMoney(nConflictingFees)));
        }

        // Finally in addition to paying more fees than the conflicts the
        // new transaction must pay for its own bandwidth.
        CAmount nDeltaFees = nModifiedFees - nConflictingFees;
        if (nDeltaFees < ::incrementalRelayFee.GetFee(nSize))
        {
            return state.Invalid(TxValidationResult::TX_MEMPOOL_POLICY, "insufficient fee",
                    strprintf("rejecting replacement %s, not enough additional fees to relay; %s < %s",
                        hash.ToString(),
                        FormatMoney(nDeltaFees),
                        FormatMoney(::incrementalRelayFee.GetFee(nSize))));
        }
    }
    return true;
}

bool MemPoolAccept::PolicyScriptChecks(const ATMPArgs& args, Workspace& ws, PrecomputedTransactionData& txdata)
{
    const CTransaction& tx = *ws.m_ptx;
    TxValidationState& state = ws.m_state;

    constexpr unsigned int scriptVerifyFlags = STANDARD_SCRIPT_VERIFY_FLAGS;

    // Check input scripts and signatures.
    // This is done last to help prevent CPU exhaustion denial-of-service attacks.
    if (!CheckInputScripts(tx, state, m_view, scriptVerifyFlags, true, false, txdata)) {
        // SCRIPT_VERIFY_CLEANSTACK requires SCRIPT_VERIFY_WITNESS, so we
        // need to turn both off, and compare against just turning off CLEANSTACK
        // to see if the failure is specifically due to witness validation.
        TxValidationState state_dummy; // Want reported failures to be from first CheckInputScripts
        if (!tx.HasWitness() && CheckInputScripts(tx, state_dummy, m_view, scriptVerifyFlags & ~(SCRIPT_VERIFY_WITNESS | SCRIPT_VERIFY_CLEANSTACK), true, false, txdata) &&
                !CheckInputScripts(tx, state_dummy, m_view, scriptVerifyFlags & ~SCRIPT_VERIFY_CLEANSTACK, true, false, txdata)) {
            // Only the witness is missing, so the transaction itself may be fine.
            state.Invalid(TxValidationResult::TX_WITNESS_STRIPPED,
                    state.GetRejectReason(), state.GetDebugMessage());
        }
        return false; // state filled in by CheckInputScripts
    }

    return true;
}

bool MemPoolAccept::ConsensusScriptChecks(const ATMPArgs& args, Workspace& ws, PrecomputedTransactionData& txdata)
{
    const CTransaction& tx = *ws.m_ptx;
    const uint256& hash = ws.m_hash;
    TxValidationState& state = ws.m_state;
    const CChainParams& chainparams = args.m_chainparams;

    // Check again against the current block tip's script verification
    // flags to cache our script execution flags. This is, of course,
    // useless if the next block has different script flags from the
    // previous one, but because the cache tracks script flags for us it
    // will auto-invalidate and we'll just have a few blocks of extra
    // misses on soft-fork activation.
    //
    // This is also useful in case of bugs in the standard flags that cause
    // transactions to pass as valid when they're actually invalid. For
    // instance the STRICTENC flag was incorrectly allowing certain
    // CHECKSIG NOT scripts to pass, even though they were invalid.
    //
    // There is a similar check in CreateNewBlock() to prevent creating
    // invalid blocks (using TestBlockValidity), however allowing such
    // transactions into the mempool can be exploited as a DoS attack.
    assert(std::addressof(::ChainActive()) == std::addressof(m_active_chainstate.m_chain));
    unsigned int currentBlockScriptVerifyFlags = GetBlockScriptFlags(m_active_chainstate.m_chain.Tip(), chainparams.GetConsensus());
    assert(std::addressof(::ChainstateActive().CoinsTip()) == std::addressof(m_active_chainstate.CoinsTip()));
    if (!CheckInputsFromMempoolAndCache(tx, state, m_view, m_pool, currentBlockScriptVerifyFlags, txdata, m_active_chainstate.CoinsTip())) {
        return error("%s: BUG! PLEASE REPORT THIS! CheckInputScripts failed against latest-block but not STANDARD flags %s, %s",
                __func__, hash.ToString(), state.ToString());
    }

    return true;
}

bool MemPoolAccept::Finalize(const ATMPArgs& args, Workspace& ws)
{
    const CTransaction& tx = *ws.m_ptx;
    const uint256& hash = ws.m_hash;
    TxValidationState& state = ws.m_state;
    const bool bypass_limits = args.m_bypass_limits;

    CTxMemPool::setEntries& allConflicting = ws.m_all_conflicting;
    CTxMemPool::setEntries& setAncestors = ws.m_ancestors;
    const CAmount& nModifiedFees = ws.m_modified_fees;
    const CAmount& nConflictingFees = ws.m_conflicting_fees;
    const size_t& nConflictingSize = ws.m_conflicting_size;
    const bool fReplacementTransaction = ws.m_replacement_transaction;
    std::unique_ptr<CTxMemPoolEntry>& entry = ws.m_entry;

    // Remove conflicting transactions from the mempool
    for (CTxMemPool::txiter it : allConflicting)
    {
        LogPrint(BCLog::MEMPOOL, "replacing tx %s with %s for %s additional fees, %d delta bytes\n",
                it->GetTx().GetHash().ToString(),
                hash.ToString(),
                FormatMoney(nModifiedFees - nConflictingFees),
                (int)entry->GetTxSize() - (int)nConflictingSize);
        ws.m_replaced_transactions.push_back(it->GetSharedTx());
    }
    m_pool.RemoveStaged(allConflicting, false, MemPoolRemovalReason::REPLACED);

    // This transaction should only count for fee estimation if:
    // - it isn't a BIP 125 replacement transaction (may not be widely supported)
    // - it's not being re-added during a reorg which bypasses typical mempool fee limits
    // - the node is not behind
    // - the transaction is not dependent on any other transactions in the mempool
    assert(std::addressof(::ChainstateActive()) == std::addressof(m_active_chainstate));
    bool validForFeeEstimation = !fReplacementTransaction && !bypass_limits && IsCurrentForFeeEstimation(m_active_chainstate) && m_pool.HasNoInputsOf(tx);

    // Store transaction in memory
    m_pool.addUnchecked(*entry, setAncestors, validForFeeEstimation);

    // trim mempool and check if tx was trimmed
    if (!bypass_limits) {
        assert(std::addressof(::ChainstateActive().CoinsTip()) == std::addressof(m_active_chainstate.CoinsTip()));
        LimitMempoolSize(m_pool, m_active_chainstate.CoinsTip(), gArgs.GetArg("-maxmempool", DEFAULT_MAX_MEMPOOL_SIZE) * 1000000, std::chrono::hours{gArgs.GetArg("-mempoolexpiry", DEFAULT_MEMPOOL_EXPIRY)});
        if (!m_pool.exists(hash))
            return state.Invalid(TxValidationResult::TX_MEMPOOL_POLICY, "mempool full");
    }

    if (!AddKeyImagesToMempool(tx, m_pool)) {
        LogPrintf("ERROR: %s: AddKeyImagesToMempool failed.\n", __func__);
        return state.Invalid(TxValidationResult::TX_CONSENSUS, "bad-anonin-keyimages");
    }

    // Update mempool indices
    if (fAddressIndex) {
        m_pool.addAddressIndex(*entry, m_view);
    }
    if (fSpentIndex) {
        m_pool.addSpentIndex(*entry, m_view);
    }

    return true;
}

MempoolAcceptResult MemPoolAccept::AcceptSingleTransaction(const CTransactionRef& ptx, ATMPArgs& args)
{
    AssertLockHeld(cs_main);
    LOCK(m_pool.cs); // mempool "read lock" (held through GetMainSignals().TransactionAddedToMempool())

    Workspace ws(ptx);

    if (!PreChecks(args, ws)) return MempoolAcceptResult(ws.m_state);

    // Only compute the precomputed transaction data if we need to verify
    // scripts (ie, other policy checks pass). We perform the inexpensive
    // checks first and avoid hashing and signature verification unless those
    // checks pass, to mitigate CPU exhaustion denial-of-service attacks.
    PrecomputedTransactionData txdata;

    if (!PolicyScriptChecks(args, ws, txdata)) return MempoolAcceptResult(ws.m_state);

    if (!ConsensusScriptChecks(args, ws, txdata)) return MempoolAcceptResult(ws.m_state);

    // Tx was accepted, but not added
    if (args.m_test_accept) {
        return MempoolAcceptResult(std::move(ws.m_replaced_transactions), ws.m_base_fees);
    }

    if (!Finalize(args, ws)) return MempoolAcceptResult(ws.m_state);

    GetMainSignals().TransactionAddedToMempool(ptx, m_pool.GetAndIncrementSequence());

    return MempoolAcceptResult(std::move(ws.m_replaced_transactions), ws.m_base_fees);
}

} // anon namespace

/** (try to) add transaction to memory pool with a specified acceptance time **/
static MempoolAcceptResult AcceptToMemoryPoolWithTime(const CChainParams& chainparams, CTxMemPool& pool,
                                                      CChainState& active_chainstate,
                                                      const CTransactionRef &tx, int64_t nAcceptTime,
                                                      bool bypass_limits, bool test_accept, bool ignore_locks=false)
                                                      EXCLUSIVE_LOCKS_REQUIRED(cs_main)
{
    std::vector<COutPoint> coins_to_uncache;
    MemPoolAccept::ATMPArgs args { chainparams, nAcceptTime, bypass_limits, coins_to_uncache, test_accept, ignore_locks };

    assert(std::addressof(::ChainstateActive()) == std::addressof(active_chainstate));
    const MempoolAcceptResult result = MemPoolAccept(pool, active_chainstate).AcceptSingleTransaction(tx, args);
    if (result.m_result_type != MempoolAcceptResult::ResultType::VALID) {
        // Remove coins that were not present in the coins cache before calling ATMPW;
        // this is to prevent memory DoS in case we receive a large number of
        // invalid transactions that attempt to overrun the in-memory coins cache
        // (`CCoinsViewCache::cacheCoins`).

        for (const COutPoint& hashTx : coins_to_uncache)
            active_chainstate.CoinsTip().Uncache(hashTx);
    }
    // After we've (potentially) uncached entries, ensure our coins cache is still within its size limits
    BlockValidationState state_dummy;
    active_chainstate.FlushStateToDisk(chainparams, state_dummy, FlushStateMode::PERIODIC);
    return result;
}

MempoolAcceptResult AcceptToMemoryPool(CChainState& active_chainstate, CTxMemPool& pool, const CTransactionRef &tx, bool bypass_limits, bool test_accept, bool ignore_locks)
{
    assert(std::addressof(::ChainstateActive()) == std::addressof(active_chainstate));
    return AcceptToMemoryPoolWithTime(Params(), pool, active_chainstate, tx, GetTime(), bypass_limits, test_accept, ignore_locks);
}

CTransactionRef GetTransaction(const CBlockIndex* const block_index, const CTxMemPool* const mempool, const uint256& hash, const Consensus::Params& consensusParams, uint256& hashBlock)
{
    LOCK(cs_main);

    if (block_index) {
        CBlock block;
        if (ReadBlockFromDisk(block, block_index, consensusParams)) {
            for (const auto& tx : block.vtx) {
                if (tx->GetHash() == hash) {
                    hashBlock = block_index->GetBlockHash();
                    return tx;
                }
            }
        }
        return nullptr;
    }
    if (mempool) {
        CTransactionRef ptx = mempool->get(hash);
        if (ptx) return ptx;
    }
    if (g_txindex) {
        CTransactionRef tx;
        if (g_txindex->FindTx(hash, hashBlock, tx)) return tx;
    }
    return nullptr;
}

/** Retrieve a transaction and block header from disk
  * If blockIndex is provided, the transaction is fetched from the corresponding block.
  */
bool GetTransaction(const uint256 &hash, CTransactionRef &txOut, const Consensus::Params &consensusParams, CBlock &block, bool fAllowSlow, CBlockIndex* blockIndex)
{
    CBlockIndex *pindexSlow = blockIndex;

    LOCK(cs_main);

    if (g_txindex) {
        CBlockHeader header;
        if (g_txindex->FindTx(hash, header, txOut)) {
            block = CBlock(header);
            return true;
        }
        return false;
    }

    if (fAllowSlow) { // use coin database to locate block that contains transaction, and scan it
        const Coin& coin = AccessByTxid(::ChainstateActive().CoinsTip(), hash);
        if (!coin.IsSpent()) pindexSlow = ::ChainActive()[coin.nHeight];
    }

    if (pindexSlow) {
        // read and return entire block
        if (ReadBlockFromDisk(block, pindexSlow, consensusParams)) {
            for (const auto& tx : block.vtx) {
                if (tx->GetHash() == hash) {
                    txOut = tx;
                    return true;
                }
            }
        }
    }

    return false;
}

//////////////////////////////////////////////////////////////////////////////
//
// CBlock and CBlockIndex
//

static bool WriteBlockToDisk(const CBlock& block, FlatFilePos& pos, const CMessageHeader::MessageStartChars& messageStart)
{
    // Open history file to append
    CAutoFile fileout(OpenBlockFile(pos), SER_DISK, CLIENT_VERSION);
    if (fileout.IsNull())
        return error("WriteBlockToDisk: OpenBlockFile failed");

    // Write index header
    unsigned int nSize = GetSerializeSize(block, fileout.GetVersion());
    fileout << messageStart << nSize;

    // Write block
    long fileOutPos = ftell(fileout.Get());
    if (fileOutPos < 0)
        return error("WriteBlockToDisk: ftell failed");
    pos.nPos = (unsigned int)fileOutPos;
    fileout << block;

    return true;
}

bool ReadBlockFromDisk(CBlock& block, const FlatFilePos& pos, const Consensus::Params& consensusParams)
{
    block.SetNull();

    // Open history file to read
    CAutoFile filein(OpenBlockFile(pos, true), SER_DISK, CLIENT_VERSION);
    if (filein.IsNull())
        return error("ReadBlockFromDisk: OpenBlockFile failed for %s", pos.ToString());

    // Read block
    try {
        filein >> block;
    }
    catch (const std::exception& e) {
        return error("%s: Deserialize or I/O error - %s at %s", __func__, e.what(), pos.ToString());
    }

    // Check the header
    if (fParticlMode) {
        // only CheckProofOfWork for genesis blocks
        if (block.hashPrevBlock.IsNull()
            && !CheckProofOfWork(block.GetHash(), block.nBits, consensusParams, 0, Params().GetLastImportHeight())) {
            return error("ReadBlockFromDisk: Errors in block header at %s", pos.ToString());
        }
    } else {
        if (!CheckProofOfWork(block.GetHash(), block.nBits, consensusParams))
            return error("ReadBlockFromDisk: Errors in block header at %s", pos.ToString());
    }

    // Signet only: check block solution
    if (consensusParams.signet_blocks && !CheckSignetBlockSolution(block, consensusParams)) {
        return error("ReadBlockFromDisk: Errors in block solution at %s", pos.ToString());
    }

    return true;
}

bool ReadBlockFromDisk(CBlock& block, const CBlockIndex* pindex, const Consensus::Params& consensusParams)
{
    FlatFilePos blockPos;
    {
        LOCK(cs_main);
        blockPos = pindex->GetBlockPos();
    }

    if (!ReadBlockFromDisk(block, blockPos, consensusParams))
        return false;
    if (block.GetHash() != pindex->GetBlockHash())
        return error("ReadBlockFromDisk(CBlock&, CBlockIndex*): GetHash() doesn't match index for %s at %s",
                pindex->ToString(), pindex->GetBlockPos().ToString());
    return true;
}

bool ReadTransactionFromDiskBlock(const CBlockIndex* pindex, int nIndex, CTransactionRef &txOut)
{
    FlatFilePos hpos;
    {
        LOCK(cs_main);
        hpos = pindex->GetBlockPos();
    }

    // Open history file to read
    CAutoFile filein(OpenBlockFile(hpos, true), SER_DISK, CLIENT_VERSION);
    if (filein.IsNull())
        return error("%s: OpenBlockFile failed for %s", __func__, hpos.ToString());

    CBlockHeader blockHeader;
    try {
        filein >> blockHeader;

        int nTxns = ReadCompactSize(filein);

        if (nTxns <= nIndex || nIndex < 0)
            return error("%s: Block %s, txn %d not in available range %d.", __func__, pindex->GetBlockPos().ToString(), nIndex, nTxns);

        for (int k = 0; k <= nIndex; ++k)
            filein >> txOut;
    } catch (const std::exception& e)
    {
        return error("%s: Deserialize or I/O error - %s at %s", __func__, e.what(), hpos.ToString());
    }

    if (blockHeader.GetHash() != pindex->GetBlockHash())
        return error("%s: Hash doesn't match index for %s at %s",
                __func__, pindex->ToString(), hpos.ToString());
    return true;
}

bool ReadRawBlockFromDisk(std::vector<uint8_t>& block, const FlatFilePos& pos, const CMessageHeader::MessageStartChars& message_start)
{
    FlatFilePos hpos = pos;
    hpos.nPos -= 8; // Seek back 8 bytes for meta header
    CAutoFile filein(OpenBlockFile(hpos, true), SER_DISK, CLIENT_VERSION);
    if (filein.IsNull()) {
        return error("%s: OpenBlockFile failed for %s", __func__, pos.ToString());
    }

    try {
        CMessageHeader::MessageStartChars blk_start;
        unsigned int blk_size;

        filein >> blk_start >> blk_size;

        if (memcmp(blk_start, message_start, CMessageHeader::MESSAGE_START_SIZE)) {
            return error("%s: Block magic mismatch for %s: %s versus expected %s", __func__, pos.ToString(),
                    HexStr(blk_start),
                    HexStr(message_start));
        }

        if (blk_size > MAX_SIZE) {
            return error("%s: Block data is larger than maximum deserialization size for %s: %s versus %s", __func__, pos.ToString(),
                    blk_size, MAX_SIZE);
        }

        block.resize(blk_size); // Zeroing of memory is intentional here
        filein.read((char*)block.data(), blk_size);
    } catch(const std::exception& e) {
        return error("%s: Read from block file failed: %s for %s", __func__, e.what(), pos.ToString());
    }

    return true;
}

bool ReadRawBlockFromDisk(std::vector<uint8_t>& block, const CBlockIndex* pindex, const CMessageHeader::MessageStartChars& message_start)
{
    FlatFilePos block_pos;
    {
        LOCK(cs_main);
        block_pos = pindex->GetBlockPos();
    }

    return ReadRawBlockFromDisk(block, block_pos, message_start);
}

CAmount GetBlockSubsidy(int nHeight, const Consensus::Params& consensusParams)
{
    int halvings = nHeight / consensusParams.nSubsidyHalvingInterval;
    // Force block reward to zero when right shift is undefined.
    if (halvings >= 64)
        return 0;

    CAmount nSubsidy = 50 * COIN;
    // Subsidy is cut in half every 210,000 blocks which will occur approximately every 4 years.
    nSubsidy >>= halvings;
    return nSubsidy;
}

//! Returns last CBlockIndex* that is a checkpoint
CBlockIndex* BlockManager::GetLastCheckpoint(const CCheckpointData& data)
{
    const MapCheckpoints& checkpoints = data.mapCheckpoints;

    for (const MapCheckpoints::value_type& i : reverse_iterate(checkpoints))
    {
        const uint256& hash = i.second;
        assert(std::addressof(g_chainman.m_blockman) == std::addressof(*this));
        CBlockIndex* pindex = LookupBlockIndex(hash);
        if (pindex) {
            return pindex;
        }
    }
    return nullptr;
}


class HeightEntry {
public:
    HeightEntry(int height, NodeId id, int64_t time) : m_height(height), m_id(id), m_time(time)  {};
    int m_height;
    NodeId m_id;
    int64_t m_time;
};
static std::atomic_int nPeerBlocks(std::numeric_limits<int>::max());
static std::atomic_int nPeers(0);
static std::list<HeightEntry> peer_blocks;
const size_t max_peer_blocks = 9;

void UpdateNumPeers(int num_peers)
{
    nPeers = num_peers;
}

int GetNumPeers()
{
    return nPeers;
}

CAmount GetUTXOSum()
{
    // GetUTXOStats is fragile
    LOCK(cs_main);
    ::ChainstateActive().ForceFlushStateToDisk();
    CCoinsView *coins_view = &::ChainstateActive().CoinsDB();
    CAmount total = 0;
    std::unique_ptr<CCoinsViewCursor> pcursor(coins_view->Cursor());
    while (pcursor->Valid()) {
        COutPoint key;
        Coin coin;
        if (pcursor->GetKey(key) && pcursor->GetValue(coin)) {
            if (coin.nType == OUTPUT_STANDARD) {
                total += coin.out.nValue;
            }
        } else {
            break;
        }
        pcursor->Next();
    }
    return total;
}

void UpdateNumBlocksOfPeers(NodeId id, int height) EXCLUSIVE_LOCKS_REQUIRED(cs_main)
{
    // Select median value. Only one sample per peer. Remove oldest sample.
    int new_value = 0;

    bool inserted = false;
    size_t num_elements = 0;
    std::list<HeightEntry>::iterator oldest = peer_blocks.end();
    for (auto it = peer_blocks.begin(); it != peer_blocks.end(); ) {
        if (id == it->m_id) {
            if (height == it->m_height) {
                inserted = true;
            } else {
                it = peer_blocks.erase(it);
                continue;
            }
        }
        if (!inserted && it->m_height > height) {
            peer_blocks.emplace(it, height, id, GetTime());
            inserted = true;
        }
        if (oldest == peer_blocks.end() || oldest->m_time > it->m_time) {
            oldest = it;
        }
        it++;
        num_elements++;
    }

    if (!inserted) {
        peer_blocks.emplace_back(height, id, GetTime());
        num_elements++;
    }
    if (num_elements > max_peer_blocks && oldest != peer_blocks.end()) {
        peer_blocks.erase(oldest);
        num_elements--;
    }

    size_t stop = num_elements / 2;
    num_elements = 0;
    for (auto it = peer_blocks.begin(); it != peer_blocks.end(); ++it) {
        if (num_elements >= stop) {
            new_value = it->m_height;
            break;
        }
        num_elements++;
    }

    static const CBlockIndex *pcheckpoint = g_chainman.m_blockman.GetLastCheckpoint(Params().Checkpoints());
    if (pcheckpoint) {
        if (new_value < pcheckpoint->nHeight) {
            new_value = std::numeric_limits<int>::max();
        }
    }
    nPeerBlocks = new_value;
}

int GetNumBlocksOfPeers()
{
    return nPeerBlocks;
}

void SetNumBlocksOfPeers(int num_blocks)
{
    assert(Params().IsMockableChain());
    nPeerBlocks = num_blocks;
}

CoinsViews::CoinsViews(
    std::string ldb_name,
    size_t cache_size_bytes,
    bool in_memory,
    bool should_wipe) : m_dbview(
                            GetDataDir() / ldb_name, cache_size_bytes, in_memory, should_wipe),
                        m_catcherview(&m_dbview) {}

void CoinsViews::InitCache()
{
    m_cacheview = MakeUnique<CCoinsViewCache>(&m_catcherview);
}

CChainState::CChainState(CTxMemPool& mempool, BlockManager& blockman, uint256 from_snapshot_blockhash)
    : m_mempool(mempool),
      m_blockman(blockman),
      m_from_snapshot_blockhash(from_snapshot_blockhash) {}

void CChainState::InitCoinsDB(
    size_t cache_size_bytes,
    bool in_memory,
    bool should_wipe,
    std::string leveldb_name)
{
    if (!m_from_snapshot_blockhash.IsNull()) {
        leveldb_name += "_" + m_from_snapshot_blockhash.ToString();
    }

    m_coins_views = MakeUnique<CoinsViews>(
        leveldb_name, cache_size_bytes, in_memory, should_wipe);
}

void CChainState::InitCoinsCache(size_t cache_size_bytes)
{
    assert(m_coins_views != nullptr);
    m_coinstip_cache_size_bytes = cache_size_bytes;
    m_coins_views->InitCache();
}

// Note that though this is marked const, we may end up modifying `m_cached_finished_ibd`, which
// is a performance-related implementation detail. This function must be marked
// `const` so that `CValidationInterface` clients (which are given a `const CChainState*`)
// can call it.
//
bool CChainState::IsInitialBlockDownload() const
{
    // Optimization: pre-test latch before taking the lock.
    if (m_cached_finished_ibd.load(std::memory_order_relaxed))
        return false;

    static bool check_peer_height = gArgs.GetBoolArg("-checkpeerheight", true);

    LOCK(cs_main);
    if (m_cached_finished_ibd.load(std::memory_order_relaxed))
        return false;
    if (fImporting || fReindex)
        return true;
    if (m_chain.Tip() == nullptr)
        return true;
    if (m_chain.Tip()->nChainWork < nMinimumChainWork)
        return true;
    if (m_chain.Tip()->nHeight > COINBASE_MATURITY
        && m_chain.Tip()->GetBlockTime() < (GetTime() - nMaxTipAge))
        return true;
    if (fParticlMode && check_peer_height
        && (GetNumPeers() < 1
            || m_chain.Tip()->nHeight < GetNumBlocksOfPeers()-10))
        return true;

    LogPrintf("Leaving InitialBlockDownload (latching to false)\n");
    m_cached_finished_ibd.store(true, std::memory_order_relaxed);
    return false;
}

static void AlertNotify(const std::string& strMessage)
{
    uiInterface.NotifyAlertChanged();
#if HAVE_SYSTEM
    std::string strCmd = gArgs.GetArg("-alertnotify", "");
    if (strCmd.empty()) return;

    // Alert text should be plain ascii coming from a trusted source, but to
    // be safe we first strip anything not in safeChars, then add single quotes around
    // the whole string before passing it to the shell:
    std::string singleQuote("'");
    std::string safeStatus = SanitizeString(strMessage);
    safeStatus = singleQuote+safeStatus+singleQuote;
    boost::replace_all(strCmd, "%s", safeStatus);

    std::thread t(runCommand, strCmd);
    t.detach(); // thread runs free
#endif
}

void CChainState::CheckForkWarningConditions()
{
    AssertLockHeld(cs_main);
    assert(std::addressof(::ChainstateActive()) == std::addressof(*this));

    // Before we get past initial download, we cannot reliably alert about forks
    // (we assume we don't get stuck on a fork before finishing our initial sync)
    if (IsInitialBlockDownload()) {
        return;
    }

    if (pindexBestInvalid && pindexBestInvalid->nChainWork > m_chain.Tip()->nChainWork + (GetBlockProof(*m_chain.Tip()) * 6)) {
        LogPrintf("%s: Warning: Found invalid chain at least ~6 blocks longer than our best chain.\nChain state database corruption likely.\n", __func__);
        SetfLargeWorkInvalidChainFound(true);
    } else {
        SetfLargeWorkInvalidChainFound(false);
    }
}

// Called both upon regular invalid block discovery *and* InvalidateBlock
void CChainState::InvalidChainFound(CBlockIndex* pindexNew)
{
    assert(std::addressof(::ChainstateActive()) == std::addressof(*this));
    if (!pindexBestInvalid || pindexNew->nChainWork > pindexBestInvalid->nChainWork)
        pindexBestInvalid = pindexNew;
    if (pindexBestHeader != nullptr && pindexBestHeader->GetAncestor(pindexNew->nHeight) == pindexNew) {
        pindexBestHeader = m_chain.Tip();
    }

    LogPrintf("%s: invalid block=%s  height=%d  log2_work=%f  date=%s\n", __func__,
      pindexNew->GetBlockHash().ToString(), pindexNew->nHeight,
      log(pindexNew->nChainWork.getdouble())/log(2.0), FormatISO8601DateTime(pindexNew->GetBlockTime()));
    CBlockIndex *tip = m_chain.Tip();
    assert (tip);
    LogPrintf("%s:  current best=%s  height=%d  log2_work=%f  date=%s\n", __func__,
      tip->GetBlockHash().ToString(), m_chain.Height(), log(tip->nChainWork.getdouble())/log(2.0),
      FormatISO8601DateTime(tip->GetBlockTime()));
    CheckForkWarningConditions();
}

// Same as InvalidChainFound, above, except not called directly from InvalidateBlock,
// which does its own setBlockIndexCandidates manageent.
void CChainState::InvalidBlockFound(CBlockIndex *pindex, const CBlock &block, const BlockValidationState &state) {
    if (state.GetResult() != BlockValidationResult::BLOCK_MUTATED) {
        pindex->nStatus |= BLOCK_FAILED_VALID;
        m_blockman.m_failed_blocks.insert(pindex);
        setDirtyBlockIndex.insert(pindex);
        setBlockIndexCandidates.erase(pindex);
        InvalidChainFound(pindex);
    }
}

void UpdateCoins(const CTransaction& tx, CCoinsViewCache& inputs, CTxUndo &txundo, int nHeight)
{
    // mark inputs spent
    if (!tx.IsCoinBase()) {
        txundo.vprevout.reserve(tx.vin.size());
        for (const CTxIn &txin : tx.vin)
        {
            if (txin.IsAnonInput()) {
                continue;
            }

            txundo.vprevout.emplace_back();
            bool is_spent = inputs.SpendCoin(txin.prevout, &txundo.vprevout.back());
            assert(is_spent);
        }
    }
    // add outputs
    AddCoins(inputs, tx, nHeight);
}

void UpdateCoins(const CTransaction& tx, CCoinsViewCache& inputs, int nHeight)
{
    CTxUndo txundo;
    UpdateCoins(tx, inputs, txundo, nHeight);
}

bool CScriptCheck::operator()() {
    const CScript &scriptSig = ptxTo->vin[nIn].scriptSig;
    const CScriptWitness *witness = &ptxTo->vin[nIn].scriptWitness;

    return VerifyScript(scriptSig, scriptPubKey, witness, nFlags, CachingTransactionSignatureChecker(ptxTo, nIn, vchAmount, cacheStore, *txdata), &error);
    //return VerifyScript(scriptSig, m_tx_out.scriptPubKey, witness, nFlags, CachingTransactionSignatureChecker(ptxTo, nIn, m_tx_out.nValue, cacheStore, *txdata), &error);
}

int BlockManager::GetSpendHeight(const CCoinsViewCache& inputs)
{
    AssertLockHeld(cs_main);
    assert(std::addressof(g_chainman.m_blockman) == std::addressof(*this));
    CBlockIndex* pindexPrev = LookupBlockIndex(inputs.GetBestBlock());
    if (!pindexPrev) {
        return 0;
    }
    return pindexPrev->nHeight + 1;
}

static CuckooCache::cache<uint256, SignatureCacheHasher> g_scriptExecutionCache;
static CSHA256 g_scriptExecutionCacheHasher;

void InitScriptExecutionCache() {
    // Setup the salted hasher
    uint256 nonce = GetRandHash();
    // We want the nonce to be 64 bytes long to force the hasher to process
    // this chunk, which makes later hash computations more efficient. We
    // just write our 32-byte entropy twice to fill the 64 bytes.
    g_scriptExecutionCacheHasher.Write(nonce.begin(), 32);
    g_scriptExecutionCacheHasher.Write(nonce.begin(), 32);
    // nMaxCacheSize is unsigned. If -maxsigcachesize is set to zero,
    // setup_bytes creates the minimum possible cache (2 elements).
    size_t nMaxCacheSize = std::min(std::max((int64_t)0, gArgs.GetArg("-maxsigcachesize", DEFAULT_MAX_SIG_CACHE_SIZE) / 2), MAX_MAX_SIG_CACHE_SIZE) * ((size_t) 1 << 20);
    size_t nElems = g_scriptExecutionCache.setup_bytes(nMaxCacheSize);
    LogPrintf("Using %zu MiB out of %zu/2 requested for script execution cache, able to store %zu elements\n",
            (nElems*sizeof(uint256)) >>20, (nMaxCacheSize*2)>>20, nElems);
}

/**
 * Check whether all of this transaction's input scripts succeed.
 *
 * This involves ECDSA signature checks so can be computationally intensive. This function should
 * only be called after the cheap sanity checks in CheckTxInputs passed.
 *
 * If pvChecks is not nullptr, script checks are pushed onto it instead of being performed inline. Any
 * script checks which are not necessary (eg due to script execution cache hits) are, obviously,
 * not pushed onto pvChecks/run.
 *
 * Setting cacheSigStore/cacheFullScriptStore to false will remove elements from the corresponding cache
 * which are matched. This is useful for checking blocks where we will likely never need the cache
 * entry again.
 *
 * Note that we may set state.reason to NOT_STANDARD for extra soft-fork flags in flags, block-checking
 * callers should probably reset it to CONSENSUS in such cases.
 *
 * Non-static (and re-declared) in src/test/txvalidationcache_tests.cpp
 */
bool CheckInputScripts(const CTransaction& tx, TxValidationState &state,
                       const CCoinsViewCache &inputs, unsigned int flags, bool cacheSigStore,
                       bool cacheFullScriptStore, PrecomputedTransactionData& txdata,
                       std::vector<CScriptCheck> *pvChecks, bool fAnonChecks)
{
    if (tx.IsCoinBase()) return true;
    if (pvChecks) {
        pvChecks->reserve(tx.vin.size());
    }

    // First check if script executions have been cached with the same
    // flags. Note that this assumes that the inputs provided are
    // correct (ie that the transaction hash which is in tx's prevouts
    // properly commits to the scriptPubKey in the inputs view of that
    // transaction).
    bool m_has_anon_input = false;
    uint256 hashCacheEntry;
    CSHA256 hasher = g_scriptExecutionCacheHasher;
    hasher.Write(tx.GetWitnessHash().begin(), 32).Write((unsigned char*)&flags, sizeof(flags)).Finalize(hashCacheEntry.begin());
    AssertLockHeld(cs_main); //TODO: Remove this requirement by making CuckooCache not require external locks
    if (g_scriptExecutionCache.contains(hashCacheEntry, !cacheFullScriptStore)) {
        return true;
    }

    if (!txdata.m_spent_outputs_ready) {
        std::vector<CTxOutSign> spent_outputs;
        spent_outputs.reserve(tx.vin.size());

        for (const auto& txin : tx.vin) {
            if (txin.IsAnonInput()) {
                // Add placeholder CTxOutSign to maintain index
                spent_outputs.emplace_back();
                continue;
            }
            const COutPoint& prevout = txin.prevout;
            const Coin& coin = inputs.AccessCoin(prevout);
            assert(!coin.IsSpent());
            const CScript& scriptPubKey = coin.out.scriptPubKey;

            std::vector<uint8_t> vchAmount;
            if (coin.nType == OUTPUT_STANDARD) {
                part::SetAmount(vchAmount, coin.out.nValue);
            } else
            if (coin.nType == OUTPUT_CT) {
                vchAmount.resize(33);
                memcpy(vchAmount.data(), coin.commitment.data, 33);
            }

            spent_outputs.emplace_back(vchAmount, scriptPubKey);
        }
        txdata.Init(tx, std::move(spent_outputs));
    }
    assert(txdata.m_spent_outputs.size() == tx.vin.size());

    for (unsigned int i = 0; i < tx.vin.size(); i++) {
        if (tx.vin[i].IsAnonInput()) {
            m_has_anon_input = true;
            continue;
        }

        // We very carefully only pass in things to CScriptCheck which
        // are clearly committed to by tx' witness hash. This provides
        // a sanity check that our caching is not introducing consensus
        // failures through additional data in, eg, the coins being
        // spent being checked as a part of CScriptCheck.

        // Verify signature
        CScriptCheck check(txdata.m_spent_outputs[i], tx, i, flags, cacheSigStore, &txdata);
        if (pvChecks) {
            pvChecks->push_back(CScriptCheck());
            check.swap(pvChecks->back());
        } else if (!check()) {
            if (flags & STANDARD_NOT_MANDATORY_VERIFY_FLAGS) {
                // Check whether the failure was caused by a
                // non-mandatory script verification check, such as
                // non-standard DER encodings or non-null dummy
                // arguments; if so, ensure we return NOT_STANDARD
                // instead of CONSENSUS to avoid downstream users
                // splitting the network between upgraded and
                // non-upgraded nodes by banning CONSENSUS-failing
                // data providers.
                CScriptCheck check2(txdata.m_spent_outputs[i], tx, i,
                        flags & ~STANDARD_NOT_MANDATORY_VERIFY_FLAGS, cacheSigStore, &txdata);

                if (check2())
                    return state.Invalid(TxValidationResult::TX_NOT_STANDARD, strprintf("non-mandatory-script-verify-flag (%s)", ScriptErrorString(check.GetScriptError())));
            }
            // MANDATORY flag failures correspond to
            // TxValidationResult::TX_CONSENSUS. Because CONSENSUS
            // failures are the most serious case of validation
            // failures, we may need to consider using
            // RECENT_CONSENSUS_CHANGE for any script failure that
            // could be due to non-upgraded nodes which we may want to
            // support, to avoid splitting the network (but this
            // depends on the details of how net_processing handles
            // such errors).
            return state.Invalid(TxValidationResult::TX_CONSENSUS, strprintf("mandatory-script-verify-flag-failed (%s)", ScriptErrorString(check.GetScriptError())));
        }
    }

    if (m_has_anon_input && fAnonChecks
        && !VerifyMLSAG(tx, state)) {
        return false;
    }

    if (cacheFullScriptStore && !pvChecks) {
        // We executed all of the provided scripts, and were told to
        // cache the result. Do so now.
        g_scriptExecutionCache.insert(hashCacheEntry);
    }

    return true;
}

static bool UndoWriteToDisk(const CBlockUndo& blockundo, FlatFilePos& pos, const uint256& hashBlock, const CMessageHeader::MessageStartChars& messageStart)
{
    // Open history file to append
    CAutoFile fileout(OpenUndoFile(pos), SER_DISK, CLIENT_VERSION);
    if (fileout.IsNull())
        return error("%s: OpenUndoFile failed", __func__);

    // Write index header
    unsigned int nSize = GetSerializeSize(blockundo, fileout.GetVersion());
    fileout << messageStart << nSize;

    // Write undo data
    long fileOutPos = ftell(fileout.Get());
    if (fileOutPos < 0)
        return error("%s: ftell failed", __func__);
    pos.nPos = (unsigned int)fileOutPos;
    fileout << blockundo;

    // calculate & write checksum
    CHashWriter hasher(SER_GETHASH, PROTOCOL_VERSION);
    hasher << hashBlock;
    hasher << blockundo;
    fileout << hasher.GetHash();

    return true;
}

bool UndoReadFromDisk(CBlockUndo& blockundo, const CBlockIndex* pindex)
{
    FlatFilePos pos = pindex->GetUndoPos();
    if (pos.IsNull()) {
        return error("%s: no undo data available", __func__);
    }

    // Open history file to read
    CAutoFile filein(OpenUndoFile(pos, true), SER_DISK, CLIENT_VERSION);
    if (filein.IsNull())
        return error("%s: OpenUndoFile failed", __func__);

    // Read block
    uint256 hashChecksum, nullHash;
    CHashVerifier<CAutoFile> verifier(&filein); // We need a CHashVerifier as reserializing may lose data
    try {
        verifier << (pindex->pprev ? pindex->pprev->GetBlockHash() : nullHash);
        verifier >> blockundo;
        filein >> hashChecksum;
    }
    catch (const std::exception& e) {
        return error("%s: Deserialize or I/O error - %s", __func__, e.what());
    }

    // Verify checksum
    if (hashChecksum != verifier.GetHash())
        return error("%s: Checksum mismatch", __func__);

    return true;
}

/** Abort with a message */
static bool AbortNode(const std::string& strMessage, bilingual_str user_message = bilingual_str())
{
    SetMiscWarning(Untranslated(strMessage));
    LogPrintf("*** %s\n", strMessage);
    if (user_message.empty()) {
        user_message = _("A fatal internal error occurred, see debug.log for details");
    }
    AbortError(user_message);
    StartShutdown();
    return false;
}

static bool AbortNode(BlockValidationState& state, const std::string& strMessage, const bilingual_str& userMessage = bilingual_str())
{
    AbortNode(strMessage, userMessage);
    return state.Error(strMessage);
}

/**
 * Restore the UTXO in a Coin at a given COutPoint
 * @param undo The Coin to be restored.
 * @param view The coins view to which to apply the changes.
 * @param out The out point that corresponds to the tx input.
 * @return A DisconnectResult as an int
 */
int ApplyTxInUndo(Coin&& undo, CCoinsViewCache& view, const COutPoint& out)
{
    bool fClean = true;

    if (view.HaveCoin(out)) fClean = false; // overwriting transaction output

    if (undo.nHeight == 0) {
        // Missing undo metadata (height and coinbase). Older versions included this
        // information only in undo records for the last spend of a transactions'
        // outputs. This implies that it must be present for some other output of the same tx.
        const Coin& alternate = AccessByTxid(view, out.hash);
        if (!alternate.IsSpent()) {
            undo.nHeight = alternate.nHeight;
            undo.fCoinBase = alternate.fCoinBase;
        } else {
            return DISCONNECT_FAILED; // adding output for transaction without known metadata
        }
    }
    // If the coin already exists as an unspent coin in the cache, then the
    // possible_overwrite parameter to AddCoin must be set to true. We have
    // already checked whether an unspent coin exists above using HaveCoin, so
    // we don't need to guess. When fClean is false, an unspent coin already
    // existed and it is an overwrite.
    view.AddCoin(out, std::move(undo), !fClean);

    return fClean ? DISCONNECT_OK : DISCONNECT_UNCLEAN;
}

/** Undo the effects of this block (with given index) on the UTXO set represented by coins.
 *  When FAILED is returned, view is left in an indeterminate state. */
DisconnectResult CChainState::DisconnectBlock(const CBlock& block, const CBlockIndex* pindex, CCoinsViewCache& view)
{
    if (LogAcceptCategory(BCLog::HDWALLET))
        LogPrintf("%s: hash %s, height %d\n", __func__, block.GetHash().ToString(), pindex->nHeight);

    assert(pindex->GetBlockHash() == view.GetBestBlock());

    bool fClean = true;

    CBlockUndo blockUndo;
    if (!UndoReadFromDisk(blockUndo, pindex)) {
        error("DisconnectBlock(): failure reading undo data");
        return DISCONNECT_FAILED;
    }

    if (!fParticlMode) {
        if (blockUndo.vtxundo.size() + 1 != block.vtx.size()) {
            error("DisconnectBlock(): block and undo data inconsistent");
            return DISCONNECT_FAILED;
        }
    } else {
        if (blockUndo.vtxundo.size() != block.vtx.size()) {
            // Count non coinbase txns, this should only happen in early blocks.
            size_t nExpectTxns = 0;
            for (auto &tx : block.vtx) {
                if (!tx->IsCoinBase()) {
                    nExpectTxns++;
                }
            }

            if (blockUndo.vtxundo.size() != nExpectTxns) {
                error("DisconnectBlock(): block and undo data inconsistent");
                return DISCONNECT_FAILED;
            }
        }
    }

    int nVtxundo = (int)blockUndo.vtxundo.size()-1;
    // undo transactions in reverse order
    for (int i = block.vtx.size() - 1; i >= 0; i--)
    {
        const CTransaction &tx = *(block.vtx[i]);
        uint256 hash = tx.GetHash();

        for (const auto &txin : tx.vin) {
            if (txin.IsAnonInput()) {
                uint32_t nInputs, nRingSize;
                txin.GetAnonInfo(nInputs, nRingSize);
                if (txin.scriptData.stack.size() != 1
                    || txin.scriptData.stack[0].size() != 33 * nInputs) {
                    error("%s: Bad scriptData stack, %s.", __func__, hash.ToString());
                    return DISCONNECT_FAILED;
                }

                const std::vector<uint8_t> &vKeyImages = txin.scriptData.stack[0];
                for (size_t k = 0; k < nInputs; ++k) {
                    const CCmpPubKey &ki = *((CCmpPubKey*)&vKeyImages[k*33]);
                    view.keyImages[ki] = hash;
                }
            } else {
                Coin coin;
                view.spent_cache.emplace_back(txin.prevout, SpentCoin());
            }
        }

        bool is_coinbase = tx.IsCoinBase() || tx.IsCoinStake();

        for (size_t k = tx.vpout.size(); k-- > 0;) {
            const CTxOutBase *out = tx.vpout[k].get();

            if (out->IsType(OUTPUT_RINGCT)) {
                CTxOutRingCT *txout = (CTxOutRingCT*)out;

                if (view.nLastRCTOutput == 0) {
                    view.nLastRCTOutput = pindex->nAnonOutputs;
                    // Verify data matches
                    CAnonOutput ao;
                    if (!pblocktree->ReadRCTOutput(view.nLastRCTOutput, ao)) {
                        error("%s: RCT output missing, txn %s, %d, index %d.", __func__, hash.ToString(), k, view.nLastRCTOutput);
                        if (!view.fForceDisconnect) {
                            return DISCONNECT_FAILED;
                        }
                    } else
                    if (ao.pubkey != txout->pk) {
                        error("%s: RCT output mismatch, txn %s, %d, index %d.", __func__, hash.ToString(), k, view.nLastRCTOutput);
                        if (!view.fForceDisconnect) {
                            return DISCONNECT_FAILED;
                        }
                    }
                }

                view.anonOutputLinks[txout->pk] = view.nLastRCTOutput;
                view.nLastRCTOutput--;

                continue;
            }

            // Check that all outputs are available and match the outputs in the block itself
            // exactly.
            if (out->IsType(OUTPUT_STANDARD) || out->IsType(OUTPUT_CT)) {
                const CScript *pScript = out->GetPScriptPubKey();
                if (!pScript->IsUnspendable()) {
                    COutPoint op(hash, k);
                    Coin coin;

                    CTxOut txout(0, *pScript);

                    if (out->IsType(OUTPUT_STANDARD)) {
                        txout.nValue = out->GetValue();
                    }
                    bool is_spent = view.SpendCoin(op, &coin);
                    if (!is_spent || txout != coin.out || pindex->nHeight != coin.nHeight || is_coinbase != coin.fCoinBase) {
                        fClean = false; // transaction output mismatch
                    }
                }
            }

            if (!fAddressIndex
                || (!out->IsType(OUTPUT_STANDARD)
                && !out->IsType(OUTPUT_CT))) {
                continue;
            }

            const CScript *pScript;
            std::vector<unsigned char> hashBytes;
            int scriptType = 0;
            CAmount nValue;
            if (!ExtractIndexInfo(out, scriptType, hashBytes, nValue, pScript)
                || scriptType == 0) {
                continue;
            }
            // undo receiving activity
            view.addressIndex.push_back(std::make_pair(CAddressIndexKey(scriptType, uint256(hashBytes.data(), hashBytes.size()), pindex->nHeight, i, hash, k, false), nValue));
            // undo unspent index
            view.addressUnspentIndex.push_back(std::make_pair(CAddressUnspentKey(scriptType, uint256(hashBytes.data(), hashBytes.size()), hash, k), CAddressUnspentValue()));
        }


        if (fParticlMode) {
            // Restore inputs
            if (!tx.IsCoinBase()) {
                if (nVtxundo < 0 || nVtxundo >= (int)blockUndo.vtxundo.size()) {
                    error("DisconnectBlock(): transaction undo data offset out of range.");
                    return DISCONNECT_FAILED;
                }

                size_t nExpectUndo = 0;
                for (const auto &txin : tx.vin)
                if (!txin.IsAnonInput()) {
                    nExpectUndo++;
                }

                CTxUndo &txundo = blockUndo.vtxundo[nVtxundo--];
                if (txundo.vprevout.size() != nExpectUndo) {
                    error("DisconnectBlock(): transaction and undo data inconsistent");
                    return DISCONNECT_FAILED;
                }

                for (unsigned int j = tx.vin.size(); j-- > 0;) {
                    if (tx.vin[j].IsAnonInput()) {
                        continue;
                    }

                    const COutPoint &out = tx.vin[j].prevout;
                    int res = ApplyTxInUndo(std::move(txundo.vprevout[j]), view, out);
                    if (res == DISCONNECT_FAILED) {
                        error("DisconnectBlock(): ApplyTxInUndo failed");
                        return DISCONNECT_FAILED;
                    }
                    fClean = fClean && res != DISCONNECT_UNCLEAN;

                    const CTxIn input = tx.vin[j];

                    if (fSpentIndex) { // undo and delete the spent index
                        view.spentIndex.push_back(std::make_pair(CSpentIndexKey(input.prevout.hash, input.prevout.n), CSpentIndexValue()));
                    }

                    if (fAddressIndex) {
                        const Coin &coin = view.AccessCoin(tx.vin[j].prevout);
                        const CScript *pScript = &coin.out.scriptPubKey;

                        CAmount nValue = coin.nType == OUTPUT_CT ? 0 : coin.out.nValue;
                        std::vector<uint8_t> hashBytes;
                        int scriptType = 0;
                        if (!ExtractIndexInfo(pScript, scriptType, hashBytes)
                            || scriptType == 0) {
                            continue;
                        }

                        // undo spending activity
                        view.addressIndex.push_back(std::make_pair(CAddressIndexKey(scriptType, uint256(hashBytes.data(), hashBytes.size()), pindex->nHeight, i, hash, j, true), nValue * -1));
                        // restore unspent index
                        view.addressUnspentIndex.push_back(std::make_pair(CAddressUnspentKey(scriptType, uint256(hashBytes.data(), hashBytes.size()), input.prevout.hash, input.prevout.n), CAddressUnspentValue(nValue, *pScript, coin.nHeight)));
                    }
                }
            }
        } else {
            // Check that all outputs are available and match the outputs in the block itself
            // exactly.
            for (size_t o = 0; o < tx.vout.size(); o++) {
                if (!tx.vout[o].scriptPubKey.IsUnspendable()) {
                    COutPoint out(hash, o);
                    Coin coin;
                    bool is_spent = view.SpendCoin(out, &coin);
                    if (!is_spent || tx.vout[o] != coin.out || pindex->nHeight != coin.nHeight || is_coinbase != coin.fCoinBase) {
                        fClean = false; // transaction output mismatch
                    }
                }
            }

            if (i > 0) { // not coinbases
                CTxUndo &txundo = blockUndo.vtxundo[i-1];
                if (txundo.vprevout.size() != tx.vin.size()) {
                    error("DisconnectBlock(): transaction and undo data inconsistent");
                    return DISCONNECT_FAILED;
                }
                for (unsigned int j = tx.vin.size(); j-- > 0;) {
                    const COutPoint &out = tx.vin[j].prevout;
                    int res = ApplyTxInUndo(std::move(txundo.vprevout[j]), view, out);
                    if (res == DISCONNECT_FAILED) return DISCONNECT_FAILED;
                    fClean = fClean && res != DISCONNECT_UNCLEAN;
                }
            }
            // At this point, all of txundo.vprevout should have been moved out.
        }
    }

    // move best block pointer to prevout block
    view.SetBestBlock(pindex->pprev->GetBlockHash(), pindex->pprev->nHeight);

    return fClean ? DISCONNECT_OK : DISCONNECT_UNCLEAN;
}

bool ConnectBlock(const CBlock& block, BlockValidationState& state, CBlockIndex* pindex,
    CCoinsViewCache& view, const CChainParams& chainparams, bool fJustCheck)
{
    return ::ChainstateActive().ConnectBlock(block, state, pindex, view, chainparams, fJustCheck);
};

DisconnectResult DisconnectBlock(const CBlock& block, const CBlockIndex* pindex, CCoinsViewCache& view)
{
    return ::ChainstateActive().DisconnectBlock(block, pindex, view);
};

static void FlushUndoFile(int block_file, bool finalize = false)
{
    FlatFilePos undo_pos_old(block_file, vinfoBlockFile[block_file].nUndoSize);
    if (!UndoFileSeq().Flush(undo_pos_old, finalize)) {
        AbortNode("Flushing undo file to disk failed. This is likely the result of an I/O error.");
    }
}

static void FlushBlockFile(bool fFinalize = false, bool finalize_undo = false)
{
    LOCK(cs_LastBlockFile);
    FlatFilePos block_pos_old(nLastBlockFile, vinfoBlockFile[nLastBlockFile].nSize);
    if (!BlockFileSeq().Flush(block_pos_old, fFinalize)) {
        AbortNode("Flushing block file to disk failed. This is likely the result of an I/O error.");
    }
    // we do not always flush the undo file, as the chain tip may be lagging behind the incoming blocks,
    // e.g. during IBD or a sync after a node going offline
    if (!fFinalize || finalize_undo) FlushUndoFile(nLastBlockFile, finalize_undo);
}

static bool FindUndoPos(BlockValidationState &state, int nFile, FlatFilePos &pos, unsigned int nAddSize);

static bool WriteUndoDataForBlock(const CBlockUndo& blockundo, BlockValidationState& state, CBlockIndex* pindex, const CChainParams& chainparams)
{
    // Write undo information to disk
    if (pindex->GetUndoPos().IsNull()) {
        FlatFilePos _pos;
        if (!FindUndoPos(state, pindex->nFile, _pos, ::GetSerializeSize(blockundo, CLIENT_VERSION) + 40))
            return error("ConnectBlock(): FindUndoPos failed");

        uint256 nullHash;
        if (!UndoWriteToDisk(blockundo, _pos, pindex->pprev ? pindex->pprev->GetBlockHash() : nullHash, chainparams.MessageStart()))
            return AbortNode(state, "Failed to write undo data");
        // rev files are written in block height order, whereas blk files are written as blocks come in (often out of order)
        // we want to flush the rev (undo) file once we've written the last block, which is indicated by the last height
        // in the block file info as below; note that this does not catch the case where the undo writes are keeping up
        // with the block writes (usually when a synced up node is getting newly mined blocks) -- this case is caught in
        // the FindBlockPos function
        if (_pos.nFile < nLastBlockFile && static_cast<uint32_t>(pindex->nHeight) == vinfoBlockFile[_pos.nFile].nHeightLast) {
            FlushUndoFile(_pos.nFile, true);
        }

        // update nUndoPos in block index
        pindex->nUndoPos = _pos.nPos;
        pindex->nStatus |= BLOCK_HAVE_UNDO;
        setDirtyBlockIndex.insert(pindex);
    }

    return true;
}

static CCheckQueue<CScriptCheck> scriptcheckqueue(128);

void StartScriptCheckWorkerThreads(int threads_num)
{
    scriptcheckqueue.StartWorkerThreads(threads_num);
}

void StopScriptCheckWorkerThreads()
{
    scriptcheckqueue.StopWorkerThreads();
}

VersionBitsCache versionbitscache GUARDED_BY(cs_main);

int32_t ComputeBlockVersion(const CBlockIndex* pindexPrev, const Consensus::Params& params)
{
    LOCK(cs_main);
    int32_t nVersion = VERSIONBITS_TOP_BITS;

    for (int i = 0; i < (int)Consensus::MAX_VERSION_BITS_DEPLOYMENTS; i++) {
        ThresholdState state = VersionBitsState(pindexPrev, params, static_cast<Consensus::DeploymentPos>(i), versionbitscache);
        if (state == ThresholdState::LOCKED_IN || state == ThresholdState::STARTED) {
            nVersion |= VersionBitsMask(params, static_cast<Consensus::DeploymentPos>(i));
        }
    }

    return nVersion;
}

/**
 * Threshold condition checker that triggers when unknown versionbits are seen on the network.
 */
class WarningBitsConditionChecker : public AbstractThresholdConditionChecker
{
private:
    int bit;

public:
    explicit WarningBitsConditionChecker(int bitIn) : bit(bitIn) {}

    int64_t BeginTime(const Consensus::Params& params) const override { return 0; }
    int64_t EndTime(const Consensus::Params& params) const override { return std::numeric_limits<int64_t>::max(); }
    int Period(const Consensus::Params& params) const override { return params.nMinerConfirmationWindow; }
    int Threshold(const Consensus::Params& params) const override { return params.nRuleChangeActivationThreshold; }

    bool Condition(const CBlockIndex* pindex, const Consensus::Params& params) const override
    {
        return pindex->nHeight >= params.MinBIP9WarningHeight &&
               ((pindex->nVersion & VERSIONBITS_TOP_MASK) == VERSIONBITS_TOP_BITS) &&
               ((pindex->nVersion >> bit) & 1) != 0 &&
               ((ComputeBlockVersion(pindex->pprev, params) >> bit) & 1) == 0;
    }
};

static ThresholdConditionCache warningcache[VERSIONBITS_NUM_BITS] GUARDED_BY(cs_main);

// 0.13.0 was shipped with a segwit deployment defined for testnet, but not for
// mainnet. We no longer need to support disabling the segwit deployment
// except for testing purposes, due to limitations of the functional test
// environment. See test/functional/p2p-segwit.py.
static bool IsScriptWitnessEnabled(const Consensus::Params& params)
{
    return params.SegwitHeight != std::numeric_limits<int>::max();
}

static unsigned int GetBlockScriptFlags(const CBlockIndex* pindex, const Consensus::Params& consensusparams) EXCLUSIVE_LOCKS_REQUIRED(cs_main) {
    AssertLockHeld(cs_main);

    if (fParticlMode) {
        unsigned int flags = SCRIPT_VERIFY_P2SH;
        flags |= SCRIPT_VERIFY_DERSIG;
        flags |= SCRIPT_VERIFY_CHECKLOCKTIMEVERIFY;
        flags |= SCRIPT_VERIFY_CHECKSEQUENCEVERIFY;
        flags |= SCRIPT_VERIFY_WITNESS;
        flags |= SCRIPT_VERIFY_NULLDUMMY;
        return flags;
    }

    unsigned int flags = SCRIPT_VERIFY_NONE;

    // BIP16 didn't become active until Apr 1 2012 (on mainnet, and
    // retroactively applied to testnet)
    // However, only one historical block violated the P2SH rules (on both
    // mainnet and testnet), so for simplicity, always leave P2SH
    // on except for the one violating block.
    if (consensusparams.BIP16Exception.IsNull() || // no bip16 exception on this chain
        pindex->phashBlock == nullptr || // this is a new candidate block, eg from TestBlockValidity()
        *pindex->phashBlock != consensusparams.BIP16Exception) // this block isn't the historical exception
    {
        flags |= SCRIPT_VERIFY_P2SH;
    }

    // Enforce WITNESS rules whenever P2SH is in effect (and the segwit
    // deployment is defined).
    if (flags & SCRIPT_VERIFY_P2SH && IsScriptWitnessEnabled(consensusparams)) {
        flags |= SCRIPT_VERIFY_WITNESS;
    }

    // Start enforcing the DERSIG (BIP66) rule
    if (pindex->nHeight >= consensusparams.BIP66Height) {
        flags |= SCRIPT_VERIFY_DERSIG;
    }

    // Start enforcing CHECKLOCKTIMEVERIFY (BIP65) rule
    if (pindex->nHeight >= consensusparams.BIP65Height) {
        flags |= SCRIPT_VERIFY_CHECKLOCKTIMEVERIFY;
    }

    // Start enforcing BIP112 (CHECKSEQUENCEVERIFY)
    if (pindex->nHeight >= consensusparams.CSVHeight) {
        flags |= SCRIPT_VERIFY_CHECKSEQUENCEVERIFY;
    }

    // Start enforcing Taproot using versionbits logic.
    if (VersionBitsState(pindex->pprev, consensusparams, Consensus::DEPLOYMENT_TAPROOT, versionbitscache) == ThresholdState::ACTIVE) {
        flags |= SCRIPT_VERIFY_TAPROOT;
    }

    // Start enforcing BIP147 NULLDUMMY (activated simultaneously with segwit)
    if (IsWitnessEnabled(pindex->pprev, consensusparams)) {
        flags |= SCRIPT_VERIFY_NULLDUMMY;
    }

    return flags;
}



static int64_t nTimeCheck = 0;
static int64_t nTimeForks = 0;
static int64_t nTimeVerify = 0;
static int64_t nTimeConnect = 0;
static int64_t nTimeIndex = 0;
static int64_t nTimeCallbacks = 0;
static int64_t nTimeTotal = 0;
static int64_t nBlocksTotal = 0;

/** Apply the effects of this block (with given index) on the UTXO set represented by coins.
 *  Validity checks that depend on the UTXO set are also done; ConnectBlock()
 *  can fail if those validity checks fail (among other reasons). */
bool CChainState::ConnectBlock(const CBlock& block, BlockValidationState& state, CBlockIndex* pindex,
                  CCoinsViewCache& view, const CChainParams& chainparams, bool fJustCheck)
{
    AssertLockHeld(cs_main);
    assert(pindex);
    assert(*pindex->phashBlock == block.GetHash());
    int64_t nTimeStart = GetTimeMicros();

    const Consensus::Params &consensus = Params().GetConsensus();
    state.SetStateInfo(block.nTime, pindex->nHeight, consensus, fParticlMode, (fBusyImporting && fSkipRangeproof));

    // Check it again in case a previous version let a bad block in
    // NOTE: We don't currently (re-)invoke ContextualCheckBlock() or
    // ContextualCheckBlockHeader() here. This means that if we add a new
    // consensus rule that is enforced in one of those two functions, then we
    // may have let in a block that violates the rule prior to updating the
    // software, and we would NOT be enforcing the rule here. Fully solving
    // upgrade from one software version to the next after a consensus rule
    // change is potentially tricky and issue-specific (see RewindBlockIndex()
    // for one general approach that was used for BIP 141 deployment).
    // Also, currently the rule against blocks more than 2 hours in the future
    // is enforced in ContextualCheckBlockHeader(); we wouldn't want to
    // re-enforce that rule here (at least until we make it impossible for
    // GetAdjustedTime() to go backward).
    if (!CheckBlock(block, state, chainparams.GetConsensus(), !fJustCheck, !fJustCheck)) {
        if (state.GetResult() == BlockValidationResult::BLOCK_MUTATED) {
            // We don't write down blocks to disk if they may have been
            // corrupted, so this should be impossible unless we're having hardware
            // problems.
            return AbortNode(state, "Corrupt block found indicating potential hardware failure; shutting down");
        }
        return error("%s: Consensus::CheckBlock: %s", __func__, state.ToString());
    }

    if (block.IsProofOfStake()) {
        pindex->bnStakeModifier = ComputeStakeModifierV2(pindex->pprev, pindex->prevoutStake.hash);
        setDirtyBlockIndex.insert(pindex);

        uint256 hashProof, targetProofOfStake;
        if (!CheckProofOfStake(state, pindex->pprev, *block.vtx[0], block.nTime, block.nBits, hashProof, targetProofOfStake)) {
            return error("%s: Check proof of stake failed.", __func__);
        }
    }

    // verify that the view's current state corresponds to the previous block
    uint256 hashPrevBlock = pindex->pprev == nullptr ? uint256() : pindex->pprev->GetBlockHash();
    assert(hashPrevBlock == view.GetBestBlock());

    const uint256 blockHash = block.GetHash();
    bool fIsGenesisBlock = blockHash == chainparams.GetConsensus().hashGenesisBlock;
    nBlocksTotal++;

    // Special case for the genesis block, skipping connection of its transactions
    // (its coinbase is unspendable)
    if (!fParticlMode  // genesis coinbase is spendable when in Particl mode
        && fIsGenesisBlock) {
        if (!fJustCheck)
            view.SetBestBlock(pindex->GetBlockHash(), pindex->nHeight);
        return true;
    }

    bool fScriptChecks = true;
    if (!hashAssumeValid.IsNull()) {
        // We've been configured with the hash of a block which has been externally verified to have a valid history.
        // A suitable default value is included with the software and updated from time to time.  Because validity
        //  relative to a piece of software is an objective fact these defaults can be easily reviewed.
        // This setting doesn't force the selection of any particular chain but makes validating some faster by
        //  effectively caching the result of part of the verification.
        BlockMap::const_iterator  it = m_blockman.m_block_index.find(hashAssumeValid);
        if (it != m_blockman.m_block_index.end()) {
            if (it->second->GetAncestor(pindex->nHeight) == pindex &&
                pindexBestHeader->GetAncestor(pindex->nHeight) == pindex &&
                pindexBestHeader->nChainWork >= nMinimumChainWork) {
                // This block is a member of the assumed verified chain and an ancestor of the best header.
                // Script verification is skipped when connecting blocks under the
                // assumevalid block. Assuming the assumevalid block is valid this
                // is safe because block merkle hashes are still computed and checked,
                // Of course, if an assumed valid block is invalid due to false scriptSigs
                // this optimization would allow an invalid chain to be accepted.
                // The equivalent time check discourages hash power from extorting the network via DOS attack
                //  into accepting an invalid block through telling users they must manually set assumevalid.
                //  Requiring a software change or burying the invalid block, regardless of the setting, makes
                //  it hard to hide the implication of the demand.  This also avoids having release candidates
                //  that are hardly doing any signature verification at all in testing without having to
                //  artificially set the default assumed verified block further back.
                // The test against nMinimumChainWork prevents the skipping when denied access to any chain at
                //  least as good as the expected chain.
                fScriptChecks = (GetBlockProofEquivalentTime(*pindexBestHeader, *pindex, *pindexBestHeader, chainparams.GetConsensus()) <= 60 * 60 * 24 * 7 * 2);
            }
        }
    }

    int64_t nTime1 = GetTimeMicros(); nTimeCheck += nTime1 - nTimeStart;
    LogPrint(BCLog::BENCH, "    - Sanity checks: %.2fms [%.2fs (%.2fms/blk)]\n", MILLI * (nTime1 - nTimeStart), nTimeCheck * MICRO, nTimeCheck * MILLI / nBlocksTotal);

    // Do not allow blocks that contain transactions which 'overwrite' older transactions,
    // unless those are already completely spent.
    // If such overwrites are allowed, coinbases and transactions depending upon those
    // can be duplicated to remove the ability to spend the first instance -- even after
    // being sent to another address.
    // See BIP30, CVE-2012-1909, and http://r6.ca/blog/20120206T005236Z.html for more information.
    // This logic is not necessary for memory pool transactions, as AcceptToMemoryPool
    // already refuses previously-known transaction ids entirely.
    // This rule was originally applied to all blocks with a timestamp after March 15, 2012, 0:00 UTC.
    // Now that the whole chain is irreversibly beyond that time it is applied to all blocks except the
    // two in the chain that violate it. This prevents exploiting the issue against nodes during their
    // initial block download.
    bool fEnforceBIP30 = fParticlMode || (!((pindex->nHeight==91842 && pindex->GetBlockHash() == uint256S("0x00000000000a4d0a398161ffc163c503763b1f4360639393e0e4c8e300e0caec")) ||
                           (pindex->nHeight==91880 && pindex->GetBlockHash() == uint256S("0x00000000000743f190a18c5577a3c2d2a1f610ae9601ac046a38084ccb7cd721"))));

    // Once BIP34 activated it was not possible to create new duplicate coinbases and thus other than starting
    // with the 2 existing duplicate coinbase pairs, not possible to create overwriting txs.  But by the
    // time BIP34 activated, in each of the existing pairs the duplicate coinbase had overwritten the first
    // before the first had been spent.  Since those coinbases are sufficiently buried it's no longer possible to create further
    // duplicate transactions descending from the known pairs either.
    // If we're on the known chain at height greater than where BIP34 activated, we can save the db accesses needed for the BIP30 check.

    // BIP34 requires that a block at height X (block X) has its coinbase
    // scriptSig start with a CScriptNum of X (indicated height X).  The above
    // logic of no longer requiring BIP30 once BIP34 activates is flawed in the
    // case that there is a block X before the BIP34 height of 227,931 which has
    // an indicated height Y where Y is greater than X.  The coinbase for block
    // X would also be a valid coinbase for block Y, which could be a BIP30
    // violation.  An exhaustive search of all mainnet coinbases before the
    // BIP34 height which have an indicated height greater than the block height
    // reveals many occurrences. The 3 lowest indicated heights found are
    // 209,921, 490,897, and 1,983,702 and thus coinbases for blocks at these 3
    // heights would be the first opportunity for BIP30 to be violated.

    // The search reveals a great many blocks which have an indicated height
    // greater than 1,983,702, so we simply remove the optimization to skip
    // BIP30 checking for blocks at height 1,983,702 or higher.  Before we reach
    // that block in another 25 years or so, we should take advantage of a
    // future consensus change to do a new and improved version of BIP34 that
    // will actually prevent ever creating any duplicate coinbases in the
    // future.
    static constexpr int BIP34_IMPLIES_BIP30_LIMIT = 1983702;

    // TODO: Remove BIP30 checking from block height 1,983,702 on, once we have a
    // consensus change that ensures coinbases at those heights can not
    // duplicate earlier coinbases.
    if (fEnforceBIP30 || pindex->nHeight >= BIP34_IMPLIES_BIP30_LIMIT) {
        for (const auto& tx : block.vtx) {
            for (size_t o = 0; o < tx->GetNumVOuts(); o++) {
                if (view.HaveCoin(COutPoint(tx->GetHash(), o))) {
                    LogPrintf("ERROR: ConnectBlock(): tried to overwrite transaction\n");
                    return state.Invalid(BlockValidationResult::BLOCK_CONSENSUS, "bad-txns-BIP30");
                }
            }
        }
    }

    // Start enforcing BIP68 (sequence locks)
    int nLockTimeFlags = 0;
    if ((fParticlMode && pindex->pprev) || pindex->nHeight >= chainparams.GetConsensus().CSVHeight) {
        nLockTimeFlags |= LOCKTIME_VERIFY_SEQUENCE;
    }

    // Get the script flags for this block
    unsigned int flags = GetBlockScriptFlags(pindex, chainparams.GetConsensus());

    int64_t nTime2 = GetTimeMicros(); nTimeForks += nTime2 - nTime1;
    LogPrint(BCLog::BENCH, "    - Fork checks: %.2fms [%.2fs (%.2fms/blk)]\n", MILLI * (nTime2 - nTime1), nTimeForks * MICRO, nTimeForks * MILLI / nBlocksTotal);

    CBlockUndo blockundo;

    // Precomputed transaction data pointers must not be invalidated
    // until after `control` has run the script checks (potentially
    // in multiple threads). Preallocate the vector size so a new allocation
    // doesn't invalidate pointers into the vector, and keep txsdata in scope
    // for as long as `control`.
    CCheckQueueControl<CScriptCheck> control(fScriptChecks && g_parallel_script_checks ? &scriptcheckqueue : nullptr);
    std::vector<PrecomputedTransactionData> txsdata(block.vtx.size());

    std::vector<int> prevheights;
    CAmount nFees = 0;
    int nInputs = 0;
    int64_t nSigOpsCost = 0;
    int64_t nAnonIn = 0;
    int64_t nStakeReward = 0;

    blockundo.vtxundo.reserve(block.vtx.size() - (fParticlMode ? 0 : 1));

    // NOTE: Block reward is based on nMoneySupply
    CAmount nMoneyCreated = 0;
    CAmount block_balances[3] = {0};
    bool reset_balances = false;

    for (unsigned int i = 0; i < block.vtx.size(); i++)
    {
        const CTransaction &tx = *(block.vtx[i]);
        const uint256 txhash = tx.GetHash();
        nInputs += tx.vin.size();

        TxValidationState tx_state;
        tx_state.SetStateInfo(block.nTime, pindex->nHeight, consensus, fParticlMode, (fBusyImporting && fSkipRangeproof));
        if (!tx.IsCoinBase())
        {
            CAmount txfee = 0;
            if (!Consensus::CheckTxInputs(tx, tx_state, view, pindex->nHeight, txfee)) {
                control.Wait();
                // Any transaction validation failure in ConnectBlock is a block consensus failure
                state.Invalid(BlockValidationResult::BLOCK_CONSENSUS,
                            tx_state.GetRejectReason(), tx_state.GetDebugMessage());
                return error("%s: Consensus::CheckTxInputs: %s, %s", __func__, tx.GetHash().ToString(), state.ToString());
            }
            if (tx_state.m_exploit_fix_2 && tx_state.m_spends_frozen_blinded) {
                // Add redeemed frozen blinded value to moneysupply
                nMoneyCreated += tx.GetValueOut() + txfee;
            }
            if (tx.IsCoinStake())
            {
                // Block reward is passed back in txfee (nPlainValueOut - nPlainValueIn)
                nStakeReward += txfee;
                nMoneyCreated += nStakeReward;
            } else
            {
                nFees += txfee;
            }
            if (!MoneyRange(nFees)) {
                control.Wait();
                LogPrintf("ERROR: %s: accumulated fee in the block out of range.\n", __func__);
                return state.Invalid(BlockValidationResult::BLOCK_CONSENSUS, "bad-txns-accumulated-fee-outofrange");
            }

            // Check that transaction is BIP68 final
            // BIP68 lock checks (as opposed to nLockTime checks) must
            // be in ConnectBlock because they require the UTXO set

            prevheights.resize(tx.vin.size());
            for (size_t j = 0; j < tx.vin.size(); j++) {
                if (tx.vin[j].IsAnonInput())
                    prevheights[j] = 0;
                else
                    prevheights[j] = view.AccessCoin(tx.vin[j].prevout).nHeight;
            }

            if (!SequenceLocks(tx, nLockTimeFlags, prevheights, *pindex)) {
                control.Wait();
                LogPrintf("ERROR: %s: contains a non-BIP68-final transaction\n", __func__);
                return state.Invalid(BlockValidationResult::BLOCK_CONSENSUS, "bad-txns-nonfinal");
            }

            if (tx.IsParticlVersion()) {
                // Update spent inputs
                for (size_t j = 0; j < tx.vin.size(); j++) {
                    const CTxIn input = tx.vin[j];
                    if (input.IsAnonInput()) {
                        nAnonIn++;
                        continue;
                    }

                    const Coin &coin = view.AccessCoin(input.prevout);

                    if (coin.nType != OUTPUT_CT) {
                        // Cache recently spent coins for staking.
                        view.spent_cache.emplace_back(input.prevout, SpentCoin(coin, pindex->nHeight));
                    }
                    if (!fAddressIndex && !fSpentIndex) {
                        continue;
                    }

                    const CScript *pScript = &coin.out.scriptPubKey;
                    CAmount nValue = coin.nType == OUTPUT_CT ? 0 : coin.out.nValue;
                    std::vector<uint8_t> hashBytes;
                    int scriptType = 0;

                    if (!ExtractIndexInfo(pScript, scriptType, hashBytes)
                        || scriptType == 0) {
                        continue;
                    }

                    uint256 hashAddress;
                    if (scriptType > 0) {
                        hashAddress = uint256(hashBytes.data(), hashBytes.size());
                    }
                    if (fAddressIndex && scriptType > 0) {
                        // record spending activity
                        view.addressIndex.push_back(std::make_pair(CAddressIndexKey(scriptType, hashAddress, pindex->nHeight, i, txhash, j, true), nValue * -1));
                        // remove address from unspent index
                        view.addressUnspentIndex.push_back(std::make_pair(CAddressUnspentKey(scriptType, hashAddress, input.prevout.hash, input.prevout.n), CAddressUnspentValue()));
                    }
                    if (fSpentIndex) {
                        CAmount nValue = coin.nType == OUTPUT_CT ? -1 : coin.out.nValue;
                        // add the spent index to determine the txid and input that spent an output
                        // and to find the amount and address from an input
                        view.spentIndex.push_back(std::make_pair(CSpentIndexKey(input.prevout.hash, input.prevout.n), CSpentIndexValue(txhash, j, pindex->nHeight, nValue, scriptType, hashAddress)));
                    }
                }

                if (smsg::fSecMsgEnabled && tx_state.m_funds_smsg) {
                    smsgModule.StoreFundingTx(tx, pindex);
                }
            }
        } else {
            tx_state.tx_balances[BAL_IND_PLAIN_ADDED] = tx.GetValueOut();
        }

        // GetTransactionSigOpCost counts 3 types of sigops:
        // * legacy (always)
        // * p2sh (when P2SH enabled in flags and excludes coinbase)
        // * witness (when witness enabled in flags and excludes coinbase)
        nSigOpsCost += GetTransactionSigOpCost(tx, view, flags);
        if (nSigOpsCost > MAX_BLOCK_SIGOPS_COST) {
            control.Wait();
            LogPrintf("ERROR: ConnectBlock(): too many sigops\n");
            return state.Invalid(BlockValidationResult::BLOCK_CONSENSUS, "bad-blk-sigops");
        }

        if (!tx.IsCoinBase())
        {
            std::vector<CScriptCheck> vChecks;
            bool fCacheResults = fJustCheck; /* Don't cache results if we're actually connecting blocks (still consult the cache, though) */
            //TxValidationState tx_state;
            if (fScriptChecks && !CheckInputScripts(tx, tx_state, view, flags, fCacheResults, fCacheResults, txsdata[i], g_parallel_script_checks ? &vChecks : nullptr)) {
                control.Wait();
                // Any transaction validation failure in ConnectBlock is a block consensus failure
                state.Invalid(BlockValidationResult::BLOCK_CONSENSUS,
                              tx_state.GetRejectReason(), tx_state.GetDebugMessage());
                return error("ConnectBlock(): CheckInputScripts on %s failed with %s",
                    txhash.ToString(), state.ToString());
            }
            control.Add(vChecks);

            blockundo.vtxundo.push_back(CTxUndo());
            UpdateCoins(tx, view, blockundo.vtxundo.back(), pindex->nHeight);
        } else
        {
            // tx is coinbase
            CTxUndo undoDummy;
            UpdateCoins(tx, view, undoDummy, pindex->nHeight);
            nMoneyCreated += tx.GetValueOut();
        }

        if (view.nLastRCTOutput == 0) {
            view.nLastRCTOutput = pindex->pprev ? pindex->pprev->nAnonOutputs : 0;
        }

        // Index rct outputs and keyimages
        if (tx_state.m_has_anon_output || tx_state.m_has_anon_input) {
            COutPoint op(txhash, 0);
            if (tx_state.m_has_anon_input) {
                assert(tx_state.m_setHaveKI.size());
            }
            for (const auto &ki : tx_state.m_setHaveKI) {
                // Test for duplicate keyimage used in block
                if (!view.keyImages.insert(std::make_pair(ki, txhash)).second) {
                    return state.Invalid(BlockValidationResult::BLOCK_CONSENSUS, "bad-anonin-dup-ki");
                }
            }

            for (unsigned int k = 0; k < tx.vpout.size(); k++) {
                if (!tx.vpout[k]->IsType(OUTPUT_RINGCT)) {
                    continue;
                }

                CTxOutRingCT *txout = (CTxOutRingCT*)tx.vpout[k].get();

                int64_t nTestExists;
                if (!fVerifyingDB && pblocktree->ReadRCTOutputLink(txout->pk, nTestExists)) {
                    control.Wait();

                    if (nTestExists > pindex->pprev->nAnonOutputs) {
                        // The anon index can diverge from the chain index if shutdown does not complete
                        LogPrintf("%s: Duplicate anon-output %s, index %d, above last index %d.\n", __func__, HexStr(txout->pk), nTestExists, pindex->pprev->nAnonOutputs);
                        LogPrintf("Attempting to repair anon index.\n");
                        std::set<CCmpPubKey> setKi; // unused
                        RollBackRCTIndex(pindex->pprev->nAnonOutputs, nTestExists, setKi);
                        return false;
                    }

                    return error("%s: Duplicate anon-output (db) %s, index %d.", __func__, HexStr(txout->pk), nTestExists);
                }
                if (!fVerifyingDB && view.ReadRCTOutputLink(txout->pk, nTestExists)) {
                    control.Wait();
                    return error("%s: Duplicate anon-output (view) %s, index %d.", __func__, HexStr(txout->pk), nTestExists);
                }

                op.n = k;
                view.nLastRCTOutput++;
                CAnonOutput ao(txout->pk, txout->commitment, op, pindex->nHeight, 0);

                view.anonOutputLinks[txout->pk] = view.nLastRCTOutput;
                view.anonOutputs.push_back(std::make_pair(view.nLastRCTOutput, ao));
            }
        }

        if (fAddressIndex) {
            // Update outputs for insight
            for (unsigned int k = 0; k < tx.vpout.size(); k++) {
                const CTxOutBase *out = tx.vpout[k].get();

                if (!out->IsType(OUTPUT_STANDARD)
                    && !out->IsType(OUTPUT_CT)) {
                    continue;
                }

                const CScript *pScript;
                std::vector<unsigned char> hashBytes;
                int scriptType = 0;
                CAmount nValue;
                if (!ExtractIndexInfo(out, scriptType, hashBytes, nValue, pScript)
                    || scriptType == 0) {
                    continue;
                }

                // Record receiving activity
                view.addressIndex.push_back(std::make_pair(CAddressIndexKey(scriptType, uint256(hashBytes.data(), hashBytes.size()), pindex->nHeight, i, txhash, k, false), nValue));
                // Record unspent output
                view.addressUnspentIndex.push_back(std::make_pair(CAddressUnspentKey(scriptType, uint256(hashBytes.data(), hashBytes.size()), txhash, k), CAddressUnspentValue(nValue, *pScript, pindex->nHeight)));
            }
        }

        block_balances[BAL_IND_PLAIN] += tx_state.tx_balances[BAL_IND_PLAIN_ADDED] - tx_state.tx_balances[BAL_IND_PLAIN_REMOVED];
        block_balances[BAL_IND_BLIND] += tx_state.tx_balances[BAL_IND_BLIND_ADDED] - tx_state.tx_balances[BAL_IND_BLIND_REMOVED];
        block_balances[BAL_IND_ANON]  += tx_state.tx_balances[BAL_IND_ANON_ADDED]  - tx_state.tx_balances[BAL_IND_ANON_REMOVED];
    }

    int64_t nTime3 = GetTimeMicros(); nTimeConnect += nTime3 - nTime2;
    LogPrint(BCLog::BENCH, "      - Connect %u transactions: %.2fms (%.3fms/tx, %.3fms/txin) [%.2fs (%.2fms/blk)]\n", (unsigned)block.vtx.size(), MILLI * (nTime3 - nTime2), MILLI * (nTime3 - nTime2) / block.vtx.size(), nInputs <= 1 ? 0 : MILLI * (nTime3 - nTime2) / (nInputs-1), nTimeConnect * MICRO, nTimeConnect * MILLI / nBlocksTotal);


    if (!control.Wait()) {
        LogPrintf("ERROR: %s: CheckQueue failed\n", __func__);
        return state.Invalid(BlockValidationResult::BLOCK_CONSENSUS, "block-validation-failed");
    }

    if (fParticlMode) {
        if (block.nTime >= consensus.clamp_tx_version_time) {
            nMoneyCreated -= nFees;
        }
        if (block.IsProofOfStake()) { // Only the genesis block isn't proof of stake
            CTransactionRef txCoinstake = block.vtx[0];
            CTransactionRef txPrevCoinstake = nullptr;
            const TreasuryFundSettings *pTreasuryFundSettings = chainparams.GetTreasuryFundSettings(block.nTime);
            const CAmount nCalculatedStakeReward = Params().GetProofOfStakeReward(pindex->pprev, nFees); // stake_test

            if (block.nTime >= consensus.smsg_fee_time) {
                CAmount smsg_fee_new, smsg_fee_prev = consensus.smsg_fee_msg_per_day_per_k;
                if (pindex->pprev->nHeight > 0 // Skip genesis block (POW)
                    && pindex->pprev->nTime >= consensus.smsg_fee_time) {
                    if (!particl::coinStakeCache.GetCoinStake(pindex->pprev->GetBlockHash(), txPrevCoinstake)
                        || !txPrevCoinstake->GetSmsgFeeRate(smsg_fee_prev)) {
                        LogPrintf("ERROR: %s: Failed to get previous smsg fee.\n", __func__);
                        return state.Invalid(BlockValidationResult::BLOCK_CONSENSUS, "bad-cs-smsg-fee-prev");
                    }
                }

                if (!txCoinstake->GetSmsgFeeRate(smsg_fee_new)) {
                    LogPrintf("ERROR: %s: Failed to get smsg fee.\n", __func__);
                    return state.Invalid(BlockValidationResult::BLOCK_CONSENSUS, "bad-cs-smsg-fee");
                }
                if (smsg_fee_new < 1) {
                    LogPrintf("ERROR: %s: Smsg fee < 1.\n", __func__);
                    return state.Invalid(BlockValidationResult::BLOCK_CONSENSUS, "bad-cs-smsg-fee");
                }
                int64_t delta = std::abs(smsg_fee_new - smsg_fee_prev);
                int64_t max_delta = chainparams.GetMaxSmsgFeeRateDelta(smsg_fee_prev);
                if (delta > max_delta) {
                    LogPrintf("ERROR: %s: Bad smsg-fee (delta=%d, max_delta=%d)\n", __func__, delta, max_delta);
                    return state.Invalid(BlockValidationResult::BLOCK_CONSENSUS, "bad-cs-smsg-fee");
                }
            }

            if (block.nTime >= consensus.smsg_difficulty_time) {
                uint32_t smsg_difficulty_new, smsg_difficulty_prev = consensus.smsg_min_difficulty;
                if (pindex->pprev->nHeight > 0 // Skip genesis block (POW)
                    && pindex->pprev->nTime >= consensus.smsg_difficulty_time) {
                    if (!particl::coinStakeCache.GetCoinStake(pindex->pprev->GetBlockHash(), txPrevCoinstake)
                        || !txPrevCoinstake->GetSmsgDifficulty(smsg_difficulty_prev)) {
                        LogPrintf("ERROR: %s: Failed to get previous smsg difficulty.\n", __func__);
                        return state.Invalid(BlockValidationResult::BLOCK_CONSENSUS, "bad-cs-smsg-diff-prev");
                    }
                }

                if (!txCoinstake->GetSmsgDifficulty(smsg_difficulty_new)) {
                    LogPrintf("ERROR: %s: Failed to get smsg difficulty.\n", __func__);
                    return state.Invalid(BlockValidationResult::BLOCK_CONSENSUS, "bad-cs-smsg-diff");
                }
                if (smsg_difficulty_new < 1 || smsg_difficulty_new > consensus.smsg_min_difficulty) {

                    LogPrintf("ERROR: %s: Smsg difficulty out of range.\n", __func__);
                    return state.Invalid(BlockValidationResult::BLOCK_CONSENSUS, "bad-cs-smsg-diff");
                }
                int delta = int(smsg_difficulty_prev) - int(smsg_difficulty_new);
                if (abs(delta) > int(consensus.smsg_difficulty_max_delta)) {
                    LogPrintf("ERROR: %s: Smsg difficulty change out of range.\n", __func__);
                    return state.Invalid(BlockValidationResult::BLOCK_CONSENSUS, "bad-cs-smsg-diff");
                }
            }

            if (!pTreasuryFundSettings || pTreasuryFundSettings->nMinTreasuryStakePercent <= 0) {
                if (nStakeReward < 0 || nStakeReward > nCalculatedStakeReward) {
                    LogPrintf("ERROR: %s: Coinstake pays too much(actual=%d vs calculated=%d)\n", __func__, nStakeReward, nCalculatedStakeReward);
                    return state.Invalid(BlockValidationResult::BLOCK_CONSENSUS, "bad-cs-amount");
                }
            } else {
                assert(pTreasuryFundSettings->nMinTreasuryStakePercent <= 100);

                CAmount nTreasuryBfwd = 0, nTreasuryCfwdCheck = 0;
                CAmount nMinTreasuryPart = (nCalculatedStakeReward * pTreasuryFundSettings->nMinTreasuryStakePercent) / 100;
                CAmount nMaxHolderPart = nCalculatedStakeReward - nMinTreasuryPart;
                if (nMinTreasuryPart < 0 || nMaxHolderPart < 0) {
                    LogPrintf("ERROR: %s: Bad coinstake split amount (treasury=%d vs reward=%d)\n", __func__, nMinTreasuryPart, nMaxHolderPart);
                    return state.Invalid(BlockValidationResult::BLOCK_CONSENSUS, "bad-cs-amount");
                }

                if (pindex->pprev->nHeight > 0) { // Genesis block is pow
                    if (!txPrevCoinstake
                        && !particl::coinStakeCache.GetCoinStake(pindex->pprev->GetBlockHash(), txPrevCoinstake)) {
                        LogPrintf("ERROR: %s: Failed to get previous coinstake.\n", __func__);
                        return state.Invalid(BlockValidationResult::BLOCK_CONSENSUS, "bad-cs-prev");
                    }

                    assert(txPrevCoinstake->IsCoinStake()); // Sanity check
                    if (!txPrevCoinstake->GetTreasuryFundCfwd(nTreasuryBfwd)) {
                        nTreasuryBfwd = 0;
                    }
                }

                if (pindex->nHeight % pTreasuryFundSettings->nTreasuryOutputPeriod == 0) {
                    // Fund output must exist and match cfwd, cfwd data output must be unset
                    // nStakeReward must == nTreasuryBfwd + nCalculatedStakeReward

                    if (nStakeReward != nTreasuryBfwd + nCalculatedStakeReward) {
                        LogPrintf("ERROR: %s: Bad stake-reward (actual=%d vs expected=%d)\n", __func__, nStakeReward, nTreasuryBfwd + nCalculatedStakeReward);
                        return state.Invalid(BlockValidationResult::BLOCK_CONSENSUS, "bad-cs-amount");
                    }

                    CTxDestination dfDest = CBitcoinAddress(pTreasuryFundSettings->sTreasuryFundAddresses).Get();
                    if (std::get_if<CNoDestination>(&dfDest)) {
                        return error("%s: Failed to get treasury fund destination: %s.", __func__, pTreasuryFundSettings->sTreasuryFundAddresses);
                    }
                    CScript fundScriptPubKey = GetScriptForDestination(dfDest);

                    // Output 1 must be to the treasury fund
                    const CTxOutStandard *outputDF = txCoinstake->vpout[1]->GetStandardOutput();
                    if (!outputDF) {
                        LogPrintf("ERROR: %s: Bad treasury fund output.\n", __func__);
                        return state.Invalid(BlockValidationResult::BLOCK_CONSENSUS, "bad-cs");
                    }
                    if (outputDF->scriptPubKey != fundScriptPubKey) {
                        LogPrintf("ERROR: %s: Bad treasury fund output script.\n", __func__);
                        return state.Invalid(BlockValidationResult::BLOCK_CONSENSUS, "bad-cs");
                    }
                    if (outputDF->nValue < nTreasuryBfwd + nMinTreasuryPart) { // Max value is clamped already
                        LogPrintf("ERROR: %s: Bad treasury-reward (actual=%d vs minfundpart=%d)\n", __func__, nStakeReward, nTreasuryBfwd + nMinTreasuryPart);
                        return state.Invalid(BlockValidationResult::BLOCK_CONSENSUS, "bad-cs-fund-amount");
                    }
                    if (txCoinstake->GetTreasuryFundCfwd(nTreasuryCfwdCheck)) {
                        LogPrintf("ERROR: %s: Coinstake treasury cfwd must be unset.\n", __func__);
                        return state.Invalid(BlockValidationResult::BLOCK_CONSENSUS, "bad-cs-cfwd");
                    }
                } else {
                    // Ensure cfwd data output is correct and nStakeReward is <= nHolderPart
                    // cfwd must == nTreasuryBfwd + (nCalculatedStakeReward - nStakeReward) // Allowing users to set a higher split

                    if (nStakeReward < 0 || nStakeReward > nMaxHolderPart) {
                        LogPrintf("ERROR: %s: Bad stake-reward (actual=%d vs maxholderpart=%d)\n", __func__, nStakeReward, nMaxHolderPart);
                        return state.Invalid(BlockValidationResult::BLOCK_CONSENSUS, "bad-cs-amount");
                    }
                    CAmount nTreasuryCfwd = nTreasuryBfwd + nCalculatedStakeReward - nStakeReward;
                    if (!txCoinstake->GetTreasuryFundCfwd(nTreasuryCfwdCheck)
                        || nTreasuryCfwdCheck != nTreasuryCfwd) {
                        LogPrintf("ERROR: %s: Coinstake treasury fund carried forward mismatch (actual=%d vs expected=%d)\n", __func__, nTreasuryCfwdCheck, nTreasuryCfwd);
                        return state.Invalid(BlockValidationResult::BLOCK_CONSENSUS, "bad-cs-cfwd");
                    }
                }

                particl::coinStakeCache.InsertCoinStake(blockHash, txCoinstake);
            }
        } else {
            if (blockHash != chainparams.GetConsensus().hashGenesisBlock) {
                LogPrintf("ERROR: %s: Block isn't coinstake or genesis.\n", __func__);
                return state.Invalid(BlockValidationResult::BLOCK_CONSENSUS, "bad-cs");
            }
        }
    } else {
        CAmount blockReward = nFees + GetBlockSubsidy(pindex->nHeight, chainparams.GetConsensus());
        if (block.vtx[0]->GetValueOut() > blockReward) {
            LogPrintf("ERROR: ConnectBlock(): coinbase pays too much (actual=%d vs limit=%d)\n", block.vtx[0]->GetValueOut(), blockReward);
            return state.Invalid(BlockValidationResult::BLOCK_CONSENSUS, "bad-cb-amount");
        }
    }

    int64_t nTime4 = GetTimeMicros(); nTimeVerify += nTime4 - nTime2;
    LogPrint(BCLog::BENCH, "    - Verify %u txins: %.2fms (%.3fms/txin) [%.2fs (%.2fms/blk)]\n", nInputs - 1, MILLI * (nTime4 - nTime2), nInputs <= 1 ? 0 : MILLI * (nTime4 - nTime2) / (nInputs-1), nTimeVerify * MICRO, nTimeVerify * MILLI / nBlocksTotal);

    if (fJustCheck)
        return true;

    if (block.nTime >= consensus.exploit_fix_2_time && pindex->pprev && pindex->pprev->nTime < consensus.exploit_fix_2_time) {
        // TODO: Set to block height after fork
        // Set moneysupply to utxoset sum
        pindex->nMoneySupply = GetUTXOSum() + nMoneyCreated;
        LogPrintf("RCT mint fix HF2, set nMoneySupply to: %d\n", pindex->nMoneySupply);
        reset_balances = true;
        block_balances[BAL_IND_PLAIN] = pindex->nMoneySupply;
    } else {
        pindex->nMoneySupply = (pindex->pprev ? pindex->pprev->nMoneySupply : 0) + nMoneyCreated;
    }
    pindex->nAnonOutputs = view.nLastRCTOutput;
    setDirtyBlockIndex.insert(pindex); // pindex has changed, must save to disk

    if ((!fIsGenesisBlock || fParticlMode)
     && !WriteUndoDataForBlock(blockundo, state, pindex, chainparams))
        return false;

    if (!pindex->IsValid(BLOCK_VALID_SCRIPTS)) {
        pindex->RaiseValidity(BLOCK_VALID_SCRIPTS);
        setDirtyBlockIndex.insert(pindex);
    }


    if (fTimestampIndex) {
        unsigned int logicalTS = pindex->nTime;
        if (!pblocktree->WriteTimestampIndex(CTimestampIndexKey(logicalTS, pindex->GetBlockHash()))) {
            return AbortNode(state, "Failed to write timestamp index");
        }

        if (!pblocktree->WriteTimestampBlockIndex(CTimestampBlockIndexKey(pindex->GetBlockHash()), CTimestampBlockIndexValue(logicalTS))) {
            return AbortNode(state, "Failed to write blockhash index");
        }
    }
    if (fBalancesIndex) {
        BlockBalances values(block_balances);
        if (pindex->pprev && !reset_balances) {
            BlockBalances prev_balances;
            if (!pblocktree->ReadBlockBalancesIndex(pindex->pprev->GetBlockHash(), prev_balances)) {
                return AbortNode(state, "Failed to read previous block's balances");
            } else {
                values.sum(prev_balances);
            }
        }

        if (!pblocktree->WriteBlockBalancesIndex(block.GetHash(), values)) {
            return AbortNode(state, "Failed to write balances index");
        }
    }

    assert(pindex->phashBlock);
    // add this block to the view's block chain
    view.SetBestBlock(pindex->GetBlockHash(), pindex->nHeight);

    int64_t nTime5 = GetTimeMicros(); nTimeIndex += nTime5 - nTime4;
    LogPrint(BCLog::BENCH, "    - Index writing: %.2fms [%.2fs (%.2fms/blk)]\n", MILLI * (nTime5 - nTime4), nTimeIndex * MICRO, nTimeIndex * MILLI / nBlocksTotal);

    int64_t nTime6 = GetTimeMicros(); nTimeCallbacks += nTime6 - nTime5;
    LogPrint(BCLog::BENCH, "    - Callbacks: %.2fms [%.2fs (%.2fms/blk)]\n", MILLI * (nTime6 - nTime5), nTimeCallbacks * MICRO, nTimeCallbacks * MILLI / nBlocksTotal);

    return true;
}

CoinsCacheSizeState CChainState::GetCoinsCacheSizeState(const CTxMemPool* tx_pool)
{
    return this->GetCoinsCacheSizeState(
        tx_pool,
        m_coinstip_cache_size_bytes,
        gArgs.GetArg("-maxmempool", DEFAULT_MAX_MEMPOOL_SIZE) * 1000000);
}

CoinsCacheSizeState CChainState::GetCoinsCacheSizeState(
    const CTxMemPool* tx_pool,
    size_t max_coins_cache_size_bytes,
    size_t max_mempool_size_bytes)
{
    const int64_t nMempoolUsage = tx_pool ? tx_pool->DynamicMemoryUsage() : 0;
    int64_t cacheSize = CoinsTip().DynamicMemoryUsage();
    int64_t nTotalSpace =
        max_coins_cache_size_bytes + std::max<int64_t>(max_mempool_size_bytes - nMempoolUsage, 0);

    //! No need to periodic flush if at least this much space still available.
    static constexpr int64_t MAX_BLOCK_COINSDB_USAGE_BYTES = 10 * 1024 * 1024;  // 10MB
    int64_t large_threshold =
        std::max((9 * nTotalSpace) / 10, nTotalSpace - MAX_BLOCK_COINSDB_USAGE_BYTES);

    if (cacheSize > nTotalSpace) {
        LogPrintf("Cache size (%s) exceeds total space (%s)\n", cacheSize, nTotalSpace);
        return CoinsCacheSizeState::CRITICAL;
    } else if (cacheSize > large_threshold) {
        return CoinsCacheSizeState::LARGE;
    }
    return CoinsCacheSizeState::OK;
}

bool CChainState::FlushStateToDisk(
    const CChainParams& chainparams,
    BlockValidationState &state,
    FlushStateMode mode,
    int nManualPruneHeight)
{
    LOCK(cs_main);
    assert(this->CanFlushToDisk());
    static std::chrono::microseconds nLastWrite{0};
    static std::chrono::microseconds nLastFlush{0};
    std::set<int> setFilesToPrune;
    bool full_flush_completed = false;

    const size_t coins_count = CoinsTip().GetCacheSize();
    const size_t coins_mem_usage = CoinsTip().DynamicMemoryUsage();

    try {
    {
        bool fFlushForPrune = false;
        bool fDoFullFlush = false;

        CoinsCacheSizeState cache_state = GetCoinsCacheSizeState(&m_mempool);
        LOCK(cs_LastBlockFile);
        if (fPruneMode && (fCheckForPruning || nManualPruneHeight > 0) && !fReindex) {
            // make sure we don't prune above the blockfilterindexes bestblocks
            // pruning is height-based
            int last_prune = m_chain.Height(); // last height we can prune
            ForEachBlockFilterIndex([&](BlockFilterIndex& index) {
               last_prune = std::max(1, std::min(last_prune, index.GetSummary().best_block_height));
            });

            if (nManualPruneHeight > 0) {
                LOG_TIME_MILLIS_WITH_CATEGORY("find files to prune (manual)", BCLog::BENCH);

                m_blockman.FindFilesToPruneManual(setFilesToPrune, std::min(last_prune, nManualPruneHeight), m_chain.Height());
            } else {
                LOG_TIME_MILLIS_WITH_CATEGORY("find files to prune", BCLog::BENCH);

                m_blockman.FindFilesToPrune(setFilesToPrune, chainparams.PruneAfterHeight(), m_chain.Height(), last_prune, IsInitialBlockDownload());
                fCheckForPruning = false;
            }
            if (!setFilesToPrune.empty()) {
                fFlushForPrune = true;
                if (!fHavePruned) {
                    pblocktree->WriteFlag("prunedblockfiles", true);
                    fHavePruned = true;
                }
            }
        }
        const auto nNow = GetTime<std::chrono::microseconds>();
        // Avoid writing/flushing immediately after startup.
        if (nLastWrite.count() == 0) {
            nLastWrite = nNow;
        }
        if (nLastFlush.count() == 0) {
            nLastFlush = nNow;
        }
        // The cache is large and we're within 10% and 10 MiB of the limit, but we have time now (not in the middle of a block processing).
        bool fCacheLarge = mode == FlushStateMode::PERIODIC && cache_state >= CoinsCacheSizeState::LARGE;
        // The cache is over the limit, we have to write now.
        bool fCacheCritical = mode == FlushStateMode::IF_NEEDED && cache_state >= CoinsCacheSizeState::CRITICAL;
        // It's been a while since we wrote the block index to disk. Do this frequently, so we don't need to redownload after a crash.
        bool fPeriodicWrite = mode == FlushStateMode::PERIODIC && nNow > nLastWrite + DATABASE_WRITE_INTERVAL;
        // It's been very long since we flushed the cache. Do this infrequently, to optimize cache usage.
        bool fPeriodicFlush = mode == FlushStateMode::PERIODIC && nNow > nLastFlush + DATABASE_FLUSH_INTERVAL;
        // Combine all conditions that result in a full cache flush.
        fDoFullFlush = (mode == FlushStateMode::ALWAYS) || fCacheLarge || fCacheCritical || fPeriodicFlush || fFlushForPrune;
        // Write blocks and block index to disk.
        if (fDoFullFlush || fPeriodicWrite) {
            // Depend on nMinDiskSpace to ensure we can write block index
            if (!CheckDiskSpace(GetBlocksDir())) {
                return AbortNode(state, "Disk space is too low!", _("Disk space is too low!"));
            }
            {
                LOG_TIME_MILLIS_WITH_CATEGORY("write block and undo data to disk", BCLog::BENCH);

                // First make sure all block and undo data is flushed to disk.
                FlushBlockFile();
            }

            // Then update all block file information (which may refer to block and undo files).
            {
                LOG_TIME_MILLIS_WITH_CATEGORY("write block index to disk", BCLog::BENCH);

                std::vector<std::pair<int, const CBlockFileInfo*> > vFiles;
                vFiles.reserve(setDirtyFileInfo.size());
                for (std::set<int>::iterator it = setDirtyFileInfo.begin(); it != setDirtyFileInfo.end(); ) {
                    vFiles.push_back(std::make_pair(*it, &vinfoBlockFile[*it]));
                    setDirtyFileInfo.erase(it++);
                }
                std::vector<const CBlockIndex*> vBlocks;
                vBlocks.reserve(setDirtyBlockIndex.size());
                for (std::set<CBlockIndex*>::iterator it = setDirtyBlockIndex.begin(); it != setDirtyBlockIndex.end(); ) {
                    if ((*it)->nFlags & BLOCK_ACCEPTED) {
                        vBlocks.push_back(*it);
                    }
                    setDirtyBlockIndex.erase(it++);
                }
                if (!pblocktree->WriteBatchSync(vFiles, nLastBlockFile, vBlocks)) {
                    return AbortNode(state, "Failed to write to block index database");
                }
            }
            // Finally remove any pruned files
            if (fFlushForPrune) {
                LOG_TIME_MILLIS_WITH_CATEGORY("unlink pruned files", BCLog::BENCH);

                UnlinkPrunedFiles(setFilesToPrune);
            }
            nLastWrite = nNow;
        }
        // Flush best chain related state. This can only be done if the blocks / block index write was also done.
        if (fDoFullFlush && !CoinsTip().GetBestBlock().IsNull()) {
            LOG_TIME_SECONDS(strprintf("write coins cache to disk (%d coins, %.2fkB)",
                coins_count, coins_mem_usage / 1000));

            // Typical Coin structures on disk are around 48 bytes in size.
            // Pushing a new one to the database can cause it to be written
            // twice (once in the log, and once in the tables). This is already
            // an overestimation, as most will delete an existing entry or
            // overwrite one. Still, use a conservative safety factor of 2.
            if (!CheckDiskSpace(GetDataDir(), 48 * 2 * 2 * CoinsTip().GetCacheSize())) {
                return AbortNode(state, "Disk space is too low!", _("Disk space is too low!"));
            }
            // Flush the chainstate (which may refer to block index entries).
            if (!CoinsTip().Flush())
                return AbortNode(state, "Failed to write to coin database");
            nLastFlush = nNow;
            full_flush_completed = true;
        }
    }
    if (full_flush_completed) {
        // Update best block in wallet (so we can detect restored wallets).
        GetMainSignals().ChainStateFlushed(m_chain.GetLocator());
    }
    } catch (const std::runtime_error& e) {
        return AbortNode(state, std::string("System error while flushing: ") + e.what());
    }
    return true;
}

void CChainState::ForceFlushStateToDisk() {
    BlockValidationState state;
    const CChainParams& chainparams = Params();
    if (!this->FlushStateToDisk(chainparams, state, FlushStateMode::ALWAYS)) {
        LogPrintf("%s: failed to flush state (%s)\n", __func__, state.ToString());
    }
}

void CChainState::PruneAndFlush() {
    BlockValidationState state;
    fCheckForPruning = true;
    const CChainParams& chainparams = Params();

    if (!this->FlushStateToDisk(chainparams, state, FlushStateMode::NONE)) {
        LogPrintf("%s: failed to flush state (%s)\n", __func__, state.ToString());
    }
}

static void DoWarning(const bilingual_str& warning)
{
    static bool fWarned = false;
    SetMiscWarning(warning);
    if (!fWarned) {
        AlertNotify(warning.original);
        fWarned = true;
    }
}

static void ClearSpentCache(CDBBatch &batch, int height)
{
    CBlockIndex* pblockindex = ::ChainActive()[height];
    if (!pblockindex) {
        return;
    }
    CBlock block;
    if (!ReadBlockFromDisk(block, pblockindex, Params().GetConsensus())) {
        LogPrintf("%s: failed read block from disk (%d, %s)\n", __func__, height, pblockindex->GetBlockHash().ToString());
        return;
    }
    for (int i = block.vtx.size() - 1; i >= 0; i--) {
        const CTransaction &tx = *(block.vtx[i]);
        for (const auto &txin : tx.vin) {
            if (!txin.IsAnonInput()) {
                batch.Erase(std::make_pair(DB_SPENTCACHE, txin.prevout));
            }
        }
    }
}

bool FlushView(CCoinsViewCache *view, BlockValidationState& state, bool fDisconnecting)
{
    if (!view->Flush())
        return false;

    if (fAddressIndex) {
        if (fDisconnecting) {
            if (!pblocktree->EraseAddressIndex(view->addressIndex)) {
                return AbortNode(state, "Failed to delete address index");
            }
        } else {
            if (!pblocktree->WriteAddressIndex(view->addressIndex)) {
                return AbortNode(state, "Failed to write address index");
            }
        }
        if (!pblocktree->UpdateAddressUnspentIndex(view->addressUnspentIndex)) {
            return AbortNode(state, "Failed to write address unspent index");
        }
    }

    if (fSpentIndex) {
        if (!pblocktree->UpdateSpentIndex(view->spentIndex)) {
            return AbortNode(state, "Failed to write transaction index");
        }
    }

    view->addressIndex.clear();
    view->addressUnspentIndex.clear();
    view->spentIndex.clear();

    if (fDisconnecting) {
        for (const auto &it : view->keyImages) {
            if (!pblocktree->EraseRCTKeyImage(it.first)) {
                return error("%s: EraseRCTKeyImage failed, txn %s.", __func__, it.second.ToString());
            }
        }
        for (const auto &it : view->anonOutputLinks) {
            if (!pblocktree->EraseRCTOutput(it.second)) {
                return error("%s: EraseRCTOutput failed.", __func__);
            }
            if (!pblocktree->EraseRCTOutputLink(it.first)) {
                return error("%s: EraseRCTOutputLink failed.", __func__);
            }
        }
        for (const auto &it : view->spent_cache) {
            if (!pblocktree->EraseSpentCache(it.first)) {
                return error("%s: EraseSpentCache failed.", __func__);
            }
        }
    } else {
        CDBBatch batch(*pblocktree);

        for (const auto &it : view->keyImages) {
            batch.Write(std::make_pair(DB_RCTKEYIMAGE, it.first), it.second);
        }
        for (const auto &it : view->anonOutputs) {
            batch.Write(std::make_pair(DB_RCTOUTPUT, it.first), it.second);
        }
        for (const auto &it : view->anonOutputLinks) {
            batch.Write(std::make_pair(DB_RCTOUTPUT_LINK, it.first), it.second);
        }
        for (const auto &it : view->spent_cache) {
            batch.Write(std::make_pair(DB_SPENTCACHE, it.first), it.second);
        }
        if (state.m_spend_height > (int)MIN_BLOCKS_TO_KEEP) {
            ClearSpentCache(batch, state.m_spend_height - (MIN_BLOCKS_TO_KEEP+1));
        }
        if (!pblocktree->WriteBatch(batch)) {
            return error("%s: Write index data failed.", __func__);
        }
    }

    view->nLastRCTOutput = 0;
    view->anonOutputs.clear();
    view->anonOutputLinks.clear();
    view->keyImages.clear();
    view->spent_cache.clear();

    return true;
};

/** Private helper function that concatenates warning messages. */
static void AppendWarning(bilingual_str& res, const bilingual_str& warn)
{
    if (!res.empty()) res += Untranslated(", ");
    res += warn;
}

/** Check warning conditions and do some notifications on new chain tip set. */
<<<<<<< HEAD
void UpdateTip(CTxMemPool& mempool, const CBlockIndex* pindexNew, const CChainParams& chainParams)
=======
static void UpdateTip(CTxMemPool& mempool, const CBlockIndex* pindexNew, const CChainParams& chainParams, CChainState& active_chainstate)
>>>>>>> 48725e64
    EXCLUSIVE_LOCKS_REQUIRED(::cs_main)
{
    // New best block
    mempool.AddTransactionsUpdated(1);

    {
        LOCK(g_best_block_mutex);
        g_best_block = pindexNew->GetBlockHash();
        g_best_block_cv.notify_all();
    }

    bilingual_str warning_messages;
    assert(std::addressof(::ChainstateActive()) == std::addressof(active_chainstate));
    if (!active_chainstate.IsInitialBlockDownload()) {
        const CBlockIndex* pindex = pindexNew;
        for (int bit = 0; bit < VERSIONBITS_NUM_BITS; bit++) {
            WarningBitsConditionChecker checker(bit);
            ThresholdState state = checker.GetStateFor(pindex, chainParams.GetConsensus(), warningcache[bit]);
            if (state == ThresholdState::ACTIVE || state == ThresholdState::LOCKED_IN) {
                const bilingual_str warning = strprintf(_("Warning: unknown new rules activated (versionbit %i)"), bit);
                if (state == ThresholdState::ACTIVE) {
                    DoWarning(warning);
                } else {
                    AppendWarning(warning_messages, warning);
                }
            }
        }
    }
    assert(std::addressof(::ChainstateActive()) == std::addressof(active_chainstate));
    LogPrintf("%s: new best=%s height=%d version=0x%08x log2_work=%f tx=%lu date='%s' progress=%f cache=%.1fMiB(%utxo)%s\n", __func__,
      pindexNew->GetBlockHash().ToString(), pindexNew->nHeight, pindexNew->nVersion,
      log(pindexNew->nChainWork.getdouble())/log(2.0), (unsigned long)pindexNew->nChainTx,
      FormatISO8601DateTime(pindexNew->GetBlockTime()),
      GuessVerificationProgress(chainParams.TxData(), pindexNew), active_chainstate.CoinsTip().DynamicMemoryUsage() * (1.0 / (1<<20)), active_chainstate.CoinsTip().GetCacheSize(),
      !warning_messages.empty() ? strprintf(" warning='%s'", warning_messages.original) : "");
}

/** Disconnect m_chain's tip.
  * After calling, the mempool will be in an inconsistent state, with
  * transactions from disconnected blocks being added to disconnectpool.  You
  * should make the mempool consistent again by calling UpdateMempoolForReorg.
  * with cs_main held.
  *
  * If disconnectpool is nullptr, then no disconnected transactions are added to
  * disconnectpool (note that the caller is responsible for mempool consistency
  * in any case).
  */
bool CChainState::DisconnectTip(BlockValidationState& state, const CChainParams& chainparams, DisconnectedBlockTransactions* disconnectpool)
{
    AssertLockHeld(cs_main);
    AssertLockHeld(m_mempool.cs);

    CBlockIndex *pindexDelete = m_chain.Tip();
    assert(pindexDelete);
    // Read block from disk.
    std::shared_ptr<CBlock> pblock = std::make_shared<CBlock>();
    CBlock& block = *pblock;
    if (!ReadBlockFromDisk(block, pindexDelete, chainparams.GetConsensus()))
        return error("DisconnectTip(): Failed to read block");
    // Apply the block atomically to the chain state.
    int64_t nStart = GetTimeMicros();
    {
        CCoinsViewCache view(&CoinsTip());
        assert(view.GetBestBlock() == pindexDelete->GetBlockHash());
        if (DisconnectBlock(block, pindexDelete, view) != DISCONNECT_OK)
            return error("DisconnectTip(): DisconnectBlock %s failed", pindexDelete->GetBlockHash().ToString());
        bool flushed = FlushView(&view, state, true);
        assert(flushed);
    }
    LogPrint(BCLog::BENCH, "- Disconnect block: %.2fms\n", (GetTimeMicros() - nStart) * MILLI);
    // Write the chain state to disk, if necessary.
    if (!FlushStateToDisk(chainparams, state, FlushStateMode::IF_NEEDED))
        return false;

    if (disconnectpool) {
        // Save transactions to re-add to mempool at end of reorg
        for (auto it = block.vtx.rbegin(); it != block.vtx.rend(); ++it) {
            disconnectpool->addTransaction(*it);
        }
        while (disconnectpool->DynamicMemoryUsage() > MAX_DISCONNECTED_TX_POOL_SIZE * 1000) {
            // Drop the earliest entry, and remove its children from the mempool.
            auto it = disconnectpool->queuedTx.get<insertion_order>().begin();
            m_mempool.removeRecursive(**it, MemPoolRemovalReason::REORG);
            disconnectpool->removeEntry(it);
        }
    }

    m_chain.SetTip(pindexDelete->pprev);

    UpdateTip(m_mempool, pindexDelete->pprev, chainparams, *this);
    // Let wallets know transactions went from 1-confirmed to
    // 0-confirmed or conflicted:
    GetMainSignals().BlockDisconnected(pblock, pindexDelete);
    return true;
}

static int64_t nTimeReadFromDisk = 0;
static int64_t nTimeConnectTotal = 0;
static int64_t nTimeFlush = 0;
static int64_t nTimeChainState = 0;
static int64_t nTimePostConnect = 0;

struct PerBlockConnectTrace {
    CBlockIndex* pindex = nullptr;
    std::shared_ptr<const CBlock> pblock;
    PerBlockConnectTrace() {}
};
/**
 * Used to track blocks whose transactions were applied to the UTXO state as a
 * part of a single ActivateBestChainStep call.
 *
 * This class is single-use, once you call GetBlocksConnected() you have to throw
 * it away and make a new one.
 */
class ConnectTrace {
private:
    std::vector<PerBlockConnectTrace> blocksConnected;

public:
    explicit ConnectTrace() : blocksConnected(1) {}

    void BlockConnected(CBlockIndex* pindex, std::shared_ptr<const CBlock> pblock) {
        assert(!blocksConnected.back().pindex);
        assert(pindex);
        assert(pblock);
        blocksConnected.back().pindex = pindex;
        blocksConnected.back().pblock = std::move(pblock);
        blocksConnected.emplace_back();
    }

    std::vector<PerBlockConnectTrace>& GetBlocksConnected() {
        // We always keep one extra block at the end of our list because
        // blocks are added after all the conflicted transactions have
        // been filled in. Thus, the last entry should always be an empty
        // one waiting for the transactions from the next block. We pop
        // the last entry here to make sure the list we return is sane.
        assert(!blocksConnected.back().pindex);
        blocksConnected.pop_back();
        return blocksConnected;
    }
};

/**
 * Connect a new block to m_chain. pblock is either nullptr or a pointer to a CBlock
 * corresponding to pindexNew, to bypass loading it again from disk.
 *
 * The block is added to connectTrace if connection succeeds.
 */
bool CChainState::ConnectTip(BlockValidationState& state, const CChainParams& chainparams, CBlockIndex* pindexNew, const std::shared_ptr<const CBlock>& pblock, ConnectTrace& connectTrace, DisconnectedBlockTransactions &disconnectpool)
{
    AssertLockHeld(cs_main);
    AssertLockHeld(m_mempool.cs);

    assert(pindexNew->pprev == m_chain.Tip());
    // Read block from disk.
    int64_t nTime1 = GetTimeMicros();
    std::shared_ptr<const CBlock> pthisBlock;
    if (!pblock) {
        std::shared_ptr<CBlock> pblockNew = std::make_shared<CBlock>();
        if (!ReadBlockFromDisk(*pblockNew, pindexNew, chainparams.GetConsensus()))
            return AbortNode(state, "Failed to read block");
        pthisBlock = pblockNew;
    } else {
        pthisBlock = pblock;
    }
    const CBlock& blockConnecting = *pthisBlock;
    // Apply the block atomically to the chain state.
    int64_t nTime2 = GetTimeMicros(); nTimeReadFromDisk += nTime2 - nTime1;
    int64_t nTime3;

    LogPrint(BCLog::BENCH, "  - Load block from disk: %.2fms [%.2fs]\n", (nTime2 - nTime1) * MILLI, nTimeReadFromDisk * MICRO);
    {
        CCoinsViewCache view(&CoinsTip());
        bool rv = ConnectBlock(blockConnecting, state, pindexNew, view, chainparams);
        if (pindexNew->nFlags & BLOCK_FAILED_DUPLICATE_STAKE)
            state.nFlags |= BLOCK_FAILED_DUPLICATE_STAKE;
        GetMainSignals().BlockChecked(blockConnecting, state);
        if (!rv) {
            if (state.IsInvalid())
                InvalidBlockFound(pindexNew, blockConnecting, state);
            return error("%s: ConnectBlock %s failed, %s", __func__, pindexNew->GetBlockHash().ToString(), state.ToString());
        }
        nTime3 = GetTimeMicros(); nTimeConnectTotal += nTime3 - nTime2;
        assert(nBlocksTotal > 0);
        LogPrint(BCLog::BENCH, "  - Connect total: %.2fms [%.2fs (%.2fms/blk)]\n", (nTime3 - nTime2) * MILLI, nTimeConnectTotal * MICRO, nTimeConnectTotal * MILLI / nBlocksTotal);
        bool flushed = FlushView(&view, state, false);
        assert(flushed);
    }
    int64_t nTime4 = GetTimeMicros(); nTimeFlush += nTime4 - nTime3;
    LogPrint(BCLog::BENCH, "  - Flush: %.2fms [%.2fs (%.2fms/blk)]\n", (nTime4 - nTime3) * MILLI, nTimeFlush * MICRO, nTimeFlush * MILLI / nBlocksTotal);
    // Write the chain state to disk, if necessary.
    if (!FlushStateToDisk(chainparams, state, FlushStateMode::IF_NEEDED))
    {
        //RollBackRCTIndex(nLastValidRCTOutput, setConnectKi);
        return false;
    }
    int64_t nTime5 = GetTimeMicros(); nTimeChainState += nTime5 - nTime4;
    LogPrint(BCLog::BENCH, "  - Writing chainstate: %.2fms [%.2fs (%.2fms/blk)]\n", (nTime5 - nTime4) * MILLI, nTimeChainState * MICRO, nTimeChainState * MILLI / nBlocksTotal);
    // Remove conflicting transactions from the mempool.;
    m_mempool.removeForBlock(blockConnecting.vtx, pindexNew->nHeight);
    disconnectpool.removeForBlock(blockConnecting.vtx);
    // Update m_chain & related variables.
    m_chain.SetTip(pindexNew);
    UpdateTip(m_mempool, pindexNew, chainparams, *this);

    int64_t nTime6 = GetTimeMicros(); nTimePostConnect += nTime6 - nTime5; nTimeTotal += nTime6 - nTime1;
    LogPrint(BCLog::BENCH, "  - Connect postprocess: %.2fms [%.2fs (%.2fms/blk)]\n", (nTime6 - nTime5) * MILLI, nTimePostConnect * MICRO, nTimePostConnect * MILLI / nBlocksTotal);
    LogPrint(BCLog::BENCH, "- Connect block: %.2fms [%.2fs (%.2fms/blk)]\n", (nTime6 - nTime1) * MILLI, nTimeTotal * MICRO, nTimeTotal * MILLI / nBlocksTotal);

    connectTrace.BlockConnected(pindexNew, std::move(pthisBlock));
    return true;
}

/**
 * Return the tip of the chain with the most work in it, that isn't
 * known to be invalid (it's however far from certain to be valid).
 */
CBlockIndex* CChainState::FindMostWorkChain() {
    do {
        CBlockIndex *pindexNew = nullptr;

        // Find the best candidate header.
        {
            std::set<CBlockIndex*, CBlockIndexWorkComparator>::reverse_iterator it = setBlockIndexCandidates.rbegin();
            if (it == setBlockIndexCandidates.rend())
                return nullptr;
            pindexNew = *it;
        }

        // Check whether all blocks on the path between the currently active chain and the candidate are valid.
        // Just going until the active chain is an optimization, as we know all blocks in it are valid already.
        CBlockIndex *pindexTest = pindexNew;
        bool fInvalidAncestor = false;
        while (pindexTest && !m_chain.Contains(pindexTest)) {
            assert(pindexTest->HaveTxsDownloaded() || pindexTest->nHeight == 0);

            // Pruned nodes may have entries in setBlockIndexCandidates for
            // which block files have been deleted.  Remove those as candidates
            // for the most work chain if we come across them; we can't switch
            // to a chain unless we have all the non-active-chain parent blocks.
            bool fFailedChain = pindexTest->nStatus & BLOCK_FAILED_MASK;
            bool fMissingData = !(pindexTest->nStatus & BLOCK_HAVE_DATA);

            if (fFailedChain || fMissingData) {
                // Candidate chain is not usable (either invalid or missing data)
                if (fFailedChain && (pindexBestInvalid == nullptr || pindexNew->nChainWork > pindexBestInvalid->nChainWork))
                    pindexBestInvalid = pindexNew;
                CBlockIndex *pindexFailed = pindexNew;
                // Remove the entire chain from the set.
                while (pindexTest != pindexFailed) {
                    if (fFailedChain) {

                        if (pindexTest->nFlags & BLOCK_FAILED_DUPLICATE_STAKE)
                            pindexFailed->nFlags |= BLOCK_FAILED_DUPLICATE_STAKE;

                        pindexFailed->nStatus |= BLOCK_FAILED_CHILD;
                    } else if (fMissingData) {
                        // If we're missing data, then add back to m_blocks_unlinked,
                        // so that if the block arrives in the future we can try adding
                        // to setBlockIndexCandidates again.
                        m_blockman.m_blocks_unlinked.insert(
                            std::make_pair(pindexFailed->pprev, pindexFailed));
                    }
                    setBlockIndexCandidates.erase(pindexFailed);
                    pindexFailed = pindexFailed->pprev;
                }
                setBlockIndexCandidates.erase(pindexTest);
                fInvalidAncestor = true;
                break;
            }
            pindexTest = pindexTest->pprev;
        }
        if (!fInvalidAncestor)
            return pindexNew;
    } while(true);
}

/** Delete all entries in setBlockIndexCandidates that are worse than the current tip. */
void CChainState::PruneBlockIndexCandidates() {
    // Note that we can't delete the current block itself, as we may need to return to it later in case a
    // reorganization to a better block fails.
    std::set<CBlockIndex*, CBlockIndexWorkComparator>::iterator it = setBlockIndexCandidates.begin();
    while (it != setBlockIndexCandidates.end() && setBlockIndexCandidates.value_comp()(*it, m_chain.Tip())) {
        setBlockIndexCandidates.erase(it++);
    }
    // Either the current tip or a successor of it we're working towards is left in setBlockIndexCandidates.
    assert(!setBlockIndexCandidates.empty());
}

/**
 * Try to make some progress towards making pindexMostWork the active block.
 * pblock is either nullptr or a pointer to a CBlock corresponding to pindexMostWork.
 *
 * @returns true unless a system error occurred
 */
bool CChainState::ActivateBestChainStep(BlockValidationState& state, const CChainParams& chainparams, CBlockIndex* pindexMostWork, const std::shared_ptr<const CBlock>& pblock, bool& fInvalidFound, ConnectTrace& connectTrace)
{
    AssertLockHeld(cs_main);
    AssertLockHeld(m_mempool.cs);
    assert(std::addressof(::ChainstateActive()) == std::addressof(*this));

    const CBlockIndex* pindexOldTip = m_chain.Tip();
    const CBlockIndex* pindexFork = m_chain.FindFork(pindexMostWork);

    // Disconnect active blocks which are no longer in the best chain.
    bool fBlocksDisconnected = false;
    DisconnectedBlockTransactions disconnectpool;
    while (m_chain.Tip() && m_chain.Tip() != pindexFork) {
        if (!DisconnectTip(state, chainparams, &disconnectpool)) {
            // This is likely a fatal error, but keep the mempool consistent,
            // just in case. Only remove from the mempool in this case.
            UpdateMempoolForReorg(*this, m_mempool, disconnectpool, false);

            // If we're unable to disconnect a block during normal operation,
            // then that is a failure of our local system -- we should abort
            // rather than stay on a less work chain.
            AbortNode(state, "Failed to disconnect block; see debug.log for details");
            return false;
        }
        fBlocksDisconnected = true;
    }

    // Build list of new blocks to connect (in descending height order).
    std::vector<CBlockIndex*> vpindexToConnect;
    bool fContinue = true;
    int nHeight = pindexFork ? pindexFork->nHeight : -1;
    while (fContinue && nHeight != pindexMostWork->nHeight) {
        // Don't iterate the entire list of potential improvements toward the best tip, as we likely only need
        // a few blocks along the way.
        int nTargetHeight = std::min(nHeight + 32, pindexMostWork->nHeight);
        vpindexToConnect.clear();
        vpindexToConnect.reserve(nTargetHeight - nHeight);
        CBlockIndex* pindexIter = pindexMostWork->GetAncestor(nTargetHeight);
        while (pindexIter && pindexIter->nHeight != nHeight) {
            vpindexToConnect.push_back(pindexIter);
            pindexIter = pindexIter->pprev;
        }
        nHeight = nTargetHeight;

        // Connect new blocks.
        for (CBlockIndex* pindexConnect : reverse_iterate(vpindexToConnect)) {
            if (!ConnectTip(state, chainparams, pindexConnect, pindexConnect == pindexMostWork ? pblock : std::shared_ptr<const CBlock>(), connectTrace, disconnectpool)) {
                if (state.IsInvalid()) {
                    // The block violates a consensus rule.
                    if (state.GetResult() != BlockValidationResult::BLOCK_MUTATED) {
                        InvalidChainFound(vpindexToConnect.front());
                    }
                    if (!state.m_preserve_state) {
                        state = BlockValidationState();
                    }
                    fInvalidFound = true;
                    fContinue = false;
                    break;
                } else {
                    // A system error occurred (disk space, database error, ...).
                    // Make the mempool consistent with the current tip, just in case
                    // any observers try to use it before shutdown.
                    UpdateMempoolForReorg(*this, m_mempool, disconnectpool, false);
                    return false;
                }
            } else {
                PruneBlockIndexCandidates();
                if (!pindexOldTip || m_chain.Tip()->nChainWork > pindexOldTip->nChainWork) {
                    // We're in a better position than we were. Return temporarily to release the lock.
                    fContinue = false;
                    break;
                }
            }
        }
    }

    if (fBlocksDisconnected) {
        // If any blocks were disconnected, disconnectpool may be non empty.  Add
        // any disconnected transactions back to the mempool.
        UpdateMempoolForReorg(*this, m_mempool, disconnectpool, true);
    }
    m_mempool.check(*this);

    CheckForkWarningConditions();

    return true;
}

static SynchronizationState GetSynchronizationState(bool init)
{
    if (!init) return SynchronizationState::POST_INIT;
    if (::fReindex) return SynchronizationState::INIT_REINDEX;
    return SynchronizationState::INIT_DOWNLOAD;
}

static bool NotifyHeaderTip(CChainState& chainstate) LOCKS_EXCLUDED(cs_main) {
    bool fNotify = false;
    bool fInitialBlockDownload = false;
    static CBlockIndex* pindexHeaderOld = nullptr;
    CBlockIndex* pindexHeader = nullptr;
    {
        LOCK(cs_main);
        pindexHeader = pindexBestHeader;

        if (pindexHeader != pindexHeaderOld) {
            fNotify = true;
            assert(std::addressof(::ChainstateActive()) == std::addressof(chainstate));
            fInitialBlockDownload = chainstate.IsInitialBlockDownload();
            pindexHeaderOld = pindexHeader;
        }
    }
    // Send block tip changed notifications without cs_main
    if (fNotify) {
        uiInterface.NotifyHeaderTip(GetSynchronizationState(fInitialBlockDownload), pindexHeader);
    }
    return fNotify;
}

static void LimitValidationInterfaceQueue() LOCKS_EXCLUDED(cs_main) {
    AssertLockNotHeld(cs_main);

    if (GetMainSignals().CallbacksPending() > 10) {
        SyncWithValidationInterfaceQueue();
    }
}

bool CChainState::ActivateBestChain(BlockValidationState &state, const CChainParams& chainparams, std::shared_ptr<const CBlock> pblock) {
    // Note that while we're often called here from ProcessNewBlock, this is
    // far from a guarantee. Things in the P2P/RPC will often end up calling
    // us in the middle of ProcessNewBlock - do not assume pblock is set
    // sanely for performance or correctness!
    AssertLockNotHeld(cs_main);

    // ABC maintains a fair degree of expensive-to-calculate internal state
    // because this function periodically releases cs_main so that it does not lock up other threads for too long
    // during large connects - and to allow for e.g. the callback queue to drain
    // we use m_cs_chainstate to enforce mutual exclusion so that only one caller may execute this function at a time
    LOCK(m_cs_chainstate);

    CBlockIndex *pindexMostWork = nullptr;
    CBlockIndex *pindexNewTip = nullptr;
    int nStopAtHeight = gArgs.GetArg("-stopatheight", DEFAULT_STOPATHEIGHT);
    do {
        // Block until the validation queue drains. This should largely
        // never happen in normal operation, however may happen during
        // reindex, causing memory blowup if we run too far ahead.
        // Note that if a validationinterface callback ends up calling
        // ActivateBestChain this may lead to a deadlock! We should
        // probably have a DEBUG_LOCKORDER test for this in the future.
        LimitValidationInterfaceQueue();

        std::vector<uint256> connected_blocks;
        {
            LOCK(cs_main);
            LOCK(m_mempool.cs); // Lock transaction pool for at least as long as it takes for connectTrace to be consumed
            CBlockIndex* starting_tip = m_chain.Tip();
            bool blocks_connected = false;
            do {
                // We absolutely may not unlock cs_main until we've made forward progress
                // (with the exception of shutdown due to hardware issues, low disk space, etc).
                ConnectTrace connectTrace; // Destructed before cs_main is unlocked

                if (pindexMostWork == nullptr) {
                    pindexMostWork = FindMostWorkChain();
                }

                // Whether we have anything to do at all.
                if (pindexMostWork == nullptr || pindexMostWork == m_chain.Tip()) {
                    break;
                }

                bool fInvalidFound = false;
                std::shared_ptr<const CBlock> nullBlockPtr;
                if (!ActivateBestChainStep(state, chainparams, pindexMostWork, pblock && pblock->GetHash() == pindexMostWork->GetBlockHash() ? pblock : nullBlockPtr, fInvalidFound, connectTrace)) {
                    // A system error occurred
                    return false;
                }
                blocks_connected = true;

                if (fInvalidFound) {
                    // Wipe cache, we may need another branch now.
                    pindexMostWork = nullptr;
                }
                pindexNewTip = m_chain.Tip();

                for (const PerBlockConnectTrace& trace : connectTrace.GetBlocksConnected()) {
                    assert(trace.pblock && trace.pindex);
                    connected_blocks.push_back(trace.pblock->GetHash());
                    GetMainSignals().BlockConnected(trace.pblock, trace.pindex);
                }
            } while (!m_chain.Tip() || (starting_tip && CBlockIndexWorkComparator()(m_chain.Tip(), starting_tip)));
            if (!blocks_connected) return true;

            const CBlockIndex* pindexFork = m_chain.FindFork(starting_tip);
            bool fInitialDownload = IsInitialBlockDownload();

            // Notify external listeners about the new tip.
            // Enqueue while holding cs_main to ensure that UpdatedBlockTip is called in the order in which blocks are connected
            if (pindexFork != pindexNewTip) {
                // Notify ValidationInterface subscribers
                GetMainSignals().UpdatedBlockTip(pindexNewTip, pindexFork, fInitialDownload);

                // Always notify the UI if a new block tip was connected
                uiInterface.NotifyBlockTip(GetSynchronizationState(fInitialDownload), pindexNewTip);
            }
        }
        // When we reach this point, we switched to a new tip (stored in pindexNewTip).

        for (const auto& block_hash : connected_blocks) {
            particl::CheckDelayedBlocks(chainparams, block_hash);
        }

        if (nStopAtHeight && pindexNewTip && pindexNewTip->nHeight >= nStopAtHeight) StartShutdown();

        // We check shutdown only after giving ActivateBestChainStep a chance to run once so that we
        // never shutdown before connecting the genesis block during LoadChainTip(). Previously this
        // caused an assert() failure during shutdown in such cases as the UTXO DB flushing checks
        // that the best block hash is non-null.
        if (ShutdownRequested()) break;
    } while (pindexNewTip != pindexMostWork);
    CheckBlockIndex(chainparams.GetConsensus());


    // Write changes periodically to disk, after relay.
    if (!FlushStateToDisk(chainparams, state, FlushStateMode::PERIODIC)) {
        return false;
    }
    return true;
}

bool CChainState::PreciousBlock(BlockValidationState& state, const CChainParams& params, CBlockIndex *pindex)
{
    {
        LOCK(cs_main);
        if (pindex->nChainWork < m_chain.Tip()->nChainWork) {
            // Nothing to do, this block is not at the tip.
            return true;
        }
        if (m_chain.Tip()->nChainWork > nLastPreciousChainwork) {
            // The chain has been extended since the last call, reset the counter.
            nBlockReverseSequenceId = -1;
        }
        nLastPreciousChainwork = m_chain.Tip()->nChainWork;
        setBlockIndexCandidates.erase(pindex);
        pindex->nSequenceId = nBlockReverseSequenceId;
        if (nBlockReverseSequenceId > std::numeric_limits<int32_t>::min()) {
            // We can't keep reducing the counter if somebody really wants to
            // call preciousblock 2**31-1 times on the same set of tips...
            nBlockReverseSequenceId--;
        }
        if (pindex->IsValid(BLOCK_VALID_TRANSACTIONS) && pindex->HaveTxsDownloaded()) {
            setBlockIndexCandidates.insert(pindex);
            PruneBlockIndexCandidates();
        }
    }

    return ActivateBestChain(state, params, std::shared_ptr<const CBlock>());
}

bool CChainState::InvalidateBlock(BlockValidationState& state, const CChainParams& chainparams, CBlockIndex *pindex)
{
    CBlockIndex* to_mark_failed = pindex;
    bool pindex_was_in_chain = false;
    int disconnected = 0;

    // We do not allow ActivateBestChain() to run while InvalidateBlock() is
    // running, as that could cause the tip to change while we disconnect
    // blocks.
    LOCK(m_cs_chainstate);

    // We'll be acquiring and releasing cs_main below, to allow the validation
    // callbacks to run. However, we should keep the block index in a
    // consistent state as we disconnect blocks -- in particular we need to
    // add equal-work blocks to setBlockIndexCandidates as we disconnect.
    // To avoid walking the block index repeatedly in search of candidates,
    // build a map once so that we can look up candidate blocks by chain
    // work as we go.
    std::multimap<const arith_uint256, CBlockIndex *> candidate_blocks_by_work;

    {
        LOCK(cs_main);
        for (const auto& entry : m_blockman.m_block_index) {
            CBlockIndex *candidate = entry.second;
            // We don't need to put anything in our active chain into the
            // multimap, because those candidates will be found and considered
            // as we disconnect.
            // Instead, consider only non-active-chain blocks that have at
            // least as much work as where we expect the new tip to end up.
            if (!m_chain.Contains(candidate) &&
                    !CBlockIndexWorkComparator()(candidate, pindex->pprev) &&
                    candidate->IsValid(BLOCK_VALID_TRANSACTIONS) &&
                    candidate->HaveTxsDownloaded()) {
                candidate_blocks_by_work.insert(std::make_pair(candidate->nChainWork, candidate));
            }
        }
    }

    // Disconnect (descendants of) pindex, and mark them invalid.
    while (true) {
        if (ShutdownRequested()) break;

        // Make sure the queue of validation callbacks doesn't grow unboundedly.
        LimitValidationInterfaceQueue();

        LOCK(cs_main);
        LOCK(m_mempool.cs); // Lock for as long as disconnectpool is in scope to make sure UpdateMempoolForReorg is called after DisconnectTip without unlocking in between
        if (!m_chain.Contains(pindex)) break;
        pindex_was_in_chain = true;
        CBlockIndex *invalid_walk_tip = m_chain.Tip();

        // ActivateBestChain considers blocks already in m_chain
        // unconditionally valid already, so force disconnect away from it.
        DisconnectedBlockTransactions disconnectpool;
        bool ret = DisconnectTip(state, chainparams, &disconnectpool);
        // DisconnectTip will add transactions to disconnectpool.
        // Adjust the mempool to be consistent with the new tip, adding
        // transactions back to the mempool if disconnecting was successful,
        // and we're not doing a very deep invalidation (in which case
        // keeping the mempool up to date is probably futile anyway).
        assert(std::addressof(::ChainstateActive()) == std::addressof(*this));
        UpdateMempoolForReorg(*this, m_mempool, disconnectpool, /* fAddToMempool = */ (++disconnected <= 10) && ret);
        if (!ret) return false;
        assert(invalid_walk_tip->pprev == m_chain.Tip());

        // We immediately mark the disconnected blocks as invalid.
        // This prevents a case where pruned nodes may fail to invalidateblock
        // and be left unable to start as they have no tip candidates (as there
        // are no blocks that meet the "have data and are not invalid per
        // nStatus" criteria for inclusion in setBlockIndexCandidates).
        invalid_walk_tip->nStatus |= BLOCK_FAILED_VALID;
        setDirtyBlockIndex.insert(invalid_walk_tip);
        setBlockIndexCandidates.erase(invalid_walk_tip);
        setBlockIndexCandidates.insert(invalid_walk_tip->pprev);
        if (invalid_walk_tip->pprev == to_mark_failed && (to_mark_failed->nStatus & BLOCK_FAILED_VALID)) {
            // We only want to mark the last disconnected block as BLOCK_FAILED_VALID; its children
            // need to be BLOCK_FAILED_CHILD instead.
            to_mark_failed->nStatus = (to_mark_failed->nStatus ^ BLOCK_FAILED_VALID) | BLOCK_FAILED_CHILD;
            setDirtyBlockIndex.insert(to_mark_failed);
        }

        // Add any equal or more work headers to setBlockIndexCandidates
        auto candidate_it = candidate_blocks_by_work.lower_bound(invalid_walk_tip->pprev->nChainWork);
        while (candidate_it != candidate_blocks_by_work.end()) {
            if (!CBlockIndexWorkComparator()(candidate_it->second, invalid_walk_tip->pprev)) {
                setBlockIndexCandidates.insert(candidate_it->second);
                candidate_it = candidate_blocks_by_work.erase(candidate_it);
            } else {
                ++candidate_it;
            }
        }

        // Track the last disconnected block, so we can correct its BLOCK_FAILED_CHILD status in future
        // iterations, or, if it's the last one, call InvalidChainFound on it.
        to_mark_failed = invalid_walk_tip;
    }

    CheckBlockIndex(chainparams.GetConsensus());

    {
        LOCK(cs_main);
        if (m_chain.Contains(to_mark_failed)) {
            // If the to-be-marked invalid block is in the active chain, something is interfering and we can't proceed.
            return false;
        }

        // Mark pindex (or the last disconnected block) as invalid, even when it never was in the main chain
        to_mark_failed->nStatus |= BLOCK_FAILED_VALID;
        setDirtyBlockIndex.insert(to_mark_failed);
        setBlockIndexCandidates.erase(to_mark_failed);
        m_blockman.m_failed_blocks.insert(to_mark_failed);

        // If any new blocks somehow arrived while we were disconnecting
        // (above), then the pre-calculation of what should go into
        // setBlockIndexCandidates may have missed entries. This would
        // technically be an inconsistency in the block index, but if we clean
        // it up here, this should be an essentially unobservable error.
        // Loop back over all block index entries and add any missing entries
        // to setBlockIndexCandidates.
        BlockMap::iterator it = m_blockman.m_block_index.begin();
        while (it != m_blockman.m_block_index.end()) {
            if (it->second->IsValid(BLOCK_VALID_TRANSACTIONS) && it->second->HaveTxsDownloaded() && !setBlockIndexCandidates.value_comp()(it->second, m_chain.Tip())) {
                setBlockIndexCandidates.insert(it->second);
            }
            it++;
        }

        InvalidChainFound(to_mark_failed);
    }

    // Only notify about a new block tip if the active chain was modified.
    if (pindex_was_in_chain) {
        uiInterface.NotifyBlockTip(GetSynchronizationState(IsInitialBlockDownload()), to_mark_failed->pprev);
    }
    return true;
}

void CChainState::ResetBlockFailureFlags(CBlockIndex *pindex) {
    AssertLockHeld(cs_main);

    int nHeight = pindex->nHeight;

    // Remove the invalidity flag from this block and all its descendants.
    BlockMap::iterator it = m_blockman.m_block_index.begin();
    while (it != m_blockman.m_block_index.end()) {
        if (!it->second->IsValid() && it->second->GetAncestor(nHeight) == pindex) {
            it->second->nStatus &= ~BLOCK_FAILED_MASK;
            it->second->nFlags &= ~(BLOCK_FAILED_DUPLICATE_STAKE | BLOCK_STAKE_KERNEL_SPENT);
            setDirtyBlockIndex.insert(it->second);
            if (it->second->IsValid(BLOCK_VALID_TRANSACTIONS) && it->second->HaveTxsDownloaded() && setBlockIndexCandidates.value_comp()(m_chain.Tip(), it->second)) {
                setBlockIndexCandidates.insert(it->second);
            }
            if (it->second == pindexBestInvalid) {
                // Reset invalid block marker if it was pointing to one of those.
                pindexBestInvalid = nullptr;
            }
            m_blockman.m_failed_blocks.erase(it->second);
        }
        it++;
    }

    // Remove the invalidity flag from all ancestors too.
    while (pindex != nullptr) {
        if (pindex->nStatus & BLOCK_FAILED_MASK) {
            pindex->nStatus &= ~BLOCK_FAILED_MASK;
            setDirtyBlockIndex.insert(pindex);
            m_blockman.m_failed_blocks.erase(pindex);
        }
        pindex = pindex->pprev;
    }
}

CBlockIndex* BlockManager::AddToBlockIndex(const CBlockHeader& block)
{
    AssertLockHeld(cs_main);

    // Check for duplicate
    uint256 hash = block.GetHash();
    BlockMap::iterator it = m_block_index.find(hash);
    if (it != m_block_index.end())
        return it->second;

    // Construct new block index object
    CBlockIndex* pindexNew = new CBlockIndex(block);
    // We assign the sequence id to blocks only when the full data is available,
    // to avoid miners withholding blocks but broadcasting headers, to get a
    // competitive advantage.
    pindexNew->nSequenceId = 0;
    BlockMap::iterator mi = m_block_index.insert(std::make_pair(hash, pindexNew)).first;
    pindexNew->phashBlock = &((*mi).first);
    BlockMap::iterator miPrev = m_block_index.find(block.hashPrevBlock);
    if (miPrev != m_block_index.end())
    {
        pindexNew->pprev = (*miPrev).second;
        pindexNew->nHeight = pindexNew->pprev->nHeight + 1;
        pindexNew->BuildSkip();
    }
    pindexNew->nTimeMax = (pindexNew->pprev ? std::max(pindexNew->pprev->nTimeMax, pindexNew->nTime) : pindexNew->nTime);
    pindexNew->nChainWork = (pindexNew->pprev ? pindexNew->pprev->nChainWork : 0) + GetBlockProof(*pindexNew);

    pindexNew->RaiseValidity(BLOCK_VALID_TREE);
    if (pindexBestHeader == nullptr || pindexBestHeader->nChainWork < pindexNew->nChainWork)
        pindexBestHeader = pindexNew;

    setDirtyBlockIndex.insert(pindexNew);

    return pindexNew;
}

/** Mark a block as having its data received and checked (up to BLOCK_VALID_TRANSACTIONS). */
void CChainState::ReceivedBlockTransactions(const CBlock& block, CBlockIndex* pindexNew, const FlatFilePos& pos, const Consensus::Params& consensusParams)
{
    pindexNew->nTx = block.vtx.size();
    pindexNew->nChainTx = 0;
    pindexNew->nFile = pos.nFile;
    pindexNew->nDataPos = pos.nPos;
    pindexNew->nUndoPos = 0;
    pindexNew->nStatus |= BLOCK_HAVE_DATA;
    if (IsWitnessEnabled(pindexNew->pprev, consensusParams)) {
        pindexNew->nStatus |= BLOCK_OPT_WITNESS;
    }
    pindexNew->RaiseValidity(BLOCK_VALID_TRANSACTIONS);
    setDirtyBlockIndex.insert(pindexNew);

    if (pindexNew->pprev == nullptr || pindexNew->pprev->HaveTxsDownloaded()) {
        // If pindexNew is the genesis block or all parents are BLOCK_VALID_TRANSACTIONS.
        std::deque<CBlockIndex*> queue;
        queue.push_back(pindexNew);

        // Recursively process any descendant blocks that now may be eligible to be connected.
        while (!queue.empty()) {
            CBlockIndex *pindex = queue.front();
            queue.pop_front();
            pindex->nChainTx = (pindex->pprev ? pindex->pprev->nChainTx : 0) + pindex->nTx;
            {
                LOCK(cs_nBlockSequenceId);
                pindex->nSequenceId = nBlockSequenceId++;
            }
            if (m_chain.Tip() == nullptr || !setBlockIndexCandidates.value_comp()(pindex, m_chain.Tip())) {
                setBlockIndexCandidates.insert(pindex);
            }
            std::pair<std::multimap<CBlockIndex*, CBlockIndex*>::iterator, std::multimap<CBlockIndex*, CBlockIndex*>::iterator> range = m_blockman.m_blocks_unlinked.equal_range(pindex);
            while (range.first != range.second) {
                std::multimap<CBlockIndex*, CBlockIndex*>::iterator it = range.first;
                queue.push_back(it->second);
                range.first++;
                m_blockman.m_blocks_unlinked.erase(it);
            }
        }
    } else {
        if (pindexNew->pprev && pindexNew->pprev->IsValid(BLOCK_VALID_TREE)) {
            m_blockman.m_blocks_unlinked.insert(std::make_pair(pindexNew->pprev, pindexNew));
        }
    }
}

static bool FindBlockPos(FlatFilePos &pos, unsigned int nAddSize, unsigned int nHeight, CChain& active_chain, uint64_t nTime, bool fKnown = false)
{
    LOCK(cs_LastBlockFile);

    unsigned int nFile = fKnown ? pos.nFile : nLastBlockFile;
    if (vinfoBlockFile.size() <= nFile) {
        vinfoBlockFile.resize(nFile + 1);
    }

    bool finalize_undo = false;
    if (!fKnown) {
        while (vinfoBlockFile[nFile].nSize + nAddSize >= (gArgs.GetBoolArg("-fastprune", false) ? 0x10000 /* 64kb */ : MAX_BLOCKFILE_SIZE)) {
            // when the undo file is keeping up with the block file, we want to flush it explicitly
            // when it is lagging behind (more blocks arrive than are being connected), we let the
            // undo block write case handle it
            assert(std::addressof(::ChainActive()) == std::addressof(active_chain));
            finalize_undo = (vinfoBlockFile[nFile].nHeightLast == (unsigned int)active_chain.Tip()->nHeight);
            nFile++;
            if (vinfoBlockFile.size() <= nFile) {
                vinfoBlockFile.resize(nFile + 1);
            }
        }
        pos.nFile = nFile;
        pos.nPos = vinfoBlockFile[nFile].nSize;
    }

    if ((int)nFile != nLastBlockFile) {
        if (!fKnown) {
            LogPrint(BCLog::VALIDATION, "Leaving block file %i: %s\n", nLastBlockFile, vinfoBlockFile[nLastBlockFile].ToString());
        }
        FlushBlockFile(!fKnown, finalize_undo);
        nLastBlockFile = nFile;
    }

    vinfoBlockFile[nFile].AddBlock(nHeight, nTime);
    if (fKnown)
        vinfoBlockFile[nFile].nSize = std::max(pos.nPos + nAddSize, vinfoBlockFile[nFile].nSize);
    else
        vinfoBlockFile[nFile].nSize += nAddSize;

    if (!fKnown) {
        bool out_of_space;
        size_t bytes_allocated = BlockFileSeq().Allocate(pos, nAddSize, out_of_space);
        if (out_of_space) {
            return AbortNode("Disk space is too low!", _("Disk space is too low!"));
        }
        if (bytes_allocated != 0 && fPruneMode) {
            fCheckForPruning = true;
        }
    }

    setDirtyFileInfo.insert(nFile);
    return true;
}

static bool FindUndoPos(BlockValidationState &state, int nFile, FlatFilePos &pos, unsigned int nAddSize)
{
    pos.nFile = nFile;

    LOCK(cs_LastBlockFile);

    pos.nPos = vinfoBlockFile[nFile].nUndoSize;
    vinfoBlockFile[nFile].nUndoSize += nAddSize;
    setDirtyFileInfo.insert(nFile);

    bool out_of_space;
    size_t bytes_allocated = UndoFileSeq().Allocate(pos, nAddSize, out_of_space);
    if (out_of_space) {
        return AbortNode(state, "Disk space is too low!", _("Disk space is too low!"));
    }
    if (bytes_allocated != 0 && fPruneMode) {
        fCheckForPruning = true;
    }

    return true;
}

static bool CheckBlockHeader(const CBlockHeader& block, BlockValidationState& state, const Consensus::Params& consensusParams, bool fCheckPOW = true)
{
    if (fParticlMode
        && !block.IsParticlVersion())
        return state.Invalid(BlockValidationResult::BLOCK_CONSENSUS, "block-version", "bad block version");

    // Check timestamp
    if (fParticlMode
        && !block.hashPrevBlock.IsNull() // allow genesis block to be created in the future
        && block.GetBlockTime() > FutureDrift(GetAdjustedTime()))
        return state.Invalid(BlockValidationResult::BLOCK_CONSENSUS, "block-timestamp", "block timestamp too far in the future");

    // Check proof of work matches claimed amount
    if (!fParticlMode
        && fCheckPOW && !CheckProofOfWork(block.GetHash(), block.nBits, consensusParams))
        return state.Invalid(BlockValidationResult::BLOCK_INVALID_HEADER, "high-hash", "proof of work failed");

    return true;
}


bool CheckBlockSignature(const CBlock &block)
{
    if (!block.IsProofOfStake())
        return block.vchBlockSig.empty();
    if (block.vchBlockSig.empty())
        return false;
    if (block.vtx[0]->vin.size() < 1)
        return false;

    const auto &txin = block.vtx[0]->vin[0];
    if (txin.scriptWitness.stack.size() != 2)
        return false;

    if (txin.scriptWitness.stack[1].size() != 33)
        return false;

    CPubKey pubKey(txin.scriptWitness.stack[1]);
    return pubKey.Verify(block.GetHash(), block.vchBlockSig);
};

bool CheckBlock(const CBlock& block, BlockValidationState& state, const Consensus::Params& consensusParams, bool fCheckPOW, bool fCheckMerkleRoot)
{
    // These are checks that are independent of context.

    if (block.fChecked)
        return true;

    // Check that the header is valid (particularly PoW).  This is mostly
    // redundant with the call in AcceptBlockHeader.
    if (!CheckBlockHeader(block, state, consensusParams, fCheckPOW))
        return false;

    state.SetStateInfo(block.nTime, -1, consensusParams, fParticlMode, (fBusyImporting && fSkipRangeproof));

    // Signet only: check block solution
    if (consensusParams.signet_blocks && fCheckPOW && !CheckSignetBlockSolution(block, consensusParams)) {
        return state.Invalid(BlockValidationResult::BLOCK_CONSENSUS, "bad-signet-blksig", "signet block signature validation failure");
    }

    // Check the merkle root.
    if (fCheckMerkleRoot) {
        bool mutated;

        uint256 hashMerkleRoot2 = BlockMerkleRoot(block, &mutated);

        if (block.hashMerkleRoot != hashMerkleRoot2)
            return state.Invalid(BlockValidationResult::BLOCK_MUTATED, "bad-txnmrklroot", "hashMerkleRoot mismatch");

        // Check for merkle tree malleability (CVE-2012-2459): repeating sequences
        // of transactions in a block without affecting the merkle root of a block,
        // while still invalidating it.
        if (mutated)
            return state.Invalid(BlockValidationResult::BLOCK_MUTATED, "bad-txns-duplicate", "duplicate transaction");
    }

    // All potential-corruption validation must be done before we do any
    // transaction validation, as otherwise we may mark the header as invalid
    // because we receive the wrong transactions for it.
    // Note that witness malleability is checked in ContextualCheckBlock, so no
    // checks that use witness data may be performed here.

    // Size limits
    if (block.vtx.empty() || block.vtx.size() * WITNESS_SCALE_FACTOR > MAX_BLOCK_WEIGHT || ::GetSerializeSize(block, PROTOCOL_VERSION | SERIALIZE_TRANSACTION_NO_WITNESS) * WITNESS_SCALE_FACTOR > MAX_BLOCK_WEIGHT)
        return state.Invalid(BlockValidationResult::BLOCK_CONSENSUS, "bad-blk-length", "size limits failed");

    if (fParticlMode) {
        if (!::ChainstateActive().IsInitialBlockDownload()
            && block.vtx[0]->IsCoinStake()
            && !particl::CheckStakeUnique(block)) {
            //state.DoS(10, false, "bad-cs-duplicate", false, "duplicate coinstake");

            state.nFlags |= BLOCK_FAILED_DUPLICATE_STAKE;

            /*
            // TODO: ask peers which stake kernel they have
            if (chainActive.Tip()->nHeight < GetNumBlocksOfPeers() - 8) // peers have significantly longer chain, this node must've got the wrong stake 1st
            {
                LogPrint(BCLog::POS, "%s: Ignoring CheckStakeUnique for block %s, chain height behind peers.\n", __func__, block.GetHash().ToString());
                const COutPoint &kernel = block.vtx[0]->vin[0].prevout;
                mapStakeSeen[kernel] = block.GetHash();
            } else
                return state.DoS(20, false, "bad-cs-duplicate", false, "duplicate coinstake");
            */
        }

        // First transaction must be coinbase (genesis only) or coinstake
        // 2nd txn may be coinbase in early blocks: check further in ContextualCheckBlock
        if (!(block.vtx[0]->IsCoinBase() || block.vtx[0]->IsCoinStake())) { // only genesis can be coinbase, check in ContextualCheckBlock
            return state.Invalid(BlockValidationResult::BLOCK_CONSENSUS, "bad-cb-missing", "first tx is not coinbase");
        }

        // 2nd txn may never be coinstake, remaining txns must not be coinbase/stake
        for (size_t i = 1; i < block.vtx.size(); i++) {
            if ((i > 1 && block.vtx[i]->IsCoinBase()) || block.vtx[i]->IsCoinStake()) {
                return state.Invalid(BlockValidationResult::BLOCK_CONSENSUS, "bad-cb-multiple", "more than one coinbase or coinstake");
            }
        }

        if (!CheckBlockSignature(block)) {
            return state.Invalid(BlockValidationResult::BLOCK_CONSENSUS, "bad-block-signature", "bad block signature");
        }
    } else {
        // First transaction must be coinbase, the rest must not be
        if (block.vtx.empty() || !block.vtx[0]->IsCoinBase())
            return state.Invalid(BlockValidationResult::BLOCK_CONSENSUS, "bad-cb-missing", "first tx is not coinbase");
        for (unsigned int i = 1; i < block.vtx.size(); i++)
        if (block.vtx[i]->IsCoinBase())
            return state.Invalid(BlockValidationResult::BLOCK_CONSENSUS, "bad-cb-multiple", "more than one coinbase");
    }

    // Check transactions
    // Must check for duplicate inputs (see CVE-2018-17144)
    for (const auto& tx : block.vtx) {
        TxValidationState tx_state;
        tx_state.SetStateInfo(block.nTime, -1, consensusParams, fParticlMode, (fBusyImporting && fSkipRangeproof));
        if (!CheckTransaction(*tx, tx_state)) {
            // CheckBlock() does context-free validation checks. The only
            // possible failures are consensus failures.
            assert(tx_state.GetResult() == TxValidationResult::TX_CONSENSUS);
            return state.Invalid(BlockValidationResult::BLOCK_CONSENSUS, tx_state.GetRejectReason(),
                                 strprintf("Transaction check failed (tx hash %s) %s", tx->GetHash().ToString(), tx_state.GetDebugMessage()));
        }
    }
    unsigned int nSigOps = 0;
    for (const auto& tx : block.vtx)
    {
        nSigOps += GetLegacySigOpCount(*tx);
    }
    if (nSigOps * WITNESS_SCALE_FACTOR > MAX_BLOCK_SIGOPS_COST)
        return state.Invalid(BlockValidationResult::BLOCK_CONSENSUS, "bad-blk-sigops", "out-of-bounds SigOpCount");

    if (fCheckPOW && fCheckMerkleRoot)
        block.fChecked = true;

    return true;
}

bool IsWitnessEnabled(const CBlockIndex* pindexPrev, const Consensus::Params& params)
{
    if (fParticlMode) return true;

    int height = pindexPrev == nullptr ? 0 : pindexPrev->nHeight + 1;
    return (height >= params.SegwitHeight);
}

void UpdateUncommittedBlockStructures(CBlock& block, const CBlockIndex* pindexPrev, const Consensus::Params& consensusParams)
{
    int commitpos = GetWitnessCommitmentIndex(block);
    static const std::vector<unsigned char> nonce(32, 0x00);
    if (commitpos != NO_WITNESS_COMMITMENT && IsWitnessEnabled(pindexPrev, consensusParams) && !block.vtx[0]->HasWitness()) {
        CMutableTransaction tx(*block.vtx[0]);
        tx.vin[0].scriptWitness.stack.resize(1);
        tx.vin[0].scriptWitness.stack[0] = nonce;
        block.vtx[0] = MakeTransactionRef(std::move(tx));
    }
}

std::vector<unsigned char> GenerateCoinbaseCommitment(CBlock& block, const CBlockIndex* pindexPrev, const Consensus::Params& consensusParams)
{
    std::vector<unsigned char> commitment;
    if (fParticlMode) {
        return commitment;
    }

    int commitpos = GetWitnessCommitmentIndex(block);
    std::vector<unsigned char> ret(32, 0x00);
    if (consensusParams.SegwitHeight != std::numeric_limits<int>::max()) {
        if (commitpos == -1) {
            uint256 witnessroot = BlockWitnessMerkleRoot(block, nullptr);
            CHash256().Write(witnessroot).Write(ret).Finalize(witnessroot);
            CTxOut out;
            out.nValue = 0;
            out.scriptPubKey.resize(MINIMUM_WITNESS_COMMITMENT);
            out.scriptPubKey[0] = OP_RETURN;
            out.scriptPubKey[1] = 0x24;
            out.scriptPubKey[2] = 0xaa;
            out.scriptPubKey[3] = 0x21;
            out.scriptPubKey[4] = 0xa9;
            out.scriptPubKey[5] = 0xed;
            memcpy(&out.scriptPubKey[6], witnessroot.begin(), 32);
            commitment = std::vector<unsigned char>(out.scriptPubKey.begin(), out.scriptPubKey.end());
            CMutableTransaction tx(*block.vtx[0]);
            tx.vout.push_back(out);
            block.vtx[0] = MakeTransactionRef(std::move(tx));
        }
    }
    UpdateUncommittedBlockStructures(block, pindexPrev, consensusParams);
    return commitment;
}

unsigned int GetNextTargetRequired(const CBlockIndex *pindexLast)
{
    const Consensus::Params &consensus = Params().GetConsensus();

    arith_uint256 bnProofOfWorkLimit;
    unsigned int nProofOfWorkLimit;
    int nHeight = pindexLast ? pindexLast->nHeight+1 : 0;

    if (nHeight < (int)Params().GetLastImportHeight()) {
        if (nHeight == 0) {
            return arith_uint256("00ffffffffffffffffffffffffffffffffffffffffffffffffffffffffffffff").GetCompact();
        }
        int nLastImportHeight = (int) Params().GetLastImportHeight();
        arith_uint256 nMaxProofOfWorkLimit = arith_uint256("000000000008ffffffffffffffffffffffffffffffffffffffffffffffffffff");
        arith_uint256 nMinProofOfWorkLimit = UintToArith256(consensus.powLimit);
        arith_uint256 nStep = (nMaxProofOfWorkLimit - nMinProofOfWorkLimit) / nLastImportHeight;

        bnProofOfWorkLimit = nMaxProofOfWorkLimit - (nStep * nHeight);
        nProofOfWorkLimit = bnProofOfWorkLimit.GetCompact();
    } else {
        bnProofOfWorkLimit = UintToArith256(consensus.powLimit);
        nProofOfWorkLimit = bnProofOfWorkLimit.GetCompact();
    }

    if (pindexLast == nullptr)
        return nProofOfWorkLimit; // Genesis block

    const CBlockIndex* pindexPrev = pindexLast;
    if (pindexPrev->pprev == nullptr)
        return nProofOfWorkLimit; // first block
    const CBlockIndex *pindexPrevPrev = pindexPrev->pprev;
    if (pindexPrevPrev->pprev == nullptr)
        return nProofOfWorkLimit; // second block

    int64_t nTargetSpacing = Params().GetTargetSpacing();
    int64_t nTargetTimespan = Params().GetTargetTimespan();
    int64_t nActualSpacing = pindexPrev->GetBlockTime() - pindexPrevPrev->GetBlockTime();

    if (nActualSpacing > nTargetSpacing * 10)
        nActualSpacing = nTargetSpacing * 10;

    // pos: target change every block
    // pos: retarget with exponential moving toward target spacing
    arith_uint256 bnNew;
    bnNew.SetCompact(pindexLast->nBits);

    int64_t nInterval = nTargetTimespan / nTargetSpacing;
    bnNew *= ((nInterval - 1) * nTargetSpacing + nActualSpacing + nActualSpacing);
    bnNew /= ((nInterval + 1) * nTargetSpacing);

    if (bnNew <= 0 || bnNew > bnProofOfWorkLimit)
        return nProofOfWorkLimit;

    return bnNew.GetCompact();
}

/** Context-dependent validity checks.
 *  By "context", we mean only the previous block headers, but not the UTXO
 *  set; UTXO-related validity checks are done in ConnectBlock().
 *  NOTE: This function is not currently invoked by ConnectBlock(), so we
 *  should consider upgrade issues if we change which consensus rules are
 *  enforced in this function (eg by adding a new consensus rule). See comment
 *  in ConnectBlock().
 *  Note that -reindex-chainstate skips the validation that happens here!
 */
static bool ContextualCheckBlockHeader(const CBlockHeader& block, BlockValidationState& state, BlockManager& blockman, const CChainParams& params, const CBlockIndex* pindexPrev, int64_t nAdjustedTime) EXCLUSIVE_LOCKS_REQUIRED(cs_main)
{
    const int nHeight = pindexPrev == nullptr ? 0 : pindexPrev->nHeight + 1;
    const Consensus::Params& consensusParams = params.GetConsensus();

    if (fParticlMode && pindexPrev) {
        // Check proof-of-stake
        if (block.nBits != GetNextTargetRequired(pindexPrev))
            return state.Invalid(BlockValidationResult::BLOCK_INVALID_HEADER, "bad-diffbits-pos", "incorrect proof of stake");
    } else {
        // Check proof of work
        if (block.nBits != GetNextWorkRequired(pindexPrev, &block, consensusParams))
            return state.Invalid(BlockValidationResult::BLOCK_INVALID_HEADER, "bad-diffbits", "incorrect proof of work");
    }

    // Check against checkpoints
    if (fCheckpointsEnabled) {
        // Don't accept any forks from the main chain prior to last checkpoint.
        // GetLastCheckpoint finds the last checkpoint in MapCheckpoints that's in our
        // BlockIndex().
        assert(std::addressof(g_chainman.m_blockman) == std::addressof(blockman));
        CBlockIndex* pcheckpoint = blockman.GetLastCheckpoint(params.Checkpoints());
        if (pcheckpoint && nHeight < pcheckpoint->nHeight) {
            LogPrintf("ERROR: %s: forked chain older than last checkpoint (height %d)\n", __func__, nHeight);
            return state.Invalid(BlockValidationResult::BLOCK_CHECKPOINT, "bad-fork-prior-to-checkpoint");
        }
    }

    // Check timestamp against prev
    if (block.GetBlockTime() <= pindexPrev->GetMedianTimePast())
        return state.Invalid(BlockValidationResult::BLOCK_INVALID_HEADER, "time-too-old", "block's timestamp is too early");

    // Check timestamp
    if (nHeight > 0
        && block.GetBlockTime() > nAdjustedTime + MAX_FUTURE_BLOCK_TIME)
        return state.Invalid(BlockValidationResult::BLOCK_TIME_FUTURE, "time-too-new", "block timestamp too far in the future");

    // Reject outdated version blocks when 95% (75% on testnet) of the network has upgraded:
    // check for version 2, 3 and 4 upgrades
    if((block.nVersion < 2 && nHeight >= consensusParams.BIP34Height) ||
       (block.nVersion < 3 && nHeight >= consensusParams.BIP66Height) ||
       (block.nVersion < 4 && nHeight >= consensusParams.BIP65Height))
            return state.Invalid(BlockValidationResult::BLOCK_INVALID_HEADER, strprintf("bad-version(0x%08x)", block.nVersion),
                                 strprintf("rejected nVersion=0x%08x block", block.nVersion));

    return true;
}

/** NOTE: This function is not currently invoked by ConnectBlock(), so we
 *  should consider upgrade issues if we change which consensus rules are
 *  enforced in this function (eg by adding a new consensus rule). See comment
 *  in ConnectBlock().
 *  Note that -reindex-chainstate skips the validation that happens here!
 */
static bool ContextualCheckBlock(const CBlock& block, BlockValidationState& state, const Consensus::Params& consensusParams, const CBlockIndex* pindexPrev, bool accept_block=false) EXCLUSIVE_LOCKS_REQUIRED(cs_main)
{
    const int nHeight = pindexPrev == nullptr ? 0 : pindexPrev->nHeight + 1;
    const int64_t nPrevTime = pindexPrev ? pindexPrev->nTime : 0;

    // Start enforcing BIP113 (Median Time Past).
    int nLockTimeFlags = 0;
    if ((fParticlMode && pindexPrev) || nHeight >= consensusParams.CSVHeight) {
        assert(pindexPrev != nullptr);
        nLockTimeFlags |= LOCKTIME_MEDIAN_TIME_PAST;
    }

    int64_t nLockTimeCutoff = (nLockTimeFlags & LOCKTIME_MEDIAN_TIME_PAST)
                              ? (pindexPrev ? pindexPrev->GetMedianTimePast() : block.GetBlockTime())
                              : block.GetBlockTime();

    // Check that all transactions are finalized
    for (const auto& tx : block.vtx) {
        if (!IsFinalTx(*tx, nHeight, nLockTimeCutoff)) {
            return state.Invalid(BlockValidationResult::BLOCK_CONSENSUS, "bad-txns-nonfinal", "non-final transaction");
        }
    }

    if (fParticlMode) {
        if (block.IsProofOfStake()) {
            // Limit the number of outputs in a coinstake txn to 6: 1 data + 1 treasury + 4 user
            if (nPrevTime >= consensusParams.OpIsCoinstakeTime) {
                if (block.vtx[0]->vpout.size() > 6) {
                    return state.Invalid(BlockValidationResult::BLOCK_CONSENSUS, "bad-cs-outputs", "Too many outputs in coinstake");
                }
            }

            // Coinstake output 0 must be data output of blockheight
            int i;
            if (!block.vtx[0]->GetCoinStakeHeight(i)) {
                return state.Invalid(BlockValidationResult::BLOCK_CONSENSUS, "bad-cs-malformed", "coinstake txn is malformed");
            }

            if (i != nHeight) {
                return state.Invalid(BlockValidationResult::BLOCK_CONSENSUS, "bad-cs-height", "block height mismatch in coinstake");
            }

            std::vector<uint8_t> &vData = ((CTxOutData*)block.vtx[0]->vpout[0].get())->vData;
            if (vData.size() > 8 && vData[4] == DO_VOTE) {
                uint32_t voteToken;
                memcpy(&voteToken, &vData[5], 4);
                voteToken = le32toh(voteToken);

                LogPrint(BCLog::HDWALLET, _("Block %d casts vote for option %u of proposal %u.\n").translated.c_str(),
                    nHeight, voteToken >> 16, voteToken & 0xFFFF);
            }

            // check witness merkleroot, TODO: should witnessmerkleroot be hashed?
            bool malleated = false;
            uint256 hashWitness = BlockWitnessMerkleRoot(block, &malleated);

            if (hashWitness != block.hashWitnessMerkleRoot) {
                return state.Invalid(BlockValidationResult::BLOCK_MUTATED, "bad-witness-merkle-match", strprintf("%s : witness merkle commitment mismatch", __func__));
            }

            if (!CheckCoinStakeTimestamp(nHeight, block.GetBlockTime())) {
                return state.Invalid(BlockValidationResult::DOS_50, "bad-coinstake-time", strprintf("%s: coinstake timestamp violation nTimeBlock=%d", __func__, block.GetBlockTime()));
            }

            // Check timestamp against prev
            if (block.GetBlockTime() <= pindexPrev->GetPastTimeLimit() || FutureDrift(block.GetBlockTime()) < pindexPrev->GetBlockTime()) {
                return state.Invalid(BlockValidationResult::DOS_50, "bad-block-time", strprintf("%s: block's timestamp is too early", __func__));
            }

            uint256 hashProof, targetProofOfStake;

            // Blocks are connected at end of import / reindex
            // CheckProofOfStake is run again during connectblock
            if (!::ChainstateActive().IsInitialBlockDownload() // checks (!fImporting && !fReindex)
                && (!accept_block || ::ChainActive().Height() > (int)Params().GetStakeMinConfirmations())
                && !CheckProofOfStake(state, pindexPrev, *block.vtx[0], block.nTime, block.nBits, hashProof, targetProofOfStake)) {
                return error("ContextualCheckBlock(): check proof-of-stake failed for block %s\n", block.GetHash().ToString());
            }
        } else {
            bool fCheckPOW = true; // TODO: pass properly
            if (fCheckPOW && !CheckProofOfWork(block.GetHash(), block.nBits, consensusParams, nHeight, Params().GetLastImportHeight()))
                return state.Invalid(BlockValidationResult::BLOCK_INVALID_HEADER, "high-hash", "proof of work failed");

            // Enforce rule that the coinbase ends with serialized block height
            // genesis block scriptSig size will be different
            CScript expect = CScript() << OP_RETURN << nHeight;
            const CScript &scriptSig = block.vtx[0]->vin[0].scriptSig;
            if (scriptSig.size() < expect.size() ||
                !std::equal(expect.begin()
                    , expect.end(), scriptSig.begin() + scriptSig.size()-expect.size())) {
                return state.Invalid(BlockValidationResult::BLOCK_CONSENSUS, "bad-cb-height", "block height mismatch in coinbase");
            }
        }

        if (nHeight > 0 && !block.vtx[0]->IsCoinStake()) { // only genesis block can start with coinbase
            return state.Invalid(BlockValidationResult::BLOCK_CONSENSUS, "bad-cs-missing", "first tx is not coinstake");
        }

        if (nHeight > 0 // skip genesis
            && Params().GetLastImportHeight() >= (uint32_t)nHeight) {
            // 2nd txn must be coinbase
            if (block.vtx.size() < 2 || !block.vtx[1]->IsCoinBase()) {
                return state.Invalid(BlockValidationResult::BLOCK_CONSENSUS, "bad-cb", "Second txn of import block must be coinbase");
            }

            // Check hash of genesis import txn matches expected hash.
            uint256 txnHash = block.vtx[1]->GetHash();
            if (!Params().CheckImportCoinbase(nHeight, txnHash)) {
                return state.Invalid(BlockValidationResult::BLOCK_CONSENSUS, "bad-cb", "Incorrect outputs hash.");
            }
        } else {
            // 2nd txn can't be coinbase if block height > GetLastImportHeight
            if (block.vtx.size() > 1 && block.vtx[1]->IsCoinBase()) {
                return state.Invalid(BlockValidationResult::BLOCK_CONSENSUS, "bad-cb-multiple", "unexpected coinbase");
            }
        }
    } else {
        // Enforce rule that the coinbase starts with serialized block height
        if (nHeight >= consensusParams.BIP34Height)
        {
            CScript expect = CScript() << nHeight;
            if (block.vtx[0]->vin[0].scriptSig.size() < expect.size() ||
                !std::equal(expect.begin(), expect.end(), block.vtx[0]->vin[0].scriptSig.begin())) {
                return state.Invalid(BlockValidationResult::BLOCK_CONSENSUS, "bad-cb-height", "block height mismatch in coinbase");
            }
        }

        // Validation for witness commitments.
        // * We compute the witness hash (which is the hash including witnesses) of all the block's transactions, except the
        //   coinbase (where 0x0000....0000 is used instead).
        // * The coinbase scriptWitness is a stack of a single 32-byte vector, containing a witness reserved value (unconstrained).
        // * We build a merkle tree with all those witness hashes as leaves (similar to the hashMerkleRoot in the block header).
        // * There must be at least one output whose scriptPubKey is a single 36-byte push, the first 4 bytes of which are
        //   {0xaa, 0x21, 0xa9, 0xed}, and the following 32 bytes are SHA256^2(witness root, witness reserved value). In case there are
        //   multiple, the last one is used.
        bool fHaveWitness = false;
        if (nHeight >= consensusParams.SegwitHeight) {
            int commitpos = GetWitnessCommitmentIndex(block);
            if (commitpos != -1) {
                bool malleated = false;
                uint256 hashWitness = BlockWitnessMerkleRoot(block, &malleated);
                // The malleation check is ignored; as the transaction tree itself
                // already does not permit it, it is impossible to trigger in the
                // witness tree.
                if (block.vtx[0]->vin[0].scriptWitness.stack.size() != 1 || block.vtx[0]->vin[0].scriptWitness.stack[0].size() != 32) {
                    return state.Invalid(BlockValidationResult::BLOCK_MUTATED, "bad-witness-nonce-size", strprintf("%s : invalid witness reserved value size", __func__));
                }
                CHash256().Write(hashWitness).Write(block.vtx[0]->vin[0].scriptWitness.stack[0]).Finalize(hashWitness);
                if (memcmp(hashWitness.begin(), &block.vtx[0]->vout[commitpos].scriptPubKey[6], 32)) {
                    return state.Invalid(BlockValidationResult::BLOCK_MUTATED, "bad-witness-merkle-match", strprintf("%s : witness merkle commitment mismatch", __func__));
                }
                fHaveWitness = true;
            }
        }

        // No witness data is allowed in blocks that don't commit to witness data, as this would otherwise leave room for spam
        if (!fHaveWitness) {
          for (const auto& tx : block.vtx) {
                if (tx->HasWitness()) {
                    return state.Invalid(BlockValidationResult::BLOCK_MUTATED, "unexpected-witness", strprintf("%s : unexpected witness data found", __func__));
                }
            }
        }
    }

    // After the coinbase witness reserved value and commitment are verified,
    // we can check if the block weight passes (before we've checked the
    // coinbase witness, it would be possible for the weight to be too
    // large by filling up the coinbase witness, which doesn't change
    // the block hash, so we couldn't mark the block as permanently
    // failed).
    if (GetBlockWeight(block) > MAX_BLOCK_WEIGHT) {
        return state.Invalid(BlockValidationResult::BLOCK_CONSENSUS, "bad-blk-weight", strprintf("%s : weight limit failed", __func__));
    }

    return true;
}

bool BlockManager::AcceptBlockHeader(const CBlockHeader& block, BlockValidationState& state, const CChainParams& chainparams, CBlockIndex** ppindex, bool fRequested)
{
    AssertLockHeld(cs_main);
    // Check for duplicate
    uint256 hash = block.GetHash();
    BlockMap::iterator miSelf = m_block_index.find(hash);
    if (hash != chainparams.GetConsensus().hashGenesisBlock) {
        if (miSelf != m_block_index.end()) {
            // Block header is already known.
            CBlockIndex* pindex = miSelf->second;
            if (fParticlMode && !fRequested && !::ChainstateActive().IsInitialBlockDownload() && state.nodeId >= 0
                && !IncDuplicateHeaders(state.nodeId)) {
                Misbehaving(state.nodeId, 5, "Too many duplicates");
            }

            if (ppindex)
                *ppindex = pindex;
            if (pindex->nStatus & BLOCK_FAILED_MASK) {
                LogPrintf("ERROR: %s: block %s is marked invalid\n", __func__, hash.ToString());
                return state.Invalid(BlockValidationResult::BLOCK_CACHED_INVALID, "duplicate");
            }
            return true;
        }

        if (!CheckBlockHeader(block, state, chainparams.GetConsensus())) {
            LogPrint(BCLog::VALIDATION, "%s: Consensus::CheckBlockHeader: %s, %s\n", __func__, hash.ToString(), state.ToString());
            return false;
        }

        // Get prev block index
        CBlockIndex* pindexPrev = nullptr;
        BlockMap::iterator mi = m_block_index.find(block.hashPrevBlock);
        if (mi == m_block_index.end()) {
            LogPrintf("ERROR: %s: prev block not found\n", __func__);
            return state.Invalid(BlockValidationResult::BLOCK_MISSING_PREV, "prev-blk-not-found");
        }
        pindexPrev = (*mi).second;
        if (pindexPrev->nStatus & BLOCK_FAILED_MASK) {
            LogPrintf("ERROR: %s: prev block invalid\n", __func__);
            return state.Invalid(BlockValidationResult::BLOCK_INVALID_PREV, "bad-prevblk");
        }
        if (!ContextualCheckBlockHeader(block, state, *this, chainparams, pindexPrev, GetAdjustedTime()))
            return error("%s: Consensus::ContextualCheckBlockHeader: %s, %s", __func__, hash.ToString(), state.ToString());

        /* Determine if this block descends from any block which has been found
         * invalid (m_failed_blocks), then mark pindexPrev and any blocks between
         * them as failed. For example:
         *
         *                D3
         *              /
         *      B2 - C2
         *    /         \
         *  A             D2 - E2 - F2
         *    \
         *      B1 - C1 - D1 - E1
         *
         * In the case that we attempted to reorg from E1 to F2, only to find
         * C2 to be invalid, we would mark D2, E2, and F2 as BLOCK_FAILED_CHILD
         * but NOT D3 (it was not in any of our candidate sets at the time).
         *
         * In any case D3 will also be marked as BLOCK_FAILED_CHILD at restart
         * in LoadBlockIndex.
         */
        if (!pindexPrev->IsValid(BLOCK_VALID_SCRIPTS)) {
            // The above does not mean "invalid": it checks if the previous block
            // hasn't been validated up to BLOCK_VALID_SCRIPTS. This is a performance
            // optimization, in the common case of adding a new block to the tip,
            // we don't need to iterate over the failed blocks list.
            for (const CBlockIndex* failedit : m_failed_blocks) {
                if (pindexPrev->GetAncestor(failedit->nHeight) == failedit) {
                    //assert(failedit->nStatus & BLOCK_FAILED_VALID);
                    CBlockIndex* invalid_walk = pindexPrev;
                    if (failedit->nStatus & BLOCK_FAILED_VALID)
                    while (invalid_walk != failedit) {
                        invalid_walk->nStatus |= BLOCK_FAILED_CHILD;
                        setDirtyBlockIndex.insert(invalid_walk);
                        invalid_walk = invalid_walk->pprev;
                    }
                    LogPrintf("ERROR: %s: prev block invalid\n", __func__);
                    return state.Invalid(BlockValidationResult::BLOCK_INVALID_PREV, "bad-prevblk");
                }
            }
        }
    }
    bool force_accept = true;
    if (fParticlMode && !::ChainstateActive().IsInitialBlockDownload() && state.nodeId >= 0) {
        if (!AddNodeHeader(state.nodeId, hash)) {
            LogPrintf("ERROR: %s: DoS limits\n", __func__);
            return state.Invalid(BlockValidationResult::DOS_20, "dos-limits");
        }
        force_accept = false;
    }
    CBlockIndex* pindex = AddToBlockIndex(block);
    if (force_accept) {
        pindex->nFlags |= BLOCK_ACCEPTED;
    }

    if (ppindex)
        *ppindex = pindex;

    return true;
}

// Exposed wrapper for AcceptBlockHeader
bool ChainstateManager::ProcessNewBlockHeaders(const std::vector<CBlockHeader>& headers, BlockValidationState& state, const CChainParams& chainparams, const CBlockIndex** ppindex)
{
    assert(std::addressof(::ChainstateActive()) == std::addressof(ActiveChainstate()));
    AssertLockNotHeld(cs_main);
    {
        LOCK(cs_main);
        for (const CBlockHeader& header : headers) {
            CBlockIndex *pindex = nullptr; // Use a temp pindex instead of ppindex to avoid a const_cast
            bool accepted = m_blockman.AcceptBlockHeader(
                header, state, chainparams, &pindex);
            ActiveChainstate().CheckBlockIndex(chainparams.GetConsensus());

            if (!accepted) {
                return false;
            }
            if (ppindex) {
                *ppindex = pindex;
            }
        }
    }
    if (NotifyHeaderTip(ActiveChainstate())) {
        if (ActiveChainstate().IsInitialBlockDownload() && ppindex && *ppindex) {
            LogPrintf("Synchronizing blockheaders, height: %d (~%.2f%%)\n", (*ppindex)->nHeight, 100.0/((*ppindex)->nHeight+(GetAdjustedTime() - (*ppindex)->GetBlockTime()) / Params().GetConsensus().nPowTargetSpacing) * (*ppindex)->nHeight);
        }
    }
    return true;
}

/** Store block on disk. If dbp is non-nullptr, the file is known to already reside on disk */
static FlatFilePos SaveBlockToDisk(const CBlock& block, int nHeight, CChain& active_chain, const CChainParams& chainparams, const FlatFilePos* dbp) {
    unsigned int nBlockSize = ::GetSerializeSize(block, CLIENT_VERSION);
    FlatFilePos blockPos;
    if (dbp != nullptr)
        blockPos = *dbp;
    if (!FindBlockPos(blockPos, nBlockSize+8, nHeight, active_chain, block.GetBlockTime(), dbp != nullptr)) {
        error("%s: FindBlockPos failed", __func__);
        return FlatFilePos();
    }
    if (dbp == nullptr) {
        if (!WriteBlockToDisk(block, blockPos, chainparams.MessageStart())) {
            AbortNode("Failed to write block");
            return FlatFilePos();
        }
    }
    return blockPos;
}

/** Store block on disk. If dbp is non-nullptr, the file is known to already reside on disk */
bool CChainState::AcceptBlock(const std::shared_ptr<const CBlock>& pblock, BlockValidationState& state, const CChainParams& chainparams, CBlockIndex** ppindex, bool fRequested, const FlatFilePos* dbp, bool* fNewBlock)
{
    const CBlock& block = *pblock;

    if (fNewBlock) *fNewBlock = false;
    AssertLockHeld(cs_main);

    CBlockIndex *pindexDummy = nullptr;
    CBlockIndex *&pindex = ppindex ? *ppindex : pindexDummy;

    bool accepted_header = m_blockman.AcceptBlockHeader(block, state, chainparams, &pindex, fRequested);
    CheckBlockIndex(chainparams.GetConsensus());

    if (!accepted_header)
        return false;

    // Try to process all requested blocks that we don't have, but only
    // process an unrequested block if it's new and has enough work to
    // advance our tip, and isn't too many blocks ahead.
    bool fAlreadyHave = pindex->nStatus & BLOCK_HAVE_DATA;
    bool fHasMoreOrSameWork = (m_chain.Tip() ? pindex->nChainWork >= m_chain.Tip()->nChainWork : true);
    // Blocks that are too out-of-order needlessly limit the effectiveness of
    // pruning, because pruning will not delete block files that contain any
    // blocks which are too close in height to the tip.  Apply this test
    // regardless of whether pruning is enabled; it should generally be safe to
    // not process unrequested blocks.
    bool fTooFarAhead = (pindex->nHeight > int(m_chain.Height() + MIN_BLOCKS_TO_KEEP));

    // TODO: Decouple this function from the block download logic by removing fRequested
    // This requires some new chain data structure to efficiently look up if a
    // block is in a chain leading to a candidate for best tip, despite not
    // being such a candidate itself.

    // TODO: deal better with return value and error conditions for duplicate
    // and unrequested blocks.
    if (fAlreadyHave) return true;
    if (!fRequested) {  // If we didn't ask for it:
        if (pindex->nTx != 0) return true;    // This is a previously-processed block that was pruned
        if (!fHasMoreOrSameWork) return true; // Don't process less-work chains
        if (fTooFarAhead) return true;        // Block height is too high

        // Protect against DoS attacks from low-work chains.
        // If our tip is behind, a peer could try to send us
        // low-work blocks on a fake chain that we would never
        // request; don't process these.
        if (pindex->nChainWork < nMinimumChainWork) return true;
    }

    if (!CheckBlock(block, state, chainparams.GetConsensus())) {
        return error("%s: %s", __func__, state.ToString());
    }

    if (block.IsProofOfStake()) {
        pindex->SetProofOfStake();
        pindex->prevoutStake = pblock->vtx[0]->vin[0].prevout;
        if (!pindex->pprev
            || (pindex->pprev->bnStakeModifier.IsNull()
                && pindex->pprev->GetBlockHash() != chainparams.GetConsensus().hashGenesisBlock)) {
            // Block received out of order
            if (fParticlMode && !IsInitialBlockDownload()) {
                if (pindex->nFlags & BLOCK_DELAYED) {
                    // Block is already delayed
                    state.nFlags |= BLOCK_DELAYED;
                    return true;
                }
                pindex->nFlags |= BLOCK_DELAYED;
                return particl::DelayBlock(pblock, state);
            }
        } else {
            pindex->bnStakeModifier = ComputeStakeModifierV2(pindex->pprev, pindex->prevoutStake.hash);
        }
        pindex->nFlags &= ~BLOCK_DELAYED;
        setDirtyBlockIndex.insert(pindex);
    }

    if (!ContextualCheckBlock(block, state, chainparams.GetConsensus(), pindex->pprev, true)) {
        if (state.IsInvalid() && state.GetResult() != BlockValidationResult::BLOCK_MUTATED) {
            pindex->nStatus |= BLOCK_FAILED_VALID;
            setDirtyBlockIndex.insert(pindex);
        }
        return error("%s: %s", __func__, state.ToString());
    }

    if (state.nFlags & BLOCK_STAKE_KERNEL_SPENT && !(state.nFlags & BLOCK_FAILED_DUPLICATE_STAKE)) {
        if (state.nodeId > -1) {
            IncPersistentMisbehaviour(state.nodeId, 20);
            Misbehaving(state.nodeId, 20, "Spent kernel");
        }
    }

    RemoveNodeHeader(pindex->GetBlockHash());
    pindex->nFlags |= BLOCK_ACCEPTED;
    setDirtyBlockIndex.insert(pindex);

    // Header is valid/has work, merkle tree and segwit merkle tree are good...RELAY NOW
    // (but if it does not build on our best tip, let the SendMessages loop relay it)
    if (!(state.nFlags & (BLOCK_STAKE_KERNEL_SPENT | BLOCK_FAILED_DUPLICATE_STAKE))
        && !IsInitialBlockDownload() && m_chain.Tip() == pindex->pprev) {
        GetMainSignals().NewPoWValidBlock(pindex, pblock);
    }

    // Write block to history file
    if (fNewBlock) *fNewBlock = true;
    assert(std::addressof(::ChainActive()) == std::addressof(m_chain));
    try {
        FlatFilePos blockPos = SaveBlockToDisk(block, pindex->nHeight, m_chain, chainparams, dbp);
        if (blockPos.IsNull()) {
            state.Error(strprintf("%s: Failed to find position to write new block to disk", __func__));
            return false;
        }
        ReceivedBlockTransactions(block, pindex, blockPos, chainparams.GetConsensus());
    } catch (const std::runtime_error& e) {
        return AbortNode(state, std::string("System error: ") + e.what());
    }

    FlushStateToDisk(chainparams, state, FlushStateMode::NONE);

    CheckBlockIndex(chainparams.GetConsensus());

    return true;
}

bool ChainstateManager::ProcessNewBlock(const CChainParams& chainparams, const std::shared_ptr<const CBlock> pblock, bool fForceProcessing, bool* fNewBlock, NodeId node_id)
{
    AssertLockNotHeld(cs_main);
    assert(std::addressof(::ChainstateActive()) == std::addressof(ActiveChainstate()));

    CBlockIndex *pindex = nullptr;
    {
        /*
        uint256 hash = pblock->GetHash();
        // Limited duplicity on stake: prevents block flood attack
        // Duplicate stake allowed only when there is orphan child block
        if (!fReindex && !fImporting && pblock->IsProofOfStake() && setStakeSeen.count(pblock->GetProofOfStake()) && !mapOrphanBlocksByPrev.count(hash))
            return error("%s: Duplicate proof-of-stake (%s, %d) for block %s", pblock->GetProofOfStake().first.ToString(), pblock->GetProofOfStake().second, hash.ToString());
        */

        if (fNewBlock) *fNewBlock = false;
        BlockValidationState state;
        if (node_id > -1) {
            state.nodeId = node_id;
        }

        // CheckBlock() does not support multi-threaded block validation because CBlock::fChecked can cause data race.
        // Therefore, the following critical section must include the CheckBlock() call as well.
        LOCK(cs_main);

        // Ensure that CheckBlock() passes before calling AcceptBlock, as
        // belt-and-suspenders.
        bool ret = CheckBlock(*pblock, state, chainparams.GetConsensus());
        if (ret) {
            // Store to disk
            ret = ActiveChainstate().AcceptBlock(pblock, state, chainparams, &pindex, fForceProcessing, nullptr, fNewBlock);
        }
        if (state.nFlags & BLOCK_DELAYED) {
            return true;
        }
        if (!ret) {
            if (fParticlMode && state.GetResult() != BlockValidationResult::BLOCK_MISSING_PREV) {
                // Mark block as invalid to prevent re-requesting from peer.
                // Block will have been added to the block index in AcceptBlockHeader
                CBlockIndex *pindex = ::ChainstateActive().m_blockman.AddToBlockIndex(*pblock);
                ::ChainstateActive().InvalidBlockFound(pindex, *pblock, state);
            }
            GetMainSignals().BlockChecked(*pblock, state);
            return error("%s: AcceptBlock FAILED (%s)", __func__, state.ToString());
        }

        if (pindex && state.nFlags & BLOCK_FAILED_DUPLICATE_STAKE) {
            pindex->nFlags |= BLOCK_FAILED_DUPLICATE_STAKE;
            setDirtyBlockIndex.insert(pindex);
            LogPrint(BCLog::POS, "%s Marking duplicate stake: %s.\n", __func__, pindex->GetBlockHash().ToString());
            GetMainSignals().BlockChecked(*pblock, state);
        }
    }

    NotifyHeaderTip(ActiveChainstate());

    BlockValidationState state; // Only used to report errors, not invalidity - ignore it
    if (!ActiveChainstate().ActivateBestChain(state, chainparams, pblock))
        return error("%s: ActivateBestChain failed (%s)", __func__, state.ToString());

    if (smsg::fSecMsgEnabled && gArgs.GetBoolArg("-smsgscanincoming", false)) {
        smsgModule.ScanBlock(*pblock);
    }

    {
        assert(pindex);
        // Check here for blocks not connected to the chain, TODO: move to a timer.
        particl::CheckDelayedBlocks(chainparams, pindex->GetBlockHash());
    }

    return true;
}

bool TestBlockValidity(BlockValidationState& state,
                       const CChainParams& chainparams,
                       CChainState& chainstate,
                       const CBlock& block,
                       CBlockIndex* pindexPrev,
                       bool fCheckPOW,
                       bool fCheckMerkleRoot)
{
    AssertLockHeld(cs_main);
    assert(std::addressof(::ChainstateActive()) == std::addressof(chainstate));
    assert(pindexPrev && pindexPrev == chainstate.m_chain.Tip());
    CCoinsViewCache viewNew(&chainstate.CoinsTip());
    uint256 block_hash(block.GetHash());
    CBlockIndex indexDummy(block);
    indexDummy.pprev = pindexPrev;
    indexDummy.nHeight = pindexPrev->nHeight + 1;
    indexDummy.phashBlock = &block_hash;

    // NOTE: CheckBlockHeader is called by CheckBlock
    assert(std::addressof(g_chainman.m_blockman) == std::addressof(chainstate.m_blockman));
    if (!ContextualCheckBlockHeader(block, state, chainstate.m_blockman, chainparams, pindexPrev, GetAdjustedTime()))
        return error("%s: Consensus::ContextualCheckBlockHeader: %s", __func__, state.ToString());
    if (!CheckBlock(block, state, chainparams.GetConsensus(), fCheckPOW, fCheckMerkleRoot))
        return error("%s: Consensus::CheckBlock: %s", __func__, state.ToString());
    if (!ContextualCheckBlock(block, state, chainparams.GetConsensus(), pindexPrev))
        return error("%s: Consensus::ContextualCheckBlock: %s", __func__, state.ToString());
    if (!chainstate.ConnectBlock(block, state, &indexDummy, viewNew, chainparams, true))
        return false;
    assert(state.IsValid());

    return true;
}

/**
 * BLOCK PRUNING CODE
 */

/* Calculate the amount of disk space the block & undo files currently use */
uint64_t CalculateCurrentUsage()
{
    LOCK(cs_LastBlockFile);

    uint64_t retval = 0;
    for (const CBlockFileInfo &file : vinfoBlockFile) {
        retval += file.nSize + file.nUndoSize;
    }
    return retval;
}

void BlockManager::PruneOneBlockFile(const int fileNumber)
{
    AssertLockHeld(cs_main);
    LOCK(cs_LastBlockFile);

    for (const auto& entry : m_block_index) {
        CBlockIndex* pindex = entry.second;
        if (pindex->nFile == fileNumber) {
            pindex->nStatus &= ~BLOCK_HAVE_DATA;
            pindex->nStatus &= ~BLOCK_HAVE_UNDO;
            pindex->nFile = 0;
            pindex->nDataPos = 0;
            pindex->nUndoPos = 0;
            setDirtyBlockIndex.insert(pindex);

            // Prune from m_blocks_unlinked -- any block we prune would have
            // to be downloaded again in order to consider its chain, at which
            // point it would be considered as a candidate for
            // m_blocks_unlinked or setBlockIndexCandidates.
            auto range = m_blocks_unlinked.equal_range(pindex->pprev);
            while (range.first != range.second) {
                std::multimap<CBlockIndex *, CBlockIndex *>::iterator _it = range.first;
                range.first++;
                if (_it->second == pindex) {
                    m_blocks_unlinked.erase(_it);
                }
            }
        }
    }

    vinfoBlockFile[fileNumber].SetNull();
    setDirtyFileInfo.insert(fileNumber);
}


void UnlinkPrunedFiles(const std::set<int>& setFilesToPrune)
{
    for (std::set<int>::iterator it = setFilesToPrune.begin(); it != setFilesToPrune.end(); ++it) {
        FlatFilePos pos(*it, 0);
        fs::remove(BlockFileSeq().FileName(pos));
        fs::remove(UndoFileSeq().FileName(pos));
        LogPrintf("Prune: %s deleted blk/rev (%05u)\n", __func__, *it);
    }
}

void BlockManager::FindFilesToPruneManual(std::set<int>& setFilesToPrune, int nManualPruneHeight, int chain_tip_height)
{
    assert(fPruneMode && nManualPruneHeight > 0);

    LOCK2(cs_main, cs_LastBlockFile);
    if (chain_tip_height < 0) {
        return;
    }

    // last block to prune is the lesser of (user-specified height, MIN_BLOCKS_TO_KEEP from the tip)
    unsigned int nLastBlockWeCanPrune = std::min((unsigned)nManualPruneHeight, chain_tip_height - MIN_BLOCKS_TO_KEEP);
    int count = 0;
    for (int fileNumber = 0; fileNumber < nLastBlockFile; fileNumber++) {
        if (vinfoBlockFile[fileNumber].nSize == 0 || vinfoBlockFile[fileNumber].nHeightLast > nLastBlockWeCanPrune) {
            continue;
        }
        PruneOneBlockFile(fileNumber);
        setFilesToPrune.insert(fileNumber);
        count++;
    }
    LogPrintf("Prune (Manual): prune_height=%d removed %d blk/rev pairs\n", nLastBlockWeCanPrune, count);
}

/* This function is called from the RPC code for pruneblockchain */
void PruneBlockFilesManual(CChainState& active_chainstate, int nManualPruneHeight)
{
    BlockValidationState state;
    const CChainParams& chainparams = Params();
    assert(std::addressof(::ChainstateActive()) == std::addressof(active_chainstate));
    if (!active_chainstate.FlushStateToDisk(
            chainparams, state, FlushStateMode::NONE, nManualPruneHeight)) {
        LogPrintf("%s: failed to flush state (%s)\n", __func__, state.ToString());
    }
}

void BlockManager::FindFilesToPrune(std::set<int>& setFilesToPrune, uint64_t nPruneAfterHeight, int chain_tip_height, int prune_height, bool is_ibd)
{
    LOCK2(cs_main, cs_LastBlockFile);
    if (chain_tip_height < 0 || nPruneTarget == 0) {
        return;
    }
    if ((uint64_t)chain_tip_height <= nPruneAfterHeight) {
        return;
    }

    unsigned int nLastBlockWeCanPrune = std::min(prune_height, chain_tip_height - static_cast<int>(MIN_BLOCKS_TO_KEEP));
    uint64_t nCurrentUsage = CalculateCurrentUsage();
    // We don't check to prune until after we've allocated new space for files
    // So we should leave a buffer under our target to account for another allocation
    // before the next pruning.
    uint64_t nBuffer = BLOCKFILE_CHUNK_SIZE + UNDOFILE_CHUNK_SIZE;
    uint64_t nBytesToPrune;
    int count = 0;

    if (nCurrentUsage + nBuffer >= nPruneTarget) {
        // On a prune event, the chainstate DB is flushed.
        // To avoid excessive prune events negating the benefit of high dbcache
        // values, we should not prune too rapidly.
        // So when pruning in IBD, increase the buffer a bit to avoid a re-prune too soon.
        if (is_ibd) {
            // Since this is only relevant during IBD, we use a fixed 10%
            nBuffer += nPruneTarget / 10;
        }

        for (int fileNumber = 0; fileNumber < nLastBlockFile; fileNumber++) {
            nBytesToPrune = vinfoBlockFile[fileNumber].nSize + vinfoBlockFile[fileNumber].nUndoSize;

            if (vinfoBlockFile[fileNumber].nSize == 0) {
                continue;
            }

            if (nCurrentUsage + nBuffer < nPruneTarget) { // are we below our target?
                break;
            }

            // don't prune files that could have a block within MIN_BLOCKS_TO_KEEP of the main chain's tip but keep scanning
            if (vinfoBlockFile[fileNumber].nHeightLast > nLastBlockWeCanPrune) {
                continue;
            }

            PruneOneBlockFile(fileNumber);
            // Queue up the files for removal
            setFilesToPrune.insert(fileNumber);
            nCurrentUsage -= nBytesToPrune;
            count++;
        }
    }

    LogPrint(BCLog::PRUNE, "Prune: target=%dMiB actual=%dMiB diff=%dMiB max_prune_height=%d removed %d blk/rev pairs\n",
           nPruneTarget/1024/1024, nCurrentUsage/1024/1024,
           ((int64_t)nPruneTarget - (int64_t)nCurrentUsage)/1024/1024,
           nLastBlockWeCanPrune, count);
}

static FlatFileSeq BlockFileSeq()
{
    return FlatFileSeq(GetBlocksDir(), "blk", gArgs.GetBoolArg("-fastprune", false) ? 0x4000 /* 16kb */ : BLOCKFILE_CHUNK_SIZE);
}

static FlatFileSeq UndoFileSeq()
{
    return FlatFileSeq(GetBlocksDir(), "rev", UNDOFILE_CHUNK_SIZE);
}

FILE* OpenBlockFile(const FlatFilePos &pos, bool fReadOnly) {
    return BlockFileSeq().Open(pos, fReadOnly);
}

/** Open an undo file (rev?????.dat) */
static FILE* OpenUndoFile(const FlatFilePos &pos, bool fReadOnly) {
    return UndoFileSeq().Open(pos, fReadOnly);
}

fs::path GetBlockPosFilename(const FlatFilePos &pos)
{
    return BlockFileSeq().FileName(pos);
}

CBlockIndex * BlockManager::InsertBlockIndex(const uint256& hash)
{
    AssertLockHeld(cs_main);

    if (hash.IsNull())
        return nullptr;

    // Return existing
    BlockMap::iterator mi = m_block_index.find(hash);
    if (mi != m_block_index.end())
        return (*mi).second;

    // Create new
    CBlockIndex* pindexNew = new CBlockIndex();
    mi = m_block_index.insert(std::make_pair(hash, pindexNew)).first;
    pindexNew->phashBlock = &((*mi).first);

    return pindexNew;
}

bool BlockManager::LoadBlockIndex(
    const Consensus::Params& consensus_params,
    CBlockTreeDB& blocktree,
    std::set<CBlockIndex*, CBlockIndexWorkComparator>& block_index_candidates)
{
    if (!blocktree.LoadBlockIndexGuts(consensus_params, [this](const uint256& hash) EXCLUSIVE_LOCKS_REQUIRED(cs_main) { return this->InsertBlockIndex(hash); }))
        return false;

    // Calculate nChainWork
    std::vector<std::pair<int, CBlockIndex*> > vSortedByHeight;
    vSortedByHeight.reserve(m_block_index.size());
    for (const std::pair<const uint256, CBlockIndex*>& item : m_block_index)
    {
        CBlockIndex* pindex = item.second;
        vSortedByHeight.push_back(std::make_pair(pindex->nHeight, pindex));
    }
    sort(vSortedByHeight.begin(), vSortedByHeight.end());
    for (const std::pair<int, CBlockIndex*>& item : vSortedByHeight)
    {
        if (ShutdownRequested()) return false;
        CBlockIndex* pindex = item.second;
        pindex->nChainWork = (pindex->pprev ? pindex->pprev->nChainWork : 0) + GetBlockProof(*pindex);
        pindex->nTimeMax = (pindex->pprev ? std::max(pindex->pprev->nTimeMax, pindex->nTime) : pindex->nTime);
        // We can link the chain of blocks for which we've received transactions at some point.
        // Pruned nodes may have deleted the block.
        if (pindex->nTx > 0) {
            if (pindex->pprev) {
                if (pindex->pprev->HaveTxsDownloaded()) {
                    pindex->nChainTx = pindex->pprev->nChainTx + pindex->nTx;
                } else {
                    pindex->nChainTx = 0;
                    m_blocks_unlinked.insert(std::make_pair(pindex->pprev, pindex));
                }
            } else {
                pindex->nChainTx = pindex->nTx;
            }
        }
        if (!(pindex->nStatus & BLOCK_FAILED_MASK) && pindex->pprev && (pindex->pprev->nStatus & BLOCK_FAILED_MASK)) {
            pindex->nStatus |= BLOCK_FAILED_CHILD;
            setDirtyBlockIndex.insert(pindex);
        }
        if (pindex->IsValid(BLOCK_VALID_TRANSACTIONS) && (pindex->HaveTxsDownloaded() || pindex->pprev == nullptr)) {
            block_index_candidates.insert(pindex);
        }
        if (pindex->nStatus & BLOCK_FAILED_MASK && (!pindexBestInvalid || pindex->nChainWork > pindexBestInvalid->nChainWork))
            pindexBestInvalid = pindex;
        if (pindex->pprev)
            pindex->BuildSkip();
        if (pindex->IsValid(BLOCK_VALID_TREE) && (pindexBestHeader == nullptr || CBlockIndexWorkComparator()(pindexBestHeader, pindex)))
            pindexBestHeader = pindex;
    }

    return true;
}

void BlockManager::Unload() {
    m_failed_blocks.clear();
    m_blocks_unlinked.clear();

    for (const BlockMap::value_type& entry : m_block_index) {
        delete entry.second;
    }

    m_block_index.clear();
}

bool CChainState::LoadBlockIndexDB(const CChainParams& chainparams)
{
    assert(std::addressof(::ChainstateActive()) == std::addressof(*this));
    if (!m_blockman.LoadBlockIndex(
            chainparams.GetConsensus(), *pblocktree,
            setBlockIndexCandidates)) {
        return false;
    }

    // Load block file info
    pblocktree->ReadLastBlockFile(nLastBlockFile);
    vinfoBlockFile.resize(nLastBlockFile + 1);
    LogPrintf("%s: last block file = %i\n", __func__, nLastBlockFile);
    for (int nFile = 0; nFile <= nLastBlockFile; nFile++) {
        pblocktree->ReadBlockFileInfo(nFile, vinfoBlockFile[nFile]);
    }
    LogPrintf("%s: last block file info: %s\n", __func__, vinfoBlockFile[nLastBlockFile].ToString());
    for (int nFile = nLastBlockFile + 1; true; nFile++) {
        CBlockFileInfo info;
        if (pblocktree->ReadBlockFileInfo(nFile, info)) {
            vinfoBlockFile.push_back(info);
        } else {
            break;
        }
    }

    // Check presence of blk files
    LogPrintf("Checking all blk files are present...\n");
    std::set<int> setBlkDataFiles;
    for (const std::pair<const uint256, CBlockIndex*>& item : m_blockman.m_block_index) {
        CBlockIndex* pindex = item.second;
        if (pindex->nStatus & BLOCK_HAVE_DATA) {
            setBlkDataFiles.insert(pindex->nFile);
        }
    }
    for (std::set<int>::iterator it = setBlkDataFiles.begin(); it != setBlkDataFiles.end(); it++)
    {
        FlatFilePos pos(*it, 0);
        if (CAutoFile(OpenBlockFile(pos, true), SER_DISK, CLIENT_VERSION).IsNull()) {
            return false;
        }
    }

    // Check whether we have ever pruned block & undo files
    pblocktree->ReadFlag("prunedblockfiles", fHavePruned);
    if (fHavePruned)
        LogPrintf("LoadBlockIndexDB(): Block files have previously been pruned\n");

    // Check whether we need to continue reindexing
    bool fReindexing = false;
    pblocktree->ReadReindexing(fReindexing);
    if(fReindexing) fReindex = true;

    // Check whether we have indices
    pblocktree->ReadFlag("addressindex", fAddressIndex);
    LogPrintf("%s: address index %s\n", __func__, fAddressIndex ? "enabled" : "disabled");
    pblocktree->ReadFlag("timestampindex", fTimestampIndex);
    LogPrintf("%s: timestamp index %s\n", __func__, fTimestampIndex ? "enabled" : "disabled");
    pblocktree->ReadFlag("spentindex", fSpentIndex);
    LogPrintf("%s: spent index %s\n", __func__, fSpentIndex ? "enabled" : "disabled");
    pblocktree->ReadFlag("balancesindex", fBalancesIndex);
    LogPrintf("%s: balances index %s\n", __func__, fBalancesIndex ? "enabled" : "disabled");

    return true;
}

void CChainState::LoadMempool(const ArgsManager& args)
{
    if (args.GetArg("-persistmempool", DEFAULT_PERSIST_MEMPOOL)) {
        assert(std::addressof(::ChainstateActive()) == std::addressof(*this));
        ::LoadMempool(m_mempool, *this);
    }
    m_mempool.SetIsLoaded(!ShutdownRequested());
}

bool CChainState::LoadChainTip(const CChainParams& chainparams)
{
    AssertLockHeld(cs_main);
    const CCoinsViewCache& coins_cache = CoinsTip();
    assert(!coins_cache.GetBestBlock().IsNull()); // Never called when the coins view is empty
    const CBlockIndex* tip = m_chain.Tip();

    if (tip && tip->GetBlockHash() == coins_cache.GetBestBlock()) {
        return true;
    }

    // Load pointer to end of best chain
    CBlockIndex* pindex = m_blockman.LookupBlockIndex(coins_cache.GetBestBlock());
    if (!pindex) {
        return false;
    }
    m_chain.SetTip(pindex);
    PruneBlockIndexCandidates();

    tip = m_chain.Tip();
    LogPrintf("Loaded best chain: hashBestChain=%s height=%d date=%s progress=%f\n",
        tip->GetBlockHash().ToString(),
        m_chain.Height(),
        FormatISO8601DateTime(tip->GetBlockTime()),
        GuessVerificationProgress(chainparams.TxData(), tip));
    return true;
}

CVerifyDB::CVerifyDB()
{
    uiInterface.ShowProgress(_("Verifying blocks...").translated, 0, false);
}

CVerifyDB::~CVerifyDB()
{
    uiInterface.ShowProgress("", 100, false);
}

bool CVerifyDB::VerifyDB(const CChainParams& chainparams, CChainState& active_chainstate, CCoinsView *coinsview, int nCheckLevel, int nCheckDepth)
{
    AssertLockHeld(cs_main);

    assert(std::addressof(::ChainstateActive()) == std::addressof(active_chainstate));
    if (active_chainstate.m_chain.Tip() == nullptr || active_chainstate.m_chain.Tip()->pprev == nullptr)
        return true;

    fVerifyingDB = true;

    // Verify blocks in the best chain
    if (nCheckDepth <= 0 || nCheckDepth > active_chainstate.m_chain.Height())
        nCheckDepth = active_chainstate.m_chain.Height();
    nCheckLevel = std::max(0, std::min(4, nCheckLevel));
    LogPrintf("Verifying last %i blocks at level %i\n", nCheckDepth, nCheckLevel);
    CCoinsViewCache coins(coinsview);
    CBlockIndex* pindex;
    CBlockIndex* pindexFailure = nullptr;
    int nGoodTransactions = 0;
    BlockValidationState state;
    int reportDone = 0;
    LogPrintf("[0%%]..."); /* Continued */
    for (pindex = active_chainstate.m_chain.Tip(); pindex && pindex->pprev; pindex = pindex->pprev) {
        const int percentageDone = std::max(1, std::min(99, (int)(((double)(active_chainstate.m_chain.Height() - pindex->nHeight)) / (double)nCheckDepth * (nCheckLevel >= 4 ? 50 : 100))));
        if (reportDone < percentageDone/10) {
            // report every 10% step
            LogPrintf("[%d%%]...", percentageDone); /* Continued */
            reportDone = percentageDone/10;
        }
        uiInterface.ShowProgress(_("Verifying blocks...").translated, percentageDone, false);
        if (pindex->nHeight <= active_chainstate.m_chain.Height()-nCheckDepth)
            break;
        if (fPruneMode && !(pindex->nStatus & BLOCK_HAVE_DATA)) {
            // If pruning, only go back as far as we have data.
            LogPrintf("VerifyDB(): block verification stopping at height %d (pruning, no data)\n", pindex->nHeight);
            break;
        }
        CBlock block;
        // check level 0: read from disk
        if (!ReadBlockFromDisk(block, pindex, chainparams.GetConsensus()))
            return error("VerifyDB(): *** ReadBlockFromDisk failed at %d, hash=%s", pindex->nHeight, pindex->GetBlockHash().ToString());
        // check level 1: verify block validity
        if (nCheckLevel >= 1 && !CheckBlock(block, state, chainparams.GetConsensus()))
            return error("%s: *** found bad block at %d, hash=%s (%s)\n", __func__,
                         pindex->nHeight, pindex->GetBlockHash().ToString(), state.ToString());
        // check level 2: verify undo validity
        if (nCheckLevel >= 2 && pindex) {
            CBlockUndo undo;
            if (!pindex->GetUndoPos().IsNull()) {
                if (!UndoReadFromDisk(undo, pindex)) {
                    return error("VerifyDB(): *** found bad undo data at %d, hash=%s\n", pindex->nHeight, pindex->GetBlockHash().ToString());
                }
            }
        }
        // check level 3: check for inconsistencies during memory-only disconnect of tip blocks
        if (nCheckLevel >= 3 && (coins.DynamicMemoryUsage() + active_chainstate.CoinsTip().DynamicMemoryUsage()) <= active_chainstate.m_coinstip_cache_size_bytes) {
            assert(coins.GetBestBlock() == pindex->GetBlockHash());
            DisconnectResult res = active_chainstate.DisconnectBlock(block, pindex, coins);
            if (res == DISCONNECT_FAILED) {
                return error("VerifyDB(): *** irrecoverable inconsistency in block data at %d, hash=%s", pindex->nHeight, pindex->GetBlockHash().ToString());
            }
            if (res == DISCONNECT_UNCLEAN) {
                nGoodTransactions = 0;
                pindexFailure = pindex;
            } else {
                nGoodTransactions += block.vtx.size();
            }
        }
        if (ShutdownRequested()) return true;
    }
    if (pindexFailure)
        return error("VerifyDB(): *** coin database inconsistencies found (last %i blocks, %i good transactions before that)\n", active_chainstate.m_chain.Height() - pindexFailure->nHeight + 1, nGoodTransactions);

    // store block count as we move pindex at check level >= 4
    int block_count = active_chainstate.m_chain.Height() - pindex->nHeight;

    // check level 4: try reconnecting blocks
    if (nCheckLevel >= 4) {
        while (pindex != active_chainstate.m_chain.Tip()) {
            const int percentageDone = std::max(1, std::min(99, 100 - (int)(((double)(active_chainstate.m_chain.Height() - pindex->nHeight)) / (double)nCheckDepth * 50)));
            if (reportDone < percentageDone/10) {
                // report every 10% step
                LogPrintf("[%d%%]...", percentageDone); /* Continued */
                reportDone = percentageDone/10;
            }
            uiInterface.ShowProgress(_("Verifying blocks...").translated, percentageDone, false);
            pindex = active_chainstate.m_chain.Next(pindex);
            CBlock block;
            if (!ReadBlockFromDisk(block, pindex, chainparams.GetConsensus()))
                return error("VerifyDB(): *** ReadBlockFromDisk failed at %d, hash=%s", pindex->nHeight, pindex->GetBlockHash().ToString());
            if (!active_chainstate.ConnectBlock(block, state, pindex, coins, chainparams))
                return error("VerifyDB(): *** found unconnectable block at %d, hash=%s (%s)", pindex->nHeight, pindex->GetBlockHash().ToString(), state.ToString());
            if (ShutdownRequested()) return true;
        }
    }

    LogPrintf("[DONE].\n");
    LogPrintf("No coin database inconsistencies in last %i blocks (%i transactions)\n", block_count, nGoodTransactions);
    fVerifyingDB = false;

    return true;
}

/** Apply the effects of a block on the utxo cache, ignoring that it may already have been applied. */
bool CChainState::RollforwardBlock(const CBlockIndex* pindex, CCoinsViewCache& inputs, const CChainParams& params)
{
    // TODO: merge with ConnectBlock
    CBlock block;
    if (!ReadBlockFromDisk(block, pindex, params.GetConsensus())) {
        return error("ReplayBlock(): ReadBlockFromDisk failed at %d, hash=%s", pindex->nHeight, pindex->GetBlockHash().ToString());
    }

    for (const CTransactionRef& tx : block.vtx) {
        if (!tx->IsCoinBase()) {
            for (const CTxIn &txin : tx->vin) {
                inputs.SpendCoin(txin.prevout);
            }
        }
        // Pass check = true as every addition may be an overwrite.
        AddCoins(inputs, *tx, pindex->nHeight, true);
    }
    return true;
}

bool CChainState::ReplayBlocks(const CChainParams& params)
{
    LOCK(cs_main);

    CCoinsView& db = this->CoinsDB();
    CCoinsViewCache cache(&db);

    std::vector<uint256> hashHeads = db.GetHeadBlocks();
    if (hashHeads.empty()) return true; // We're already in a consistent state.
    if (hashHeads.size() != 2) return error("ReplayBlocks(): unknown inconsistent state");

    uiInterface.ShowProgress(_("Replaying blocks...").translated, 0, false);
    LogPrintf("Replaying blocks\n");

    const CBlockIndex* pindexOld = nullptr;  // Old tip during the interrupted flush.
    const CBlockIndex* pindexNew;            // New tip during the interrupted flush.
    const CBlockIndex* pindexFork = nullptr; // Latest block common to both the old and the new tip.

    if (m_blockman.m_block_index.count(hashHeads[0]) == 0) {
        return error("ReplayBlocks(): reorganization to unknown block requested");
    }
    pindexNew = m_blockman.m_block_index[hashHeads[0]];

    if (!hashHeads[1].IsNull()) { // The old tip is allowed to be 0, indicating it's the first flush.
        if (m_blockman.m_block_index.count(hashHeads[1]) == 0) {
            return error("ReplayBlocks(): reorganization from unknown block requested");
        }
        pindexOld = m_blockman.m_block_index[hashHeads[1]];
        pindexFork = LastCommonAncestor(pindexOld, pindexNew);
        assert(pindexFork != nullptr);
    }

    // Rollback along the old branch.
    while (pindexOld != pindexFork) {
        if (pindexOld->nHeight > 0) { // Never disconnect the genesis block.
            CBlock block;
            if (!ReadBlockFromDisk(block, pindexOld, params.GetConsensus())) {
                return error("RollbackBlock(): ReadBlockFromDisk() failed at %d, hash=%s", pindexOld->nHeight, pindexOld->GetBlockHash().ToString());
            }
            LogPrintf("Rolling back %s (%i)\n", pindexOld->GetBlockHash().ToString(), pindexOld->nHeight);
            DisconnectResult res = DisconnectBlock(block, pindexOld, cache);
            if (res == DISCONNECT_FAILED) {
                return error("RollbackBlock(): DisconnectBlock failed at %d, hash=%s", pindexOld->nHeight, pindexOld->GetBlockHash().ToString());
            }
            // If DISCONNECT_UNCLEAN is returned, it means a non-existing UTXO was deleted, or an existing UTXO was
            // overwritten. It corresponds to cases where the block-to-be-disconnect never had all its operations
            // applied to the UTXO set. However, as both writing a UTXO and deleting a UTXO are idempotent operations,
            // the result is still a version of the UTXO set with the effects of that block undone.
        }
        pindexOld = pindexOld->pprev;
    }

    // Roll forward from the forking point to the new tip.
    int nForkHeight = pindexFork ? pindexFork->nHeight : 0;
    for (int nHeight = nForkHeight + 1; nHeight <= pindexNew->nHeight; ++nHeight) {
        const CBlockIndex* pindex = pindexNew->GetAncestor(nHeight);
        LogPrintf("Rolling forward %s (%i)\n", pindex->GetBlockHash().ToString(), nHeight);
        uiInterface.ShowProgress(_("Replaying blocks...").translated, (int) ((nHeight - nForkHeight) * 100.0 / (pindexNew->nHeight - nForkHeight)) , false);
        if (!RollforwardBlock(pindex, cache, params)) return false;
    }

    cache.SetBestBlock(pindexNew->GetBlockHash(), pindexNew->nHeight);
    cache.Flush();
    uiInterface.ShowProgress("", 100, false);
    return true;
}

//! Helper for CChainState::RewindBlockIndex
void CChainState::EraseBlockData(CBlockIndex* index)
{
    AssertLockHeld(cs_main);
    assert(!m_chain.Contains(index)); // Make sure this block isn't active

    // Reduce validity
    index->nStatus = std::min<unsigned int>(index->nStatus & BLOCK_VALID_MASK, BLOCK_VALID_TREE) | (index->nStatus & ~BLOCK_VALID_MASK);
    // Remove have-data flags.
    index->nStatus &= ~(BLOCK_HAVE_DATA | BLOCK_HAVE_UNDO);
    // Remove storage location.
    index->nFile = 0;
    index->nDataPos = 0;
    index->nUndoPos = 0;
    // Remove various other things
    index->nTx = 0;
    index->nChainTx = 0;
    index->nSequenceId = 0;
    // Make sure it gets written.
    setDirtyBlockIndex.insert(index);
    // Update indexes
    setBlockIndexCandidates.erase(index);
    auto ret = m_blockman.m_blocks_unlinked.equal_range(index->pprev);
    while (ret.first != ret.second) {
        if (ret.first->second == index) {
            m_blockman.m_blocks_unlinked.erase(ret.first++);
        } else {
            ++ret.first;
        }
    }
    // Mark parent as eligible for main chain again
    if (index->pprev && index->pprev->IsValid(BLOCK_VALID_TRANSACTIONS) && index->pprev->HaveTxsDownloaded()) {
        setBlockIndexCandidates.insert(index->pprev);
    }
}

bool CChainState::RewindBlockIndex(const CChainParams& params)
{
    // Note that during -reindex-chainstate we are called with an empty m_chain!

    // First erase all post-segwit blocks without witness not in the main chain,
    // as this can we done without costly DisconnectTip calls. Active
    // blocks will be dealt with below (releasing cs_main in between).
    {
        LOCK(cs_main);
        for (const auto& entry : m_blockman.m_block_index) {
            if (IsWitnessEnabled(entry.second->pprev, params.GetConsensus()) && !(entry.second->nStatus & BLOCK_OPT_WITNESS) && !m_chain.Contains(entry.second)) {
                EraseBlockData(entry.second);
            }
        }
    }

    // Find what height we need to reorganize to.
    CBlockIndex *tip;
    int nHeight = 1;
    {
        LOCK(cs_main);
        while (nHeight <= m_chain.Height()) {
            // Although SCRIPT_VERIFY_WITNESS is now generally enforced on all
            // blocks in ConnectBlock, we don't need to go back and
            // re-download/re-verify blocks from before segwit actually activated.
            if (IsWitnessEnabled(m_chain[nHeight - 1], params.GetConsensus()) && !(m_chain[nHeight]->nStatus & BLOCK_OPT_WITNESS)) {
                break;
            }
            nHeight++;
        }

        tip = m_chain.Tip();
    }
    // nHeight is now the height of the first insufficiently-validated block, or tipheight + 1

    BlockValidationState state;
    // Loop until the tip is below nHeight, or we reach a pruned block.
    while (!ShutdownRequested()) {
        {
            LOCK(cs_main);
            LOCK(m_mempool.cs);
            // Make sure nothing changed from under us (this won't happen because RewindBlockIndex runs before importing/network are active)
            assert(tip == m_chain.Tip());
            if (tip == nullptr || tip->nHeight < nHeight) break;
            if (fPruneMode && !(tip->nStatus & BLOCK_HAVE_DATA)) {
                // If pruning, don't try rewinding past the HAVE_DATA point;
                // since older blocks can't be served anyway, there's
                // no need to walk further, and trying to DisconnectTip()
                // will fail (and require a needless reindex/redownload
                // of the blockchain).
                break;
            }

            // Disconnect block
            if (!DisconnectTip(state, params, nullptr)) {
                return error("RewindBlockIndex: unable to disconnect block at height %i (%s)", tip->nHeight, state.ToString());
            }

            // Reduce validity flag and have-data flags.
            // We do this after actual disconnecting, otherwise we'll end up writing the lack of data
            // to disk before writing the chainstate, resulting in a failure to continue if interrupted.
            // Note: If we encounter an insufficiently validated block that
            // is on m_chain, it must be because we are a pruning node, and
            // this block or some successor doesn't HAVE_DATA, so we were unable to
            // rewind all the way.  Blocks remaining on m_chain at this point
            // must not have their validity reduced.
            EraseBlockData(tip);

            tip = tip->pprev;
        }
        // Make sure the queue of validation callbacks doesn't grow unboundedly.
        LimitValidationInterfaceQueue();

        // Occasionally flush state to disk.
        if (!FlushStateToDisk(params, state, FlushStateMode::PERIODIC)) {
            LogPrintf("RewindBlockIndex: unable to flush state to disk (%s)\n", state.ToString());
            return false;
        }
    }

    {
        LOCK(cs_main);
        if (m_chain.Tip() != nullptr) {
            // We can't prune block index candidates based on our tip if we have
            // no tip due to m_chain being empty!
            PruneBlockIndexCandidates();

            CheckBlockIndex(params.GetConsensus());

            // FlushStateToDisk can possibly read ::ChainActive(). Be conservative
            // and skip it here, we're about to -reindex-chainstate anyway, so
            // it'll get called a bunch real soon.
            BlockValidationState state;
            if (!FlushStateToDisk(params, state, FlushStateMode::ALWAYS)) {
                LogPrintf("RewindBlockIndex: unable to flush state to disk (%s)\n", state.ToString());
                return false;
            }
        }
    }

    return true;
}

void CChainState::UnloadBlockIndex() {
    nBlockSequenceId = 1;
    setBlockIndexCandidates.clear();
}

// May NOT be used after any connections are up as much
// of the peer-processing logic assumes a consistent
// block index state
void UnloadBlockIndex(CTxMemPool* mempool, ChainstateManager& chainman)
{
    LOCK(cs_main);
    chainman.Unload();
    pindexBestInvalid = nullptr;
    pindexBestHeader = nullptr;
    if (mempool) mempool->clear();
    vinfoBlockFile.clear();
    nLastBlockFile = 0;
    setDirtyBlockIndex.clear();
    setDirtyFileInfo.clear();
    versionbitscache.Clear();
    for (int b = 0; b < VERSIONBITS_NUM_BITS; b++) {
        warningcache[b].clear();
    }
    fHavePruned = false;
}

bool ChainstateManager::LoadBlockIndex(const CChainParams& chainparams)
{
    AssertLockHeld(cs_main);
    // Load block index from databases
    bool needs_init = fReindex;

    if (!fReindex) {
        bool ret = ActiveChainstate().LoadBlockIndexDB(chainparams);
        if (!ret) return false;
        needs_init = m_blockman.m_block_index.empty();
    }

    if (needs_init) {
        // Everything here is for *new* reindex/DBs. Thus, though
        // LoadBlockIndexDB may have set fReindex if we shut down
        // mid-reindex previously, we don't check fReindex and
        // instead only check it prior to LoadBlockIndexDB to set
        // needs_init.

        LogPrintf("Initializing databases...\n");
        pblocktree->WriteFlag("v1", true);
        pblocktree->WriteFlag("v2", true);

        // Use the provided setting for indices in the new database
        fAddressIndex = gArgs.GetBoolArg("-addressindex", DEFAULT_ADDRESSINDEX);
        pblocktree->WriteFlag("addressindex", fAddressIndex);
        LogPrintf("%s: address index %s\n", __func__, fAddressIndex ? "enabled" : "disabled");
        fTimestampIndex = gArgs.GetBoolArg("-timestampindex", DEFAULT_TIMESTAMPINDEX);
        pblocktree->WriteFlag("timestampindex", fTimestampIndex);
        LogPrintf("%s: timestamp index %s\n", __func__, fTimestampIndex ? "enabled" : "disabled");
        fSpentIndex = gArgs.GetBoolArg("-spentindex", DEFAULT_SPENTINDEX);
        pblocktree->WriteFlag("spentindex", fSpentIndex);
        LogPrintf("%s: spent index %s\n", __func__, fSpentIndex ? "enabled" : "disabled");
        fBalancesIndex = gArgs.GetBoolArg("-balancesindex", DEFAULT_BALANCESINDEX);
        pblocktree->WriteFlag("balancesindex", fBalancesIndex);
        LogPrintf("%s: balances index %s\n", __func__, fBalancesIndex ? "enabled" : "disabled");
    }
    return true;
}

bool CChainState::LoadGenesisBlock(const CChainParams& chainparams)
{
    LOCK(cs_main);

    // Check whether we're already initialized by checking for genesis in
    // m_blockman.m_block_index. Note that we can't use m_chain here, since it is
    // set based on the coins db, not the block index db, which is the only
    // thing loaded at this point.
    if (m_blockman.m_block_index.count(chainparams.GenesisBlock().GetHash()))
        return true;

    assert(std::addressof(::ChainActive()) == std::addressof(m_chain));
    try {
        const CBlock& block = chainparams.GenesisBlock();
        FlatFilePos blockPos = SaveBlockToDisk(block, 0, m_chain, chainparams, nullptr);
        if (blockPos.IsNull())
            return error("%s: writing genesis block to disk failed", __func__);
        CBlockIndex *pindex = m_blockman.AddToBlockIndex(block);
        pindex->nFlags |= BLOCK_ACCEPTED;
        ReceivedBlockTransactions(block, pindex, blockPos, chainparams.GetConsensus());
    } catch (const std::runtime_error& e) {
        return error("%s: failed to write genesis block: %s", __func__, e.what());
    }

    return true;
}

void CChainState::LoadExternalBlockFile(const CChainParams& chainparams, FILE* fileIn, FlatFilePos* dbp)
{
    // Map of disk positions for blocks with unknown parent (only used for reindex)
    static std::multimap<uint256, FlatFilePos> mapBlocksUnknownParent;
    int64_t nStart = GetTimeMillis();

    fAddressIndex = gArgs.GetBoolArg("-addressindex", DEFAULT_ADDRESSINDEX);
    fTimestampIndex = gArgs.GetBoolArg("-timestampindex", DEFAULT_TIMESTAMPINDEX);
    fSpentIndex = gArgs.GetBoolArg("-spentindex", DEFAULT_SPENTINDEX);
    fBalancesIndex = gArgs.GetBoolArg("-balancesindex", DEFAULT_BALANCESINDEX);

    int nLoaded = 0;
    try {
        // This takes over fileIn and calls fclose() on it in the CBufferedFile destructor
        CBufferedFile blkdat(fileIn, 2*MAX_BLOCK_SERIALIZED_SIZE, MAX_BLOCK_SERIALIZED_SIZE+8, SER_DISK, CLIENT_VERSION);
        uint64_t nRewind = blkdat.GetPos();
        while (!blkdat.eof()) {
            if (ShutdownRequested()) return;

            blkdat.SetPos(nRewind);
            nRewind++; // start one byte further next time, in case of failure
            blkdat.SetLimit(); // remove former limit
            unsigned int nSize = 0;
            try {
                // locate a header
                unsigned char buf[CMessageHeader::MESSAGE_START_SIZE];
                blkdat.FindByte(chainparams.MessageStart()[0]);
                nRewind = blkdat.GetPos()+1;
                blkdat >> buf;
                if (memcmp(buf, chainparams.MessageStart(), CMessageHeader::MESSAGE_START_SIZE))
                    continue;
                // read size
                blkdat >> nSize;
                if (nSize < 80 || nSize > MAX_BLOCK_SERIALIZED_SIZE)
                    continue;
            } catch (const std::exception&) {
                // no valid block header found; don't complain
                break;
            }
            try {
                // read block
                uint64_t nBlockPos = blkdat.GetPos();
                if (dbp)
                    dbp->nPos = nBlockPos;
                blkdat.SetLimit(nBlockPos + nSize);
                std::shared_ptr<CBlock> pblock = std::make_shared<CBlock>();
                CBlock& block = *pblock;
                blkdat >> block;
                nRewind = blkdat.GetPos();

                uint256 hash = block.GetHash();
                {
                    LOCK(cs_main);
                    // detect out of order blocks, and store them for later
                    assert(std::addressof(g_chainman.m_blockman) == std::addressof(m_blockman));
                    if (hash != chainparams.GetConsensus().hashGenesisBlock && !m_blockman.LookupBlockIndex(block.hashPrevBlock)) {
                        LogPrint(BCLog::REINDEX, "%s: Out of order block %s, parent %s not known\n", __func__, hash.ToString(),
                                block.hashPrevBlock.ToString());
                        if (dbp)
                            mapBlocksUnknownParent.insert(std::make_pair(block.hashPrevBlock, *dbp));
                        continue;
                    }

                    // process in case the block isn't known yet
                    assert(std::addressof(g_chainman.m_blockman) == std::addressof(m_blockman));
                    CBlockIndex* pindex = m_blockman.LookupBlockIndex(hash);
                    if (!pindex || (pindex->nStatus & BLOCK_HAVE_DATA) == 0) {
                      BlockValidationState state;
                      assert(std::addressof(::ChainstateActive()) == std::addressof(*this));
                      if (AcceptBlock(pblock, state, chainparams, nullptr, true, dbp, nullptr)) {
                          nLoaded++;
                      }
                      if (state.IsError()) {
                          break;
                      }
                    } else if (hash != chainparams.GetConsensus().hashGenesisBlock && pindex->nHeight % 1000 == 0) {
                      LogPrint(BCLog::REINDEX, "Block Import: already had block %s at height %d\n", hash.ToString(), pindex->nHeight);
                    }
                }

                // Activate the genesis block so normal node progress can continue
                if (hash == chainparams.GetConsensus().hashGenesisBlock) {
                    BlockValidationState state;
                    assert(std::addressof(::ChainstateActive()) == std::addressof(*this));
                    if (!ActivateBestChain(state, chainparams, nullptr)) {
                        break;
                    }
                }

                assert(std::addressof(::ChainstateActive()) == std::addressof(*this));
                NotifyHeaderTip(*this);

                // Recursively process earlier encountered successors of this block
                std::deque<uint256> queue;
                queue.push_back(hash);
                while (!queue.empty()) {
                    uint256 head = queue.front();
                    queue.pop_front();
                    std::pair<std::multimap<uint256, FlatFilePos>::iterator, std::multimap<uint256, FlatFilePos>::iterator> range = mapBlocksUnknownParent.equal_range(head);
                    while (range.first != range.second) {
                        std::multimap<uint256, FlatFilePos>::iterator it = range.first;
                        std::shared_ptr<CBlock> pblockrecursive = std::make_shared<CBlock>();
                        if (ReadBlockFromDisk(*pblockrecursive, it->second, chainparams.GetConsensus()))
                        {
                            LogPrint(BCLog::REINDEX, "%s: Processing out of order child %s of %s\n", __func__, pblockrecursive->GetHash().ToString(),
                                    head.ToString());
                            LOCK(cs_main);
                            BlockValidationState dummy;
                            assert(std::addressof(::ChainstateActive()) == std::addressof(*this));
                            if (AcceptBlock(pblockrecursive, dummy, chainparams, nullptr, true, &it->second, nullptr))
                            {
                                nLoaded++;
                                queue.push_back(pblockrecursive->GetHash());
                            }
                        }
                        range.first++;
                        mapBlocksUnknownParent.erase(it);
                        assert(std::addressof(::ChainstateActive()) == std::addressof(*this));
                        NotifyHeaderTip(*this);
                    }
                }
            } catch (const std::exception& e) {
                LogPrintf("%s: Deserialize or I/O error - %s\n", __func__, e.what());
            }
        }
    } catch (const std::runtime_error& e) {
        AbortNode(std::string("System error: ") + e.what());
    }
    LogPrintf("Loaded %i blocks from external file in %dms\n", nLoaded, GetTimeMillis() - nStart);
}

void CChainState::CheckBlockIndex(const Consensus::Params& consensusParams)
{
    if (!fCheckBlockIndex) {
        return;
    }

    LOCK(cs_main);

    // During a reindex, we read the genesis block and call CheckBlockIndex before ActivateBestChain,
    // so we have the genesis block in m_blockman.m_block_index but no active chain. (A few of the
    // tests when iterating the block tree require that m_chain has been initialized.)
    if (m_chain.Height() < 0) {
        assert(m_blockman.m_block_index.size() <= 1);
        return;
    }

    // Build forward-pointing map of the entire block tree.
    std::multimap<CBlockIndex*,CBlockIndex*> forward;
    for (const std::pair<const uint256, CBlockIndex*>& entry : m_blockman.m_block_index) {
        forward.insert(std::make_pair(entry.second->pprev, entry.second));
    }

    assert(forward.size() == m_blockman.m_block_index.size());

    std::pair<std::multimap<CBlockIndex*,CBlockIndex*>::iterator,std::multimap<CBlockIndex*,CBlockIndex*>::iterator> rangeGenesis = forward.equal_range(nullptr);
    CBlockIndex *pindex = rangeGenesis.first->second;
    rangeGenesis.first++;
    assert(rangeGenesis.first == rangeGenesis.second); // There is only one index entry with parent nullptr.

    // Iterate over the entire block tree, using depth-first search.
    // Along the way, remember whether there are blocks on the path from genesis
    // block being explored which are the first to have certain properties.
    size_t nNodes = 0;
    int nHeight = 0;
    CBlockIndex* pindexFirstInvalid = nullptr; // Oldest ancestor of pindex which is invalid.
    CBlockIndex* pindexFirstMissing = nullptr; // Oldest ancestor of pindex which does not have BLOCK_HAVE_DATA.
    CBlockIndex* pindexFirstNeverProcessed = nullptr; // Oldest ancestor of pindex for which nTx == 0.
    CBlockIndex* pindexFirstNotTreeValid = nullptr; // Oldest ancestor of pindex which does not have BLOCK_VALID_TREE (regardless of being valid or not).
    CBlockIndex* pindexFirstNotTransactionsValid = nullptr; // Oldest ancestor of pindex which does not have BLOCK_VALID_TRANSACTIONS (regardless of being valid or not).
    CBlockIndex* pindexFirstNotChainValid = nullptr; // Oldest ancestor of pindex which does not have BLOCK_VALID_CHAIN (regardless of being valid or not).
    CBlockIndex* pindexFirstNotScriptsValid = nullptr; // Oldest ancestor of pindex which does not have BLOCK_VALID_SCRIPTS (regardless of being valid or not).
    while (pindex != nullptr) {
        nNodes++;
        if (pindexFirstInvalid == nullptr && pindex->nStatus & BLOCK_FAILED_VALID) pindexFirstInvalid = pindex;
        if (pindexFirstMissing == nullptr && !(pindex->nStatus & BLOCK_HAVE_DATA)) pindexFirstMissing = pindex;
        if (pindexFirstNeverProcessed == nullptr && pindex->nTx == 0) pindexFirstNeverProcessed = pindex;
        if (pindex->pprev != nullptr && pindexFirstNotTreeValid == nullptr && (pindex->nStatus & BLOCK_VALID_MASK) < BLOCK_VALID_TREE) pindexFirstNotTreeValid = pindex;
        if (pindex->pprev != nullptr && pindexFirstNotTransactionsValid == nullptr && (pindex->nStatus & BLOCK_VALID_MASK) < BLOCK_VALID_TRANSACTIONS) pindexFirstNotTransactionsValid = pindex;
        if (pindex->pprev != nullptr && pindexFirstNotChainValid == nullptr && (pindex->nStatus & BLOCK_VALID_MASK) < BLOCK_VALID_CHAIN) pindexFirstNotChainValid = pindex;
        if (pindex->pprev != nullptr && pindexFirstNotScriptsValid == nullptr && (pindex->nStatus & BLOCK_VALID_MASK) < BLOCK_VALID_SCRIPTS) pindexFirstNotScriptsValid = pindex;

        // Begin: actual consistency checks.
        if (pindex->pprev == nullptr) {
            // Genesis block checks.
            assert(pindex->GetBlockHash() == consensusParams.hashGenesisBlock); // Genesis block's hash must match.
            assert(pindex == m_chain.Genesis()); // The current active chain's genesis block must be this block.
        }
        if (!pindex->HaveTxsDownloaded()) assert(pindex->nSequenceId <= 0); // nSequenceId can't be set positive for blocks that aren't linked (negative is used for preciousblock)
        // VALID_TRANSACTIONS is equivalent to nTx > 0 for all nodes (whether or not pruning has occurred).
        // HAVE_DATA is only equivalent to nTx > 0 (or VALID_TRANSACTIONS) if no pruning has occurred.
        if (!fHavePruned) {
            // If we've never pruned, then HAVE_DATA should be equivalent to nTx > 0
            assert(!(pindex->nStatus & BLOCK_HAVE_DATA) == (pindex->nTx == 0));
            assert(pindexFirstMissing == pindexFirstNeverProcessed);
        } else {
            // If we have pruned, then we can only say that HAVE_DATA implies nTx > 0
            if (pindex->nStatus & BLOCK_HAVE_DATA) assert(pindex->nTx > 0);
        }
        if (pindex->nStatus & BLOCK_HAVE_UNDO) assert(pindex->nStatus & BLOCK_HAVE_DATA);
        assert(((pindex->nStatus & BLOCK_VALID_MASK) >= BLOCK_VALID_TRANSACTIONS) == (pindex->nTx > 0)); // This is pruning-independent.
        // All parents having had data (at some point) is equivalent to all parents being VALID_TRANSACTIONS, which is equivalent to HaveTxsDownloaded().
        assert((pindexFirstNeverProcessed == nullptr) == pindex->HaveTxsDownloaded());
        assert((pindexFirstNotTransactionsValid == nullptr) == pindex->HaveTxsDownloaded());
        assert(pindex->nHeight == nHeight); // nHeight must be consistent.
        assert(pindex->pprev == nullptr || pindex->nChainWork >= pindex->pprev->nChainWork); // For every block except the genesis block, the chainwork must be larger than the parent's.
        assert(nHeight < 2 || (pindex->pskip && (pindex->pskip->nHeight < nHeight))); // The pskip pointer must point back for all but the first 2 blocks.
        assert(pindexFirstNotTreeValid == nullptr); // All m_blockman.m_block_index entries must at least be TREE valid
        if ((pindex->nStatus & BLOCK_VALID_MASK) >= BLOCK_VALID_TREE) assert(pindexFirstNotTreeValid == nullptr); // TREE valid implies all parents are TREE valid
        if ((pindex->nStatus & BLOCK_VALID_MASK) >= BLOCK_VALID_CHAIN) assert(pindexFirstNotChainValid == nullptr); // CHAIN valid implies all parents are CHAIN valid
        if ((pindex->nStatus & BLOCK_VALID_MASK) >= BLOCK_VALID_SCRIPTS) assert(pindexFirstNotScriptsValid == nullptr); // SCRIPTS valid implies all parents are SCRIPTS valid
        if (pindexFirstInvalid == nullptr) {
            // Checks for not-invalid blocks.
            assert((pindex->nStatus & BLOCK_FAILED_MASK) == 0); // The failed mask cannot be set for blocks without invalid parents.
        }
        if (!CBlockIndexWorkComparator()(pindex, m_chain.Tip()) && pindexFirstNeverProcessed == nullptr) {
            if (pindexFirstInvalid == nullptr) {
                // If this block sorts at least as good as the current tip and
                // is valid and we have all data for its parents, it must be in
                // setBlockIndexCandidates.  m_chain.Tip() must also be there
                // even if some data has been pruned.
                if (pindexFirstMissing == nullptr || pindex == m_chain.Tip()) {
                    assert(setBlockIndexCandidates.count(pindex));
                }
                // If some parent is missing, then it could be that this block was in
                // setBlockIndexCandidates but had to be removed because of the missing data.
                // In this case it must be in m_blocks_unlinked -- see test below.
            }
        } else { // If this block sorts worse than the current tip or some ancestor's block has never been seen, it cannot be in setBlockIndexCandidates.
            assert(setBlockIndexCandidates.count(pindex) == 0);
        }
        // Check whether this block is in m_blocks_unlinked.
        std::pair<std::multimap<CBlockIndex*,CBlockIndex*>::iterator,std::multimap<CBlockIndex*,CBlockIndex*>::iterator> rangeUnlinked = m_blockman.m_blocks_unlinked.equal_range(pindex->pprev);
        bool foundInUnlinked = false;
        while (rangeUnlinked.first != rangeUnlinked.second) {
            assert(rangeUnlinked.first->first == pindex->pprev);
            if (rangeUnlinked.first->second == pindex) {
                foundInUnlinked = true;
                break;
            }
            rangeUnlinked.first++;
        }
        if (pindex->pprev && (pindex->nStatus & BLOCK_HAVE_DATA) && pindexFirstNeverProcessed != nullptr && pindexFirstInvalid == nullptr) {
            // If this block has block data available, some parent was never received, and has no invalid parents, it must be in m_blocks_unlinked.
            assert(foundInUnlinked);
        }
        if (!(pindex->nStatus & BLOCK_HAVE_DATA)) assert(!foundInUnlinked); // Can't be in m_blocks_unlinked if we don't HAVE_DATA
        if (pindexFirstMissing == nullptr) assert(!foundInUnlinked); // We aren't missing data for any parent -- cannot be in m_blocks_unlinked.
        if (pindex->pprev && (pindex->nStatus & BLOCK_HAVE_DATA) && pindexFirstNeverProcessed == nullptr && pindexFirstMissing != nullptr) {
            // We HAVE_DATA for this block, have received data for all parents at some point, but we're currently missing data for some parent.
            assert(fHavePruned); // We must have pruned.
            // This block may have entered m_blocks_unlinked if:
            //  - it has a descendant that at some point had more work than the
            //    tip, and
            //  - we tried switching to that descendant but were missing
            //    data for some intermediate block between m_chain and the
            //    tip.
            // So if this block is itself better than m_chain.Tip() and it wasn't in
            // setBlockIndexCandidates, then it must be in m_blocks_unlinked.
            if (!CBlockIndexWorkComparator()(pindex, m_chain.Tip()) && setBlockIndexCandidates.count(pindex) == 0) {
                if (pindexFirstInvalid == nullptr) {
                    assert(foundInUnlinked);
                }
            }
        }
        // assert(pindex->GetBlockHash() == pindex->GetBlockHeader().GetHash()); // Perhaps too slow
        // End: actual consistency checks.

        // Try descending into the first subnode.
        std::pair<std::multimap<CBlockIndex*,CBlockIndex*>::iterator,std::multimap<CBlockIndex*,CBlockIndex*>::iterator> range = forward.equal_range(pindex);
        if (range.first != range.second) {
            // A subnode was found.
            pindex = range.first->second;
            nHeight++;
            continue;
        }
        // This is a leaf node.
        // Move upwards until we reach a node of which we have not yet visited the last child.
        while (pindex) {
            // We are going to either move to a parent or a sibling of pindex.
            // If pindex was the first with a certain property, unset the corresponding variable.
            if (pindex == pindexFirstInvalid) pindexFirstInvalid = nullptr;
            if (pindex == pindexFirstMissing) pindexFirstMissing = nullptr;
            if (pindex == pindexFirstNeverProcessed) pindexFirstNeverProcessed = nullptr;
            if (pindex == pindexFirstNotTreeValid) pindexFirstNotTreeValid = nullptr;
            if (pindex == pindexFirstNotTransactionsValid) pindexFirstNotTransactionsValid = nullptr;
            if (pindex == pindexFirstNotChainValid) pindexFirstNotChainValid = nullptr;
            if (pindex == pindexFirstNotScriptsValid) pindexFirstNotScriptsValid = nullptr;
            // Find our parent.
            CBlockIndex* pindexPar = pindex->pprev;
            // Find which child we just visited.
            std::pair<std::multimap<CBlockIndex*,CBlockIndex*>::iterator,std::multimap<CBlockIndex*,CBlockIndex*>::iterator> rangePar = forward.equal_range(pindexPar);
            while (rangePar.first->second != pindex) {
                assert(rangePar.first != rangePar.second); // Our parent must have at least the node we're coming from as child.
                rangePar.first++;
            }
            // Proceed to the next one.
            rangePar.first++;
            if (rangePar.first != rangePar.second) {
                // Move to the sibling.
                pindex = rangePar.first->second;
                break;
            } else {
                // Move up further.
                pindex = pindexPar;
                nHeight--;
                continue;
            }
        }
    }

    // Check that we actually traversed the entire map.
    assert(nNodes == forward.size());
}

std::string CChainState::ToString()
{
    CBlockIndex* tip = m_chain.Tip();
    return strprintf("Chainstate [%s] @ height %d (%s)",
        m_from_snapshot_blockhash.IsNull() ? "ibd" : "snapshot",
        tip ? tip->nHeight : -1, tip ? tip->GetBlockHash().ToString() : "null");
}

bool CChainState::ResizeCoinsCaches(size_t coinstip_size, size_t coinsdb_size)
{
    if (coinstip_size == m_coinstip_cache_size_bytes &&
            coinsdb_size == m_coinsdb_cache_size_bytes) {
        // Cache sizes are unchanged, no need to continue.
        return true;
    }
    size_t old_coinstip_size = m_coinstip_cache_size_bytes;
    m_coinstip_cache_size_bytes = coinstip_size;
    m_coinsdb_cache_size_bytes = coinsdb_size;
    CoinsDB().ResizeCache(coinsdb_size);

    LogPrintf("[%s] resized coinsdb cache to %.1f MiB\n",
        this->ToString(), coinsdb_size * (1.0 / 1024 / 1024));
    LogPrintf("[%s] resized coinstip cache to %.1f MiB\n",
        this->ToString(), coinstip_size * (1.0 / 1024 / 1024));

    BlockValidationState state;
    const CChainParams& chainparams = Params();

    bool ret;

    if (coinstip_size > old_coinstip_size) {
        // Likely no need to flush if cache sizes have grown.
        ret = FlushStateToDisk(chainparams, state, FlushStateMode::IF_NEEDED);
    } else {
        // Otherwise, flush state to disk and deallocate the in-memory coins map.
        ret = FlushStateToDisk(chainparams, state, FlushStateMode::ALWAYS);
        CoinsTip().ReallocateCache();
    }
    return ret;
}

std::string CBlockFileInfo::ToString() const
{
    return strprintf("CBlockFileInfo(blocks=%u, size=%u, heights=%u...%u, time=%s...%s)", nBlocks, nSize, nHeightFirst, nHeightLast, FormatISO8601Date(nTimeFirst), FormatISO8601Date(nTimeLast));
}

CBlockFileInfo* GetBlockFileInfo(size_t n)
{
    LOCK(cs_LastBlockFile);

    return &vinfoBlockFile.at(n);
}

static const uint64_t MEMPOOL_DUMP_VERSION = 1;

bool LoadMempool(CTxMemPool& pool, CChainState& active_chainstate)
{
    const CChainParams& chainparams = Params();
    int64_t nExpiryTimeout = gArgs.GetArg("-mempoolexpiry", DEFAULT_MEMPOOL_EXPIRY) * 60 * 60;
    FILE* filestr = fsbridge::fopen(GetDataDir() / "mempool.dat", "rb");
    CAutoFile file(filestr, SER_DISK, CLIENT_VERSION);
    if (file.IsNull()) {
        LogPrintf("Failed to open mempool file from disk. Continuing anyway.\n");
        return false;
    }

    int64_t count = 0;
    int64_t expired = 0;
    int64_t failed = 0;
    int64_t already_there = 0;
    int64_t unbroadcast = 0;
    int64_t nNow = GetTime();

    try {
        uint64_t version;
        file >> version;
        if (version != MEMPOOL_DUMP_VERSION) {
            return false;
        }
        uint64_t num;
        file >> num;
        while (num--) {
            CTransactionRef tx;
            int64_t nTime;
            int64_t nFeeDelta;
            file >> tx;
            file >> nTime;
            file >> nFeeDelta;

            CAmount amountdelta = nFeeDelta;
            if (amountdelta) {
                pool.PrioritiseTransaction(tx->GetHash(), amountdelta);
            }
            if (nTime > nNow - nExpiryTimeout) {
                LOCK(cs_main);
                assert(std::addressof(::ChainstateActive()) == std::addressof(active_chainstate));
                if (AcceptToMemoryPoolWithTime(chainparams, pool, active_chainstate, tx, nTime, false /* bypass_limits */,
                                               false /* test_accept */, false /* ignore_locks */).m_result_type == MempoolAcceptResult::ResultType::VALID) {
                    ++count;
                } else {
                    // mempool may contain the transaction already, e.g. from
                    // wallet(s) having loaded it while we were processing
                    // mempool transactions; consider these as valid, instead of
                    // failed, but mark them as 'already there'
                    if (pool.exists(tx->GetHash())) {
                        ++already_there;
                    } else {
                        ++failed;
                    }
                }
            } else {
                ++expired;
            }
            if (ShutdownRequested())
                return false;
        }
        std::map<uint256, CAmount> mapDeltas;
        file >> mapDeltas;

        for (const auto& i : mapDeltas) {
            pool.PrioritiseTransaction(i.first, i.second);
        }

        std::set<uint256> unbroadcast_txids;
        file >> unbroadcast_txids;
        unbroadcast = unbroadcast_txids.size();
        for (const auto& txid : unbroadcast_txids) {
            // Ensure transactions were accepted to mempool then add to
            // unbroadcast set.
            if (pool.get(txid) != nullptr) pool.AddUnbroadcastTx(txid);
        }
    } catch (const std::exception& e) {
        LogPrintf("Failed to deserialize mempool data on disk: %s. Continuing anyway.\n", e.what());
        return false;
    }

    LogPrintf("Imported mempool transactions from disk: %i succeeded, %i failed, %i expired, %i already there, %i waiting for initial broadcast\n", count, failed, expired, already_there, unbroadcast);
    return true;
}

bool DumpMempool(const CTxMemPool& pool)
{
    int64_t start = GetTimeMicros();

    std::map<uint256, CAmount> mapDeltas;
    std::vector<TxMempoolInfo> vinfo;
    std::set<uint256> unbroadcast_txids;

    static Mutex dump_mutex;
    LOCK(dump_mutex);

    {
        LOCK(pool.cs);
        for (const auto &i : pool.mapDeltas) {
            mapDeltas[i.first] = i.second;
        }
        vinfo = pool.infoAll();
        unbroadcast_txids = pool.GetUnbroadcastTxs();
    }

    int64_t mid = GetTimeMicros();

    try {
        FILE* filestr = fsbridge::fopen(GetDataDir() / "mempool.dat.new", "wb");
        if (!filestr) {
            return false;
        }

        CAutoFile file(filestr, SER_DISK, CLIENT_VERSION);

        uint64_t version = MEMPOOL_DUMP_VERSION;
        file << version;

        file << (uint64_t)vinfo.size();
        for (const auto& i : vinfo) {
            file << *(i.tx);
            file << int64_t{count_seconds(i.m_time)};
            file << int64_t{i.nFeeDelta};
            mapDeltas.erase(i.tx->GetHash());
        }
        file << mapDeltas;

        LogPrintf("Writing %d unbroadcast transactions to disk.\n", unbroadcast_txids.size());
        file << unbroadcast_txids;

        if (!FileCommit(file.Get()))
            throw std::runtime_error("FileCommit failed");
        file.fclose();
        if (!RenameOver(GetDataDir() / "mempool.dat.new", GetDataDir() / "mempool.dat")) {
            throw std::runtime_error("Rename failed");
        }
        int64_t last = GetTimeMicros();
        LogPrintf("Dumped mempool: %gs to copy, %gs to dump\n", (mid-start)*MICRO, (last-mid)*MICRO);
    } catch (const std::exception& e) {
        LogPrintf("Failed to dump mempool: %s. Continuing anyway.\n", e.what());
        return false;
    }
    return true;
}

//! Guess how far we are in the verification process at the given block index
//! require cs_main if pindex has not been validated yet (because nChainTx might be unset)
double GuessVerificationProgress(const ChainTxData& data, const CBlockIndex *pindex) {
    if (pindex == nullptr)
        return 0.0;

    int64_t nNow = time(nullptr);

    double fTxTotal;

    if (pindex->nChainTx <= data.nTxCount) {
        fTxTotal = data.nTxCount + (nNow - data.nTime) * data.dTxRate;
    } else {
        fTxTotal = pindex->nChainTx + (nNow - pindex->GetBlockTime()) * data.dTxRate;
    }

    return std::min<double>(pindex->nChainTx / fTxTotal, 1.0);
}

Optional<uint256> ChainstateManager::SnapshotBlockhash() const {
    LOCK(::cs_main);
    if (m_active_chainstate != nullptr &&
            !m_active_chainstate->m_from_snapshot_blockhash.IsNull()) {
        // If a snapshot chainstate exists, it will always be our active.
        return m_active_chainstate->m_from_snapshot_blockhash;
    }
    return {};
}

std::vector<CChainState*> ChainstateManager::GetAll()
{
    LOCK(::cs_main);
    std::vector<CChainState*> out;

    if (!IsSnapshotValidated() && m_ibd_chainstate) {
        out.push_back(m_ibd_chainstate.get());
    }

    if (m_snapshot_chainstate) {
        out.push_back(m_snapshot_chainstate.get());
    }

    return out;
}

CChainState& ChainstateManager::InitializeChainstate(CTxMemPool& mempool, const uint256& snapshot_blockhash)
{
    bool is_snapshot = !snapshot_blockhash.IsNull();
    std::unique_ptr<CChainState>& to_modify =
        is_snapshot ? m_snapshot_chainstate : m_ibd_chainstate;

    if (to_modify) {
        throw std::logic_error("should not be overwriting a chainstate");
    }
    to_modify.reset(new CChainState(mempool, m_blockman, snapshot_blockhash));

    // Snapshot chainstates and initial IBD chaintates always become active.
    if (is_snapshot || (!is_snapshot && !m_active_chainstate)) {
        LogPrintf("Switching active chainstate to %s\n", to_modify->ToString());
        m_active_chainstate = to_modify.get();
    } else {
        throw std::logic_error("unexpected chainstate activation");
    }

    return *to_modify;
}

const AssumeutxoData* ExpectedAssumeutxo(
    const int height, const CChainParams& chainparams)
{
    const MapAssumeutxo& valid_assumeutxos_map = chainparams.Assumeutxo();
    const auto assumeutxo_found = valid_assumeutxos_map.find(height);

    if (assumeutxo_found != valid_assumeutxos_map.end()) {
        return &assumeutxo_found->second;
    }
    return nullptr;
}

bool ChainstateManager::ActivateSnapshot(
        CAutoFile& coins_file,
        const SnapshotMetadata& metadata,
        bool in_memory)
{
    uint256 base_blockhash = metadata.m_base_blockhash;

    if (this->SnapshotBlockhash()) {
        LogPrintf("[snapshot] can't activate a snapshot-based chainstate more than once\n");
        return false;
    }

    int64_t current_coinsdb_cache_size{0};
    int64_t current_coinstip_cache_size{0};

    // Cache percentages to allocate to each chainstate.
    //
    // These particular percentages don't matter so much since they will only be
    // relevant during snapshot activation; caches are rebalanced at the conclusion of
    // this function. We want to give (essentially) all available cache capacity to the
    // snapshot to aid the bulk load later in this function.
    static constexpr double IBD_CACHE_PERC = 0.01;
    static constexpr double SNAPSHOT_CACHE_PERC = 0.99;

    {
        LOCK(::cs_main);
        // Resize the coins caches to ensure we're not exceeding memory limits.
        //
        // Allocate the majority of the cache to the incoming snapshot chainstate, since
        // (optimistically) getting to its tip will be the top priority. We'll need to call
        // `MaybeRebalanceCaches()` once we're done with this function to ensure
        // the right allocation (including the possibility that no snapshot was activated
        // and that we should restore the active chainstate caches to their original size).
        //
        current_coinsdb_cache_size = this->ActiveChainstate().m_coinsdb_cache_size_bytes;
        current_coinstip_cache_size = this->ActiveChainstate().m_coinstip_cache_size_bytes;

        // Temporarily resize the active coins cache to make room for the newly-created
        // snapshot chain.
        this->ActiveChainstate().ResizeCoinsCaches(
            static_cast<size_t>(current_coinstip_cache_size * IBD_CACHE_PERC),
            static_cast<size_t>(current_coinsdb_cache_size * IBD_CACHE_PERC));
    }

    auto snapshot_chainstate = WITH_LOCK(::cs_main, return MakeUnique<CChainState>(
            this->ActiveChainstate().m_mempool, m_blockman, base_blockhash));

    {
        LOCK(::cs_main);
        snapshot_chainstate->InitCoinsDB(
            static_cast<size_t>(current_coinsdb_cache_size * SNAPSHOT_CACHE_PERC),
            in_memory, false, "chainstate");
        snapshot_chainstate->InitCoinsCache(
            static_cast<size_t>(current_coinstip_cache_size * SNAPSHOT_CACHE_PERC));
    }

    const bool snapshot_ok = this->PopulateAndValidateSnapshot(
        *snapshot_chainstate, coins_file, metadata);

    if (!snapshot_ok) {
        WITH_LOCK(::cs_main, this->MaybeRebalanceCaches());
        return false;
    }

    {
        LOCK(::cs_main);
        assert(!m_snapshot_chainstate);
        m_snapshot_chainstate.swap(snapshot_chainstate);
        const bool chaintip_loaded = m_snapshot_chainstate->LoadChainTip(::Params());
        assert(chaintip_loaded);

        m_active_chainstate = m_snapshot_chainstate.get();

        LogPrintf("[snapshot] successfully activated snapshot %s\n", base_blockhash.ToString());
        LogPrintf("[snapshot] (%.2f MB)\n",
            m_snapshot_chainstate->CoinsTip().DynamicMemoryUsage() / (1000 * 1000));

        this->MaybeRebalanceCaches();
    }
    return true;
}

bool ChainstateManager::PopulateAndValidateSnapshot(
    CChainState& snapshot_chainstate,
    CAutoFile& coins_file,
    const SnapshotMetadata& metadata)
{
    // It's okay to release cs_main before we're done using `coins_cache` because we know
    // that nothing else will be referencing the newly created snapshot_chainstate yet.
    CCoinsViewCache& coins_cache = *WITH_LOCK(::cs_main, return &snapshot_chainstate.CoinsTip());

    uint256 base_blockhash = metadata.m_base_blockhash;

    COutPoint outpoint;
    Coin coin;
    const uint64_t coins_count = metadata.m_coins_count;
    uint64_t coins_left = metadata.m_coins_count;

    LogPrintf("[snapshot] loading coins from snapshot %s\n", base_blockhash.ToString());
    int64_t flush_now{0};
    int64_t coins_processed{0};

    while (coins_left > 0) {
        try {
            coins_file >> outpoint;
        } catch (const std::ios_base::failure&) {
            LogPrintf("[snapshot] bad snapshot - no coins left after deserializing %d coins\n",
                coins_count - coins_left);
            return false;
        }
        coins_file >> coin;
        coins_cache.EmplaceCoinInternalDANGER(std::move(outpoint), std::move(coin));

        --coins_left;
        ++coins_processed;

        if (coins_processed % 1000000 == 0) {
            LogPrintf("[snapshot] %d coins loaded (%.2f%%, %.2f MB)\n",
                coins_processed,
                static_cast<float>(coins_processed) * 100 / static_cast<float>(coins_count),
                coins_cache.DynamicMemoryUsage() / (1000 * 1000));
        }

        // Batch write and flush (if we need to) every so often.
        //
        // If our average Coin size is roughly 41 bytes, checking every 120,000 coins
        // means <5MB of memory imprecision.
        if (coins_processed % 120000 == 0) {
            if (ShutdownRequested()) {
                return false;
            }

            const auto snapshot_cache_state = WITH_LOCK(::cs_main,
                return snapshot_chainstate.GetCoinsCacheSizeState(&snapshot_chainstate.m_mempool));

            if (snapshot_cache_state >=
                    CoinsCacheSizeState::CRITICAL) {
                LogPrintf("[snapshot] flushing coins cache (%.2f MB)... ", /* Continued */
                    coins_cache.DynamicMemoryUsage() / (1000 * 1000));
                flush_now = GetTimeMillis();

                // This is a hack - we don't know what the actual best block is, but that
                // doesn't matter for the purposes of flushing the cache here. We'll set this
                // to its correct value (`base_blockhash`) below after the coins are loaded.
                coins_cache.SetBestBlock(GetRandHash(), 5);

                coins_cache.Flush();
                LogPrintf("done (%.2fms)\n", GetTimeMillis() - flush_now);
            }
        }
    }

    // Important that we set this. This and the coins_cache accesses above are
    // sort of a layer violation, but either we reach into the innards of
    // CCoinsViewCache here or we have to invert some of the CChainState to
    // embed them in a snapshot-activation-specific CCoinsViewCache bulk load
    // method.
    coins_cache.SetBestBlock(base_blockhash, 5);

    bool out_of_coins{false};
    try {
        coins_file >> outpoint;
    } catch (const std::ios_base::failure&) {
        // We expect an exception since we should be out of coins.
        out_of_coins = true;
    }
    if (!out_of_coins) {
        LogPrintf("[snapshot] bad snapshot - coins left over after deserializing %d coins\n",
            coins_count);
        return false;
    }

    LogPrintf("[snapshot] loaded %d (%.2f MB) coins from snapshot %s\n",
        coins_count,
        coins_cache.DynamicMemoryUsage() / (1000 * 1000),
        base_blockhash.ToString());

    LogPrintf("[snapshot] flushing snapshot chainstate to disk\n");
    // No need to acquire cs_main since this chainstate isn't being used yet.
    coins_cache.Flush(); // TODO: if #17487 is merged, add erase=false here for better performance.

    assert(coins_cache.GetBestBlock() == base_blockhash);

    CCoinsStats stats;
    auto breakpoint_fnc = [] { /* TODO insert breakpoint here? */ };

    // As above, okay to immediately release cs_main here since no other context knows
    // about the snapshot_chainstate.
    CCoinsViewDB* snapshot_coinsdb = WITH_LOCK(::cs_main, return &snapshot_chainstate.CoinsDB());

    if (!GetUTXOStats(snapshot_coinsdb, stats, CoinStatsHashType::HASH_SERIALIZED, breakpoint_fnc)) {
        LogPrintf("[snapshot] failed to generate coins stats\n");
        return false;
    }

    // Ensure that the base blockhash appears in the known chain of valid headers. We're willing to
    // wait a bit here because the snapshot may have been loaded on startup, before we've
    // received headers from the network.

    int max_secs_to_wait_for_headers = 60 * 10;
    CBlockIndex* snapshot_start_block = nullptr;

    while (max_secs_to_wait_for_headers > 0) {
        snapshot_start_block = WITH_LOCK(::cs_main,
            return m_blockman.LookupBlockIndex(base_blockhash));
        --max_secs_to_wait_for_headers;

        if (!snapshot_start_block) {
            std::this_thread::sleep_for(std::chrono::seconds(1));
        } else {
            break;
        }
    }

    if (snapshot_start_block == nullptr) {
        LogPrintf("[snapshot] timed out waiting for snapshot start blockheader %s\n",
            base_blockhash.ToString());
        return false;
    }

    // Assert that the deserialized chainstate contents match the expected assumeutxo value.

    int base_height = snapshot_start_block->nHeight;
    auto maybe_au_data = ExpectedAssumeutxo(base_height, ::Params());

    // Set SetBestBlock again now that the height is known
    coins_cache.SetBestBlock(base_blockhash, base_height);

    if (!maybe_au_data) {
        LogPrintf("[snapshot] assumeutxo height in snapshot metadata not recognized " /* Continued */
            "(%d) - refusing to load snapshot\n", base_height);
        return false;
    }

    const AssumeutxoData& au_data = *maybe_au_data;

    if (stats.hashSerialized != au_data.hash_serialized) {
        LogPrintf("[snapshot] bad snapshot content hash: expected %s, got %s\n",
            au_data.hash_serialized.ToString(), stats.hashSerialized.ToString());
        return false;
    }

    snapshot_chainstate.m_chain.SetTip(snapshot_start_block);

    // The remainder of this function requires modifying data protected by cs_main.
    LOCK(::cs_main);

    // Fake various pieces of CBlockIndex state:
    //
    //   - nChainTx: so that we accurately report IBD-to-tip progress
    //   - nTx: so that LoadBlockIndex() loads assumed-valid CBlockIndex entries
    //       (among other things)
    //   - nStatus & BLOCK_OPT_WITNESS: so that RewindBlockIndex() doesn't zealously
    //       unwind the assumed-valid chain.
    //
    CBlockIndex* index = nullptr;
    for (int i = 0; i <= snapshot_chainstate.m_chain.Height(); ++i) {
        index = snapshot_chainstate.m_chain[i];

        if (!index->nTx) {
            index->nTx = 1;
        }
        index->nChainTx = index->pprev ? index->pprev->nChainTx + index->nTx : 1;

        // We need to fake this flag so that CChainState::RewindBlockIndex()
        // won't try to rewind the entire assumed-valid chain on startup.
        if (index->pprev && ::IsWitnessEnabled(index->pprev, ::Params().GetConsensus())) {
            index->nStatus |= BLOCK_OPT_WITNESS;
        }
    }

    assert(index);
    index->nChainTx = metadata.m_nchaintx;
    snapshot_chainstate.setBlockIndexCandidates.insert(snapshot_start_block);

    LogPrintf("[snapshot] validated snapshot (%.2f MB)\n",
        coins_cache.DynamicMemoryUsage() / (1000 * 1000));
    return true;
}

CChainState& ChainstateManager::ActiveChainstate() const
{
    LOCK(::cs_main);
    assert(m_active_chainstate);
    return *m_active_chainstate;
}

bool ChainstateManager::IsSnapshotActive() const
{
    LOCK(::cs_main);
    return m_snapshot_chainstate && m_active_chainstate == m_snapshot_chainstate.get();
}

CChainState& ChainstateManager::ValidatedChainstate() const
{
    LOCK(::cs_main);
    if (m_snapshot_chainstate && IsSnapshotValidated()) {
        return *m_snapshot_chainstate.get();
    }
    assert(m_ibd_chainstate);
    return *m_ibd_chainstate.get();
}

bool ChainstateManager::IsBackgroundIBD(CChainState* chainstate) const
{
    LOCK(::cs_main);
    return (m_snapshot_chainstate && chainstate == m_ibd_chainstate.get());
}

void ChainstateManager::Unload()
{
    for (CChainState* chainstate : this->GetAll()) {
        chainstate->m_chain.SetTip(nullptr);
        chainstate->UnloadBlockIndex();
    }

    m_blockman.Unload();
}

void ChainstateManager::Reset()
{
    LOCK(::cs_main);
    m_ibd_chainstate.reset();
    m_snapshot_chainstate.reset();
    m_active_chainstate = nullptr;
    m_snapshot_validated = false;
}

void ChainstateManager::MaybeRebalanceCaches()
{
    if (m_ibd_chainstate && !m_snapshot_chainstate) {
        LogPrintf("[snapshot] allocating all cache to the IBD chainstate\n");
        // Allocate everything to the IBD chainstate.
        m_ibd_chainstate->ResizeCoinsCaches(m_total_coinstip_cache, m_total_coinsdb_cache);
    }
    else if (m_snapshot_chainstate && !m_ibd_chainstate) {
        LogPrintf("[snapshot] allocating all cache to the snapshot chainstate\n");
        // Allocate everything to the snapshot chainstate.
        m_snapshot_chainstate->ResizeCoinsCaches(m_total_coinstip_cache, m_total_coinsdb_cache);
    }
    else if (m_ibd_chainstate && m_snapshot_chainstate) {
        // If both chainstates exist, determine who needs more cache based on IBD status.
        //
        // Note: shrink caches first so that we don't inadvertently overwhelm available memory.
        if (m_snapshot_chainstate->IsInitialBlockDownload()) {
            m_ibd_chainstate->ResizeCoinsCaches(
                m_total_coinstip_cache * 0.05, m_total_coinsdb_cache * 0.05);
            m_snapshot_chainstate->ResizeCoinsCaches(
                m_total_coinstip_cache * 0.95, m_total_coinsdb_cache * 0.95);
        } else {
            m_snapshot_chainstate->ResizeCoinsCaches(
                m_total_coinstip_cache * 0.05, m_total_coinsdb_cache * 0.05);
            m_ibd_chainstate->ResizeCoinsCaches(
                m_total_coinstip_cache * 0.95, m_total_coinsdb_cache * 0.95);
        }
    }
}

extern NodeId GetBlockSource(const uint256 &hash) EXCLUSIVE_LOCKS_REQUIRED(cs_main);
namespace particl {

int StakeConflict::Add(NodeId id)
{
    nLastUpdated = GetAdjustedTime();
    std::pair<std::map<NodeId, int>::iterator,bool> ret;
    ret = peerCount.insert(std::pair<NodeId, int>(id, 1));
    if (ret.second == false) { // existing element
        ret.first->second++;
    }
    return 0;
};

bool CoinStakeCache::GetCoinStake(const uint256 &blockHash, CTransactionRef &tx)
{
    for (const auto &i : lData) {
        if (blockHash != i.first) {
            continue;
        }
        tx = i.second;
        return true;
    }

    BlockMap::iterator mi = g_chainman.BlockIndex().find(blockHash);
    if (mi == g_chainman.BlockIndex().end()) {
        return false;
    }

    CBlockIndex *pindex = mi->second;
    if (ReadTransactionFromDiskBlock(pindex, 0, tx)) {
        return InsertCoinStake(blockHash, tx);
    }

    return false;
}

bool CoinStakeCache::InsertCoinStake(const uint256 &blockHash, const CTransactionRef &tx)
{
    lData.emplace_front(blockHash, tx);

    while (lData.size() > nMaxSize) {
        lData.pop_back();
    }

    return true;
}

static void EraseDelayedBlock(std::list<DelayedBlock>::iterator p) EXCLUSIVE_LOCKS_REQUIRED(cs_main)
{
    if (p->m_node_id > -1) {
        Misbehaving(p->m_node_id, 25, "Delayed block");
    }

    auto it = g_chainman.BlockIndex().find(p->m_pblock->GetHash());
    if (it != g_chainman.BlockIndex().end()) {
        it->second->nFlags &= ~BLOCK_DELAYED;
        setDirtyBlockIndex.insert(it->second);
    }
}

bool DelayBlock(const std::shared_ptr<const CBlock>& pblock, BlockValidationState& state) EXCLUSIVE_LOCKS_REQUIRED(cs_main)
{
    NodeId nodeId = GetBlockSource(pblock->GetHash());
    LogPrintf("Warning: %s - Previous stake modifier is null for block %s from peer %d.\n", __func__, pblock->GetHash().ToString(), nodeId);
    while (list_delayed_blocks.size() >= MAX_DELAYED_BLOCKS) {
        LogPrint(BCLog::NET, "Removing Delayed block %s, too many delayed.\n", pblock->GetHash().ToString());
        EraseDelayedBlock(list_delayed_blocks.begin());
        list_delayed_blocks.erase(list_delayed_blocks.begin());
    }
    assert(list_delayed_blocks.size() < MAX_DELAYED_BLOCKS);
    state.nFlags |= BLOCK_DELAYED; // Mark to prevent further processing
    list_delayed_blocks.emplace_back(pblock, nodeId);
    return true;
}

void CheckDelayedBlocks(const CChainParams& chainparams, const uint256 &block_hash) LOCKS_EXCLUDED(cs_main)
{
    if (list_delayed_blocks.empty()) {
        return;
    }

    int64_t now = GetTime();
    std::vector<std::shared_ptr<const CBlock> > process_blocks;
    {
        LOCK(cs_main);
        std::list<DelayedBlock>::iterator p = list_delayed_blocks.begin();
        while (p != list_delayed_blocks.end()) {
            if (p->m_pblock->hashPrevBlock == block_hash) {
                process_blocks.push_back(p->m_pblock);
                p = list_delayed_blocks.erase(p);
                continue;
            }
            if (p->m_time + MAX_DELAY_BLOCK_SECONDS < now) {
                LogPrint(BCLog::NET, "Removing delayed block %s, timed out.\n", p->m_pblock->GetHash().ToString());
                EraseDelayedBlock(p);
                p = list_delayed_blocks.erase(p);
                continue;
            }
            ++p;
        }
    }

    for (auto &p : process_blocks) {
        LogPrint(BCLog::NET, "Processing delayed block %s prev %s.\n", p->GetHash().ToString(), block_hash.ToString());

        ChainstateManagerActive().ProcessNewBlock(chainparams, p, false, nullptr); // Should update DoS if necessary, finding block through mapBlockSource
    }
}

bool RemoveUnreceivedHeader(const uint256 &hash) EXCLUSIVE_LOCKS_REQUIRED(cs_main)
{
    BlockMap::iterator mi = g_chainman.BlockIndex().find(hash);
    if (mi != g_chainman.BlockIndex().end() && (mi->second->nFlags & BLOCK_ACCEPTED)) {
        return false;
    }
    if (mi == g_chainman.BlockIndex().end()) {
        return true; // was already removed, peer misbehaving
    }

    // Remove entire chain
    std::vector<BlockMap::iterator> remove_headers;
    std::vector<BlockMap::iterator> last_round[2];

    size_t n = 0;
    last_round[n].push_back(mi);
    remove_headers.push_back(mi);
    while (last_round[n].size()) {
        last_round[!n].clear();

        for (BlockMap::iterator& check_header : last_round[n]) {
            BlockMap::iterator it = g_chainman.BlockIndex().begin();
            while (it != g_chainman.BlockIndex().end()) {
                if (it->second->pprev == check_header->second) {
                    if ((it->second->nFlags & BLOCK_ACCEPTED)) {
                        LogPrintf("Can't remove header %s, descendant block %s accepted.\n", hash.ToString(), it->second->GetBlockHash().ToString());
                        return true; // Can't remove any blocks, peer misbehaving for not sending
                    }
                    last_round[!n].push_back(it);
                    remove_headers.push_back(it);
                }
                it++;
            }
        }
        n = !n;
    }

    LogPrintf("Removing %d loose headers from %s.\n", remove_headers.size(), hash.ToString());

    for (auto &entry : remove_headers) {
        LogPrint(BCLog::NET, "Removing loose header %s.\n", entry->second->GetBlockHash().ToString());
        setDirtyBlockIndex.erase(entry->second);

        if (pindexBestHeader == entry->second) {
            pindexBestHeader = ::ChainActive().Tip();
        }
        if (pindexBestInvalid == entry->second) {
            pindexBestInvalid = nullptr;
        }
        RemoveNonReceivedHeaderFromNodes(entry);
        delete entry->second;
        g_chainman.BlockIndex().erase(entry);
    }

    return true;
}

size_t CountDelayedBlocks() EXCLUSIVE_LOCKS_REQUIRED(cs_main)
{
    return list_delayed_blocks.size();
}

bool ProcessDuplicateStakeHeader(CBlockIndex *pindex, NodeId nodeId) EXCLUSIVE_LOCKS_REQUIRED(cs_main)
{
    if (!pindex) {
        return false;
    }

    uint256 hash = pindex->GetBlockHash();

    bool fMakeValid = false;
    if (nodeId == -1) {
        LogPrintf("%s: Duplicate stake block %s was received in a group, marking valid.\n",
            __func__, hash.ToString());

        fMakeValid = true;
    }

    if (nodeId > -1) {
        std::pair<std::map<uint256, StakeConflict>::iterator,bool> ret;
        ret = mapStakeConflict.insert(std::pair<uint256, StakeConflict>(hash, StakeConflict()));
        StakeConflict &sc = ret.first->second;
        sc.Add(nodeId);

        if ((int)sc.peerCount.size() > std::min(GetNumPeers() / 2, 4)) {
            LogPrintf("%s: More than half the connected peers are building on block %s," /* Continued */
                "  marked as duplicate stake, assuming this node has the duplicate.\n", __func__, hash.ToString());

            fMakeValid = true;
        }
    }

    if (fMakeValid) {
        pindex->nFlags &= (~BLOCK_FAILED_DUPLICATE_STAKE);
        pindex->nStatus &= (~BLOCK_FAILED_VALID);
        setDirtyBlockIndex.insert(pindex);

        //if (pindex->nStatus & BLOCK_FAILED_CHILD)
        //{
            CBlockIndex *pindexPrev = pindex->pprev;
            while (pindexPrev) {
                if (pindexPrev->nStatus & BLOCK_VALID_MASK) {
                    break;
                }

                if (pindexPrev->nFlags & BLOCK_FAILED_DUPLICATE_STAKE) {
                    pindexPrev->nFlags &= (~BLOCK_FAILED_DUPLICATE_STAKE);
                    pindexPrev->nStatus &= (~BLOCK_FAILED_VALID);
                    setDirtyBlockIndex.insert(pindexPrev);

                    if (!pindexPrev->prevoutStake.IsNull()) {
                        uint256 prevhash = pindexPrev->GetBlockHash();
                        particl::AddToMapStakeSeen(pindexPrev->prevoutStake, prevhash);
                    }

                    pindexPrev->nStatus &= (~BLOCK_FAILED_CHILD);
                }

                pindexPrev = pindexPrev->pprev;
            }

            pindex->nStatus &= (~BLOCK_FAILED_CHILD);
        //};

        if (!pindex->prevoutStake.IsNull()) {
            particl::AddToMapStakeSeen(pindex->prevoutStake, hash);
        }
        return true;
    }

    return false;
}


bool AddToMapStakeSeen(const COutPoint &kernel, const uint256 &blockHash)
{
    // Overwrites existing values

    std::pair<std::map<COutPoint, uint256>::iterator,bool> ret;
    ret = mapStakeSeen.insert(std::pair<COutPoint, uint256>(kernel, blockHash));
    if (ret.second == false) { // existing element
        ret.first->second = blockHash;
    } else {
        listStakeSeen.push_back(kernel);
    }

    return true;
};

bool CheckStakeUnused(const COutPoint &kernel)
{
    std::map<COutPoint, uint256>::const_iterator mi = mapStakeSeen.find(kernel);
    return (mi == mapStakeSeen.end());
}

bool CheckStakeUnique(const CBlock &block, bool fUpdate)
{
    LOCK(cs_main);

    uint256 blockHash = block.GetHash();
    const COutPoint &kernel = block.vtx[0]->vin[0].prevout;

    std::map<COutPoint, uint256>::const_iterator mi = mapStakeSeen.find(kernel);
    if (mi != mapStakeSeen.end()) {
        if (mi->second == blockHash) {
            return true;
        }
        return error("%s: Stake kernel for %s first seen on %s.", __func__, blockHash.ToString(), mi->second.ToString());
    }

    if (!fUpdate) {
        return true;
    }

    while (listStakeSeen.size() > MAX_STAKE_SEEN_SIZE) {
        const COutPoint &oldest = listStakeSeen.front();
        if (1 != mapStakeSeen.erase(oldest)) {
            LogPrintf("%s: Warning: mapStakeSeen did not erase %s %n\n", __func__, oldest.hash.ToString(), oldest.n);
        }
        listStakeSeen.pop_front();
    }

    return AddToMapStakeSeen(kernel, blockHash);
};

bool ShouldAutoReindex()
{
    // Force reindex to update version
    bool nV1 = false;
    if (!pblocktree->ReadFlag("v1", nV1) || !nV1) {
        LogPrintf("%s: v1 marker not detected, attempting reindex.\n", __func__);
        return true;
    }
    return false;
};

bool RebuildRollingIndices(CTxMemPool* mempool)
{
    bool nV2 = false;
    if (gArgs.GetBoolArg("-rebuildrollingindices", false)) {
        LogPrintf("%s: Manual override, attempting to rewind chain.\n", __func__);
    } else
    if (pblocktree->ReadFlag("v2", nV2) && nV2) {
        return true;
    } else {
        LogPrintf("%s: v2 marker not detected, attempting to rewind chain.\n", __func__);
    }
    uiInterface.InitMessage(_("Rebuilding rolling indices...").translated);

    if (!mempool) {
        LogPrintf("%s: Requires mempool.\n", __func__);
        return false;
    }

    int64_t now = GetAdjustedTime();
    int rewound_tip_height, max_height_to_keep = 0;

    {
        LOCK(cs_main);
        CBlockIndex *pindex_tip = ::ChainActive().Tip();
        CBlockIndex *pindex = pindex_tip;
        while (pindex && pindex->nTime >= now - smsg::KEEP_FUNDING_TX_DATA) {
            max_height_to_keep = pindex->nHeight;
            pindex = ::ChainActive()[pindex->nHeight-1];
        }

        LogPrintf("%s: Rewinding to block %d.\n", __func__, max_height_to_keep);
        int num_disconnected = 0;

        std::string str_error;
        if (!RewindToHeight(*mempool, max_height_to_keep, num_disconnected, str_error)) {
            LogPrintf("%s: RewindToHeight failed %s.\n", __func__, str_error);
            return false;
        }
        rewound_tip_height = ::ChainActive().Tip()->nHeight;
    }

    const CChainParams& chainparams = Params();
    BlockValidationState state;
    if (!ChainstateManagerActive().ActiveChainstate().ActivateBestChain(state, chainparams)) {
        LogPrintf("%s: ActivateBestChain failed %s.\n", __func__, state.ToString());
        return false;
    }

    {
        LOCK(cs_main);
        LogPrintf("%s: Reprocessed chain from block %d to %d.\n", __func__, rewound_tip_height, ::ChainActive().Tip()->nHeight);

        if (!pblocktree->WriteFlag("v2", true)) {
            LogPrintf("%s: WriteFlag failed.\n", __func__);
            return false;
        }
    }
    return true;
}

int64_t GetSmsgFeeRate(const CBlockIndex *pindex, bool reduce_height) EXCLUSIVE_LOCKS_REQUIRED(cs_main)
{
    const Consensus::Params &consensusParams = Params().GetConsensus();

    if ((pindex && pindex->nTime < consensusParams.smsg_fee_time)
        || (!pindex && GetTime() < consensusParams.smsg_fee_time)) {
        return consensusParams.smsg_fee_msg_per_day_per_k;
    }

    int chain_height = pindex ? pindex->nHeight : ::ChainActive().Height();
    if (reduce_height) { // Grace period, push back to previous period
        chain_height -= 10;
    }
    int fee_height = (chain_height / consensusParams.smsg_fee_period) * consensusParams.smsg_fee_period;

    CBlockIndex *fee_block = ::ChainActive()[fee_height];
    if (!fee_block || fee_block->nTime < consensusParams.smsg_fee_time) {
        return consensusParams.smsg_fee_msg_per_day_per_k;
    }

    int64_t smsg_fee_rate = consensusParams.smsg_fee_msg_per_day_per_k;
    CTransactionRef coinstake = nullptr;
    if (!smsgFeeCoinstakeCache.GetCoinStake(fee_block->GetBlockHash(), coinstake)
        || !coinstake->GetSmsgFeeRate(smsg_fee_rate)) {
        return consensusParams.smsg_fee_msg_per_day_per_k;
    }

    return smsg_fee_rate;
};

uint32_t GetSmsgDifficulty(uint64_t time, bool verify) EXCLUSIVE_LOCKS_REQUIRED(cs_main)
{
    const Consensus::Params &consensusParams = Params().GetConsensus();

    CBlockIndex *pindex = ::ChainActive().Tip();
    for (size_t k = 0; k < 180; ++k) {
        if (!pindex) {
            break;
        }
        if (time >= pindex->nTime) {
            uint32_t smsg_difficulty = 0;
            CTransactionRef coinstake = nullptr;
            if (smsgDifficultyCoinstakeCache.GetCoinStake(pindex->GetBlockHash(), coinstake)
                && coinstake->GetSmsgDifficulty(smsg_difficulty)) {

                if (verify && smsg_difficulty != consensusParams.smsg_min_difficulty) {
                    return smsg_difficulty + consensusParams.smsg_difficulty_max_delta;
                }
                return smsg_difficulty - consensusParams.smsg_difficulty_max_delta;
            }
        }
        pindex = pindex->pprev;
    }

    return consensusParams.smsg_min_difficulty - consensusParams.smsg_difficulty_max_delta;
};

} // namespace particl<|MERGE_RESOLUTION|>--- conflicted
+++ resolved
@@ -3467,11 +3467,7 @@
 }
 
 /** Check warning conditions and do some notifications on new chain tip set. */
-<<<<<<< HEAD
-void UpdateTip(CTxMemPool& mempool, const CBlockIndex* pindexNew, const CChainParams& chainParams)
-=======
-static void UpdateTip(CTxMemPool& mempool, const CBlockIndex* pindexNew, const CChainParams& chainParams, CChainState& active_chainstate)
->>>>>>> 48725e64
+void UpdateTip(CTxMemPool& mempool, const CBlockIndex* pindexNew, const CChainParams& chainParams, CChainState& active_chainstate)
     EXCLUSIVE_LOCKS_REQUIRED(::cs_main)
 {
     // New best block
