--- conflicted
+++ resolved
@@ -2032,36 +2032,29 @@
         }
     }
 
-<<<<<<< HEAD
     int nVtxundo = (int)blockUndo.vtxundo.size()-1;
-=======
+
     // Ignore blocks that contain transactions which are 'overwritten' by later transactions,
     // unless those are already completely spent.
     // See https://github.com/bitcoin/bitcoin/issues/22596 for additional information.
     // Note: the blocks specified here are different than the ones used in ConnectBlock because DisconnectBlock
     // unwinds the blocks in reverse. As a result, the inconsistency is not discovered until the earlier
     // blocks with the duplicate coinbase transactions are disconnected.
-    bool fEnforceBIP30 = !((pindex->nHeight==91722 && pindex->GetBlockHash() == uint256S("0x00000000000271a2dc26e7667f8419f2e15416dc6955e5a6c6cdf3f2574dd08e")) ||
-                           (pindex->nHeight==91812 && pindex->GetBlockHash() == uint256S("0x00000000000af0aed4792b1acee3d966af36cf5def14935db8de83d6f9306f2f")));
-
->>>>>>> 3f1f5f6f
+    bool fEnforceBIP30 = fParticlMode || (!((pindex->nHeight==91842 && pindex->GetBlockHash() == uint256S("0x00000000000a4d0a398161ffc163c503763b1f4360639393e0e4c8e300e0caec")) ||
+                           (pindex->nHeight==91880 && pindex->GetBlockHash() == uint256S("0x00000000000743f190a18c5577a3c2d2a1f610ae9601ac046a38084ccb7cd721"))));
+
     // undo transactions in reverse order
     for (int i = block.vtx.size() - 1; i >= 0; i--)
     {
         const CTransaction &tx = *(block.vtx[i]);
         uint256 hash = tx.GetHash();
-<<<<<<< HEAD
-=======
-        bool is_coinbase = tx.IsCoinBase();
-        bool is_bip30_exception = (is_coinbase && !fEnforceBIP30);
->>>>>>> 3f1f5f6f
 
         for (const auto &txin : tx.vin) {
             if (txin.IsAnonInput()) {
                 uint32_t nInputs, nRingSize;
                 txin.GetAnonInfo(nInputs, nRingSize);
-                if (txin.scriptData.stack.size() != 1
-                    || txin.scriptData.stack[0].size() != 33 * nInputs) {
+                if (txin.scriptData.stack.size() != 1 ||
+                    txin.scriptData.stack[0].size() != 33 * nInputs) {
                     error("%s: Bad scriptData stack, %s.", __func__, hash.ToString());
                     return DISCONNECT_FAILED;
                 }
@@ -2073,12 +2066,12 @@
                 }
             } else {
                 Coin coin;
-<<<<<<< HEAD
                 view.spent_cache.emplace_back(txin.prevout, SpentCoin());
             }
         }
 
         bool is_coinbase = tx.IsCoinBase() || tx.IsCoinStake();
+        bool is_bip30_exception = (is_coinbase && !fEnforceBIP30);
 
         for (int k = (int)tx.vpout.size(); k-- > 0;) {
             const CTxOutBase *out = tx.vpout[k].get();
@@ -2124,12 +2117,9 @@
                     }
                     bool is_spent = view.SpendCoin(op, &coin);
                     if (!is_spent || txout != coin.out || pindex->nHeight != coin.nHeight || is_coinbase != coin.fCoinBase) {
-=======
-                bool is_spent = view.SpendCoin(out, &coin);
-                if (!is_spent || tx.vout[o] != coin.out || pindex->nHeight != coin.nHeight || is_coinbase != coin.fCoinBase) {
-                    if (!is_bip30_exception) {
->>>>>>> 3f1f5f6f
-                        fClean = false; // transaction output mismatch
+                        if (!is_bip30_exception) {
+                            fClean = false; // transaction output mismatch
+                        }
                     }
                 }
             }
@@ -2144,8 +2134,8 @@
             std::vector<unsigned char> hashBytes;
             int scriptType = 0;
             CAmount nValue;
-            if (!ExtractIndexInfo(out, scriptType, hashBytes, nValue, pScript)
-                || scriptType == 0) {
+            if (!ExtractIndexInfo(out, scriptType, hashBytes, nValue, pScript) ||
+                scriptType == 0) {
                 continue;
             }
             // undo receiving activity
@@ -2202,8 +2192,8 @@
                         CAmount nValue = coin.nType == OUTPUT_CT ? 0 : coin.out.nValue;
                         std::vector<uint8_t> hashBytes;
                         int scriptType = 0;
-                        if (!ExtractIndexInfo(pScript, scriptType, hashBytes)
-                            || scriptType == 0) {
+                        if (!ExtractIndexInfo(pScript, scriptType, hashBytes) ||
+                            scriptType == 0) {
                             continue;
                         }
 
@@ -2813,8 +2803,8 @@
                 std::vector<unsigned char> hashBytes;
                 int scriptType = 0;
                 CAmount nValue;
-                if (!ExtractIndexInfo(out, scriptType, hashBytes, nValue, pScript)
-                    || scriptType == 0) {
+                if (!ExtractIndexInfo(out, scriptType, hashBytes, nValue, pScript) ||
+                    scriptType == 0) {
                     continue;
                 }
 
@@ -2857,10 +2847,10 @@
 
             if (block.nTime >= consensus.smsg_fee_time) {
                 CAmount smsg_fee_new, smsg_fee_prev = consensus.smsg_fee_msg_per_day_per_k;
-                if (pindex->pprev->nHeight > 0 // Skip genesis block (POW)
-                    && pindex->pprev->nTime >= consensus.smsg_fee_time) {
-                    if (!particl::coinStakeCache.GetCoinStake(*this, pindex->pprev->GetBlockHash(), txPrevCoinstake)
-                        || !txPrevCoinstake->GetSmsgFeeRate(smsg_fee_prev)) {
+                if (pindex->pprev->nHeight > 0 && // Skip genesis block (POW)
+                    pindex->pprev->nTime >= consensus.smsg_fee_time) {
+                    if (!particl::coinStakeCache.GetCoinStake(*this, pindex->pprev->GetBlockHash(), txPrevCoinstake) ||
+                        !txPrevCoinstake->GetSmsgFeeRate(smsg_fee_prev)) {
                         LogPrintf("ERROR: %s: Failed to get previous smsg fee.\n", __func__);
                         return state.Invalid(BlockValidationResult::BLOCK_CONSENSUS, "bad-cs-smsg-fee-prev");
                     }
@@ -2884,10 +2874,10 @@
 
             if (block.nTime >= consensus.smsg_difficulty_time) {
                 uint32_t smsg_difficulty_new, smsg_difficulty_prev = consensus.smsg_min_difficulty;
-                if (pindex->pprev->nHeight > 0 // Skip genesis block (POW)
-                    && pindex->pprev->nTime >= consensus.smsg_difficulty_time) {
-                    if (!particl::coinStakeCache.GetCoinStake(*this, pindex->pprev->GetBlockHash(), txPrevCoinstake)
-                        || !txPrevCoinstake->GetSmsgDifficulty(smsg_difficulty_prev)) {
+                if (pindex->pprev->nHeight > 0 && // Skip genesis block (POW)
+                    pindex->pprev->nTime >= consensus.smsg_difficulty_time) {
+                    if (!particl::coinStakeCache.GetCoinStake(*this, pindex->pprev->GetBlockHash(), txPrevCoinstake) ||
+                        !txPrevCoinstake->GetSmsgDifficulty(smsg_difficulty_prev)) {
                         LogPrintf("ERROR: %s: Failed to get previous smsg difficulty.\n", __func__);
                         return state.Invalid(BlockValidationResult::BLOCK_CONSENSUS, "bad-cs-smsg-diff-prev");
                     }
@@ -2979,8 +2969,8 @@
                         return state.Invalid(BlockValidationResult::BLOCK_CONSENSUS, "bad-cs-amount");
                     }
                     CAmount nTreasuryCfwd = nTreasuryBfwd + nCalculatedStakeReward - nStakeReward;
-                    if (!txCoinstake->GetTreasuryFundCfwd(nTreasuryCfwdCheck)
-                        || nTreasuryCfwdCheck != nTreasuryCfwd) {
+                    if (!txCoinstake->GetTreasuryFundCfwd(nTreasuryCfwdCheck) ||
+                        nTreasuryCfwdCheck != nTreasuryCfwd) {
                         LogPrintf("ERROR: %s: Coinstake treasury fund carried forward mismatch (actual=%d vs expected=%d)\n", __func__, nTreasuryCfwdCheck, nTreasuryCfwd);
                         return state.Invalid(BlockValidationResult::BLOCK_CONSENSUS, "bad-cs-cfwd");
                     }
@@ -6505,7 +6495,34 @@
     }
 }
 
-<<<<<<< HEAD
+bool ChainstateManager::DetectSnapshotChainstate(CTxMemPool* mempool)
+{
+    assert(!m_snapshot_chainstate);
+    std::optional<fs::path> path = node::FindSnapshotChainstateDir();
+    if (!path) {
+        return false;
+    }
+    std::optional<uint256> base_blockhash = node::ReadSnapshotBaseBlockhash(*path);
+    if (!base_blockhash) {
+        return false;
+    }
+    LogPrintf("[snapshot] detected active snapshot chainstate (%s) - loading\n",
+        fs::PathToString(*path));
+
+    this->ActivateExistingSnapshot(mempool, *base_blockhash);
+    return true;
+}
+
+Chainstate& ChainstateManager::ActivateExistingSnapshot(CTxMemPool* mempool, uint256 base_blockhash)
+{
+    assert(!m_snapshot_chainstate);
+    m_snapshot_chainstate =
+        std::make_unique<Chainstate>(mempool, m_blockman, *this, base_blockhash);
+    LogPrintf("[snapshot] switching active chainstate to %s\n", m_snapshot_chainstate->ToString());
+    m_active_chainstate = m_snapshot_chainstate.get();
+    return *m_snapshot_chainstate;
+}
+
 namespace particl {
 
 class HeightEntry {
@@ -6991,6 +7008,7 @@
 bool RebuildRollingIndices(ChainstateManager &chainman, CTxMemPool *mempool)
 {
     AssertLockNotHeld(cs_main);
+    assert(chainman.m_smsgman);
 
     CBlockIndex *pindex_tip{nullptr};
     uint256 best_smsg_block_hash;
@@ -7134,33 +7152,4 @@
     return consensusParams.smsg_min_difficulty - consensusParams.smsg_difficulty_max_delta;
 };
 
-} // namespace particl
-=======
-bool ChainstateManager::DetectSnapshotChainstate(CTxMemPool* mempool)
-{
-    assert(!m_snapshot_chainstate);
-    std::optional<fs::path> path = node::FindSnapshotChainstateDir();
-    if (!path) {
-        return false;
-    }
-    std::optional<uint256> base_blockhash = node::ReadSnapshotBaseBlockhash(*path);
-    if (!base_blockhash) {
-        return false;
-    }
-    LogPrintf("[snapshot] detected active snapshot chainstate (%s) - loading\n",
-        fs::PathToString(*path));
-
-    this->ActivateExistingSnapshot(mempool, *base_blockhash);
-    return true;
-}
-
-Chainstate& ChainstateManager::ActivateExistingSnapshot(CTxMemPool* mempool, uint256 base_blockhash)
-{
-    assert(!m_snapshot_chainstate);
-    m_snapshot_chainstate =
-        std::make_unique<Chainstate>(mempool, m_blockman, *this, base_blockhash);
-    LogPrintf("[snapshot] switching active chainstate to %s\n", m_snapshot_chainstate->ToString());
-    m_active_chainstate = m_snapshot_chainstate.get();
-    return *m_snapshot_chainstate;
-}
->>>>>>> 3f1f5f6f
+} // namespace particl