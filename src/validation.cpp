--- conflicted
+++ resolved
@@ -208,11 +208,7 @@
 // See definition for documentation
 static void FindFilesToPruneManual(std::set<int>& setFilesToPrune, int nManualPruneHeight);
 static void FindFilesToPrune(std::set<int>& setFilesToPrune, uint64_t nPruneAfterHeight);
-<<<<<<< HEAD
-bool CheckInputs(const CTransaction& tx, TxValidationState &state, const CCoinsViewCache &inputs, unsigned int flags, bool cacheSigStore, bool cacheFullScriptStore, PrecomputedTransactionData& txdata, std::vector<CScriptCheck> *pvChecks = nullptr, bool fAnonChecks = true);
-=======
-bool CheckInputScripts(const CTransaction& tx, TxValidationState &state, const CCoinsViewCache &inputs, unsigned int flags, bool cacheSigStore, bool cacheFullScriptStore, PrecomputedTransactionData& txdata, std::vector<CScriptCheck> *pvChecks = nullptr);
->>>>>>> 6196e930
+bool CheckInputScripts(const CTransaction& tx, TxValidationState &state, const CCoinsViewCache &inputs, unsigned int flags, bool cacheSigStore, bool cacheFullScriptStore, PrecomputedTransactionData& txdata, std::vector<CScriptCheck> *pvChecks = nullptr, bool fAnonChecks = true);
 static FILE* OpenUndoFile(const FlatFilePos &pos, bool fReadOnly = false);
 static FlatFileSeq BlockFileSeq();
 static FlatFileSeq UndoFileSeq();
@@ -1780,11 +1776,7 @@
  *
  * Non-static (and re-declared) in src/test/txvalidationcache_tests.cpp
  */
-<<<<<<< HEAD
-bool CheckInputs(const CTransaction& tx, TxValidationState &state, const CCoinsViewCache &inputs, unsigned int flags, bool cacheSigStore, bool cacheFullScriptStore, PrecomputedTransactionData& txdata, std::vector<CScriptCheck> *pvChecks, bool fAnonChecks) EXCLUSIVE_LOCKS_REQUIRED(cs_main)
-=======
-bool CheckInputScripts(const CTransaction& tx, TxValidationState &state, const CCoinsViewCache &inputs, unsigned int flags, bool cacheSigStore, bool cacheFullScriptStore, PrecomputedTransactionData& txdata, std::vector<CScriptCheck> *pvChecks) EXCLUSIVE_LOCKS_REQUIRED(cs_main)
->>>>>>> 6196e930
+bool CheckInputScripts(const CTransaction& tx, TxValidationState &state, const CCoinsViewCache &inputs, unsigned int flags, bool cacheSigStore, bool cacheFullScriptStore, PrecomputedTransactionData& txdata, std::vector<CScriptCheck> *pvChecks, bool fAnonChecks) EXCLUSIVE_LOCKS_REQUIRED(cs_main)
 {
     if (tx.IsCoinBase()) return true;
     if (pvChecks) {
@@ -1872,7 +1864,7 @@
 
     if (fHasAnonInput && fAnonChecks
         && !VerifyMLSAG(tx, state)) {
-            return false;
+        return false;
     }
 
     if (cacheFullScriptStore && !pvChecks) {
@@ -2703,23 +2695,13 @@
         {
             std::vector<CScriptCheck> vChecks;
             bool fCacheResults = fJustCheck; /* Don't cache results if we're actually connecting blocks (still consult the cache, though) */
-<<<<<<< HEAD
-            if (fScriptChecks && !CheckInputs(tx, tx_state, view, flags, fCacheResults, fCacheResults, txdata[i], g_parallel_script_checks ? &vChecks : nullptr)) {
+            if (fScriptChecks && !CheckInputScripts(tx, tx_state, view, flags, fCacheResults, fCacheResults, txdata[i], g_parallel_script_checks ? &vChecks : nullptr)) {
                 control.Wait();
                 // Any transaction validation failure in ConnectBlock is a block consensus failure
                 state.Invalid(BlockValidationResult::BLOCK_CONSENSUS,
                               tx_state.GetRejectReason(), tx_state.GetDebugMessage());
-                return error("ConnectBlock(): CheckInputs on %s failed with %s",
+                return error("ConnectBlock(): CheckInputScripts on %s failed with %s",
                     txhash.ToString(), FormatStateMessage(state));
-=======
-            TxValidationState tx_state;
-            if (fScriptChecks && !CheckInputScripts(tx, tx_state, view, flags, fCacheResults, fCacheResults, txdata[i], g_parallel_script_checks ? &vChecks : nullptr)) {
-                // Any transaction validation failure in ConnectBlock is a block consensus failure
-                state.Invalid(BlockValidationResult::BLOCK_CONSENSUS,
-                              tx_state.GetRejectReason(), tx_state.GetDebugMessage());
-                return error("ConnectBlock(): CheckInputScripts on %s failed with %s",
-                    tx.GetHash().ToString(), FormatStateMessage(state));
->>>>>>> 6196e930
             }
             control.Add(vChecks);
 
