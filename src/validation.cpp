// Copyright (c) 2009-2010 Satoshi Nakamoto
// Copyright (c) 2009-2021 The Bitcoin Core developers
// Distributed under the MIT software license, see the accompanying
// file COPYING or http://www.opensource.org/licenses/mit-license.php.

#include <validation.h>

#include <arith_uint256.h>
#include <chain.h>
#include <chainparams.h>
#include <checkqueue.h>
#include <consensus/amount.h>
#include <consensus/consensus.h>
#include <consensus/merkle.h>
#include <consensus/tx_check.h>
#include <consensus/tx_verify.h>
#include <consensus/validation.h>
#include <cuckoocache.h>
#include <deploymentstatus.h>
#include <flatfile.h>
#include <hash.h>
#include <index/blockfilterindex.h>
#include <logging.h>
#include <logging/timer.h>
#include <node/blockstorage.h>
#include <node/coinstats.h>
#include <node/ui_interface.h>
#include <node/utxo_snapshot.h>
#include <policy/policy.h>
#include <policy/rbf.h>
#include <policy/settings.h>
#include <pow.h>
#include <primitives/block.h>
#include <primitives/transaction.h>
#include <random.h>
#include <reverse_iterator.h>
#include <script/script.h>
#include <script/interpreter.h>
#include <script/sigcache.h>
#include <shutdown.h>
#include <signet.h>
#include <timedata.h>
#include <tinyformat.h>
#include <txdb.h>
#include <txmempool.h>
#include <uint256.h>
#include <undo.h>
#include <util/check.h> // For NDEBUG compile time check
#include <util/hasher.h>
#include <util/moneystr.h>
#include <util/rbf.h>
#include <util/strencodings.h>
#include <util/system.h>
#include <util/trace.h>
#include <util/translation.h>
#include <validationinterface.h>
#include <warnings.h>
#include <smsg/smessage.h>
#include <net.h>
#include <pos/kernel.h>
#include <anon.h>
#include <rctindex.h>
#include <insight/insight.h>
#include <insight/balanceindex.h>

#include <algorithm>
#include <numeric>
#include <optional>
#include <string>

#include <boost/algorithm/string/replace.hpp>

using node::BLOCKFILE_CHUNK_SIZE;
using node::BlockManager;
using node::BlockMap;
using node::CBlockIndexWorkComparator;
using node::CCoinsStats;
using node::CoinStatsHashType;
using node::GetUTXOStats;
using node::OpenBlockFile;
using node::ReadBlockFromDisk;
using node::SnapshotMetadata;
using node::UNDOFILE_CHUNK_SIZE;
using node::UndoReadFromDisk;
using node::UnlinkPrunedFiles;
using node::fHavePruned;
using node::fImporting;
using node::fPruneMode;
using node::fReindex;
using node::nPruneTarget;

#define MICRO 0.000001
#define MILLI 0.001

/**
 * An extra transaction can be added to a package, as long as it only has one
 * ancestor and is no larger than this. Not really any reason to make this
 * configurable as it doesn't materially change DoS parameters.
 */
static const unsigned int EXTRA_DESCENDANT_TX_SIZE_LIMIT = 10000;
/** Maximum kilobytes for transactions to store for processing during reorg */
static const unsigned int MAX_DISCONNECTED_TX_POOL_SIZE = 20000;
/** Time to wait between writing blocks/block index to disk. */
static constexpr std::chrono::hours DATABASE_WRITE_INTERVAL{1};
/** Time to wait between flushing chainstate to disk. */
static constexpr std::chrono::hours DATABASE_FLUSH_INTERVAL{24};
/** Maximum age of our tip for us to be considered current for fee estimation */
static constexpr std::chrono::hours MAX_FEE_ESTIMATION_TIP_AGE{3};
const std::vector<std::string> CHECKLEVEL_DOC {
    "level 0 reads the blocks from disk",
    "level 1 verifies block validity",
    "level 2 verifies undo data",
    "level 3 checks disconnection of tip blocks",
    "level 4 tries to reconnect the blocks",
    "each level includes the checks of the previous levels",
};

bool CBlockIndexWorkComparator::operator()(const CBlockIndex *pa, const CBlockIndex *pb) const {
    // First sort by most total work, ...
    if (pa->nChainWork > pb->nChainWork) return false;
    if (pa->nChainWork < pb->nChainWork) return true;

    // ... then by earliest time received, ...
    if (pa->nSequenceId < pb->nSequenceId) return false;
    if (pa->nSequenceId > pb->nSequenceId) return true;

    // Use pointer address as tie breaker (should only happen with blocks
    // loaded from disk, as those all have id 0).
    if (pa < pb) return false;
    if (pa > pb) return true;

    // Identical blocks.
    return false;
}

/**
 * Mutex to guard access to validation specific variables, such as reading
 * or changing the chainstate.
 *
 * This may also need to be locked when updating the transaction pool, e.g. on
 * AcceptToMemoryPool. See CTxMemPool::cs comment for details.
 *
 * The transaction pool has a separate lock to allow reading from it and the
 * chainstate at the same time.
 */
RecursiveMutex cs_main;

CBlockIndex *pindexBestHeader = nullptr;
Mutex g_best_block_mutex;
std::condition_variable g_best_block_cv;
uint256 g_best_block;
bool g_parallel_script_checks{false};
std::atomic_bool fSkipRangeproof(false);
std::atomic_bool fBusyImporting(false);        // covers ActivateBestChain too
bool fRequireStandard = true;
bool fCheckBlockIndex = false;
bool fCheckpointsEnabled = DEFAULT_CHECKPOINTS_ENABLED;
unsigned int MIN_BLOCKS_TO_KEEP = 288;
unsigned int NODE_NETWORK_LIMITED_MIN_BLOCKS = 288;
int64_t nMaxTipAge = DEFAULT_MAX_TIP_AGE;
bool fVerifyingDB = false;
static bool attempted_rct_index_repair = false;

uint256 hashAssumeValid;
arith_uint256 nMinimumChainWork;

CFeeRate minRelayTxFee = CFeeRate(DEFAULT_MIN_RELAY_TX_FEE);

CBlockIndex* CChainState::FindForkInGlobalIndex(const CBlockLocator& locator) const
{
    AssertLockHeld(cs_main);

    // Find the latest block common to locator and chain - we expect that
    // locator.vHave is sorted descending by height.
    for (const uint256& hash : locator.vHave) {
        CBlockIndex* pindex{m_blockman.LookupBlockIndex(hash)};
        if (pindex) {
            if (m_chain.Contains(pindex)) {
                return pindex;
            }
            if (pindex->GetAncestor(m_chain.Height()) == m_chain.Tip()) {
                return m_chain.Tip();
            }
        }
    }
    return m_chain.Genesis();
}

namespace particl {
bool DelayBlock(BlockManager &blockman, const std::shared_ptr<const CBlock> &pblock, BlockValidationState &state) EXCLUSIVE_LOCKS_REQUIRED(cs_main);
void CheckDelayedBlocks(BlockManager &blockman, BlockValidationState &state, const CChainParams &chainparams, const uint256 &block_hash) LOCKS_EXCLUDED(cs_main);

std::map<uint256, StakeConflict> mapStakeConflict;
std::map<COutPoint, uint256> mapStakeSeen;
std::list<COutPoint> listStakeSeen;

CoinStakeCache coinStakeCache GUARDED_BY(cs_main);
CoinStakeCache smsgFeeCoinstakeCache;
CoinStakeCache smsgDifficultyCoinstakeCache(180);

size_t MAX_DELAYED_BLOCKS = 64;
int64_t MAX_DELAY_BLOCK_SECONDS = 180;

class DelayedBlock
{
public:
    DelayedBlock(const std::shared_ptr<const CBlock>& pblock, int node_id) : m_pblock(pblock), m_node_id(node_id) {
        m_time = GetTime();
    }
    int64_t m_time;
    std::shared_ptr<const CBlock> m_pblock;
    int m_node_id;
};
std::list<DelayedBlock> list_delayed_blocks;
} // namespace particl
extern bool AddNodeHeader(NodeId node_id, const uint256 &hash) EXCLUSIVE_LOCKS_REQUIRED(cs_main);
extern void RemoveNodeHeader(const uint256 &hash) EXCLUSIVE_LOCKS_REQUIRED(cs_main);
extern void RemoveNonReceivedHeaderFromNodes(node::BlockMap::iterator mi) EXCLUSIVE_LOCKS_REQUIRED(cs_main);


bool CheckInputScripts(const CTransaction& tx, TxValidationState& state,
                       const CCoinsViewCache& inputs, unsigned int flags, bool cacheSigStore,
                       bool cacheFullScriptStore, PrecomputedTransactionData& txdata,
                       std::vector<CScriptCheck> *pvChecks = nullptr, bool fAnonChecks = true)
                       EXCLUSIVE_LOCKS_REQUIRED(cs_main);

bool CheckFinalTx(const CBlockIndex* active_chain_tip, const CTransaction &tx, int flags)
{
    AssertLockHeld(cs_main);
    assert(active_chain_tip); // TODO: Make active_chain_tip a reference

    // By convention a negative value for flags indicates that the
    // current network-enforced consensus rules should be used. In
    // a future soft-fork scenario that would mean checking which
    // rules would be enforced for the next block and setting the
    // appropriate flags. At the present time no soft-forks are
    // scheduled, so no flags are set.
    flags = std::max(flags, 0);

    // CheckFinalTx() uses active_chain_tip.Height()+1 to evaluate
    // nLockTime because when IsFinalTx() is called within
    // AcceptBlock(), the height of the block *being*
    // evaluated is what is used. Thus if we want to know if a
    // transaction can be part of the *next* block, we need to call
    // IsFinalTx() with one more than active_chain_tip.Height().
    const int nBlockHeight = active_chain_tip->nHeight + 1;

    // BIP113 requires that time-locked transactions have nLockTime set to
    // less than the median time of the previous block they're contained in.
    // When the next block is created its previous block will be the current
    // chain tip, so we use that to calculate the median time passed to
    // IsFinalTx() if LOCKTIME_MEDIAN_TIME_PAST is set.
    const int64_t nBlockTime = (flags & LOCKTIME_MEDIAN_TIME_PAST)
                             ? active_chain_tip->GetMedianTimePast()
                             : GetAdjustedTime();

    return IsFinalTx(tx, nBlockHeight, nBlockTime);
}

bool CheckSequenceLocks(CBlockIndex* tip,
                        const CCoinsView& coins_view,
                        const CTransaction& tx,
                        int flags,
                        LockPoints* lp,
                        bool useExistingLockPoints)
{
    assert(tip != nullptr);

    CBlockIndex index;
    index.pprev = tip;
    // CheckSequenceLocks() uses active_chainstate.m_chain.Height()+1 to evaluate
    // height based locks because when SequenceLocks() is called within
    // ConnectBlock(), the height of the block *being*
    // evaluated is what is used.
    // Thus if we want to know if a transaction can be part of the
    // *next* block, we need to use one more than active_chainstate.m_chain.Height()
    index.nHeight = tip->nHeight + 1;

    std::pair<int, int64_t> lockPair;
    if (useExistingLockPoints) {
        assert(lp);
        lockPair.first = lp->height;
        lockPair.second = lp->time;
    }
    else {
        std::vector<int> prevheights;
        prevheights.resize(tx.vin.size());
        for (size_t txinIndex = 0; txinIndex < tx.vin.size(); txinIndex++) {
            const CTxIn& txin = tx.vin[txinIndex];

            if (txin.IsAnonInput()) {
                prevheights[txinIndex] = tip->nHeight + 1;
                continue;
            }

            Coin coin;
            if (!coins_view.GetCoin(txin.prevout, coin)) {
                return error("%s: Missing input", __func__);
            }
            if (coin.nHeight == MEMPOOL_HEIGHT) {
                // Assume all mempool transaction confirm in the next block
                prevheights[txinIndex] = tip->nHeight + 1;
            } else {
                prevheights[txinIndex] = coin.nHeight;
            }
        }
        lockPair = CalculateSequenceLocks(tx, flags, prevheights, index);
        if (lp) {
            lp->height = lockPair.first;
            lp->time = lockPair.second;
            // Also store the hash of the block with the highest height of
            // all the blocks which have sequence locked prevouts.
            // This hash needs to still be on the chain
            // for these LockPoint calculations to be valid
            // Note: It is impossible to correctly calculate a maxInputBlock
            // if any of the sequence locked inputs depend on unconfirmed txs,
            // except in the special case where the relative lock time/height
            // is 0, which is equivalent to no sequence lock. Since we assume
            // input height of tip+1 for mempool txs and test the resulting
            // lockPair from CalculateSequenceLocks against tip+1.  We know
            // EvaluateSequenceLocks will fail if there was a non-zero sequence
            // lock on a mempool input, so we can use the return value of
            // CheckSequenceLocks to indicate the LockPoints validity
            int maxInputHeight = 0;
            for (const int height : prevheights) {
                // Can ignore mempool inputs since we'll fail if they had non-zero locks
                if (height != tip->nHeight+1) {
                    maxInputHeight = std::max(maxInputHeight, height);
                }
            }
            lp->maxInputBlock = tip->GetAncestor(maxInputHeight);
        }
    }
    return EvaluateSequenceLocks(index, lockPair);
}

// Returns the script flags which should be checked for a given block
static unsigned int GetBlockScriptFlags(const CBlockIndex* pindex, const Consensus::Params& chainparams);

static void LimitMempoolSize(CTxMemPool& pool, CCoinsViewCache& coins_cache, size_t limit, std::chrono::seconds age)
    EXCLUSIVE_LOCKS_REQUIRED(::cs_main, pool.cs)
{
    AssertLockHeld(::cs_main);
    AssertLockHeld(pool.cs);
    int expired = pool.Expire(GetTime<std::chrono::seconds>() - age);
    if (expired != 0) {
        LogPrint(BCLog::MEMPOOL, "Expired %i transactions from the memory pool\n", expired);
    }

    std::vector<COutPoint> vNoSpendsRemaining;
    pool.TrimToSize(limit, &vNoSpendsRemaining);
    for (const COutPoint& removed : vNoSpendsRemaining)
        coins_cache.Uncache(removed);
}

static bool IsCurrentForFeeEstimation(CChainState& active_chainstate) EXCLUSIVE_LOCKS_REQUIRED(cs_main)
{
    AssertLockHeld(cs_main);
    if (active_chainstate.IsInitialBlockDownload())
        return false;
    if (active_chainstate.m_chain.Tip()->GetBlockTime() < count_seconds(GetTime<std::chrono::seconds>() - MAX_FEE_ESTIMATION_TIP_AGE))
        return false;
    if (active_chainstate.m_chain.Height() < pindexBestHeader->nHeight - 1)
        return false;
    return true;
}

void CChainState::MaybeUpdateMempoolForReorg(
    DisconnectedBlockTransactions& disconnectpool,
    bool fAddToMempool)
{
    if (!m_mempool) return;

    AssertLockHeld(cs_main);
    AssertLockHeld(m_mempool->cs);
    std::vector<uint256> vHashUpdate;
    // disconnectpool's insertion_order index sorts the entries from
    // oldest to newest, but the oldest entry will be the last tx from the
    // latest mined block that was disconnected.
    // Iterate disconnectpool in reverse, so that we add transactions
    // back to the mempool starting with the earliest transaction that had
    // been previously seen in a block.
    auto it = disconnectpool.queuedTx.get<insertion_order>().rbegin();
    while (it != disconnectpool.queuedTx.get<insertion_order>().rend()) {
        // ignore validation errors in resurrected transactions
        if (!fAddToMempool || (*it)->IsCoinBase() || (*it)->IsCoinStake() ||
            AcceptToMemoryPool(*this, *it, GetTime(),
                /*bypass_limits=*/true, /*test_accept=*/false).m_result_type !=
                    MempoolAcceptResult::ResultType::VALID) {
            // If the transaction doesn't make it in to the mempool, remove any
            // transactions that depend on it (which would now be orphans).
            m_mempool->removeRecursive(**it, MemPoolRemovalReason::REORG);
        } else if (m_mempool->exists(GenTxid::Txid((*it)->GetHash()))) {
            vHashUpdate.push_back((*it)->GetHash());
        }
        ++it;
    }
    disconnectpool.queuedTx.clear();
    // AcceptToMemoryPool/addUnchecked all assume that new mempool entries have
    // no in-mempool children, which is generally not true when adding
    // previously-confirmed transactions back to the mempool.
    // UpdateTransactionsFromBlock finds descendants of any transactions in
    // the disconnectpool that were added back and cleans up the mempool state.
    const uint64_t ancestor_count_limit = gArgs.GetIntArg("-limitancestorcount", DEFAULT_ANCESTOR_LIMIT);
    const uint64_t ancestor_size_limit = gArgs.GetIntArg("-limitancestorsize", DEFAULT_ANCESTOR_SIZE_LIMIT) * 1000;
    m_mempool->UpdateTransactionsFromBlock(vHashUpdate, ancestor_size_limit, ancestor_count_limit);

    // Predicate to use for filtering transactions in removeForReorg.
    // Checks whether the transaction is still final and, if it spends a coinbase output, mature.
    // Also updates valid entries' cached LockPoints if needed.
    // If false, the tx is still valid and its lockpoints are updated.
    // If true, the tx would be invalid in the next block; remove this entry and all of its descendants.
    const auto filter_final_and_mature = [this, flags=STANDARD_LOCKTIME_VERIFY_FLAGS](CTxMemPool::txiter it)
        EXCLUSIVE_LOCKS_REQUIRED(m_mempool->cs, ::cs_main) {
        AssertLockHeld(m_mempool->cs);
        AssertLockHeld(::cs_main);
        const CTransaction& tx = it->GetTx();

        // The transaction must be final.
        if (!CheckFinalTx(m_chain.Tip(), tx, flags)) return true;
        LockPoints lp = it->GetLockPoints();
        const bool validLP{TestLockPointValidity(m_chain, lp)};
        CCoinsViewMemPool view_mempool(&CoinsTip(), *m_mempool);
        // CheckSequenceLocks checks if the transaction will be final in the next block to be
        // created on top of the new chain. We use useExistingLockPoints=false so that, instead of
        // using the information in lp (which might now refer to a block that no longer exists in
        // the chain), it will update lp to contain LockPoints relevant to the new chain.
        if (!CheckSequenceLocks(m_chain.Tip(), view_mempool, tx, flags, &lp, validLP)) {
            // If CheckSequenceLocks fails, remove the tx and don't depend on the LockPoints.
            return true;
        } else if (!validLP) {
            // If CheckSequenceLocks succeeded, it also updated the LockPoints.
            // Now update the mempool entry lockpoints as well.
            m_mempool->mapTx.modify(it, [&lp](CTxMemPoolEntry& e) { e.UpdateLockPoints(lp); });
        }

        // If the transaction spends any coinbase outputs, it must be mature.
        if (it->GetSpendsCoinbase()) {
            for (const CTxIn& txin : tx.vin) {
                if (txin.IsAnonInput()) {
                    continue;
                }
                auto it2 = m_mempool->mapTx.find(txin.prevout.hash);
                if (it2 != m_mempool->mapTx.end())
                    continue;
                const Coin& coin{CoinsTip().AccessCoin(txin.prevout)};
                assert(!coin.IsSpent());
                const auto mempool_spend_height{m_chain.Tip()->nHeight + 1};
                if (coin.IsCoinBase() && mempool_spend_height - coin.nHeight < COINBASE_MATURITY) {
                    return true;
                }
            }
        }
        // Transaction is still valid and cached LockPoints are updated.
        return false;
    };

    // We also need to remove any now-immature transactions
    m_mempool->removeForReorg(m_chain, filter_final_and_mature);
    // Re-limit mempool size, in case we added any transactions
    LimitMempoolSize(
        *m_mempool,
        this->CoinsTip(),
        gArgs.GetIntArg("-maxmempool", DEFAULT_MAX_MEMPOOL_SIZE) * 1000000,
        std::chrono::hours{gArgs.GetIntArg("-mempoolexpiry", DEFAULT_MEMPOOL_EXPIRY)});
}

/**
* Checks to avoid mempool polluting consensus critical paths since cached
* signature and script validity results will be reused if we validate this
* transaction again during block validation.
* */
static bool CheckInputsFromMempoolAndCache(const CTransaction& tx, TxValidationState& state,
                const CCoinsViewCache& view, const CTxMemPool& pool,
                unsigned int flags, PrecomputedTransactionData& txdata, CCoinsViewCache& coins_tip)
                EXCLUSIVE_LOCKS_REQUIRED(cs_main, pool.cs)
{
    AssertLockHeld(cs_main);
    AssertLockHeld(pool.cs);

    assert(!tx.IsCoinBase());
    for (const CTxIn& txin : tx.vin) {
        if (txin.IsAnonInput()) {
            continue;
        }
        const Coin& coin = view.AccessCoin(txin.prevout);

        // This coin was checked in PreChecks and MemPoolAccept
        // has been holding cs_main since then.
        Assume(!coin.IsSpent());
        if (coin.IsSpent()) return false;

        // If the Coin is available, there are 2 possibilities:
        // it is available in our current ChainstateActive UTXO set,
        // or it's a UTXO provided by a transaction in our mempool.
        // Ensure the scriptPubKeys in Coins from CoinsView are correct.
        const CTransactionRef& txFrom = pool.get(txin.prevout.hash);
        if (txFrom) {
            assert(txFrom->GetHash() == txin.prevout.hash);
            assert(txFrom->GetNumVOuts() > txin.prevout.n);
            if (txFrom->IsParticlVersion()) {
                assert(coin.Matches(txFrom->vpout[txin.prevout.n].get()));
            } else {
                assert(txFrom->vout[txin.prevout.n] == coin.out);
            }
        } else {
            const Coin& coinFromUTXOSet = coins_tip.AccessCoin(txin.prevout);
            assert(!coinFromUTXOSet.IsSpent());
            assert(coinFromUTXOSet.out == coin.out);
        }
    }

    // Call CheckInputScripts() to cache signature and script validity against current tip consensus rules.
    return CheckInputScripts(tx, state, view, flags, /* cacheSigStore= */ true, /* cacheFullScriptStore= */ true, txdata);
}

namespace {

class MemPoolAccept
{
public:
    explicit MemPoolAccept(CTxMemPool& mempool, CChainState& active_chainstate) : m_pool(mempool), m_view(&m_dummy), m_viewmempool(&active_chainstate.CoinsTip(), m_pool), m_active_chainstate(active_chainstate),
        m_limit_ancestors(gArgs.GetIntArg("-limitancestorcount", DEFAULT_ANCESTOR_LIMIT)),
        m_limit_ancestor_size(gArgs.GetIntArg("-limitancestorsize", DEFAULT_ANCESTOR_SIZE_LIMIT)*1000),
        m_limit_descendants(gArgs.GetIntArg("-limitdescendantcount", DEFAULT_DESCENDANT_LIMIT)),
        m_limit_descendant_size(gArgs.GetIntArg("-limitdescendantsize", DEFAULT_DESCENDANT_SIZE_LIMIT)*1000) {
    }

    // We put the arguments we're handed into a struct, so we can pass them
    // around easier.
    struct ATMPArgs {
        const CChainParams& m_chainparams;
        const int64_t m_accept_time;
        const bool m_bypass_limits;
        /*
         * Return any outpoints which were not previously present in the coins
         * cache, but were added as a result of validating the tx for mempool
         * acceptance. This allows the caller to optionally remove the cache
         * additions if the associated transaction ends up being rejected by
         * the mempool.
         */
        std::vector<COutPoint>& m_coins_to_uncache;
        const bool m_test_accept;
        /** Whether we allow transactions to replace mempool transactions by BIP125 rules. If false,
         * any transaction spending the same inputs as a transaction in the mempool is considered
         * a conflict. */
        const bool m_allow_bip125_replacement;
        /** When true, the mempool will not be trimmed when individual transactions are submitted in
         * Finalize(). Instead, limits should be enforced at the end to ensure the package is not
         * partially submitted.
         */
        const bool m_package_submission;

        /** Particl - test if tx would get in the mempool without considering locks */
        const bool m_ignore_locks;

        /** Parameters for single transaction mempool validation. */
        static ATMPArgs SingleAccept(const CChainParams& chainparams, int64_t accept_time,
                                     bool bypass_limits, std::vector<COutPoint>& coins_to_uncache,
                                     bool test_accept, bool ignore_locks) {
            return ATMPArgs{/* m_chainparams */ chainparams,
                            /* m_accept_time */ accept_time,
                            /* m_bypass_limits */ bypass_limits,
                            /* m_coins_to_uncache */ coins_to_uncache,
                            /* m_test_accept */ test_accept,
                            /* m_allow_bip125_replacement */ true,
                            /* m_package_submission */ false,
                            ignore_locks,
            };
        }

        /** Parameters for test package mempool validation through testmempoolaccept. */
        static ATMPArgs PackageTestAccept(const CChainParams& chainparams, int64_t accept_time,
                                          std::vector<COutPoint>& coins_to_uncache, bool ignore_locks) {
            return ATMPArgs{/* m_chainparams */ chainparams,
                            /* m_accept_time */ accept_time,
                            /* m_bypass_limits */ false,
                            /* m_coins_to_uncache */ coins_to_uncache,
                            /* m_test_accept */ true,
                            /* m_allow_bip125_replacement */ false,
                            /* m_package_submission */ false, // not submitting to mempool
                            ignore_locks,
            };
        }

        /** Parameters for child-with-unconfirmed-parents package validation. */
        static ATMPArgs PackageChildWithParents(const CChainParams& chainparams, int64_t accept_time,
                                                std::vector<COutPoint>& coins_to_uncache, bool ignore_locks) {
            return ATMPArgs{/* m_chainparams */ chainparams,
                            /* m_accept_time */ accept_time,
                            /* m_bypass_limits */ false,
                            /* m_coins_to_uncache */ coins_to_uncache,
                            /* m_test_accept */ false,
                            /* m_allow_bip125_replacement */ false,
                            /* m_package_submission */ true,
                            ignore_locks,
            };
        }
        // No default ctor to avoid exposing details to clients and allowing the possibility of
        // mixing up the order of the arguments. Use static functions above instead.
        ATMPArgs() = delete;
    };

    // Single transaction acceptance
    MempoolAcceptResult AcceptSingleTransaction(const CTransactionRef& ptx, ATMPArgs& args) EXCLUSIVE_LOCKS_REQUIRED(cs_main);

    /**
    * Multiple transaction acceptance. Transactions may or may not be interdependent, but must not
    * conflict with each other, and the transactions cannot already be in the mempool. Parents must
    * come before children if any dependencies exist.
    */
    PackageMempoolAcceptResult AcceptMultipleTransactions(const std::vector<CTransactionRef>& txns, ATMPArgs& args) EXCLUSIVE_LOCKS_REQUIRED(cs_main);

    /**
     * Package (more specific than just multiple transactions) acceptance. Package must be a child
     * with all of its unconfirmed parents, and topologically sorted.
     */
    PackageMempoolAcceptResult AcceptPackage(const Package& package, ATMPArgs& args) EXCLUSIVE_LOCKS_REQUIRED(cs_main);

private:
    // All the intermediate state that gets passed between the various levels
    // of checking a given transaction.
    struct Workspace {
        explicit Workspace(const CTransactionRef& ptx) : m_ptx(ptx), m_hash(ptx->GetHash()) {}
        /** Txids of mempool transactions that this transaction directly conflicts with. */
        std::set<uint256> m_conflicts;
        /** Iterators to mempool entries that this transaction directly conflicts with. */
        CTxMemPool::setEntries m_iters_conflicting;
        /** Iterators to all mempool entries that would be replaced by this transaction, including
         * those it directly conflicts with and their descendants. */
        CTxMemPool::setEntries m_all_conflicting;
        /** All mempool ancestors of this transaction. */
        CTxMemPool::setEntries m_ancestors;
        /** Mempool entry constructed for this transaction. Constructed in PreChecks() but not
         * inserted into the mempool until Finalize(). */
        std::unique_ptr<CTxMemPoolEntry> m_entry;
        /** Pointers to the transactions that have been removed from the mempool and replaced by
         * this transaction, used to return to the MemPoolAccept caller. Only populated if
         * validation is successful and the original transactions are removed. */
        std::list<CTransactionRef> m_replaced_transactions;

        /** Virtual size of the transaction as used by the mempool, calculated using serialized size
         * of the transaction and sigops. */
        int64_t m_vsize;
        /** Fees paid by this transaction: total input amounts subtracted by total output amounts. */
        CAmount m_base_fees;
        /** Base fees + any fee delta set by the user with prioritisetransaction. */
        CAmount m_modified_fees;
        /** Total modified fees of all transactions being replaced. */
        CAmount m_conflicting_fees{0};
        /** Total virtual size of all transactions being replaced. */
        size_t m_conflicting_size{0};

        const CTransactionRef& m_ptx;
        /** Txid. */
        const uint256& m_hash;
        TxValidationState m_state;
        /** A temporary cache containing serialized transaction data for signature verification.
         * Reused across PolicyScriptChecks and ConsensusScriptChecks. */
        PrecomputedTransactionData m_precomputed_txdata;
    };

    // Run the policy checks on a given transaction, excluding any script checks.
    // Looks up inputs, calculates feerate, considers replacement, evaluates
    // package limits, etc. As this function can be invoked for "free" by a peer,
    // only tests that are fast should be done here (to avoid CPU DoS).
    bool PreChecks(ATMPArgs& args, Workspace& ws) EXCLUSIVE_LOCKS_REQUIRED(cs_main, m_pool.cs);

    // Run checks for mempool replace-by-fee.
    bool ReplacementChecks(Workspace& ws) EXCLUSIVE_LOCKS_REQUIRED(cs_main, m_pool.cs);

    // Enforce package mempool ancestor/descendant limits (distinct from individual
    // ancestor/descendant limits done in PreChecks).
    bool PackageMempoolChecks(const std::vector<CTransactionRef>& txns,
                              PackageValidationState& package_state) EXCLUSIVE_LOCKS_REQUIRED(cs_main, m_pool.cs);

    // Run the script checks using our policy flags. As this can be slow, we should
    // only invoke this on transactions that have otherwise passed policy checks.
    bool PolicyScriptChecks(const ATMPArgs& args, Workspace& ws) EXCLUSIVE_LOCKS_REQUIRED(cs_main, m_pool.cs);

    // Re-run the script checks, using consensus flags, and try to cache the
    // result in the scriptcache. This should be done after
    // PolicyScriptChecks(). This requires that all inputs either be in our
    // utxo set or in the mempool.
    bool ConsensusScriptChecks(const ATMPArgs& args, Workspace& ws) EXCLUSIVE_LOCKS_REQUIRED(cs_main, m_pool.cs);

    // Try to add the transaction to the mempool, removing any conflicts first.
    // Returns true if the transaction is in the mempool after any size
    // limiting is performed, false otherwise.
    bool Finalize(const ATMPArgs& args, Workspace& ws) EXCLUSIVE_LOCKS_REQUIRED(cs_main, m_pool.cs);

    // Submit all transactions to the mempool and call ConsensusScriptChecks to add to the script
    // cache - should only be called after successful validation of all transactions in the package.
    // The package may end up partially-submitted after size limiting; returns true if all
    // transactions are successfully added to the mempool, false otherwise.
    bool SubmitPackage(const ATMPArgs& args, std::vector<Workspace>& workspaces, PackageValidationState& package_state,
                       std::map<const uint256, const MempoolAcceptResult>& results)
         EXCLUSIVE_LOCKS_REQUIRED(cs_main, m_pool.cs);

    // Compare a package's feerate against minimum allowed.
    bool CheckFeeRate(size_t package_size, CAmount package_fee, TxValidationState& state) EXCLUSIVE_LOCKS_REQUIRED(::cs_main, m_pool.cs)
    {
        AssertLockHeld(::cs_main);
        AssertLockHeld(m_pool.cs);
        CAmount mempoolRejectFee = m_pool.GetMinFee(gArgs.GetIntArg("-maxmempool", DEFAULT_MAX_MEMPOOL_SIZE) * 1000000).GetFee(package_size);
        if (state.m_has_anon_output) {
            mempoolRejectFee *= ANON_FEE_MULTIPLIER;
        }
        if (mempoolRejectFee > 0 && package_fee < mempoolRejectFee) {
            return state.Invalid(TxValidationResult::TX_MEMPOOL_POLICY, "mempool min fee not met", strprintf("%d < %d", package_fee, mempoolRejectFee));
        }

        if (package_fee < ::minRelayTxFee.GetFee(package_size)) {
            return state.Invalid(TxValidationResult::TX_MEMPOOL_POLICY, "min relay fee not met", strprintf("%d < %d", package_fee, ::minRelayTxFee.GetFee(package_size)));
        }
        return true;
    }

private:
    CTxMemPool& m_pool;
    CCoinsViewCache m_view;
    CCoinsViewMemPool m_viewmempool;
    CCoinsView m_dummy;

    CChainState& m_active_chainstate;

    // The package limits in effect at the time of invocation.
    const size_t m_limit_ancestors;
    const size_t m_limit_ancestor_size;
    // These may be modified while evaluating a transaction (eg to account for
    // in-mempool conflicts; see below).
    size_t m_limit_descendants;
    size_t m_limit_descendant_size;

    /** Whether the transaction(s) would replace any mempool transactions. If so, RBF rules apply. */
    bool m_rbf{false};
};

bool MemPoolAccept::PreChecks(ATMPArgs& args, Workspace& ws)
{
    AssertLockHeld(cs_main);
    AssertLockHeld(m_pool.cs);
    const CTransactionRef& ptx = ws.m_ptx;
    const CTransaction& tx = *ws.m_ptx;
    const uint256& hash = ws.m_hash;

    // Copy/alias what we need out of args
    const int64_t nAcceptTime = args.m_accept_time;
    const bool bypass_limits = args.m_bypass_limits;
    std::vector<COutPoint>& coins_to_uncache = args.m_coins_to_uncache;

    // Alias what we need out of ws
    TxValidationState& state = ws.m_state;
    std::unique_ptr<CTxMemPoolEntry>& entry = ws.m_entry;

    const Consensus::Params &consensus = Params().GetConsensus();
    state.SetStateInfo(nAcceptTime, m_active_chainstate.m_chain.Height(), consensus, fParticlMode, (fBusyImporting && fSkipRangeproof));

    if (!CheckTransaction(tx, state)) {
        return false; // state filled in by CheckTransaction
    }

    // Coinbase is only valid in a block, not as a loose transaction
    if (tx.IsCoinBase())
        return state.Invalid(TxValidationResult::TX_CONSENSUS, "coinbase");

    // Coinstake is only valid in a block, not as a loose transaction
    if (tx.IsCoinStake())
        return state.Invalid(TxValidationResult::TX_CONSENSUS, "coinstake");

    // Rather not work on nonstandard transactions (unless -testnet/-regtest)
    std::string reason;
    if (fRequireStandard && !IsStandardTx(tx, reason, nAcceptTime))
        return state.Invalid(TxValidationResult::TX_NOT_STANDARD, reason);

    // Do not work on transactions that are too small.
    // A transaction with 1 segwit input and 1 P2WPHK output has non-witness size of 82 bytes.
    // Transactions smaller than this are not relayed to mitigate CVE-2017-12842 by not relaying
    // 64-byte transactions.
    if (::GetSerializeSize(tx, PROTOCOL_VERSION | SERIALIZE_TRANSACTION_NO_WITNESS) < (fParticlMode ? MIN_STANDARD_TX_NONWITNESS_SIZE_PART : MIN_STANDARD_TX_NONWITNESS_SIZE))
        return state.Invalid(TxValidationResult::TX_NOT_STANDARD, "tx-size-small");

    // Only accept nLockTime-using transactions that can be mined in the next
    // block; we don't want our mempool filled up with transactions that can't
    // be mined yet.
    if (!args.m_test_accept || !args.m_ignore_locks)
    if (!CheckFinalTx(m_active_chainstate.m_chain.Tip(), tx, STANDARD_LOCKTIME_VERIFY_FLAGS))
        return state.Invalid(TxValidationResult::TX_PREMATURE_SPEND, "non-final");

    if (m_pool.exists(GenTxid::Wtxid(tx.GetWitnessHash()))) {
        // Exact transaction already exists in the mempool.
        return state.Invalid(TxValidationResult::TX_CONFLICT, "txn-already-in-mempool");
    } else if (m_pool.exists(GenTxid::Txid(tx.GetHash()))) {
        // Transaction with the same non-witness data but different witness (same txid, different
        // wtxid) already exists in the mempool.
        return state.Invalid(TxValidationResult::TX_CONFLICT, "txn-same-nonwitness-data-in-mempool");
    }

    // Check for conflicts with in-memory transactions
    for (const CTxIn &txin : tx.vin)
    {
        if (txin.IsAnonInput()) {
            if (!CheckAnonInputMempoolConflicts(txin, hash, &m_pool, state)) {
                return false; // state filled in by CheckAnonInputMempoolConflicts
            }
            continue;
        }
        const CTransaction* ptxConflicting = m_pool.GetConflictTx(txin.prevout);
        if (ptxConflicting) {
            if (!args.m_allow_bip125_replacement) {
                // Transaction conflicts with a mempool tx, but we're not allowing replacements.
                return state.Invalid(TxValidationResult::TX_MEMPOOL_POLICY, "bip125-replacement-disallowed");
            }
            if (!ws.m_conflicts.count(ptxConflicting->GetHash()))
            {
                // Transactions that don't explicitly signal replaceability are
                // *not* replaceable with the current logic, even if one of their
                // unconfirmed ancestors signals replaceability. This diverges
                // from BIP125's inherited signaling description (see CVE-2021-31876).
                // Applications relying on first-seen mempool behavior should
                // check all unconfirmed ancestors; otherwise an opt-in ancestor
                // might be replaced, causing removal of this descendant.
                if (!SignalsOptInRBF(*ptxConflicting)) {
                    return state.Invalid(TxValidationResult::TX_MEMPOOL_POLICY, "txn-mempool-conflict");
                }

                ws.m_conflicts.insert(ptxConflicting->GetHash());
            }
        }
    }

    LockPoints lp;
    m_view.SetBackend(m_viewmempool);

    state.m_has_anon_input = false;
    const CCoinsViewCache& coins_cache = m_active_chainstate.CoinsTip();
    // do all inputs exist?
    for (const CTxIn& txin : tx.vin) {
        if (txin.IsAnonInput()) {
            state.m_has_anon_input = true;
            continue;
        }
        if (!coins_cache.HaveCoinInCache(txin.prevout)) {
            coins_to_uncache.push_back(txin.prevout);
        }

        // Note: this call may add txin.prevout to the coins cache
        // (coins_cache.cacheCoins) by way of FetchCoin(). It should be removed
        // later (via coins_to_uncache) if this tx turns out to be invalid.
        if (!m_view.HaveCoin(txin.prevout)) {
            // Are inputs missing because we already have the tx?
            for (size_t out = 0; out < tx.GetNumVOuts(); out++) {
                // Optimistically just do efficient check of cache for outputs
                if (coins_cache.HaveCoinInCache(COutPoint(hash, out))) {
                    return state.Invalid(TxValidationResult::TX_CONFLICT, "txn-already-known");
                }
            }
            // Otherwise assume this might be an orphan tx for which we just haven't seen parents yet
            return state.Invalid(TxValidationResult::TX_MISSING_INPUTS, "bad-txns-inputs-missingorspent");
        }
    }

    if (state.m_has_anon_input && gArgs.GetBoolArg("-checkpeerheight", true) &&
        m_active_chainstate.m_chain.Height() < particl::GetNumBlocksOfPeers() - 1) {
        LogPrintf("%s: Ignoring anon transaction while chain syncs height %d - peers %d.\n",
            __func__, m_active_chainstate.m_chain.Height(), particl::GetNumBlocksOfPeers());
        return state.Error("Syncing");
    }

    if (!AllAnonOutputsUnknown(m_active_chainstate, tx, state)) { // Also sets state.m_has_anon_output
        // Already in the blockchain, containing block could have been received before loose tx
        return state.Invalid(TxValidationResult::TX_CONFLICT, "txn-already-in-mempool");
    }
    // This is const, but calls into the back end CoinsViews. The CCoinsViewDB at the bottom of the
    // hierarchy brings the best block into scope. See CCoinsViewDB::GetBestBlock().
    m_view.GetBestBlock();

    // we have all inputs cached now, so switch back to dummy (to protect
    // against bugs where we pull more inputs from disk that miss being added
    // to coins_to_uncache)
    m_view.SetBackend(m_dummy);

    assert(m_active_chainstate.m_blockman.LookupBlockIndex(m_view.GetBestBlock()) == m_active_chainstate.m_chain.Tip());

    // Only accept BIP68 sequence locked transactions that can be mined in the next
    // block; we don't want our mempool filled up with transactions that can't
    // be mined yet.
    // Pass in m_view which has all of the relevant inputs cached. Note that, since m_view's
    // backend was removed, it no longer pulls coins from the mempool.
    if (!args.m_test_accept || !args.m_ignore_locks)
    if (!CheckSequenceLocks(m_active_chainstate.m_chain.Tip(), m_view, tx, STANDARD_LOCKTIME_VERIFY_FLAGS, &lp))
        return state.Invalid(TxValidationResult::TX_PREMATURE_SPEND, "non-BIP68-final");

    // The mempool holds txs for the next block, so pass height+1 to CheckTxInputs
    if (!Consensus::CheckTxInputs(tx, state, m_view, m_active_chainstate.m_chain.Height() + 1, ws.m_base_fees)) {
        return false; // state filled in by CheckTxInputs
    }

    // Check for non-standard pay-to-script-hash in inputs
    const bool taproot_active = fParticlMode ? m_active_chainstate.m_chain.Tip()->nTime >= args.m_chainparams.GetConsensus().m_taproot_time : DeploymentActiveAfter(m_active_chainstate.m_chain.Tip(), args.m_chainparams.GetConsensus(), Consensus::DEPLOYMENT_TAPROOT);
    if (fRequireStandard && !AreInputsStandard(tx, m_view, taproot_active, nAcceptTime)) {
        return state.Invalid(TxValidationResult::TX_INPUTS_NOT_STANDARD, "bad-txns-nonstandard-inputs");
    }

    // Check for non-standard witnesses.
    if (tx.HasWitness() && fRequireStandard && !IsWitnessStandard(tx, m_view))
        return state.Invalid(TxValidationResult::TX_WITNESS_MUTATED, "bad-witness-nonstandard");

    int64_t nSigOpsCost = GetTransactionSigOpCost(tx, m_view, STANDARD_SCRIPT_VERIFY_FLAGS);

    // ws.m_modified_fees includes any fee deltas from PrioritiseTransaction
    ws.m_modified_fees = ws.m_base_fees;
    m_pool.ApplyDelta(hash, ws.m_modified_fees);

    // Keep track of transactions that spend a coinbase, which we re-scan
    // during reorgs to ensure COINBASE_MATURITY is still met.
    bool fSpendsCoinbase = false;
    for (const CTxIn &txin : tx.vin) {
        if (txin.IsAnonInput()) {
            continue;
        }
        const Coin &coin = m_view.AccessCoin(txin.prevout);
        if (coin.IsCoinBase()) {
            fSpendsCoinbase = true;
            break;
        }
    }

    entry.reset(new CTxMemPoolEntry(ptx, ws.m_base_fees, nAcceptTime, m_active_chainstate.m_chain.Height(),
            fSpendsCoinbase, nSigOpsCost, lp));
    ws.m_vsize = entry->GetTxSize();

    if (nSigOpsCost > MAX_STANDARD_TX_SIGOPS_COST)
        return state.Invalid(TxValidationResult::TX_NOT_STANDARD, "bad-txns-too-many-sigops",
                strprintf("%d", nSigOpsCost));

    // No transactions are allowed below minRelayTxFee except from disconnected
    // blocks
    if (!bypass_limits && !CheckFeeRate(ws.m_vsize, ws.m_modified_fees, state)) return false;

    ws.m_iters_conflicting = m_pool.GetIterSet(ws.m_conflicts);
    // Calculate in-mempool ancestors, up to a limit.
    if (ws.m_conflicts.size() == 1) {
        // In general, when we receive an RBF transaction with mempool conflicts, we want to know whether we
        // would meet the chain limits after the conflicts have been removed. However, there isn't a practical
        // way to do this short of calculating the ancestor and descendant sets with an overlay cache of
        // changed mempool entries. Due to both implementation and runtime complexity concerns, this isn't
        // very realistic, thus we only ensure a limited set of transactions are RBF'able despite mempool
        // conflicts here. Importantly, we need to ensure that some transactions which were accepted using
        // the below carve-out are able to be RBF'ed, without impacting the security the carve-out provides
        // for off-chain contract systems (see link in the comment below).
        //
        // Specifically, the subset of RBF transactions which we allow despite chain limits are those which
        // conflict directly with exactly one other transaction (but may evict children of said transaction),
        // and which are not adding any new mempool dependencies. Note that the "no new mempool dependencies"
        // check is accomplished later, so we don't bother doing anything about it here, but if BIP 125 is
        // amended, we may need to move that check to here instead of removing it wholesale.
        //
        // Such transactions are clearly not merging any existing packages, so we are only concerned with
        // ensuring that (a) no package is growing past the package size (not count) limits and (b) we are
        // not allowing something to effectively use the (below) carve-out spot when it shouldn't be allowed
        // to.
        //
        // To check these we first check if we meet the RBF criteria, above, and increment the descendant
        // limits by the direct conflict and its descendants (as these are recalculated in
        // CalculateMempoolAncestors by assuming the new transaction being added is a new descendant, with no
        // removals, of each parent's existing dependent set). The ancestor count limits are unmodified (as
        // the ancestor limits should be the same for both our new transaction and any conflicts).
        // We don't bother incrementing m_limit_descendants by the full removal count as that limit never comes
        // into force here (as we're only adding a single transaction).
        assert(ws.m_iters_conflicting.size() == 1);
        CTxMemPool::txiter conflict = *ws.m_iters_conflicting.begin();

        m_limit_descendants += 1;
        m_limit_descendant_size += conflict->GetSizeWithDescendants();
    }

    std::string errString;
    if (!m_pool.CalculateMemPoolAncestors(*entry, ws.m_ancestors, m_limit_ancestors, m_limit_ancestor_size, m_limit_descendants, m_limit_descendant_size, errString)) {
        ws.m_ancestors.clear();
        // If CalculateMemPoolAncestors fails second time, we want the original error string.
        std::string dummy_err_string;
        // Contracting/payment channels CPFP carve-out:
        // If the new transaction is relatively small (up to 40k weight)
        // and has at most one ancestor (ie ancestor limit of 2, including
        // the new transaction), allow it if its parent has exactly the
        // descendant limit descendants.
        //
        // This allows protocols which rely on distrusting counterparties
        // being able to broadcast descendants of an unconfirmed transaction
        // to be secure by simply only having two immediately-spendable
        // outputs - one for each counterparty. For more info on the uses for
        // this, see https://lists.linuxfoundation.org/pipermail/bitcoin-dev/2018-November/016518.html
        if (ws.m_vsize > EXTRA_DESCENDANT_TX_SIZE_LIMIT ||
                !m_pool.CalculateMemPoolAncestors(*entry, ws.m_ancestors, 2, m_limit_ancestor_size, m_limit_descendants + 1, m_limit_descendant_size + EXTRA_DESCENDANT_TX_SIZE_LIMIT, dummy_err_string)) {
            return state.Invalid(TxValidationResult::TX_MEMPOOL_POLICY, "too-long-mempool-chain", errString);
        }
    }

    // A transaction that spends outputs that would be replaced by it is invalid. Now
    // that we have the set of all ancestors we can detect this
    // pathological case by making sure ws.m_conflicts and ws.m_ancestors don't
    // intersect.
    if (const auto err_string{EntriesAndTxidsDisjoint(ws.m_ancestors, ws.m_conflicts, hash)}) {
        // We classify this as a consensus error because a transaction depending on something it
        // conflicts with would be inconsistent.
        return state.Invalid(TxValidationResult::TX_CONSENSUS, "bad-txns-spends-conflicting-tx", *err_string);
    }

    m_rbf = !ws.m_conflicts.empty();
    return true;
}

bool MemPoolAccept::ReplacementChecks(Workspace& ws)
{
    AssertLockHeld(cs_main);
    AssertLockHeld(m_pool.cs);

    const CTransaction& tx = *ws.m_ptx;
    const uint256& hash = ws.m_hash;
    TxValidationState& state = ws.m_state;

    CFeeRate newFeeRate(ws.m_modified_fees, ws.m_vsize);
    // The replacement transaction must have a higher feerate than its direct conflicts.
    // - The motivation for this check is to ensure that the replacement transaction is preferable for
    //   block-inclusion, compared to what would be removed from the mempool.
    // - This logic predates ancestor feerate-based transaction selection, which is why it doesn't
    //   consider feerates of descendants.
    // - Note: Ancestor feerate-based transaction selection has made this comparison insufficient to
    //   guarantee that this is incentive-compatible for miners, because it is possible for a
    //   descendant transaction of a direct conflict to pay a higher feerate than the transaction that
    //   might replace them, under these rules.
    if (const auto err_string{PaysMoreThanConflicts(ws.m_iters_conflicting, newFeeRate, hash)}) {
        return state.Invalid(TxValidationResult::TX_MEMPOOL_POLICY, "insufficient fee", *err_string);
    }

    // Calculate all conflicting entries and enforce BIP125 Rule #5.
    if (const auto err_string{GetEntriesForConflicts(tx, m_pool, ws.m_iters_conflicting, ws.m_all_conflicting)}) {
        return state.Invalid(TxValidationResult::TX_MEMPOOL_POLICY,
                             "too many potential replacements", *err_string);
    }
    // Enforce BIP125 Rule #2.
    if (const auto err_string{HasNoNewUnconfirmed(tx, m_pool, ws.m_iters_conflicting)}) {
        return state.Invalid(TxValidationResult::TX_MEMPOOL_POLICY,
                             "replacement-adds-unconfirmed", *err_string);
    }
    // Check if it's economically rational to mine this transaction rather than the ones it
    // replaces and pays for its own relay fees. Enforce BIP125 Rules #3 and #4.
    for (CTxMemPool::txiter it : ws.m_all_conflicting) {
        ws.m_conflicting_fees += it->GetModifiedFee();
        ws.m_conflicting_size += it->GetTxSize();
    }
    if (const auto err_string{PaysForRBF(ws.m_conflicting_fees, ws.m_modified_fees, ws.m_vsize,
                                         ::incrementalRelayFee, hash)}) {
        return state.Invalid(TxValidationResult::TX_MEMPOOL_POLICY, "insufficient fee", *err_string);
    }
    return true;
}

bool MemPoolAccept::PackageMempoolChecks(const std::vector<CTransactionRef>& txns,
                                         PackageValidationState& package_state)
{
    AssertLockHeld(cs_main);
    AssertLockHeld(m_pool.cs);

    // CheckPackageLimits expects the package transactions to not already be in the mempool.
    assert(std::all_of(txns.cbegin(), txns.cend(), [this](const auto& tx)
                       { return !m_pool.exists(GenTxid::Txid(tx->GetHash()));}));

    std::string err_string;
    if (!m_pool.CheckPackageLimits(txns, m_limit_ancestors, m_limit_ancestor_size, m_limit_descendants,
                                   m_limit_descendant_size, err_string)) {
        // This is a package-wide error, separate from an individual transaction error.
        return package_state.Invalid(PackageValidationResult::PCKG_POLICY, "package-mempool-limits", err_string);
    }
   return true;
}

bool MemPoolAccept::PolicyScriptChecks(const ATMPArgs& args, Workspace& ws)
{
    AssertLockHeld(cs_main);
    AssertLockHeld(m_pool.cs);
    const CTransaction& tx = *ws.m_ptx;
    TxValidationState& state = ws.m_state;
    state.m_chainstate = &m_active_chainstate;

    constexpr unsigned int scriptVerifyFlags = STANDARD_SCRIPT_VERIFY_FLAGS;

    // Check input scripts and signatures.
    // This is done last to help prevent CPU exhaustion denial-of-service attacks.
    if (!CheckInputScripts(tx, state, m_view, scriptVerifyFlags, true, false, ws.m_precomputed_txdata)) {
        // SCRIPT_VERIFY_CLEANSTACK requires SCRIPT_VERIFY_WITNESS, so we
        // need to turn both off, and compare against just turning off CLEANSTACK
        // to see if the failure is specifically due to witness validation.
        TxValidationState state_dummy; // Want reported failures to be from first CheckInputScripts
        state_dummy.CopyStateInfo(state);
        if (!tx.HasWitness() && CheckInputScripts(tx, state_dummy, m_view, scriptVerifyFlags & ~(SCRIPT_VERIFY_WITNESS | SCRIPT_VERIFY_CLEANSTACK), true, false, ws.m_precomputed_txdata) &&
                !CheckInputScripts(tx, state_dummy, m_view, scriptVerifyFlags & ~SCRIPT_VERIFY_CLEANSTACK, true, false, ws.m_precomputed_txdata)) {
            // Only the witness is missing, so the transaction itself may be fine.
            state.Invalid(TxValidationResult::TX_WITNESS_STRIPPED,
                    state.GetRejectReason(), state.GetDebugMessage());
        }
        return false; // state filled in by CheckInputScripts
    }

    return true;
}

bool MemPoolAccept::ConsensusScriptChecks(const ATMPArgs& args, Workspace& ws)
{
    AssertLockHeld(cs_main);
    AssertLockHeld(m_pool.cs);
    const CTransaction& tx = *ws.m_ptx;
    const uint256& hash = ws.m_hash;
    TxValidationState& state = ws.m_state;
    state.m_chainstate = &m_active_chainstate;
    const CChainParams& chainparams = args.m_chainparams;

    // Check again against the current block tip's script verification
    // flags to cache our script execution flags. This is, of course,
    // useless if the next block has different script flags from the
    // previous one, but because the cache tracks script flags for us it
    // will auto-invalidate and we'll just have a few blocks of extra
    // misses on soft-fork activation.
    //
    // This is also useful in case of bugs in the standard flags that cause
    // transactions to pass as valid when they're actually invalid. For
    // instance the STRICTENC flag was incorrectly allowing certain
    // CHECKSIG NOT scripts to pass, even though they were invalid.
    //
    // There is a similar check in CreateNewBlock() to prevent creating
    // invalid blocks (using TestBlockValidity), however allowing such
    // transactions into the mempool can be exploited as a DoS attack.
    unsigned int currentBlockScriptVerifyFlags = GetBlockScriptFlags(m_active_chainstate.m_chain.Tip(), chainparams.GetConsensus());
    if (!CheckInputsFromMempoolAndCache(tx, state, m_view, m_pool, currentBlockScriptVerifyFlags,
                                        ws.m_precomputed_txdata, m_active_chainstate.CoinsTip())) {
        LogPrintf("BUG! PLEASE REPORT THIS! CheckInputScripts failed against latest-block but not STANDARD flags %s, %s\n", hash.ToString(), state.ToString());
        return Assume(false);
    }

    return true;
}

bool MemPoolAccept::Finalize(const ATMPArgs& args, Workspace& ws)
{
    AssertLockHeld(cs_main);
    AssertLockHeld(m_pool.cs);
    const CTransaction& tx = *ws.m_ptx;
    const uint256& hash = ws.m_hash;
    TxValidationState& state = ws.m_state;
    const bool bypass_limits = args.m_bypass_limits;

    std::unique_ptr<CTxMemPoolEntry>& entry = ws.m_entry;

    // Remove conflicting transactions from the mempool
    for (CTxMemPool::txiter it : ws.m_all_conflicting)
    {
        LogPrint(BCLog::MEMPOOL, "replacing tx %s with %s for %s additional fees, %d delta bytes\n",
                it->GetTx().GetHash().ToString(),
                hash.ToString(),
                FormatMoney(ws.m_modified_fees - ws.m_conflicting_fees),
                (int)entry->GetTxSize() - (int)ws.m_conflicting_size);
        ws.m_replaced_transactions.push_back(it->GetSharedTx());
    }
    m_pool.RemoveStaged(ws.m_all_conflicting, false, MemPoolRemovalReason::REPLACED);

    // This transaction should only count for fee estimation if:
    // - it's not being re-added during a reorg which bypasses typical mempool fee limits
    // - the node is not behind
    // - the transaction is not dependent on any other transactions in the mempool
    // - it's not part of a package. Since package relay is not currently supported, this
    // transaction has not necessarily been accepted to miners' mempools.
    bool validForFeeEstimation = !bypass_limits && !args.m_package_submission && IsCurrentForFeeEstimation(m_active_chainstate) && m_pool.HasNoInputsOf(tx);

    // Store transaction in memory
    m_pool.addUnchecked(*entry, ws.m_ancestors, validForFeeEstimation);

    // trim mempool and check if tx was trimmed
    // If we are validating a package, don't trim here because we could evict a previous transaction
    // in the package. LimitMempoolSize() should be called at the very end to make sure the mempool
    // is still within limits and package submission happens atomically.
    if (!args.m_package_submission && !bypass_limits) {
        LimitMempoolSize(m_pool, m_active_chainstate.CoinsTip(), gArgs.GetIntArg("-maxmempool", DEFAULT_MAX_MEMPOOL_SIZE) * 1000000, std::chrono::hours{gArgs.GetIntArg("-mempoolexpiry", DEFAULT_MEMPOOL_EXPIRY)});
        if (!m_pool.exists(GenTxid::Txid(hash)))
            return state.Invalid(TxValidationResult::TX_MEMPOOL_POLICY, "mempool full");
    }

    if (!AddKeyImagesToMempool(tx, m_pool)) {
        LogPrintf("ERROR: %s: AddKeyImagesToMempool failed.\n", __func__);
        return state.Invalid(TxValidationResult::TX_CONSENSUS, "bad-anonin-keyimages");
    }

    // Update mempool indices
    if (fAddressIndex) {
        m_pool.addAddressIndex(*entry, m_view);
    }
    if (fSpentIndex) {
        m_pool.addSpentIndex(*entry, m_view);
    }

    return true;
}

bool MemPoolAccept::SubmitPackage(const ATMPArgs& args, std::vector<Workspace>& workspaces,
                                  PackageValidationState& package_state,
                                  std::map<const uint256, const MempoolAcceptResult>& results)
{
    AssertLockHeld(cs_main);
    AssertLockHeld(m_pool.cs);
    // Sanity check: none of the transactions should be in the mempool, and none of the transactions
    // should have a same-txid-different-witness equivalent in the mempool.
    assert(std::all_of(workspaces.cbegin(), workspaces.cend(), [this](const auto& ws){
        return !m_pool.exists(GenTxid::Txid(ws.m_ptx->GetHash())); }));

    bool all_submitted = true;
    // ConsensusScriptChecks adds to the script cache and is therefore consensus-critical;
    // CheckInputsFromMempoolAndCache asserts that transactions only spend coins available from the
    // mempool or UTXO set. Submit each transaction to the mempool immediately after calling
    // ConsensusScriptChecks to make the outputs available for subsequent transactions.
    for (Workspace& ws : workspaces) {
        if (!ConsensusScriptChecks(args, ws)) {
            results.emplace(ws.m_ptx->GetWitnessHash(), MempoolAcceptResult::Failure(ws.m_state));
            // Since PolicyScriptChecks() passed, this should never fail.
            all_submitted = false;
            package_state.Invalid(PackageValidationResult::PCKG_MEMPOOL_ERROR,
                                  strprintf("BUG! PolicyScriptChecks succeeded but ConsensusScriptChecks failed: %s",
                                            ws.m_ptx->GetHash().ToString()));
        }

        // Re-calculate mempool ancestors to call addUnchecked(). They may have changed since the
        // last calculation done in PreChecks, since package ancestors have already been submitted.
        std::string unused_err_string;
        if(!m_pool.CalculateMemPoolAncestors(*ws.m_entry, ws.m_ancestors, m_limit_ancestors,
                                             m_limit_ancestor_size, m_limit_descendants,
                                             m_limit_descendant_size, unused_err_string)) {
            results.emplace(ws.m_ptx->GetWitnessHash(), MempoolAcceptResult::Failure(ws.m_state));
            // Since PreChecks() and PackageMempoolChecks() both enforce limits, this should never fail.
            all_submitted = false;
            package_state.Invalid(PackageValidationResult::PCKG_MEMPOOL_ERROR,
                                  strprintf("BUG! Mempool ancestors or descendants were underestimated: %s",
                                            ws.m_ptx->GetHash().ToString()));
        }
        // If we call LimitMempoolSize() for each individual Finalize(), the mempool will not take
        // the transaction's descendant feerate into account because it hasn't seen them yet. Also,
        // we risk evicting a transaction that a subsequent package transaction depends on. Instead,
        // allow the mempool to temporarily bypass limits, the maximum package size) while
        // submitting transactions individually and then trim at the very end.
        if (!Finalize(args, ws)) {
            results.emplace(ws.m_ptx->GetWitnessHash(), MempoolAcceptResult::Failure(ws.m_state));
            // Since LimitMempoolSize() won't be called, this should never fail.
            all_submitted = false;
            package_state.Invalid(PackageValidationResult::PCKG_MEMPOOL_ERROR,
                                  strprintf("BUG! Adding to mempool failed: %s", ws.m_ptx->GetHash().ToString()));
        }
    }

    // It may or may not be the case that all the transactions made it into the mempool. Regardless,
    // make sure we haven't exceeded max mempool size.
    LimitMempoolSize(m_pool, m_active_chainstate.CoinsTip(),
                     gArgs.GetIntArg("-maxmempool", DEFAULT_MAX_MEMPOOL_SIZE) * 1000000,
                     std::chrono::hours{gArgs.GetIntArg("-mempoolexpiry", DEFAULT_MEMPOOL_EXPIRY)});

    // Find the wtxids of the transactions that made it into the mempool. Allow partial submission,
    // but don't report success unless they all made it into the mempool.
    for (Workspace& ws : workspaces) {
        if (m_pool.exists(GenTxid::Wtxid(ws.m_ptx->GetWitnessHash()))) {
            results.emplace(ws.m_ptx->GetWitnessHash(),
                MempoolAcceptResult::Success(std::move(ws.m_replaced_transactions), ws.m_vsize, ws.m_base_fees));
            GetMainSignals().TransactionAddedToMempool(ws.m_ptx, m_pool.GetAndIncrementSequence());
        } else {
            all_submitted = false;
            ws.m_state.Invalid(TxValidationResult::TX_MEMPOOL_POLICY, "mempool full");
            results.emplace(ws.m_ptx->GetWitnessHash(), MempoolAcceptResult::Failure(ws.m_state));
        }
    }
    return all_submitted;
}

MempoolAcceptResult MemPoolAccept::AcceptSingleTransaction(const CTransactionRef& ptx, ATMPArgs& args)
{
    AssertLockHeld(cs_main);
    LOCK(m_pool.cs); // mempool "read lock" (held through GetMainSignals().TransactionAddedToMempool())

    Workspace ws(ptx);

    if (!PreChecks(args, ws)) return MempoolAcceptResult::Failure(ws.m_state);

    if (m_rbf && !ReplacementChecks(ws)) return MempoolAcceptResult::Failure(ws.m_state);

    // Perform the inexpensive checks first and avoid hashing and signature verification unless
    // those checks pass, to mitigate CPU exhaustion denial-of-service attacks.
    if (!PolicyScriptChecks(args, ws)) return MempoolAcceptResult::Failure(ws.m_state);

    if (!ConsensusScriptChecks(args, ws)) return MempoolAcceptResult::Failure(ws.m_state);

    // Tx was accepted, but not added
    if (args.m_test_accept) {
        return MempoolAcceptResult::Success(std::move(ws.m_replaced_transactions), ws.m_vsize, ws.m_base_fees);
    }

    if (!Finalize(args, ws)) return MempoolAcceptResult::Failure(ws.m_state);

    GetMainSignals().TransactionAddedToMempool(ptx, m_pool.GetAndIncrementSequence());

    return MempoolAcceptResult::Success(std::move(ws.m_replaced_transactions), ws.m_vsize, ws.m_base_fees);
}

PackageMempoolAcceptResult MemPoolAccept::AcceptMultipleTransactions(const std::vector<CTransactionRef>& txns, ATMPArgs& args)
{
    AssertLockHeld(cs_main);

    // These context-free package limits can be done before taking the mempool lock.
    PackageValidationState package_state;
    if (!CheckPackage(txns, package_state)) return PackageMempoolAcceptResult(package_state, {});

    std::vector<Workspace> workspaces{};
    workspaces.reserve(txns.size());
    std::transform(txns.cbegin(), txns.cend(), std::back_inserter(workspaces),
                   [](const auto& tx) { return Workspace(tx); });
    std::map<const uint256, const MempoolAcceptResult> results;

    LOCK(m_pool.cs);

    // Do all PreChecks first and fail fast to avoid running expensive script checks when unnecessary.
    for (Workspace& ws : workspaces) {
        if (!PreChecks(args, ws)) {
            package_state.Invalid(PackageValidationResult::PCKG_TX, "transaction failed");
            // Exit early to avoid doing pointless work. Update the failed tx result; the rest are unfinished.
            results.emplace(ws.m_ptx->GetWitnessHash(), MempoolAcceptResult::Failure(ws.m_state));
            return PackageMempoolAcceptResult(package_state, std::move(results));
        }
        // Make the coins created by this transaction available for subsequent transactions in the
        // package to spend. Since we already checked conflicts in the package and we don't allow
        // replacements, we don't need to track the coins spent. Note that this logic will need to be
        // updated if package replace-by-fee is allowed in the future.
        assert(!args.m_allow_bip125_replacement);
        m_viewmempool.PackageAddTransaction(ws.m_ptx);
    }

    // Apply package mempool ancestor/descendant limits. Skip if there is only one transaction,
    // because it's unnecessary. Also, CPFP carve out can increase the limit for individual
    // transactions, but this exemption is not extended to packages in CheckPackageLimits().
    std::string err_string;
    if (txns.size() > 1 && !PackageMempoolChecks(txns, package_state)) {
        return PackageMempoolAcceptResult(package_state, std::move(results));
    }

    for (Workspace& ws : workspaces) {
        if (!PolicyScriptChecks(args, ws)) {
            // Exit early to avoid doing pointless work. Update the failed tx result; the rest are unfinished.
            package_state.Invalid(PackageValidationResult::PCKG_TX, "transaction failed");
            results.emplace(ws.m_ptx->GetWitnessHash(), MempoolAcceptResult::Failure(ws.m_state));
            return PackageMempoolAcceptResult(package_state, std::move(results));
        }
        if (args.m_test_accept) {
            // When test_accept=true, transactions that pass PolicyScriptChecks are valid because there are
            // no further mempool checks (passing PolicyScriptChecks implies passing ConsensusScriptChecks).
            results.emplace(ws.m_ptx->GetWitnessHash(),
                            MempoolAcceptResult::Success(std::move(ws.m_replaced_transactions),
                                                         ws.m_vsize, ws.m_base_fees));
        }
    }

    if (args.m_test_accept) return PackageMempoolAcceptResult(package_state, std::move(results));

    if (!SubmitPackage(args, workspaces, package_state, results)) {
        // PackageValidationState filled in by SubmitPackage().
        return PackageMempoolAcceptResult(package_state, std::move(results));
    }

    return PackageMempoolAcceptResult(package_state, std::move(results));
}

PackageMempoolAcceptResult MemPoolAccept::AcceptPackage(const Package& package, ATMPArgs& args)
{
    AssertLockHeld(cs_main);
    PackageValidationState package_state;

    // Check that the package is well-formed. If it isn't, we won't try to validate any of the
    // transactions and thus won't return any MempoolAcceptResults, just a package-wide error.

    // Context-free package checks.
    if (!CheckPackage(package, package_state)) return PackageMempoolAcceptResult(package_state, {});

    // All transactions in the package must be a parent of the last transaction. This is just an
    // opportunity for us to fail fast on a context-free check without taking the mempool lock.
    if (!IsChildWithParents(package)) {
        package_state.Invalid(PackageValidationResult::PCKG_POLICY, "package-not-child-with-parents");
        return PackageMempoolAcceptResult(package_state, {});
    }

    // IsChildWithParents() guarantees the package is > 1 transactions.
    assert(package.size() > 1);
    // The package must be 1 child with all of its unconfirmed parents. The package is expected to
    // be sorted, so the last transaction is the child.
    const auto& child = package.back();
    std::unordered_set<uint256, SaltedTxidHasher> unconfirmed_parent_txids;
    std::transform(package.cbegin(), package.cend() - 1,
                   std::inserter(unconfirmed_parent_txids, unconfirmed_parent_txids.end()),
                   [](const auto& tx) { return tx->GetHash(); });

    // All child inputs must refer to a preceding package transaction or a confirmed UTXO. The only
    // way to verify this is to look up the child's inputs in our current coins view (not including
    // mempool), and enforce that all parents not present in the package be available at chain tip.
    // Since this check can bring new coins into the coins cache, keep track of these coins and
    // uncache them if we don't end up submitting this package to the mempool.
    const CCoinsViewCache& coins_tip_cache = m_active_chainstate.CoinsTip();
    for (const auto& input : child->vin) {
        if (!coins_tip_cache.HaveCoinInCache(input.prevout)) {
            args.m_coins_to_uncache.push_back(input.prevout);
        }
    }
    // Using the MemPoolAccept m_view cache allows us to look up these same coins faster later.
    // This should be connecting directly to CoinsTip, not to m_viewmempool, because we specifically
    // require inputs to be confirmed if they aren't in the package.
    m_view.SetBackend(m_active_chainstate.CoinsTip());
    const auto package_or_confirmed = [this, &unconfirmed_parent_txids](const auto& input) {
         return unconfirmed_parent_txids.count(input.prevout.hash) > 0 || m_view.HaveCoin(input.prevout);
    };
    if (!std::all_of(child->vin.cbegin(), child->vin.cend(), package_or_confirmed)) {
        package_state.Invalid(PackageValidationResult::PCKG_POLICY, "package-not-child-with-unconfirmed-parents");
        return PackageMempoolAcceptResult(package_state, {});
    }
    // Protect against bugs where we pull more inputs from disk that miss being added to
    // coins_to_uncache. The backend will be connected again when needed in PreChecks.
    m_view.SetBackend(m_dummy);

    LOCK(m_pool.cs);
    std::map<const uint256, const MempoolAcceptResult> results;
    // Node operators are free to set their mempool policies however they please, nodes may receive
    // transactions in different orders, and malicious counterparties may try to take advantage of
    // policy differences to pin or delay propagation of transactions. As such, it's possible for
    // some package transaction(s) to already be in the mempool, and we don't want to reject the
    // entire package in that case (as that could be a censorship vector). De-duplicate the
    // transactions that are already in the mempool, and only call AcceptMultipleTransactions() with
    // the new transactions. This ensures we don't double-count transaction counts and sizes when
    // checking ancestor/descendant limits, or double-count transaction fees for fee-related policy.
    std::vector<CTransactionRef> txns_new;
    for (const auto& tx : package) {
        const auto& wtxid = tx->GetWitnessHash();
        const auto& txid = tx->GetHash();
        // There are 3 possibilities: already in mempool, same-txid-diff-wtxid already in mempool,
        // or not in mempool. An already confirmed tx is treated as one not in mempool, because all
        // we know is that the inputs aren't available.
        if (m_pool.exists(GenTxid::Wtxid(wtxid))) {
            // Exact transaction already exists in the mempool.
            auto iter = m_pool.GetIter(txid);
            assert(iter != std::nullopt);
            results.emplace(wtxid, MempoolAcceptResult::MempoolTx(iter.value()->GetTxSize(), iter.value()->GetFee()));
        } else if (m_pool.exists(GenTxid::Txid(txid))) {
            // Transaction with the same non-witness data but different witness (same txid,
            // different wtxid) already exists in the mempool.
            //
            // We don't allow replacement transactions right now, so just swap the package
            // transaction for the mempool one. Note that we are ignoring the validity of the
            // package transaction passed in.
            // TODO: allow witness replacement in packages.
            auto iter = m_pool.GetIter(txid);
            assert(iter != std::nullopt);
            // Provide the wtxid of the mempool tx so that the caller can look it up in the mempool.
            results.emplace(wtxid, MempoolAcceptResult::MempoolTxDifferentWitness(iter.value()->GetTx().GetWitnessHash()));
        } else {
            // Transaction does not already exist in the mempool.
            txns_new.push_back(tx);
        }
    }

    // Nothing to do if the entire package has already been submitted.
    if (txns_new.empty()) return PackageMempoolAcceptResult(package_state, std::move(results));
    // Validate the (deduplicated) transactions as a package.
    auto submission_result = AcceptMultipleTransactions(txns_new, args);
    // Include already-in-mempool transaction results in the final result.
    for (const auto& [wtxid, mempoolaccept_res] : results) {
        submission_result.m_tx_results.emplace(wtxid, mempoolaccept_res);
    }
    return submission_result;
}

} // anon namespace

MempoolAcceptResult AcceptToMemoryPool(CChainState& active_chainstate, const CTransactionRef& tx,
                                       int64_t accept_time, bool bypass_limits, bool test_accept, bool ignore_locks)
    EXCLUSIVE_LOCKS_REQUIRED(::cs_main)
{
    AssertLockHeld(::cs_main);
    const CChainParams& chainparams{active_chainstate.m_params};
    assert(active_chainstate.GetMempool() != nullptr);
    CTxMemPool& pool{*active_chainstate.GetMempool()};

    std::vector<COutPoint> coins_to_uncache;
    auto args = MemPoolAccept::ATMPArgs::SingleAccept(chainparams, accept_time, bypass_limits, coins_to_uncache, test_accept, ignore_locks);
    const MempoolAcceptResult result = MemPoolAccept(pool, active_chainstate).AcceptSingleTransaction(tx, args);
    if (result.m_result_type != MempoolAcceptResult::ResultType::VALID) {
        // Remove coins that were not present in the coins cache before calling
        // AcceptSingleTransaction(); this is to prevent memory DoS in case we receive a large
        // number of invalid transactions that attempt to overrun the in-memory coins cache
        // (`CCoinsViewCache::cacheCoins`).

        for (const COutPoint& hashTx : coins_to_uncache)
            active_chainstate.CoinsTip().Uncache(hashTx);
    }
    // After we've (potentially) uncached entries, ensure our coins cache is still within its size limits
    BlockValidationState state_dummy;
    active_chainstate.FlushStateToDisk(state_dummy, FlushStateMode::PERIODIC);
    return result;
}

PackageMempoolAcceptResult ProcessNewPackage(CChainState& active_chainstate, CTxMemPool& pool,
                                                   const Package& package, bool test_accept, bool ignore_locks)
{
    AssertLockHeld(cs_main);
    assert(!package.empty());
    assert(std::all_of(package.cbegin(), package.cend(), [](const auto& tx){return tx != nullptr;}));

    std::vector<COutPoint> coins_to_uncache;
    const CChainParams& chainparams = Params();
    const auto result = [&]() EXCLUSIVE_LOCKS_REQUIRED(cs_main) {
        AssertLockHeld(cs_main);
        if (test_accept) {
            auto args = MemPoolAccept::ATMPArgs::PackageTestAccept(chainparams, GetTime(), coins_to_uncache, ignore_locks);
            return MemPoolAccept(pool, active_chainstate).AcceptMultipleTransactions(package, args);
        } else {
            auto args = MemPoolAccept::ATMPArgs::PackageChildWithParents(chainparams, GetTime(), coins_to_uncache, ignore_locks);
            return MemPoolAccept(pool, active_chainstate).AcceptPackage(package, args);
        }
    }();

    // Uncache coins pertaining to transactions that were not submitted to the mempool.
    if (test_accept || result.m_state.IsInvalid()) {
        for (const COutPoint& hashTx : coins_to_uncache) {
            active_chainstate.CoinsTip().Uncache(hashTx);
        }
    }
    // Ensure the coins cache is still within limits.
    BlockValidationState state_dummy;
    active_chainstate.FlushStateToDisk(state_dummy, FlushStateMode::PERIODIC);
    return result;
}

CAmount GetBlockSubsidy(int nHeight, const Consensus::Params& consensusParams)
{
    int halvings = nHeight / consensusParams.nSubsidyHalvingInterval;
    // Force block reward to zero when right shift is undefined.
    if (halvings >= 64)
        return 0;

    CAmount nSubsidy = 50 * COIN;
    // Subsidy is cut in half every 210,000 blocks which will occur approximately every 4 years.
    nSubsidy >>= halvings;
    return nSubsidy;
}

CoinsViews::CoinsViews(
    std::string ldb_name,
    size_t cache_size_bytes,
    bool in_memory,
    bool should_wipe) : m_dbview(
                            gArgs.GetDataDirNet() / ldb_name, cache_size_bytes, in_memory, should_wipe),
                        m_catcherview(&m_dbview) {}

void CoinsViews::InitCache()
{
    AssertLockHeld(::cs_main);
    m_cacheview = std::make_unique<CCoinsViewCache>(&m_catcherview);
}

CChainState::CChainState(
    CTxMemPool* mempool,
    BlockManager& blockman,
    ChainstateManager& chainman,
    std::optional<uint256> from_snapshot_blockhash)
    : m_mempool(mempool),
      m_blockman(blockman),
      m_params(::Params()),
      m_chainman(chainman),
      m_from_snapshot_blockhash(from_snapshot_blockhash) {}

void CChainState::InitCoinsDB(
    size_t cache_size_bytes,
    bool in_memory,
    bool should_wipe,
    std::string leveldb_name)
{
    if (m_from_snapshot_blockhash) {
        leveldb_name += "_" + m_from_snapshot_blockhash->ToString();
    }

    m_coins_views = std::make_unique<CoinsViews>(
        leveldb_name, cache_size_bytes, in_memory, should_wipe);
}

void CChainState::InitCoinsCache(size_t cache_size_bytes)
{
    AssertLockHeld(::cs_main);
    assert(m_coins_views != nullptr);
    m_coinstip_cache_size_bytes = cache_size_bytes;
    m_coins_views->InitCache();
}

// Note that though this is marked const, we may end up modifying `m_cached_finished_ibd`, which
// is a performance-related implementation detail. This function must be marked
// `const` so that `CValidationInterface` clients (which are given a `const CChainState*`)
// can call it.
//
bool CChainState::IsInitialBlockDownload() const
{
    // Optimization: pre-test latch before taking the lock.
    if (m_cached_finished_ibd.load(std::memory_order_relaxed))
        return false;

    static bool check_peer_height = gArgs.GetBoolArg("-checkpeerheight", true);

    LOCK(cs_main);
    if (m_cached_finished_ibd.load(std::memory_order_relaxed))
        return false;
    if (fImporting || fReindex)
        return true;
    if (m_chain.Tip() == nullptr)
        return true;
    if (m_chain.Tip()->nChainWork < nMinimumChainWork)
        return true;
    if ((!fParticlMode || m_chain.Tip()->nHeight > COINBASE_MATURITY)
        && m_chain.Tip()->GetBlockTime() < (GetTime() - nMaxTipAge))
        return true;
    if (fParticlMode && check_peer_height
        && (particl::GetNumPeers() < 1
            || m_chain.Tip()->nHeight < particl::GetNumBlocksOfPeers()-10))
        return true;

    LogPrintf("Leaving InitialBlockDownload (latching to false)\n");
    m_cached_finished_ibd.store(true, std::memory_order_relaxed);
    return false;
}

static void AlertNotify(const std::string& strMessage)
{
    uiInterface.NotifyAlertChanged();
#if HAVE_SYSTEM
    std::string strCmd = gArgs.GetArg("-alertnotify", "");
    if (strCmd.empty()) return;

    // Alert text should be plain ascii coming from a trusted source, but to
    // be safe we first strip anything not in safeChars, then add single quotes around
    // the whole string before passing it to the shell:
    std::string singleQuote("'");
    std::string safeStatus = SanitizeString(strMessage);
    safeStatus = singleQuote+safeStatus+singleQuote;
    boost::replace_all(strCmd, "%s", safeStatus);

    std::thread t(runCommand, strCmd);
    t.detach(); // thread runs free
#endif
}

void CChainState::CheckForkWarningConditions()
{
    AssertLockHeld(cs_main);

    // Before we get past initial download, we cannot reliably alert about forks
    // (we assume we don't get stuck on a fork before finishing our initial sync)
    if (IsInitialBlockDownload()) {
        return;
    }

    if (m_chainman.m_best_invalid && m_chainman.m_best_invalid->nChainWork > m_chain.Tip()->nChainWork + (GetBlockProof(*m_chain.Tip()) * 6)) {
        LogPrintf("%s: Warning: Found invalid chain at least ~6 blocks longer than our best chain.\nChain state database corruption likely.\n", __func__);
        SetfLargeWorkInvalidChainFound(true);
    } else {
        SetfLargeWorkInvalidChainFound(false);
    }
}

// Called both upon regular invalid block discovery *and* InvalidateBlock
void CChainState::InvalidChainFound(CBlockIndex* pindexNew)
{
    AssertLockHeld(cs_main);
    if (!m_chainman.m_best_invalid || pindexNew->nChainWork > m_chainman.m_best_invalid->nChainWork) {
        m_chainman.m_best_invalid = pindexNew;
    }
    if (pindexBestHeader != nullptr && pindexBestHeader->GetAncestor(pindexNew->nHeight) == pindexNew) {
        pindexBestHeader = m_chain.Tip();
    }

    LogPrintf("%s: invalid block=%s  height=%d  log2_work=%f  date=%s\n", __func__,
      pindexNew->GetBlockHash().ToString(), pindexNew->nHeight,
      log(pindexNew->nChainWork.getdouble())/log(2.0), FormatISO8601DateTime(pindexNew->GetBlockTime()));
    CBlockIndex *tip = m_chain.Tip();
    assert (tip);
    LogPrintf("%s:  current best=%s  height=%d  log2_work=%f  date=%s\n", __func__,
      tip->GetBlockHash().ToString(), m_chain.Height(), log(tip->nChainWork.getdouble())/log(2.0),
      FormatISO8601DateTime(tip->GetBlockTime()));
    CheckForkWarningConditions();
}

// Same as InvalidChainFound, above, except not called directly from InvalidateBlock,
// which does its own setBlockIndexCandidates management.
void CChainState::InvalidBlockFound(CBlockIndex* pindex, const BlockValidationState& state)
{
    AssertLockHeld(cs_main);
    if (state.GetResult() != BlockValidationResult::BLOCK_MUTATED) {
        pindex->nStatus |= BLOCK_FAILED_VALID;
        m_chainman.m_failed_blocks.insert(pindex);
        m_blockman.m_dirty_blockindex.insert(pindex);
        setBlockIndexCandidates.erase(pindex);
        InvalidChainFound(pindex);
    }
}

void UpdateCoins(const CTransaction& tx, CCoinsViewCache& inputs, CTxUndo &txundo, int nHeight)
{
    // mark inputs spent
    if (!tx.IsCoinBase()) {
        txundo.vprevout.reserve(tx.vin.size());
        for (const CTxIn &txin : tx.vin)
        {
            if (txin.IsAnonInput()) {
                continue;
            }

            txundo.vprevout.emplace_back();
            bool is_spent = inputs.SpendCoin(txin.prevout, &txundo.vprevout.back());
            assert(is_spent);
        }
    }
    // add outputs
    AddCoins(inputs, tx, nHeight);
}

bool CScriptCheck::operator()() {
    const CScript &scriptSig = ptxTo->vin[nIn].scriptSig;
    const CScriptWitness *witness = &ptxTo->vin[nIn].scriptWitness;

    return VerifyScript(scriptSig, scriptPubKey, witness, nFlags, CachingTransactionSignatureChecker(ptxTo, nIn, vchAmount, cacheStore, *txdata), &error);
    //return VerifyScript(scriptSig, m_tx_out.scriptPubKey, witness, nFlags, CachingTransactionSignatureChecker(ptxTo, nIn, m_tx_out.nValue, cacheStore, *txdata), &error);
}

static CuckooCache::cache<uint256, SignatureCacheHasher> g_scriptExecutionCache;
static CSHA256 g_scriptExecutionCacheHasher;

void InitScriptExecutionCache() {
    // Setup the salted hasher
    uint256 nonce = GetRandHash();
    // We want the nonce to be 64 bytes long to force the hasher to process
    // this chunk, which makes later hash computations more efficient. We
    // just write our 32-byte entropy twice to fill the 64 bytes.
    g_scriptExecutionCacheHasher.Write(nonce.begin(), 32);
    g_scriptExecutionCacheHasher.Write(nonce.begin(), 32);
    // nMaxCacheSize is unsigned. If -maxsigcachesize is set to zero,
    // setup_bytes creates the minimum possible cache (2 elements).
    size_t nMaxCacheSize = std::min(std::max((int64_t)0, gArgs.GetIntArg("-maxsigcachesize", DEFAULT_MAX_SIG_CACHE_SIZE) / 2), MAX_MAX_SIG_CACHE_SIZE) * ((size_t) 1 << 20);
    size_t nElems = g_scriptExecutionCache.setup_bytes(nMaxCacheSize);
    LogPrintf("Using %zu MiB out of %zu/2 requested for script execution cache, able to store %zu elements\n",
            (nElems*sizeof(uint256)) >>20, (nMaxCacheSize*2)>>20, nElems);
}

/**
 * Check whether all of this transaction's input scripts succeed.
 *
 * This involves ECDSA signature checks so can be computationally intensive. This function should
 * only be called after the cheap sanity checks in CheckTxInputs passed.
 *
 * If pvChecks is not nullptr, script checks are pushed onto it instead of being performed inline. Any
 * script checks which are not necessary (eg due to script execution cache hits) are, obviously,
 * not pushed onto pvChecks/run.
 *
 * Setting cacheSigStore/cacheFullScriptStore to false will remove elements from the corresponding cache
 * which are matched. This is useful for checking blocks where we will likely never need the cache
 * entry again.
 *
 * Note that we may set state.reason to NOT_STANDARD for extra soft-fork flags in flags, block-checking
 * callers should probably reset it to CONSENSUS in such cases.
 *
 * Non-static (and re-declared) in src/test/txvalidationcache_tests.cpp
 */
bool CheckInputScripts(const CTransaction& tx, TxValidationState &state,
                       const CCoinsViewCache &inputs, unsigned int flags, bool cacheSigStore,
                       bool cacheFullScriptStore, PrecomputedTransactionData& txdata,
                       std::vector<CScriptCheck> *pvChecks, bool fAnonChecks)
{
    if (tx.IsCoinBase()) return true;
    if (pvChecks) {
        pvChecks->reserve(tx.vin.size());
    }

    // First check if script executions have been cached with the same
    // flags. Note that this assumes that the inputs provided are
    // correct (ie that the transaction hash which is in tx's prevouts
    // properly commits to the scriptPubKey in the inputs view of that
    // transaction).
    bool m_has_anon_input = false;
    uint256 hashCacheEntry;
    CSHA256 hasher = g_scriptExecutionCacheHasher;
    hasher.Write(tx.GetWitnessHash().begin(), 32).Write((unsigned char*)&flags, sizeof(flags)).Finalize(hashCacheEntry.begin());
    AssertLockHeld(cs_main); //TODO: Remove this requirement by making CuckooCache not require external locks
    if (g_scriptExecutionCache.contains(hashCacheEntry, !cacheFullScriptStore)) {
        return true;
    }

    if (!txdata.m_spent_outputs_ready) {
        std::vector<CTxOutSign> spent_outputs;
        spent_outputs.reserve(tx.vin.size());

        for (const auto& txin : tx.vin) {
            if (txin.IsAnonInput()) {
                // Add placeholder CTxOutSign to maintain index
                spent_outputs.emplace_back();
                continue;
            }
            const COutPoint& prevout = txin.prevout;
            const Coin& coin = inputs.AccessCoin(prevout);
            assert(!coin.IsSpent());
            const CScript& scriptPubKey = coin.out.scriptPubKey;

            std::vector<uint8_t> vchAmount;
            if (coin.nType == OUTPUT_STANDARD) {
                part::SetAmount(vchAmount, coin.out.nValue);
            } else
            if (coin.nType == OUTPUT_CT) {
                vchAmount.resize(33);
                memcpy(vchAmount.data(), coin.commitment.data, 33);
            }

            spent_outputs.emplace_back(vchAmount, scriptPubKey);
        }
        txdata.Init_vec(tx, std::move(spent_outputs));
    }
    assert(txdata.m_spent_outputs.size() == tx.vin.size());

    for (unsigned int i = 0; i < tx.vin.size(); i++) {
        if (tx.vin[i].IsAnonInput()) {
            m_has_anon_input = true;
            continue;
        }

        // We very carefully only pass in things to CScriptCheck which
        // are clearly committed to by tx' witness hash. This provides
        // a sanity check that our caching is not introducing consensus
        // failures through additional data in, eg, the coins being
        // spent being checked as a part of CScriptCheck.

        // Verify signature
        CScriptCheck check(txdata.m_spent_outputs[i], tx, i, flags, cacheSigStore, &txdata);
        if (pvChecks) {
            pvChecks->push_back(CScriptCheck());
            check.swap(pvChecks->back());
        } else if (!check()) {
            if (flags & STANDARD_NOT_MANDATORY_VERIFY_FLAGS) {
                // Check whether the failure was caused by a
                // non-mandatory script verification check, such as
                // non-standard DER encodings or non-null dummy
                // arguments; if so, ensure we return NOT_STANDARD
                // instead of CONSENSUS to avoid downstream users
                // splitting the network between upgraded and
                // non-upgraded nodes by banning CONSENSUS-failing
                // data providers.
                CScriptCheck check2(txdata.m_spent_outputs[i], tx, i,
                        flags & ~STANDARD_NOT_MANDATORY_VERIFY_FLAGS, cacheSigStore, &txdata);

                if (check2())
                    return state.Invalid(TxValidationResult::TX_NOT_STANDARD, strprintf("non-mandatory-script-verify-flag (%s)", ScriptErrorString(check.GetScriptError())));
            }
            // MANDATORY flag failures correspond to
            // TxValidationResult::TX_CONSENSUS. Because CONSENSUS
            // failures are the most serious case of validation
            // failures, we may need to consider using
            // RECENT_CONSENSUS_CHANGE for any script failure that
            // could be due to non-upgraded nodes which we may want to
            // support, to avoid splitting the network (but this
            // depends on the details of how net_processing handles
            // such errors).
            return state.Invalid(TxValidationResult::TX_CONSENSUS, strprintf("mandatory-script-verify-flag-failed (%s)", ScriptErrorString(check.GetScriptError())));
        }
    }

    if (m_has_anon_input && fAnonChecks
        && !VerifyMLSAG(tx, state)) {
        return false;
    }

    if (cacheFullScriptStore && !pvChecks) {
        // We executed all of the provided scripts, and were told to
        // cache the result. Do so now.
        g_scriptExecutionCache.insert(hashCacheEntry);
    }

    return true;
}

bool AbortNode(BlockValidationState& state, const std::string& strMessage, const bilingual_str& userMessage)
{
    AbortNode(strMessage, userMessage);
    return state.Error(strMessage);
}

/**
 * Restore the UTXO in a Coin at a given COutPoint
 * @param undo The Coin to be restored.
 * @param view The coins view to which to apply the changes.
 * @param out The out point that corresponds to the tx input.
 * @return A DisconnectResult as an int
 */
int ApplyTxInUndo(Coin&& undo, CCoinsViewCache& view, const COutPoint& out)
{
    bool fClean = true;

    if (view.HaveCoin(out)) fClean = false; // overwriting transaction output

    if (undo.nHeight == 0 && // Genesis block txns are spendable in Particl
        (!fParticlMode || out.hash != Params().GenesisBlock().vtx[0]->GetHash())) {
        // Missing undo metadata (height and coinbase). Older versions included this
        // information only in undo records for the last spend of a transactions'
        // outputs. This implies that it must be present for some other output of the same tx.
        const Coin& alternate = AccessByTxid(view, out.hash);
        if (!alternate.IsSpent()) {
            undo.nHeight = alternate.nHeight;
            undo.fCoinBase = alternate.fCoinBase;
        } else {
            return DISCONNECT_FAILED; // adding output for transaction without known metadata
        }
    }
    // If the coin already exists as an unspent coin in the cache, then the
    // possible_overwrite parameter to AddCoin must be set to true. We have
    // already checked whether an unspent coin exists above using HaveCoin, so
    // we don't need to guess. When fClean is false, an unspent coin already
    // existed and it is an overwrite.
    view.AddCoin(out, std::move(undo), !fClean);

    return fClean ? DISCONNECT_OK : DISCONNECT_UNCLEAN;
}

/** Undo the effects of this block (with given index) on the UTXO set represented by coins.
 *  When FAILED is returned, view is left in an indeterminate state. */
DisconnectResult CChainState::DisconnectBlock(const CBlock& block, const CBlockIndex* pindex, CCoinsViewCache& view)
{
    AssertLockHeld(::cs_main);

    if (LogAcceptCategory(BCLog::HDWALLET)) {
        LogPrintf("%s: hash %s, height %d\n", __func__, block.GetHash().ToString(), pindex->nHeight);
    }

    bool fClean = true;

    CBlockUndo blockUndo;
    if (!UndoReadFromDisk(blockUndo, pindex)) {
        error("DisconnectBlock(): failure reading undo data");
        return DISCONNECT_FAILED;
    }

    if (!fParticlMode) {
        if (blockUndo.vtxundo.size() + 1 != block.vtx.size()) {
            error("DisconnectBlock(): block and undo data inconsistent");
            return DISCONNECT_FAILED;
        }
    } else {
        if (blockUndo.vtxundo.size() != block.vtx.size()) {
            // Count non coinbase txns, this should only happen in early blocks.
            size_t nExpectTxns = 0;
            for (auto &tx : block.vtx) {
                if (!tx->IsCoinBase()) {
                    nExpectTxns++;
                }
            }

            if (blockUndo.vtxundo.size() != nExpectTxns) {
                error("DisconnectBlock(): block and undo data inconsistent");
                return DISCONNECT_FAILED;
            }
        }
    }

    int nVtxundo = (int)blockUndo.vtxundo.size()-1;
    // undo transactions in reverse order
    for (int i = block.vtx.size() - 1; i >= 0; i--)
    {
        const CTransaction &tx = *(block.vtx[i]);
        uint256 hash = tx.GetHash();

        for (const auto &txin : tx.vin) {
            if (txin.IsAnonInput()) {
                uint32_t nInputs, nRingSize;
                txin.GetAnonInfo(nInputs, nRingSize);
                if (txin.scriptData.stack.size() != 1
                    || txin.scriptData.stack[0].size() != 33 * nInputs) {
                    error("%s: Bad scriptData stack, %s.", __func__, hash.ToString());
                    return DISCONNECT_FAILED;
                }

                const std::vector<uint8_t> &vKeyImages = txin.scriptData.stack[0];
                for (size_t k = 0; k < nInputs; ++k) {
                    const CCmpPubKey &ki = *((CCmpPubKey*)&vKeyImages[k*33]);
                    view.keyImages[ki] = hash;
                }
            } else {
                Coin coin;
                view.spent_cache.emplace_back(txin.prevout, SpentCoin());
            }
        }

        bool is_coinbase = tx.IsCoinBase() || tx.IsCoinStake();

        for (size_t k = tx.vpout.size(); k-- > 0;) {
            const CTxOutBase *out = tx.vpout[k].get();

            if (out->IsType(OUTPUT_RINGCT)) {
                const CTxOutRingCT *txout = (CTxOutRingCT*)out;

                if (view.nLastRCTOutput == 0) {
                    view.nLastRCTOutput = pindex->nAnonOutputs;
                    // Verify data matches
                    CAnonOutput ao;
                    if (!m_blockman.m_block_tree_db->ReadRCTOutput(view.nLastRCTOutput, ao)) {
                        error("%s: RCT output missing, txn %s, %d, index %d.", __func__, hash.ToString(), k, view.nLastRCTOutput);
                        if (!view.fForceDisconnect) {
                            return DISCONNECT_FAILED;
                        }
                    } else
                    if (ao.pubkey != txout->pk) {
                        error("%s: RCT output mismatch, txn %s, %d, index %d.", __func__, hash.ToString(), k, view.nLastRCTOutput);
                        if (!view.fForceDisconnect) {
                            return DISCONNECT_FAILED;
                        }
                    }
                }

                view.anonOutputLinks[txout->pk] = view.nLastRCTOutput;
                view.nLastRCTOutput--;

                continue;
            }

            // Check that all outputs are available and match the outputs in the block itself
            // exactly.
            if (out->IsType(OUTPUT_STANDARD) || out->IsType(OUTPUT_CT)) {
                const CScript *pScript = out->GetPScriptPubKey();
                if (!pScript->IsUnspendable()) {
                    COutPoint op(hash, k);
                    Coin coin;
                    CTxOut txout(0, *pScript);

                    if (out->IsType(OUTPUT_STANDARD)) {
                        txout.nValue = out->GetValue();
                    }
                    bool is_spent = view.SpendCoin(op, &coin);
                    if (!is_spent || txout != coin.out || pindex->nHeight != coin.nHeight || is_coinbase != coin.fCoinBase) {
                        fClean = false; // transaction output mismatch
                    }
                }
            }

            if (!fAddressIndex ||
                (!out->IsType(OUTPUT_STANDARD) &&
                 !out->IsType(OUTPUT_CT))) {
                continue;
            }

            const CScript *pScript;
            std::vector<unsigned char> hashBytes;
            int scriptType = 0;
            CAmount nValue;
            if (!ExtractIndexInfo(out, scriptType, hashBytes, nValue, pScript)
                || scriptType == 0) {
                continue;
            }
            // undo receiving activity
            view.addressIndex.push_back(std::make_pair(CAddressIndexKey(scriptType, uint256(hashBytes.data(), hashBytes.size()), pindex->nHeight, i, hash, k, false), nValue));
            // undo unspent index
            view.addressUnspentIndex.push_back(std::make_pair(CAddressUnspentKey(scriptType, uint256(hashBytes.data(), hashBytes.size()), hash, k), CAddressUnspentValue()));
        }


        if (fParticlMode) {
            // Restore inputs
            if (!tx.IsCoinBase()) {
                if (nVtxundo < 0 || nVtxundo >= (int)blockUndo.vtxundo.size()) {
                    error("DisconnectBlock(): transaction undo data offset out of range.");
                    return DISCONNECT_FAILED;
                }

                size_t nExpectUndo = 0;
                for (const auto &txin : tx.vin)
                if (!txin.IsAnonInput()) {
                    nExpectUndo++;
                }

                CTxUndo &txundo = blockUndo.vtxundo[nVtxundo--];
                if (txundo.vprevout.size() != nExpectUndo) {
                    error("DisconnectBlock(): transaction and undo data inconsistent");
                    return DISCONNECT_FAILED;
                }

                for (unsigned int j = tx.vin.size(); j > 0;) {
                    --j;
                    if (tx.vin[j].IsAnonInput()) {
                        continue;
                    }

                    const COutPoint &out = tx.vin[j].prevout;
                    int res = ApplyTxInUndo(std::move(txundo.vprevout[j]), view, out);
                    if (res == DISCONNECT_FAILED) {
                        error("DisconnectBlock(): ApplyTxInUndo failed");
                        return DISCONNECT_FAILED;
                    }
                    fClean = fClean && res != DISCONNECT_UNCLEAN;

                    const CTxIn input = tx.vin[j];

                    if (fSpentIndex) { // undo and delete the spent index
                        view.spentIndex.push_back(std::make_pair(CSpentIndexKey(input.prevout.hash, input.prevout.n), CSpentIndexValue()));
                    }

                    if (fAddressIndex) {
                        const Coin &coin = view.AccessCoin(tx.vin[j].prevout);
                        const CScript *pScript = &coin.out.scriptPubKey;

                        CAmount nValue = coin.nType == OUTPUT_CT ? 0 : coin.out.nValue;
                        std::vector<uint8_t> hashBytes;
                        int scriptType = 0;
                        if (!ExtractIndexInfo(pScript, scriptType, hashBytes)
                            || scriptType == 0) {
                            continue;
                        }

                        // undo spending activity
                        view.addressIndex.push_back(std::make_pair(CAddressIndexKey(scriptType, uint256(hashBytes.data(), hashBytes.size()), pindex->nHeight, i, hash, j, true), nValue * -1));
                        // restore unspent index
                        view.addressUnspentIndex.push_back(std::make_pair(CAddressUnspentKey(scriptType, uint256(hashBytes.data(), hashBytes.size()), input.prevout.hash, input.prevout.n), CAddressUnspentValue(nValue, *pScript, coin.nHeight)));
                    }
                }
            }
        } else {
            // Check that all outputs are available and match the outputs in the block itself
            // exactly.
            for (size_t o = 0; o < tx.vout.size(); o++) {
                if (!tx.vout[o].scriptPubKey.IsUnspendable()) {
                    COutPoint out(hash, o);
                    Coin coin;
                    bool is_spent = view.SpendCoin(out, &coin);
                    if (!is_spent || tx.vout[o] != coin.out || pindex->nHeight != coin.nHeight || is_coinbase != coin.fCoinBase) {
                        fClean = false; // transaction output mismatch
                    }
                }
            }

            if (i > 0) { // not coinbases
                CTxUndo &txundo = blockUndo.vtxundo[i-1];
                if (txundo.vprevout.size() != tx.vin.size()) {
                    error("DisconnectBlock(): transaction and undo data inconsistent");
                    return DISCONNECT_FAILED;
                }
                for (unsigned int j = tx.vin.size(); j > 0;) {
                    --j;
                    const COutPoint& out = tx.vin[j].prevout;
                    int res = ApplyTxInUndo(std::move(txundo.vprevout[j]), view, out);
                    if (res == DISCONNECT_FAILED) return DISCONNECT_FAILED;
                    fClean = fClean && res != DISCONNECT_UNCLEAN;
                }
            }
            // At this point, all of txundo.vprevout should have been moved out.
        }
    }

    // move best block pointer to prevout block
    view.SetBestBlock(pindex->pprev->GetBlockHash(), pindex->pprev->nHeight);

    return fClean ? DISCONNECT_OK : DISCONNECT_UNCLEAN;
}

static CCheckQueue<CScriptCheck> scriptcheckqueue(128);

void StartScriptCheckWorkerThreads(int threads_num)
{
    scriptcheckqueue.StartWorkerThreads(threads_num);
}

void StopScriptCheckWorkerThreads()
{
    scriptcheckqueue.StopWorkerThreads();
}

/**
 * Threshold condition checker that triggers when unknown versionbits are seen on the network.
 */
class WarningBitsConditionChecker : public AbstractThresholdConditionChecker
{
private:
    int bit;

public:
    explicit WarningBitsConditionChecker(int bitIn) : bit(bitIn) {}

    int64_t BeginTime(const Consensus::Params& params) const override { return 0; }
    int64_t EndTime(const Consensus::Params& params) const override { return std::numeric_limits<int64_t>::max(); }
    int Period(const Consensus::Params& params) const override { return params.nMinerConfirmationWindow; }
    int Threshold(const Consensus::Params& params) const override { return params.nRuleChangeActivationThreshold; }

    bool Condition(const CBlockIndex* pindex, const Consensus::Params& params) const override
    {
        return pindex->nHeight >= params.MinBIP9WarningHeight &&
               ((pindex->nVersion & VERSIONBITS_TOP_MASK) == VERSIONBITS_TOP_BITS) &&
               ((pindex->nVersion >> bit) & 1) != 0 &&
               ((g_versionbitscache.ComputeBlockVersion(pindex->pprev, params) >> bit) & 1) == 0;
    }
};

static ThresholdConditionCache warningcache[VERSIONBITS_NUM_BITS] GUARDED_BY(cs_main);

static unsigned int GetBlockScriptFlags(const CBlockIndex* pindex, const Consensus::Params& consensusparams)
{
    if (fParticlMode) {
        unsigned int flags = SCRIPT_VERIFY_P2SH;
        flags |= SCRIPT_VERIFY_DERSIG;
        flags |= SCRIPT_VERIFY_CHECKLOCKTIMEVERIFY;
        flags |= SCRIPT_VERIFY_CHECKSEQUENCEVERIFY;
        flags |= SCRIPT_VERIFY_WITNESS;
        flags |= SCRIPT_VERIFY_NULLDUMMY;

        if (pindex->nTime >= consensusparams.m_taproot_time) {
            flags |= SCRIPT_VERIFY_TAPROOT;
        }

        return flags;
    }

    unsigned int flags = SCRIPT_VERIFY_NONE;

    // BIP16 didn't become active until Apr 1 2012 (on mainnet, and
    // retroactively applied to testnet)
    // However, only one historical block violated the P2SH rules (on both
    // mainnet and testnet), so for simplicity, always leave P2SH
    // on except for the one violating block.
    if (consensusparams.BIP16Exception.IsNull() || // no bip16 exception on this chain
        pindex->phashBlock == nullptr || // this is a new candidate block, eg from TestBlockValidity()
        *pindex->phashBlock != consensusparams.BIP16Exception) // this block isn't the historical exception
    {
        // Enforce WITNESS rules whenever P2SH is in effect
        flags |= SCRIPT_VERIFY_P2SH | SCRIPT_VERIFY_WITNESS;
    }

    // Enforce the DERSIG (BIP66) rule
    if (DeploymentActiveAt(*pindex, consensusparams, Consensus::DEPLOYMENT_DERSIG)) {
        flags |= SCRIPT_VERIFY_DERSIG;
    }

    // Enforce CHECKLOCKTIMEVERIFY (BIP65)
    if (DeploymentActiveAt(*pindex, consensusparams, Consensus::DEPLOYMENT_CLTV)) {
        flags |= SCRIPT_VERIFY_CHECKLOCKTIMEVERIFY;
    }

    // Enforce CHECKSEQUENCEVERIFY (BIP112)
    if (DeploymentActiveAt(*pindex, consensusparams, Consensus::DEPLOYMENT_CSV)) {
        flags |= SCRIPT_VERIFY_CHECKSEQUENCEVERIFY;
    }

    // Enforce Taproot (BIP340-BIP342)
    if (DeploymentActiveAt(*pindex, consensusparams, Consensus::DEPLOYMENT_TAPROOT)) {
        flags |= SCRIPT_VERIFY_TAPROOT;
    }

    // Enforce BIP147 NULLDUMMY (activated simultaneously with segwit)
    if (DeploymentActiveAt(*pindex, consensusparams, Consensus::DEPLOYMENT_SEGWIT)) {
        flags |= SCRIPT_VERIFY_NULLDUMMY;
    }

    return flags;
}



static int64_t nTimeCheck = 0;
static int64_t nTimeForks = 0;
static int64_t nTimeVerify = 0;
static int64_t nTimeConnect = 0;
static int64_t nTimeIndex = 0;
static int64_t nTimeTotal = 0;
static int64_t nBlocksTotal = 0;

/** Apply the effects of this block (with given index) on the UTXO set represented by coins.
 *  Validity checks that depend on the UTXO set are also done; ConnectBlock()
 *  can fail if those validity checks fail (among other reasons). */
bool CChainState::ConnectBlock(const CBlock& block, BlockValidationState& state, CBlockIndex* pindex,
                               CCoinsViewCache& view, bool fJustCheck)
{
    AssertLockHeld(cs_main);
    assert(pindex);

    uint256 block_hash{block.GetHash()};
    assert(*pindex->phashBlock == block_hash);

    int64_t nTimeStart = GetTimeMicros();

    const Consensus::Params &consensus = Params().GetConsensus();
    state.SetStateInfo(block.nTime, pindex->nHeight, consensus, fParticlMode, (fBusyImporting && fSkipRangeproof), true);

    // Check it again in case a previous version let a bad block in
    // NOTE: We don't currently (re-)invoke ContextualCheckBlock() or
    // ContextualCheckBlockHeader() here. This means that if we add a new
    // consensus rule that is enforced in one of those two functions, then we
    // may have let in a block that violates the rule prior to updating the
    // software, and we would NOT be enforcing the rule here. Fully solving
    // upgrade from one software version to the next after a consensus rule
    // change is potentially tricky and issue-specific (see NeedsRedownload()
    // for one approach that was used for BIP 141 deployment).
    // Also, currently the rule against blocks more than 2 hours in the future
    // is enforced in ContextualCheckBlockHeader(); we wouldn't want to
    // re-enforce that rule here (at least until we make it impossible for
    // GetAdjustedTime() to go backward).
    if (!CheckBlock(block, state, m_params.GetConsensus(), !fJustCheck, !fJustCheck)) {
        if (state.GetResult() == BlockValidationResult::BLOCK_MUTATED) {
            // We don't write down blocks to disk if they may have been
            // corrupted, so this should be impossible unless we're having hardware
            // problems.
            return AbortNode(state, "Corrupt block found indicating potential hardware failure; shutting down");
        }
        return error("%s: Consensus::CheckBlock: %s", __func__, state.ToString());
    }

    if (block.IsProofOfStake()) {
        pindex->bnStakeModifier = ComputeStakeModifierV2(pindex->pprev, pindex->prevoutStake.hash);
        m_blockman.m_dirty_blockindex.insert(pindex);

        uint256 hashProof, targetProofOfStake;
        if (!CheckProofOfStake(*this, state, pindex->pprev, *block.vtx[0], block.nTime, block.nBits, hashProof, targetProofOfStake)) {
            return error("%s: Check proof of stake failed.", __func__);
        }
    }

    // verify that the view's current state corresponds to the previous block
    uint256 hashPrevBlock = pindex->pprev == nullptr ? uint256() : pindex->pprev->GetBlockHash();
    assert(hashPrevBlock == view.GetBestBlock());

    const uint256 blockHash = block.GetHash();
    bool fIsGenesisBlock = blockHash == m_params.GetConsensus().hashGenesisBlock;
    nBlocksTotal++;

    // Special case for the genesis block, skipping connection of its transactions
    // (its coinbase is unspendable)
    if (!fParticlMode &&    // genesis coinbase is spendable when in Particl mode
        fIsGenesisBlock) {
        if (!fJustCheck)
            view.SetBestBlock(pindex->GetBlockHash(), pindex->nHeight);
        return true;
    }

    bool fScriptChecks = true;
    if (!hashAssumeValid.IsNull()) {
        // We've been configured with the hash of a block which has been externally verified to have a valid history.
        // A suitable default value is included with the software and updated from time to time.  Because validity
        //  relative to a piece of software is an objective fact these defaults can be easily reviewed.
        // This setting doesn't force the selection of any particular chain but makes validating some faster by
        //  effectively caching the result of part of the verification.
        BlockMap::const_iterator  it = m_blockman.m_block_index.find(hashAssumeValid);
        if (it != m_blockman.m_block_index.end()) {
            if (it->second.GetAncestor(pindex->nHeight) == pindex &&
                pindexBestHeader->GetAncestor(pindex->nHeight) == pindex &&
                pindexBestHeader->nChainWork >= nMinimumChainWork) {
                // This block is a member of the assumed verified chain and an ancestor of the best header.
                // Script verification is skipped when connecting blocks under the
                // assumevalid block. Assuming the assumevalid block is valid this
                // is safe because block merkle hashes are still computed and checked,
                // Of course, if an assumed valid block is invalid due to false scriptSigs
                // this optimization would allow an invalid chain to be accepted.
                // The equivalent time check discourages hash power from extorting the network via DOS attack
                //  into accepting an invalid block through telling users they must manually set assumevalid.
                //  Requiring a software change or burying the invalid block, regardless of the setting, makes
                //  it hard to hide the implication of the demand.  This also avoids having release candidates
                //  that are hardly doing any signature verification at all in testing without having to
                //  artificially set the default assumed verified block further back.
                // The test against nMinimumChainWork prevents the skipping when denied access to any chain at
                //  least as good as the expected chain.
                fScriptChecks = (GetBlockProofEquivalentTime(*pindexBestHeader, *pindex, *pindexBestHeader, m_params.GetConsensus()) <= 60 * 60 * 24 * 7 * 2);
            }
        }
    }



    int64_t nTime1 = GetTimeMicros(); nTimeCheck += nTime1 - nTimeStart;
    LogPrint(BCLog::BENCH, "    - Sanity checks: %.2fms [%.2fs (%.2fms/blk)]\n", MILLI * (nTime1 - nTimeStart), nTimeCheck * MICRO, nTimeCheck * MILLI / nBlocksTotal);

    // Do not allow blocks that contain transactions which 'overwrite' older transactions,
    // unless those are already completely spent.
    // If such overwrites are allowed, coinbases and transactions depending upon those
    // can be duplicated to remove the ability to spend the first instance -- even after
    // being sent to another address.
    // See BIP30, CVE-2012-1909, and http://r6.ca/blog/20120206T005236Z.html for more information.
    // This rule was originally applied to all blocks with a timestamp after March 15, 2012, 0:00 UTC.
    // Now that the whole chain is irreversibly beyond that time it is applied to all blocks except the
    // two in the chain that violate it. This prevents exploiting the issue against nodes during their
    // initial block download.
    bool fEnforceBIP30 = fParticlMode || (!((pindex->nHeight==91842 && pindex->GetBlockHash() == uint256S("0x00000000000a4d0a398161ffc163c503763b1f4360639393e0e4c8e300e0caec")) ||
                           (pindex->nHeight==91880 && pindex->GetBlockHash() == uint256S("0x00000000000743f190a18c5577a3c2d2a1f610ae9601ac046a38084ccb7cd721"))));

    // Once BIP34 activated it was not possible to create new duplicate coinbases and thus other than starting
    // with the 2 existing duplicate coinbase pairs, not possible to create overwriting txs.  But by the
    // time BIP34 activated, in each of the existing pairs the duplicate coinbase had overwritten the first
    // before the first had been spent.  Since those coinbases are sufficiently buried it's no longer possible to create further
    // duplicate transactions descending from the known pairs either.
    // If we're on the known chain at height greater than where BIP34 activated, we can save the db accesses needed for the BIP30 check.

    // BIP34 requires that a block at height X (block X) has its coinbase
    // scriptSig start with a CScriptNum of X (indicated height X).  The above
    // logic of no longer requiring BIP30 once BIP34 activates is flawed in the
    // case that there is a block X before the BIP34 height of 227,931 which has
    // an indicated height Y where Y is greater than X.  The coinbase for block
    // X would also be a valid coinbase for block Y, which could be a BIP30
    // violation.  An exhaustive search of all mainnet coinbases before the
    // BIP34 height which have an indicated height greater than the block height
    // reveals many occurrences. The 3 lowest indicated heights found are
    // 209,921, 490,897, and 1,983,702 and thus coinbases for blocks at these 3
    // heights would be the first opportunity for BIP30 to be violated.

    // The search reveals a great many blocks which have an indicated height
    // greater than 1,983,702, so we simply remove the optimization to skip
    // BIP30 checking for blocks at height 1,983,702 or higher.  Before we reach
    // that block in another 25 years or so, we should take advantage of a
    // future consensus change to do a new and improved version of BIP34 that
    // will actually prevent ever creating any duplicate coinbases in the
    // future.
    static constexpr int BIP34_IMPLIES_BIP30_LIMIT = 1983702;

    // There is no potential to create a duplicate coinbase at block 209,921
    // because this is still before the BIP34 height and so explicit BIP30
    // checking is still active.

    // The final case is block 176,684 which has an indicated height of
    // 490,897. Unfortunately, this issue was not discovered until about 2 weeks
    // before block 490,897 so there was not much opportunity to address this
    // case other than to carefully analyze it and determine it would not be a
    // problem. Block 490,897 was, in fact, mined with a different coinbase than
    // block 176,684, but it is important to note that even if it hadn't been or
    // is remined on an alternate fork with a duplicate coinbase, we would still
    // not run into a BIP30 violation.  This is because the coinbase for 176,684
    // is spent in block 185,956 in transaction
    // d4f7fbbf92f4a3014a230b2dc70b8058d02eb36ac06b4a0736d9d60eaa9e8781.  This
    // spending transaction can't be duplicated because it also spends coinbase
    // 0328dd85c331237f18e781d692c92de57649529bd5edf1d01036daea32ffde29.  This
    // coinbase has an indicated height of over 4.2 billion, and wouldn't be
    // duplicatable until that height, and it's currently impossible to create a
    // chain that long. Nevertheless we may wish to consider a future soft fork
    // which retroactively prevents block 490,897 from creating a duplicate
    // coinbase. The two historical BIP30 violations often provide a confusing
    // edge case when manipulating the UTXO and it would be simpler not to have
    // another edge case to deal with.

    // testnet3 has no blocks before the BIP34 height with indicated heights
    // post BIP34 before approximately height 486,000,000. After block
    // 1,983,702 testnet3 starts doing unnecessary BIP30 checking again.
    if (pindex->pprev) {
        CBlockIndex* pindexBIP34height = pindex->pprev->GetAncestor(m_params.GetConsensus().BIP34Height);
        //Only continue to enforce if we're below BIP34 activation height or the block hash at that height doesn't correspond.
        fEnforceBIP30 = fEnforceBIP30 && (!pindexBIP34height || !(pindexBIP34height->GetBlockHash() == m_params.GetConsensus().BIP34Hash));
    }

    // TODO: Remove BIP30 checking from block height 1,983,702 on, once we have a
    // consensus change that ensures coinbases at those heights cannot
    // duplicate earlier coinbases.
    if (fEnforceBIP30 || pindex->nHeight >= BIP34_IMPLIES_BIP30_LIMIT) {
        for (const auto& tx : block.vtx) {
            for (size_t o = 0; o < tx->GetNumVOuts(); o++) {
                if (view.HaveCoin(COutPoint(tx->GetHash(), o))) {
                    LogPrintf("ERROR: ConnectBlock(): tried to overwrite transaction\n");
                    return state.Invalid(BlockValidationResult::BLOCK_CONSENSUS, "bad-txns-BIP30");
                }
            }
        }
    }

    // Enforce BIP68 (sequence locks)
    int nLockTimeFlags = 0;
    if (DeploymentActiveAt(*pindex, m_params.GetConsensus(), Consensus::DEPLOYMENT_CSV)) {
        nLockTimeFlags |= LOCKTIME_VERIFY_SEQUENCE;
    }

    // Get the script flags for this block
    unsigned int flags = GetBlockScriptFlags(pindex, m_params.GetConsensus());

    int64_t nTime2 = GetTimeMicros(); nTimeForks += nTime2 - nTime1;
    LogPrint(BCLog::BENCH, "    - Fork checks: %.2fms [%.2fs (%.2fms/blk)]\n", MILLI * (nTime2 - nTime1), nTimeForks * MICRO, nTimeForks * MILLI / nBlocksTotal);

    smsgModule.StartConnectingBlock();

    CBlockUndo blockundo;

    // Precomputed transaction data pointers must not be invalidated
    // until after `control` has run the script checks (potentially
    // in multiple threads). Preallocate the vector size so a new allocation
    // doesn't invalidate pointers into the vector, and keep txsdata in scope
    // for as long as `control`.
    CCheckQueueControl<CScriptCheck> control(fScriptChecks && g_parallel_script_checks ? &scriptcheckqueue : nullptr);
    std::vector<PrecomputedTransactionData> txsdata(block.vtx.size());

    std::vector<int> prevheights;
    CAmount nFees = 0;
    int nInputs = 0;
    int64_t nSigOpsCost = 0;
    int64_t nAnonIn = 0;
    int64_t nStakeReward = 0;

    blockundo.vtxundo.reserve(block.vtx.size() - (fParticlMode ? 0 : 1));

    // NOTE: Block reward is based on nMoneySupply
    CAmount nMoneyCreated = 0;
    CAmount nMoneyBurned = 0;
    CAmount block_balances[3] = {0};
    bool reset_balances = false;

    for (unsigned int i = 0; i < block.vtx.size(); i++)
    {
        const CTransaction &tx = *(block.vtx[i]);
        const uint256 txhash = tx.GetHash();
        nInputs += tx.vin.size();

        TxValidationState tx_state;
        tx_state.SetStateInfo(block.nTime, pindex->nHeight, consensus, fParticlMode, (fBusyImporting && fSkipRangeproof), true);
        tx_state.m_chainman = state.m_chainman;
        tx_state.m_chainstate = this;
        if (!tx.IsCoinBase())
        {
            CAmount txfee = 0;
            if (!Consensus::CheckTxInputs(tx, tx_state, view, pindex->nHeight, txfee)) {
                control.Wait();
                // Any transaction validation failure in ConnectBlock is a block consensus failure
                state.Invalid(BlockValidationResult::BLOCK_CONSENSUS,
                            tx_state.GetRejectReason(), tx_state.GetDebugMessage());
                return error("%s: Consensus::CheckTxInputs: %s, %s", __func__, tx.GetHash().ToString(), state.ToString());
            }
            if (tx_state.m_exploit_fix_2 && tx_state.m_spends_frozen_blinded) {
                // Add redeemed frozen blinded value to moneysupply
                nMoneyCreated += tx.GetValueOut() + txfee;
            }
            if (tx.IsCoinStake())
            {
                // Block reward is passed back in txfee (nPlainValueOut - nPlainValueIn)
                nStakeReward += txfee;
                nMoneyCreated += nStakeReward;
            } else
            {
                nFees += txfee;
            }
            if (!MoneyRange(nFees)) {
                control.Wait();
                LogPrintf("ERROR: %s: accumulated fee in the block out of range.\n", __func__);
                return state.Invalid(BlockValidationResult::BLOCK_CONSENSUS, "bad-txns-accumulated-fee-outofrange");
            }

            // Check that transaction is BIP68 final
            // BIP68 lock checks (as opposed to nLockTime checks) must
            // be in ConnectBlock because they require the UTXO set

            prevheights.resize(tx.vin.size());
            for (size_t j = 0; j < tx.vin.size(); j++) {
                if (tx.vin[j].IsAnonInput())
                    prevheights[j] = 0;
                else
                    prevheights[j] = view.AccessCoin(tx.vin[j].prevout).nHeight;
            }

            if (!SequenceLocks(tx, nLockTimeFlags, prevheights, *pindex)) {
                control.Wait();
                LogPrintf("ERROR: %s: contains a non-BIP68-final transaction\n", __func__);
                return state.Invalid(BlockValidationResult::BLOCK_CONSENSUS, "bad-txns-nonfinal");
            }

            if (tx.IsParticlVersion()) {
                // Update spent inputs
                for (size_t j = 0; j < tx.vin.size(); j++) {
                    const CTxIn input = tx.vin[j];
                    if (input.IsAnonInput()) {
                        nAnonIn++;
                        continue;
                    }

                    const Coin &coin = view.AccessCoin(input.prevout);

                    if (coin.nType != OUTPUT_CT) {
                        // Cache recently spent coins for staking.
                        view.spent_cache.emplace_back(input.prevout, SpentCoin(coin, pindex->nHeight));
                    }
                    if (!fAddressIndex && !fSpentIndex) {
                        continue;
                    }

                    const CScript *pScript = &coin.out.scriptPubKey;
                    CAmount nValue = coin.nType == OUTPUT_CT ? 0 : coin.out.nValue;
                    std::vector<uint8_t> hashBytes;
                    int scriptType = 0;

                    if (!ExtractIndexInfo(pScript, scriptType, hashBytes)) {
                        continue;
                    }

                    uint256 hashAddress;
                    if (scriptType > 0) {
                        hashAddress = uint256(hashBytes.data(), hashBytes.size());
                    }
                    if (fAddressIndex && scriptType > 0) {
                        // record spending activity
                        view.addressIndex.push_back(std::make_pair(CAddressIndexKey(scriptType, hashAddress, pindex->nHeight, i, txhash, j, true), nValue * -1));
                        // remove address from unspent index
                        view.addressUnspentIndex.push_back(std::make_pair(CAddressUnspentKey(scriptType, hashAddress, input.prevout.hash, input.prevout.n), CAddressUnspentValue()));
                    }
                    if (fSpentIndex) {
                        CAmount nValue = coin.nType == OUTPUT_CT ? -1 : coin.out.nValue;
                        // add the spent index to determine the txid and input that spent an output
                        // and to find the amount and address from an input
                        view.spentIndex.push_back(std::make_pair(CSpentIndexKey(input.prevout.hash, input.prevout.n), CSpentIndexValue(txhash, j, pindex->nHeight, nValue, scriptType, hashAddress)));
                    }
                }

                if (tx_state.m_funds_smsg) {
                    smsgModule.StoreFundingTx(tx, pindex);
                }
            }
        } else {
            tx_state.tx_balances[BAL_IND_PLAIN_ADDED] = tx.GetValueOut();
        }

        // GetTransactionSigOpCost counts 3 types of sigops:
        // * legacy (always)
        // * p2sh (when P2SH enabled in flags and excludes coinbase)
        // * witness (when witness enabled in flags and excludes coinbase)
        nSigOpsCost += GetTransactionSigOpCost(tx, view, flags);
        if (nSigOpsCost > MAX_BLOCK_SIGOPS_COST) {
            control.Wait();
            LogPrintf("ERROR: ConnectBlock(): too many sigops\n");
            return state.Invalid(BlockValidationResult::BLOCK_CONSENSUS, "bad-blk-sigops");
        }

        if (!tx.IsCoinBase())
        {
            std::vector<CScriptCheck> vChecks;
            bool fCacheResults = fJustCheck; /* Don't cache results if we're actually connecting blocks (still consult the cache, though) */
            //TxValidationState tx_state;
            if (fScriptChecks && !CheckInputScripts(tx, tx_state, view, flags, fCacheResults, fCacheResults, txsdata[i], g_parallel_script_checks ? &vChecks : nullptr)) {
                control.Wait();
                // Any transaction validation failure in ConnectBlock is a block consensus failure
                state.Invalid(BlockValidationResult::BLOCK_CONSENSUS,
                              tx_state.GetRejectReason(), tx_state.GetDebugMessage());
                return error("ConnectBlock(): CheckInputScripts on %s failed with %s",
                    txhash.ToString(), state.ToString());
            }
            control.Add(vChecks);

            blockundo.vtxundo.push_back(CTxUndo());
            UpdateCoins(tx, view, blockundo.vtxundo.back(), pindex->nHeight);
        } else
        {
            // tx is coinbase
            CTxUndo undoDummy;
            UpdateCoins(tx, view, undoDummy, pindex->nHeight);
            nMoneyCreated += tx.GetValueOut();
        }

        if (view.nLastRCTOutput == 0) {
            view.nLastRCTOutput = pindex->pprev ? pindex->pprev->nAnonOutputs : 0;
        }

        // Index rct outputs and keyimages
        if (tx_state.m_has_anon_output || tx_state.m_has_anon_input) {
            COutPoint op(txhash, 0);
            if (tx_state.m_has_anon_input) {
                assert(tx_state.m_setHaveKI.size());
            }
            for (const auto &ki : tx_state.m_setHaveKI) {
                // Test for duplicate keyimage used in block
                if (!view.keyImages.insert(std::make_pair(ki, txhash)).second) {
                    return state.Invalid(BlockValidationResult::BLOCK_CONSENSUS, "bad-anonin-dup-ki");
                }
            }

            for (unsigned int k = 0; k < tx.vpout.size(); k++) {
                if (!tx.vpout[k]->IsType(OUTPUT_RINGCT)) {
                    continue;
                }

                CTxOutRingCT *txout = (CTxOutRingCT*)tx.vpout[k].get();

                int64_t nTestExists;
                if (!fVerifyingDB && m_blockman.m_block_tree_db->ReadRCTOutputLink(txout->pk, nTestExists)) {
                    control.Wait();

                    if (nTestExists > pindex->pprev->nAnonOutputs) {
                        // The anon index can diverge from the chain index if shutdown does not complete
                        LogPrintf("%s: Duplicate anon-output %s, index %d, above last index %d.\n", __func__, HexStr(txout->pk), nTestExists, pindex->pprev->nAnonOutputs);

                        if (!attempted_rct_index_repair) {
                            LogPrintf("Attempting to repair anon index.\n");
                            assert(state.m_chainman);
                            std::set<CCmpPubKey> setKi; // unused
                            RollBackRCTIndex(*state.m_chainman, pindex->pprev->nAnonOutputs, nTestExists, pindex->pprev->nHeight, setKi);
                            attempted_rct_index_repair = true;
                            return false;
                        } else {
                            LogPrintf("Not attempting anon index repair, already tried once.\n");
                        }
                    }

                    return error("%s: Duplicate anon-output (db) %s, index %d.", __func__, HexStr(txout->pk), nTestExists);
                }
                if (!fVerifyingDB && view.ReadRCTOutputLink(txout->pk, nTestExists)) {
                    control.Wait();
                    return error("%s: Duplicate anon-output (view) %s, index %d.", __func__, HexStr(txout->pk), nTestExists);
                }

                op.n = k;
                view.nLastRCTOutput++;
                CAnonOutput ao(txout->pk, txout->commitment, op, pindex->nHeight, 0);

                view.anonOutputLinks[txout->pk] = view.nLastRCTOutput;
                view.anonOutputs.push_back(std::make_pair(view.nLastRCTOutput, ao));
            }
        }

        if (fAddressIndex) {
            // Update outputs for insight
            for (unsigned int k = 0; k < tx.vpout.size(); k++) {
                const CTxOutBase *out = tx.vpout[k].get();

                if (!out->IsType(OUTPUT_STANDARD)
                    && !out->IsType(OUTPUT_CT)) {
                    continue;
                }

                const CScript *pScript;
                std::vector<unsigned char> hashBytes;
                int scriptType = 0;
                CAmount nValue;
                if (!ExtractIndexInfo(out, scriptType, hashBytes, nValue, pScript)
                    || scriptType == 0) {
                    continue;
                }

                // Record receiving activity
                view.addressIndex.push_back(std::make_pair(CAddressIndexKey(scriptType, uint256(hashBytes.data(), hashBytes.size()), pindex->nHeight, i, txhash, k, false), nValue));
                // Record unspent output
                view.addressUnspentIndex.push_back(std::make_pair(CAddressUnspentKey(scriptType, uint256(hashBytes.data(), hashBytes.size()), txhash, k), CAddressUnspentValue(nValue, *pScript, pindex->nHeight)));
            }
        }

        block_balances[BAL_IND_PLAIN] += tx_state.tx_balances[BAL_IND_PLAIN_ADDED] - tx_state.tx_balances[BAL_IND_PLAIN_REMOVED];
        block_balances[BAL_IND_BLIND] += tx_state.tx_balances[BAL_IND_BLIND_ADDED] - tx_state.tx_balances[BAL_IND_BLIND_REMOVED];
        block_balances[BAL_IND_ANON]  += tx_state.tx_balances[BAL_IND_ANON_ADDED]  - tx_state.tx_balances[BAL_IND_ANON_REMOVED];
        nMoneyBurned += tx.GetPlainValueBurned();
    }

    int64_t nTime3 = GetTimeMicros(); nTimeConnect += nTime3 - nTime2;
    LogPrint(BCLog::BENCH, "      - Connect %u transactions: %.2fms (%.3fms/tx, %.3fms/txin) [%.2fs (%.2fms/blk)]\n", (unsigned)block.vtx.size(), MILLI * (nTime3 - nTime2), MILLI * (nTime3 - nTime2) / block.vtx.size(), nInputs <= 1 ? 0 : MILLI * (nTime3 - nTime2) / (nInputs-1), nTimeConnect * MICRO, nTimeConnect * MILLI / nBlocksTotal);


    if (!control.Wait()) {
        LogPrintf("ERROR: %s: CheckQueue failed\n", __func__);
        return state.Invalid(BlockValidationResult::BLOCK_CONSENSUS, "block-validation-failed");
    }

    if (fParticlMode) {
        if (block.nTime >= consensus.clamp_tx_version_time) {
            nMoneyCreated -= nFees;  // nStakeReward includes fees
            nMoneyCreated -= nMoneyBurned;
        }
        if (block.IsProofOfStake()) { // Only the genesis block isn't proof of stake
            CTransactionRef txCoinstake = block.vtx[0];
            CTransactionRef txPrevCoinstake = nullptr;
            const TreasuryFundSettings *pTreasuryFundSettings = m_params.GetTreasuryFundSettings(block.nTime);
            const CAmount nCalculatedStakeReward = Params().GetProofOfStakeReward(pindex->pprev, nFees); // stake_test

            if (block.nTime >= consensus.smsg_fee_time) {
                CAmount smsg_fee_new, smsg_fee_prev = consensus.smsg_fee_msg_per_day_per_k;
                if (pindex->pprev->nHeight > 0 // Skip genesis block (POW)
                    && pindex->pprev->nTime >= consensus.smsg_fee_time) {
                    if (!particl::coinStakeCache.GetCoinStake(*this, pindex->pprev->GetBlockHash(), txPrevCoinstake)
                        || !txPrevCoinstake->GetSmsgFeeRate(smsg_fee_prev)) {
                        LogPrintf("ERROR: %s: Failed to get previous smsg fee.\n", __func__);
                        return state.Invalid(BlockValidationResult::BLOCK_CONSENSUS, "bad-cs-smsg-fee-prev");
                    }
                }

                if (!txCoinstake->GetSmsgFeeRate(smsg_fee_new)) {
                    LogPrintf("ERROR: %s: Failed to get smsg fee.\n", __func__);
                    return state.Invalid(BlockValidationResult::BLOCK_CONSENSUS, "bad-cs-smsg-fee");
                }
                if (smsg_fee_new < 1) {
                    LogPrintf("ERROR: %s: Smsg fee < 1.\n", __func__);
                    return state.Invalid(BlockValidationResult::BLOCK_CONSENSUS, "bad-cs-smsg-fee");
                }
                int64_t delta = std::abs(smsg_fee_new - smsg_fee_prev);
                int64_t max_delta = m_params.GetMaxSmsgFeeRateDelta(smsg_fee_prev, pindex->nTime);
                if (delta > max_delta) {
                    LogPrintf("ERROR: %s: Bad smsg-fee (delta=%d, max_delta=%d)\n", __func__, delta, max_delta);
                    return state.Invalid(BlockValidationResult::BLOCK_CONSENSUS, "bad-cs-smsg-fee");
                }
            }

            if (block.nTime >= consensus.smsg_difficulty_time) {
                uint32_t smsg_difficulty_new, smsg_difficulty_prev = consensus.smsg_min_difficulty;
                if (pindex->pprev->nHeight > 0 // Skip genesis block (POW)
                    && pindex->pprev->nTime >= consensus.smsg_difficulty_time) {
                    if (!particl::coinStakeCache.GetCoinStake(*this, pindex->pprev->GetBlockHash(), txPrevCoinstake)
                        || !txPrevCoinstake->GetSmsgDifficulty(smsg_difficulty_prev)) {
                        LogPrintf("ERROR: %s: Failed to get previous smsg difficulty.\n", __func__);
                        return state.Invalid(BlockValidationResult::BLOCK_CONSENSUS, "bad-cs-smsg-diff-prev");
                    }
                }

                if (!txCoinstake->GetSmsgDifficulty(smsg_difficulty_new)) {
                    LogPrintf("ERROR: %s: Failed to get smsg difficulty.\n", __func__);
                    return state.Invalid(BlockValidationResult::BLOCK_CONSENSUS, "bad-cs-smsg-diff");
                }
                if (smsg_difficulty_new < 1 || smsg_difficulty_new > consensus.smsg_min_difficulty) {
                    LogPrintf("ERROR: %s: Smsg difficulty out of range.\n", __func__);
                    return state.Invalid(BlockValidationResult::BLOCK_CONSENSUS, "bad-cs-smsg-diff");
                }
                int delta = int(smsg_difficulty_prev) - int(smsg_difficulty_new);
                if (abs(delta) > int(consensus.smsg_difficulty_max_delta)) {
                    LogPrintf("ERROR: %s: Smsg difficulty change out of range.\n", __func__);
                    return state.Invalid(BlockValidationResult::BLOCK_CONSENSUS, "bad-cs-smsg-diff");
                }
            }

            if (!pTreasuryFundSettings || pTreasuryFundSettings->nMinTreasuryStakePercent <= 0) {
                if (nStakeReward < 0 || nStakeReward > nCalculatedStakeReward) {
                    LogPrintf("ERROR: %s: Coinstake pays too much(actual=%d vs calculated=%d)\n", __func__, nStakeReward, nCalculatedStakeReward);
                    return state.Invalid(BlockValidationResult::BLOCK_CONSENSUS, "bad-cs-amount");
                }
            } else {
                assert(pTreasuryFundSettings->nMinTreasuryStakePercent <= 100);

                CAmount nTreasuryBfwd = 0, nTreasuryCfwdCheck = 0;
                CAmount nMinTreasuryPart = (nCalculatedStakeReward * pTreasuryFundSettings->nMinTreasuryStakePercent) / 100;
                CAmount nMaxHolderPart = nCalculatedStakeReward - nMinTreasuryPart;
                if (nMinTreasuryPart < 0 || nMaxHolderPart < 0) {
                    LogPrintf("ERROR: %s: Bad coinstake split amount (treasury=%d vs reward=%d)\n", __func__, nMinTreasuryPart, nMaxHolderPart);
                    return state.Invalid(BlockValidationResult::BLOCK_CONSENSUS, "bad-cs-amount");
                }

                if (pindex->pprev->nHeight > 0) { // Genesis block is pow
                    if (!txPrevCoinstake
                        && !particl::coinStakeCache.GetCoinStake(*this, pindex->pprev->GetBlockHash(), txPrevCoinstake)) {
                        LogPrintf("ERROR: %s: Failed to get previous coinstake.\n", __func__);
                        return state.Invalid(BlockValidationResult::BLOCK_CONSENSUS, "bad-cs-prev");
                    }

                    assert(txPrevCoinstake->IsCoinStake()); // Sanity check
                    if (!txPrevCoinstake->GetTreasuryFundCfwd(nTreasuryBfwd)) {
                        nTreasuryBfwd = 0;
                    }
                }

                if (pindex->nHeight % pTreasuryFundSettings->nTreasuryOutputPeriod == 0) {
                    // Fund output must exist and match cfwd, cfwd data output must be unset
                    // nStakeReward must == nTreasuryBfwd + nCalculatedStakeReward

                    if (nStakeReward != nTreasuryBfwd + nCalculatedStakeReward) {
                        LogPrintf("ERROR: %s: Bad stake-reward (actual=%d vs expected=%d)\n", __func__, nStakeReward, nTreasuryBfwd + nCalculatedStakeReward);
                        return state.Invalid(BlockValidationResult::BLOCK_CONSENSUS, "bad-cs-amount");
                    }

                    CTxDestination dfDest = CBitcoinAddress(pTreasuryFundSettings->sTreasuryFundAddresses).Get();
                    if (std::get_if<CNoDestination>(&dfDest)) {
                        return error("%s: Failed to get treasury fund destination: %s.", __func__, pTreasuryFundSettings->sTreasuryFundAddresses);
                    }
                    CScript fundScriptPubKey = GetScriptForDestination(dfDest);

                    // Output 1 must be to the treasury fund
                    const CTxOutStandard *outputDF = txCoinstake->vpout[1]->GetStandardOutput();
                    if (!outputDF) {
                        LogPrintf("ERROR: %s: Bad treasury fund output.\n", __func__);
                        return state.Invalid(BlockValidationResult::BLOCK_CONSENSUS, "bad-cs");
                    }
                    if (outputDF->scriptPubKey != fundScriptPubKey) {
                        LogPrintf("ERROR: %s: Bad treasury fund output script.\n", __func__);
                        return state.Invalid(BlockValidationResult::BLOCK_CONSENSUS, "bad-cs");
                    }
                    if (outputDF->nValue < nTreasuryBfwd + nMinTreasuryPart) { // Max value is clamped already
                        LogPrintf("ERROR: %s: Bad treasury-reward (actual=%d vs minfundpart=%d)\n", __func__, nStakeReward, nTreasuryBfwd + nMinTreasuryPart);
                        return state.Invalid(BlockValidationResult::BLOCK_CONSENSUS, "bad-cs-fund-amount");
                    }
                    if (txCoinstake->GetTreasuryFundCfwd(nTreasuryCfwdCheck)) {
                        LogPrintf("ERROR: %s: Coinstake treasury cfwd must be unset.\n", __func__);
                        return state.Invalid(BlockValidationResult::BLOCK_CONSENSUS, "bad-cs-cfwd");
                    }
                } else {
                    // Ensure cfwd data output is correct and nStakeReward is <= nHolderPart
                    // cfwd must == nTreasuryBfwd + (nCalculatedStakeReward - nStakeReward) // Allowing users to set a higher split

                    if (nStakeReward < 0 || nStakeReward > nMaxHolderPart) {
                        LogPrintf("ERROR: %s: Bad stake-reward (actual=%d vs maxholderpart=%d)\n", __func__, nStakeReward, nMaxHolderPart);
                        return state.Invalid(BlockValidationResult::BLOCK_CONSENSUS, "bad-cs-amount");
                    }
                    CAmount nTreasuryCfwd = nTreasuryBfwd + nCalculatedStakeReward - nStakeReward;
                    if (!txCoinstake->GetTreasuryFundCfwd(nTreasuryCfwdCheck)
                        || nTreasuryCfwdCheck != nTreasuryCfwd) {
                        LogPrintf("ERROR: %s: Coinstake treasury fund carried forward mismatch (actual=%d vs expected=%d)\n", __func__, nTreasuryCfwdCheck, nTreasuryCfwd);
                        return state.Invalid(BlockValidationResult::BLOCK_CONSENSUS, "bad-cs-cfwd");
                    }
                }

                particl::coinStakeCache.InsertCoinStake(blockHash, txCoinstake);
            }
        } else {
            if (blockHash != m_params.GetConsensus().hashGenesisBlock) {
                LogPrintf("ERROR: %s: Block isn't coinstake or genesis.\n", __func__);
                return state.Invalid(BlockValidationResult::BLOCK_CONSENSUS, "bad-cs");
            }
        }
    } else {
        CAmount blockReward = nFees + GetBlockSubsidy(pindex->nHeight, m_params.GetConsensus());
        if (block.vtx[0]->GetValueOut() > blockReward) {
            LogPrintf("ERROR: ConnectBlock(): coinbase pays too much (actual=%d vs limit=%d)\n", block.vtx[0]->GetValueOut(), blockReward);
            return state.Invalid(BlockValidationResult::BLOCK_CONSENSUS, "bad-cb-amount");
        }
    }

    int64_t nTime4 = GetTimeMicros(); nTimeVerify += nTime4 - nTime2;
    LogPrint(BCLog::BENCH, "    - Verify %u txins: %.2fms (%.3fms/txin) [%.2fs (%.2fms/blk)]\n", nInputs - 1, MILLI * (nTime4 - nTime2), nInputs <= 1 ? 0 : MILLI * (nTime4 - nTime2) / (nInputs-1), nTimeVerify * MICRO, nTimeVerify * MILLI / nBlocksTotal);

    if (fJustCheck)
        return true;

    if (consensus.exploit_fix_2_height && pindex->nHeight == (int)consensus.exploit_fix_2_height) {
        // Set moneysupply to utxoset sum
        pindex->nMoneySupply = particl::GetUTXOSum(*this) + nMoneyCreated;
        LogPrintf("RCT mint fix HF2, set nMoneySupply to: %d\n", pindex->nMoneySupply);
        reset_balances = true;
        block_balances[BAL_IND_PLAIN] = pindex->nMoneySupply;
    } else {
        pindex->nMoneySupply = (pindex->pprev ? pindex->pprev->nMoneySupply : 0) + nMoneyCreated;
    }
    pindex->nAnonOutputs = view.nLastRCTOutput;
    m_blockman.m_dirty_blockindex.insert(pindex); // pindex has changed, must save to disk

    if ((!fIsGenesisBlock || fParticlMode) &&
        !m_blockman.WriteUndoDataForBlock(blockundo, state, pindex, m_params)) {
        return false;
    }

    if (!pindex->IsValid(BLOCK_VALID_SCRIPTS)) {
        pindex->RaiseValidity(BLOCK_VALID_SCRIPTS);
        m_blockman.m_dirty_blockindex.insert(pindex);
    }


    if (fTimestampIndex) {
        unsigned int logicalTS = pindex->nTime;
        if (!m_blockman.m_block_tree_db->WriteTimestampIndex(CTimestampIndexKey(logicalTS, pindex->GetBlockHash()))) {
            return AbortNode(state, "Failed to write timestamp index");
        }
        if (!m_blockman.m_block_tree_db->WriteTimestampBlockIndex(CTimestampBlockIndexKey(pindex->GetBlockHash()), CTimestampBlockIndexValue(logicalTS))) {
            return AbortNode(state, "Failed to write blockhash index");
        }
    }
    if (fBalancesIndex) {
        BlockBalances values(block_balances);
        if (pindex->pprev && !reset_balances) {
            BlockBalances prev_balances;
            if (!m_blockman.m_block_tree_db->ReadBlockBalancesIndex(pindex->pprev->GetBlockHash(), prev_balances)) {
                return AbortNode(state, "Failed to read previous block's balances");
            } else {
                values.sum(prev_balances);
            }
        }
        if (!m_blockman.m_block_tree_db->WriteBlockBalancesIndex(block.GetHash(), values)) {
            return AbortNode(state, "Failed to write balances index");
        }
    }

    assert(pindex->phashBlock);

    smsgModule.SetBestBlock(pindex->GetBlockHash(), pindex->nHeight, pindex->nTime);

    // add this block to the view's block chain
    view.SetBestBlock(pindex->GetBlockHash(), pindex->nHeight);

    int64_t nTime5 = GetTimeMicros(); nTimeIndex += nTime5 - nTime4;
    LogPrint(BCLog::BENCH, "    - Index writing: %.2fms [%.2fs (%.2fms/blk)]\n", MILLI * (nTime5 - nTime4), nTimeIndex * MICRO, nTimeIndex * MILLI / nBlocksTotal);

    TRACE6(validation, block_connected,
        block_hash.data(),
        pindex->nHeight,
        block.vtx.size(),
        nInputs,
        nSigOpsCost,
        nTime5 - nTimeStart // in microseconds (µs)
    );

    return true;
}

CoinsCacheSizeState CChainState::GetCoinsCacheSizeState()
{
    AssertLockHeld(::cs_main);
    return this->GetCoinsCacheSizeState(
        m_coinstip_cache_size_bytes,
        gArgs.GetIntArg("-maxmempool", DEFAULT_MAX_MEMPOOL_SIZE) * 1000000);
}

CoinsCacheSizeState CChainState::GetCoinsCacheSizeState(
    size_t max_coins_cache_size_bytes,
    size_t max_mempool_size_bytes)
{
    AssertLockHeld(::cs_main);
    const int64_t nMempoolUsage = m_mempool ? m_mempool->DynamicMemoryUsage() : 0;
    int64_t cacheSize = CoinsTip().DynamicMemoryUsage();
    int64_t nTotalSpace =
        max_coins_cache_size_bytes + std::max<int64_t>(int64_t(max_mempool_size_bytes) - nMempoolUsage, 0);

    //! No need to periodic flush if at least this much space still available.
    static constexpr int64_t MAX_BLOCK_COINSDB_USAGE_BYTES = 10 * 1024 * 1024;  // 10MB
    int64_t large_threshold =
        std::max((9 * nTotalSpace) / 10, nTotalSpace - MAX_BLOCK_COINSDB_USAGE_BYTES);

    if (cacheSize > nTotalSpace) {
        LogPrintf("Cache size (%s) exceeds total space (%s)\n", cacheSize, nTotalSpace);
        return CoinsCacheSizeState::CRITICAL;
    } else if (cacheSize > large_threshold) {
        return CoinsCacheSizeState::LARGE;
    }
    return CoinsCacheSizeState::OK;
}

bool CChainState::FlushStateToDisk(
    BlockValidationState &state,
    FlushStateMode mode,
    int nManualPruneHeight)
{
    LOCK(cs_main);
    assert(this->CanFlushToDisk());
    static std::chrono::microseconds nLastWrite{0};
    static std::chrono::microseconds nLastFlush{0};
    std::set<int> setFilesToPrune;
    bool full_flush_completed = false;

    const size_t coins_count = CoinsTip().GetCacheSize();
    const size_t coins_mem_usage = CoinsTip().DynamicMemoryUsage();

    try {
    {
        bool fFlushForPrune = false;
        bool fDoFullFlush = false;

        CoinsCacheSizeState cache_state = GetCoinsCacheSizeState();
        LOCK(m_blockman.cs_LastBlockFile);
        if (fPruneMode && (m_blockman.m_check_for_pruning || nManualPruneHeight > 0) && !fReindex) {
            // make sure we don't prune above the blockfilterindexes bestblocks
            // pruning is height-based
            int last_prune = m_chain.Height(); // last height we can prune
            ForEachBlockFilterIndex([&](BlockFilterIndex& index) {
               last_prune = std::max(1, std::min(last_prune, index.GetSummary().best_block_height));
            });

            if (nManualPruneHeight > 0) {
                LOG_TIME_MILLIS_WITH_CATEGORY("find files to prune (manual)", BCLog::BENCH);

                m_blockman.FindFilesToPruneManual(setFilesToPrune, std::min(last_prune, nManualPruneHeight), m_chain.Height());
            } else {
                LOG_TIME_MILLIS_WITH_CATEGORY("find files to prune", BCLog::BENCH);

                m_blockman.FindFilesToPrune(setFilesToPrune, m_params.PruneAfterHeight(), m_chain.Height(), last_prune, IsInitialBlockDownload());
                m_blockman.m_check_for_pruning = false;
            }
            if (!setFilesToPrune.empty()) {
                fFlushForPrune = true;
                if (!fHavePruned) {
                    m_blockman.m_block_tree_db->WriteFlag("prunedblockfiles", true);
                    fHavePruned = true;
                }
            }
        }
        const auto nNow = GetTime<std::chrono::microseconds>();
        // Avoid writing/flushing immediately after startup.
        if (nLastWrite.count() == 0) {
            nLastWrite = nNow;
        }
        if (nLastFlush.count() == 0) {
            nLastFlush = nNow;
        }
        // The cache is large and we're within 10% and 10 MiB of the limit, but we have time now (not in the middle of a block processing).
        bool fCacheLarge = mode == FlushStateMode::PERIODIC && cache_state >= CoinsCacheSizeState::LARGE;
        // The cache is over the limit, we have to write now.
        bool fCacheCritical = mode == FlushStateMode::IF_NEEDED && cache_state >= CoinsCacheSizeState::CRITICAL;
        // It's been a while since we wrote the block index to disk. Do this frequently, so we don't need to redownload after a crash.
        bool fPeriodicWrite = mode == FlushStateMode::PERIODIC && nNow > nLastWrite + DATABASE_WRITE_INTERVAL;
        // It's been very long since we flushed the cache. Do this infrequently, to optimize cache usage.
        bool fPeriodicFlush = mode == FlushStateMode::PERIODIC && nNow > nLastFlush + DATABASE_FLUSH_INTERVAL;
        // Combine all conditions that result in a full cache flush.
        fDoFullFlush = (mode == FlushStateMode::ALWAYS) || fCacheLarge || fCacheCritical || fPeriodicFlush || fFlushForPrune;
        // Write blocks and block index to disk.
        if (fDoFullFlush || fPeriodicWrite) {
            // Ensure we can write block index
            if (!CheckDiskSpace(gArgs.GetBlocksDirPath())) {
                return AbortNode(state, "Disk space is too low!", _("Disk space is too low!"));
            }
            {
                LOG_TIME_MILLIS_WITH_CATEGORY("write block and undo data to disk", BCLog::BENCH);

                // First make sure all block and undo data is flushed to disk.
                m_blockman.FlushBlockFile();
            }

            // Then update all block file information (which may refer to block and undo files).
            {
                LOG_TIME_MILLIS_WITH_CATEGORY("write block index to disk", BCLog::BENCH);

                if (!m_blockman.WriteBlockIndexDB()) {
                    return AbortNode(state, "Failed to write to block index database");
                }
            }
            // Finally remove any pruned files
            if (fFlushForPrune) {
                LOG_TIME_MILLIS_WITH_CATEGORY("unlink pruned files", BCLog::BENCH);

                UnlinkPrunedFiles(setFilesToPrune);
            }
            nLastWrite = nNow;
        }
        // Flush best chain related state. This can only be done if the blocks / block index write was also done.
        if (fDoFullFlush && !CoinsTip().GetBestBlock().IsNull()) {
            LOG_TIME_MILLIS_WITH_CATEGORY(strprintf("write coins cache to disk (%d coins, %.2fkB)",
                coins_count, coins_mem_usage / 1000), BCLog::BENCH);

            // Typical Coin structures on disk are around 48 bytes in size.
            // Pushing a new one to the database can cause it to be written
            // twice (once in the log, and once in the tables). This is already
            // an overestimation, as most will delete an existing entry or
            // overwrite one. Still, use a conservative safety factor of 2.
            if (!CheckDiskSpace(gArgs.GetDataDirNet(), 48 * 2 * 2 * CoinsTip().GetCacheSize())) {
                return AbortNode(state, "Disk space is too low!", _("Disk space is too low!"));
            }
            // Flush the chainstate (which may refer to block index entries).
            if (!CoinsTip().Flush())
                return AbortNode(state, "Failed to write to coin database");
            nLastFlush = nNow;
            full_flush_completed = true;
            TRACE5(utxocache, flush,
                   (int64_t)(GetTimeMicros() - nNow.count()), // in microseconds (µs)
                   (u_int32_t)mode,
                   (u_int64_t)coins_count,
                   (u_int64_t)coins_mem_usage,
                   (bool)fFlushForPrune);
        }
    }
    if (full_flush_completed) {
        // Update best block in wallet (so we can detect restored wallets).
        GetMainSignals().ChainStateFlushed(m_chain.GetLocator());
    }
    } catch (const std::runtime_error& e) {
        return AbortNode(state, std::string("System error while flushing: ") + e.what());
    }
    return true;
}

void CChainState::ForceFlushStateToDisk()
{
    BlockValidationState state;
    if (!this->FlushStateToDisk(state, FlushStateMode::ALWAYS)) {
        LogPrintf("%s: failed to flush state (%s)\n", __func__, state.ToString());
    }
}

void CChainState::PruneAndFlush()
{
    BlockValidationState state;
    m_blockman.m_check_for_pruning = true;
    if (!this->FlushStateToDisk(state, FlushStateMode::NONE)) {
        LogPrintf("%s: failed to flush state (%s)\n", __func__, state.ToString());
    }
}

static void DoWarning(const bilingual_str& warning)
{
    static bool fWarned = false;
    SetMiscWarning(warning);
    if (!fWarned) {
        AlertNotify(warning.original);
        fWarned = true;
    }
}

static void ClearSpentCache(CChainState &chainstate, CDBBatch &batch, int height)
{
    CBlockIndex* pblockindex = chainstate.m_chain[height];
    if (!pblockindex) {
        return;
    }
    CBlock block;
    if (!ReadBlockFromDisk(block, pblockindex, Params().GetConsensus())) {
        LogPrintf("%s: failed read block from disk (%d, %s)\n", __func__, height, pblockindex->GetBlockHash().ToString());
        return;
    }
    for (int i = block.vtx.size() - 1; i >= 0; i--) {
        const CTransaction &tx = *(block.vtx[i]);
        for (const auto &txin : tx.vin) {
            if (!txin.IsAnonInput()) {
                std::pair<uint8_t, COutPoint> key = std::make_pair(DB_SPENTCACHE, txin.prevout);
                batch.Erase(key);
            }
        }
    }
}

bool FlushView(CCoinsViewCache *view, BlockValidationState& state, CChainState &chainstate, bool fDisconnecting)
{
    auto& pblocktree{chainstate.m_blockman.m_block_tree_db};

    if (!view->Flush())
        return false;

    if (fAddressIndex) {
        if (fDisconnecting) {
            if (!pblocktree->EraseAddressIndex(view->addressIndex)) {
                return AbortNode(state, "Failed to delete address index");
            }
        } else {
            if (!pblocktree->WriteAddressIndex(view->addressIndex)) {
                return AbortNode(state, "Failed to write address index");
            }
        }
        if (!pblocktree->UpdateAddressUnspentIndex(view->addressUnspentIndex)) {
            return AbortNode(state, "Failed to write address unspent index");
        }
    }

    if (fSpentIndex) {
        if (!pblocktree->UpdateSpentIndex(view->spentIndex)) {
            return AbortNode(state, "Failed to write transaction index");
        }
    }

    view->addressIndex.clear();
    view->addressUnspentIndex.clear();
    view->spentIndex.clear();

    if (fDisconnecting) {
        for (const auto &it : view->keyImages) {
            if (!pblocktree->EraseRCTKeyImage(it.first)) {
                return error("%s: EraseRCTKeyImage failed, txn %s.", __func__, it.second.ToString());
            }
        }
        for (const auto &it : view->anonOutputLinks) {
            if (!pblocktree->EraseRCTOutput(it.second)) {
                return error("%s: EraseRCTOutput failed.", __func__);
            }
            if (!pblocktree->EraseRCTOutputLink(it.first)) {
                return error("%s: EraseRCTOutputLink failed.", __func__);
            }
        }
        for (const auto &it : view->spent_cache) {
            if (!pblocktree->EraseSpentCache(it.first)) {
                return error("%s: EraseSpentCache failed.", __func__);
            }
        }
    } else {
        CDBBatch batch(*pblocktree);

        for (const auto &it : view->keyImages) {
            CAnonKeyImageInfo data(it.second, state.m_spend_height);
            std::pair<uint8_t, CCmpPubKey> key = std::make_pair(DB_RCTKEYIMAGE, it.first);
            batch.Write(key, data);
        }
        for (const auto &it : view->anonOutputs) {
            std::pair<uint8_t, int64_t> key = std::make_pair(DB_RCTOUTPUT, it.first);
            batch.Write(key, it.second);
        }
        for (const auto &it : view->anonOutputLinks) {
            std::pair<uint8_t, CCmpPubKey> key = std::make_pair(DB_RCTOUTPUT_LINK, it.first);
            batch.Write(key, it.second);
        }
        for (const auto &it : view->spent_cache) {
            std::pair<uint8_t, COutPoint> key = std::make_pair(DB_SPENTCACHE, it.first);
            batch.Write(key, it.second);
        }
        if (state.m_spend_height > (int)MIN_BLOCKS_TO_KEEP) {
            ClearSpentCache(chainstate, batch, state.m_spend_height - (MIN_BLOCKS_TO_KEEP+1));
        }
        if (!pblocktree->WriteBatch(batch)) {
            return error("%s: Write index data failed.", __func__);
        }
    }

    view->nLastRCTOutput = 0;
    view->anonOutputs.clear();
    view->anonOutputLinks.clear();
    view->keyImages.clear();
    view->spent_cache.clear();

    return true;
};

/** Private helper function that concatenates warning messages. */
static void AppendWarning(bilingual_str& res, const bilingual_str& warn)
{
    if (!res.empty()) res += Untranslated(", ");
    res += warn;
}

static void UpdateTipLog(
    const CCoinsViewCache& coins_tip,
    const CBlockIndex* tip,
    const CChainParams& params,
    const std::string& func_name,
    const std::string& prefix,
    const std::string& warning_messages) EXCLUSIVE_LOCKS_REQUIRED(::cs_main)
{

    AssertLockHeld(::cs_main);
    LogPrintf("%s%s: new best=%s height=%d version=0x%08x log2_work=%f tx=%lu date='%s' progress=%f cache=%.1fMiB(%utxo)%s\n",
        prefix, func_name,
        tip->GetBlockHash().ToString(), tip->nHeight, tip->nVersion,
        log(tip->nChainWork.getdouble()) / log(2.0), (unsigned long)tip->nChainTx,
        FormatISO8601DateTime(tip->GetBlockTime()),
        GuessVerificationProgress(params.TxData(), tip),
        coins_tip.DynamicMemoryUsage() * (1.0 / (1 << 20)),
        coins_tip.GetCacheSize(),
        !warning_messages.empty() ? strprintf(" warning='%s'", warning_messages) : "");
}

void CChainState::UpdateTip(const CBlockIndex* pindexNew)
{
    AssertLockHeld(::cs_main);
    const auto& coins_tip = this->CoinsTip();

    // The remainder of the function isn't relevant if we are not acting on
    // the active chainstate, so return if need be.
    if (this != &m_chainman.ActiveChainstate()) {
        // Only log every so often so that we don't bury log messages at the tip.
        constexpr int BACKGROUND_LOG_INTERVAL = 2000;
        if (pindexNew->nHeight % BACKGROUND_LOG_INTERVAL == 0) {
            UpdateTipLog(coins_tip, pindexNew, m_params, __func__, "[background validation] ", "");
        }
        return;
    }

    // New best block
    if (m_mempool) {
        m_mempool->AddTransactionsUpdated(1);
    }

    {
        LOCK(g_best_block_mutex);
        g_best_block = pindexNew->GetBlockHash();
        g_best_block_cv.notify_all();
    }

    bilingual_str warning_messages;
    if (!this->IsInitialBlockDownload()) {
        const CBlockIndex* pindex = pindexNew;
        for (int bit = 0; bit < VERSIONBITS_NUM_BITS; bit++) {
            WarningBitsConditionChecker checker(bit);
            ThresholdState state = checker.GetStateFor(pindex, m_params.GetConsensus(), warningcache[bit]);
            if (state == ThresholdState::ACTIVE || state == ThresholdState::LOCKED_IN) {
                const bilingual_str warning = strprintf(_("Unknown new rules activated (versionbit %i)"), bit);
                if (state == ThresholdState::ACTIVE) {
                    DoWarning(warning);
                } else {
                    AppendWarning(warning_messages, warning);
                }
            }
        }
    }
    UpdateTipLog(coins_tip, pindexNew, m_params, __func__, "", warning_messages.original);
}

/** Disconnect m_chain's tip.
  * After calling, the mempool will be in an inconsistent state, with
  * transactions from disconnected blocks being added to disconnectpool.  You
  * should make the mempool consistent again by calling MaybeUpdateMempoolForReorg.
  * with cs_main held.
  *
  * If disconnectpool is nullptr, then no disconnected transactions are added to
  * disconnectpool (note that the caller is responsible for mempool consistency
  * in any case).
  */
bool CChainState::DisconnectTip(BlockValidationState& state, DisconnectedBlockTransactions* disconnectpool)
{
    AssertLockHeld(cs_main);
    if (m_mempool) AssertLockHeld(m_mempool->cs);

    CBlockIndex *pindexDelete = m_chain.Tip();
    assert(pindexDelete);
    // Read block from disk.
    std::shared_ptr<CBlock> pblock = std::make_shared<CBlock>();
    CBlock& block = *pblock;
    if (!ReadBlockFromDisk(block, pindexDelete, m_params.GetConsensus())) {
        return error("DisconnectTip(): Failed to read block");
    }
    // Apply the block atomically to the chain state.
    int64_t nStart = GetTimeMicros();
    {
        CCoinsViewCache view(&CoinsTip());
        assert(view.GetBestBlock() == pindexDelete->GetBlockHash());
        if (DisconnectBlock(block, pindexDelete, view) != DISCONNECT_OK)
            return error("DisconnectTip(): DisconnectBlock %s failed", pindexDelete->GetBlockHash().ToString());
        bool flushed = FlushView(&view, state, *this, true);
        assert(flushed);
    }
    LogPrint(BCLog::BENCH, "- Disconnect block: %.2fms\n", (GetTimeMicros() - nStart) * MILLI);
    // Write the chain state to disk, if necessary.
    if (!FlushStateToDisk(state, FlushStateMode::IF_NEEDED)) {
        return false;
    }

    if (disconnectpool && m_mempool) {
        // Save transactions to re-add to mempool at end of reorg
        for (auto it = block.vtx.rbegin(); it != block.vtx.rend(); ++it) {
            disconnectpool->addTransaction(*it);
        }
        while (disconnectpool->DynamicMemoryUsage() > MAX_DISCONNECTED_TX_POOL_SIZE * 1000) {
            // Drop the earliest entry, and remove its children from the mempool.
            auto it = disconnectpool->queuedTx.get<insertion_order>().begin();
            m_mempool->removeRecursive(**it, MemPoolRemovalReason::REORG);
            disconnectpool->removeEntry(it);
        }
    }

    m_chain.SetTip(pindexDelete->pprev);

    UpdateTip(pindexDelete->pprev);
    // Let wallets know transactions went from 1-confirmed to
    // 0-confirmed or conflicted:
    GetMainSignals().BlockDisconnected(pblock, pindexDelete);
    return true;
}

static int64_t nTimeReadFromDisk = 0;
static int64_t nTimeConnectTotal = 0;
static int64_t nTimeFlush = 0;
static int64_t nTimeChainState = 0;
static int64_t nTimePostConnect = 0;

struct PerBlockConnectTrace {
    CBlockIndex* pindex = nullptr;
    std::shared_ptr<const CBlock> pblock;
    PerBlockConnectTrace() {}
};
/**
 * Used to track blocks whose transactions were applied to the UTXO state as a
 * part of a single ActivateBestChainStep call.
 *
 * This class is single-use, once you call GetBlocksConnected() you have to throw
 * it away and make a new one.
 */
class ConnectTrace {
private:
    std::vector<PerBlockConnectTrace> blocksConnected;

public:
    explicit ConnectTrace() : blocksConnected(1) {}

    void BlockConnected(CBlockIndex* pindex, std::shared_ptr<const CBlock> pblock) {
        assert(!blocksConnected.back().pindex);
        assert(pindex);
        assert(pblock);
        blocksConnected.back().pindex = pindex;
        blocksConnected.back().pblock = std::move(pblock);
        blocksConnected.emplace_back();
    }

    std::vector<PerBlockConnectTrace>& GetBlocksConnected() {
        // We always keep one extra block at the end of our list because
        // blocks are added after all the conflicted transactions have
        // been filled in. Thus, the last entry should always be an empty
        // one waiting for the transactions from the next block. We pop
        // the last entry here to make sure the list we return is sane.
        assert(!blocksConnected.back().pindex);
        blocksConnected.pop_back();
        return blocksConnected;
    }
};

/**
 * Connect a new block to m_chain. pblock is either nullptr or a pointer to a CBlock
 * corresponding to pindexNew, to bypass loading it again from disk.
 *
 * The block is added to connectTrace if connection succeeds.
 */
bool CChainState::ConnectTip(BlockValidationState& state, CBlockIndex* pindexNew, const std::shared_ptr<const CBlock>& pblock, ConnectTrace& connectTrace, DisconnectedBlockTransactions& disconnectpool)
{
    AssertLockHeld(cs_main);
    if (m_mempool) AssertLockHeld(m_mempool->cs);

    assert(pindexNew->pprev == m_chain.Tip());
    // Read block from disk.
    int64_t nTime1 = GetTimeMicros();
    std::shared_ptr<const CBlock> pthisBlock;
    if (!pblock) {
        std::shared_ptr<CBlock> pblockNew = std::make_shared<CBlock>();
        if (!ReadBlockFromDisk(*pblockNew, pindexNew, m_params.GetConsensus())) {
            return AbortNode(state, "Failed to read block");
        }
        pthisBlock = pblockNew;
    } else {
        pthisBlock = pblock;
    }
    const CBlock& blockConnecting = *pthisBlock;
    // Apply the block atomically to the chain state.
    int64_t nTime2 = GetTimeMicros(); nTimeReadFromDisk += nTime2 - nTime1;
    int64_t nTime3;

    LogPrint(BCLog::BENCH, "  - Load block from disk: %.2fms [%.2fs]\n", (nTime2 - nTime1) * MILLI, nTimeReadFromDisk * MICRO);
    {
        CCoinsViewCache view(&CoinsTip());
        bool rv = ConnectBlock(blockConnecting, state, pindexNew, view);
        if (pindexNew->nFlags & BLOCK_FAILED_DUPLICATE_STAKE) {
            state.nFlags |= BLOCK_FAILED_DUPLICATE_STAKE;
        }
        GetMainSignals().BlockChecked(blockConnecting, state);
        if (!rv) {
            if (state.IsInvalid())
                InvalidBlockFound(pindexNew, state);
            return error("%s: ConnectBlock %s failed, %s", __func__, pindexNew->GetBlockHash().ToString(), state.ToString());
        }
        nTime3 = GetTimeMicros(); nTimeConnectTotal += nTime3 - nTime2;
        assert(nBlocksTotal > 0);
        LogPrint(BCLog::BENCH, "  - Connect total: %.2fms [%.2fs (%.2fms/blk)]\n", (nTime3 - nTime2) * MILLI, nTimeConnectTotal * MICRO, nTimeConnectTotal * MILLI / nBlocksTotal);
        bool flushed = FlushView(&view, state, *this, false);
        assert(flushed);
    }
    int64_t nTime4 = GetTimeMicros(); nTimeFlush += nTime4 - nTime3;
    LogPrint(BCLog::BENCH, "  - Flush: %.2fms [%.2fs (%.2fms/blk)]\n", (nTime4 - nTime3) * MILLI, nTimeFlush * MICRO, nTimeFlush * MILLI / nBlocksTotal);
    // Write the chain state to disk, if necessary.
    if (!FlushStateToDisk(state, FlushStateMode::IF_NEEDED))
    {
        //RollBackRCTIndex(nLastValidRCTOutput, setConnectKi);
        return false;
    }
    int64_t nTime5 = GetTimeMicros(); nTimeChainState += nTime5 - nTime4;
    LogPrint(BCLog::BENCH, "  - Writing chainstate: %.2fms [%.2fs (%.2fms/blk)]\n", (nTime5 - nTime4) * MILLI, nTimeChainState * MICRO, nTimeChainState * MILLI / nBlocksTotal);
    // Remove conflicting transactions from the mempool.;
    if (m_mempool) {
        m_mempool->removeForBlock(blockConnecting.vtx, pindexNew->nHeight);
        disconnectpool.removeForBlock(blockConnecting.vtx);
    }
    // Update m_chain & related variables.
    m_chain.SetTip(pindexNew);
    UpdateTip(pindexNew);

    int64_t nTime6 = GetTimeMicros(); nTimePostConnect += nTime6 - nTime5; nTimeTotal += nTime6 - nTime1;
    LogPrint(BCLog::BENCH, "  - Connect postprocess: %.2fms [%.2fs (%.2fms/blk)]\n", (nTime6 - nTime5) * MILLI, nTimePostConnect * MICRO, nTimePostConnect * MILLI / nBlocksTotal);
    LogPrint(BCLog::BENCH, "- Connect block: %.2fms [%.2fs (%.2fms/blk)]\n", (nTime6 - nTime1) * MILLI, nTimeTotal * MICRO, nTimeTotal * MILLI / nBlocksTotal);

    connectTrace.BlockConnected(pindexNew, std::move(pthisBlock));
    return true;
}

/**
 * Return the tip of the chain with the most work in it, that isn't
 * known to be invalid (it's however far from certain to be valid).
 */
CBlockIndex* CChainState::FindMostWorkChain()
{
    AssertLockHeld(::cs_main);
    do {
        CBlockIndex *pindexNew = nullptr;

        // Find the best candidate header.
        {
            std::set<CBlockIndex*, CBlockIndexWorkComparator>::reverse_iterator it = setBlockIndexCandidates.rbegin();
            if (it == setBlockIndexCandidates.rend())
                return nullptr;
            pindexNew = *it;
        }

        // Check whether all blocks on the path between the currently active chain and the candidate are valid.
        // Just going until the active chain is an optimization, as we know all blocks in it are valid already.
        CBlockIndex *pindexTest = pindexNew;
        bool fInvalidAncestor = false;
        while (pindexTest && !m_chain.Contains(pindexTest)) {
            assert(pindexTest->HaveTxsDownloaded() || pindexTest->nHeight == 0);

            // Pruned nodes may have entries in setBlockIndexCandidates for
            // which block files have been deleted.  Remove those as candidates
            // for the most work chain if we come across them; we can't switch
            // to a chain unless we have all the non-active-chain parent blocks.
            bool fFailedChain = pindexTest->nStatus & BLOCK_FAILED_MASK;
            bool fMissingData = !(pindexTest->nStatus & BLOCK_HAVE_DATA);

            if (fFailedChain || fMissingData) {
                // Candidate chain is not usable (either invalid or missing data)
                if (fFailedChain && (m_chainman.m_best_invalid == nullptr || pindexNew->nChainWork > m_chainman.m_best_invalid->nChainWork)) {
                    m_chainman.m_best_invalid = pindexNew;
                }
                CBlockIndex *pindexFailed = pindexNew;
                // Remove the entire chain from the set.
                while (pindexTest != pindexFailed) {
                    if (fFailedChain) {

                        if (pindexTest->nFlags & BLOCK_FAILED_DUPLICATE_STAKE)
                            pindexFailed->nFlags |= BLOCK_FAILED_DUPLICATE_STAKE;

                        pindexFailed->nStatus |= BLOCK_FAILED_CHILD;
                    } else if (fMissingData) {
                        // If we're missing data, then add back to m_blocks_unlinked,
                        // so that if the block arrives in the future we can try adding
                        // to setBlockIndexCandidates again.
                        m_blockman.m_blocks_unlinked.insert(
                            std::make_pair(pindexFailed->pprev, pindexFailed));
                    }
                    setBlockIndexCandidates.erase(pindexFailed);
                    pindexFailed = pindexFailed->pprev;
                }
                setBlockIndexCandidates.erase(pindexTest);
                fInvalidAncestor = true;
                break;
            }
            pindexTest = pindexTest->pprev;
        }
        if (!fInvalidAncestor)
            return pindexNew;
    } while(true);
}

/** Delete all entries in setBlockIndexCandidates that are worse than the current tip. */
void CChainState::PruneBlockIndexCandidates() {
    // Note that we can't delete the current block itself, as we may need to return to it later in case a
    // reorganization to a better block fails.
    std::set<CBlockIndex*, CBlockIndexWorkComparator>::iterator it = setBlockIndexCandidates.begin();
    while (it != setBlockIndexCandidates.end() && setBlockIndexCandidates.value_comp()(*it, m_chain.Tip())) {
        setBlockIndexCandidates.erase(it++);
    }
    // Either the current tip or a successor of it we're working towards is left in setBlockIndexCandidates.
    assert(!setBlockIndexCandidates.empty());
}

/**
 * Try to make some progress towards making pindexMostWork the active block.
 * pblock is either nullptr or a pointer to a CBlock corresponding to pindexMostWork.
 *
 * @returns true unless a system error occurred
 */
bool CChainState::ActivateBestChainStep(BlockValidationState& state, CBlockIndex* pindexMostWork, const std::shared_ptr<const CBlock>& pblock, bool& fInvalidFound, ConnectTrace& connectTrace)
{
    AssertLockHeld(cs_main);
    if (m_mempool) AssertLockHeld(m_mempool->cs);

    const CBlockIndex* pindexOldTip = m_chain.Tip();
    const CBlockIndex* pindexFork = m_chain.FindFork(pindexMostWork);

    // Disconnect active blocks which are no longer in the best chain.
    bool fBlocksDisconnected = false;
    DisconnectedBlockTransactions disconnectpool;
    while (m_chain.Tip() && m_chain.Tip() != pindexFork) {
        if (!DisconnectTip(state, &disconnectpool)) {
            // This is likely a fatal error, but keep the mempool consistent,
            // just in case. Only remove from the mempool in this case.
            MaybeUpdateMempoolForReorg(disconnectpool, false);

            // If we're unable to disconnect a block during normal operation,
            // then that is a failure of our local system -- we should abort
            // rather than stay on a less work chain.
            AbortNode(state, "Failed to disconnect block; see debug.log for details");
            return false;
        }
        fBlocksDisconnected = true;
    }

    // Build list of new blocks to connect (in descending height order).
    std::vector<CBlockIndex*> vpindexToConnect;
    bool fContinue = true;
    int nHeight = pindexFork ? pindexFork->nHeight : -1;
    while (fContinue && nHeight != pindexMostWork->nHeight) {
        // Don't iterate the entire list of potential improvements toward the best tip, as we likely only need
        // a few blocks along the way.
        int nTargetHeight = std::min(nHeight + 32, pindexMostWork->nHeight);
        vpindexToConnect.clear();
        vpindexToConnect.reserve(nTargetHeight - nHeight);
        CBlockIndex* pindexIter = pindexMostWork->GetAncestor(nTargetHeight);
        while (pindexIter && pindexIter->nHeight != nHeight) {
            vpindexToConnect.push_back(pindexIter);
            pindexIter = pindexIter->pprev;
        }
        nHeight = nTargetHeight;

        // Connect new blocks.
        for (CBlockIndex* pindexConnect : reverse_iterate(vpindexToConnect)) {
            if (!ConnectTip(state, pindexConnect, pindexConnect == pindexMostWork ? pblock : std::shared_ptr<const CBlock>(), connectTrace, disconnectpool)) {
                if (state.IsInvalid()) {
                    // The block violates a consensus rule.
                    if (state.GetResult() != BlockValidationResult::BLOCK_MUTATED) {
                        InvalidChainFound(vpindexToConnect.front());
                    }
                    if (!state.m_preserve_state) {
                        auto pchainman = state.m_chainman;
                        auto ppeerman = state.m_peerman;
                        state = BlockValidationState();
                        state.m_chainman = pchainman;
                        state.m_peerman = ppeerman;
                    }
                    fInvalidFound = true;
                    fContinue = false;
                    break;
                } else {
                    // A system error occurred (disk space, database error, ...).
                    // Make the mempool consistent with the current tip, just in case
                    // any observers try to use it before shutdown.
                    MaybeUpdateMempoolForReorg(disconnectpool, false);
                    return false;
                }
            } else {
                PruneBlockIndexCandidates();
                if (!pindexOldTip || m_chain.Tip()->nChainWork > pindexOldTip->nChainWork) {
                    // We're in a better position than we were. Return temporarily to release the lock.
                    fContinue = false;
                    break;
                }
            }
        }
    }

    if (fBlocksDisconnected) {
        // If any blocks were disconnected, disconnectpool may be non empty.  Add
        // any disconnected transactions back to the mempool.
        MaybeUpdateMempoolForReorg(disconnectpool, true);
    }
    if (m_mempool) m_mempool->check(this->CoinsTip(), this->m_chain.Height() + 1);

    CheckForkWarningConditions();

    return true;
}

static SynchronizationState GetSynchronizationState(bool init)
{
    if (!init) return SynchronizationState::POST_INIT;
    if (::fReindex) return SynchronizationState::INIT_REINDEX;
    return SynchronizationState::INIT_DOWNLOAD;
}

static bool NotifyHeaderTip(CChainState& chainstate) LOCKS_EXCLUDED(cs_main) {
    bool fNotify = false;
    bool fInitialBlockDownload = false;
    static CBlockIndex* pindexHeaderOld = nullptr;
    CBlockIndex* pindexHeader = nullptr;
    {
        LOCK(cs_main);
        pindexHeader = pindexBestHeader;

        if (pindexHeader != pindexHeaderOld) {
            fNotify = true;
            fInitialBlockDownload = chainstate.IsInitialBlockDownload();
            pindexHeaderOld = pindexHeader;
        }
    }
    // Send block tip changed notifications without cs_main
    if (fNotify) {
        uiInterface.NotifyHeaderTip(GetSynchronizationState(fInitialBlockDownload), pindexHeader);
    }
    return fNotify;
}

static void LimitValidationInterfaceQueue() LOCKS_EXCLUDED(cs_main) {
    AssertLockNotHeld(cs_main);

    if (GetMainSignals().CallbacksPending() > 10) {
        SyncWithValidationInterfaceQueue();
    }
}

bool CChainState::ActivateBestChain(BlockValidationState& state, std::shared_ptr<const CBlock> pblock)
{
    AssertLockNotHeld(m_chainstate_mutex);
    std::vector<uint256> connected_blocks;

    // Note that while we're often called here from ProcessNewBlock, this is
    // far from a guarantee. Things in the P2P/RPC will often end up calling
    // us in the middle of ProcessNewBlock - do not assume pblock is set
    // sanely for performance or correctness!
    AssertLockNotHeld(::cs_main);

    // ABC maintains a fair degree of expensive-to-calculate internal state
    // because this function periodically releases cs_main so that it does not lock up other threads for too long
    // during large connects - and to allow for e.g. the callback queue to drain
    // we use m_chainstate_mutex to enforce mutual exclusion so that only one caller may execute this function at a time
    { // CheckDelayedBlocks can call ActivateBestChain
    LOCK(m_chainstate_mutex);

    CBlockIndex *pindexMostWork = nullptr;
    CBlockIndex *pindexNewTip = nullptr;
    int nStopAtHeight = gArgs.GetIntArg("-stopatheight", DEFAULT_STOPATHEIGHT);
    do {
        // Block until the validation queue drains. This should largely
        // never happen in normal operation, however may happen during
        // reindex, causing memory blowup if we run too far ahead.
        // Note that if a validationinterface callback ends up calling
        // ActivateBestChain this may lead to a deadlock! We should
        // probably have a DEBUG_LOCKORDER test for this in the future.
        LimitValidationInterfaceQueue();

        {
            LOCK(cs_main);
            // Lock transaction pool for at least as long as it takes for connectTrace to be consumed
            LOCK(MempoolMutex());
            CBlockIndex* starting_tip = m_chain.Tip();
            bool blocks_connected = false;
            do {
                // We absolutely may not unlock cs_main until we've made forward progress
                // (with the exception of shutdown due to hardware issues, low disk space, etc).
                ConnectTrace connectTrace; // Destructed before cs_main is unlocked

                if (pindexMostWork == nullptr) {
                    pindexMostWork = FindMostWorkChain();
                }

                // Whether we have anything to do at all.
                if (pindexMostWork == nullptr || pindexMostWork == m_chain.Tip()) {
                    break;
                }

                bool fInvalidFound = false;
                std::shared_ptr<const CBlock> nullBlockPtr;
                if (!ActivateBestChainStep(state, pindexMostWork, pblock && pblock->GetHash() == pindexMostWork->GetBlockHash() ? pblock : nullBlockPtr, fInvalidFound, connectTrace)) {
                    // A system error occurred
                    return false;
                }
                blocks_connected = true;

                if (fInvalidFound) {
                    // Wipe cache, we may need another branch now.
                    pindexMostWork = nullptr;
                }
                pindexNewTip = m_chain.Tip();

                for (const PerBlockConnectTrace& trace : connectTrace.GetBlocksConnected()) {
                    assert(trace.pblock && trace.pindex);
                    connected_blocks.push_back(trace.pblock->GetHash());
                    GetMainSignals().BlockConnected(trace.pblock, trace.pindex);
                }
            } while (!m_chain.Tip() || (starting_tip && CBlockIndexWorkComparator()(m_chain.Tip(), starting_tip)));
            if (!blocks_connected) return true;

            const CBlockIndex* pindexFork = m_chain.FindFork(starting_tip);
            bool fInitialDownload = IsInitialBlockDownload();

            // Notify external listeners about the new tip.
            // Enqueue while holding cs_main to ensure that UpdatedBlockTip is called in the order in which blocks are connected
            if (pindexFork != pindexNewTip) {
                // Notify ValidationInterface subscribers
                GetMainSignals().UpdatedBlockTip(pindexNewTip, pindexFork, fInitialDownload);

                // Always notify the UI if a new block tip was connected
                uiInterface.NotifyBlockTip(GetSynchronizationState(fInitialDownload), pindexNewTip);
            }
        }
        // When we reach this point, we switched to a new tip (stored in pindexNewTip).

        if (nStopAtHeight && pindexNewTip && pindexNewTip->nHeight >= nStopAtHeight) StartShutdown();

        // We check shutdown only after giving ActivateBestChainStep a chance to run once so that we
        // never shutdown before connecting the genesis block during LoadChainTip(). Previously this
        // caused an assert() failure during shutdown in such cases as the UTXO DB flushing checks
        // that the best block hash is non-null.
        if (ShutdownRequested()) break;
    } while (pindexNewTip != pindexMostWork);
    CheckBlockIndex();

    // Write changes periodically to disk, after relay.
    if (!FlushStateToDisk(state, FlushStateMode::PERIODIC)) {
        return false;
    }
    }

    for (const auto &block_hash : connected_blocks) {
        particl::CheckDelayedBlocks(m_blockman, state, m_params, block_hash);
    }

    return true;
}

bool CChainState::PreciousBlock(BlockValidationState& state, CBlockIndex* pindex)
{
    AssertLockNotHeld(m_chainstate_mutex);
    AssertLockNotHeld(::cs_main);
    {
        LOCK(cs_main);
        if (pindex->nChainWork < m_chain.Tip()->nChainWork) {
            // Nothing to do, this block is not at the tip.
            return true;
        }
        if (m_chain.Tip()->nChainWork > nLastPreciousChainwork) {
            // The chain has been extended since the last call, reset the counter.
            nBlockReverseSequenceId = -1;
        }
        nLastPreciousChainwork = m_chain.Tip()->nChainWork;
        setBlockIndexCandidates.erase(pindex);
        pindex->nSequenceId = nBlockReverseSequenceId;
        if (nBlockReverseSequenceId > std::numeric_limits<int32_t>::min()) {
            // We can't keep reducing the counter if somebody really wants to
            // call preciousblock 2**31-1 times on the same set of tips...
            nBlockReverseSequenceId--;
        }
        if (pindex->IsValid(BLOCK_VALID_TRANSACTIONS) && pindex->HaveTxsDownloaded()) {
            setBlockIndexCandidates.insert(pindex);
            PruneBlockIndexCandidates();
        }
    }

    return ActivateBestChain(state, std::shared_ptr<const CBlock>());
}

bool CChainState::InvalidateBlock(BlockValidationState& state, CBlockIndex* pindex)
{
    AssertLockNotHeld(m_chainstate_mutex);
    AssertLockNotHeld(::cs_main);

    // Genesis block can't be invalidated
    assert(pindex);
    if (pindex->nHeight == 0) return false;

    CBlockIndex* to_mark_failed = pindex;
    bool pindex_was_in_chain = false;
    int disconnected = 0;

    // We do not allow ActivateBestChain() to run while InvalidateBlock() is
    // running, as that could cause the tip to change while we disconnect
    // blocks.
    LOCK(m_chainstate_mutex);

    // We'll be acquiring and releasing cs_main below, to allow the validation
    // callbacks to run. However, we should keep the block index in a
    // consistent state as we disconnect blocks -- in particular we need to
    // add equal-work blocks to setBlockIndexCandidates as we disconnect.
    // To avoid walking the block index repeatedly in search of candidates,
    // build a map once so that we can look up candidate blocks by chain
    // work as we go.
    std::multimap<const arith_uint256, CBlockIndex *> candidate_blocks_by_work;

    {
        LOCK(cs_main);
        for (auto& entry : m_blockman.m_block_index) {
            CBlockIndex* candidate = &entry.second;
            // We don't need to put anything in our active chain into the
            // multimap, because those candidates will be found and considered
            // as we disconnect.
            // Instead, consider only non-active-chain blocks that have at
            // least as much work as where we expect the new tip to end up.
            if (!m_chain.Contains(candidate) &&
                    !CBlockIndexWorkComparator()(candidate, pindex->pprev) &&
                    candidate->IsValid(BLOCK_VALID_TRANSACTIONS) &&
                    candidate->HaveTxsDownloaded()) {
                candidate_blocks_by_work.insert(std::make_pair(candidate->nChainWork, candidate));
            }
        }
    }

    // Disconnect (descendants of) pindex, and mark them invalid.
    while (true) {
        if (ShutdownRequested()) break;

        // Make sure the queue of validation callbacks doesn't grow unboundedly.
        LimitValidationInterfaceQueue();

        LOCK(cs_main);
        // Lock for as long as disconnectpool is in scope to make sure MaybeUpdateMempoolForReorg is
        // called after DisconnectTip without unlocking in between
        LOCK(MempoolMutex());
        if (!m_chain.Contains(pindex)) break;
        pindex_was_in_chain = true;
        CBlockIndex *invalid_walk_tip = m_chain.Tip();

        // ActivateBestChain considers blocks already in m_chain
        // unconditionally valid already, so force disconnect away from it.
        DisconnectedBlockTransactions disconnectpool;
        bool ret = DisconnectTip(state, &disconnectpool);
        // DisconnectTip will add transactions to disconnectpool.
        // Adjust the mempool to be consistent with the new tip, adding
        // transactions back to the mempool if disconnecting was successful,
        // and we're not doing a very deep invalidation (in which case
        // keeping the mempool up to date is probably futile anyway).
        MaybeUpdateMempoolForReorg(disconnectpool, /* fAddToMempool = */ (++disconnected <= 10) && ret);
        if (!ret) return false;
        assert(invalid_walk_tip->pprev == m_chain.Tip());

        // We immediately mark the disconnected blocks as invalid.
        // This prevents a case where pruned nodes may fail to invalidateblock
        // and be left unable to start as they have no tip candidates (as there
        // are no blocks that meet the "have data and are not invalid per
        // nStatus" criteria for inclusion in setBlockIndexCandidates).
        invalid_walk_tip->nStatus |= BLOCK_FAILED_VALID;
        m_blockman.m_dirty_blockindex.insert(invalid_walk_tip);
        setBlockIndexCandidates.erase(invalid_walk_tip);
        setBlockIndexCandidates.insert(invalid_walk_tip->pprev);
        if (invalid_walk_tip->pprev == to_mark_failed && (to_mark_failed->nStatus & BLOCK_FAILED_VALID)) {
            // We only want to mark the last disconnected block as BLOCK_FAILED_VALID; its children
            // need to be BLOCK_FAILED_CHILD instead.
            to_mark_failed->nStatus = (to_mark_failed->nStatus ^ BLOCK_FAILED_VALID) | BLOCK_FAILED_CHILD;
            m_blockman.m_dirty_blockindex.insert(to_mark_failed);
        }

        // Add any equal or more work headers to setBlockIndexCandidates
        auto candidate_it = candidate_blocks_by_work.lower_bound(invalid_walk_tip->pprev->nChainWork);
        while (candidate_it != candidate_blocks_by_work.end()) {
            if (!CBlockIndexWorkComparator()(candidate_it->second, invalid_walk_tip->pprev)) {
                setBlockIndexCandidates.insert(candidate_it->second);
                candidate_it = candidate_blocks_by_work.erase(candidate_it);
            } else {
                ++candidate_it;
            }
        }

        // Track the last disconnected block, so we can correct its BLOCK_FAILED_CHILD status in future
        // iterations, or, if it's the last one, call InvalidChainFound on it.
        to_mark_failed = invalid_walk_tip;
    }

    CheckBlockIndex();

    {
        LOCK(cs_main);
        if (m_chain.Contains(to_mark_failed)) {
            // If the to-be-marked invalid block is in the active chain, something is interfering and we can't proceed.
            return false;
        }

        // Mark pindex (or the last disconnected block) as invalid, even when it never was in the main chain
        to_mark_failed->nStatus |= BLOCK_FAILED_VALID;
        m_blockman.m_dirty_blockindex.insert(to_mark_failed);
        setBlockIndexCandidates.erase(to_mark_failed);
        m_chainman.m_failed_blocks.insert(to_mark_failed);

        // If any new blocks somehow arrived while we were disconnecting
        // (above), then the pre-calculation of what should go into
        // setBlockIndexCandidates may have missed entries. This would
        // technically be an inconsistency in the block index, but if we clean
        // it up here, this should be an essentially unobservable error.
        // Loop back over all block index entries and add any missing entries
        // to setBlockIndexCandidates.
        for (auto& [_, block_index] : m_blockman.m_block_index) {
            if (block_index.IsValid(BLOCK_VALID_TRANSACTIONS) && block_index.HaveTxsDownloaded() && !setBlockIndexCandidates.value_comp()(&block_index, m_chain.Tip())) {
                setBlockIndexCandidates.insert(&block_index);
            }
        }

        InvalidChainFound(to_mark_failed);
    }

    // Only notify about a new block tip if the active chain was modified.
    if (pindex_was_in_chain) {
        uiInterface.NotifyBlockTip(GetSynchronizationState(IsInitialBlockDownload()), to_mark_failed->pprev);
    }
    return true;
}

void CChainState::ResetBlockFailureFlags(CBlockIndex *pindex) {
    AssertLockHeld(cs_main);

    int nHeight = pindex->nHeight;

    // Remove the invalidity flag from this block and all its descendants.
<<<<<<< HEAD
    BlockMap::iterator it = m_blockman.m_block_index.begin();
    while (it != m_blockman.m_block_index.end()) {
        if (!it->second->IsValid() && it->second->GetAncestor(nHeight) == pindex) {
            it->second->nStatus &= ~BLOCK_FAILED_MASK;
            it->second->nFlags &= ~(BLOCK_FAILED_DUPLICATE_STAKE | BLOCK_STAKE_KERNEL_SPENT);
            m_blockman.m_dirty_blockindex.insert(it->second);
            if (it->second->IsValid(BLOCK_VALID_TRANSACTIONS) && it->second->HaveTxsDownloaded() && setBlockIndexCandidates.value_comp()(m_chain.Tip(), it->second)) {
                setBlockIndexCandidates.insert(it->second);
=======
    for (auto& [_, block_index] : m_blockman.m_block_index) {
        if (!block_index.IsValid() && block_index.GetAncestor(nHeight) == pindex) {
            block_index.nStatus &= ~BLOCK_FAILED_MASK;
            m_blockman.m_dirty_blockindex.insert(&block_index);
            if (block_index.IsValid(BLOCK_VALID_TRANSACTIONS) && block_index.HaveTxsDownloaded() && setBlockIndexCandidates.value_comp()(m_chain.Tip(), &block_index)) {
                setBlockIndexCandidates.insert(&block_index);
>>>>>>> 430acb7d
            }
            if (&block_index == m_chainman.m_best_invalid) {
                // Reset invalid block marker if it was pointing to one of those.
                m_chainman.m_best_invalid = nullptr;
            }
            m_chainman.m_failed_blocks.erase(&block_index);
        }
    }

    // Remove the invalidity flag from all ancestors too.
    while (pindex != nullptr) {
        if (pindex->nStatus & BLOCK_FAILED_MASK) {
            pindex->nStatus &= ~BLOCK_FAILED_MASK;
            m_blockman.m_dirty_blockindex.insert(pindex);
            m_chainman.m_failed_blocks.erase(pindex);
        }
        pindex = pindex->pprev;
    }
}

/** Mark a block as having its data received and checked (up to BLOCK_VALID_TRANSACTIONS). */
void CChainState::ReceivedBlockTransactions(const CBlock& block, CBlockIndex* pindexNew, const FlatFilePos& pos)
{
    AssertLockHeld(cs_main);
    pindexNew->nTx = block.vtx.size();
    pindexNew->nChainTx = 0;
    pindexNew->nFile = pos.nFile;
    pindexNew->nDataPos = pos.nPos;
    pindexNew->nUndoPos = 0;
    pindexNew->nStatus |= BLOCK_HAVE_DATA;
    if (DeploymentActiveAt(*pindexNew, m_params.GetConsensus(), Consensus::DEPLOYMENT_SEGWIT)) {
        pindexNew->nStatus |= BLOCK_OPT_WITNESS;
    }
    pindexNew->RaiseValidity(BLOCK_VALID_TRANSACTIONS);
    m_blockman.m_dirty_blockindex.insert(pindexNew);

    if (pindexNew->pprev == nullptr || pindexNew->pprev->HaveTxsDownloaded()) {
        // If pindexNew is the genesis block or all parents are BLOCK_VALID_TRANSACTIONS.
        std::deque<CBlockIndex*> queue;
        queue.push_back(pindexNew);

        // Recursively process any descendant blocks that now may be eligible to be connected.
        while (!queue.empty()) {
            CBlockIndex *pindex = queue.front();
            queue.pop_front();
            pindex->nChainTx = (pindex->pprev ? pindex->pprev->nChainTx : 0) + pindex->nTx;
            pindex->nSequenceId = nBlockSequenceId++;
            if (m_chain.Tip() == nullptr || !setBlockIndexCandidates.value_comp()(pindex, m_chain.Tip())) {
                setBlockIndexCandidates.insert(pindex);
            }
            std::pair<std::multimap<CBlockIndex*, CBlockIndex*>::iterator, std::multimap<CBlockIndex*, CBlockIndex*>::iterator> range = m_blockman.m_blocks_unlinked.equal_range(pindex);
            while (range.first != range.second) {
                std::multimap<CBlockIndex*, CBlockIndex*>::iterator it = range.first;
                queue.push_back(it->second);
                range.first++;
                m_blockman.m_blocks_unlinked.erase(it);
            }
        }
    } else {
        if (pindexNew->pprev && pindexNew->pprev->IsValid(BLOCK_VALID_TREE)) {
            m_blockman.m_blocks_unlinked.insert(std::make_pair(pindexNew->pprev, pindexNew));
        }
    }
}

static bool CheckBlockHeader(const CBlockHeader& block, BlockValidationState& state, const Consensus::Params& consensusParams, bool fCheckPOW = true)
{
    if (fParticlMode
        && !block.IsParticlVersion())
        return state.Invalid(BlockValidationResult::BLOCK_CONSENSUS, "block-version", "bad block version");

    // Check timestamp
    if (fParticlMode
        && !block.hashPrevBlock.IsNull() // allow genesis block to be created in the future
        && block.GetBlockTime() > particl::FutureDrift(GetAdjustedTime()))
        return state.Invalid(BlockValidationResult::BLOCK_CONSENSUS, "block-timestamp", "block timestamp too far in the future");

    // Check proof of work matches claimed amount
    if (!fParticlMode
        && fCheckPOW && !CheckProofOfWork(block.GetHash(), block.nBits, consensusParams))
        return state.Invalid(BlockValidationResult::BLOCK_INVALID_HEADER, "high-hash", "proof of work failed");

    return true;
}


bool CheckBlockSignature(const CBlock &block)
{
    if (!block.IsProofOfStake())
        return block.vchBlockSig.empty();
    if (block.vchBlockSig.empty())
        return false;
    if (block.vtx[0]->vin.size() < 1)
        return false;

    const auto &txin = block.vtx[0]->vin[0];
    if (txin.scriptWitness.stack.size() != 2)
        return false;

    if (txin.scriptWitness.stack[1].size() != 33)
        return false;

    CPubKey pubKey(txin.scriptWitness.stack[1]);
    return pubKey.Verify(block.GetHash(), block.vchBlockSig);
};

bool CheckBlock(const CBlock& block, BlockValidationState& state, const Consensus::Params& consensusParams, bool fCheckPOW, bool fCheckMerkleRoot)
{
    // These are checks that are independent of context.

    if (block.fChecked)
        return true;

    // Check that the header is valid (particularly PoW).  This is mostly
    // redundant with the call in AcceptBlockHeader.
    if (!CheckBlockHeader(block, state, consensusParams, fCheckPOW))
        return false;

    state.SetStateInfo(block.nTime, -1, consensusParams, fParticlMode, (fBusyImporting && fSkipRangeproof), true);

    // Signet only: check block solution
    if (consensusParams.signet_blocks && fCheckPOW && !CheckSignetBlockSolution(block, consensusParams)) {
        return state.Invalid(BlockValidationResult::BLOCK_CONSENSUS, "bad-signet-blksig", "signet block signature validation failure");
    }

    // Check the merkle root.
    if (fCheckMerkleRoot) {
        bool mutated;

        uint256 hashMerkleRoot2 = BlockMerkleRoot(block, &mutated);

        if (block.hashMerkleRoot != hashMerkleRoot2)
            return state.Invalid(BlockValidationResult::BLOCK_MUTATED, "bad-txnmrklroot", "hashMerkleRoot mismatch");

        // Check for merkle tree malleability (CVE-2012-2459): repeating sequences
        // of transactions in a block without affecting the merkle root of a block,
        // while still invalidating it.
        if (mutated)
            return state.Invalid(BlockValidationResult::BLOCK_MUTATED, "bad-txns-duplicate", "duplicate transaction");
    }

    // All potential-corruption validation must be done before we do any
    // transaction validation, as otherwise we may mark the header as invalid
    // because we receive the wrong transactions for it.
    // Note that witness malleability is checked in ContextualCheckBlock, so no
    // checks that use witness data may be performed here.

    // Size limits
    if (block.vtx.empty() || block.vtx.size() * WITNESS_SCALE_FACTOR > MAX_BLOCK_WEIGHT || ::GetSerializeSize(block, PROTOCOL_VERSION | SERIALIZE_TRANSACTION_NO_WITNESS) * WITNESS_SCALE_FACTOR > MAX_BLOCK_WEIGHT)
        return state.Invalid(BlockValidationResult::BLOCK_CONSENSUS, "bad-blk-length", "size limits failed");

    if (fParticlMode) {
        // First transaction must be coinbase (genesis only) or coinstake
        // 2nd txn may be coinbase in early blocks: check further in ContextualCheckBlock
        if (!(block.vtx[0]->IsCoinBase() || block.vtx[0]->IsCoinStake())) { // only genesis can be coinbase, check in ContextualCheckBlock
            return state.Invalid(BlockValidationResult::BLOCK_CONSENSUS, "bad-cb-missing", "first tx is not coinbase");
        }

        // 2nd txn may never be coinstake, remaining txns must not be coinbase/stake
        for (size_t i = 1; i < block.vtx.size(); i++) {
            if ((i > 1 && block.vtx[i]->IsCoinBase()) || block.vtx[i]->IsCoinStake()) {
                return state.Invalid(BlockValidationResult::BLOCK_CONSENSUS, "bad-cb-multiple", "more than one coinbase or coinstake");
            }
        }

        if (!CheckBlockSignature(block)) {
            return state.Invalid(BlockValidationResult::BLOCK_CONSENSUS, "bad-block-signature", "bad block signature");
        }
    } else {
        // First transaction must be coinbase, the rest must not be
        if (block.vtx.empty() || !block.vtx[0]->IsCoinBase())
            return state.Invalid(BlockValidationResult::BLOCK_CONSENSUS, "bad-cb-missing", "first tx is not coinbase");
        for (unsigned int i = 1; i < block.vtx.size(); i++)
        if (block.vtx[i]->IsCoinBase())
            return state.Invalid(BlockValidationResult::BLOCK_CONSENSUS, "bad-cb-multiple", "more than one coinbase");
    }

    // Check transactions
    // Must check for duplicate inputs (see CVE-2018-17144)
    for (const auto& tx : block.vtx) {
        TxValidationState tx_state;
        tx_state.SetStateInfo(block.nTime, -1, consensusParams, fParticlMode, (fBusyImporting && fSkipRangeproof), true);
        tx_state.m_chainman = state.m_chainman;
        if (state.m_chainman) {
            tx_state.m_chainstate = &state.m_chainman->ActiveChainstate();
        }
        if (!CheckTransaction(*tx, tx_state)) {
            // CheckBlock() does context-free validation checks. The only
            // possible failures are consensus failures.
            assert(tx_state.GetResult() == TxValidationResult::TX_CONSENSUS);
            return state.Invalid(BlockValidationResult::BLOCK_CONSENSUS, tx_state.GetRejectReason(),
                                 strprintf("Transaction check failed (tx hash %s) %s", tx->GetHash().ToString(), tx_state.GetDebugMessage()));
        }
    }
    unsigned int nSigOps = 0;
    for (const auto& tx : block.vtx)
    {
        nSigOps += GetLegacySigOpCount(*tx);
    }
    if (nSigOps * WITNESS_SCALE_FACTOR > MAX_BLOCK_SIGOPS_COST)
        return state.Invalid(BlockValidationResult::BLOCK_CONSENSUS, "bad-blk-sigops", "out-of-bounds SigOpCount");

    if (fCheckPOW && fCheckMerkleRoot)
        block.fChecked = true;

    return true;
}

void UpdateUncommittedBlockStructures(CBlock& block, const CBlockIndex* pindexPrev, const Consensus::Params& consensusParams)
{
    int commitpos = GetWitnessCommitmentIndex(block);
    static const std::vector<unsigned char> nonce(32, 0x00);
    if (commitpos != NO_WITNESS_COMMITMENT && DeploymentActiveAfter(pindexPrev, consensusParams, Consensus::DEPLOYMENT_SEGWIT) && !block.vtx[0]->HasWitness()) {
        CMutableTransaction tx(*block.vtx[0]);
        tx.vin[0].scriptWitness.stack.resize(1);
        tx.vin[0].scriptWitness.stack[0] = nonce;
        block.vtx[0] = MakeTransactionRef(std::move(tx));
    }
}

std::vector<unsigned char> GenerateCoinbaseCommitment(CBlock& block, const CBlockIndex* pindexPrev, const Consensus::Params& consensusParams)
{
    std::vector<unsigned char> commitment;
    if (fParticlMode) {
        return commitment;
    }

    int commitpos = GetWitnessCommitmentIndex(block);
    std::vector<unsigned char> ret(32, 0x00);
    if (commitpos == NO_WITNESS_COMMITMENT) {
        uint256 witnessroot = BlockWitnessMerkleRoot(block, nullptr);
        CHash256().Write(witnessroot).Write(ret).Finalize(witnessroot);
        CTxOut out;
        out.nValue = 0;
        out.scriptPubKey.resize(MINIMUM_WITNESS_COMMITMENT);
        out.scriptPubKey[0] = OP_RETURN;
        out.scriptPubKey[1] = 0x24;
        out.scriptPubKey[2] = 0xaa;
        out.scriptPubKey[3] = 0x21;
        out.scriptPubKey[4] = 0xa9;
        out.scriptPubKey[5] = 0xed;
        memcpy(&out.scriptPubKey[6], witnessroot.begin(), 32);
        commitment = std::vector<unsigned char>(out.scriptPubKey.begin(), out.scriptPubKey.end());
        CMutableTransaction tx(*block.vtx[0]);
        tx.vout.push_back(out);
        block.vtx[0] = MakeTransactionRef(std::move(tx));
    }
    UpdateUncommittedBlockStructures(block, pindexPrev, consensusParams);
    return commitment;
}

unsigned int GetNextTargetRequired(const CBlockIndex *pindexLast)
{
    const Consensus::Params &consensus = Params().GetConsensus();

    arith_uint256 bnProofOfWorkLimit;
    unsigned int nProofOfWorkLimit;
    int nHeight = pindexLast ? pindexLast->nHeight+1 : 0;

    if (nHeight < (int)Params().GetLastImportHeight()) {
        if (nHeight == 0) {
            return arith_uint256("00ffffffffffffffffffffffffffffffffffffffffffffffffffffffffffffff").GetCompact();
        }
        int nLastImportHeight = (int) Params().GetLastImportHeight();
        arith_uint256 nMaxProofOfWorkLimit = arith_uint256("000000000008ffffffffffffffffffffffffffffffffffffffffffffffffffff");
        arith_uint256 nMinProofOfWorkLimit = UintToArith256(consensus.powLimit);
        arith_uint256 nStep = (nMaxProofOfWorkLimit - nMinProofOfWorkLimit) / nLastImportHeight;

        bnProofOfWorkLimit = nMaxProofOfWorkLimit - (nStep * nHeight);
        nProofOfWorkLimit = bnProofOfWorkLimit.GetCompact();
    } else {
        bnProofOfWorkLimit = UintToArith256(consensus.powLimit);
        nProofOfWorkLimit = bnProofOfWorkLimit.GetCompact();
    }

    if (pindexLast == nullptr) {
        return nProofOfWorkLimit; // Genesis block
    }

    const CBlockIndex* pindexPrev = pindexLast;
    if (pindexPrev->pprev == nullptr) {
        return nProofOfWorkLimit; // first block
    }
    const CBlockIndex *pindexPrevPrev = pindexPrev->pprev;
    if (pindexPrevPrev->pprev == nullptr) {
        return nProofOfWorkLimit; // second block
    }

    int64_t nTargetSpacing = Params().GetTargetSpacing();
    int64_t nTargetTimespan = Params().GetTargetTimespan();
    int64_t nActualSpacing = pindexPrev->GetBlockTime() - pindexPrevPrev->GetBlockTime();

    if (nActualSpacing > nTargetSpacing * 10) {
        nActualSpacing = nTargetSpacing * 10;
    }

    // pos: target change every block
    // pos: retarget with exponential moving toward target spacing
    arith_uint256 bnNew;
    bnNew.SetCompact(pindexLast->nBits);

    int64_t nInterval = nTargetTimespan / nTargetSpacing;
    bnNew *= ((nInterval - 1) * nTargetSpacing + nActualSpacing + nActualSpacing);
    bnNew /= ((nInterval + 1) * nTargetSpacing);

    if (bnNew <= 0 || bnNew > bnProofOfWorkLimit) {
        return nProofOfWorkLimit;
    }

    return bnNew.GetCompact();
}

/** Context-dependent validity checks.
 *  By "context", we mean only the previous block headers, but not the UTXO
 *  set; UTXO-related validity checks are done in ConnectBlock().
 *  NOTE: This function is not currently invoked by ConnectBlock(), so we
 *  should consider upgrade issues if we change which consensus rules are
 *  enforced in this function (eg by adding a new consensus rule). See comment
 *  in ConnectBlock().
 *  Note that -reindex-chainstate skips the validation that happens here!
 */
static bool ContextualCheckBlockHeader(const CBlockHeader& block, BlockValidationState& state, BlockManager& blockman, const CChainParams& params, const CBlockIndex* pindexPrev, int64_t nAdjustedTime) EXCLUSIVE_LOCKS_REQUIRED(::cs_main)
{
    AssertLockHeld(::cs_main);
    //assert(pindexPrev != nullptr);
    const int nHeight = pindexPrev == nullptr ? 0 : pindexPrev->nHeight + 1;

    // Check proof of work
    const Consensus::Params& consensusParams = params.GetConsensus();

    if (fParticlMode && pindexPrev) {
        // Check proof-of-stake
        if (block.nBits != GetNextTargetRequired(pindexPrev))
            return state.Invalid(BlockValidationResult::BLOCK_INVALID_HEADER, "bad-diffbits-pos", "incorrect proof of stake");
    } else {
        // Check proof of work
        if (block.nBits != GetNextWorkRequired(pindexPrev, &block, consensusParams))
            return state.Invalid(BlockValidationResult::BLOCK_INVALID_HEADER, "bad-diffbits", "incorrect proof of work");
    }

    // Check against checkpoints
    if (fCheckpointsEnabled) {
        // Don't accept any forks from the main chain prior to last checkpoint.
        // GetLastCheckpoint finds the last checkpoint in MapCheckpoints that's in our
        // BlockIndex().
        CBlockIndex* pcheckpoint = blockman.GetLastCheckpoint(params.Checkpoints());
        if (pcheckpoint && nHeight < pcheckpoint->nHeight) {
            LogPrintf("ERROR: %s: forked chain older than last checkpoint (height %d)\n", __func__, nHeight);
            return state.Invalid(BlockValidationResult::BLOCK_CHECKPOINT, "bad-fork-prior-to-checkpoint");
        }
    }

    // Check timestamp against prev
    if (block.GetBlockTime() <= pindexPrev->GetMedianTimePast())
        return state.Invalid(BlockValidationResult::BLOCK_INVALID_HEADER, "time-too-old", "block's timestamp is too early");

    // Check timestamp
    if (nHeight > 0
        && block.GetBlockTime() > nAdjustedTime + MAX_FUTURE_BLOCK_TIME)
        return state.Invalid(BlockValidationResult::BLOCK_TIME_FUTURE, "time-too-new", "block timestamp too far in the future");

    // Reject blocks with outdated version
    if ((block.nVersion < 2 && DeploymentActiveAfter(pindexPrev, consensusParams, Consensus::DEPLOYMENT_HEIGHTINCB)) ||
        (block.nVersion < 3 && DeploymentActiveAfter(pindexPrev, consensusParams, Consensus::DEPLOYMENT_DERSIG)) ||
        (block.nVersion < 4 && DeploymentActiveAfter(pindexPrev, consensusParams, Consensus::DEPLOYMENT_CLTV))) {
            return state.Invalid(BlockValidationResult::BLOCK_INVALID_HEADER, strprintf("bad-version(0x%08x)", block.nVersion),
                                 strprintf("rejected nVersion=0x%08x block", block.nVersion));
    }

    return true;
}

/** NOTE: This function is not currently invoked by ConnectBlock(), so we
 *  should consider upgrade issues if we change which consensus rules are
 *  enforced in this function (eg by adding a new consensus rule). See comment
 *  in ConnectBlock().
 *  Note that -reindex-chainstate skips the validation that happens here!
 */
static bool ContextualCheckBlock(CChainState &chain_state, const CBlock& block, BlockValidationState& state, const Consensus::Params& consensusParams, const CBlockIndex* pindexPrev, bool accept_block=false) EXCLUSIVE_LOCKS_REQUIRED(cs_main)
{
    const int nHeight = pindexPrev == nullptr ? 0 : pindexPrev->nHeight + 1;
    const int64_t nPrevTime = pindexPrev ? pindexPrev->nTime : 0;

    // Enforce BIP113 (Median Time Past).
    int nLockTimeFlags = 0;
    if (DeploymentActiveAfter(pindexPrev, consensusParams, Consensus::DEPLOYMENT_CSV)) {
        assert(pindexPrev != nullptr);
        nLockTimeFlags |= LOCKTIME_MEDIAN_TIME_PAST;
    }

    int64_t nLockTimeCutoff = (nLockTimeFlags & LOCKTIME_MEDIAN_TIME_PAST)
                              ? (pindexPrev ? pindexPrev->GetMedianTimePast() : block.GetBlockTime())
                              : block.GetBlockTime();

    // Check that all transactions are finalized
    for (const auto& tx : block.vtx) {
        if (!IsFinalTx(*tx, nHeight, nLockTimeCutoff)) {
            return state.Invalid(BlockValidationResult::BLOCK_CONSENSUS, "bad-txns-nonfinal", "non-final transaction");
        }
    }

    if (fParticlMode) {
        if (block.IsProofOfStake()) {
            if (!chain_state.IsInitialBlockDownload()
                && !particl::CheckStakeUnique(block)) {
                //state.DoS(10, false, "bad-cs-duplicate", false, "duplicate coinstake");

                state.nFlags |= BLOCK_FAILED_DUPLICATE_STAKE;

                /*
                // TODO: ask peers which stake kernel they have
                if (chainActive.Tip()->nHeight < GetNumBlocksOfPeers() - 8) // peers have significantly longer chain, this node must've got the wrong stake 1st
                {
                    LogPrint(BCLog::POS, "%s: Ignoring CheckStakeUnique for block %s, chain height behind peers.\n", __func__, block.GetHash().ToString());
                    const COutPoint &kernel = block.vtx[0]->vin[0].prevout;
                    mapStakeSeen[kernel] = block.GetHash();
                } else
                    return state.DoS(20, false, "bad-cs-duplicate", false, "duplicate coinstake");
                */
            }

            // Limit the number of outputs in a coinstake txn to 6: 1 data + 1 treasury + 4 user
            if (nPrevTime >= consensusParams.OpIsCoinstakeTime) {
                if (block.vtx[0]->vpout.size() > 6) {
                    return state.Invalid(BlockValidationResult::BLOCK_CONSENSUS, "bad-cs-outputs", "Too many outputs in coinstake");
                }
            }

            // Coinstake output 0 must be data output of blockheight
            int i;
            if (!block.vtx[0]->GetCoinStakeHeight(i)) {
                return state.Invalid(BlockValidationResult::BLOCK_CONSENSUS, "bad-cs-malformed", "coinstake txn is malformed");
            }

            if (i != nHeight) {
                return state.Invalid(BlockValidationResult::BLOCK_CONSENSUS, "bad-cs-height", "block height mismatch in coinstake");
            }

            std::vector<uint8_t> &vData = ((CTxOutData*)block.vtx[0]->vpout[0].get())->vData;
            if (vData.size() > 8 && vData[4] == DO_VOTE) {
                uint32_t voteToken;
                memcpy(&voteToken, &vData[5], 4);
                voteToken = le32toh(voteToken);

                LogPrint(BCLog::HDWALLET, _("Block %d casts vote for option %u of proposal %u.\n").translated.c_str(),
                    nHeight, voteToken >> 16, voteToken & 0xFFFF);
            }

            // check witness merkleroot, TODO: should witnessmerkleroot be hashed?
            bool malleated = false;
            uint256 hashWitness = BlockWitnessMerkleRoot(block, &malleated);

            if (hashWitness != block.hashWitnessMerkleRoot) {
                return state.Invalid(BlockValidationResult::BLOCK_MUTATED, "bad-witness-merkle-match", strprintf("%s : witness merkle commitment mismatch", __func__));
            }

            if (!CheckCoinStakeTimestamp(nHeight, block.GetBlockTime())) {
                return state.Invalid(BlockValidationResult::DOS_50, "bad-coinstake-time", strprintf("%s: coinstake timestamp violation nTimeBlock=%d", __func__, block.GetBlockTime()));
            }

            // Check timestamp against prev
            if (block.GetBlockTime() <= pindexPrev->GetPastTimeLimit() || particl::FutureDrift(block.GetBlockTime()) < pindexPrev->GetBlockTime()) {
                return state.Invalid(BlockValidationResult::DOS_50, "bad-block-time", strprintf("%s: block's timestamp is too early", __func__));
            }

            uint256 hashProof, targetProofOfStake;

            // IsInitialBlockDownload tests (!fImporting && !fReindex)
            // Blocks are connected at end of import / reindex
            if (accept_block && chain_state.IsInitialBlockDownload()) {
                // CheckProofOfStake is run again during connectblock
            } else
            if (!CheckProofOfStake(chain_state, state, pindexPrev, *block.vtx[0], block.nTime, block.nBits, hashProof, targetProofOfStake)) {
                return error("ContextualCheckBlock(): check proof-of-stake failed for block %s\n", block.GetHash().ToString());
            }
        } else {
            bool fCheckPOW = true; // TODO: pass properly
            if (fCheckPOW && !CheckProofOfWork(block.GetHash(), block.nBits, consensusParams, nHeight, Params().GetLastImportHeight()))
                return state.Invalid(BlockValidationResult::BLOCK_INVALID_HEADER, "high-hash", "proof of work failed");

            // Enforce rule that the coinbase ends with serialized block height
            // genesis block scriptSig size will be different
            CScript expect = CScript() << OP_RETURN << nHeight;
            const CScript &scriptSig = block.vtx[0]->vin[0].scriptSig;
            if (scriptSig.size() < expect.size() ||
                !std::equal(expect.begin()
                    , expect.end(), scriptSig.begin() + scriptSig.size()-expect.size())) {
                return state.Invalid(BlockValidationResult::BLOCK_CONSENSUS, "bad-cb-height", "block height mismatch in coinbase");
            }
        }

        if (nHeight > 0 && !block.vtx[0]->IsCoinStake()) { // only genesis block can start with coinbase
            return state.Invalid(BlockValidationResult::BLOCK_CONSENSUS, "bad-cs-missing", "first tx is not coinstake");
        }

        if (nHeight > 0 // skip genesis
            && Params().GetLastImportHeight() >= (uint32_t)nHeight) {
            // 2nd txn must be coinbase
            if (block.vtx.size() < 2 || !block.vtx[1]->IsCoinBase()) {
                return state.Invalid(BlockValidationResult::BLOCK_CONSENSUS, "bad-cb", "Second txn of import block must be coinbase");
            }

            // Check hash of genesis import txn matches expected hash.
            uint256 txnHash = block.vtx[1]->GetHash();
            if (!Params().CheckImportCoinbase(nHeight, txnHash)) {
                return state.Invalid(BlockValidationResult::BLOCK_CONSENSUS, "bad-cb", "Incorrect outputs hash.");
            }
        } else {
            // 2nd txn can't be coinbase if block height > GetLastImportHeight
            if (block.vtx.size() > 1 && block.vtx[1]->IsCoinBase()) {
                return state.Invalid(BlockValidationResult::BLOCK_CONSENSUS, "bad-cb-multiple", "unexpected coinbase");
            }
        }
    } else {
        // Enforce rule that the coinbase starts with serialized block height
        if (DeploymentActiveAfter(pindexPrev, consensusParams, Consensus::DEPLOYMENT_HEIGHTINCB))
        {
            CScript expect = CScript() << nHeight;
            if (block.vtx[0]->vin[0].scriptSig.size() < expect.size() ||
                !std::equal(expect.begin(), expect.end(), block.vtx[0]->vin[0].scriptSig.begin())) {
                return state.Invalid(BlockValidationResult::BLOCK_CONSENSUS, "bad-cb-height", "block height mismatch in coinbase");
            }
        }

        // Validation for witness commitments.
        // * We compute the witness hash (which is the hash including witnesses) of all the block's transactions, except the
        //   coinbase (where 0x0000....0000 is used instead).
        // * The coinbase scriptWitness is a stack of a single 32-byte vector, containing a witness reserved value (unconstrained).
        // * We build a merkle tree with all those witness hashes as leaves (similar to the hashMerkleRoot in the block header).
        // * There must be at least one output whose scriptPubKey is a single 36-byte push, the first 4 bytes of which are
        //   {0xaa, 0x21, 0xa9, 0xed}, and the following 32 bytes are SHA256^2(witness root, witness reserved value). In case there are
        //   multiple, the last one is used.
        bool fHaveWitness = false;
        if (DeploymentActiveAfter(pindexPrev, consensusParams, Consensus::DEPLOYMENT_SEGWIT)) {
            int commitpos = GetWitnessCommitmentIndex(block);
            if (commitpos != NO_WITNESS_COMMITMENT) {
                bool malleated = false;
                uint256 hashWitness = BlockWitnessMerkleRoot(block, &malleated);
                // The malleation check is ignored; as the transaction tree itself
                // already does not permit it, it is impossible to trigger in the
                // witness tree.
                if (block.vtx[0]->vin[0].scriptWitness.stack.size() != 1 || block.vtx[0]->vin[0].scriptWitness.stack[0].size() != 32) {
                    return state.Invalid(BlockValidationResult::BLOCK_MUTATED, "bad-witness-nonce-size", strprintf("%s : invalid witness reserved value size", __func__));
                }
                CHash256().Write(hashWitness).Write(block.vtx[0]->vin[0].scriptWitness.stack[0]).Finalize(hashWitness);
                if (memcmp(hashWitness.begin(), &block.vtx[0]->vout[commitpos].scriptPubKey[6], 32)) {
                    return state.Invalid(BlockValidationResult::BLOCK_MUTATED, "bad-witness-merkle-match", strprintf("%s : witness merkle commitment mismatch", __func__));
                }
                fHaveWitness = true;
            }
        }

        // No witness data is allowed in blocks that don't commit to witness data, as this would otherwise leave room for spam
        if (!fHaveWitness) {
          for (const auto& tx : block.vtx) {
                if (tx->HasWitness()) {
                    return state.Invalid(BlockValidationResult::BLOCK_MUTATED, "unexpected-witness", strprintf("%s : unexpected witness data found", __func__));
                }
            }
        }
    }

    // After the coinbase witness reserved value and commitment are verified,
    // we can check if the block weight passes (before we've checked the
    // coinbase witness, it would be possible for the weight to be too
    // large by filling up the coinbase witness, which doesn't change
    // the block hash, so we couldn't mark the block as permanently
    // failed).
    if (GetBlockWeight(block) > MAX_BLOCK_WEIGHT) {
        return state.Invalid(BlockValidationResult::BLOCK_CONSENSUS, "bad-blk-weight", strprintf("%s : weight limit failed", __func__));
    }

    return true;
}

bool ChainstateManager::AcceptBlockHeader(const CBlockHeader& block, BlockValidationState& state, const CChainParams& chainparams, CBlockIndex** ppindex, bool fRequested)
{
    AssertLockHeld(cs_main);
    // Check for duplicate
    uint256 hash = block.GetHash();
    BlockMap::iterator miSelf{m_blockman.m_block_index.find(hash)};
    if (hash != chainparams.GetConsensus().hashGenesisBlock) {
        if (miSelf != m_blockman.m_block_index.end()) {
            // Block header is already known.
<<<<<<< HEAD
            CBlockIndex* pindex = miSelf->second;
            if (state.m_chainman && !state.m_peerman) {
                state.m_peerman = state.m_chainman->m_peerman;
            }
            if (fParticlMode && !fRequested && !state.m_chainman->ActiveChainstate().IsInitialBlockDownload() && state.nodeId >= 0
                && !state.m_peerman->IncDuplicateHeaders(state.nodeId)) {
                state.m_peerman->Misbehaving(state.nodeId, 5, "Too many duplicates");
            }

=======
            CBlockIndex* pindex = &(miSelf->second);
>>>>>>> 430acb7d
            if (ppindex)
                *ppindex = pindex;
            if (pindex->nStatus & BLOCK_FAILED_MASK) {
                /*
                if (pindex->nFlags & BLOCK_FAILED_DUPLICATE_STAKE
                    && ProcessDuplicateStakeHeader(pindex, state.nodeId))
                {
                    // pass
                } else */
                LogPrint(BCLog::VALIDATION, "%s: block %s is marked invalid\n", __func__, hash.ToString());
                return state.Invalid(BlockValidationResult::BLOCK_CACHED_INVALID, "duplicate");
            }
            return true;
        }

        if (!CheckBlockHeader(block, state, chainparams.GetConsensus())) {
            LogPrint(BCLog::VALIDATION, "%s: Consensus::CheckBlockHeader: %s, %s\n", __func__, hash.ToString(), state.ToString());
            return false;
        }

        // Get prev block index
        CBlockIndex* pindexPrev = nullptr;
        BlockMap::iterator mi{m_blockman.m_block_index.find(block.hashPrevBlock)};
        if (mi == m_blockman.m_block_index.end()) {
            LogPrint(BCLog::VALIDATION, "%s: %s prev block not found\n", __func__, hash.ToString());
            return state.Invalid(BlockValidationResult::BLOCK_MISSING_PREV, "prev-blk-not-found");
        }
        pindexPrev = &((*mi).second);
        if (pindexPrev->nStatus & BLOCK_FAILED_MASK) {
            LogPrint(BCLog::VALIDATION, "%s: %s prev block invalid\n", __func__, hash.ToString());
            return state.Invalid(BlockValidationResult::BLOCK_INVALID_PREV, "bad-prevblk");
        }
        if (!ContextualCheckBlockHeader(block, state, m_blockman, chainparams, pindexPrev, GetAdjustedTime())) {
            LogPrint(BCLog::VALIDATION, "%s: Consensus::ContextualCheckBlockHeader: %s, %s\n", __func__, hash.ToString(), state.ToString());
            return false;
        }

        /* Determine if this block descends from any block which has been found
         * invalid (m_failed_blocks), then mark pindexPrev and any blocks between
         * them as failed. For example:
         *
         *                D3
         *              /
         *      B2 - C2
         *    /         \
         *  A             D2 - E2 - F2
         *    \
         *      B1 - C1 - D1 - E1
         *
         * In the case that we attempted to reorg from E1 to F2, only to find
         * C2 to be invalid, we would mark D2, E2, and F2 as BLOCK_FAILED_CHILD
         * but NOT D3 (it was not in any of our candidate sets at the time).
         *
         * In any case D3 will also be marked as BLOCK_FAILED_CHILD at restart
         * in LoadBlockIndex.
         */
        if (!pindexPrev->IsValid(BLOCK_VALID_SCRIPTS)) {
            // The above does not mean "invalid": it checks if the previous block
            // hasn't been validated up to BLOCK_VALID_SCRIPTS. This is a performance
            // optimization, in the common case of adding a new block to the tip,
            // we don't need to iterate over the failed blocks list.
            for (const CBlockIndex* failedit : m_failed_blocks) {
                if (pindexPrev->GetAncestor(failedit->nHeight) == failedit) {
                    //assert(failedit->nStatus & BLOCK_FAILED_VALID);
                    CBlockIndex* invalid_walk = pindexPrev;
                    if (failedit->nStatus & BLOCK_FAILED_VALID)
                    while (invalid_walk != failedit) {
                        invalid_walk->nStatus |= BLOCK_FAILED_CHILD;
                        m_blockman.m_dirty_blockindex.insert(invalid_walk);
                        invalid_walk = invalid_walk->pprev;
                    }
                    LogPrint(BCLog::VALIDATION, "%s: %s prev block invalid ancestor %s\n", __func__, hash.ToString(), failedit->GetBlockHash().ToString());
                    return state.Invalid(BlockValidationResult::BLOCK_INVALID_PREV, "bad-prevblk");
                }
            }
        }
    }
    bool force_accept = true;
    if (fParticlMode &&
        state.nodeId >= 0 &&
        state.m_chainman->HaveActiveChainstate() &&
        !state.m_chainman->ActiveChainstate().IsInitialBlockDownload()) {
        if (!AddNodeHeader(state.nodeId, hash)) {
            LogPrintf("ERROR: %s: DoS limits\n", __func__);
            return state.Invalid(BlockValidationResult::DOS_20, "dos-limits");
        }
        force_accept = false;
    }
    CBlockIndex* pindex{m_blockman.AddToBlockIndex(block)};
    if (force_accept) {
        pindex->nFlags |= BLOCK_ACCEPTED;
    }

    if (ppindex)
        *ppindex = pindex;

    return true;
}

// Exposed wrapper for AcceptBlockHeader
bool ChainstateManager::ProcessNewBlockHeaders(const std::vector<CBlockHeader>& headers, BlockValidationState& state, const CChainParams& chainparams, const CBlockIndex** ppindex)
{
    state.m_chainman = this;
    AssertLockNotHeld(cs_main);
    {
        LOCK(cs_main);
        for (const CBlockHeader& header : headers) {
            CBlockIndex *pindex = nullptr; // Use a temp pindex instead of ppindex to avoid a const_cast
            bool accepted{AcceptBlockHeader(header, state, chainparams, &pindex)};
            ActiveChainstate().CheckBlockIndex();

            if (!accepted) {
                return false;
            }
            if (ppindex) {
                *ppindex = pindex;
            }
        }
    }
    if (NotifyHeaderTip(ActiveChainstate())) {
        if (ActiveChainstate().IsInitialBlockDownload() && ppindex && *ppindex) {
            const CBlockIndex& last_accepted{**ppindex};
            const int64_t blocks_left{(GetTime() - last_accepted.GetBlockTime()) / chainparams.GetConsensus().nPowTargetSpacing};
            const double progress{100.0 * last_accepted.nHeight / (last_accepted.nHeight + blocks_left)};
            LogPrintf("Synchronizing blockheaders, height: %d (~%.2f%%)\n", last_accepted.nHeight, progress);
        }
    }
    return true;
}

/** Store block on disk. If dbp is non-nullptr, the file is known to already reside on disk */
bool CChainState::AcceptBlock(const std::shared_ptr<const CBlock>& pblock, BlockValidationState& state, CBlockIndex** ppindex, bool fRequested, const FlatFilePos* dbp, bool* fNewBlock)
{
    const CBlock& block = *pblock;

    if (fNewBlock) *fNewBlock = false;
    AssertLockHeld(cs_main);

    CBlockIndex *pindexDummy = nullptr;
    CBlockIndex *&pindex = ppindex ? *ppindex : pindexDummy;

    bool accepted_header{m_chainman.AcceptBlockHeader(block, state, m_params, &pindex, fRequested)};
    CheckBlockIndex();

    if (!accepted_header)
        return false;

    // Try to process all requested blocks that we don't have, but only
    // process an unrequested block if it's new and has enough work to
    // advance our tip, and isn't too many blocks ahead.
    bool fAlreadyHave = pindex->nStatus & BLOCK_HAVE_DATA;
    bool fHasMoreOrSameWork = (m_chain.Tip() ? pindex->nChainWork >= m_chain.Tip()->nChainWork : true);
    // Blocks that are too out-of-order needlessly limit the effectiveness of
    // pruning, because pruning will not delete block files that contain any
    // blocks which are too close in height to the tip.  Apply this test
    // regardless of whether pruning is enabled; it should generally be safe to
    // not process unrequested blocks.
    bool fTooFarAhead{pindex->nHeight > m_chain.Height() + int(MIN_BLOCKS_TO_KEEP)};

    // TODO: Decouple this function from the block download logic by removing fRequested
    // This requires some new chain data structure to efficiently look up if a
    // block is in a chain leading to a candidate for best tip, despite not
    // being such a candidate itself.
    // Note that this would break the getblockfrompeer RPC

    // TODO: deal better with return value and error conditions for duplicate
    // and unrequested blocks.
    if (fAlreadyHave) return true;
    if (!fRequested) {  // If we didn't ask for it:
        if (pindex->nTx != 0) return true;    // This is a previously-processed block that was pruned
        if (!fHasMoreOrSameWork) return true; // Don't process less-work chains
        if (fTooFarAhead) return true;        // Block height is too high

        // Protect against DoS attacks from low-work chains.
        // If our tip is behind, a peer could try to send us
        // low-work blocks on a fake chain that we would never
        // request; don't process these.
        if (pindex->nChainWork < nMinimumChainWork) return true;
    }

    if (!CheckBlock(block, state, m_params.GetConsensus())) {
        return error("%s: %s", __func__, state.ToString());
    }

    if (block.IsProofOfStake()) {
        pindex->SetProofOfStake();
        pindex->prevoutStake = pblock->vtx[0]->vin[0].prevout;
        if (!pindex->pprev
            || (pindex->pprev->bnStakeModifier.IsNull()
                && pindex->pprev->GetBlockHash() != m_params.GetConsensus().hashGenesisBlock)) {
            // Block received out of order
            if (fParticlMode && !IsInitialBlockDownload()) {
                if (pindex->nFlags & BLOCK_DELAYED) {
                    // Block is already delayed
                    state.nFlags |= BLOCK_DELAYED;
                    return true;
                }
                pindex->nFlags |= BLOCK_DELAYED;
                return particl::DelayBlock(m_blockman, pblock, state);
            }
        } else {
            pindex->bnStakeModifier = ComputeStakeModifierV2(pindex->pprev, pindex->prevoutStake.hash);
        }
        pindex->nFlags = pindex->nFlags & (uint32_t)~BLOCK_DELAYED;
        m_blockman.m_dirty_blockindex.insert(pindex);
    }

    if (!ContextualCheckBlock(*this, block, state, m_params.GetConsensus(), pindex->pprev, true)) {
        if (state.IsInvalid() && state.GetResult() != BlockValidationResult::BLOCK_MUTATED) {
            pindex->nStatus |= BLOCK_FAILED_VALID;
            m_blockman.m_dirty_blockindex.insert(pindex);
        }
        return error("%s: %s", __func__, state.ToString());
    }

    if (state.nFlags & BLOCK_STAKE_KERNEL_SPENT && !(state.nFlags & BLOCK_FAILED_DUPLICATE_STAKE)) {
        if (state.nodeId > -1) {
            state.m_peerman->IncPersistentMisbehaviour(state.nodeId, 20);
            state.m_peerman->Misbehaving(state.nodeId, 20, "Spent kernel");
        }
    }

    RemoveNodeHeader(pindex->GetBlockHash());
    pindex->nFlags |= BLOCK_ACCEPTED;
    m_blockman.m_dirty_blockindex.insert(pindex);

    // Header is valid/has work, merkle tree and segwit merkle tree are good...RELAY NOW
    // (but if it does not build on our best tip, let the SendMessages loop relay it)
    if (!(state.nFlags & (BLOCK_STAKE_KERNEL_SPENT | BLOCK_FAILED_DUPLICATE_STAKE))
        && !IsInitialBlockDownload() && m_chain.Tip() == pindex->pprev) {
        GetMainSignals().NewPoWValidBlock(pindex, pblock);
    }

    // Write block to history file
    if (fNewBlock) *fNewBlock = true;
    try {
        FlatFilePos blockPos{m_blockman.SaveBlockToDisk(block, pindex->nHeight, m_chain, m_params, dbp)};
        if (blockPos.IsNull()) {
            state.Error(strprintf("%s: Failed to find position to write new block to disk", __func__));
            return false;
        }
        ReceivedBlockTransactions(block, pindex, blockPos);
    } catch (const std::runtime_error& e) {
        return AbortNode(state, std::string("System error: ") + e.what());
    }

    FlushStateToDisk(state, FlushStateMode::NONE);

    CheckBlockIndex();

    return true;
}

bool ChainstateManager::ProcessNewBlock(const CChainParams& chainparams, const std::shared_ptr<const CBlock>& block, bool force_processing, bool* new_block, NodeId node_id, PeerManager *peerman)
{
    AssertLockNotHeld(cs_main);

    CBlockIndex *pindex = nullptr;
    {
        /*
        uint256 hash = pblock->GetHash();
        // Limited duplicity on stake: prevents block flood attack
        // Duplicate stake allowed only when there is orphan child block
        if (!fReindex && !fImporting && pblock->IsProofOfStake() && setStakeSeen.count(pblock->GetProofOfStake()) && !mapOrphanBlocksByPrev.count(hash))
            return error("%s: Duplicate proof-of-stake (%s, %d) for block %s", pblock->GetProofOfStake().first.ToString(), pblock->GetProofOfStake().second, hash.ToString());
        */

        if (new_block) *new_block = false;
        BlockValidationState state;
        state.m_chainman = this;
        if (peerman) {
            state.m_peerman = peerman;
        } else {
            state.m_peerman = this->m_peerman;
        }
        if (node_id > -1) {
            state.nodeId = node_id;
        }

        // CheckBlock() does not support multi-threaded block validation because CBlock::fChecked can cause data race.
        // Therefore, the following critical section must include the CheckBlock() call as well.
        LOCK(cs_main);

        // Skipping AcceptBlock() for CheckBlock() failures means that we will never mark a block as invalid if
        // CheckBlock() fails.  This is protective against consensus failure if there are any unknown forms of block
        // malleability that cause CheckBlock() to fail; see e.g. CVE-2012-2459 and
        // https://lists.linuxfoundation.org/pipermail/bitcoin-dev/2019-February/016697.html.  Because CheckBlock() is
        // not very expensive, the anti-DoS benefits of caching failure (of a definitely-invalid block) are not substantial.
        bool ret = CheckBlock(*block, state, chainparams.GetConsensus());
        if (ret) {
            // Store to disk
            ret = ActiveChainstate().AcceptBlock(block, state, &pindex, force_processing, nullptr, new_block);
        }
        if (state.nFlags & BLOCK_DELAYED) {
            return true;
        }
        if (!ret) {
            if (fParticlMode && state.GetResult() != BlockValidationResult::BLOCK_MISSING_PREV) {
                // Mark block as invalid to prevent re-requesting from peer.
                // Block will have been added to the block index in AcceptBlockHeader
                CBlockIndex *pindex = ActiveChainstate().m_blockman.AddToBlockIndex(*block);
                ActiveChainstate().InvalidBlockFound(pindex, state);
            }
            GetMainSignals().BlockChecked(*block, state);
            return error("%s: AcceptBlock FAILED (%s)", __func__, state.ToString());
        }

        if (pindex && state.nFlags & BLOCK_FAILED_DUPLICATE_STAKE) {
            pindex->nFlags |= BLOCK_FAILED_DUPLICATE_STAKE;
            m_blockman.m_dirty_blockindex.insert(pindex);
            LogPrint(BCLog::POS, "%s Marking duplicate stake: %s.\n", __func__, pindex->GetBlockHash().ToString());
            GetMainSignals().BlockChecked(*block, state);
        }
    }

    NotifyHeaderTip(ActiveChainstate());

    BlockValidationState state; // Only used to report errors, not invalidity - ignore it
    state.m_chainman = this;
    if (peerman) {
        state.m_peerman = peerman;
    } else {
        state.m_peerman = this->m_peerman;
    }
    if (!ActiveChainstate().ActivateBestChain(state, block)) {
        return error("%s: ActivateBestChain failed (%s)", __func__, state.ToString());
    }

    if (smsg::fSecMsgEnabled && gArgs.GetBoolArg("-smsgscanincoming", false)) {
        smsgModule.ScanBlock(*block);
    }

    {
        assert(pindex);
        // Check here for blocks not connected to the chain, TODO: move to a timer.
        particl::CheckDelayedBlocks(ActiveChainstate().m_blockman, state, chainparams, pindex->GetBlockHash());
    }

    return true;
}

MempoolAcceptResult ChainstateManager::ProcessTransaction(const CTransactionRef& tx, bool test_accept, bool ignore_locks)
{
    AssertLockHeld(cs_main);
    CChainState& active_chainstate = ActiveChainstate();
    if (!active_chainstate.GetMempool()) {
        TxValidationState state;
        state.Invalid(TxValidationResult::TX_NO_MEMPOOL, "no-mempool");
        return MempoolAcceptResult::Failure(state);
    }
    auto result = AcceptToMemoryPool(active_chainstate, tx, GetTime(), /*bypass_limits=*/ false, test_accept, ignore_locks);
    active_chainstate.GetMempool()->check(active_chainstate.CoinsTip(), active_chainstate.m_chain.Height() + 1);
    return result;
}

bool TestBlockValidity(BlockValidationState& state,
                       const CChainParams& chainparams,
                       CChainState& chainstate,
                       const CBlock& block,
                       CBlockIndex* pindexPrev,
                       bool fCheckPOW,
                       bool fCheckMerkleRoot)
{
    AssertLockHeld(cs_main);
    assert(pindexPrev && pindexPrev == chainstate.m_chain.Tip());
    CCoinsViewCache viewNew(&chainstate.CoinsTip());
    uint256 block_hash(block.GetHash());
    CBlockIndex indexDummy(block);
    indexDummy.pprev = pindexPrev;
    indexDummy.nHeight = pindexPrev->nHeight + 1;
    indexDummy.phashBlock = &block_hash;

    // NOTE: CheckBlockHeader is called by CheckBlock
    if (!ContextualCheckBlockHeader(block, state, chainstate.m_blockman, chainparams, pindexPrev, GetAdjustedTime()))
        return error("%s: Consensus::ContextualCheckBlockHeader: %s", __func__, state.ToString());
    if (!CheckBlock(block, state, chainparams.GetConsensus(), fCheckPOW, fCheckMerkleRoot))
        return error("%s: Consensus::CheckBlock: %s", __func__, state.ToString());
    if (!ContextualCheckBlock(chainstate, block, state, chainparams.GetConsensus(), pindexPrev))
        return error("%s: Consensus::ContextualCheckBlock: %s", __func__, state.ToString());
    if (!chainstate.ConnectBlock(block, state, &indexDummy, viewNew, true)) {
        return false;
    }
    assert(state.IsValid());

    return true;
}

/* This function is called from the RPC code for pruneblockchain */
void PruneBlockFilesManual(CChainState& active_chainstate, int nManualPruneHeight)
{
    BlockValidationState state;
    if (!active_chainstate.FlushStateToDisk(
            state, FlushStateMode::NONE, nManualPruneHeight)) {
        LogPrintf("%s: failed to flush state (%s)\n", __func__, state.ToString());
    }
}

void CChainState::LoadMempool(const ArgsManager& args)
{
    if (!m_mempool) return;
    if (args.GetBoolArg("-persistmempool", DEFAULT_PERSIST_MEMPOOL)) {
        ::LoadMempool(*m_mempool, *this);
    }
    m_mempool->SetIsLoaded(!ShutdownRequested());
}

bool CChainState::LoadChainTip()
{
    AssertLockHeld(cs_main);
    const CCoinsViewCache& coins_cache = CoinsTip();
    assert(!coins_cache.GetBestBlock().IsNull()); // Never called when the coins view is empty
    const CBlockIndex* tip = m_chain.Tip();

    if (tip && tip->GetBlockHash() == coins_cache.GetBestBlock()) {
        return true;
    }

    // Load pointer to end of best chain
    CBlockIndex* pindex = m_blockman.LookupBlockIndex(coins_cache.GetBestBlock());
    if (!pindex) {
        return false;
    }
    m_chain.SetTip(pindex);
    PruneBlockIndexCandidates();

    tip = m_chain.Tip();
    LogPrintf("Loaded best chain: hashBestChain=%s height=%d date=%s progress=%f\n",
              tip->GetBlockHash().ToString(),
              m_chain.Height(),
              FormatISO8601DateTime(tip->GetBlockTime()),
              GuessVerificationProgress(m_params.TxData(), tip));
    return true;
}

CVerifyDB::CVerifyDB()
{
    uiInterface.ShowProgress(_("Verifying blocks…").translated, 0, false);
}

CVerifyDB::~CVerifyDB()
{
    uiInterface.ShowProgress("", 100, false);
}

bool CVerifyDB::VerifyDB(
    CChainState& chainstate,
    const Consensus::Params& consensus_params,
    CCoinsView& coinsview,
    int nCheckLevel, int nCheckDepth)
{
    AssertLockHeld(cs_main);

    if (chainstate.m_chain.Tip() == nullptr || chainstate.m_chain.Tip()->pprev == nullptr) {
        return true;
    }

    fVerifyingDB = true;

    // Verify blocks in the best chain
    if (nCheckDepth <= 0 || nCheckDepth > chainstate.m_chain.Height()) {
        nCheckDepth = chainstate.m_chain.Height();
    }
    nCheckLevel = std::max(0, std::min(4, nCheckLevel));
    LogPrintf("Verifying last %i blocks at level %i\n", nCheckDepth, nCheckLevel);
    CCoinsViewCache coins(&coinsview);
    CBlockIndex* pindex;
    CBlockIndex* pindexFailure = nullptr;
    int nGoodTransactions = 0;
    BlockValidationState state;
    int reportDone = 0;
    LogPrintf("[0%%]..."); /* Continued */

    const bool is_snapshot_cs{!chainstate.m_from_snapshot_blockhash};

    for (pindex = chainstate.m_chain.Tip(); pindex && pindex->pprev; pindex = pindex->pprev) {
        const int percentageDone = std::max(1, std::min(99, (int)(((double)(chainstate.m_chain.Height() - pindex->nHeight)) / (double)nCheckDepth * (nCheckLevel >= 4 ? 50 : 100))));
        if (reportDone < percentageDone / 10) {
            // report every 10% step
            LogPrintf("[%d%%]...", percentageDone); /* Continued */
            reportDone = percentageDone / 10;
        }
        uiInterface.ShowProgress(_("Verifying blocks…").translated, percentageDone, false);
        if (pindex->nHeight <= chainstate.m_chain.Height() - nCheckDepth) {
            break;
        }
        if ((fPruneMode || is_snapshot_cs) && !(pindex->nStatus & BLOCK_HAVE_DATA)) {
            // If pruning or running under an assumeutxo snapshot, only go
            // back as far as we have data.
            LogPrintf("VerifyDB(): block verification stopping at height %d (pruning, no data)\n", pindex->nHeight);
            break;
        }
        CBlock block;
        // check level 0: read from disk
        if (!ReadBlockFromDisk(block, pindex, consensus_params)) {
            return error("VerifyDB(): *** ReadBlockFromDisk failed at %d, hash=%s", pindex->nHeight, pindex->GetBlockHash().ToString());
        }
        // check level 1: verify block validity
        if (nCheckLevel >= 1 && !CheckBlock(block, state, consensus_params)) {
            return error("%s: *** found bad block at %d, hash=%s (%s)\n", __func__,
                         pindex->nHeight, pindex->GetBlockHash().ToString(), state.ToString());
        }
        // check level 2: verify undo validity
        if (nCheckLevel >= 2 && pindex) {
            CBlockUndo undo;
            if (!pindex->GetUndoPos().IsNull()) {
                if (!UndoReadFromDisk(undo, pindex)) {
                    return error("VerifyDB(): *** found bad undo data at %d, hash=%s\n", pindex->nHeight, pindex->GetBlockHash().ToString());
                }
            }
        }
        // check level 3: check for inconsistencies during memory-only disconnect of tip blocks
        size_t curr_coins_usage = coins.DynamicMemoryUsage() + chainstate.CoinsTip().DynamicMemoryUsage();

        if (nCheckLevel >= 3 && curr_coins_usage <= chainstate.m_coinstip_cache_size_bytes) {
            assert(coins.GetBestBlock() == pindex->GetBlockHash());
            DisconnectResult res = chainstate.DisconnectBlock(block, pindex, coins);
            if (res == DISCONNECT_FAILED) {
                return error("VerifyDB(): *** irrecoverable inconsistency in block data at %d, hash=%s", pindex->nHeight, pindex->GetBlockHash().ToString());
            }
            if (res == DISCONNECT_UNCLEAN) {
                nGoodTransactions = 0;
                pindexFailure = pindex;
            } else {
                nGoodTransactions += block.vtx.size();
            }
        }
        if (ShutdownRequested()) return true;
    }
    if (pindexFailure) {
        return error("VerifyDB(): *** coin database inconsistencies found (last %i blocks, %i good transactions before that)\n", chainstate.m_chain.Height() - pindexFailure->nHeight + 1, nGoodTransactions);
    }

    // store block count as we move pindex at check level >= 4
    int block_count = chainstate.m_chain.Height() - pindex->nHeight;

    // check level 4: try reconnecting blocks
    if (nCheckLevel >= 4) {
        while (pindex != chainstate.m_chain.Tip()) {
            const int percentageDone = std::max(1, std::min(99, 100 - (int)(((double)(chainstate.m_chain.Height() - pindex->nHeight)) / (double)nCheckDepth * 50)));
            if (reportDone < percentageDone / 10) {
                // report every 10% step
                LogPrintf("[%d%%]...", percentageDone); /* Continued */
                reportDone = percentageDone / 10;
            }
            uiInterface.ShowProgress(_("Verifying blocks…").translated, percentageDone, false);
            pindex = chainstate.m_chain.Next(pindex);
            CBlock block;
            if (!ReadBlockFromDisk(block, pindex, consensus_params))
                return error("VerifyDB(): *** ReadBlockFromDisk failed at %d, hash=%s", pindex->nHeight, pindex->GetBlockHash().ToString());
            // Particl: Clear state, data from VerifyDB is not written to disk.
            BlockValidationState state;
            coins.ClearFlushed();
            if (!chainstate.ConnectBlock(block, state, pindex, coins)) {
                return error("VerifyDB(): *** found unconnectable block at %d, hash=%s (%s)", pindex->nHeight, pindex->GetBlockHash().ToString(), state.ToString());
            }
            if (ShutdownRequested()) return true;
        }
    }

    LogPrintf("[DONE].\n");
    LogPrintf("No coin database inconsistencies in last %i blocks (%i transactions)\n", block_count, nGoodTransactions);
    fVerifyingDB = false;

    return true;
}

/** Apply the effects of a block on the utxo cache, ignoring that it may already have been applied. */
bool CChainState::RollforwardBlock(const CBlockIndex* pindex, CCoinsViewCache& inputs)
{
    AssertLockHeld(cs_main);
    // TODO: merge with ConnectBlock
    CBlock block;
    if (!ReadBlockFromDisk(block, pindex, m_params.GetConsensus())) {
        return error("ReplayBlock(): ReadBlockFromDisk failed at %d, hash=%s", pindex->nHeight, pindex->GetBlockHash().ToString());
    }

    for (const CTransactionRef& tx : block.vtx) {
        if (!tx->IsCoinBase()) {
            for (const CTxIn &txin : tx->vin) {
                inputs.SpendCoin(txin.prevout);
            }
        }
        // Pass check = true as every addition may be an overwrite.
        AddCoins(inputs, *tx, pindex->nHeight, true);
    }
    return true;
}

bool CChainState::ReplayBlocks()
{
    LOCK(cs_main);

    CCoinsView& db = this->CoinsDB();
    CCoinsViewCache cache(&db);

    std::vector<uint256> hashHeads = db.GetHeadBlocks();
    if (hashHeads.empty()) return true; // We're already in a consistent state.
    if (hashHeads.size() != 2) return error("ReplayBlocks(): unknown inconsistent state");

    uiInterface.ShowProgress(_("Replaying blocks…").translated, 0, false);
    LogPrintf("Replaying blocks\n");

    const CBlockIndex* pindexOld = nullptr;  // Old tip during the interrupted flush.
    const CBlockIndex* pindexNew;            // New tip during the interrupted flush.
    const CBlockIndex* pindexFork = nullptr; // Latest block common to both the old and the new tip.

    if (m_blockman.m_block_index.count(hashHeads[0]) == 0) {
        return error("ReplayBlocks(): reorganization to unknown block requested");
    }
    pindexNew = &(m_blockman.m_block_index[hashHeads[0]]);

    if (!hashHeads[1].IsNull()) { // The old tip is allowed to be 0, indicating it's the first flush.
        if (m_blockman.m_block_index.count(hashHeads[1]) == 0) {
            return error("ReplayBlocks(): reorganization from unknown block requested");
        }
        pindexOld = &(m_blockman.m_block_index[hashHeads[1]]);
        pindexFork = LastCommonAncestor(pindexOld, pindexNew);
        assert(pindexFork != nullptr);
    }

    // Rollback along the old branch.
    while (pindexOld != pindexFork) {
        if (pindexOld->nHeight > 0) { // Never disconnect the genesis block.
            CBlock block;
            if (!ReadBlockFromDisk(block, pindexOld, m_params.GetConsensus())) {
                return error("RollbackBlock(): ReadBlockFromDisk() failed at %d, hash=%s", pindexOld->nHeight, pindexOld->GetBlockHash().ToString());
            }
            LogPrintf("Rolling back %s (%i)\n", pindexOld->GetBlockHash().ToString(), pindexOld->nHeight);
            DisconnectResult res = DisconnectBlock(block, pindexOld, cache);
            if (res == DISCONNECT_FAILED) {
                return error("RollbackBlock(): DisconnectBlock failed at %d, hash=%s", pindexOld->nHeight, pindexOld->GetBlockHash().ToString());
            }
            // If DISCONNECT_UNCLEAN is returned, it means a non-existing UTXO was deleted, or an existing UTXO was
            // overwritten. It corresponds to cases where the block-to-be-disconnect never had all its operations
            // applied to the UTXO set. However, as both writing a UTXO and deleting a UTXO are idempotent operations,
            // the result is still a version of the UTXO set with the effects of that block undone.
        }
        pindexOld = pindexOld->pprev;
    }

    // Roll forward from the forking point to the new tip.
    int nForkHeight = pindexFork ? pindexFork->nHeight : 0;
    for (int nHeight = nForkHeight + 1; nHeight <= pindexNew->nHeight; ++nHeight) {
        const CBlockIndex* pindex = pindexNew->GetAncestor(nHeight);
        LogPrintf("Rolling forward %s (%i)\n", pindex->GetBlockHash().ToString(), nHeight);
        uiInterface.ShowProgress(_("Replaying blocks…").translated, (int) ((nHeight - nForkHeight) * 100.0 / (pindexNew->nHeight - nForkHeight)) , false);
        if (!RollforwardBlock(pindex, cache)) return false;
    }

    cache.SetBestBlock(pindexNew->GetBlockHash(), pindexNew->nHeight);
    cache.Flush();
    uiInterface.ShowProgress("", 100, false);
    return true;
}

bool CChainState::NeedsRedownload() const
{
    AssertLockHeld(cs_main);

    // At and above m_params.SegwitHeight, segwit consensus rules must be validated
    CBlockIndex* block{m_chain.Tip()};

    while (block != nullptr && DeploymentActiveAt(*block, m_params.GetConsensus(), Consensus::DEPLOYMENT_SEGWIT)) {
        if (!(block->nStatus & BLOCK_OPT_WITNESS)) {
            // block is insufficiently validated for a segwit client
            return true;
        }
        block = block->pprev;
    }

    return false;
}

void CChainState::UnloadBlockIndex()
{
    AssertLockHeld(::cs_main);
    nBlockSequenceId = 1;
    setBlockIndexCandidates.clear();
}

// May NOT be used after any connections are up as much
// of the peer-processing logic assumes a consistent
// block index state
void UnloadBlockIndex(CTxMemPool* mempool, ChainstateManager& chainman)
{
    AssertLockHeld(::cs_main);
    chainman.Unload();
    pindexBestHeader = nullptr;
    if (mempool) mempool->clear();
    g_versionbitscache.Clear();
    for (int b = 0; b < VERSIONBITS_NUM_BITS; b++) {
        warningcache[b].clear();
    }
    fHavePruned = false;
}

bool ChainstateManager::LoadBlockIndex()
{
    AssertLockHeld(cs_main);
    // Load block index from databases
    bool needs_init = fReindex;

    if (!fReindex) {
        bool ret = m_blockman.LoadBlockIndexDB(*this);
        if (!ret) return false;
        needs_init = m_blockman.m_block_index.empty();
    }

    if (needs_init) {
        // Everything here is for *new* reindex/DBs. Thus, though
        // LoadBlockIndexDB may have set fReindex if we shut down
        // mid-reindex previously, we don't check fReindex and
        // instead only check it prior to LoadBlockIndexDB to set
        // needs_init.

        LogPrintf("Initializing databases...\n");
        m_blockman.m_block_tree_db->WriteFlag("v1", true);
        m_blockman.m_block_tree_db->WriteFlag("v2", true);

        // Use the provided setting for indices in the new database
        fAddressIndex = gArgs.GetBoolArg("-addressindex", particl::DEFAULT_ADDRESSINDEX);
        m_blockman.m_block_tree_db->WriteFlag("addressindex", fAddressIndex);
        LogPrintf("%s: address index %s\n", __func__, fAddressIndex ? "enabled" : "disabled");
        fTimestampIndex = gArgs.GetBoolArg("-timestampindex", particl::DEFAULT_TIMESTAMPINDEX);
        m_blockman.m_block_tree_db->WriteFlag("timestampindex", fTimestampIndex);
        LogPrintf("%s: timestamp index %s\n", __func__, fTimestampIndex ? "enabled" : "disabled");
        fSpentIndex = gArgs.GetBoolArg("-spentindex", particl::DEFAULT_SPENTINDEX);
        m_blockman.m_block_tree_db->WriteFlag("spentindex", fSpentIndex);
        LogPrintf("%s: spent index %s\n", __func__, fSpentIndex ? "enabled" : "disabled");
        fBalancesIndex = gArgs.GetBoolArg("-balancesindex", particl::DEFAULT_BALANCESINDEX);
        m_blockman.m_block_tree_db->WriteFlag("balancesindex", fBalancesIndex);
        LogPrintf("%s: balances index %s\n", __func__, fBalancesIndex ? "enabled" : "disabled");
    }
    return true;
}

bool CChainState::LoadGenesisBlock()
{
    LOCK(cs_main);

    // Check whether we're already initialized by checking for genesis in
    // m_blockman.m_block_index. Note that we can't use m_chain here, since it is
    // set based on the coins db, not the block index db, which is the only
    // thing loaded at this point.
    if (m_blockman.m_block_index.count(m_params.GenesisBlock().GetHash()))
        return true;

    try {
        const CBlock& block = m_params.GenesisBlock();
        FlatFilePos blockPos{m_blockman.SaveBlockToDisk(block, 0, m_chain, m_params, nullptr)};
        if (blockPos.IsNull()) {
            return error("%s: writing genesis block to disk failed", __func__);
        }
        CBlockIndex *pindex = m_blockman.AddToBlockIndex(block);
        pindex->nFlags |= BLOCK_ACCEPTED;
        ReceivedBlockTransactions(block, pindex, blockPos);
    } catch (const std::runtime_error& e) {
        return error("%s: failed to write genesis block: %s", __func__, e.what());
    }

    return true;
}

void CChainState::LoadExternalBlockFile(FILE* fileIn, FlatFilePos* dbp, ChainstateManager *chainman)
{
    AssertLockNotHeld(m_chainstate_mutex);
    // Map of disk positions for blocks with unknown parent (only used for reindex)
    static std::multimap<uint256, FlatFilePos> mapBlocksUnknownParent;
    int64_t nStart = GetTimeMillis();

    fAddressIndex = gArgs.GetBoolArg("-addressindex", particl::DEFAULT_ADDRESSINDEX);
    fTimestampIndex = gArgs.GetBoolArg("-timestampindex", particl::DEFAULT_TIMESTAMPINDEX);
    fSpentIndex = gArgs.GetBoolArg("-spentindex", particl::DEFAULT_SPENTINDEX);
    fBalancesIndex = gArgs.GetBoolArg("-balancesindex", particl::DEFAULT_BALANCESINDEX);

    int nLoaded = 0;
    try {
        // This takes over fileIn and calls fclose() on it in the CBufferedFile destructor
        CBufferedFile blkdat(fileIn, 2*MAX_BLOCK_SERIALIZED_SIZE, MAX_BLOCK_SERIALIZED_SIZE+8, SER_DISK, CLIENT_VERSION);
        uint64_t nRewind = blkdat.GetPos();
        while (!blkdat.eof()) {
            if (ShutdownRequested()) return;

            blkdat.SetPos(nRewind);
            nRewind++; // start one byte further next time, in case of failure
            blkdat.SetLimit(); // remove former limit
            unsigned int nSize = 0;
            try {
                // locate a header
                unsigned char buf[CMessageHeader::MESSAGE_START_SIZE];
                blkdat.FindByte(m_params.MessageStart()[0]);
                nRewind = blkdat.GetPos() + 1;
                blkdat >> buf;
                if (memcmp(buf, m_params.MessageStart(), CMessageHeader::MESSAGE_START_SIZE)) {
                    continue;
                }
                // read size
                blkdat >> nSize;
                if (nSize < 80 || nSize > MAX_BLOCK_SERIALIZED_SIZE)
                    continue;
            } catch (const std::exception&) {
                // no valid block header found; don't complain
                break;
            }
            try {
                // read block
                uint64_t nBlockPos = blkdat.GetPos();
                if (dbp)
                    dbp->nPos = nBlockPos;
                blkdat.SetLimit(nBlockPos + nSize);
                std::shared_ptr<CBlock> pblock = std::make_shared<CBlock>();
                CBlock& block = *pblock;
                blkdat >> block;
                nRewind = blkdat.GetPos();

                uint256 hash = block.GetHash();
                {
                    LOCK(cs_main);
                    // detect out of order blocks, and store them for later
                    if (hash != m_params.GetConsensus().hashGenesisBlock && !m_blockman.LookupBlockIndex(block.hashPrevBlock)) {
                        LogPrint(BCLog::REINDEX, "%s: Out of order block %s, parent %s not known\n", __func__, hash.ToString(),
                                block.hashPrevBlock.ToString());
                        if (dbp)
                            mapBlocksUnknownParent.insert(std::make_pair(block.hashPrevBlock, *dbp));
                        continue;
                    }

                    // process in case the block isn't known yet
                    CBlockIndex* pindex = m_blockman.LookupBlockIndex(hash);
                    if (!pindex || (pindex->nStatus & BLOCK_HAVE_DATA) == 0) {
                      BlockValidationState state;
                      state.m_chainman = chainman;
                      if (AcceptBlock(pblock, state, nullptr, true, dbp, nullptr)) {
                          nLoaded++;
                      }
                      if (state.IsError()) {
                          break;
                      }
                    } else if (hash != m_params.GetConsensus().hashGenesisBlock && pindex->nHeight % 1000 == 0) {
                        LogPrint(BCLog::REINDEX, "Block Import: already had block %s at height %d\n", hash.ToString(), pindex->nHeight);
                    }
                }

                // Activate the genesis block so normal node progress can continue
                if (hash == m_params.GetConsensus().hashGenesisBlock) {
                    BlockValidationState state;
                    state.m_chainman = chainman;
                    if (!ActivateBestChain(state, nullptr)) {
                        break;
                    }
                }

                NotifyHeaderTip(*this);

                // Recursively process earlier encountered successors of this block
                std::deque<uint256> queue;
                queue.push_back(hash);
                while (!queue.empty()) {
                    uint256 head = queue.front();
                    queue.pop_front();
                    std::pair<std::multimap<uint256, FlatFilePos>::iterator, std::multimap<uint256, FlatFilePos>::iterator> range = mapBlocksUnknownParent.equal_range(head);
                    while (range.first != range.second) {
                        std::multimap<uint256, FlatFilePos>::iterator it = range.first;
                        std::shared_ptr<CBlock> pblockrecursive = std::make_shared<CBlock>();
                        if (ReadBlockFromDisk(*pblockrecursive, it->second, m_params.GetConsensus())) {
                            LogPrint(BCLog::REINDEX, "%s: Processing out of order child %s of %s\n", __func__, pblockrecursive->GetHash().ToString(),
                                    head.ToString());
                            LOCK(cs_main);
                            BlockValidationState dummy;
                            dummy.m_chainman = chainman;
                            if (AcceptBlock(pblockrecursive, dummy, nullptr, true, &it->second, nullptr))
                            {
                                nLoaded++;
                                queue.push_back(pblockrecursive->GetHash());
                            }
                        }
                        range.first++;
                        mapBlocksUnknownParent.erase(it);
                        NotifyHeaderTip(*this);
                    }
                }
            } catch (const std::exception& e) {
                LogPrintf("%s: Deserialize or I/O error - %s\n", __func__, e.what());
            }
        }
    } catch (const std::runtime_error& e) {
        AbortNode(std::string("System error: ") + e.what());
    }
    LogPrintf("Loaded %i blocks from external file in %dms\n", nLoaded, GetTimeMillis() - nStart);
}

void CChainState::CheckBlockIndex()
{
    if (!fCheckBlockIndex) {
        return;
    }

    LOCK(cs_main);

    // During a reindex, we read the genesis block and call CheckBlockIndex before ActivateBestChain,
    // so we have the genesis block in m_blockman.m_block_index but no active chain. (A few of the
    // tests when iterating the block tree require that m_chain has been initialized.)
    if (m_chain.Height() < 0) {
        assert(m_blockman.m_block_index.size() <= 1);
        return;
    }

    // Build forward-pointing map of the entire block tree.
    std::multimap<CBlockIndex*,CBlockIndex*> forward;
    for (auto& [_, block_index] : m_blockman.m_block_index) {
        forward.emplace(block_index.pprev, &block_index);
    }

    assert(forward.size() == m_blockman.m_block_index.size());

    std::pair<std::multimap<CBlockIndex*,CBlockIndex*>::iterator,std::multimap<CBlockIndex*,CBlockIndex*>::iterator> rangeGenesis = forward.equal_range(nullptr);
    CBlockIndex *pindex = rangeGenesis.first->second;
    rangeGenesis.first++;
    assert(rangeGenesis.first == rangeGenesis.second); // There is only one index entry with parent nullptr.

    // Iterate over the entire block tree, using depth-first search.
    // Along the way, remember whether there are blocks on the path from genesis
    // block being explored which are the first to have certain properties.
    size_t nNodes = 0;
    int nHeight = 0;
    CBlockIndex* pindexFirstInvalid = nullptr; // Oldest ancestor of pindex which is invalid.
    CBlockIndex* pindexFirstMissing = nullptr; // Oldest ancestor of pindex which does not have BLOCK_HAVE_DATA.
    CBlockIndex* pindexFirstNeverProcessed = nullptr; // Oldest ancestor of pindex for which nTx == 0.
    CBlockIndex* pindexFirstNotTreeValid = nullptr; // Oldest ancestor of pindex which does not have BLOCK_VALID_TREE (regardless of being valid or not).
    CBlockIndex* pindexFirstNotTransactionsValid = nullptr; // Oldest ancestor of pindex which does not have BLOCK_VALID_TRANSACTIONS (regardless of being valid or not).
    CBlockIndex* pindexFirstNotChainValid = nullptr; // Oldest ancestor of pindex which does not have BLOCK_VALID_CHAIN (regardless of being valid or not).
    CBlockIndex* pindexFirstNotScriptsValid = nullptr; // Oldest ancestor of pindex which does not have BLOCK_VALID_SCRIPTS (regardless of being valid or not).
    while (pindex != nullptr) {
        nNodes++;
        if (pindexFirstInvalid == nullptr && pindex->nStatus & BLOCK_FAILED_VALID) pindexFirstInvalid = pindex;
        // Assumed-valid index entries will not have data since we haven't downloaded the
        // full block yet.
        if (pindexFirstMissing == nullptr && !(pindex->nStatus & BLOCK_HAVE_DATA) && !pindex->IsAssumedValid()) {
            pindexFirstMissing = pindex;
        }
        if (pindexFirstNeverProcessed == nullptr && pindex->nTx == 0) pindexFirstNeverProcessed = pindex;
        if (pindex->pprev != nullptr && pindexFirstNotTreeValid == nullptr && (pindex->nStatus & BLOCK_VALID_MASK) < BLOCK_VALID_TREE) pindexFirstNotTreeValid = pindex;

        if (pindex->pprev != nullptr && !pindex->IsAssumedValid()) {
            // Skip validity flag checks for BLOCK_ASSUMED_VALID index entries, since these
            // *_VALID_MASK flags will not be present for index entries we are temporarily assuming
            // valid.
            if (pindexFirstNotTransactionsValid == nullptr &&
                    (pindex->nStatus & BLOCK_VALID_MASK) < BLOCK_VALID_TRANSACTIONS) {
                pindexFirstNotTransactionsValid = pindex;
            }

            if (pindexFirstNotChainValid == nullptr &&
                    (pindex->nStatus & BLOCK_VALID_MASK) < BLOCK_VALID_CHAIN) {
                pindexFirstNotChainValid = pindex;
            }

            if (pindexFirstNotScriptsValid == nullptr &&
                    (pindex->nStatus & BLOCK_VALID_MASK) < BLOCK_VALID_SCRIPTS) {
                pindexFirstNotScriptsValid = pindex;
            }
        }

        // Begin: actual consistency checks.
        if (pindex->pprev == nullptr) {
            // Genesis block checks.
            assert(pindex->GetBlockHash() == m_params.GetConsensus().hashGenesisBlock); // Genesis block's hash must match.
            assert(pindex == m_chain.Genesis()); // The current active chain's genesis block must be this block.
        }
        if (!pindex->HaveTxsDownloaded()) assert(pindex->nSequenceId <= 0); // nSequenceId can't be set positive for blocks that aren't linked (negative is used for preciousblock)
        // VALID_TRANSACTIONS is equivalent to nTx > 0 for all nodes (whether or not pruning has occurred).
        // HAVE_DATA is only equivalent to nTx > 0 (or VALID_TRANSACTIONS) if no pruning has occurred.
        // Unless these indexes are assumed valid and pending block download on a
        // background chainstate.
        if (!fHavePruned && !pindex->IsAssumedValid()) {
            // If we've never pruned, then HAVE_DATA should be equivalent to nTx > 0
            assert(!(pindex->nStatus & BLOCK_HAVE_DATA) == (pindex->nTx == 0));
            assert(pindexFirstMissing == pindexFirstNeverProcessed);
        } else {
            // If we have pruned, then we can only say that HAVE_DATA implies nTx > 0
            if (pindex->nStatus & BLOCK_HAVE_DATA) assert(pindex->nTx > 0);
        }
        if (pindex->nStatus & BLOCK_HAVE_UNDO) assert(pindex->nStatus & BLOCK_HAVE_DATA);
        if (pindex->IsAssumedValid()) {
            // Assumed-valid blocks should have some nTx value.
            assert(pindex->nTx > 0);
            // Assumed-valid blocks should connect to the main chain.
            assert((pindex->nStatus & BLOCK_VALID_MASK) >= BLOCK_VALID_TREE);
        } else {
            // Otherwise there should only be an nTx value if we have
            // actually seen a block's transactions.
            assert(((pindex->nStatus & BLOCK_VALID_MASK) >= BLOCK_VALID_TRANSACTIONS) == (pindex->nTx > 0)); // This is pruning-independent.
        }
        // All parents having had data (at some point) is equivalent to all parents being VALID_TRANSACTIONS, which is equivalent to HaveTxsDownloaded().
        assert((pindexFirstNeverProcessed == nullptr) == pindex->HaveTxsDownloaded());
        assert((pindexFirstNotTransactionsValid == nullptr) == pindex->HaveTxsDownloaded());
        assert(pindex->nHeight == nHeight); // nHeight must be consistent.
        assert(pindex->pprev == nullptr || pindex->nChainWork >= pindex->pprev->nChainWork); // For every block except the genesis block, the chainwork must be larger than the parent's.
        assert(nHeight < 2 || (pindex->pskip && (pindex->pskip->nHeight < nHeight))); // The pskip pointer must point back for all but the first 2 blocks.
        assert(pindexFirstNotTreeValid == nullptr); // All m_blockman.m_block_index entries must at least be TREE valid
        if ((pindex->nStatus & BLOCK_VALID_MASK) >= BLOCK_VALID_TREE) assert(pindexFirstNotTreeValid == nullptr); // TREE valid implies all parents are TREE valid
        if ((pindex->nStatus & BLOCK_VALID_MASK) >= BLOCK_VALID_CHAIN) assert(pindexFirstNotChainValid == nullptr); // CHAIN valid implies all parents are CHAIN valid
        if ((pindex->nStatus & BLOCK_VALID_MASK) >= BLOCK_VALID_SCRIPTS) assert(pindexFirstNotScriptsValid == nullptr); // SCRIPTS valid implies all parents are SCRIPTS valid
        if (pindexFirstInvalid == nullptr) {
            // Checks for not-invalid blocks.
            assert((pindex->nStatus & BLOCK_FAILED_MASK) == 0); // The failed mask cannot be set for blocks without invalid parents.
        }
        if (!CBlockIndexWorkComparator()(pindex, m_chain.Tip()) && pindexFirstNeverProcessed == nullptr) {
            if (pindexFirstInvalid == nullptr) {
                const bool is_active = this == &m_chainman.ActiveChainstate();

                // If this block sorts at least as good as the current tip and
                // is valid and we have all data for its parents, it must be in
                // setBlockIndexCandidates.  m_chain.Tip() must also be there
                // even if some data has been pruned.
                //
                // Don't perform this check for the background chainstate since
                // its setBlockIndexCandidates shouldn't have some entries (i.e. those past the
                // snapshot block) which do exist in the block index for the active chainstate.
                if (is_active && (pindexFirstMissing == nullptr || pindex == m_chain.Tip())) {
                    assert(setBlockIndexCandidates.count(pindex));
                }
                // If some parent is missing, then it could be that this block was in
                // setBlockIndexCandidates but had to be removed because of the missing data.
                // In this case it must be in m_blocks_unlinked -- see test below.
            }
        } else { // If this block sorts worse than the current tip or some ancestor's block has never been seen, it cannot be in setBlockIndexCandidates.
            assert(setBlockIndexCandidates.count(pindex) == 0);
        }
        // Check whether this block is in m_blocks_unlinked.
        std::pair<std::multimap<CBlockIndex*,CBlockIndex*>::iterator,std::multimap<CBlockIndex*,CBlockIndex*>::iterator> rangeUnlinked = m_blockman.m_blocks_unlinked.equal_range(pindex->pprev);
        bool foundInUnlinked = false;
        while (rangeUnlinked.first != rangeUnlinked.second) {
            assert(rangeUnlinked.first->first == pindex->pprev);
            if (rangeUnlinked.first->second == pindex) {
                foundInUnlinked = true;
                break;
            }
            rangeUnlinked.first++;
        }
        if (pindex->pprev && (pindex->nStatus & BLOCK_HAVE_DATA) && pindexFirstNeverProcessed != nullptr && pindexFirstInvalid == nullptr) {
            // If this block has block data available, some parent was never received, and has no invalid parents, it must be in m_blocks_unlinked.
            assert(foundInUnlinked);
        }
        if (!(pindex->nStatus & BLOCK_HAVE_DATA)) assert(!foundInUnlinked); // Can't be in m_blocks_unlinked if we don't HAVE_DATA
        if (pindexFirstMissing == nullptr) assert(!foundInUnlinked); // We aren't missing data for any parent -- cannot be in m_blocks_unlinked.
        if (pindex->pprev && (pindex->nStatus & BLOCK_HAVE_DATA) && pindexFirstNeverProcessed == nullptr && pindexFirstMissing != nullptr) {
            // We HAVE_DATA for this block, have received data for all parents at some point, but we're currently missing data for some parent.
            assert(fHavePruned); // We must have pruned.
            // This block may have entered m_blocks_unlinked if:
            //  - it has a descendant that at some point had more work than the
            //    tip, and
            //  - we tried switching to that descendant but were missing
            //    data for some intermediate block between m_chain and the
            //    tip.
            // So if this block is itself better than m_chain.Tip() and it wasn't in
            // setBlockIndexCandidates, then it must be in m_blocks_unlinked.
            if (!CBlockIndexWorkComparator()(pindex, m_chain.Tip()) && setBlockIndexCandidates.count(pindex) == 0) {
                if (pindexFirstInvalid == nullptr) {
                    assert(foundInUnlinked);
                }
            }
        }
        // assert(pindex->GetBlockHash() == pindex->GetBlockHeader().GetHash()); // Perhaps too slow
        // End: actual consistency checks.

        // Try descending into the first subnode.
        std::pair<std::multimap<CBlockIndex*,CBlockIndex*>::iterator,std::multimap<CBlockIndex*,CBlockIndex*>::iterator> range = forward.equal_range(pindex);
        if (range.first != range.second) {
            // A subnode was found.
            pindex = range.first->second;
            nHeight++;
            continue;
        }
        // This is a leaf node.
        // Move upwards until we reach a node of which we have not yet visited the last child.
        while (pindex) {
            // We are going to either move to a parent or a sibling of pindex.
            // If pindex was the first with a certain property, unset the corresponding variable.
            if (pindex == pindexFirstInvalid) pindexFirstInvalid = nullptr;
            if (pindex == pindexFirstMissing) pindexFirstMissing = nullptr;
            if (pindex == pindexFirstNeverProcessed) pindexFirstNeverProcessed = nullptr;
            if (pindex == pindexFirstNotTreeValid) pindexFirstNotTreeValid = nullptr;
            if (pindex == pindexFirstNotTransactionsValid) pindexFirstNotTransactionsValid = nullptr;
            if (pindex == pindexFirstNotChainValid) pindexFirstNotChainValid = nullptr;
            if (pindex == pindexFirstNotScriptsValid) pindexFirstNotScriptsValid = nullptr;
            // Find our parent.
            CBlockIndex* pindexPar = pindex->pprev;
            // Find which child we just visited.
            std::pair<std::multimap<CBlockIndex*,CBlockIndex*>::iterator,std::multimap<CBlockIndex*,CBlockIndex*>::iterator> rangePar = forward.equal_range(pindexPar);
            while (rangePar.first->second != pindex) {
                assert(rangePar.first != rangePar.second); // Our parent must have at least the node we're coming from as child.
                rangePar.first++;
            }
            // Proceed to the next one.
            rangePar.first++;
            if (rangePar.first != rangePar.second) {
                // Move to the sibling.
                pindex = rangePar.first->second;
                break;
            } else {
                // Move up further.
                pindex = pindexPar;
                nHeight--;
                continue;
            }
        }
    }

    // Check that we actually traversed the entire map.
    assert(nNodes == forward.size());
}

std::string CChainState::ToString()
{
    AssertLockHeld(::cs_main);
    CBlockIndex* tip = m_chain.Tip();
    return strprintf("Chainstate [%s] @ height %d (%s)",
                     m_from_snapshot_blockhash ? "snapshot" : "ibd",
                     tip ? tip->nHeight : -1, tip ? tip->GetBlockHash().ToString() : "null");
}

bool CChainState::ResizeCoinsCaches(size_t coinstip_size, size_t coinsdb_size)
{
    AssertLockHeld(::cs_main);
    if (coinstip_size == m_coinstip_cache_size_bytes &&
            coinsdb_size == m_coinsdb_cache_size_bytes) {
        // Cache sizes are unchanged, no need to continue.
        return true;
    }
    size_t old_coinstip_size = m_coinstip_cache_size_bytes;
    m_coinstip_cache_size_bytes = coinstip_size;
    m_coinsdb_cache_size_bytes = coinsdb_size;
    CoinsDB().ResizeCache(coinsdb_size);

    LogPrintf("[%s] resized coinsdb cache to %.1f MiB\n",
        this->ToString(), coinsdb_size * (1.0 / 1024 / 1024));
    LogPrintf("[%s] resized coinstip cache to %.1f MiB\n",
        this->ToString(), coinstip_size * (1.0 / 1024 / 1024));

    BlockValidationState state;
    bool ret;

    if (coinstip_size > old_coinstip_size) {
        // Likely no need to flush if cache sizes have grown.
        ret = FlushStateToDisk(state, FlushStateMode::IF_NEEDED);
    } else {
        // Otherwise, flush state to disk and deallocate the in-memory coins map.
        ret = FlushStateToDisk(state, FlushStateMode::ALWAYS);
        CoinsTip().ReallocateCache();
    }
    return ret;
}

static const uint64_t MEMPOOL_DUMP_VERSION = 1;

bool LoadMempool(CTxMemPool& pool, CChainState& active_chainstate, FopenFn mockable_fopen_function)
{
    int64_t nExpiryTimeout = gArgs.GetIntArg("-mempoolexpiry", DEFAULT_MEMPOOL_EXPIRY) * 60 * 60;
    FILE* filestr{mockable_fopen_function(gArgs.GetDataDirNet() / "mempool.dat", "rb")};
    CAutoFile file(filestr, SER_DISK, CLIENT_VERSION);
    if (file.IsNull()) {
        LogPrintf("Failed to open mempool file from disk. Continuing anyway.\n");
        return false;
    }

    int64_t count = 0;
    int64_t expired = 0;
    int64_t failed = 0;
    int64_t already_there = 0;
    int64_t unbroadcast = 0;
    int64_t nNow = GetTime();

    try {
        uint64_t version;
        file >> version;
        if (version != MEMPOOL_DUMP_VERSION) {
            return false;
        }
        uint64_t num;
        file >> num;
        while (num) {
            --num;
            CTransactionRef tx;
            int64_t nTime;
            int64_t nFeeDelta;
            file >> tx;
            file >> nTime;
            file >> nFeeDelta;

            CAmount amountdelta = nFeeDelta;
            if (amountdelta) {
                pool.PrioritiseTransaction(tx->GetHash(), amountdelta);
            }
            if (nTime > nNow - nExpiryTimeout) {
                LOCK(cs_main);
                const auto& accepted = AcceptToMemoryPool(active_chainstate, tx, nTime, /*bypass_limits=*/false, /*test_accept=*/false, /*ignore_locks=*/false);
                if (accepted.m_result_type == MempoolAcceptResult::ResultType::VALID) {
                    ++count;
                } else {
                    // mempool may contain the transaction already, e.g. from
                    // wallet(s) having loaded it while we were processing
                    // mempool transactions; consider these as valid, instead of
                    // failed, but mark them as 'already there'
                    if (pool.exists(GenTxid::Txid(tx->GetHash()))) {
                        ++already_there;
                    } else {
                        ++failed;
                    }
                }
            } else {
                ++expired;
            }
            if (ShutdownRequested())
                return false;
        }
        std::map<uint256, CAmount> mapDeltas;
        file >> mapDeltas;

        for (const auto& i : mapDeltas) {
            pool.PrioritiseTransaction(i.first, i.second);
        }

        std::set<uint256> unbroadcast_txids;
        file >> unbroadcast_txids;
        unbroadcast = unbroadcast_txids.size();
        for (const auto& txid : unbroadcast_txids) {
            // Ensure transactions were accepted to mempool then add to
            // unbroadcast set.
            if (pool.get(txid) != nullptr) pool.AddUnbroadcastTx(txid);
        }
    } catch (const std::exception& e) {
        LogPrintf("Failed to deserialize mempool data on disk: %s. Continuing anyway.\n", e.what());
        return false;
    }

    LogPrintf("Imported mempool transactions from disk: %i succeeded, %i failed, %i expired, %i already there, %i waiting for initial broadcast\n", count, failed, expired, already_there, unbroadcast);
    return true;
}

bool DumpMempool(const CTxMemPool& pool, FopenFn mockable_fopen_function, bool skip_file_commit)
{
    int64_t start = GetTimeMicros();

    std::map<uint256, CAmount> mapDeltas;
    std::vector<TxMempoolInfo> vinfo;
    std::set<uint256> unbroadcast_txids;

    static Mutex dump_mutex;
    LOCK(dump_mutex);

    {
        LOCK(pool.cs);
        for (const auto &i : pool.mapDeltas) {
            mapDeltas[i.first] = i.second;
        }
        vinfo = pool.infoAll();
        unbroadcast_txids = pool.GetUnbroadcastTxs();
    }

    int64_t mid = GetTimeMicros();

    try {
        FILE* filestr{mockable_fopen_function(gArgs.GetDataDirNet() / "mempool.dat.new", "wb")};
        if (!filestr) {
            return false;
        }

        CAutoFile file(filestr, SER_DISK, CLIENT_VERSION);

        uint64_t version = MEMPOOL_DUMP_VERSION;
        file << version;

        file << (uint64_t)vinfo.size();
        for (const auto& i : vinfo) {
            file << *(i.tx);
            file << int64_t{count_seconds(i.m_time)};
            file << int64_t{i.nFeeDelta};
            mapDeltas.erase(i.tx->GetHash());
        }
        file << mapDeltas;

        LogPrintf("Writing %d unbroadcast transactions to disk.\n", unbroadcast_txids.size());
        file << unbroadcast_txids;

        if (!skip_file_commit && !FileCommit(file.Get()))
            throw std::runtime_error("FileCommit failed");
        file.fclose();
        if (!RenameOver(gArgs.GetDataDirNet() / "mempool.dat.new", gArgs.GetDataDirNet() / "mempool.dat")) {
            throw std::runtime_error("Rename failed");
        }
        int64_t last = GetTimeMicros();
        LogPrintf("Dumped mempool: %gs to copy, %gs to dump\n", (mid-start)*MICRO, (last-mid)*MICRO);
    } catch (const std::exception& e) {
        LogPrintf("Failed to dump mempool: %s. Continuing anyway.\n", e.what());
        return false;
    }
    return true;
}

//! Guess how far we are in the verification process at the given block index
//! require cs_main if pindex has not been validated yet (because nChainTx might be unset)
double GuessVerificationProgress(const ChainTxData& data, const CBlockIndex *pindex) {
    if (pindex == nullptr)
        return 0.0;

    int64_t nNow = time(nullptr);

    double fTxTotal;

    if (pindex->nChainTx <= data.nTxCount) {
        fTxTotal = data.nTxCount + (nNow - data.nTime) * data.dTxRate;
    } else {
        fTxTotal = pindex->nChainTx + (nNow - pindex->GetBlockTime()) * data.dTxRate;
    }

    return std::min<double>(pindex->nChainTx / fTxTotal, 1.0);
}

std::optional<uint256> ChainstateManager::SnapshotBlockhash() const
{
    LOCK(::cs_main);
    if (m_active_chainstate && m_active_chainstate->m_from_snapshot_blockhash) {
        // If a snapshot chainstate exists, it will always be our active.
        return m_active_chainstate->m_from_snapshot_blockhash;
    }
    return std::nullopt;
}

std::vector<CChainState*> ChainstateManager::GetAll()
{
    LOCK(::cs_main);
    std::vector<CChainState*> out;

    if (!IsSnapshotValidated() && m_ibd_chainstate) {
        out.push_back(m_ibd_chainstate.get());
    }

    if (m_snapshot_chainstate) {
        out.push_back(m_snapshot_chainstate.get());
    }

    return out;
}

CChainState& ChainstateManager::InitializeChainstate(
    CTxMemPool* mempool, const std::optional<uint256>& snapshot_blockhash)
{
    AssertLockHeld(::cs_main);
    bool is_snapshot = snapshot_blockhash.has_value();
    std::unique_ptr<CChainState>& to_modify =
        is_snapshot ? m_snapshot_chainstate : m_ibd_chainstate;

    if (to_modify) {
        throw std::logic_error("should not be overwriting a chainstate");
    }
    to_modify.reset(new CChainState(mempool, m_blockman, *this, snapshot_blockhash));

    // Snapshot chainstates and initial IBD chaintates always become active.
    if (is_snapshot || (!is_snapshot && !m_active_chainstate)) {
        LogPrintf("Switching active chainstate to %s\n", to_modify->ToString());
        m_active_chainstate = to_modify.get();
    } else {
        throw std::logic_error("unexpected chainstate activation");
    }

    return *to_modify;
}

const AssumeutxoData* ExpectedAssumeutxo(
    const int height, const CChainParams& chainparams)
{
    const MapAssumeutxo& valid_assumeutxos_map = chainparams.Assumeutxo();
    const auto assumeutxo_found = valid_assumeutxos_map.find(height);

    if (assumeutxo_found != valid_assumeutxos_map.end()) {
        return &assumeutxo_found->second;
    }
    return nullptr;
}

bool ChainstateManager::ActivateSnapshot(
        CAutoFile& coins_file,
        const SnapshotMetadata& metadata,
        bool in_memory)
{
    uint256 base_blockhash = metadata.m_base_blockhash;

    if (this->SnapshotBlockhash()) {
        LogPrintf("[snapshot] can't activate a snapshot-based chainstate more than once\n");
        return false;
    }

    int64_t current_coinsdb_cache_size{0};
    int64_t current_coinstip_cache_size{0};

    // Cache percentages to allocate to each chainstate.
    //
    // These particular percentages don't matter so much since they will only be
    // relevant during snapshot activation; caches are rebalanced at the conclusion of
    // this function. We want to give (essentially) all available cache capacity to the
    // snapshot to aid the bulk load later in this function.
    static constexpr double IBD_CACHE_PERC = 0.01;
    static constexpr double SNAPSHOT_CACHE_PERC = 0.99;

    {
        LOCK(::cs_main);
        // Resize the coins caches to ensure we're not exceeding memory limits.
        //
        // Allocate the majority of the cache to the incoming snapshot chainstate, since
        // (optimistically) getting to its tip will be the top priority. We'll need to call
        // `MaybeRebalanceCaches()` once we're done with this function to ensure
        // the right allocation (including the possibility that no snapshot was activated
        // and that we should restore the active chainstate caches to their original size).
        //
        current_coinsdb_cache_size = this->ActiveChainstate().m_coinsdb_cache_size_bytes;
        current_coinstip_cache_size = this->ActiveChainstate().m_coinstip_cache_size_bytes;

        // Temporarily resize the active coins cache to make room for the newly-created
        // snapshot chain.
        this->ActiveChainstate().ResizeCoinsCaches(
            static_cast<size_t>(current_coinstip_cache_size * IBD_CACHE_PERC),
            static_cast<size_t>(current_coinsdb_cache_size * IBD_CACHE_PERC));
    }

    auto snapshot_chainstate = WITH_LOCK(::cs_main,
        return std::make_unique<CChainState>(
            /* mempool */ nullptr, m_blockman, *this, base_blockhash));

    {
        LOCK(::cs_main);
        snapshot_chainstate->InitCoinsDB(
            static_cast<size_t>(current_coinsdb_cache_size * SNAPSHOT_CACHE_PERC),
            in_memory, false, "chainstate");
        snapshot_chainstate->InitCoinsCache(
            static_cast<size_t>(current_coinstip_cache_size * SNAPSHOT_CACHE_PERC));
    }

    const bool snapshot_ok = this->PopulateAndValidateSnapshot(
        *snapshot_chainstate, coins_file, metadata);

    if (!snapshot_ok) {
        WITH_LOCK(::cs_main, this->MaybeRebalanceCaches());
        return false;
    }

    {
        LOCK(::cs_main);
        assert(!m_snapshot_chainstate);
        m_snapshot_chainstate.swap(snapshot_chainstate);
        const bool chaintip_loaded = m_snapshot_chainstate->LoadChainTip();
        assert(chaintip_loaded);

        m_active_chainstate = m_snapshot_chainstate.get();

        LogPrintf("[snapshot] successfully activated snapshot %s\n", base_blockhash.ToString());
        LogPrintf("[snapshot] (%.2f MB)\n",
            m_snapshot_chainstate->CoinsTip().DynamicMemoryUsage() / (1000 * 1000));

        this->MaybeRebalanceCaches();
    }
    return true;
}

static void FlushSnapshotToDisk(CCoinsViewCache& coins_cache, bool snapshot_loaded)
{
    LOG_TIME_MILLIS_WITH_CATEGORY_MSG_ONCE(
        strprintf("%s (%.2f MB)",
                  snapshot_loaded ? "saving snapshot chainstate" : "flushing coins cache",
                  coins_cache.DynamicMemoryUsage() / (1000 * 1000)),
        BCLog::LogFlags::ALL);

    coins_cache.Flush();
}

bool ChainstateManager::PopulateAndValidateSnapshot(
    CChainState& snapshot_chainstate,
    CAutoFile& coins_file,
    const SnapshotMetadata& metadata)
{
    // It's okay to release cs_main before we're done using `coins_cache` because we know
    // that nothing else will be referencing the newly created snapshot_chainstate yet.
    CCoinsViewCache& coins_cache = *WITH_LOCK(::cs_main, return &snapshot_chainstate.CoinsTip());

    uint256 base_blockhash = metadata.m_base_blockhash;

    CBlockIndex* snapshot_start_block = WITH_LOCK(::cs_main, return m_blockman.LookupBlockIndex(base_blockhash));

    if (!snapshot_start_block) {
        // Needed for GetUTXOStats and ExpectedAssumeutxo to determine the height and to avoid a crash when base_blockhash.IsNull()
        LogPrintf("[snapshot] Did not find snapshot start blockheader %s\n",
                  base_blockhash.ToString());
        return false;
    }

    int base_height = snapshot_start_block->nHeight;
    // Set SetBestBlock again now that the height is known
    coins_cache.SetBestBlock(base_blockhash, base_height);
    auto maybe_au_data = ExpectedAssumeutxo(base_height, ::Params());

    if (!maybe_au_data) {
        LogPrintf("[snapshot] assumeutxo height in snapshot metadata not recognized " /* Continued */
                  "(%d) - refusing to load snapshot\n", base_height);
        return false;
    }

    const AssumeutxoData& au_data = *maybe_au_data;

    COutPoint outpoint;
    Coin coin;
    const uint64_t coins_count = metadata.m_coins_count;
    uint64_t coins_left = metadata.m_coins_count;

    LogPrintf("[snapshot] loading coins from snapshot %s\n", base_blockhash.ToString());
    int64_t coins_processed{0};

    while (coins_left > 0) {
        try {
            coins_file >> outpoint;
            coins_file >> coin;
        } catch (const std::ios_base::failure&) {
            LogPrintf("[snapshot] bad snapshot format or truncated snapshot after deserializing %d coins\n",
                      coins_count - coins_left);
            return false;
        }
        if (coin.nHeight > base_height ||
            outpoint.n >= std::numeric_limits<decltype(outpoint.n)>::max() // Avoid integer wrap-around in coinstats.cpp:ApplyHash
        ) {
            LogPrintf("[snapshot] bad snapshot data after deserializing %d coins\n",
                      coins_count - coins_left);
            return false;
        }

        coins_cache.EmplaceCoinInternalDANGER(std::move(outpoint), std::move(coin));

        --coins_left;
        ++coins_processed;

        if (coins_processed % 1000000 == 0) {
            LogPrintf("[snapshot] %d coins loaded (%.2f%%, %.2f MB)\n",
                coins_processed,
                static_cast<float>(coins_processed) * 100 / static_cast<float>(coins_count),
                coins_cache.DynamicMemoryUsage() / (1000 * 1000));
        }

        // Batch write and flush (if we need to) every so often.
        //
        // If our average Coin size is roughly 41 bytes, checking every 120,000 coins
        // means <5MB of memory imprecision.
        if (coins_processed % 120000 == 0) {
            if (ShutdownRequested()) {
                return false;
            }

            const auto snapshot_cache_state = WITH_LOCK(::cs_main,
                return snapshot_chainstate.GetCoinsCacheSizeState());

            if (snapshot_cache_state >= CoinsCacheSizeState::CRITICAL) {
                // This is a hack - we don't know what the actual best block is, but that
                // doesn't matter for the purposes of flushing the cache here. We'll set this
                // to its correct value (`base_blockhash`) below after the coins are loaded.
                coins_cache.SetBestBlock(GetRandHash(), 5);

                // No need to acquire cs_main since this chainstate isn't being used yet.
                FlushSnapshotToDisk(coins_cache, /*snapshot_loaded=*/false);
            }
        }
    }

    // Important that we set this. This and the coins_cache accesses above are
    // sort of a layer violation, but either we reach into the innards of
    // CCoinsViewCache here or we have to invert some of the CChainState to
    // embed them in a snapshot-activation-specific CCoinsViewCache bulk load
    // method.
    coins_cache.SetBestBlock(base_blockhash, 5);

    bool out_of_coins{false};
    try {
        coins_file >> outpoint;
    } catch (const std::ios_base::failure&) {
        // We expect an exception since we should be out of coins.
        out_of_coins = true;
    }
    if (!out_of_coins) {
        LogPrintf("[snapshot] bad snapshot - coins left over after deserializing %d coins\n",
            coins_count);
        return false;
    }

    LogPrintf("[snapshot] loaded %d (%.2f MB) coins from snapshot %s\n",
        coins_count,
        coins_cache.DynamicMemoryUsage() / (1000 * 1000),
        base_blockhash.ToString());

    // No need to acquire cs_main since this chainstate isn't being used yet.
    FlushSnapshotToDisk(coins_cache, /*snapshot_loaded=*/true);

    assert(coins_cache.GetBestBlock() == base_blockhash);

    CCoinsStats stats{CoinStatsHashType::HASH_SERIALIZED};
    auto breakpoint_fnc = [] { /* TODO insert breakpoint here? */ };

    // As above, okay to immediately release cs_main here since no other context knows
    // about the snapshot_chainstate.
    CCoinsViewDB* snapshot_coinsdb = WITH_LOCK(::cs_main, return &snapshot_chainstate.CoinsDB());

    if (!GetUTXOStats(snapshot_coinsdb, m_blockman, stats, breakpoint_fnc)) {
        LogPrintf("[snapshot] failed to generate coins stats\n");
        return false;
    }

    if (AssumeutxoHash{stats.hashSerialized} != au_data.hash_serialized) {
        LogPrintf("[snapshot] bad snapshot content hash: expected %s, got %s\n",
            au_data.hash_serialized.ToString(), stats.hashSerialized.ToString());
        return false;
    }

    snapshot_chainstate.m_chain.SetTip(snapshot_start_block);

    // The remainder of this function requires modifying data protected by cs_main.
    LOCK(::cs_main);

    // Fake various pieces of CBlockIndex state:
    CBlockIndex* index = nullptr;

    // Don't make any modifications to the genesis block.
    // This is especially important because we don't want to erroneously
    // apply BLOCK_ASSUMED_VALID to genesis, which would happen if we didn't skip
    // it here (since it apparently isn't BLOCK_VALID_SCRIPTS).
    constexpr int AFTER_GENESIS_START{1};

    for (int i = AFTER_GENESIS_START; i <= snapshot_chainstate.m_chain.Height(); ++i) {
        index = snapshot_chainstate.m_chain[i];

        // Fake nTx so that LoadBlockIndex() loads assumed-valid CBlockIndex
        // entries (among other things)
        if (!index->nTx) {
            index->nTx = 1;
        }
        // Fake nChainTx so that GuessVerificationProgress reports accurately
        index->nChainTx = index->pprev->nChainTx + index->nTx;

        // Mark unvalidated block index entries beneath the snapshot base block as assumed-valid.
        if (!index->IsValid(BLOCK_VALID_SCRIPTS)) {
            // This flag will be removed once the block is fully validated by a
            // background chainstate.
            index->nStatus |= BLOCK_ASSUMED_VALID;
        }

        // Fake BLOCK_OPT_WITNESS so that CChainState::NeedsRedownload()
        // won't ask to rewind the entire assumed-valid chain on startup.
        if (DeploymentActiveAt(*index, ::Params().GetConsensus(), Consensus::DEPLOYMENT_SEGWIT)) {
            index->nStatus |= BLOCK_OPT_WITNESS;
        }

        m_blockman.m_dirty_blockindex.insert(index);
        // Changes to the block index will be flushed to disk after this call
        // returns in `ActivateSnapshot()`, when `MaybeRebalanceCaches()` is
        // called, since we've added a snapshot chainstate and therefore will
        // have to downsize the IBD chainstate, which will result in a call to
        // `FlushStateToDisk(ALWAYS)`.
    }

    assert(index);
    index->nChainTx = au_data.nChainTx;
    snapshot_chainstate.setBlockIndexCandidates.insert(snapshot_start_block);

    LogPrintf("[snapshot] validated snapshot (%.2f MB)\n",
        coins_cache.DynamicMemoryUsage() / (1000 * 1000));
    return true;
}

CChainState& ChainstateManager::ActiveChainstate() const
{
    LOCK(::cs_main);
    assert(m_active_chainstate);
    return *m_active_chainstate;
}

bool ChainstateManager::IsSnapshotActive() const
{
    LOCK(::cs_main);
    return m_snapshot_chainstate && m_active_chainstate == m_snapshot_chainstate.get();
}

void ChainstateManager::Unload()
{
    AssertLockHeld(::cs_main);
    for (CChainState* chainstate : this->GetAll()) {
        chainstate->m_chain.SetTip(nullptr);
        chainstate->UnloadBlockIndex();
    }

    m_failed_blocks.clear();
    m_blockman.Unload();
    m_best_invalid = nullptr;
}

void ChainstateManager::MaybeRebalanceCaches()
{
    AssertLockHeld(::cs_main);
    if (m_ibd_chainstate && !m_snapshot_chainstate) {
        LogPrintf("[snapshot] allocating all cache to the IBD chainstate\n");
        // Allocate everything to the IBD chainstate.
        m_ibd_chainstate->ResizeCoinsCaches(m_total_coinstip_cache, m_total_coinsdb_cache);
    }
    else if (m_snapshot_chainstate && !m_ibd_chainstate) {
        LogPrintf("[snapshot] allocating all cache to the snapshot chainstate\n");
        // Allocate everything to the snapshot chainstate.
        m_snapshot_chainstate->ResizeCoinsCaches(m_total_coinstip_cache, m_total_coinsdb_cache);
    }
    else if (m_ibd_chainstate && m_snapshot_chainstate) {
        // If both chainstates exist, determine who needs more cache based on IBD status.
        //
        // Note: shrink caches first so that we don't inadvertently overwhelm available memory.
        if (m_snapshot_chainstate->IsInitialBlockDownload()) {
            m_ibd_chainstate->ResizeCoinsCaches(
                m_total_coinstip_cache * 0.05, m_total_coinsdb_cache * 0.05);
            m_snapshot_chainstate->ResizeCoinsCaches(
                m_total_coinstip_cache * 0.95, m_total_coinsdb_cache * 0.95);
        } else {
            m_snapshot_chainstate->ResizeCoinsCaches(
                m_total_coinstip_cache * 0.05, m_total_coinsdb_cache * 0.05);
            m_ibd_chainstate->ResizeCoinsCaches(
                m_total_coinstip_cache * 0.95, m_total_coinsdb_cache * 0.95);
        }
    }
}

namespace particl {

class HeightEntry {
public:
    HeightEntry(int height, NodeId id, int64_t time) : m_height(height), m_id(id), m_time(time)  {};
    int m_height;
    NodeId m_id;
    int64_t m_time;
};
static std::atomic_int nPeerBlocks(std::numeric_limits<int>::max());
static std::atomic_int nPeers(0);
static std::list<HeightEntry> peer_blocks;
const size_t max_peer_blocks = 9;

void UpdateNumPeers(int num_peers)
{
    nPeers = num_peers;
}

int GetNumPeers()
{
    return nPeers;
}

CAmount GetUTXOSum(CChainState &chainstate)
{
    // GetUTXOStats is fragile
    LOCK(cs_main);
    chainstate.ForceFlushStateToDisk();
    CCoinsView *coins_view = &chainstate.CoinsDB();
    CAmount total = 0;
    std::unique_ptr<CCoinsViewCursor> pcursor(coins_view->Cursor());
    while (pcursor->Valid()) {
        COutPoint key;
        Coin coin;
        if (pcursor->GetKey(key) && pcursor->GetValue(coin)) {
            if (coin.nType == OUTPUT_STANDARD) {
                total += coin.out.nValue;
            }
        } else {
            break;
        }
        pcursor->Next();
    }
    return total;
}

void UpdateNumBlocksOfPeers(ChainstateManager &chainman, NodeId id, int height) EXCLUSIVE_LOCKS_REQUIRED(cs_main)
{
    // Select median value. Only one sample per peer. Remove oldest sample.
    int new_value = 0;

    bool inserted = false;
    size_t num_elements = 0;
    std::list<HeightEntry>::iterator oldest = peer_blocks.end();
    for (auto it = peer_blocks.begin(); it != peer_blocks.end(); ) {
        if (id == it->m_id) {
            if (height == it->m_height) {
                inserted = true;
            } else {
                it = peer_blocks.erase(it);
                continue;
            }
        }
        if (!inserted && it->m_height > height) {
            peer_blocks.emplace(it, height, id, GetTime());
            inserted = true;
        }
        if (oldest == peer_blocks.end() || oldest->m_time > it->m_time) {
            oldest = it;
        }
        it++;
        num_elements++;
    }

    if (!inserted) {
        peer_blocks.emplace_back(height, id, GetTime());
        num_elements++;
    }
    if (num_elements > max_peer_blocks && oldest != peer_blocks.end()) {
        peer_blocks.erase(oldest);
        num_elements--;
    }

    size_t stop = num_elements / 2;
    num_elements = 0;
    for (auto it = peer_blocks.begin(); it != peer_blocks.end(); ++it) {
        if (num_elements >= stop) {
            new_value = it->m_height;
            break;
        }
        num_elements++;
    }

    static const CBlockIndex *pcheckpoint = chainman.m_blockman.GetLastCheckpoint(Params().Checkpoints());
    if (pcheckpoint) {
        if (new_value < pcheckpoint->nHeight) {
            new_value = std::numeric_limits<int>::max();
        }
    }
    nPeerBlocks = new_value;
}

int GetNumBlocksOfPeers()
{
    return nPeerBlocks;
}

void SetNumBlocksOfPeers(int num_blocks)
{
    assert(Params().IsMockableChain());
    nPeerBlocks = num_blocks;
}

int StakeConflict::Add(NodeId id)
{
    nLastUpdated = GetAdjustedTime();
    std::pair<std::map<NodeId, int>::iterator,bool> ret;
    ret = peerCount.insert(std::pair<NodeId, int>(id, 1));
    if (ret.second == false) { // existing element
        ret.first->second++;
    }
    return 0;
};

bool CoinStakeCache::GetCoinStake(CChainState &chainstate, const uint256 &blockHash, CTransactionRef &tx)
{
    for (const auto &i : lData) {
        if (blockHash != i.first) {
            continue;
        }
        tx = i.second;
        return true;
    }

    BlockMap::iterator mi = chainstate.BlockIndex().find(blockHash);
    if (mi == chainstate.BlockIndex().end()) {
        return false;
    }

    CBlockIndex *pindex = mi->second;
    if (node::ReadTransactionFromDiskBlock(pindex, 0, tx)) {
        return InsertCoinStake(blockHash, tx);
    }

    return false;
}

bool CoinStakeCache::InsertCoinStake(const uint256 &blockHash, const CTransactionRef &tx)
{
    lData.emplace_front(blockHash, tx);

    while (lData.size() > nMaxSize) {
        lData.pop_back();
    }

    return true;
}

static void EraseDelayedBlock(BlockManager &blockman, std::list<DelayedBlock>::iterator p, BlockValidationState &state) EXCLUSIVE_LOCKS_REQUIRED(cs_main)
{
    assert(state.m_chainman);
    if (p->m_node_id > -1) {
        if (state.m_peerman) {
            state.m_peerman->Misbehaving(p->m_node_id, 25, "Delayed block");
        }
    }

    assert(state.m_chainman);
    auto it = state.m_chainman->BlockIndex().find(p->m_pblock->GetHash());
    if (it != state.m_chainman->BlockIndex().end()) {
        it->second->nFlags = it->second->nFlags & (uint32_t)~BLOCK_DELAYED;
        blockman.m_dirty_blockindex.insert(it->second);
    }
}

bool DelayBlock(BlockManager &blockman, const std::shared_ptr<const CBlock> &pblock, BlockValidationState &state) EXCLUSIVE_LOCKS_REQUIRED(cs_main)
{
    if (state.nodeId < 0) {
        // Try lookup the blocksource if not known.
        assert(state.m_peerman);
        state.nodeId = state.m_peerman->GetBlockSource(pblock->GetHash());
    }
    LogPrintf("Warning: %s - Previous stake modifier is null for block %s from peer %d.\n", __func__, pblock->GetHash().ToString(), state.nodeId);
    while (list_delayed_blocks.size() >= MAX_DELAYED_BLOCKS) {
        LogPrint(BCLog::NET, "Removing Delayed block %s, too many delayed.\n", pblock->GetHash().ToString());
        EraseDelayedBlock(blockman, list_delayed_blocks.begin(), state);
        list_delayed_blocks.erase(list_delayed_blocks.begin());
    }
    assert(list_delayed_blocks.size() < MAX_DELAYED_BLOCKS);
    state.nFlags |= BLOCK_DELAYED; // Mark to prevent further processing
    list_delayed_blocks.emplace_back(pblock, state.nodeId);
    return true;
}

void CheckDelayedBlocks(BlockManager &blockman, BlockValidationState &state, const CChainParams& chainparams, const uint256 &block_hash) LOCKS_EXCLUDED(cs_main)
{
    if (!fParticlMode) {
        return;
    }
    assert(state.m_chainman);
    if (!state.m_peerman) {
        state.m_peerman = state.m_chainman->m_peerman;
    }
    //assert(state.m_peerman);
    if (list_delayed_blocks.empty()) {
        return;
    }

    int64_t now = GetTime();
    std::vector<std::shared_ptr<const CBlock> > process_blocks;
    {
        LOCK(cs_main);
        std::list<DelayedBlock>::iterator p = list_delayed_blocks.begin();
        while (p != list_delayed_blocks.end()) {
            if (p->m_pblock->hashPrevBlock == block_hash) {
                process_blocks.push_back(p->m_pblock);
                p = list_delayed_blocks.erase(p);
                continue;
            }
            if (p->m_time + MAX_DELAY_BLOCK_SECONDS < now) {
                LogPrint(BCLog::NET, "Removing delayed block %s, timed out.\n", p->m_pblock->GetHash().ToString());
                EraseDelayedBlock(blockman, p, state);
                p = list_delayed_blocks.erase(p);
                continue;
            }
            ++p;
        }
    }

    for (auto &p : process_blocks) {
        LogPrint(BCLog::NET, "Processing delayed block %s prev %s.\n", p->GetHash().ToString(), block_hash.ToString());
        state.m_chainman->ProcessNewBlock(chainparams, p, false, nullptr); // Should update DoS if necessary, finding block through mapBlockSource
    }
}

bool RemoveUnreceivedHeader(ChainstateManager &chainman, const uint256 &hash) EXCLUSIVE_LOCKS_REQUIRED(cs_main)
{
    node::BlockMap::iterator mi = chainman.BlockIndex().find(hash);
    if (mi != chainman.BlockIndex().end() && (mi->second->nFlags & BLOCK_ACCEPTED)) {
        return false;
    }
    if (mi == chainman.BlockIndex().end()) {
        return true; // Was already removed, peer misbehaving
    }

    // Remove entire chain
    std::vector<BlockMap::iterator> remove_headers;
    std::vector<BlockMap::iterator> last_round[2];

    size_t n = 0;
    last_round[n].push_back(mi);
    remove_headers.push_back(mi);
    while (last_round[n].size()) {
        last_round[!n].clear();

        for (BlockMap::iterator& check_header : last_round[n]) {
            BlockMap::iterator it = chainman.BlockIndex().begin();
            while (it != chainman.BlockIndex().end()) {
                if (it->second->pprev == check_header->second) {
                    if ((it->second->nFlags & BLOCK_ACCEPTED)) {
                        LogPrintf("Can't remove header %s, descendant block %s accepted.\n", hash.ToString(), it->second->GetBlockHash().ToString());
                        return true; // Can't remove any blocks, peer misbehaving for not sending
                    }
                    last_round[!n].push_back(it);
                    remove_headers.push_back(it);
                }
                it++;
            }
        }
        n = !n;
    }

    LogPrintf("Removing %d loose headers from %s.\n", remove_headers.size(), hash.ToString());

    for (auto &entry : remove_headers) {
        LogPrint(BCLog::NET, "Removing loose header %s.\n", entry->second->GetBlockHash().ToString());
        chainman.ActiveChainstate().m_blockman.m_dirty_blockindex.erase(entry->second);

        if (pindexBestHeader == entry->second) {
            pindexBestHeader = chainman.ActiveChain().Tip();
        }
        if (chainman.m_best_invalid == entry->second) {
            chainman.m_best_invalid = nullptr;
        }
        RemoveNonReceivedHeaderFromNodes(entry);
        delete entry->second;
        chainman.BlockIndex().erase(entry);
    }

    return true;
}

size_t CountDelayedBlocks() EXCLUSIVE_LOCKS_REQUIRED(cs_main)
{
    return list_delayed_blocks.size();
}

bool ProcessDuplicateStakeHeader(BlockManager &blockman, CBlockIndex *pindex, NodeId nodeId) EXCLUSIVE_LOCKS_REQUIRED(cs_main)
{
    if (!pindex) {
        return false;
    }

    uint256 hash = pindex->GetBlockHash();

    bool fMakeValid = false;
    if (nodeId == -1) {
        LogPrintf("%s: Duplicate stake block %s was received in a group, marking valid.\n",
            __func__, hash.ToString());

        fMakeValid = true;
    }

    if (nodeId > -1) {
        std::pair<std::map<uint256, StakeConflict>::iterator,bool> ret;
        ret = mapStakeConflict.insert(std::pair<uint256, StakeConflict>(hash, StakeConflict()));
        StakeConflict &sc = ret.first->second;
        sc.Add(nodeId);

        if ((int)sc.peerCount.size() > std::min(GetNumPeers() / 2, 4)) {
            LogPrintf("%s: More than half the connected peers are building on block %s," /* Continued */
                "  marked as duplicate stake, assuming this node has the duplicate.\n", __func__, hash.ToString());

            fMakeValid = true;
        }
    }

    if (fMakeValid) {
        pindex->nFlags &= (~BLOCK_FAILED_DUPLICATE_STAKE);
        pindex->nStatus &= (~BLOCK_FAILED_VALID);
        blockman.m_dirty_blockindex.insert(pindex);

        //if (pindex->nStatus & BLOCK_FAILED_CHILD)
        //{
            CBlockIndex *pindexPrev = pindex->pprev;
            while (pindexPrev) {
                if (pindexPrev->nStatus & BLOCK_VALID_MASK) {
                    break;
                }

                if (pindexPrev->nFlags & BLOCK_FAILED_DUPLICATE_STAKE) {
                    pindexPrev->nFlags &= (~BLOCK_FAILED_DUPLICATE_STAKE);
                    pindexPrev->nStatus &= (~BLOCK_FAILED_VALID);
                    blockman.m_dirty_blockindex.insert(pindexPrev);

                    if (!pindexPrev->prevoutStake.IsNull()) {
                        uint256 prevhash = pindexPrev->GetBlockHash();
                        particl::AddToMapStakeSeen(pindexPrev->prevoutStake, prevhash);
                    }

                    pindexPrev->nStatus &= (~BLOCK_FAILED_CHILD);
                }

                pindexPrev = pindexPrev->pprev;
            }

            pindex->nStatus &= (~BLOCK_FAILED_CHILD);
        //};

        if (!pindex->prevoutStake.IsNull()) {
            particl::AddToMapStakeSeen(pindex->prevoutStake, hash);
        }
        return true;
    }

    return false;
}


bool AddToMapStakeSeen(const COutPoint &kernel, const uint256 &blockHash)
{
    // Overwrites existing values

    std::pair<std::map<COutPoint, uint256>::iterator,bool> ret;
    ret = mapStakeSeen.insert(std::pair<COutPoint, uint256>(kernel, blockHash));
    if (ret.second == false) { // existing element
        ret.first->second = blockHash;
    } else {
        listStakeSeen.push_back(kernel);
    }

    return true;
};

bool CheckStakeUnused(const COutPoint &kernel)
{
    std::map<COutPoint, uint256>::const_iterator mi = mapStakeSeen.find(kernel);
    return (mi == mapStakeSeen.end());
}

bool CheckStakeUnique(const CBlock &block, bool fUpdate)
{
    LOCK(cs_main);

    uint256 blockHash = block.GetHash();
    const COutPoint &kernel = block.vtx[0]->vin[0].prevout;

    std::map<COutPoint, uint256>::const_iterator mi = mapStakeSeen.find(kernel);
    if (mi != mapStakeSeen.end()) {
        if (mi->second == blockHash) {
            return true;
        }
        return error("%s: Stake kernel for %s first seen on %s.", __func__, blockHash.ToString(), mi->second.ToString());
    }

    if (!fUpdate) {
        return true;
    }

    while (listStakeSeen.size() > particl::MAX_STAKE_SEEN_SIZE) {
        const COutPoint &oldest = listStakeSeen.front();
        if (1 != mapStakeSeen.erase(oldest)) {
            LogPrintf("%s: Warning: mapStakeSeen did not erase %s %n\n", __func__, oldest.hash.ToString(), oldest.n);
        }
        listStakeSeen.pop_front();
    }

    return AddToMapStakeSeen(kernel, blockHash);
};

bool ShouldAutoReindex(ChainstateManager &chainman)
{
    auto& pblocktree{chainman.m_blockman.m_block_tree_db};

    if (pblocktree->CountBlockIndex() < 1) {
        return false; // db will be initialised later in LoadBlockIndex
    }

    // Force reindex to update version
    bool nV1 = false;
    if (!pblocktree->ReadFlag("v1", nV1) || !nV1) {
        LogPrintf("%s: v1 marker not detected, attempting reindex.\n", __func__);
        return true;
    }
    return false;
};

bool RebuildRollingIndices(ChainstateManager &chainman, CTxMemPool* mempool)
{
    AssertLockNotHeld(cs_main);

    CBlockIndex *pindex_tip{nullptr};
    uint256 best_smsg_block_hash;
    int best_smsg_block_height{0}, last_known_height{0};
    smsgModule.ReadBestBlock(best_smsg_block_hash, best_smsg_block_height);

    {
        LOCK(cs_main);
        pindex_tip = chainman.ActiveChain().Tip();
    }

    auto &pblocktree{chainman.m_blockman.m_block_tree_db};
    bool nV2 = false;
    if (gArgs.GetBoolArg("-rebuildrollingindices", false)) {
        LogPrintf("%s: Manual override, attempting to rewind chain.\n", __func__);
    } else
    if (pindex_tip &&
        smsgModule.m_track_funding_txns &&
        !best_smsg_block_hash.IsNull() &&
        best_smsg_block_hash != pindex_tip->GetBlockHash() &&
        pindex_tip->nHeight > best_smsg_block_height) {
        LogPrintf("%s: SMSG best block mismatch, attempting to rewind chain. SMSG %s, %s.\n", __func__, best_smsg_block_hash.ToString(), pindex_tip->GetBlockHash().ToString());
        if (best_smsg_block_height < pindex_tip->nHeight) {
            last_known_height = best_smsg_block_height;
        }
    } else
    if (pblocktree->ReadFlag("v2", nV2) && nV2) {
        return true;
    } else {
        LogPrintf("%s: v2 marker not detected, attempting to rewind chain.\n", __func__);
    }
    uiInterface.InitMessage(_("Rebuilding rolling indices...").translated);

    if (!mempool) {
        LogPrintf("%s: Requires mempool.\n", __func__);
        return false;
    }

    int64_t now = GetAdjustedTime();
    int rewound_tip_height;

    {
        LOCK(cs_main);
        CBlockIndex *pindex = pindex_tip;
        int max_height_to_keep = pindex ? pindex->nHeight : 0;
        while (pindex && pindex->nTime >= now - smsg::KEEP_FUNDING_TX_DATA) {
            if (pindex->nHeight < last_known_height) {
                break;
            }
            max_height_to_keep = pindex->nHeight;
            pindex = pindex->pprev;
        }

        LogPrintf("%s: Rewinding to block %d.\n", __func__, max_height_to_keep);
        int num_disconnected = 0;

        std::string str_error;
        if (!RewindToHeight(chainman, *mempool, max_height_to_keep, num_disconnected, str_error)) {
            LogPrintf("%s: RewindToHeight failed %s.\n", __func__, str_error);
            return false;
        }
        rewound_tip_height = pindex_tip ? pindex_tip->nHeight : 0;
    }

    BlockValidationState state;
    state.m_chainman = &chainman;
    if (!chainman.ActiveChainstate().ActivateBestChain(state)) {
        LogPrintf("%s: ActivateBestChain failed %s.\n", __func__, state.ToString());
        return false;
    }

    {
        LOCK(cs_main);
        // Ensure chainstate has been fully written to disk
        chainman.ActiveChainstate().ForceFlushStateToDisk();

        LogPrintf("%s: Reprocessed chain from block %d to %d.\n", __func__, rewound_tip_height, chainman.ActiveChain().Tip()->nHeight);

        if (!chainman.m_blockman.m_block_tree_db->WriteFlag("v2", true)) {
            LogPrintf("%s: WriteFlag failed.\n", __func__);
            return false;
        }
    }
    return true;
}

int64_t GetSmsgFeeRate(ChainstateManager &chainman, const CBlockIndex *pindex, bool reduce_height) EXCLUSIVE_LOCKS_REQUIRED(cs_main)
{
    const Consensus::Params &consensusParams = Params().GetConsensus();

    if ((pindex && pindex->nTime < consensusParams.smsg_fee_time)
        || (!pindex && GetTime() < consensusParams.smsg_fee_time)) {
        return consensusParams.smsg_fee_msg_per_day_per_k;
    }

    int chain_height = pindex ? pindex->nHeight : chainman.ActiveChain().Height();
    if (reduce_height) { // Grace period, push back to previous period
        chain_height -= 10;
    }
    int fee_height = (chain_height / consensusParams.smsg_fee_period) * consensusParams.smsg_fee_period;

    CBlockIndex *fee_block = chainman.ActiveChain()[fee_height];
    if (!fee_block || fee_block->nTime < consensusParams.smsg_fee_time) {
        return consensusParams.smsg_fee_msg_per_day_per_k;
    }

    int64_t smsg_fee_rate = consensusParams.smsg_fee_msg_per_day_per_k;
    CTransactionRef coinstake = nullptr;
    if (!smsgFeeCoinstakeCache.GetCoinStake(chainman.ActiveChainstate(), fee_block->GetBlockHash(), coinstake)
        || !coinstake->GetSmsgFeeRate(smsg_fee_rate)) {
        return consensusParams.smsg_fee_msg_per_day_per_k;
    }

    return smsg_fee_rate;
};

uint32_t GetSmsgDifficulty(ChainstateManager &chainman, uint64_t time, bool verify) EXCLUSIVE_LOCKS_REQUIRED(cs_main)
{
    const Consensus::Params &consensusParams = Params().GetConsensus();

    CBlockIndex *pindex = chainman.ActiveChain().Tip();
    for (size_t k = 0; k < 180; ++k) {
        if (!pindex) {
            break;
        }
        if (time >= pindex->nTime) {
            uint32_t smsg_difficulty = 0;
            CTransactionRef coinstake = nullptr;
            if (smsgDifficultyCoinstakeCache.GetCoinStake(chainman.ActiveChainstate(), pindex->GetBlockHash(), coinstake)
                && coinstake->GetSmsgDifficulty(smsg_difficulty)) {

                if (verify && smsg_difficulty != consensusParams.smsg_min_difficulty) {
                    return smsg_difficulty + consensusParams.smsg_difficulty_max_delta;
                }
                return smsg_difficulty - consensusParams.smsg_difficulty_max_delta;
            }
        }
        pindex = pindex->pprev;
    }

    return consensusParams.smsg_min_difficulty - consensusParams.smsg_difficulty_max_delta;
};

} // namespace particl<|MERGE_RESOLUTION|>--- conflicted
+++ resolved
@@ -4044,23 +4044,13 @@
     int nHeight = pindex->nHeight;
 
     // Remove the invalidity flag from this block and all its descendants.
-<<<<<<< HEAD
-    BlockMap::iterator it = m_blockman.m_block_index.begin();
-    while (it != m_blockman.m_block_index.end()) {
-        if (!it->second->IsValid() && it->second->GetAncestor(nHeight) == pindex) {
-            it->second->nStatus &= ~BLOCK_FAILED_MASK;
-            it->second->nFlags &= ~(BLOCK_FAILED_DUPLICATE_STAKE | BLOCK_STAKE_KERNEL_SPENT);
-            m_blockman.m_dirty_blockindex.insert(it->second);
-            if (it->second->IsValid(BLOCK_VALID_TRANSACTIONS) && it->second->HaveTxsDownloaded() && setBlockIndexCandidates.value_comp()(m_chain.Tip(), it->second)) {
-                setBlockIndexCandidates.insert(it->second);
-=======
     for (auto& [_, block_index] : m_blockman.m_block_index) {
         if (!block_index.IsValid() && block_index.GetAncestor(nHeight) == pindex) {
             block_index.nStatus &= ~BLOCK_FAILED_MASK;
+            block_index.nFlags &= ~(BLOCK_FAILED_DUPLICATE_STAKE | BLOCK_STAKE_KERNEL_SPENT);
             m_blockman.m_dirty_blockindex.insert(&block_index);
             if (block_index.IsValid(BLOCK_VALID_TRANSACTIONS) && block_index.HaveTxsDownloaded() && setBlockIndexCandidates.value_comp()(m_chain.Tip(), &block_index)) {
                 setBlockIndexCandidates.insert(&block_index);
->>>>>>> 430acb7d
             }
             if (&block_index == m_chainman.m_best_invalid) {
                 // Reset invalid block marker if it was pointing to one of those.
@@ -4645,8 +4635,7 @@
     if (hash != chainparams.GetConsensus().hashGenesisBlock) {
         if (miSelf != m_blockman.m_block_index.end()) {
             // Block header is already known.
-<<<<<<< HEAD
-            CBlockIndex* pindex = miSelf->second;
+            CBlockIndex* pindex = &(miSelf->second);
             if (state.m_chainman && !state.m_peerman) {
                 state.m_peerman = state.m_chainman->m_peerman;
             }
@@ -4655,9 +4644,6 @@
                 state.m_peerman->Misbehaving(state.nodeId, 5, "Too many duplicates");
             }
 
-=======
-            CBlockIndex* pindex = &(miSelf->second);
->>>>>>> 430acb7d
             if (ppindex)
                 *ppindex = pindex;
             if (pindex->nStatus & BLOCK_FAILED_MASK) {
@@ -6527,7 +6513,7 @@
         return false;
     }
 
-    CBlockIndex *pindex = mi->second;
+    CBlockIndex *pindex = &mi->second;
     if (node::ReadTransactionFromDiskBlock(pindex, 0, tx)) {
         return InsertCoinStake(blockHash, tx);
     }
@@ -6558,8 +6544,8 @@
     assert(state.m_chainman);
     auto it = state.m_chainman->BlockIndex().find(p->m_pblock->GetHash());
     if (it != state.m_chainman->BlockIndex().end()) {
-        it->second->nFlags = it->second->nFlags & (uint32_t)~BLOCK_DELAYED;
-        blockman.m_dirty_blockindex.insert(it->second);
+        it->second.nFlags = it->second.nFlags & (uint32_t)~BLOCK_DELAYED;
+        blockman.m_dirty_blockindex.insert(&it->second);
     }
 }
 
@@ -6626,7 +6612,7 @@
 bool RemoveUnreceivedHeader(ChainstateManager &chainman, const uint256 &hash) EXCLUSIVE_LOCKS_REQUIRED(cs_main)
 {
     node::BlockMap::iterator mi = chainman.BlockIndex().find(hash);
-    if (mi != chainman.BlockIndex().end() && (mi->second->nFlags & BLOCK_ACCEPTED)) {
+    if (mi != chainman.BlockIndex().end() && (mi->second.nFlags & BLOCK_ACCEPTED)) {
         return false;
     }
     if (mi == chainman.BlockIndex().end()) {
@@ -6646,9 +6632,9 @@
         for (BlockMap::iterator& check_header : last_round[n]) {
             BlockMap::iterator it = chainman.BlockIndex().begin();
             while (it != chainman.BlockIndex().end()) {
-                if (it->second->pprev == check_header->second) {
-                    if ((it->second->nFlags & BLOCK_ACCEPTED)) {
-                        LogPrintf("Can't remove header %s, descendant block %s accepted.\n", hash.ToString(), it->second->GetBlockHash().ToString());
+                if (it->second.pprev == &check_header->second) {
+                    if ((it->second.nFlags & BLOCK_ACCEPTED)) {
+                        LogPrintf("Can't remove header %s, descendant block %s accepted.\n", hash.ToString(), it->second.GetBlockHash().ToString());
                         return true; // Can't remove any blocks, peer misbehaving for not sending
                     }
                     last_round[!n].push_back(it);
@@ -6663,17 +6649,16 @@
     LogPrintf("Removing %d loose headers from %s.\n", remove_headers.size(), hash.ToString());
 
     for (auto &entry : remove_headers) {
-        LogPrint(BCLog::NET, "Removing loose header %s.\n", entry->second->GetBlockHash().ToString());
-        chainman.ActiveChainstate().m_blockman.m_dirty_blockindex.erase(entry->second);
-
-        if (pindexBestHeader == entry->second) {
+        LogPrint(BCLog::NET, "Removing loose header %s.\n", entry->second.GetBlockHash().ToString());
+        chainman.ActiveChainstate().m_blockman.m_dirty_blockindex.erase(&entry->second);
+
+        if (pindexBestHeader == &entry->second) {
             pindexBestHeader = chainman.ActiveChain().Tip();
         }
-        if (chainman.m_best_invalid == entry->second) {
+        if (chainman.m_best_invalid == &entry->second) {
             chainman.m_best_invalid = nullptr;
         }
         RemoveNonReceivedHeaderFromNodes(entry);
-        delete entry->second;
         chainman.BlockIndex().erase(entry);
     }
 
