// Copyright (c) 2009-2010 Satoshi Nakamoto
// Copyright (c) 2009-2018 The Bitcoin Core developers
// Distributed under the MIT software license, see the accompanying
// file COPYING or http://www.opensource.org/licenses/mit-license.php.

#include <validation.h>

#include <arith_uint256.h>
#include <chain.h>
#include <chainparams.h>
#include <checkpoints.h>
#include <checkqueue.h>
#include <consensus/consensus.h>
#include <consensus/merkle.h>
#include <consensus/tx_verify.h>
#include <consensus/validation.h>
#include <cuckoocache.h>
#include <flatfile.h>
#include <hash.h>
#include <index/txindex.h>
#include <policy/fees.h>
#include <policy/policy.h>
#include <policy/rbf.h>
#include <pow.h>
#include <primitives/block.h>
#include <primitives/transaction.h>
#include <random.h>
#include <reverse_iterator.h>
#include <script/script.h>
#include <script/interpreter.h>
#include <script/sigcache.h>
#include <script/standard.h>
#include <shutdown.h>
#include <timedata.h>
#include <tinyformat.h>
#include <txdb.h>
#include <txmempool.h>
#include <ui_interface.h>
#include <undo.h>
#include <util/system.h>
#include <util/moneystr.h>
#include <util/strencodings.h>
#include <validationinterface.h>
#include <warnings.h>
#include <smsg/smessage.h>
#include <pos/kernel.h>
#include <blind.h>
#include <anon.h>
#include <rctindex.h>
#include <insight/insight.h>

#include <secp256k1_rangeproof.h>

#include <future>
#include <sstream>

#include <boost/algorithm/string/replace.hpp>
#include <boost/thread.hpp>

#if defined(NDEBUG)
# error "Particl cannot be compiled without assertions."
#endif

#define MICRO 0.000001
#define MILLI 0.001

/**
 * Global state
 */
namespace {
    struct CBlockIndexWorkComparator
    {
        bool operator()(const CBlockIndex *pa, const CBlockIndex *pb) const {
            // First sort by most total work, ...
            if (pa->nChainWork > pb->nChainWork) return false;
            if (pa->nChainWork < pb->nChainWork) return true;

            // ... then by earliest time received, ...
            if (pa->nSequenceId < pb->nSequenceId) return false;
            if (pa->nSequenceId > pb->nSequenceId) return true;

            // Use pointer address as tie breaker (should only happen with blocks
            // loaded from disk, as those all have id 0).
            if (pa < pb) return false;
            if (pa > pb) return true;

            // Identical blocks.
            return false;
        }
    };
} // anon namespace
/*
enum DisconnectResult
{
    DISCONNECT_OK,      // All good.
    DISCONNECT_UNCLEAN, // Rolled back, but UTXO set was inconsistent with block.
    DISCONNECT_FAILED   // Something else went wrong.
};
*/
class ConnectTrace;

/**
 * CChainState stores and provides an API to update our local knowledge of the
 * current best chain and header tree.
 *
 * It generally provides access to the current block tree, as well as functions
 * to provide new data, which it will appropriately validate and incorporate in
 * its state as necessary.
 *
 * Eventually, the API here is targeted at being exposed externally as a
 * consumable libconsensus library, so any functions added must only call
 * other class member functions, pure functions in other parts of the consensus
 * library, callbacks via the validation interface, or read/write-to-disk
 * functions (eventually this will also be via callbacks).
 */
class CChainState {
private:
    /**
     * The set of all CBlockIndex entries with BLOCK_VALID_TRANSACTIONS (for itself and all ancestors) and
     * as good as our current tip or better. Entries may be failed, though, and pruning nodes may be
     * missing the data for the block.
     */
    std::set<CBlockIndex*, CBlockIndexWorkComparator> setBlockIndexCandidates;

    /**
     * Every received block is assigned a unique and increasing identifier, so we
     * know which one to give priority in case of a fork.
     */
    CCriticalSection cs_nBlockSequenceId;
    /** Blocks loaded from disk are assigned id 0, so start the counter at 1. */
    int32_t nBlockSequenceId = 1;
    /** Decreasing counter (used by subsequent preciousblock calls). */
    int32_t nBlockReverseSequenceId = -1;
    /** chainwork for the last block that preciousblock has been applied to. */
    arith_uint256 nLastPreciousChainwork = 0;

    /** In order to efficiently track invalidity of headers, we keep the set of
      * blocks which we tried to connect and found to be invalid here (ie which
      * were set to BLOCK_FAILED_VALID since the last restart). We can then
      * walk this set and check if a new header is a descendant of something in
      * this set, preventing us from having to walk mapBlockIndex when we try
      * to connect a bad block and fail.
      *
      * While this is more complicated than marking everything which descends
      * from an invalid block as invalid at the time we discover it to be
      * invalid, doing so would require walking all of mapBlockIndex to find all
      * descendants. Since this case should be very rare, keeping track of all
      * BLOCK_FAILED_VALID blocks in a set should be just fine and work just as
      * well.
      *
      * Because we already walk mapBlockIndex in height-order at startup, we go
      * ahead and mark descendants of invalid blocks as FAILED_CHILD at that time,
      * instead of putting things in this set.
      */
    std::set<CBlockIndex*> m_failed_blocks;

    /**
     * the ChainState CriticalSection
     * A lock that must be held when modifying this ChainState - held in ActivateBestChain()
     */
    CCriticalSection m_cs_chainstate;

public:
    CChain chainActive;
    BlockMap mapBlockIndex GUARDED_BY(cs_main);
    std::multimap<CBlockIndex*, CBlockIndex*> mapBlocksUnlinked;
    CBlockIndex *pindexBestInvalid = nullptr;

    bool LoadBlockIndex(const Consensus::Params& consensus_params, CBlockTreeDB& blocktree) EXCLUSIVE_LOCKS_REQUIRED(cs_main);

    bool ActivateBestChain(CValidationState &state, const CChainParams& chainparams, std::shared_ptr<const CBlock> pblock);

    /**
     * If a block header hasn't already been seen, call CheckBlockHeader on it, ensure
     * that it doesn't descend from an invalid block, and then add it to mapBlockIndex.
     */
    bool AcceptBlockHeader(const CBlockHeader& block, CValidationState& state, const CChainParams& chainparams, CBlockIndex** ppindex) EXCLUSIVE_LOCKS_REQUIRED(cs_main);
    bool AcceptBlock(const std::shared_ptr<const CBlock>& pblock, CValidationState& state, const CChainParams& chainparams, CBlockIndex** ppindex, bool fRequested, const FlatFilePos* dbp, bool* fNewBlock) EXCLUSIVE_LOCKS_REQUIRED(cs_main);

    // Block (dis)connection on a given view:
    DisconnectResult DisconnectBlock(const CBlock& block, const CBlockIndex* pindex, CCoinsViewCache& view);
    bool ConnectBlock(const CBlock& block, CValidationState& state, CBlockIndex* pindex,
                      CCoinsViewCache& view, const CChainParams& chainparams, bool fJustCheck = false) EXCLUSIVE_LOCKS_REQUIRED(cs_main);

    // Block disconnection on our pcoinsTip:
    bool DisconnectTip(CValidationState& state, const CChainParams& chainparams, DisconnectedBlockTransactions* disconnectpool) EXCLUSIVE_LOCKS_REQUIRED(cs_main);

    // Manual block validity manipulation:
    bool PreciousBlock(CValidationState& state, const CChainParams& params, CBlockIndex* pindex) LOCKS_EXCLUDED(cs_main);
    bool InvalidateBlock(CValidationState& state, const CChainParams& chainparams, CBlockIndex* pindex) EXCLUSIVE_LOCKS_REQUIRED(cs_main);
    void ResetBlockFailureFlags(CBlockIndex* pindex) EXCLUSIVE_LOCKS_REQUIRED(cs_main);

    bool ReplayBlocks(const CChainParams& params, CCoinsView* view);
    bool RewindBlockIndex(const CChainParams& params);
    bool LoadGenesisBlock(const CChainParams& chainparams);

    void PruneBlockIndexCandidates();

    void UnloadBlockIndex();

//private:
    bool ActivateBestChainStep(CValidationState& state, const CChainParams& chainparams, CBlockIndex* pindexMostWork, const std::shared_ptr<const CBlock>& pblock, bool& fInvalidFound, ConnectTrace& connectTrace) EXCLUSIVE_LOCKS_REQUIRED(cs_main);
    bool ConnectTip(CValidationState& state, const CChainParams& chainparams, CBlockIndex* pindexNew, const std::shared_ptr<const CBlock>& pblock, ConnectTrace& connectTrace, DisconnectedBlockTransactions &disconnectpool) EXCLUSIVE_LOCKS_REQUIRED(cs_main);

    CBlockIndex* AddToBlockIndex(const CBlockHeader& block) EXCLUSIVE_LOCKS_REQUIRED(cs_main);
    /** Create a new block index entry for a given block hash */
    CBlockIndex* InsertBlockIndex(const uint256& hash) EXCLUSIVE_LOCKS_REQUIRED(cs_main);
    /**
     * Make various assertions about the state of the block index.
     *
     * By default this only executes fully when using the Regtest chain; see: fCheckBlockIndex.
     */
    void CheckBlockIndex(const Consensus::Params& consensusParams);

    void InvalidBlockFound(CBlockIndex *pindex, const CBlock &block, const CValidationState &state) EXCLUSIVE_LOCKS_REQUIRED(cs_main);
    CBlockIndex* FindMostWorkChain() EXCLUSIVE_LOCKS_REQUIRED(cs_main);
    void ReceivedBlockTransactions(const CBlock& block, CBlockIndex* pindexNew, const FlatFilePos& pos, const Consensus::Params& consensusParams) EXCLUSIVE_LOCKS_REQUIRED(cs_main);


    bool RollforwardBlock(const CBlockIndex* pindex, CCoinsViewCache& inputs, const CChainParams& params) EXCLUSIVE_LOCKS_REQUIRED(cs_main);
} g_chainstate;

/**
 * Mutex to guard access to validation specific variables, such as reading
 * or changing the chainstate.
 *
 * This may also need to be locked when updating the transaction pool, e.g. on
 * AcceptToMemoryPool. See CTxMemPool::cs comment for details.
 *
 * The transaction pool has a separate lock to allow reading from it and the
 * chainstate at the same time.
 */
RecursiveMutex cs_main;

BlockMap& mapBlockIndex = g_chainstate.mapBlockIndex;
CChain& chainActive = g_chainstate.chainActive;

std::map<uint256, StakeConflict> mapStakeConflict;
std::map<COutPoint, uint256> mapStakeSeen;
std::list<COutPoint> listStakeSeen;

CoinStakeCache coinStakeCache GUARDED_BY(cs_main);
std::set<CCmpPubKey> setConnectKi; // hacky workaround

CBlockIndex *pindexBestHeader = nullptr;
Mutex g_best_block_mutex;
std::condition_variable g_best_block_cv;
uint256 g_best_block;
int nScriptCheckThreads = 0;
std::atomic_bool fImporting(false);
std::atomic_bool fReindex(false);
std::atomic_bool fSkipRangeproof(false);
std::atomic_bool fBusyImporting(false);        // covers ActivateBestChain too
bool fAddressIndex = false;
bool fTimestampIndex = false;
bool fSpentIndex = false;
bool fHavePruned = false;
bool fPruneMode = false;
bool fIsBareMultisigStd = DEFAULT_PERMIT_BAREMULTISIG;
bool fRequireStandard = true;
bool fCheckBlockIndex = false;
bool fCheckpointsEnabled = DEFAULT_CHECKPOINTS_ENABLED;
size_t nCoinCacheUsage = 5000 * 300;
uint64_t nPruneTarget = 0;
int64_t nMaxTipAge = DEFAULT_MAX_TIP_AGE;
bool fEnableReplacement = DEFAULT_ENABLE_REPLACEMENT;
static bool fVerifyingDB = false;

uint256 hashAssumeValid;
arith_uint256 nMinimumChainWork;

CFeeRate minRelayTxFee = CFeeRate(DEFAULT_MIN_RELAY_TX_FEE);
CAmount maxTxFee = DEFAULT_TRANSACTION_MAXFEE;

CBlockPolicyEstimator feeEstimator;
CTxMemPool mempool(&feeEstimator);
std::atomic_bool g_is_mempool_loaded{false};

/** Constant stuff for coinbase transactions we create: */
CScript COINBASE_FLAGS;


const std::string strMessageMagic = "Bitcoin Signed Message:\n";

extern bool IncomingBlockChecked(const CBlock &block, CValidationState &state);

// Internal stuff
namespace {
    CBlockIndex *&pindexBestInvalid = g_chainstate.pindexBestInvalid;

    /** All pairs A->B, where A (or one of its ancestors) misses transactions, but B has transactions.
     * Pruned nodes may have entries where B is missing data.
     */
    std::multimap<CBlockIndex*, CBlockIndex*>& mapBlocksUnlinked = g_chainstate.mapBlocksUnlinked;

    CCriticalSection cs_LastBlockFile;
    std::vector<CBlockFileInfo> vinfoBlockFile;
    int nLastBlockFile = 0;
    /** Global flag to indicate we should check to see if there are
     *  block/undo files that should be deleted.  Set on startup
     *  or if we allocate more file space when we're in prune mode
     */
    bool fCheckForPruning = false;

    /** Dirty block index entries. */
    std::set<CBlockIndex*> setDirtyBlockIndex;

    /** Dirty block file entries. */
    std::set<int> setDirtyFileInfo;
} // anon namespace

int StakeConflict::Add(NodeId id)
{
    nLastUpdated = GetAdjustedTime();
    std::pair<std::map<NodeId, int>::iterator,bool> ret;
    ret = peerCount.insert(std::pair<NodeId, int>(id, 1));
    if (ret.second == false) // existing element
        ret.first->second++;

    return 0;
};

CBlockIndex* FindForkInGlobalIndex(const CChain& chain, const CBlockLocator& locator)
{
    AssertLockHeld(cs_main);

    // Find the latest block common to locator and chain - we expect that
    // locator.vHave is sorted descending by height.
    for (const uint256& hash : locator.vHave) {
        CBlockIndex* pindex = LookupBlockIndex(hash);
        if (pindex) {
            if (chain.Contains(pindex))
                return pindex;
            if (pindex->GetAncestor(chain.Height()) == chain.Tip()) {
                return chain.Tip();
            }
        }
    }
    return chain.Genesis();
}

std::unique_ptr<CCoinsViewDB> pcoinsdbview;
std::unique_ptr<CCoinsViewCache> pcoinsTip;
std::unique_ptr<CBlockTreeDB> pblocktree;

// See definition for documentation
//static bool FlushStateToDisk(const CChainParams& chainParams, CValidationState &state, FlushStateMode mode, int nManualPruneHeight=0);
static void FindFilesToPruneManual(std::set<int>& setFilesToPrune, int nManualPruneHeight);
static void FindFilesToPrune(std::set<int>& setFilesToPrune, uint64_t nPruneAfterHeight);
<<<<<<< HEAD
bool CheckInputs(const CTransaction& tx, CValidationState &state, const CCoinsViewCache &inputs, bool fScriptChecks, unsigned int flags, bool cacheSigStore, bool cacheFullScriptStore, PrecomputedTransactionData& txdata, std::vector<CScriptCheck> *pvChecks = nullptr, bool fAnonChecks = true);
static FILE* OpenUndoFile(const CDiskBlockPos &pos, bool fReadOnly = false);
=======
bool CheckInputs(const CTransaction& tx, CValidationState &state, const CCoinsViewCache &inputs, bool fScriptChecks, unsigned int flags, bool cacheSigStore, bool cacheFullScriptStore, PrecomputedTransactionData& txdata, std::vector<CScriptCheck> *pvChecks = nullptr);
static FILE* OpenUndoFile(const FlatFilePos &pos, bool fReadOnly = false);
static FlatFileSeq BlockFileSeq();
static FlatFileSeq UndoFileSeq();
>>>>>>> 2d46f1be

bool CheckFinalTx(const CTransaction &tx, int flags)
{
    AssertLockHeld(cs_main);

    // By convention a negative value for flags indicates that the
    // current network-enforced consensus rules should be used. In
    // a future soft-fork scenario that would mean checking which
    // rules would be enforced for the next block and setting the
    // appropriate flags. At the present time no soft-forks are
    // scheduled, so no flags are set.
    flags = std::max(flags, 0);

    // CheckFinalTx() uses chainActive.Height()+1 to evaluate
    // nLockTime because when IsFinalTx() is called within
    // CBlock::AcceptBlock(), the height of the block *being*
    // evaluated is what is used. Thus if we want to know if a
    // transaction can be part of the *next* block, we need to call
    // IsFinalTx() with one more than chainActive.Height().
    const int nBlockHeight = chainActive.Height() + 1;

    // BIP113 requires that time-locked transactions have nLockTime set to
    // less than the median time of the previous block they're contained in.
    // When the next block is created its previous block will be the current
    // chain tip, so we use that to calculate the median time passed to
    // IsFinalTx() if LOCKTIME_MEDIAN_TIME_PAST is set.
    const int64_t nBlockTime = (flags & LOCKTIME_MEDIAN_TIME_PAST)
                             ? chainActive.Tip()->GetMedianTimePast()
                             : GetAdjustedTime();

    return IsFinalTx(tx, nBlockHeight, nBlockTime);
}


bool TestLockPointValidity(const LockPoints* lp)
{
    AssertLockHeld(cs_main);
    assert(lp);
    // If there are relative lock times then the maxInputBlock will be set
    // If there are no relative lock times, the LockPoints don't depend on the chain
    if (lp->maxInputBlock) {
        // Check whether chainActive is an extension of the block at which the LockPoints
        // calculation was valid.  If not LockPoints are no longer valid
        if (!chainActive.Contains(lp->maxInputBlock)) {
            return false;
        }
    }

    // LockPoints still valid
    return true;
}

bool CheckSequenceLocks(const CTxMemPool& pool, const CTransaction& tx, int flags, LockPoints* lp, bool useExistingLockPoints)
{
    AssertLockHeld(cs_main);
    AssertLockHeld(pool.cs);

    CBlockIndex* tip = chainActive.Tip();
    assert(tip != nullptr);

    CBlockIndex index;
    index.pprev = tip;
    // CheckSequenceLocks() uses chainActive.Height()+1 to evaluate
    // height based locks because when SequenceLocks() is called within
    // ConnectBlock(), the height of the block *being*
    // evaluated is what is used.
    // Thus if we want to know if a transaction can be part of the
    // *next* block, we need to use one more than chainActive.Height()
    index.nHeight = tip->nHeight + 1;

    std::pair<int, int64_t> lockPair;
    if (useExistingLockPoints) {
        assert(lp);
        lockPair.first = lp->height;
        lockPair.second = lp->time;
    }
    else {
        // pcoinsTip contains the UTXO set for chainActive.Tip()
        CCoinsViewMemPool viewMemPool(pcoinsTip.get(), pool);
        std::vector<int> prevheights;
        prevheights.resize(tx.vin.size());
        for (size_t txinIndex = 0; txinIndex < tx.vin.size(); txinIndex++) {
            const CTxIn& txin = tx.vin[txinIndex];

            if (txin.IsAnonInput())
            {
                prevheights[txinIndex] = tip->nHeight + 1;
                continue;
            };

            Coin coin;
            if (!viewMemPool.GetCoin(txin.prevout, coin)) {
                return error("%s: Missing input", __func__);
            }
            if (coin.nHeight == MEMPOOL_HEIGHT) {
                // Assume all mempool transaction confirm in the next block
                prevheights[txinIndex] = tip->nHeight + 1;
            } else {
                prevheights[txinIndex] = coin.nHeight;
            }
        }
        lockPair = CalculateSequenceLocks(tx, flags, &prevheights, index);
        if (lp) {
            lp->height = lockPair.first;
            lp->time = lockPair.second;
            // Also store the hash of the block with the highest height of
            // all the blocks which have sequence locked prevouts.
            // This hash needs to still be on the chain
            // for these LockPoint calculations to be valid
            // Note: It is impossible to correctly calculate a maxInputBlock
            // if any of the sequence locked inputs depend on unconfirmed txs,
            // except in the special case where the relative lock time/height
            // is 0, which is equivalent to no sequence lock. Since we assume
            // input height of tip+1 for mempool txs and test the resulting
            // lockPair from CalculateSequenceLocks against tip+1.  We know
            // EvaluateSequenceLocks will fail if there was a non-zero sequence
            // lock on a mempool input, so we can use the return value of
            // CheckSequenceLocks to indicate the LockPoints validity
            int maxInputHeight = 0;
            for (const int height : prevheights) {
                // Can ignore mempool inputs since we'll fail if they had non-zero locks
                if (height != tip->nHeight+1) {
                    maxInputHeight = std::max(maxInputHeight, height);
                }
            }
            lp->maxInputBlock = tip->GetAncestor(maxInputHeight);
        }
    }
    return EvaluateSequenceLocks(index, lockPair);
}

// Returns the script flags which should be checked for a given block
static unsigned int GetBlockScriptFlags(const CBlockIndex* pindex, const Consensus::Params& chainparams);


static void LimitMempoolSize(CTxMemPool& pool, size_t limit, unsigned long age) {
    int expired = pool.Expire(GetTime() - age);
    if (expired != 0) {
        LogPrint(BCLog::MEMPOOL, "Expired %i transactions from the memory pool\n", expired);
    }

    std::vector<COutPoint> vNoSpendsRemaining;
    pool.TrimToSize(limit, &vNoSpendsRemaining);
    for (const COutPoint& removed : vNoSpendsRemaining)
        pcoinsTip->Uncache(removed);
}

/** Convert CValidationState to a human-readable message for logging */
std::string FormatStateMessage(const CValidationState &state)
{
    return strprintf("%s%s (code %i)",
        state.GetRejectReason(),
        state.GetDebugMessage().empty() ? "" : ", "+state.GetDebugMessage(),
        state.GetRejectCode());
}

static bool IsCurrentForFeeEstimation() EXCLUSIVE_LOCKS_REQUIRED(cs_main)
{
    AssertLockHeld(cs_main);
    if (IsInitialBlockDownload())
        return false;
    if (chainActive.Tip()->GetBlockTime() < (GetTime() - MAX_FEE_ESTIMATION_TIP_AGE))
        return false;
    if (chainActive.Height() < pindexBestHeader->nHeight - 1)
        return false;
    return true;
}

/* Make mempool consistent after a reorg, by re-adding or recursively erasing
 * disconnected block transactions from the mempool, and also removing any
 * other transactions from the mempool that are no longer valid given the new
 * tip/height.
 *
 * Note: we assume that disconnectpool only contains transactions that are NOT
 * confirmed in the current chain nor already in the mempool (otherwise,
 * in-mempool descendants of such transactions would be removed).
 *
 * Passing fAddToMempool=false will skip trying to add the transactions back,
 * and instead just erase from the mempool as needed.
 */

static void UpdateMempoolForReorg(DisconnectedBlockTransactions &disconnectpool, bool fAddToMempool) EXCLUSIVE_LOCKS_REQUIRED(cs_main)
{
    AssertLockHeld(cs_main);
    std::vector<uint256> vHashUpdate;
    // disconnectpool's insertion_order index sorts the entries from
    // oldest to newest, but the oldest entry will be the last tx from the
    // latest mined block that was disconnected.
    // Iterate disconnectpool in reverse, so that we add transactions
    // back to the mempool starting with the earliest transaction that had
    // been previously seen in a block.
    auto it = disconnectpool.queuedTx.get<insertion_order>().rbegin();
    while (it != disconnectpool.queuedTx.get<insertion_order>().rend()) {
        // ignore validation errors in resurrected transactions
        CValidationState stateDummy;
        if (!fAddToMempool || (*it)->IsCoinBase() ||
            !AcceptToMemoryPool(mempool, stateDummy, *it, nullptr /* pfMissingInputs */,
                                nullptr /* plTxnReplaced */, true /* bypass_limits */, 0 /* nAbsurdFee */)) {
            // If the transaction doesn't make it in to the mempool, remove any
            // transactions that depend on it (which would now be orphans).
            mempool.removeRecursive(**it, MemPoolRemovalReason::REORG);
        } else if (mempool.exists((*it)->GetHash())) {
            vHashUpdate.push_back((*it)->GetHash());
        }
        ++it;
    }
    disconnectpool.queuedTx.clear();
    // AcceptToMemoryPool/addUnchecked all assume that new mempool entries have
    // no in-mempool children, which is generally not true when adding
    // previously-confirmed transactions back to the mempool.
    // UpdateTransactionsFromBlock finds descendants of any transactions in
    // the disconnectpool that were added back and cleans up the mempool state.
    mempool.UpdateTransactionsFromBlock(vHashUpdate);

    // We also need to remove any now-immature transactions
    mempool.removeForReorg(pcoinsTip.get(), chainActive.Tip()->nHeight + 1, STANDARD_LOCKTIME_VERIFY_FLAGS);
    // Re-limit mempool size, in case we added any transactions
    LimitMempoolSize(mempool, gArgs.GetArg("-maxmempool", DEFAULT_MAX_MEMPOOL_SIZE) * 1000000, gArgs.GetArg("-mempoolexpiry", DEFAULT_MEMPOOL_EXPIRY) * 60 * 60);
}

// Used to avoid mempool polluting consensus critical paths if CCoinsViewMempool
// were somehow broken and returning the wrong scriptPubKeys
static bool CheckInputsFromMempoolAndCache(const CTransaction& tx, CValidationState& state, const CCoinsViewCache& view, const CTxMemPool& pool,
                 unsigned int flags, bool cacheSigStore, PrecomputedTransactionData& txdata) EXCLUSIVE_LOCKS_REQUIRED(cs_main) {
    AssertLockHeld(cs_main);

    // pool.cs should be locked already, but go ahead and re-take the lock here
    // to enforce that mempool doesn't change between when we check the view
    // and when we actually call through to CheckInputs
    LOCK(pool.cs);

    assert(!tx.IsCoinBase());
    for (const CTxIn& txin : tx.vin) {
        if (txin.IsAnonInput())
            continue;
        const Coin& coin = view.AccessCoin(txin.prevout);

        // At this point we haven't actually checked if the coins are all
        // available (or shouldn't assume we have, since CheckInputs does).
        // So we just return failure if the inputs are not available here,
        // and then only have to check equivalence for available inputs.
        if (coin.IsSpent()) return false;

        const CTransactionRef& txFrom = pool.get(txin.prevout.hash);
        if (txFrom) {
            assert(txFrom->GetHash() == txin.prevout.hash);
            assert(txFrom->GetNumVOuts() > txin.prevout.n);
            if (txFrom->IsParticlVersion())
            {
                assert(coin.Matches(txFrom->vpout[txin.prevout.n].get()));
            } else
            {
                assert(txFrom->vout[txin.prevout.n] == coin.out);
            }
        } else {
            const Coin& coinFromDisk = pcoinsTip->AccessCoin(txin.prevout);
            assert(!coinFromDisk.IsSpent());
            assert(coinFromDisk.out == coin.out);
        }
    }

    return CheckInputs(tx, state, view, true, flags, cacheSigStore, true, txdata);
}

static bool AcceptToMemoryPoolWorker(const CChainParams& chainparams, CTxMemPool& pool, CValidationState& state, const CTransactionRef& ptx,
                              bool* pfMissingInputs, int64_t nAcceptTime, std::list<CTransactionRef>* plTxnReplaced,
                              bool bypass_limits, const CAmount& nAbsurdFee, std::vector<COutPoint>& coins_to_uncache, bool test_accept, bool ignore_locks) EXCLUSIVE_LOCKS_REQUIRED(cs_main)
{
    const CTransaction& tx = *ptx;
    const uint256 hash = tx.GetHash();
    AssertLockHeld(cs_main);
    LOCK(pool.cs); // mempool "read lock" (held through GetMainSignals().TransactionAddedToMempool())
    if (pfMissingInputs) {
        *pfMissingInputs = false;
    }

    const Consensus::Params &consensus = Params().GetConsensus();
    state.fEnforceSmsgFees = nAcceptTime >= consensus.nPaidSmsgTime;
    state.fBulletproofsActive = nAcceptTime >= consensus.bulletproof_time;
    state.rct_active = nAcceptTime >= consensus.rct_time;

    if (!CheckTransaction(tx, state))
        return false; // state filled in by CheckTransaction

    // Coinbase is only valid in a block, not as a loose transaction
    if (tx.IsCoinBase())
        return state.DoS(100, false, REJECT_INVALID, "coinbase");

    // Coinstake is only valid in a block, not as a loose transaction
    if (tx.IsCoinStake())
        return state.DoS(100, false, REJECT_INVALID, "coinstake");

    // Rather not work on nonstandard transactions (unless -testnet/-regtest)
    std::string reason;
    if (fRequireStandard && !IsStandardTx(tx, reason))
        return state.DoS(0, false, REJECT_NONSTANDARD, reason);

    // Do not work on transactions that are too small.
    // A transaction with 1 segwit input and 1 P2WPHK output has non-witness size of 82 bytes.
    // Transactions smaller than this are not relayed to reduce unnecessary malloc overhead.
    if (::GetSerializeSize(tx, PROTOCOL_VERSION | SERIALIZE_TRANSACTION_NO_WITNESS) < MIN_STANDARD_TX_NONWITNESS_SIZE)
        return state.DoS(0, false, REJECT_NONSTANDARD, "tx-size-small");

    // Only accept nLockTime-using transactions that can be mined in the next
    // block; we don't want our mempool filled up with transactions that can't
    // be mined yet.
    if (!test_accept || !ignore_locks)
    if (!CheckFinalTx(tx, STANDARD_LOCKTIME_VERIFY_FLAGS))
        return state.DoS(0, false, REJECT_NONSTANDARD, "non-final");

    // is it already in the memory pool?
    if (pool.exists(hash)) {
        return state.Invalid(false, REJECT_DUPLICATE, "txn-already-in-mempool");
    }

    // Check for conflicts with in-memory transactions
    std::set<uint256> setConflicts;
    for (const CTxIn &txin : tx.vin)
    {
        if (txin.IsAnonInput()) {
            continue;
        }
        const CTransaction* ptxConflicting = pool.GetConflictTx(txin.prevout);
        if (ptxConflicting) {
            if (!setConflicts.count(ptxConflicting->GetHash()))
            {
                // Allow opt-out of transaction replacement by setting
                // nSequence > MAX_BIP125_RBF_SEQUENCE (SEQUENCE_FINAL-2) on all inputs.
                //
                // SEQUENCE_FINAL-1 is picked to still allow use of nLockTime by
                // non-replaceable transactions. All inputs rather than just one
                // is for the sake of multi-party protocols, where we don't
                // want a single party to be able to disable replacement.
                //
                // The opt-out ignores descendants as anyone relying on
                // first-seen mempool behavior should be checking all
                // unconfirmed ancestors anyway; doing otherwise is hopelessly
                // insecure.
                bool fReplacementOptOut = true;
                if (fEnableReplacement)
                {
                    for (const CTxIn &_txin : ptxConflicting->vin)
                    {
                        if (_txin.nSequence <= MAX_BIP125_RBF_SEQUENCE)
                        {
                            fReplacementOptOut = false;
                            break;
                        }
                    }
                }
                if (fReplacementOptOut) {
                    return state.Invalid(false, REJECT_DUPLICATE, "txn-mempool-conflict");
                }

                setConflicts.insert(ptxConflicting->GetHash());
            }
        }
    }

    state.fHasAnonInput = false;
    {
        CCoinsView dummy;
        CCoinsViewCache view(&dummy);

        LockPoints lp;
        CCoinsViewMemPool viewMemPool(pcoinsTip.get(), pool);
        view.SetBackend(viewMemPool);

        // do all inputs exist?
        for (const CTxIn& txin : tx.vin)
        {
            if (txin.IsAnonInput()) {
                state.fHasAnonInput = true;
                continue;
            }

            if (!pcoinsTip->HaveCoinInCache(txin.prevout)) {
                coins_to_uncache.push_back(txin.prevout);
            }
            if (!view.HaveCoin(txin.prevout)) {
                // Are inputs missing because we already have the tx?
                for (size_t out = 0; out < tx.GetNumVOuts(); out++) {
                    // Optimistically just do efficient check of cache for outputs
                    if (pcoinsTip->HaveCoinInCache(COutPoint(hash, out))) {
                        return state.Invalid(false, REJECT_DUPLICATE, "txn-already-known");
                    }
                }
                // Otherwise assume this might be an orphan tx for which we just haven't seen parents yet
                if (pfMissingInputs) {
                    *pfMissingInputs = true;
                }
                return false; // fMissingInputs and !state.IsInvalid() is used to detect this condition, don't set state.Invalid()
            }
        };

        if (state.fHasAnonInput
             && (chainActive.Height() < GetNumBlocksOfPeers()-1)) {
            LogPrintf("%s: Ignoring anon transaction while chain syncs height %d - peers %d.\n",
                __func__, chainActive.Height(), GetNumBlocksOfPeers());
            return false; // Might be missing inputs
        }

        if (!AllAnonOutputsUnknown(tx, state)) // set state.fHasAnonOutput
            return false; // Already in the blockchain, containing block could have been received before loose tx

        // Bring the best block into scope
        view.GetBestBlock();
        // we have all inputs cached now, so switch back to dummy, so we don't need to keep lock on mempool
        view.SetBackend(dummy);

        // Only accept BIP68 sequence locked transactions that can be mined in the next
        // block; we don't want our mempool filled up with transactions that can't
        // be mined yet.
        // Must keep pool.cs for this unless we change CheckSequenceLocks to take a
        // CoinsViewCache instead of create its own
        if (!test_accept || !ignore_locks)
        if (!CheckSequenceLocks(pool, tx, STANDARD_LOCKTIME_VERIFY_FLAGS, &lp))
            return state.DoS(0, false, REJECT_NONSTANDARD, "non-BIP68-final");

        CAmount nFees = 0;
        if (!Consensus::CheckTxInputs(tx, state, view, GetSpendHeight(view), nFees)) {
            return error("%s: Consensus::CheckTxInputs: %s, %s", __func__, tx.GetHash().ToString(), FormatStateMessage(state));
        }

        // Check for non-standard pay-to-script-hash in inputs
        if (fRequireStandard && !AreInputsStandard(tx, view))
            return state.Invalid(false, REJECT_NONSTANDARD, "bad-txns-nonstandard-inputs");

        // Check for non-standard witness in P2WSH
        if (tx.HasWitness() && fRequireStandard && !IsWitnessStandard(tx, view))
            return state.DoS(0, false, REJECT_NONSTANDARD, "bad-witness-nonstandard", true);

        int64_t nSigOpsCost = GetTransactionSigOpCost(tx, view, STANDARD_SCRIPT_VERIFY_FLAGS);

        // nModifiedFees includes any fee deltas from PrioritiseTransaction
        CAmount nModifiedFees = nFees;
        pool.ApplyDelta(hash, nModifiedFees);

        // Keep track of transactions that spend a coinbase, which we re-scan
        // during reorgs to ensure COINBASE_MATURITY is still met.
        bool fSpendsCoinbase = false;
        for (const CTxIn &txin : tx.vin)
        {
            if (txin.IsAnonInput())
                continue;
            const Coin &coin = view.AccessCoin(txin.prevout);
            if (coin.IsCoinBase()) {
                fSpendsCoinbase = true;
                break;
            }
        }


        CTxMemPoolEntry entry(ptx, nFees, nAcceptTime, chainActive.Height(),
                              fSpendsCoinbase, nSigOpsCost, lp);
        unsigned int nSize = entry.GetTxSize();

        // Check that the transaction doesn't have an excessive number of
        // sigops, making it impossible to mine. Since the coinbase transaction
        // itself can contain sigops MAX_STANDARD_TX_SIGOPS is less than
        // MAX_BLOCK_SIGOPS; we still consider this an invalid rather than
        // merely non-standard transaction.
        if (nSigOpsCost > MAX_STANDARD_TX_SIGOPS_COST)
            return state.DoS(0, false, REJECT_NONSTANDARD, "bad-txns-too-many-sigops", false,
                strprintf("%d", nSigOpsCost));

        CAmount mempoolRejectFee = pool.GetMinFee(gArgs.GetArg("-maxmempool", DEFAULT_MAX_MEMPOOL_SIZE) * 1000000).GetFee(nSize);
        if (state.fHasAnonOutput)
            mempoolRejectFee *= ANON_FEE_MULTIPLIER;

        if (!bypass_limits && mempoolRejectFee > 0 && nModifiedFees < mempoolRejectFee) {
            return state.DoS(0, false, REJECT_INSUFFICIENTFEE, "mempool min fee not met", false, strprintf("%d < %d", nModifiedFees, mempoolRejectFee));
        }

        // No transactions are allowed below minRelayTxFee except from disconnected blocks
        if (!bypass_limits && nModifiedFees < ::minRelayTxFee.GetFee(nSize)) {
            return state.DoS(0, false, REJECT_INSUFFICIENTFEE, "min relay fee not met", false, strprintf("%d < %d", nModifiedFees, ::minRelayTxFee.GetFee(nSize)));
        }

        if (nAbsurdFee && nFees > nAbsurdFee)
            return state.Invalid(false,
                REJECT_HIGHFEE, "absurdly-high-fee",
                strprintf("%d > %d", nFees, nAbsurdFee));

        // Calculate in-mempool ancestors, up to a limit.
        CTxMemPool::setEntries setAncestors;
        size_t nLimitAncestors = gArgs.GetArg("-limitancestorcount", DEFAULT_ANCESTOR_LIMIT);
        size_t nLimitAncestorSize = gArgs.GetArg("-limitancestorsize", DEFAULT_ANCESTOR_SIZE_LIMIT)*1000;
        size_t nLimitDescendants = gArgs.GetArg("-limitdescendantcount", DEFAULT_DESCENDANT_LIMIT);
        size_t nLimitDescendantSize = gArgs.GetArg("-limitdescendantsize", DEFAULT_DESCENDANT_SIZE_LIMIT)*1000;
        std::string errString;
        if (!pool.CalculateMemPoolAncestors(entry, setAncestors, nLimitAncestors, nLimitAncestorSize, nLimitDescendants, nLimitDescendantSize, errString)) {
            return state.DoS(0, false, REJECT_NONSTANDARD, "too-long-mempool-chain", false, errString);
        }

        // A transaction that spends outputs that would be replaced by it is invalid. Now
        // that we have the set of all ancestors we can detect this
        // pathological case by making sure setConflicts and setAncestors don't
        // intersect.
        for (CTxMemPool::txiter ancestorIt : setAncestors)
        {
            const uint256 &hashAncestor = ancestorIt->GetTx().GetHash();
            if (setConflicts.count(hashAncestor))
            {
                return state.DoS(10, false,
                                 REJECT_INVALID, "bad-txns-spends-conflicting-tx", false,
                                 strprintf("%s spends conflicting transaction %s",
                                           hash.ToString(),
                                           hashAncestor.ToString()));
            }
        }

        // Check if it's economically rational to mine this transaction rather
        // than the ones it replaces.
        CAmount nConflictingFees = 0;
        size_t nConflictingSize = 0;
        uint64_t nConflictingCount = 0;
        CTxMemPool::setEntries allConflicting;

        // If we don't hold the lock allConflicting might be incomplete; the
        // subsequent RemoveStaged() and addUnchecked() calls don't guarantee
        // mempool consistency for us.
        const bool fReplacementTransaction = setConflicts.size();
        if (fReplacementTransaction)
        {
            CFeeRate newFeeRate(nModifiedFees, nSize);
            std::set<uint256> setConflictsParents;
            const int maxDescendantsToVisit = 100;
            const CTxMemPool::setEntries setIterConflicting = pool.GetIterSet(setConflicts);
            for (const auto& mi : setIterConflicting) {
                // Don't allow the replacement to reduce the feerate of the
                // mempool.
                //
                // We usually don't want to accept replacements with lower
                // feerates than what they replaced as that would lower the
                // feerate of the next block. Requiring that the feerate always
                // be increased is also an easy-to-reason about way to prevent
                // DoS attacks via replacements.
                //
                // We only consider the feerates of transactions being directly
                // replaced, not their indirect descendants. While that does
                // mean high feerate children are ignored when deciding whether
                // or not to replace, we do require the replacement to pay more
                // overall fees too, mitigating most cases.
                CFeeRate oldFeeRate(mi->GetModifiedFee(), mi->GetTxSize());
                if (newFeeRate <= oldFeeRate)
                {
                    return state.DoS(0, false,
                            REJECT_INSUFFICIENTFEE, "insufficient fee", false,
                            strprintf("rejecting replacement %s; new feerate %s <= old feerate %s",
                                  hash.ToString(),
                                  newFeeRate.ToString(),
                                  oldFeeRate.ToString()));
                }

                for (const CTxIn &txin : mi->GetTx().vin)
                {
                    setConflictsParents.insert(txin.prevout.hash);
                }

                nConflictingCount += mi->GetCountWithDescendants();
            }
            // This potentially overestimates the number of actual descendants
            // but we just want to be conservative to avoid doing too much
            // work.
            if (nConflictingCount <= maxDescendantsToVisit) {
                // If not too many to replace, then calculate the set of
                // transactions that would have to be evicted
                for (CTxMemPool::txiter it : setIterConflicting) {
                    pool.CalculateDescendants(it, allConflicting);
                }
                for (CTxMemPool::txiter it : allConflicting) {
                    nConflictingFees += it->GetModifiedFee();
                    nConflictingSize += it->GetTxSize();
                }
            } else {
                return state.DoS(0, false,
                        REJECT_NONSTANDARD, "too many potential replacements", false,
                        strprintf("rejecting replacement %s; too many potential replacements (%d > %d)\n",
                            hash.ToString(),
                            nConflictingCount,
                            maxDescendantsToVisit));
            }

            for (unsigned int j = 0; j < tx.vin.size(); j++)
            {
                if (tx.vin[j].IsAnonInput())
                    continue;
                // We don't want to accept replacements that require low
                // feerate junk to be mined first. Ideally we'd keep track of
                // the ancestor feerates and make the decision based on that,
                // but for now requiring all new inputs to be confirmed works.
                if (!setConflictsParents.count(tx.vin[j].prevout.hash))
                {
                    // Rather than check the UTXO set - potentially expensive -
                    // it's cheaper to just check if the new input refers to a
                    // tx that's in the mempool.
                    if (pool.exists(tx.vin[j].prevout.hash)) {
                        return state.DoS(0, false,
                                         REJECT_NONSTANDARD, "replacement-adds-unconfirmed", false,
                                         strprintf("replacement %s adds unconfirmed input, idx %d",
                                                  hash.ToString(), j));
                    }
                }
            }

            // The replacement must pay greater fees than the transactions it
            // replaces - if we did the bandwidth used by those conflicting
            // transactions would not be paid for.
            if (nModifiedFees < nConflictingFees)
            {
                return state.DoS(0, false,
                                 REJECT_INSUFFICIENTFEE, "insufficient fee", false,
                                 strprintf("rejecting replacement %s, less fees than conflicting txs; %s < %s",
                                          hash.ToString(), FormatMoney(nModifiedFees), FormatMoney(nConflictingFees)));
            }

            // Finally in addition to paying more fees than the conflicts the
            // new transaction must pay for its own bandwidth.
            CAmount nDeltaFees = nModifiedFees - nConflictingFees;
            if (nDeltaFees < ::incrementalRelayFee.GetFee(nSize))
            {
                return state.DoS(0, false,
                        REJECT_INSUFFICIENTFEE, "insufficient fee", false,
                        strprintf("rejecting replacement %s, not enough additional fees to relay; %s < %s",
                              hash.ToString(),
                              FormatMoney(nDeltaFees),
                              FormatMoney(::incrementalRelayFee.GetFee(nSize))));
            }
        }

        constexpr unsigned int scriptVerifyFlags = STANDARD_SCRIPT_VERIFY_FLAGS;

        // Check against previous transactions
        // This is done last to help prevent CPU exhaustion denial-of-service attacks.
        PrecomputedTransactionData txdata(tx);

        if (!CheckInputs(tx, state, view, true, scriptVerifyFlags, true, false, txdata)) {
            // SCRIPT_VERIFY_CLEANSTACK requires SCRIPT_VERIFY_WITNESS, so we
            // need to turn both off, and compare against just turning off CLEANSTACK
            // to see if the failure is specifically due to witness validation.
            CValidationState stateDummy; // Want reported failures to be from first CheckInputs
            if (!tx.HasWitness() && CheckInputs(tx, stateDummy, view, true, scriptVerifyFlags & ~(SCRIPT_VERIFY_WITNESS | SCRIPT_VERIFY_CLEANSTACK), true, false, txdata) &&
                !CheckInputs(tx, stateDummy, view, true, scriptVerifyFlags & ~SCRIPT_VERIFY_CLEANSTACK, true, false, txdata)) {
                // Only the witness is missing, so the transaction itself may be fine.
                state.SetCorruptionPossible();
            }
            return false; // state filled in by CheckInputs
        }

        // Check again against the current block tip's script verification
        // flags to cache our script execution flags. This is, of course,
        // useless if the next block has different script flags from the
        // previous one, but because the cache tracks script flags for us it
        // will auto-invalidate and we'll just have a few blocks of extra
        // misses on soft-fork activation.
        //
        // This is also useful in case of bugs in the standard flags that cause
        // transactions to pass as valid when they're actually invalid. For
        // instance the STRICTENC flag was incorrectly allowing certain
        // CHECKSIG NOT scripts to pass, even though they were invalid.
        //
        // There is a similar check in CreateNewBlock() to prevent creating
        // invalid blocks (using TestBlockValidity), however allowing such
        // transactions into the mempool can be exploited as a DoS attack.
        unsigned int currentBlockScriptVerifyFlags = GetBlockScriptFlags(chainActive.Tip(), chainparams.GetConsensus());
        if (!CheckInputsFromMempoolAndCache(tx, state, view, pool, currentBlockScriptVerifyFlags, true, txdata)) {
            return error("%s: BUG! PLEASE REPORT THIS! CheckInputs failed against latest-block but not STANDARD flags %s, %s",
                    __func__, hash.ToString(), FormatStateMessage(state));
        }

        if (test_accept) {
            // Tx was accepted, but not added
            return true;
        }

        // Remove conflicting transactions from the mempool
        for (CTxMemPool::txiter it : allConflicting)
        {
            LogPrint(BCLog::MEMPOOL, "replacing tx %s with %s for %s %s additional fees, %d delta bytes\n",
                    it->GetTx().GetHash().ToString(),
                    hash.ToString(),
                    FormatMoney(nModifiedFees - nConflictingFees),
                    CURRENCY_UNIT.c_str(),
                    (int)nSize - (int)nConflictingSize);
            if (plTxnReplaced)
                plTxnReplaced->push_back(it->GetSharedTx());
        }
        pool.RemoveStaged(allConflicting, false, MemPoolRemovalReason::REPLACED);

        // This transaction should only count for fee estimation if:
        // - it isn't a BIP 125 replacement transaction (may not be widely supported)
        // - it's not being re-added during a reorg which bypasses typical mempool fee limits
        // - the node is not behind
        // - the transaction is not dependent on any other transactions in the mempool
        bool validForFeeEstimation = !fReplacementTransaction && !bypass_limits && IsCurrentForFeeEstimation() && pool.HasNoInputsOf(tx);

        // Store transaction in memory
        pool.addUnchecked(entry, setAncestors, validForFeeEstimation);

        // Add memory address index
        if (fAddressIndex) {
            pool.addAddressIndex(entry, view);
        }

        // Add memory spent index
        if (fSpentIndex) {
            pool.addSpentIndex(entry, view);
        }

        // trim mempool and check if tx was trimmed
        if (!bypass_limits) {
            LimitMempoolSize(pool, gArgs.GetArg("-maxmempool", DEFAULT_MAX_MEMPOOL_SIZE) * 1000000, gArgs.GetArg("-mempoolexpiry", DEFAULT_MEMPOOL_EXPIRY) * 60 * 60);
            if (!pool.exists(hash))
                return state.DoS(0, false, REJECT_INSUFFICIENTFEE, "mempool full");
        }
    }

    if (!AddKeyImagesToMempool(tx, pool))
        return state.DoS(100, error("%s: AddKeyImagesToMempool failed.", __func__), REJECT_MALFORMED, "bad-anonin-keyimages");

    GetMainSignals().TransactionAddedToMempool(ptx);

    return true;
}

/** (try to) add transaction to memory pool with a specified acceptance time **/
static bool AcceptToMemoryPoolWithTime(const CChainParams& chainparams, CTxMemPool& pool, CValidationState &state, const CTransactionRef &tx,
                        bool* pfMissingInputs, int64_t nAcceptTime, std::list<CTransactionRef>* plTxnReplaced,
                        bool bypass_limits, const CAmount nAbsurdFee, bool test_accept, bool ignore_locks) EXCLUSIVE_LOCKS_REQUIRED(cs_main)
{
    std::vector<COutPoint> coins_to_uncache;
    bool res = AcceptToMemoryPoolWorker(chainparams, pool, state, tx, pfMissingInputs, nAcceptTime, plTxnReplaced, bypass_limits, nAbsurdFee, coins_to_uncache, test_accept, ignore_locks);
    if (!res) {
        for (const COutPoint& hashTx : coins_to_uncache)
            pcoinsTip->Uncache(hashTx);
    }
    // After we've (potentially) uncached entries, ensure our coins cache is still within its size limits
    CValidationState stateDummy;
    FlushStateToDisk(chainparams, stateDummy, FlushStateMode::PERIODIC);
    return res;
}

bool AcceptToMemoryPool(CTxMemPool& pool, CValidationState &state, const CTransactionRef &tx,
                        bool* pfMissingInputs, std::list<CTransactionRef>* plTxnReplaced,
                        bool bypass_limits, const CAmount nAbsurdFee, bool test_accept, bool ignore_locks)
{
    const CChainParams& chainparams = Params();
    return AcceptToMemoryPoolWithTime(chainparams, pool, state, tx, pfMissingInputs, GetTime(), plTxnReplaced, bypass_limits, nAbsurdFee, test_accept, ignore_locks);
}

/**
 * Return transaction in txOut, and if it was found inside a block, its hash is placed in hashBlock.
 * If blockIndex is provided, the transaction is fetched from the corresponding block.
 */
bool GetTransaction(const uint256& hash, CTransactionRef& txOut, const Consensus::Params& consensusParams, uint256& hashBlock, const CBlockIndex* const block_index)
{
    LOCK(cs_main);

    if (!block_index) {
        CTransactionRef ptx = mempool.get(hash);
        if (ptx) {
            txOut = ptx;
            return true;
        }

        if (g_txindex) {
            return g_txindex->FindTx(hash, hashBlock, txOut);
        }
    } else {
        CBlock block;
        if (ReadBlockFromDisk(block, block_index, consensusParams)) {
            for (const auto& tx : block.vtx) {
                if (tx->GetHash() == hash) {
                    txOut = tx;
                    hashBlock = block_index->GetBlockHash();
                    return true;
                }
            }
        }
    }

    return false;
}


/** Retrieve a transaction and block header from disk
  * If blockIndex is provided, the transaction is fetched from the corresponding block.
  */
bool GetTransaction(const uint256 &hash, CTransactionRef &txOut, const Consensus::Params &consensusParams, CBlock &block, bool fAllowSlow, CBlockIndex* blockIndex)
{
    CBlockIndex *pindexSlow = blockIndex;

    LOCK(cs_main);

    if (g_txindex) {
        CBlockHeader header;
        if (g_txindex->FindTx(hash, header, txOut)) {
            block = CBlock(header);
            return true;
        }
        return false;
    }

    if (fAllowSlow) { // use coin database to locate block that contains transaction, and scan it
        const Coin& coin = AccessByTxid(*pcoinsTip, hash);
        if (!coin.IsSpent()) pindexSlow = chainActive[coin.nHeight];
    }

    if (pindexSlow) {
        // read and return entire block
        if (ReadBlockFromDisk(block, pindexSlow, consensusParams)) {
            for (const auto& tx : block.vtx) {
                if (tx->GetHash() == hash) {
                    txOut = tx;
                    return true;
                }
            }
        }
    }

    return false;
}


//////////////////////////////////////////////////////////////////////////////
//
// CBlock and CBlockIndex
//

static bool WriteBlockToDisk(const CBlock& block, FlatFilePos& pos, const CMessageHeader::MessageStartChars& messageStart)
{
    // Open history file to append
    CAutoFile fileout(OpenBlockFile(pos), SER_DISK, CLIENT_VERSION);
    if (fileout.IsNull())
        return error("WriteBlockToDisk: OpenBlockFile failed");

    // Write index header
    unsigned int nSize = GetSerializeSize(block, fileout.GetVersion());
    fileout << messageStart << nSize;

    // Write block
    long fileOutPos = ftell(fileout.Get());
    if (fileOutPos < 0)
        return error("WriteBlockToDisk: ftell failed");
    pos.nPos = (unsigned int)fileOutPos;
    fileout << block;

    return true;
}

bool ReadBlockFromDisk(CBlock& block, const FlatFilePos& pos, const Consensus::Params& consensusParams)
{
    block.SetNull();

    // Open history file to read
    CAutoFile filein(OpenBlockFile(pos, true), SER_DISK, CLIENT_VERSION);
    if (filein.IsNull())
        return error("ReadBlockFromDisk: OpenBlockFile failed for %s", pos.ToString());

    // Read block
    try {
        filein >> block;
    }
    catch (const std::exception& e) {
        return error("%s: Deserialize or I/O error - %s at %s", __func__, e.what(), pos.ToString());
    }

    // Check the header
    if (fParticlMode) {
        // only CheckProofOfWork for genesis blocks
        if (block.hashPrevBlock.IsNull()
            && !CheckProofOfWork(block.GetHash(), block.nBits, consensusParams, 0, Params().GetLastImportHeight())) {
            return error("ReadBlockFromDisk: Errors in block header at %s", pos.ToString());
        }
    } else {
        if (!CheckProofOfWork(block.GetHash(), block.nBits, consensusParams))
            return error("ReadBlockFromDisk: Errors in block header at %s", pos.ToString());
    }

    return true;
}

bool ReadBlockFromDisk(CBlock& block, const CBlockIndex* pindex, const Consensus::Params& consensusParams)
{
    FlatFilePos blockPos;
    {
        LOCK(cs_main);
        blockPos = pindex->GetBlockPos();
    }

    if (!ReadBlockFromDisk(block, blockPos, consensusParams))
        return false;
    if (block.GetHash() != pindex->GetBlockHash())
        return error("ReadBlockFromDisk(CBlock&, CBlockIndex*): GetHash() doesn't match index for %s at %s",
                pindex->ToString(), pindex->GetBlockPos().ToString());
    return true;
}

<<<<<<< HEAD
bool ReadTransactionFromDiskBlock(const CBlockIndex* pindex, int nIndex, CTransactionRef &txOut)
{
    const CDiskBlockPos &pos = pindex->GetBlockPos();

    // Open history file to read
    CAutoFile filein(OpenBlockFile(pos, true), SER_DISK, CLIENT_VERSION);
    if (filein.IsNull())
        return error("%s: OpenBlockFile failed for %s", __func__, pos.ToString());

    CBlockHeader blockHeader;
    try {
        filein >> blockHeader;

        int nTxns = ReadCompactSize(filein);

        if (nTxns <= nIndex || nIndex < 0)
            return error("%s: Block %s, txn %d not in available range %d.", __func__, pindex->GetBlockPos().ToString(), nIndex, nTxns);

        for (int k = 0; k <= nIndex; ++k)
            filein >> txOut;
    } catch (const std::exception& e)
    {
        return error("%s: Deserialize or I/O error - %s at %s", __func__, e.what(), pos.ToString());
    }

    if (blockHeader.GetHash() != pindex->GetBlockHash())
        return error("%s: Hash doesn't match index for %s at %s",
                __func__, pindex->ToString(), pindex->GetBlockPos().ToString());
    return true;
}


bool ReadRawBlockFromDisk(std::vector<uint8_t>& block, const CDiskBlockPos& pos, const CMessageHeader::MessageStartChars& message_start)
=======
bool ReadRawBlockFromDisk(std::vector<uint8_t>& block, const FlatFilePos& pos, const CMessageHeader::MessageStartChars& message_start)
>>>>>>> 2d46f1be
{
    FlatFilePos hpos = pos;
    hpos.nPos -= 8; // Seek back 8 bytes for meta header
    CAutoFile filein(OpenBlockFile(hpos, true), SER_DISK, CLIENT_VERSION);
    if (filein.IsNull()) {
        return error("%s: OpenBlockFile failed for %s", __func__, pos.ToString());
    }

    try {
        CMessageHeader::MessageStartChars blk_start;
        unsigned int blk_size;

        filein >> blk_start >> blk_size;

        if (memcmp(blk_start, message_start, CMessageHeader::MESSAGE_START_SIZE)) {
            return error("%s: Block magic mismatch for %s: %s versus expected %s", __func__, pos.ToString(),
                    HexStr(blk_start, blk_start + CMessageHeader::MESSAGE_START_SIZE),
                    HexStr(message_start, message_start + CMessageHeader::MESSAGE_START_SIZE));
        }

        if (blk_size > MAX_SIZE) {
            return error("%s: Block data is larger than maximum deserialization size for %s: %s versus %s", __func__, pos.ToString(),
                    blk_size, MAX_SIZE);
        }

        block.resize(blk_size); // Zeroing of memory is intentional here
        filein.read((char*)block.data(), blk_size);
    } catch(const std::exception& e) {
        return error("%s: Read from block file failed: %s for %s", __func__, e.what(), pos.ToString());
    }

    return true;
}

bool ReadRawBlockFromDisk(std::vector<uint8_t>& block, const CBlockIndex* pindex, const CMessageHeader::MessageStartChars& message_start)
{
    FlatFilePos block_pos;
    {
        LOCK(cs_main);
        block_pos = pindex->GetBlockPos();
    }

    return ReadRawBlockFromDisk(block, block_pos, message_start);
}

CAmount GetBlockSubsidy(int nHeight, const Consensus::Params& consensusParams)
{
    int halvings = nHeight / consensusParams.nSubsidyHalvingInterval;
    // Force block reward to zero when right shift is undefined.
    if (halvings >= 64)
        return 0;

    CAmount nSubsidy = 50 * COIN;
    // Subsidy is cut in half every 210,000 blocks which will occur approximately every 4 years.
    nSubsidy >>= halvings;
    return nSubsidy;
}

int GetNumPeers()
{
    //return g_connman->GetNodeCount(CConnman::CONNECTIONS_IN); // doesn't seem accurate
    return g_connman ? g_connman->GetNodeCount(CConnman::CONNECTIONS_ALL) : 0;
}

int GetNumBlocksOfPeers()
{
    int nPeerBlocks = g_connman ? g_connman->cPeerBlockCounts.median() : 0;
    CBlockIndex *pcheckpoint = Checkpoints::GetLastCheckpoint(Params().Checkpoints());
    if (pcheckpoint) {
        if (nPeerBlocks < pcheckpoint->nHeight) {
            return std::numeric_limits<int>::max();
        }
    }
    return nPeerBlocks;
}

bool IsInitialBlockDownload()
{
    // Once this function has returned false, it must remain false.
    static std::atomic<bool> latchToFalse{false};
    // Optimization: pre-test latch before taking the lock.
    if (latchToFalse.load(std::memory_order_relaxed))
        return false;

    LOCK(cs_main);
    if (latchToFalse.load(std::memory_order_relaxed))
        return false;
    if (fImporting || fReindex)
        return true;
    if (chainActive.Tip() == nullptr)
        return true;
    if (chainActive.Tip()->nChainWork < nMinimumChainWork)
        return true;
    if (fRequireStandard // fRequireStandard is false on testnet
        && chainActive.Tip()->nHeight > COINBASE_MATURITY
        && chainActive.Tip()->GetBlockTime() < (GetTime() - nMaxTipAge))
        return true;
    if (fParticlMode
        && (GetNumPeers() < 1
            || chainActive.Tip()->nHeight < GetNumBlocksOfPeers()-10))
        return true;

    LogPrintf("Leaving InitialBlockDownload (latching to false)\n");
    latchToFalse.store(true, std::memory_order_relaxed);
    return false;
}

CBlockIndex *pindexBestForkTip = nullptr, *pindexBestForkBase = nullptr;

static void AlertNotify(const std::string& strMessage)
{
    uiInterface.NotifyAlertChanged();
    std::string strCmd = gArgs.GetArg("-alertnotify", "");
    if (strCmd.empty()) return;

    // Alert text should be plain ascii coming from a trusted source, but to
    // be safe we first strip anything not in safeChars, then add single quotes around
    // the whole string before passing it to the shell:
    std::string singleQuote("'");
    std::string safeStatus = SanitizeString(strMessage);
    safeStatus = singleQuote+safeStatus+singleQuote;
    boost::replace_all(strCmd, "%s", safeStatus);

    std::thread t(runCommand, strCmd);
    t.detach(); // thread runs free
}

static void CheckForkWarningConditions() EXCLUSIVE_LOCKS_REQUIRED(cs_main)
{
    AssertLockHeld(cs_main);
    // Before we get past initial download, we cannot reliably alert about forks
    // (we assume we don't get stuck on a fork before finishing our initial sync)
    if (IsInitialBlockDownload())
        return;

    // If our best fork is no longer within 72 blocks (+/- 12 hours if no one mines it)
    // of our head, drop it
    if (pindexBestForkTip && chainActive.Height() - pindexBestForkTip->nHeight >= 72)
        pindexBestForkTip = nullptr;

    if (pindexBestForkTip || (pindexBestInvalid && pindexBestInvalid->nChainWork > chainActive.Tip()->nChainWork + (GetBlockProof(*chainActive.Tip()) * 6)))
    {
        if (!GetfLargeWorkForkFound() && pindexBestForkBase)
        {
            std::string warning = std::string("'Warning: Large-work fork detected, forking after block ") +
                pindexBestForkBase->phashBlock->ToString() + std::string("'");
            AlertNotify(warning);
        }
        if (pindexBestForkTip && pindexBestForkBase)
        {
            LogPrintf("%s: Warning: Large valid fork found\n  forking the chain at height %d (%s)\n  lasting to height %d (%s).\nChain state database corruption likely.\n", __func__,
                   pindexBestForkBase->nHeight, pindexBestForkBase->phashBlock->ToString(),
                   pindexBestForkTip->nHeight, pindexBestForkTip->phashBlock->ToString());
            SetfLargeWorkForkFound(true);
        }
        else
        {
            LogPrintf("%s: Warning: Found invalid chain at least ~6 blocks longer than our best chain.\nChain state database corruption likely.\n", __func__);
            SetfLargeWorkInvalidChainFound(true);
        }
    }
    else
    {
        SetfLargeWorkForkFound(false);
        SetfLargeWorkInvalidChainFound(false);
    }
}

static void CheckForkWarningConditionsOnNewFork(CBlockIndex* pindexNewForkTip) EXCLUSIVE_LOCKS_REQUIRED(cs_main)
{
    AssertLockHeld(cs_main);
    // If we are on a fork that is sufficiently large, set a warning flag
    CBlockIndex* pfork = pindexNewForkTip;
    CBlockIndex* plonger = chainActive.Tip();
    while (pfork && pfork != plonger)
    {
        while (plonger && plonger->nHeight > pfork->nHeight)
            plonger = plonger->pprev;
        if (pfork == plonger)
            break;
        pfork = pfork->pprev;
    }

    // We define a condition where we should warn the user about as a fork of at least 7 blocks
    // with a tip within 72 blocks (+/- 12 hours if no one mines it) of ours
    // We use 7 blocks rather arbitrarily as it represents just under 10% of sustained network
    // hash rate operating on the fork.
    // or a chain that is entirely longer than ours and invalid (note that this should be detected by both)
    // We define it this way because it allows us to only store the highest fork tip (+ base) which meets
    // the 7-block condition and from this always have the most-likely-to-cause-warning fork
    if (pfork && (!pindexBestForkTip || pindexNewForkTip->nHeight > pindexBestForkTip->nHeight) &&
            pindexNewForkTip->nChainWork - pfork->nChainWork > (GetBlockProof(*pfork) * 7) &&
            chainActive.Height() - pindexNewForkTip->nHeight < 72)
    {
        pindexBestForkTip = pindexNewForkTip;
        pindexBestForkBase = pfork;
    }

    CheckForkWarningConditions();
}

void static InvalidChainFound(CBlockIndex* pindexNew) EXCLUSIVE_LOCKS_REQUIRED(cs_main)
{
    if (!pindexBestInvalid || pindexNew->nChainWork > pindexBestInvalid->nChainWork)
        pindexBestInvalid = pindexNew;

    LogPrintf("%s: invalid block=%s  height=%d  log2_work=%.8g  date=%s\n", __func__,
      pindexNew->GetBlockHash().ToString(), pindexNew->nHeight,
      log(pindexNew->nChainWork.getdouble())/log(2.0), FormatISO8601DateTime(pindexNew->GetBlockTime()));
    CBlockIndex *tip = chainActive.Tip();
    assert (tip);
    LogPrintf("%s:  current best=%s  height=%d  log2_work=%.8g  date=%s\n", __func__,
      tip->GetBlockHash().ToString(), chainActive.Height(), log(tip->nChainWork.getdouble())/log(2.0),
      FormatISO8601DateTime(tip->GetBlockTime()));
    CheckForkWarningConditions();
}

void CChainState::InvalidBlockFound(CBlockIndex *pindex, const CBlock &block, const CValidationState &state) {

    if (!state.CorruptionPossible()) {
        pindex->nStatus |= BLOCK_FAILED_VALID;
        m_failed_blocks.insert(pindex);
        setDirtyBlockIndex.insert(pindex);
        setBlockIndexCandidates.erase(pindex);
        InvalidChainFound(pindex);
    }
}

void UpdateCoins(const CTransaction& tx, CCoinsViewCache& inputs, CTxUndo &txundo, int nHeight)
{
    // mark inputs spent
    if (!tx.IsCoinBase()) {
        txundo.vprevout.reserve(tx.vin.size());
        for (const CTxIn &txin : tx.vin)
        {
            if (txin.IsAnonInput())
                continue;

            txundo.vprevout.emplace_back();
            bool is_spent = inputs.SpendCoin(txin.prevout, &txundo.vprevout.back());
            assert(is_spent);
        }
    }
    // add outputs
    AddCoins(inputs, tx, nHeight);
}

void UpdateCoins(const CTransaction& tx, CCoinsViewCache& inputs, int nHeight)
{
    CTxUndo txundo;
    UpdateCoins(tx, inputs, txundo, nHeight);
}

bool CScriptCheck::operator()() {
    const CScript &scriptSig = ptxTo->vin[nIn].scriptSig;
    const CScriptWitness *witness = &ptxTo->vin[nIn].scriptWitness;

    return VerifyScript(scriptSig, scriptPubKey, witness, nFlags, CachingTransactionSignatureChecker(ptxTo, nIn, vchAmount, cacheStore, *txdata), &error);
    //return VerifyScript(scriptSig, m_tx_out.scriptPubKey, witness, nFlags, CachingTransactionSignatureChecker(ptxTo, nIn, m_tx_out.nValue, cacheStore, *txdata), &error);
}

int GetSpendHeight(const CCoinsViewCache& inputs)
{
    LOCK(cs_main);

    const CBlockIndex* pindexPrev = LookupBlockIndex(inputs.GetBestBlock());

    if (!pindexPrev)
        return 0;

    return pindexPrev->nHeight + 1;
}

static CuckooCache::cache<uint256, SignatureCacheHasher> scriptExecutionCache;
static uint256 scriptExecutionCacheNonce(GetRandHash());

void InitScriptExecutionCache() {
    // nMaxCacheSize is unsigned. If -maxsigcachesize is set to zero,
    // setup_bytes creates the minimum possible cache (2 elements).
    size_t nMaxCacheSize = std::min(std::max((int64_t)0, gArgs.GetArg("-maxsigcachesize", DEFAULT_MAX_SIG_CACHE_SIZE) / 2), MAX_MAX_SIG_CACHE_SIZE) * ((size_t) 1 << 20);
    size_t nElems = scriptExecutionCache.setup_bytes(nMaxCacheSize);
    LogPrintf("Using %zu MiB out of %zu/2 requested for script execution cache, able to store %zu elements\n",
            (nElems*sizeof(uint256)) >>20, (nMaxCacheSize*2)>>20, nElems);
}

/**
 * Check whether all inputs of this transaction are valid (no double spends, scripts & sigs, amounts)
 * This does not modify the UTXO set.
 *
 * If pvChecks is not nullptr, script checks are pushed onto it instead of being performed inline. Any
 * script checks which are not necessary (eg due to script execution cache hits) are, obviously,
 * not pushed onto pvChecks/run.
 *
 * Setting cacheSigStore/cacheFullScriptStore to false will remove elements from the corresponding cache
 * which are matched. This is useful for checking blocks where we will likely never need the cache
 * entry again.
 *
 * Non-static (and re-declared) in src/test/txvalidationcache_tests.cpp
 */
bool CheckInputs(const CTransaction& tx, CValidationState &state, const CCoinsViewCache &inputs, bool fScriptChecks, unsigned int flags, bool cacheSigStore, bool cacheFullScriptStore, PrecomputedTransactionData& txdata, std::vector<CScriptCheck> *pvChecks, bool fAnonChecks) EXCLUSIVE_LOCKS_REQUIRED(cs_main)
{
    if (!tx.IsCoinBase())
    {
        if (pvChecks)
            pvChecks->reserve(tx.vin.size());

        // The first loop above does all the inexpensive checks.
        // Only if ALL inputs pass do we perform expensive ECDSA signature checks.
        // Helps prevent CPU exhaustion attacks.

        // Skip script verification when connecting blocks under the
        // assumevalid block. Assuming the assumevalid block is valid this
        // is safe because block merkle hashes are still computed and checked,
        // Of course, if an assumed valid block is invalid due to false scriptSigs
        // this optimization would allow an invalid chain to be accepted.
        if (fScriptChecks) {
            bool fHasAnonInput = false;
            // First check if script executions have been cached with the same
            // flags. Note that this assumes that the inputs provided are
            // correct (ie that the transaction hash which is in tx's prevouts
            // properly commits to the scriptPubKey in the inputs view of that
            // transaction).
            uint256 hashCacheEntry;
            // We only use the first 19 bytes of nonce to avoid a second SHA
            // round - giving us 19 + 32 + 4 = 55 bytes (+ 8 + 1 = 64)
            static_assert(55 - sizeof(flags) - 32 >= 128/8, "Want at least 128 bits of nonce for script execution cache");
            CSHA256().Write(scriptExecutionCacheNonce.begin(), 55 - sizeof(flags) - 32).Write(tx.GetWitnessHash().begin(), 32).Write((unsigned char*)&flags, sizeof(flags)).Finalize(hashCacheEntry.begin());
            AssertLockHeld(cs_main); //TODO: Remove this requirement by making CuckooCache not require external locks

            if (scriptExecutionCache.contains(hashCacheEntry, !cacheFullScriptStore)) {
                return true;
            }

            for (unsigned int i = 0; i < tx.vin.size(); i++) {
                if (tx.vin[i].IsAnonInput())
                {
                    fHasAnonInput = true;
                    continue;
                };

                const COutPoint &prevout = tx.vin[i].prevout;
                const Coin& coin = inputs.AccessCoin(prevout);
                assert(!coin.IsSpent());

                // We very carefully only pass in things to CScriptCheck which
                // are clearly committed to by tx' witness hash. This provides
                // a sanity check that our caching is not introducing consensus
                // failures through additional data in, eg, the coins being
                // spent being checked as a part of CScriptCheck.
                const CScript& scriptPubKey = coin.out.scriptPubKey;
                const CAmount amount = coin.out.nValue;

                std::vector<uint8_t> vchAmount;
                if (coin.nType == OUTPUT_STANDARD)
                {
                    vchAmount.resize(8);
                    memcpy(vchAmount.data(), &amount, sizeof(amount));
                } else
                if (coin.nType == OUTPUT_CT)
                {
                    vchAmount.resize(33);
                    memcpy(vchAmount.data(), coin.commitment.data, 33);
                };

                // Verify signature
                CScriptCheck check(scriptPubKey, vchAmount, tx, i, flags, cacheSigStore, &txdata);
                if (pvChecks) {
                    pvChecks->push_back(CScriptCheck());
                    check.swap(pvChecks->back());
                } else if (!check()) {
                    if (flags & STANDARD_NOT_MANDATORY_VERIFY_FLAGS) {
                        // Check whether the failure was caused by a
                        // non-mandatory script verification check, such as
                        // non-standard DER encodings or non-null dummy
                        // arguments; if so, don't trigger DoS protection to
                        // avoid splitting the network between upgraded and
                        // non-upgraded nodes.
                        CScriptCheck check2(scriptPubKey, vchAmount, tx, i,
                                flags & ~STANDARD_NOT_MANDATORY_VERIFY_FLAGS, cacheSigStore, &txdata);

                        if (check2())
                            return state.Invalid(false, REJECT_NONSTANDARD, strprintf("non-mandatory-script-verify-flag (%s)", ScriptErrorString(check.GetScriptError())));
                    }
                    // Failures of other flags indicate a transaction that is
                    // invalid in new blocks, e.g. an invalid P2SH. We DoS ban
                    // such nodes as they are not following the protocol. That
                    // said during an upgrade careful thought should be taken
                    // as to the correct behavior - we may want to continue
                    // peering with non-upgraded nodes even after soft-fork
                    // super-majority signaling has occurred.
                    return state.DoS(100,false, REJECT_INVALID, strprintf("mandatory-script-verify-flag-failed (%s)", ScriptErrorString(check.GetScriptError())));
                }
            }

            if (fHasAnonInput && fAnonChecks
                && !VerifyMLSAG(tx, state))
                    return false;

            if (cacheFullScriptStore && !pvChecks) {
                // We executed all of the provided scripts, and were told to
                // cache the result. Do so now.
                scriptExecutionCache.insert(hashCacheEntry);
            }
        }
    }

    return true;
}

namespace {

bool UndoWriteToDisk(const CBlockUndo& blockundo, FlatFilePos& pos, const uint256& hashBlock, const CMessageHeader::MessageStartChars& messageStart)
{
    // Open history file to append
    CAutoFile fileout(OpenUndoFile(pos), SER_DISK, CLIENT_VERSION);
    if (fileout.IsNull())
        return error("%s: OpenUndoFile failed", __func__);

    // Write index header
    unsigned int nSize = GetSerializeSize(blockundo, fileout.GetVersion());
    fileout << messageStart << nSize;

    // Write undo data
    long fileOutPos = ftell(fileout.Get());
    if (fileOutPos < 0)
        return error("%s: ftell failed", __func__);
    pos.nPos = (unsigned int)fileOutPos;
    fileout << blockundo;

    // calculate & write checksum
    CHashWriter hasher(SER_GETHASH, PROTOCOL_VERSION);
    hasher << hashBlock;
    hasher << blockundo;
    fileout << hasher.GetHash();

    return true;
}

static bool UndoReadFromDisk(CBlockUndo& blockundo, const CBlockIndex *pindex)
{
    FlatFilePos pos = pindex->GetUndoPos();
    if (pos.IsNull()) {
        return error("%s: no undo data available", __func__);
    }

    // Open history file to read
    CAutoFile filein(OpenUndoFile(pos, true), SER_DISK, CLIENT_VERSION);
    if (filein.IsNull())
        return error("%s: OpenUndoFile failed", __func__);

    // Read block
    uint256 hashChecksum;
    CHashVerifier<CAutoFile> verifier(&filein); // We need a CHashVerifier as reserializing may lose data
    try {
        verifier << pindex->pprev->GetBlockHash();
        verifier >> blockundo;
        filein >> hashChecksum;
    }
    catch (const std::exception& e) {
        return error("%s: Deserialize or I/O error - %s", __func__, e.what());
    }

    // Verify checksum
    if (hashChecksum != verifier.GetHash())
        return error("%s: Checksum mismatch", __func__);

    return true;
}

/** Abort with a message */
static bool AbortNode(const std::string& strMessage, const std::string& userMessage="")
{
    SetMiscWarning(strMessage);
    LogPrintf("*** %s\n", strMessage);
    uiInterface.ThreadSafeMessageBox(
        userMessage.empty() ? _("Error: A fatal internal error occurred, see debug.log for details") : userMessage,
        "", CClientUIInterface::MSG_ERROR);
    StartShutdown();
    return false;
}

static bool AbortNode(CValidationState& state, const std::string& strMessage, const std::string& userMessage="")
{
    AbortNode(strMessage, userMessage);
    return state.Error(strMessage);
}

} // namespace

/**
 * Restore the UTXO in a Coin at a given COutPoint
 * @param undo The Coin to be restored.
 * @param view The coins view to which to apply the changes.
 * @param out The out point that corresponds to the tx input.
 * @return A DisconnectResult as an int
 */
int ApplyTxInUndo(Coin&& undo, CCoinsViewCache& view, const COutPoint& out)
{
    bool fClean = true;

    if (view.HaveCoin(out)) fClean = false; // overwriting transaction output

    if (undo.nHeight == 0) {
        // Missing undo metadata (height and coinbase). Older versions included this
        // information only in undo records for the last spend of a transactions'
        // outputs. This implies that it must be present for some other output of the same tx.
        const Coin& alternate = AccessByTxid(view, out.hash);
        if (!alternate.IsSpent()) {
            undo.nHeight = alternate.nHeight;
            undo.fCoinBase = alternate.fCoinBase;
        } else {
            return DISCONNECT_FAILED; // adding output for transaction without known metadata
        }
    }
    // The potential_overwrite parameter to AddCoin is only allowed to be false if we know for
    // sure that the coin did not already exist in the cache. As we have queried for that above
    // using HaveCoin, we don't need to guess. When fClean is false, a coin already existed and
    // it is an overwrite.
    view.AddCoin(out, std::move(undo), !fClean);

    return fClean ? DISCONNECT_OK : DISCONNECT_UNCLEAN;
}

/** Undo the effects of this block (with given index) on the UTXO set represented by coins.
 *  When FAILED is returned, view is left in an indeterminate state. */
DisconnectResult CChainState::DisconnectBlock(const CBlock& block, const CBlockIndex* pindex, CCoinsViewCache& view)
{
    if (LogAcceptCategory(BCLog::HDWALLET))
        LogPrintf("%s: hash %s, height %d\n", __func__, block.GetHash().ToString(), pindex->nHeight);

    assert(pindex->GetBlockHash() == view.GetBestBlock());

    bool fClean = true;

    CBlockUndo blockUndo;
    if (!UndoReadFromDisk(blockUndo, pindex)) {
        error("DisconnectBlock(): failure reading undo data");
        return DISCONNECT_FAILED;
    }

    if (!fParticlMode) {
        if (blockUndo.vtxundo.size() + 1 != block.vtx.size()) {
            error("DisconnectBlock(): block and undo data inconsistent");
            return DISCONNECT_FAILED;
        }
    } else {
        if (blockUndo.vtxundo.size() != block.vtx.size()) {
            // Count non coinbase txns, this should only happen in early blocks.
            size_t nExpectTxns = 0;
            for (auto &tx : block.vtx) {
                if (!tx->IsCoinBase()) {
                    nExpectTxns++;
                }
            }

            if (blockUndo.vtxundo.size() != nExpectTxns) {
                error("DisconnectBlock(): block and undo data inconsistent");
                return DISCONNECT_FAILED;
            }
        }
    }

    int nVtxundo = blockUndo.vtxundo.size()-1;
    // undo transactions in reverse order
    for (int i = block.vtx.size() - 1; i >= 0; i--)
    {
        const CTransaction &tx = *(block.vtx[i]);
        uint256 hash = tx.GetHash();

        for (const auto &txin : tx.vin) {
            if (txin.IsAnonInput()) {
                uint32_t nInputs, nRingSize;
                txin.GetAnonInfo(nInputs, nRingSize);
                if (txin.scriptData.stack.size() != 1
                    || txin.scriptData.stack[0].size() != 33 * nInputs) {
                    error("%s: Bad scriptData stack, %s.", __func__, hash.ToString());
                    return DISCONNECT_FAILED;
                }

                const std::vector<uint8_t> &vKeyImages = txin.scriptData.stack[0];
                for (size_t k = 0; k < nInputs; ++k) {
                    const CCmpPubKey &ki = *((CCmpPubKey*)&vKeyImages[k*33]);

                    view.keyImages.push_back(std::make_pair(ki, hash));
                }
            }
        }

        bool is_coinbase = tx.IsCoinBase() || tx.IsCoinStake();

        for (size_t k = tx.vpout.size(); k-- > 0;) {
            const CTxOutBase *out = tx.vpout[k].get();

            if (out->IsType(OUTPUT_RINGCT)) {
                CTxOutRingCT *txout = (CTxOutRingCT*)out;

                if (view.nLastRCTOutput == 0) {
                    view.nLastRCTOutput = pindex->nAnonOutputs;
                    // Verify data matches
                    CAnonOutput ao;
                    if (!pblocktree->ReadRCTOutput(view.nLastRCTOutput, ao)) {
                        error("%s: RCT output missing, txn %s, %d, index %d.", __func__, hash.ToString(), k, view.nLastRCTOutput);
                        if (!view.fForceDisconnect) {
                            return DISCONNECT_FAILED;
                        }
                    } else
                    if (ao.pubkey != txout->pk) {
                        error("%s: RCT output mismatch, txn %s, %d, index %d.", __func__, hash.ToString(), k, view.nLastRCTOutput);
                        if (!view.fForceDisconnect) {
                            return DISCONNECT_FAILED;
                        }
                    }
                }

                view.anonOutputLinks[txout->pk] = view.nLastRCTOutput;
                view.nLastRCTOutput--;

                continue;
            }

            // Check that all outputs are available and match the outputs in the block itself
            // exactly.
            if (out->IsType(OUTPUT_STANDARD) || out->IsType(OUTPUT_CT)) {
                const CScript *pScript = out->GetPScriptPubKey();
                if (!pScript->IsUnspendable()) {
                    COutPoint op(hash, k);
                    Coin coin;

                    CTxOut txout(0, *pScript);

                    if (out->IsType(OUTPUT_STANDARD)) {
                        txout.nValue = out->GetValue();
                    }
                    bool is_spent = view.SpendCoin(op, &coin);
                    if (!is_spent || txout != coin.out || pindex->nHeight != coin.nHeight || is_coinbase != coin.fCoinBase) {
                        fClean = false; // transaction output mismatch
                    }
                }
            }

            if (!fAddressIndex
                || (!out->IsType(OUTPUT_STANDARD)
                && !out->IsType(OUTPUT_CT))) {
                continue;
            }

            const CScript *pScript;
            std::vector<unsigned char> hashBytes;
            int scriptType = 0;
            CAmount nValue;
            if (!ExtractIndexInfo(out, scriptType, hashBytes, nValue, pScript)
                || scriptType == 0) {
                continue;
            }
            // undo receiving activity
            view.addressIndex.push_back(std::make_pair(CAddressIndexKey(scriptType, uint256(hashBytes.data(), hashBytes.size()), pindex->nHeight, i, hash, k, false), nValue));
            // undo unspent index
            view.addressUnspentIndex.push_back(std::make_pair(CAddressUnspentKey(scriptType, uint256(hashBytes.data(), hashBytes.size()), hash, k), CAddressUnspentValue()));
        }


        if (fParticlMode) {
            // restore inputs
            if (!tx.IsCoinBase()) {
                if (nVtxundo < 0 || nVtxundo >= (int)blockUndo.vtxundo.size()) {
                    error("DisconnectBlock(): transaction undo data offset out of range.");
                    return DISCONNECT_FAILED;
                }

                size_t nExpectUndo = 0;
                for (const auto &txin : tx.vin)
                if (!txin.IsAnonInput()) {
                    nExpectUndo++;
                }

                CTxUndo &txundo = blockUndo.vtxundo[nVtxundo--];
                if (txundo.vprevout.size() != nExpectUndo) {
                    error("DisconnectBlock(): transaction and undo data inconsistent");
                    return DISCONNECT_FAILED;
                }

                for (unsigned int j = tx.vin.size(); j-- > 0;) {
                    if (tx.vin[j].IsAnonInput()) {
                        continue;
                    }

                    const COutPoint &out = tx.vin[j].prevout;
                    int res = ApplyTxInUndo(std::move(txundo.vprevout[j]), view, out);
                    if (res == DISCONNECT_FAILED) {
                        error("DisconnectBlock(): ApplyTxInUndo failed");
                        return DISCONNECT_FAILED;
                    }
                    fClean = fClean && res != DISCONNECT_UNCLEAN;

                    const CTxIn input = tx.vin[j];

                    if (fSpentIndex) { // undo and delete the spent index
                        view.spentIndex.push_back(std::make_pair(CSpentIndexKey(input.prevout.hash, input.prevout.n), CSpentIndexValue()));
                    }

                    if (fAddressIndex) {
                        const Coin &coin = view.AccessCoin(tx.vin[j].prevout);
                        const CScript *pScript = &coin.out.scriptPubKey;

                        CAmount nValue = coin.nType == OUTPUT_CT ? 0 : coin.out.nValue;
                        std::vector<uint8_t> hashBytes;
                        int scriptType = 0;
                        if (!ExtractIndexInfo(pScript, scriptType, hashBytes)
                            || scriptType == 0) {
                            continue;
                        }

                        // undo spending activity
                        view.addressIndex.push_back(std::make_pair(CAddressIndexKey(scriptType, uint256(hashBytes.data(), hashBytes.size()), pindex->nHeight, i, hash, j, true), nValue * -1));
                        // restore unspent index
                        view.addressUnspentIndex.push_back(std::make_pair(CAddressUnspentKey(scriptType, uint256(hashBytes.data(), hashBytes.size()), input.prevout.hash, input.prevout.n), CAddressUnspentValue(nValue, *pScript, coin.nHeight)));
                    }
                }
            }
        } else
        {
            // Check that all outputs are available and match the outputs in the block itself
            // exactly.
            for (size_t o = 0; o < tx.vout.size(); o++) {
                if (!tx.vout[o].scriptPubKey.IsUnspendable()) {
                    COutPoint out(hash, o);
                    Coin coin;
                    bool is_spent = view.SpendCoin(out, &coin);
                    if (!is_spent || tx.vout[o] != coin.out || pindex->nHeight != coin.nHeight || is_coinbase != coin.fCoinBase) {
                        fClean = false; // transaction output mismatch
                    }
                }
            }

            if (i > 0) { // not coinbases
                CTxUndo &txundo = blockUndo.vtxundo[i-1];
                if (txundo.vprevout.size() != tx.vin.size()) {
                    error("DisconnectBlock(): transaction and undo data inconsistent");
                    return DISCONNECT_FAILED;
                }
                for (unsigned int j = tx.vin.size(); j-- > 0;) {
                    const COutPoint &out = tx.vin[j].prevout;
                    int res = ApplyTxInUndo(std::move(txundo.vprevout[j]), view, out);
                    if (res == DISCONNECT_FAILED) return DISCONNECT_FAILED;
                    fClean = fClean && res != DISCONNECT_UNCLEAN;
                }
            }
            // At this point, all of txundo.vprevout should have been moved out.
        }
    }

    // move best block pointer to prevout block
    view.SetBestBlock(pindex->pprev->GetBlockHash(), pindex->pprev->nHeight);

    return fClean ? DISCONNECT_OK : DISCONNECT_UNCLEAN;
}

bool ConnectBlock(const CBlock& block, CValidationState& state, CBlockIndex* pindex,
    CCoinsViewCache& view, const CChainParams& chainparams, bool fJustCheck)
{
    return g_chainstate.ConnectBlock(block, state, pindex, view, chainparams, fJustCheck);
};

DisconnectResult DisconnectBlock(const CBlock& block, const CBlockIndex* pindex, CCoinsViewCache& view)
{
    return g_chainstate.DisconnectBlock(block, pindex, view);
};

void static FlushBlockFile(bool fFinalize = false)
{
    LOCK(cs_LastBlockFile);

    FlatFilePos block_pos_old(nLastBlockFile, vinfoBlockFile[nLastBlockFile].nSize);
    FlatFilePos undo_pos_old(nLastBlockFile, vinfoBlockFile[nLastBlockFile].nUndoSize);

    bool status = true;
    status &= BlockFileSeq().Flush(block_pos_old, fFinalize);
    status &= UndoFileSeq().Flush(undo_pos_old, fFinalize);
    if (!status) {
        AbortNode("Flushing block file to disk failed. This is likely the result of an I/O error.");
    }
}

static bool FindUndoPos(CValidationState &state, int nFile, FlatFilePos &pos, unsigned int nAddSize);

static bool WriteUndoDataForBlock(const CBlockUndo& blockundo, CValidationState& state, CBlockIndex* pindex, const CChainParams& chainparams)
{
    // Write undo information to disk
    if (pindex->GetUndoPos().IsNull()) {
        FlatFilePos _pos;
        if (!FindUndoPos(state, pindex->nFile, _pos, ::GetSerializeSize(blockundo, CLIENT_VERSION) + 40))
            return error("ConnectBlock(): FindUndoPos failed");
        if (!UndoWriteToDisk(blockundo, _pos, pindex->pprev->GetBlockHash(), chainparams.MessageStart()))
            return AbortNode(state, "Failed to write undo data");

        // update nUndoPos in block index
        pindex->nUndoPos = _pos.nPos;
        pindex->nStatus |= BLOCK_HAVE_UNDO;
        setDirtyBlockIndex.insert(pindex);
    }

    return true;
}

static CCheckQueue<CScriptCheck> scriptcheckqueue(128);

void ThreadScriptCheck() {
    RenameThread("particl-scriptch");
    scriptcheckqueue.Thread();
}

VersionBitsCache versionbitscache GUARDED_BY(cs_main);

int32_t ComputeBlockVersion(const CBlockIndex* pindexPrev, const Consensus::Params& params)
{
    LOCK(cs_main);
    int32_t nVersion = VERSIONBITS_TOP_BITS;

    for (int i = 0; i < (int)Consensus::MAX_VERSION_BITS_DEPLOYMENTS; i++) {
        ThresholdState state = VersionBitsState(pindexPrev, params, static_cast<Consensus::DeploymentPos>(i), versionbitscache);
        if (state == ThresholdState::LOCKED_IN || state == ThresholdState::STARTED) {
            nVersion |= VersionBitsMask(params, static_cast<Consensus::DeploymentPos>(i));
        }
    }

    return nVersion;
}

/**
 * Threshold condition checker that triggers when unknown versionbits are seen on the network.
 */
class WarningBitsConditionChecker : public AbstractThresholdConditionChecker
{
private:
    int bit;

public:
    explicit WarningBitsConditionChecker(int bitIn) : bit(bitIn) {}

    int64_t BeginTime(const Consensus::Params& params) const override { return 0; }
    int64_t EndTime(const Consensus::Params& params) const override { return std::numeric_limits<int64_t>::max(); }
    int Period(const Consensus::Params& params) const override { return params.nMinerConfirmationWindow; }
    int Threshold(const Consensus::Params& params) const override { return params.nRuleChangeActivationThreshold; }

    bool Condition(const CBlockIndex* pindex, const Consensus::Params& params) const override
    {
        return ((pindex->nVersion & VERSIONBITS_TOP_MASK) == VERSIONBITS_TOP_BITS) &&
               ((pindex->nVersion >> bit) & 1) != 0 &&
               ((ComputeBlockVersion(pindex->pprev, params) >> bit) & 1) == 0;
    }
};

static ThresholdConditionCache warningcache[VERSIONBITS_NUM_BITS] GUARDED_BY(cs_main);

// 0.13.0 was shipped with a segwit deployment defined for testnet, but not for
// mainnet. We no longer need to support disabling the segwit deployment
// except for testing purposes, due to limitations of the functional test
// environment. See test/functional/p2p-segwit.py.
static bool IsScriptWitnessEnabled(const Consensus::Params& params)
{
    return params.vDeployments[Consensus::DEPLOYMENT_SEGWIT].nTimeout != 0;
}

static unsigned int GetBlockScriptFlags(const CBlockIndex* pindex, const Consensus::Params& consensusparams) EXCLUSIVE_LOCKS_REQUIRED(cs_main) {
    AssertLockHeld(cs_main);

    if (fParticlMode) {
        unsigned int flags = SCRIPT_VERIFY_P2SH;
        flags |= SCRIPT_VERIFY_DERSIG;
        flags |= SCRIPT_VERIFY_CHECKLOCKTIMEVERIFY;
        flags |= SCRIPT_VERIFY_CHECKSEQUENCEVERIFY;
        flags |= SCRIPT_VERIFY_WITNESS;
        flags |= SCRIPT_VERIFY_NULLDUMMY;

        if (pindex->nTime < consensusparams.csp2shTime) {
            flags |= SCRIPT_VERIFY_NO_CSP2SH;
        }
        return flags;
    }

    unsigned int flags = SCRIPT_VERIFY_NONE;

    // BIP16 didn't become active until Apr 1 2012 (on mainnet, and
    // retroactively applied to testnet)
    // However, only one historical block violated the P2SH rules (on both
    // mainnet and testnet), so for simplicity, always leave P2SH
    // on except for the one violating block.
    if (consensusparams.BIP16Exception.IsNull() || // no bip16 exception on this chain
        pindex->phashBlock == nullptr || // this is a new candidate block, eg from TestBlockValidity()
        *pindex->phashBlock != consensusparams.BIP16Exception) // this block isn't the historical exception
    {
        flags |= SCRIPT_VERIFY_P2SH;
    }

    // Enforce WITNESS rules whenever P2SH is in effect (and the segwit
    // deployment is defined).
    if (flags & SCRIPT_VERIFY_P2SH && IsScriptWitnessEnabled(consensusparams)) {
        flags |= SCRIPT_VERIFY_WITNESS;
    }

    // Start enforcing the DERSIG (BIP66) rule
    if (pindex->nHeight >= consensusparams.BIP66Height) {
        flags |= SCRIPT_VERIFY_DERSIG;
    }

    // Start enforcing CHECKLOCKTIMEVERIFY (BIP65) rule
    if (pindex->nHeight >= consensusparams.BIP65Height) {
        flags |= SCRIPT_VERIFY_CHECKLOCKTIMEVERIFY;
    }

    // Start enforcing BIP68 (sequence locks) and BIP112 (CHECKSEQUENCEVERIFY) using versionbits logic.
    if (VersionBitsState(pindex->pprev, consensusparams, Consensus::DEPLOYMENT_CSV, versionbitscache) == ThresholdState::ACTIVE) {
        flags |= SCRIPT_VERIFY_CHECKSEQUENCEVERIFY;
    }

    if (IsNullDummyEnabled(pindex->pprev, consensusparams)) {
        flags |= SCRIPT_VERIFY_NULLDUMMY;
    }

    return flags;
}



static int64_t nTimeCheck = 0;
static int64_t nTimeForks = 0;
static int64_t nTimeVerify = 0;
static int64_t nTimeConnect = 0;
static int64_t nTimeIndex = 0;
static int64_t nTimeCallbacks = 0;
static int64_t nTimeTotal = 0;
static int64_t nBlocksTotal = 0;

/** Apply the effects of this block (with given index) on the UTXO set represented by coins.
 *  Validity checks that depend on the UTXO set are also done; ConnectBlock()
 *  can fail if those validity checks fail (among other reasons). */
bool CChainState::ConnectBlock(const CBlock& block, CValidationState& state, CBlockIndex* pindex,
                  CCoinsViewCache& view, const CChainParams& chainparams, bool fJustCheck)
{
    AssertLockHeld(cs_main);
    assert(pindex);
    assert(*pindex->phashBlock == block.GetHash());
    int64_t nTimeStart = GetTimeMicros();

    const Consensus::Params &consensus = Params().GetConsensus();
    state.fEnforceSmsgFees = block.nTime >= consensus.nPaidSmsgTime;
    state.fBulletproofsActive = block.nTime >= consensus.bulletproof_time;
    state.rct_active = block.nTime >= consensus.rct_time;

    // Check it again in case a previous version let a bad block in
    // NOTE: We don't currently (re-)invoke ContextualCheckBlock() or
    // ContextualCheckBlockHeader() here. This means that if we add a new
    // consensus rule that is enforced in one of those two functions, then we
    // may have let in a block that violates the rule prior to updating the
    // software, and we would NOT be enforcing the rule here. Fully solving
    // upgrade from one software version to the next after a consensus rule
    // change is potentially tricky and issue-specific (see RewindBlockIndex()
    // for one general approach that was used for BIP 141 deployment).
    // Also, currently the rule against blocks more than 2 hours in the future
    // is enforced in ContextualCheckBlockHeader(); we wouldn't want to
    // re-enforce that rule here (at least until we make it impossible for
    // GetAdjustedTime() to go backward).
    if (!CheckBlock(block, state, chainparams.GetConsensus(), !fJustCheck, !fJustCheck)) {
        if (state.CorruptionPossible()) {
            // We don't write down blocks to disk if they may have been
            // corrupted, so this should be impossible unless we're having hardware
            // problems.
            return AbortNode(state, "Corrupt block found indicating potential hardware failure; shutting down");
        }
        return error("%s: Consensus::CheckBlock: %s", __func__, FormatStateMessage(state));
    }

    if (block.IsProofOfStake()) {
        pindex->bnStakeModifier = ComputeStakeModifierV2(pindex->pprev, pindex->prevoutStake.hash);
        setDirtyBlockIndex.insert(pindex);

        uint256 hashProof, targetProofOfStake;
        if (!CheckProofOfStake(state, pindex->pprev, *block.vtx[0], block.nTime, block.nBits, hashProof, targetProofOfStake)) {
            return error("%s: Check proof of stake failed.", __func__);
        }
    }

    // verify that the view's current state corresponds to the previous block
    uint256 hashPrevBlock = pindex->pprev == nullptr ? uint256() : pindex->pprev->GetBlockHash();
    assert(hashPrevBlock == view.GetBestBlock());

    uint256 blockHash = block.GetHash();
    bool fIsGenesisBlock = blockHash == chainparams.GetConsensus().hashGenesisBlock;
    // Special case for the genesis block, skipping connection of its transactions
    // (its coinbase is unspendable)
    if (!fParticlMode  // genesis coinbase is spendable when in Particl mode
        && fIsGenesisBlock) {
        if (!fJustCheck)
            view.SetBestBlock(pindex->GetBlockHash(), pindex->nHeight);
        return true;
    }

    nBlocksTotal++;

    bool fScriptChecks = true;
    if (!hashAssumeValid.IsNull()) {
        // We've been configured with the hash of a block which has been externally verified to have a valid history.
        // A suitable default value is included with the software and updated from time to time.  Because validity
        //  relative to a piece of software is an objective fact these defaults can be easily reviewed.
        // This setting doesn't force the selection of any particular chain but makes validating some faster by
        //  effectively caching the result of part of the verification.
        BlockMap::const_iterator  it = mapBlockIndex.find(hashAssumeValid);
        if (it != mapBlockIndex.end()) {
            if (it->second->GetAncestor(pindex->nHeight) == pindex &&
                pindexBestHeader->GetAncestor(pindex->nHeight) == pindex &&
                pindexBestHeader->nChainWork >= nMinimumChainWork) {
                // This block is a member of the assumed verified chain and an ancestor of the best header.
                // The equivalent time check discourages hash power from extorting the network via DOS attack
                //  into accepting an invalid block through telling users they must manually set assumevalid.
                //  Requiring a software change or burying the invalid block, regardless of the setting, makes
                //  it hard to hide the implication of the demand.  This also avoids having release candidates
                //  that are hardly doing any signature verification at all in testing without having to
                //  artificially set the default assumed verified block further back.
                // The test against nMinimumChainWork prevents the skipping when denied access to any chain at
                //  least as good as the expected chain.
                fScriptChecks = (GetBlockProofEquivalentTime(*pindexBestHeader, *pindex, *pindexBestHeader, chainparams.GetConsensus()) <= 60 * 60 * 24 * 7 * 2);
            }
        }
    }

    int64_t nTime1 = GetTimeMicros(); nTimeCheck += nTime1 - nTimeStart;
    LogPrint(BCLog::BENCH, "    - Sanity checks: %.2fms [%.2fs (%.2fms/blk)]\n", MILLI * (nTime1 - nTimeStart), nTimeCheck * MICRO, nTimeCheck * MILLI / nBlocksTotal);

    bool fEnforceBIP30 = true;
    if (!fParticlMode)
    {
        // Do not allow blocks that contain transactions which 'overwrite' older transactions,
        // unless those are already completely spent.
        // If such overwrites are allowed, coinbases and transactions depending upon those
        // can be duplicated to remove the ability to spend the first instance -- even after
        // being sent to another address.
        // See BIP30 and http://r6.ca/blog/20120206T005236Z.html for more information.
        // This logic is not necessary for memory pool transactions, as AcceptToMemoryPool
        // already refuses previously-known transaction ids entirely.
        // This rule was originally applied to all blocks with a timestamp after March 15, 2012, 0:00 UTC.
        // Now that the whole chain is irreversibly beyond that time it is applied to all blocks except the
        // two in the chain that violate it. This prevents exploiting the issue against nodes during their
        // initial block download.
        bool fEnforceBIP30 = !((pindex->nHeight==91842 && pindex->GetBlockHash() == uint256S("0x00000000000a4d0a398161ffc163c503763b1f4360639393e0e4c8e300e0caec")) ||
                               (pindex->nHeight==91880 && pindex->GetBlockHash() == uint256S("0x00000000000743f190a18c5577a3c2d2a1f610ae9601ac046a38084ccb7cd721")));

        // Once BIP34 activated it was not possible to create new duplicate coinbases and thus other than starting
        // with the 2 existing duplicate coinbase pairs, not possible to create overwriting txs.  But by the
        // time BIP34 activated, in each of the existing pairs the duplicate coinbase had overwritten the first
        // before the first had been spent.  Since those coinbases are sufficiently buried it's no longer possible to create further
        // duplicate transactions descending from the known pairs either.
        // If we're on the known chain at height greater than where BIP34 activated, we can save the db accesses needed for the BIP30 check.

        // BIP34 requires that a block at height X (block X) has its coinbase
        // scriptSig start with a CScriptNum of X (indicated height X).  The above
        // logic of no longer requiring BIP30 once BIP34 activates is flawed in the
        // case that there is a block X before the BIP34 height of 227,931 which has
        // an indicated height Y where Y is greater than X.  The coinbase for block
        // X would also be a valid coinbase for block Y, which could be a BIP30
        // violation.  An exhaustive search of all mainnet coinbases before the
        // BIP34 height which have an indicated height greater than the block height
        // reveals many occurrences. The 3 lowest indicated heights found are
        // 209,921, 490,897, and 1,983,702 and thus coinbases for blocks at these 3
        // heights would be the first opportunity for BIP30 to be violated.

        // There is no potential to create a duplicate coinbase at block 209,921
        // because this is still before the BIP34 height and so explicit BIP30
        // checking is still active.

        // The final case is block 176,684 which has an indicated height of
        // 490,897. Unfortunately, this issue was not discovered until about 2 weeks
        // before block 490,897 so there was not much opportunity to address this
        // case other than to carefully analyze it and determine it would not be a
        // problem. Block 490,897 was, in fact, mined with a different coinbase than
        // block 176,684, but it is important to note that even if it hadn't been or
        // is remined on an alternate fork with a duplicate coinbase, we would still
        // not run into a BIP30 violation.  This is because the coinbase for 176,684
        // is spent in block 185,956 in transaction
        // d4f7fbbf92f4a3014a230b2dc70b8058d02eb36ac06b4a0736d9d60eaa9e8781.  This
        // spending transaction can't be duplicated because it also spends coinbase
        // 0328dd85c331237f18e781d692c92de57649529bd5edf1d01036daea32ffde29.  This
        // coinbase has an indicated height of over 4.2 billion, and wouldn't be
        // duplicatable until that height, and it's currently impossible to create a
        // chain that long. Nevertheless we may wish to consider a future soft fork
        // which retroactively prevents block 490,897 from creating a duplicate
        // coinbase. The two historical BIP30 violations often provide a confusing
        // edge case when manipulating the UTXO and it would be simpler not to have
        // another edge case to deal with.

        // testnet3 has no blocks before the BIP34 height with indicated heights
        // post BIP34 before approximately height 486,000,000 and presumably will
        // be reset before it reaches block 1,983,702 and starts doing unnecessary
        // BIP30 checking again.
        assert(pindex->pprev);
        CBlockIndex *pindexBIP34height = pindex->pprev->GetAncestor(chainparams.GetConsensus().BIP34Height);
        //Only continue to enforce if we're below BIP34 activation height or the block hash at that height doesn't correspond.
        fEnforceBIP30 = fEnforceBIP30 && (!pindexBIP34height || !(pindexBIP34height->GetBlockHash() == chainparams.GetConsensus().BIP34Hash));
    };

    // The search reveals a great many blocks which have an indicated height
    // greater than 1,983,702, so we simply remove the optimization to skip
    // BIP30 checking for blocks at height 1,983,702 or higher.  Before we reach
    // that block in another 25 years or so, we should take advantage of a
    // future consensus change to do a new and improved version of BIP34 that
    // will actually prevent ever creating any duplicate coinbases in the
    // future.
    static constexpr int BIP34_IMPLIES_BIP30_LIMIT = 1983702;

    // TODO: Remove BIP30 checking from block height 1,983,702 on, once we have a
    // consensus change that ensures coinbases at those heights can not
    // duplicate earlier coinbases.
    if (fEnforceBIP30 || pindex->nHeight >= BIP34_IMPLIES_BIP30_LIMIT) {
        for (const auto& tx : block.vtx) {
            for (size_t o = 0; o < tx->GetNumVOuts(); o++) {
                if (view.HaveCoin(COutPoint(tx->GetHash(), o))) {
                    return state.DoS(100, error("ConnectBlock(): tried to overwrite transaction"),
                                     REJECT_INVALID, "bad-txns-BIP30");
                }
            }
        }
    }

    int nLockTimeFlags = 0;
    if (fParticlMode || VersionBitsState(pindex->pprev, consensus, Consensus::DEPLOYMENT_CSV, versionbitscache) == ThresholdState::ACTIVE) {
        nLockTimeFlags |= LOCKTIME_VERIFY_SEQUENCE;
    }

    // Get the script flags for this block
    unsigned int flags = GetBlockScriptFlags(pindex, chainparams.GetConsensus());

    int64_t nTime2 = GetTimeMicros(); nTimeForks += nTime2 - nTime1;
    LogPrint(BCLog::BENCH, "    - Fork checks: %.2fms [%.2fs (%.2fms/blk)]\n", MILLI * (nTime2 - nTime1), nTimeForks * MICRO, nTimeForks * MILLI / nBlocksTotal);

    CBlockUndo blockundo;

    CCheckQueueControl<CScriptCheck> control(fScriptChecks && nScriptCheckThreads ? &scriptcheckqueue : nullptr);

    std::vector<int> prevheights;
    CAmount nFees = 0;
    int nInputs = 0;
    int64_t nSigOpsCost = 0;
    int64_t nAnonIn = 0;
    int64_t nStakeReward = 0;

    blockundo.vtxundo.reserve(block.vtx.size() - (fParticlMode ? 0 : 1));

    std::vector<PrecomputedTransactionData> txdata;
    txdata.reserve(block.vtx.size()); // Required so that pointers to individual PrecomputedTransactionData don't get invalidated

    // NOTE: Be careful tracking coin created, block reward is based on nMoneySupply
    CAmount nMoneyCreated = 0;

    for (unsigned int i = 0; i < block.vtx.size(); i++)
    {
        const CTransaction &tx = *(block.vtx[i]);
        const uint256 txhash = tx.GetHash();
        nInputs += tx.vin.size();

        if (!tx.IsCoinBase())
        {
            CAmount txfee = 0;
            if (!Consensus::CheckTxInputs(tx, state, view, pindex->nHeight, txfee)) {
                control.Wait();
                return error("%s: Consensus::CheckTxInputs: %s, %s", __func__, tx.GetHash().ToString(), FormatStateMessage(state));
            }
            if (tx.IsCoinStake())
            {
                // Stake reward is passed back in txfee (nPlainValueOut - nPlainValueIn)
                nStakeReward += txfee;
                nMoneyCreated += nStakeReward;
            } else
            {
                nFees += txfee;
            }
            if (!MoneyRange(nFees)) {
                control.Wait();
                return state.DoS(100, error("%s: accumulated fee in the block out of range.", __func__),
                                 REJECT_INVALID, "bad-txns-accumulated-fee-outofrange");
            }

            // Check that transaction is BIP68 final
            // BIP68 lock checks (as opposed to nLockTime checks) must
            // be in ConnectBlock because they require the UTXO set

            prevheights.resize(tx.vin.size());
            for (size_t j = 0; j < tx.vin.size(); j++) {
                if (tx.vin[j].IsAnonInput())
                    prevheights[j] = 0;
                else
                    prevheights[j] = view.AccessCoin(tx.vin[j].prevout).nHeight;
            }

            if (!SequenceLocks(tx, nLockTimeFlags, &prevheights, *pindex)) {
                control.Wait();
                return state.DoS(100, error("%s: contains a non-BIP68-final transaction", __func__),
                                 REJECT_INVALID, "bad-txns-nonfinal");
            }

            if (tx.IsParticlVersion()
                && (fAddressIndex || fSpentIndex)) {
                // Update spent inputs for insight
                for (size_t j = 0; j < tx.vin.size(); j++) {
                    const CTxIn input = tx.vin[j];
                    if (input.IsAnonInput()) {
                        nAnonIn++;
                        continue;
                    }

                    const Coin &coin = view.AccessCoin(input.prevout);
                    const CScript *pScript = &coin.out.scriptPubKey;

                    CAmount nValue = coin.nType == OUTPUT_CT ? 0 : coin.out.nValue;
                    std::vector<uint8_t> hashBytes;
                    int scriptType = 0;

                    if (!ExtractIndexInfo(pScript, scriptType, hashBytes)
                        || scriptType == 0)
                        continue;

                    uint256 hashAddress;
                    if (scriptType > 0)
                        hashAddress = uint256(hashBytes.data(), hashBytes.size());

                    if (fAddressIndex && scriptType > 0) {
                        // record spending activity
                        view.addressIndex.push_back(std::make_pair(CAddressIndexKey(scriptType, hashAddress, pindex->nHeight, i, txhash, j, true), nValue * -1));
                        // remove address from unspent index
                        view.addressUnspentIndex.push_back(std::make_pair(CAddressUnspentKey(scriptType, hashAddress, input.prevout.hash, input.prevout.n), CAddressUnspentValue()));
                    }

                    if (fSpentIndex) {
                        CAmount nValue = coin.nType == OUTPUT_CT ? -1 : coin.out.nValue;
                        // add the spent index to determine the txid and input that spent an output
                        // and to find the amount and address from an input
                        view.spentIndex.push_back(std::make_pair(CSpentIndexKey(input.prevout.hash, input.prevout.n), CSpentIndexValue(txhash, j, pindex->nHeight, nValue, scriptType, hashAddress)));
                    }
                }
            }
        }

        // GetTransactionSigOpCost counts 3 types of sigops:
        // * legacy (always)
        // * p2sh (when P2SH enabled in flags and excludes coinbase)
        // * witness (when witness enabled in flags and excludes coinbase)
        nSigOpsCost += GetTransactionSigOpCost(tx, view, flags);
        if (nSigOpsCost > MAX_BLOCK_SIGOPS_COST) {
            control.Wait();
            return state.DoS(100, error("ConnectBlock(): too many sigops"),
                             REJECT_INVALID, "bad-blk-sigops");
        }
        txdata.emplace_back(tx);

        if (!tx.IsCoinBase())
        {
            std::vector<CScriptCheck> vChecks;
            bool fCacheResults = fJustCheck; /* Don't cache results if we're actually connecting blocks (still consult the cache, though) */
            if (!CheckInputs(tx, state, view, fScriptChecks, flags, fCacheResults, fCacheResults, txdata[i], nScriptCheckThreads ? &vChecks : nullptr)) {
                control.Wait();
                return error("ConnectBlock(): CheckInputs on %s failed with %s",
                    txhash.ToString(), FormatStateMessage(state));
            };

            control.Add(vChecks);

            blockundo.vtxundo.push_back(CTxUndo());
            UpdateCoins(tx, view, blockundo.vtxundo.back(), pindex->nHeight);
        } else
        {
            // tx is coinbase
            CTxUndo undoDummy;
            UpdateCoins(tx, view, undoDummy, pindex->nHeight);
            nMoneyCreated += tx.GetValueOut();
        };

        if (view.nLastRCTOutput == 0) {
            view.nLastRCTOutput = pindex->pprev ? pindex->pprev->nAnonOutputs : 0;
        }
        // Index rct outputs and keyimages
        if (state.fHasAnonOutput || state.fHasAnonInput) {
            COutPoint op(txhash, 0);
            for (const auto &txin : tx.vin) {
                if (txin.IsAnonInput()) {
                    uint32_t nAnonInputs, nRingSize;
                    txin.GetAnonInfo(nAnonInputs, nRingSize);
                    if (txin.scriptData.stack.size() != 1
                        || txin.scriptData.stack[0].size() != 33 * nAnonInputs) {
                        control.Wait();
                        return error("%s: Bad scriptData stack, %s.", __func__, txhash.ToString());
                    }

                    const std::vector<uint8_t> &vKeyImages = txin.scriptData.stack[0];
                    for (size_t k = 0; k < nAnonInputs; ++k) {
                        const CCmpPubKey &ki = *((CCmpPubKey*)&vKeyImages[k*33]);

                        view.keyImages.push_back(std::make_pair(ki, txhash));
                    }
                }
            }

            for (unsigned int k = 0; k < tx.vpout.size(); k++) {
                if (!tx.vpout[k]->IsType(OUTPUT_RINGCT)) {
                    continue;
                }

                CTxOutRingCT *txout = (CTxOutRingCT*)tx.vpout[k].get();

                int64_t nTestExists;
                if (!fVerifyingDB && pblocktree->ReadRCTOutputLink(txout->pk, nTestExists)) {
                    control.Wait();

                    if (nTestExists > pindex->pprev->nAnonOutputs) {
                        // The anon index can diverge from the chain index if shutdown does not complete
                        LogPrintf("%s: Duplicate anon-output %s, index %d, above last index %d.\n", __func__, HexStr(txout->pk.begin(), txout->pk.end()), nTestExists, pindex->pprev->nAnonOutputs);
                        LogPrintf("Attempting to repair anon index.\n");
                        std::set<CCmpPubKey> setKi; // unused
                        RollBackRCTIndex(pindex->pprev->nAnonOutputs, nTestExists, setKi);
                        return false;
                    }

                    return error("%s: Duplicate anon-output (db) %s, index %d.", __func__, HexStr(txout->pk.begin(), txout->pk.end()), nTestExists);
                }
                if (!fVerifyingDB && view.ReadRCTOutputLink(txout->pk, nTestExists)) {
                    control.Wait();
                    return error("%s: Duplicate anon-output (view) %s, index %d.", __func__, HexStr(txout->pk.begin(), txout->pk.end()), nTestExists);
                }

                op.n = k;
                view.nLastRCTOutput++;
                CAnonOutput ao(txout->pk, txout->commitment, op, pindex->nHeight, 0);

                view.anonOutputLinks[txout->pk] = view.nLastRCTOutput;
                view.anonOutputs.push_back(std::make_pair(view.nLastRCTOutput, ao));
            }
        }

        if (fAddressIndex) {
            // Update outputs for insight
            for (unsigned int k = 0; k < tx.vpout.size(); k++) {
                const CTxOutBase *out = tx.vpout[k].get();

                if (!out->IsType(OUTPUT_STANDARD)
                    && !out->IsType(OUTPUT_CT)) {
                    continue;
                }

                const CScript *pScript;
                std::vector<unsigned char> hashBytes;
                int scriptType = 0;
                CAmount nValue;
                if (!ExtractIndexInfo(out, scriptType, hashBytes, nValue, pScript)
                    || scriptType == 0) {
                    continue;
                }

                // Record receiving activity
                view.addressIndex.push_back(std::make_pair(CAddressIndexKey(scriptType, uint256(hashBytes.data(), hashBytes.size()), pindex->nHeight, i, txhash, k, false), nValue));
                // Record unspent output
                view.addressUnspentIndex.push_back(std::make_pair(CAddressUnspentKey(scriptType, uint256(hashBytes.data(), hashBytes.size()), txhash, k), CAddressUnspentValue(nValue, *pScript, pindex->nHeight)));
            }
        }
    }

    int64_t nTime3 = GetTimeMicros(); nTimeConnect += nTime3 - nTime2;
    LogPrint(BCLog::BENCH, "      - Connect %u transactions: %.2fms (%.3fms/tx, %.3fms/txin) [%.2fs (%.2fms/blk)]\n", (unsigned)block.vtx.size(), MILLI * (nTime3 - nTime2), MILLI * (nTime3 - nTime2) / block.vtx.size(), nInputs <= 1 ? 0 : MILLI * (nTime3 - nTime2) / (nInputs-1), nTimeConnect * MICRO, nTimeConnect * MILLI / nBlocksTotal);

    if (!control.Wait())
        return state.DoS(100, error("%s: CheckQueue failed", __func__), REJECT_INVALID, "block-validation-failed");

    if (fParticlMode) {
        if (block.IsProofOfStake()) { // Only the genesis block isn't proof of stake
            CTransactionRef txCoinstake = block.vtx[0];
            CTransactionRef txPrevCoinstake = nullptr;
            const DevFundSettings *pDevFundSettings = chainparams.GetDevFundSettings(block.nTime);
            const CAmount nCalculatedStakeReward = Params().GetProofOfStakeReward(pindex->pprev, nFees); // stake_test

            if (block.nTime >= consensus.smsg_fee_time) {
                CAmount smsg_fee_new, smsg_fee_prev;
                if (pindex->pprev->nHeight > 0 // Skip genesis block (POW)
                    && pindex->pprev->nTime >= consensus.smsg_fee_time) {
                    if (!coinStakeCache.GetCoinStake(pindex->pprev->GetBlockHash(), txPrevCoinstake)
                        || !txPrevCoinstake->GetSmsgFeeRate(smsg_fee_prev)) {
                        return state.DoS(100, error("%s: Failed to get previous smsg fee.", __func__), REJECT_INVALID, "bad-cs-smsg-fee-prev");
                    }
                } else {
                    smsg_fee_prev = consensus.smsg_fee_msg_per_day_per_k;
                }

                if (!txCoinstake->GetSmsgFeeRate(smsg_fee_new)) {
                    return state.DoS(100, error("%s: Failed to get smsg fee.", __func__), REJECT_INVALID, "bad-cs-smsg-fee");
                }

                if (smsg_fee_new < 1) {
                    return state.DoS(100, error("%s: Smsg fee < 1.", __func__), REJECT_INVALID, "bad-cs-smsg-fee");
                }

                int64_t delta = std::abs(smsg_fee_new - smsg_fee_prev);
                int64_t max_delta = chainparams.GetMaxSmsgFeeRateDelta(smsg_fee_prev);
                if (delta > max_delta) {
                    return state.DoS(100, error("%s: Bad smsg-fee (delta=%d, max_delta=%d)", __func__, delta, max_delta), REJECT_INVALID, "bad-cs-smsg-fee");
                }
            }

            if (!pDevFundSettings || pDevFundSettings->nMinDevStakePercent <= 0) {
                if (nStakeReward < 0 || nStakeReward > nCalculatedStakeReward) {
                    return state.DoS(100, error("%s: Coinstake pays too much(actual=%d vs calculated=%d)", __func__, nStakeReward, nCalculatedStakeReward), REJECT_INVALID, "bad-cs-amount");
                }
            } else {
                assert(pDevFundSettings->nMinDevStakePercent <= 100);

                CAmount nDevBfwd = 0, nDevCfwdCheck = 0;
                CAmount nMinDevPart = (nCalculatedStakeReward * pDevFundSettings->nMinDevStakePercent) / 100;
                CAmount nMaxHolderPart = nCalculatedStakeReward - nMinDevPart;
                if (nMinDevPart < 0 || nMaxHolderPart < 0) {
                    return state.DoS(100, error("%s: Bad coinstake split amount (foundation=%d vs reward=%d)", __func__, nMinDevPart, nMaxHolderPart), REJECT_INVALID, "bad-cs-amount");
                }

                if (pindex->pprev->nHeight > 0) { // Genesis block is pow
                    if (!txPrevCoinstake
                        && !coinStakeCache.GetCoinStake(pindex->pprev->GetBlockHash(), txPrevCoinstake)) {
                        return state.DoS(100, error("%s: Failed to get previous coinstake.", __func__), REJECT_INVALID, "bad-cs-prev");
                    }

                    assert(txPrevCoinstake->IsCoinStake()); // Sanity check
                    if (!txPrevCoinstake->GetDevFundCfwd(nDevBfwd)) {
                        nDevBfwd = 0;
                    }
                }

                if (pindex->nHeight % pDevFundSettings->nDevOutputPeriod == 0) {
                    // Fund output must exist and match cfwd, cfwd data output must be unset
                    // nStakeReward must == nDevBfwd + nCalculatedStakeReward

                    if (nStakeReward != nDevBfwd + nCalculatedStakeReward) {
                        return state.DoS(100, error("%s: Bad stake-reward (actual=%d vs expected=%d)", __func__, nStakeReward, nDevBfwd + nCalculatedStakeReward), REJECT_INVALID, "bad-cs-amount");
                    }

                    CTxDestination dfDest = CBitcoinAddress(pDevFundSettings->sDevFundAddresses).Get();
                    if (dfDest.type() == typeid(CNoDestination)) {
                        return error("%s: Failed to get foundation fund destination: %s.", __func__, pDevFundSettings->sDevFundAddresses);
                    }
                    CScript devFundScriptPubKey = GetScriptForDestination(dfDest);

                    // Output 1 must be to the dev fund
                    const CTxOutStandard *outputDF = txCoinstake->vpout[1]->GetStandardOutput();
                    if (!outputDF) {
                        return state.DoS(100, error("%s: Bad foundation fund output.", __func__), REJECT_INVALID, "bad-cs");
                    }
                    if (outputDF->scriptPubKey != devFundScriptPubKey) {
                        return state.DoS(100, error("%s: Bad foundation fund output script.", __func__), REJECT_INVALID, "bad-cs");
                    }
                    if (outputDF->nValue < nDevBfwd + nMinDevPart) { // Max value is clamped already
                        return state.DoS(100, error("%s: Bad foundation-reward (actual=%d vs minfundpart=%d)", __func__, nStakeReward, nDevBfwd + nMinDevPart), REJECT_INVALID, "bad-cs-fund-amount");
                    }
                    if (txCoinstake->GetDevFundCfwd(nDevCfwdCheck)) {
                        return state.DoS(100, error("%s: Coinstake foundation cfwd must be unset.", __func__), REJECT_INVALID, "bad-cs-cfwd");
                    }
                } else {
                    // Ensure cfwd data output is correct and nStakeReward is <= nHolderPart
                    // cfwd must == nDevBfwd + (nCalculatedStakeReward - nStakeReward) // Allowing users to set a higher split

                    if (nStakeReward < 0 || nStakeReward > nMaxHolderPart) {
                        return state.DoS(100, error("%s: Bad stake-reward (actual=%d vs maxholderpart=%d)", __func__, nStakeReward, nMaxHolderPart), REJECT_INVALID, "bad-cs-amount");
                    }
                    CAmount nDevCfwd = nDevBfwd + nCalculatedStakeReward - nStakeReward;
                    if (!txCoinstake->GetDevFundCfwd(nDevCfwdCheck)
                        || nDevCfwdCheck != nDevCfwd) {
                        return state.DoS(100, error("%s: Coinstake foundation fund carried forward mismatch (actual=%d vs expected=%d)", __func__, nDevCfwdCheck, nDevCfwd), REJECT_INVALID, "bad-cs-cfwd");
                    }
                }

                coinStakeCache.InsertCoinStake(blockHash, txCoinstake);
            }
        } else {
            if (block.GetHash() != chainparams.GenesisBlock().GetHash()) {
                return state.DoS(100, error("%s: Block isn't coinstake or genesis.", __func__), REJECT_INVALID, "bad-cs");
            }
        }
    } else {
        CAmount blockReward = nFees + GetBlockSubsidy(pindex->nHeight, chainparams.GetConsensus());
        if (block.vtx[0]->GetValueOut() > blockReward) // Particl coins are imported as coinbase txns
            return state.DoS(100,
                             error("ConnectBlock(): coinbase pays too much (actual=%d vs limit=%d)",
                                   block.vtx[0]->GetValueOut(), blockReward),
                                   REJECT_INVALID, "bad-cb-amount");
    }

    int64_t nTime4 = GetTimeMicros(); nTimeVerify += nTime4 - nTime2;
    LogPrint(BCLog::BENCH, "    - Verify %u txins: %.2fms (%.3fms/txin) [%.2fs (%.2fms/blk)]\n", nInputs - 1, MILLI * (nTime4 - nTime2), nInputs <= 1 ? 0 : MILLI * (nTime4 - nTime2) / (nInputs-1), nTimeVerify * MICRO, nTimeVerify * MILLI / nBlocksTotal);

    if (fJustCheck)
        return true;

    pindex->nMoneySupply = (pindex->pprev ? pindex->pprev->nMoneySupply : 0) + nMoneyCreated;
    pindex->nAnonOutputs = view.nLastRCTOutput;
    setDirtyBlockIndex.insert(pindex); // pindex has changed, must save to disk

    if (!fIsGenesisBlock
     && !WriteUndoDataForBlock(blockundo, state, pindex, chainparams))
        return false;

    if (!pindex->IsValid(BLOCK_VALID_SCRIPTS)) {
        pindex->RaiseValidity(BLOCK_VALID_SCRIPTS);
        setDirtyBlockIndex.insert(pindex);
    }


    if (fTimestampIndex) {
        unsigned int logicalTS = pindex->nTime;
        unsigned int prevLogicalTS = 0;

        // Retrieve logical timestamp of the previous block
        if (pindex->pprev) {
            if (!pblocktree->ReadTimestampBlockIndex(pindex->pprev->GetBlockHash(), prevLogicalTS)) {
                LogPrintf("%s: Failed to read previous block's logical timestamp\n", __func__);
            }
        }

        if (logicalTS <= prevLogicalTS) {
            logicalTS = prevLogicalTS + 1;
            LogPrintf("%s: Previous logical timestamp is newer Actual[%d] prevLogical[%d] Logical[%d]\n", __func__, pindex->nTime, prevLogicalTS, logicalTS);
        }

        if (!pblocktree->WriteTimestampIndex(CTimestampIndexKey(logicalTS, pindex->GetBlockHash()))) {
            return AbortNode(state, "Failed to write timestamp index");
        }

        if (!pblocktree->WriteTimestampBlockIndex(CTimestampBlockIndexKey(pindex->GetBlockHash()), CTimestampBlockIndexValue(logicalTS))) {
            return AbortNode(state, "Failed to write blockhash index");
        }
    }

    assert(pindex->phashBlock);
    // add this block to the view's block chain
    view.SetBestBlock(pindex->GetBlockHash(), pindex->nHeight);

    int64_t nTime5 = GetTimeMicros(); nTimeIndex += nTime5 - nTime4;
    LogPrint(BCLog::BENCH, "    - Index writing: %.2fms [%.2fs (%.2fms/blk)]\n", MILLI * (nTime5 - nTime4), nTimeIndex * MICRO, nTimeIndex * MILLI / nBlocksTotal);

    int64_t nTime6 = GetTimeMicros(); nTimeCallbacks += nTime6 - nTime5;
    LogPrint(BCLog::BENCH, "    - Callbacks: %.2fms [%.2fs (%.2fms/blk)]\n", MILLI * (nTime6 - nTime5), nTimeCallbacks * MICRO, nTimeCallbacks * MILLI / nBlocksTotal);

    return true;
}

/**
 * Update the on-disk chain state.
 * The caches and indexes are flushed depending on the mode we're called with
 * if they're too large, if it's been a while since the last write,
 * or always and in all cases if we're in prune mode and are deleting files.
 *
 * If FlushStateMode::NONE is used, then FlushStateToDisk(...) won't do anything
 * besides checking if we need to prune.
 */
bool FlushStateToDisk(const CChainParams& chainparams, CValidationState &state, FlushStateMode mode, int nManualPruneHeight) {
    int64_t nMempoolUsage = mempool.DynamicMemoryUsage();
    LOCK(cs_main);
    static int64_t nLastWrite = 0;
    static int64_t nLastFlush = 0;
    std::set<int> setFilesToPrune;
    bool full_flush_completed = false;
    try {
    {
        bool fFlushForPrune = false;
        bool fDoFullFlush = false;
        LOCK(cs_LastBlockFile);
        if (fPruneMode && (fCheckForPruning || nManualPruneHeight > 0) && !fReindex) {
            if (nManualPruneHeight > 0) {
                FindFilesToPruneManual(setFilesToPrune, nManualPruneHeight);
            } else {
                FindFilesToPrune(setFilesToPrune, chainparams.PruneAfterHeight());
                fCheckForPruning = false;
            }
            if (!setFilesToPrune.empty()) {
                fFlushForPrune = true;
                if (!fHavePruned) {
                    pblocktree->WriteFlag("prunedblockfiles", true);
                    fHavePruned = true;
                }
            }
        }
        int64_t nNow = GetTimeMicros();
        // Avoid writing/flushing immediately after startup.
        if (nLastWrite == 0) {
            nLastWrite = nNow;
        }
        if (nLastFlush == 0) {
            nLastFlush = nNow;
        }
        int64_t nMempoolSizeMax = gArgs.GetArg("-maxmempool", DEFAULT_MAX_MEMPOOL_SIZE) * 1000000;
        int64_t cacheSize = pcoinsTip->DynamicMemoryUsage();
        int64_t nTotalSpace = nCoinCacheUsage + std::max<int64_t>(nMempoolSizeMax - nMempoolUsage, 0);
        // The cache is large and we're within 10% and 10 MiB of the limit, but we have time now (not in the middle of a block processing).
        bool fCacheLarge = mode == FlushStateMode::PERIODIC && cacheSize > std::max((9 * nTotalSpace) / 10, nTotalSpace - MAX_BLOCK_COINSDB_USAGE * 1024 * 1024);
        // The cache is over the limit, we have to write now.
        bool fCacheCritical = mode == FlushStateMode::IF_NEEDED && cacheSize > nTotalSpace;
        // It's been a while since we wrote the block index to disk. Do this frequently, so we don't need to redownload after a crash.
        bool fPeriodicWrite = mode == FlushStateMode::PERIODIC && nNow > nLastWrite + (int64_t)DATABASE_WRITE_INTERVAL * 1000000;
        // It's been very long since we flushed the cache. Do this infrequently, to optimize cache usage.
        bool fPeriodicFlush = mode == FlushStateMode::PERIODIC && nNow > nLastFlush + (int64_t)DATABASE_FLUSH_INTERVAL * 1000000;
        // Combine all conditions that result in a full cache flush.
        fDoFullFlush = (mode == FlushStateMode::ALWAYS) || fCacheLarge || fCacheCritical || fPeriodicFlush || fFlushForPrune;
        // Write blocks and block index to disk.
        if (fDoFullFlush || fPeriodicWrite) {
            // Depend on nMinDiskSpace to ensure we can write block index
            if (!CheckDiskSpace(GetBlocksDir())) {
                return AbortNode(state, "Disk space is low!", _("Error: Disk space is low!"));
            }
            // First make sure all block and undo data is flushed to disk.
            FlushBlockFile();
            // Then update all block file information (which may refer to block and undo files).
            {
                std::vector<std::pair<int, const CBlockFileInfo*> > vFiles;
                vFiles.reserve(setDirtyFileInfo.size());
                for (std::set<int>::iterator it = setDirtyFileInfo.begin(); it != setDirtyFileInfo.end(); ) {
                    vFiles.push_back(std::make_pair(*it, &vinfoBlockFile[*it]));
                    setDirtyFileInfo.erase(it++);
                }
                std::vector<const CBlockIndex*> vBlocks;
                vBlocks.reserve(setDirtyBlockIndex.size());
                for (std::set<CBlockIndex*>::iterator it = setDirtyBlockIndex.begin(); it != setDirtyBlockIndex.end(); ) {
                    if ((*it)->nFlags & BLOCK_ACCEPTED) {
                        vBlocks.push_back(*it);
                    }
                    setDirtyBlockIndex.erase(it++);
                }
                if (!pblocktree->WriteBatchSync(vFiles, nLastBlockFile, vBlocks)) {
                    return AbortNode(state, "Failed to write to block index database");
                }
            }
            // Finally remove any pruned files
            if (fFlushForPrune)
                UnlinkPrunedFiles(setFilesToPrune);
            nLastWrite = nNow;
        }
        // Flush best chain related state. This can only be done if the blocks / block index write was also done.
        if (fDoFullFlush && !pcoinsTip->GetBestBlock().IsNull()) {
            // Typical Coin structures on disk are around 48 bytes in size.
            // Pushing a new one to the database can cause it to be written
            // twice (once in the log, and once in the tables). This is already
            // an overestimation, as most will delete an existing entry or
            // overwrite one. Still, use a conservative safety factor of 2.
            if (!CheckDiskSpace(GetDataDir(), 48 * 2 * 2 * pcoinsTip->GetCacheSize())) {
                return AbortNode(state, "Disk space is low!", _("Error: Disk space is low!"));
            }
            // Flush the chainstate (which may refer to block index entries).
            if (!pcoinsTip->Flush())
                return AbortNode(state, "Failed to write to coin database");
            nLastFlush = nNow;
            full_flush_completed = true;
        }
    }
    if (full_flush_completed) {
        // Update best block in wallet (so we can detect restored wallets).
        GetMainSignals().ChainStateFlushed(chainActive.GetLocator());
    }
    } catch (const std::runtime_error& e) {
        return AbortNode(state, std::string("System error while flushing: ") + e.what());
    }
    return true;
}

void FlushStateToDisk() {
    CValidationState state;
    const CChainParams& chainparams = Params();
    if (!FlushStateToDisk(chainparams, state, FlushStateMode::ALWAYS)) {
        LogPrintf("%s: failed to flush state (%s)\n", __func__, FormatStateMessage(state));
    }
}

void PruneAndFlush() {
    CValidationState state;
    fCheckForPruning = true;
    const CChainParams& chainparams = Params();
    if (!FlushStateToDisk(chainparams, state, FlushStateMode::NONE)) {
        LogPrintf("%s: failed to flush state (%s)\n", __func__, FormatStateMessage(state));
    }
}

static void DoWarning(const std::string& strWarning)
{
    static bool fWarned = false;
    SetMiscWarning(strWarning);
    if (!fWarned) {
        AlertNotify(strWarning);
        fWarned = true;
    }
}

bool FlushView(CCoinsViewCache *view, CValidationState& state, bool fDisconnecting)
{
    if (!view->Flush())
        return false;

    if (fAddressIndex) {
        if (fDisconnecting) {
            if (!pblocktree->EraseAddressIndex(view->addressIndex)) {
                return AbortNode(state, "Failed to delete address index");
            }
        } else {
            if (!pblocktree->WriteAddressIndex(view->addressIndex)) {
                return AbortNode(state, "Failed to write address index");
            }
        }

        if (!pblocktree->UpdateAddressUnspentIndex(view->addressUnspentIndex)) {
            return AbortNode(state, "Failed to write address unspent index");
        }
    }

    if (fSpentIndex) {
        if (!pblocktree->UpdateSpentIndex(view->spentIndex)) {
            return AbortNode(state, "Failed to write transaction index");
        }
    }

    view->addressIndex.clear();
    view->addressUnspentIndex.clear();
    view->spentIndex.clear();

    if (fDisconnecting) {
        for (auto &it : view->keyImages) {
            if (!pblocktree->EraseRCTKeyImage(it.first)) {
                return error("%s: EraseRCTKeyImage failed, txn %s.", __func__, it.second.ToString());
            }
        }

        if (view->anonOutputLinks.size() > 0) {
            for (auto &it : view->anonOutputLinks) {
                if (!pblocktree->EraseRCTOutput(it.second)) {
                    return error("%s: EraseRCTOutput failed.", __func__);
                }

                if (!pblocktree->EraseRCTOutputLink(it.first)) {
                    return error("%s: EraseRCTOutput failed.", __func__);
                }
            }
        }
    } else {
        CDBBatch batch(*pblocktree);

        for (auto &it : view->keyImages) {
            batch.Write(std::make_pair(DB_RCTKEYIMAGE, it.first), it.second);
        }

        for (auto &it : view->anonOutputs) {
            batch.Write(std::make_pair(DB_RCTOUTPUT, it.first), it.second);
        }

        for (auto &it : view->anonOutputLinks) {
            batch.Write(std::make_pair(DB_RCTOUTPUT_LINK, it.first), it.second);
        }

        if (!pblocktree->WriteBatch(batch)) {
            return error("%s: Write RCT outputs failed.", __func__);
        }
    }

    view->nLastRCTOutput = 0;
    view->anonOutputs.clear();
    view->anonOutputLinks.clear();
    view->keyImages.clear();

    return true;
};

/** Private helper function that concatenates warning messages. */
static void AppendWarning(std::string& res, const std::string& warn)
{
    if (!res.empty()) res += ", ";
    res += warn;
}

/** Check warning conditions and do some notifications on new chain tip set. */
void UpdateTip(const CBlockIndex *pindexNew, const CChainParams& chainParams) {
    // New best block
    mempool.AddTransactionsUpdated(1);

    {
        LOCK(g_best_block_mutex);
        g_best_block = pindexNew->GetBlockHash();
        g_best_block_cv.notify_all();
    }

    std::string warningMessages;
    if (!IsInitialBlockDownload())
    {
        int nUpgraded = 0;
        const CBlockIndex* pindex = pindexNew;
        for (int bit = 0; bit < VERSIONBITS_NUM_BITS; bit++) {
            WarningBitsConditionChecker checker(bit);
            ThresholdState state = checker.GetStateFor(pindex, chainParams.GetConsensus(), warningcache[bit]);
            if (state == ThresholdState::ACTIVE || state == ThresholdState::LOCKED_IN) {
                const std::string strWarning = strprintf(_("Warning: unknown new rules activated (versionbit %i)"), bit);
                if (state == ThresholdState::ACTIVE) {
                    DoWarning(strWarning);
                } else {
                    AppendWarning(warningMessages, strWarning);
                }
            }
        }
        // Check the version of the last 100 blocks to see if we need to upgrade:
        for (int i = 0; i < 100 && pindex != nullptr; i++)
        {
            if (fParticlMode)
            {
                if (pindex->nVersion > PARTICL_BLOCK_VERSION)
                    ++nUpgraded;
            } else
            {
                int32_t nExpectedVersion = ComputeBlockVersion(pindex->pprev, chainParams.GetConsensus());
                if (pindex->nVersion > VERSIONBITS_LAST_OLD_BLOCK_VERSION && (pindex->nVersion & ~nExpectedVersion) != 0)
                    ++nUpgraded;
            }
            pindex = pindex->pprev;
        }
        if (nUpgraded > 0)
            AppendWarning(warningMessages, strprintf(_("%d of last 100 blocks have unexpected version"), nUpgraded));
    }
    LogPrintf("%s: new best=%s height=%d version=0x%08x log2_work=%.8g tx=%lu date='%s' progress=%f cache=%.1fMiB(%utxo)", __func__, /* Continued */
      pindexNew->GetBlockHash().ToString(), pindexNew->nHeight, pindexNew->nVersion,
      log(pindexNew->nChainWork.getdouble())/log(2.0), (unsigned long)pindexNew->nChainTx,
      FormatISO8601DateTime(pindexNew->GetBlockTime()),
      GuessVerificationProgress(chainParams.TxData(), pindexNew), pcoinsTip->DynamicMemoryUsage() * (1.0 / (1<<20)), pcoinsTip->GetCacheSize());
    if (!warningMessages.empty())
        LogPrintf(" warning='%s'", warningMessages); /* Continued */
    LogPrintf("\n");

}

/** Disconnect chainActive's tip.
  * After calling, the mempool will be in an inconsistent state, with
  * transactions from disconnected blocks being added to disconnectpool.  You
  * should make the mempool consistent again by calling UpdateMempoolForReorg.
  * with cs_main held.
  *
  * If disconnectpool is nullptr, then no disconnected transactions are added to
  * disconnectpool (note that the caller is responsible for mempool consistency
  * in any case).
  */
bool CChainState::DisconnectTip(CValidationState& state, const CChainParams& chainparams, DisconnectedBlockTransactions *disconnectpool)
{
    CBlockIndex *pindexDelete = chainActive.Tip();
    assert(pindexDelete);
    // Read block from disk.
    std::shared_ptr<CBlock> pblock = std::make_shared<CBlock>();
    CBlock& block = *pblock;
    if (!ReadBlockFromDisk(block, pindexDelete, chainparams.GetConsensus()))
        return AbortNode(state, "Failed to read block");
    // Apply the block atomically to the chain state.
    int64_t nStart = GetTimeMicros();
    {
        CCoinsViewCache view(pcoinsTip.get());
        assert(view.GetBestBlock() == pindexDelete->GetBlockHash());
        if (DisconnectBlock(block, pindexDelete, view) != DISCONNECT_OK)
            return error("DisconnectTip(): DisconnectBlock %s failed", pindexDelete->GetBlockHash().ToString());
        bool flushed = FlushView(&view, state, true);
        assert(flushed);
    }
    LogPrint(BCLog::BENCH, "- Disconnect block: %.2fms\n", (GetTimeMicros() - nStart) * MILLI);
    // Write the chain state to disk, if necessary.
    if (!FlushStateToDisk(chainparams, state, FlushStateMode::IF_NEEDED))
        return false;

    if (disconnectpool) {
        // Save transactions to re-add to mempool at end of reorg
        for (auto it = block.vtx.rbegin(); it != block.vtx.rend(); ++it) {
            disconnectpool->addTransaction(*it);
        }
        while (disconnectpool->DynamicMemoryUsage() > MAX_DISCONNECTED_TX_POOL_SIZE * 1000) {
            // Drop the earliest entry, and remove its children from the mempool.
            auto it = disconnectpool->queuedTx.get<insertion_order>().begin();
            mempool.removeRecursive(**it, MemPoolRemovalReason::REORG);
            disconnectpool->removeEntry(it);
        }
    }

    chainActive.SetTip(pindexDelete->pprev);

    UpdateTip(pindexDelete->pprev, chainparams);
    // Let wallets know transactions went from 1-confirmed to
    // 0-confirmed or conflicted:
    GetMainSignals().BlockDisconnected(pblock);
    return true;
}

static int64_t nTimeReadFromDisk = 0;
static int64_t nTimeConnectTotal = 0;
static int64_t nTimeFlush = 0;
static int64_t nTimeChainState = 0;
static int64_t nTimePostConnect = 0;

struct PerBlockConnectTrace {
    CBlockIndex* pindex = nullptr;
    std::shared_ptr<const CBlock> pblock;
    std::shared_ptr<std::vector<CTransactionRef>> conflictedTxs;
    PerBlockConnectTrace() : conflictedTxs(std::make_shared<std::vector<CTransactionRef>>()) {}
};
/**
 * Used to track blocks whose transactions were applied to the UTXO state as a
 * part of a single ActivateBestChainStep call.
 *
 * This class also tracks transactions that are removed from the mempool as
 * conflicts (per block) and can be used to pass all those transactions
 * through SyncTransaction.
 *
 * This class assumes (and asserts) that the conflicted transactions for a given
 * block are added via mempool callbacks prior to the BlockConnected() associated
 * with those transactions. If any transactions are marked conflicted, it is
 * assumed that an associated block will always be added.
 *
 * This class is single-use, once you call GetBlocksConnected() you have to throw
 * it away and make a new one.
 */
class ConnectTrace {
private:
    std::vector<PerBlockConnectTrace> blocksConnected;
    CTxMemPool &pool;
    boost::signals2::scoped_connection m_connNotifyEntryRemoved;

public:
    explicit ConnectTrace(CTxMemPool &_pool) : blocksConnected(1), pool(_pool) {
        m_connNotifyEntryRemoved = pool.NotifyEntryRemoved.connect(std::bind(&ConnectTrace::NotifyEntryRemoved, this, std::placeholders::_1, std::placeholders::_2));
    }

    void BlockConnected(CBlockIndex* pindex, std::shared_ptr<const CBlock> pblock) {
        assert(!blocksConnected.back().pindex);
        assert(pindex);
        assert(pblock);
        blocksConnected.back().pindex = pindex;
        blocksConnected.back().pblock = std::move(pblock);
        blocksConnected.emplace_back();
    }

    std::vector<PerBlockConnectTrace>& GetBlocksConnected() {
        // We always keep one extra block at the end of our list because
        // blocks are added after all the conflicted transactions have
        // been filled in. Thus, the last entry should always be an empty
        // one waiting for the transactions from the next block. We pop
        // the last entry here to make sure the list we return is sane.
        assert(!blocksConnected.back().pindex);
        assert(blocksConnected.back().conflictedTxs->empty());
        blocksConnected.pop_back();
        return blocksConnected;
    }

    void NotifyEntryRemoved(CTransactionRef txRemoved, MemPoolRemovalReason reason) {
        assert(!blocksConnected.back().pindex);
        if (reason == MemPoolRemovalReason::CONFLICT) {
            blocksConnected.back().conflictedTxs->emplace_back(std::move(txRemoved));
        }
    }
};

/**
 * Connect a new block to chainActive. pblock is either nullptr or a pointer to a CBlock
 * corresponding to pindexNew, to bypass loading it again from disk.
 *
 * The block is added to connectTrace if connection succeeds.
 */
bool CChainState::ConnectTip(CValidationState& state, const CChainParams& chainparams, CBlockIndex* pindexNew, const std::shared_ptr<const CBlock>& pblock, ConnectTrace& connectTrace, DisconnectedBlockTransactions &disconnectpool)
{
    assert(pindexNew->pprev == chainActive.Tip());
    // Read block from disk.
    int64_t nTime1 = GetTimeMicros();
    std::shared_ptr<const CBlock> pthisBlock;
    if (!pblock) {
        std::shared_ptr<CBlock> pblockNew = std::make_shared<CBlock>();
        if (!ReadBlockFromDisk(*pblockNew, pindexNew, chainparams.GetConsensus()))
            return AbortNode(state, "Failed to read block");
        pthisBlock = pblockNew;
    } else {
        pthisBlock = pblock;
    }
    const CBlock& blockConnecting = *pthisBlock;
    // Apply the block atomically to the chain state.
    int64_t nTime2 = GetTimeMicros(); nTimeReadFromDisk += nTime2 - nTime1;
    int64_t nTime3;

    LogPrint(BCLog::BENCH, "  - Load block from disk: %.2fms [%.2fs]\n", (nTime2 - nTime1) * MILLI, nTimeReadFromDisk * MICRO);
    setConnectKi.clear();
    {

        CCoinsViewCache view(pcoinsTip.get());
        bool rv = ConnectBlock(blockConnecting, state, pindexNew, view, chainparams);
        if (pindexNew->nFlags & BLOCK_FAILED_DUPLICATE_STAKE)
            state.nFlags |= BLOCK_FAILED_DUPLICATE_STAKE;
        GetMainSignals().BlockChecked(blockConnecting, state);
        if (!rv) {
            if (state.IsInvalid())
                InvalidBlockFound(pindexNew, blockConnecting, state);
            return error("%s: ConnectBlock %s failed, %s", __func__, pindexNew->GetBlockHash().ToString(), FormatStateMessage(state));
        }
        nTime3 = GetTimeMicros(); nTimeConnectTotal += nTime3 - nTime2;
        LogPrint(BCLog::BENCH, "  - Connect total: %.2fms [%.2fs (%.2fms/blk)]\n", (nTime3 - nTime2) * MILLI, nTimeConnectTotal * MICRO, nTimeConnectTotal * MILLI / nBlocksTotal);
        bool flushed = FlushView(&view, state, false);
        assert(flushed);
    }
    int64_t nTime4 = GetTimeMicros(); nTimeFlush += nTime4 - nTime3;
    LogPrint(BCLog::BENCH, "  - Flush: %.2fms [%.2fs (%.2fms/blk)]\n", (nTime4 - nTime3) * MILLI, nTimeFlush * MICRO, nTimeFlush * MILLI / nBlocksTotal);
    // Write the chain state to disk, if necessary.
    if (!FlushStateToDisk(chainparams, state, FlushStateMode::IF_NEEDED))
    {
        //RollBackRCTIndex(nLastValidRCTOutput, setConnectKi);
        return false;
    }
    int64_t nTime5 = GetTimeMicros(); nTimeChainState += nTime5 - nTime4;
    LogPrint(BCLog::BENCH, "  - Writing chainstate: %.2fms [%.2fs (%.2fms/blk)]\n", (nTime5 - nTime4) * MILLI, nTimeChainState * MICRO, nTimeChainState * MILLI / nBlocksTotal);
    // Remove conflicting transactions from the mempool.;
    mempool.removeForBlock(blockConnecting.vtx, pindexNew->nHeight);
    disconnectpool.removeForBlock(blockConnecting.vtx);
    // Update chainActive & related variables.
    chainActive.SetTip(pindexNew);
    UpdateTip(pindexNew, chainparams);

    int64_t nTime6 = GetTimeMicros(); nTimePostConnect += nTime6 - nTime5; nTimeTotal += nTime6 - nTime1;
    LogPrint(BCLog::BENCH, "  - Connect postprocess: %.2fms [%.2fs (%.2fms/blk)]\n", (nTime6 - nTime5) * MILLI, nTimePostConnect * MICRO, nTimePostConnect * MILLI / nBlocksTotal);
    LogPrint(BCLog::BENCH, "- Connect block: %.2fms [%.2fs (%.2fms/blk)]\n", (nTime6 - nTime1) * MILLI, nTimeTotal * MICRO, nTimeTotal * MILLI / nBlocksTotal);

    connectTrace.BlockConnected(pindexNew, std::move(pthisBlock));
    return true;
}

/**
 * Return the tip of the chain with the most work in it, that isn't
 * known to be invalid (it's however far from certain to be valid).
 */
CBlockIndex* CChainState::FindMostWorkChain() {
    do {
        CBlockIndex *pindexNew = nullptr;

        // Find the best candidate header.
        {
            std::set<CBlockIndex*, CBlockIndexWorkComparator>::reverse_iterator it = setBlockIndexCandidates.rbegin();
            if (it == setBlockIndexCandidates.rend())
                return nullptr;
            pindexNew = *it;
        }

        // Check whether all blocks on the path between the currently active chain and the candidate are valid.
        // Just going until the active chain is an optimization, as we know all blocks in it are valid already.
        CBlockIndex *pindexTest = pindexNew;
        bool fInvalidAncestor = false;
        while (pindexTest && !chainActive.Contains(pindexTest)) {
            assert(pindexTest->HaveTxsDownloaded() || pindexTest->nHeight == 0);

            // Pruned nodes may have entries in setBlockIndexCandidates for
            // which block files have been deleted.  Remove those as candidates
            // for the most work chain if we come across them; we can't switch
            // to a chain unless we have all the non-active-chain parent blocks.
            bool fFailedChain = pindexTest->nStatus & BLOCK_FAILED_MASK;
            bool fMissingData = !(pindexTest->nStatus & BLOCK_HAVE_DATA);

            if (fFailedChain || fMissingData) {
                // Candidate chain is not usable (either invalid or missing data)
                if (fFailedChain && (pindexBestInvalid == nullptr || pindexNew->nChainWork > pindexBestInvalid->nChainWork))
                    pindexBestInvalid = pindexNew;
                CBlockIndex *pindexFailed = pindexNew;
                // Remove the entire chain from the set.
                while (pindexTest != pindexFailed) {
                    if (fFailedChain) {

                        if (pindexTest->nFlags & BLOCK_FAILED_DUPLICATE_STAKE)
                            pindexFailed->nFlags |= BLOCK_FAILED_DUPLICATE_STAKE;

                        pindexFailed->nStatus |= BLOCK_FAILED_CHILD;
                    } else if (fMissingData) {
                        // If we're missing data, then add back to mapBlocksUnlinked,
                        // so that if the block arrives in the future we can try adding
                        // to setBlockIndexCandidates again.
                        mapBlocksUnlinked.insert(std::make_pair(pindexFailed->pprev, pindexFailed));
                    }
                    setBlockIndexCandidates.erase(pindexFailed);
                    pindexFailed = pindexFailed->pprev;
                }
                setBlockIndexCandidates.erase(pindexTest);
                fInvalidAncestor = true;
                break;
            }
            pindexTest = pindexTest->pprev;
        }
        if (!fInvalidAncestor)
            return pindexNew;
    } while(true);
}

/** Delete all entries in setBlockIndexCandidates that are worse than the current tip. */
void CChainState::PruneBlockIndexCandidates() {
    // Note that we can't delete the current block itself, as we may need to return to it later in case a
    // reorganization to a better block fails.
    std::set<CBlockIndex*, CBlockIndexWorkComparator>::iterator it = setBlockIndexCandidates.begin();
    while (it != setBlockIndexCandidates.end() && setBlockIndexCandidates.value_comp()(*it, chainActive.Tip())) {
        setBlockIndexCandidates.erase(it++);
    }
    // Either the current tip or a successor of it we're working towards is left in setBlockIndexCandidates.
    assert(!setBlockIndexCandidates.empty());
}

/**
 * Try to make some progress towards making pindexMostWork the active block.
 * pblock is either nullptr or a pointer to a CBlock corresponding to pindexMostWork.
 */
bool CChainState::ActivateBestChainStep(CValidationState& state, const CChainParams& chainparams, CBlockIndex* pindexMostWork, const std::shared_ptr<const CBlock>& pblock, bool& fInvalidFound, ConnectTrace& connectTrace)
{
    AssertLockHeld(cs_main);

    const CBlockIndex *pindexOldTip = chainActive.Tip();
    const CBlockIndex *pindexFork = chainActive.FindFork(pindexMostWork);

    // Disconnect active blocks which are no longer in the best chain.
    bool fBlocksDisconnected = false;
    DisconnectedBlockTransactions disconnectpool;
    while (chainActive.Tip() && chainActive.Tip() != pindexFork) {
        if (!DisconnectTip(state, chainparams, &disconnectpool)) {
            // This is likely a fatal error, but keep the mempool consistent,
            // just in case. Only remove from the mempool in this case.
            UpdateMempoolForReorg(disconnectpool, false);
            return false;
        }
        fBlocksDisconnected = true;
    }

    // Build list of new blocks to connect.
    std::vector<CBlockIndex*> vpindexToConnect;
    bool fContinue = true;
    int nHeight = pindexFork ? pindexFork->nHeight : -1;
    while (fContinue && nHeight != pindexMostWork->nHeight) {
        // Don't iterate the entire list of potential improvements toward the best tip, as we likely only need
        // a few blocks along the way.
        int nTargetHeight = std::min(nHeight + 32, pindexMostWork->nHeight);
        vpindexToConnect.clear();
        vpindexToConnect.reserve(nTargetHeight - nHeight);
        CBlockIndex *pindexIter = pindexMostWork->GetAncestor(nTargetHeight);
        while (pindexIter && pindexIter->nHeight != nHeight) {
            vpindexToConnect.push_back(pindexIter);
            pindexIter = pindexIter->pprev;
        }
        nHeight = nTargetHeight;

        // Connect new blocks.
        for (CBlockIndex *pindexConnect : reverse_iterate(vpindexToConnect)) {
            if (!ConnectTip(state, chainparams, pindexConnect, pindexConnect == pindexMostWork ? pblock : std::shared_ptr<const CBlock>(), connectTrace, disconnectpool)) {
                if (state.IsInvalid()) {
                    // The block violates a consensus rule.
                    if (!state.CorruptionPossible()) {
                        InvalidChainFound(vpindexToConnect.front());
                    }
                    state = CValidationState();
                    fInvalidFound = true;
                    fContinue = false;
                    break;
                } else {
                    // A system error occurred (disk space, database error, ...).
                    // Make the mempool consistent with the current tip, just in case
                    // any observers try to use it before shutdown.
                    UpdateMempoolForReorg(disconnectpool, false);
                    return false;
                }
            } else {
                PruneBlockIndexCandidates();
                if (!pindexOldTip || chainActive.Tip()->nChainWork > pindexOldTip->nChainWork) {
                    // We're in a better position than we were. Return temporarily to release the lock.
                    fContinue = false;
                    break;
                }
            }
        }
    }

    if (fBlocksDisconnected) {
        // If any blocks were disconnected, disconnectpool may be non empty.  Add
        // any disconnected transactions back to the mempool.
        UpdateMempoolForReorg(disconnectpool, true);
    }
    mempool.check(pcoinsTip.get());


    // Callbacks/notifications for a new best chain.
    if (fInvalidFound)
        CheckForkWarningConditionsOnNewFork(vpindexToConnect.back());
    else
        CheckForkWarningConditions();

    return true;
}

static void NotifyHeaderTip() LOCKS_EXCLUDED(cs_main) {
    bool fNotify = false;
    bool fInitialBlockDownload = false;
    static CBlockIndex* pindexHeaderOld = nullptr;
    CBlockIndex* pindexHeader = nullptr;
    {
        LOCK(cs_main);
        pindexHeader = pindexBestHeader;

        if (pindexHeader != pindexHeaderOld) {
            fNotify = true;
            fInitialBlockDownload = IsInitialBlockDownload();
            pindexHeaderOld = pindexHeader;
        }
    }
    // Send block tip changed notifications without cs_main
    if (fNotify) {
        uiInterface.NotifyHeaderTip(fInitialBlockDownload, pindexHeader);
    }
}

/**
 * Make the best chain active, in multiple steps. The result is either failure
 * or an activated best chain. pblock is either nullptr or a pointer to a block
 * that is already loaded (to avoid loading it again from disk).
 *
 * ActivateBestChain is split into steps (see ActivateBestChainStep) so that
 * we avoid holding cs_main for an extended period of time; the length of this
 * call may be quite long during reindexing or a substantial reorg.
 */
bool CChainState::ActivateBestChain(CValidationState &state, const CChainParams& chainparams, std::shared_ptr<const CBlock> pblock) {
    // Note that while we're often called here from ProcessNewBlock, this is
    // far from a guarantee. Things in the P2P/RPC will often end up calling
    // us in the middle of ProcessNewBlock - do not assume pblock is set
    // sanely for performance or correctness!
    AssertLockNotHeld(cs_main);

    // ABC maintains a fair degree of expensive-to-calculate internal state
    // because this function periodically releases cs_main so that it does not lock up other threads for too long
    // during large connects - and to allow for e.g. the callback queue to drain
    // we use m_cs_chainstate to enforce mutual exclusion so that only one caller may execute this function at a time
    LOCK(m_cs_chainstate);

    CBlockIndex *pindexMostWork = nullptr;
    CBlockIndex *pindexNewTip = nullptr;
    int nStopAtHeight = gArgs.GetArg("-stopatheight", DEFAULT_STOPATHEIGHT);
    do {
        boost::this_thread::interruption_point();

        if (GetMainSignals().CallbacksPending() > 10) {
            // Block until the validation queue drains. This should largely
            // never happen in normal operation, however may happen during
            // reindex, causing memory blowup if we run too far ahead.
            // Note that if a validationinterface callback ends up calling
            // ActivateBestChain this may lead to a deadlock! We should
            // probably have a DEBUG_LOCKORDER test for this in the future.
            SyncWithValidationInterfaceQueue();
        }

        {
            LOCK(cs_main);
            CBlockIndex* starting_tip = chainActive.Tip();
            bool blocks_connected = false;
            do {
                // We absolutely may not unlock cs_main until we've made forward progress
                // (with the exception of shutdown due to hardware issues, low disk space, etc).
                ConnectTrace connectTrace(mempool); // Destructed before cs_main is unlocked

                if (pindexMostWork == nullptr) {
                    pindexMostWork = FindMostWorkChain();
                }

                // Whether we have anything to do at all.
                if (pindexMostWork == nullptr || pindexMostWork == chainActive.Tip()) {
                    break;
                }

                bool fInvalidFound = false;
                std::shared_ptr<const CBlock> nullBlockPtr;
                if (!ActivateBestChainStep(state, chainparams, pindexMostWork, pblock && pblock->GetHash() == pindexMostWork->GetBlockHash() ? pblock : nullBlockPtr, fInvalidFound, connectTrace))
                    return false;
                blocks_connected = true;

                if (fInvalidFound) {
                    // Wipe cache, we may need another branch now.
                    pindexMostWork = nullptr;
                }
                pindexNewTip = chainActive.Tip();

                for (const PerBlockConnectTrace& trace : connectTrace.GetBlocksConnected()) {
                    assert(trace.pblock && trace.pindex);
                    GetMainSignals().BlockConnected(trace.pblock, trace.pindex, trace.conflictedTxs);
                }
            } while (!chainActive.Tip() || (starting_tip && CBlockIndexWorkComparator()(chainActive.Tip(), starting_tip)));
            if (!blocks_connected) return true;

            const CBlockIndex* pindexFork = chainActive.FindFork(starting_tip);
            bool fInitialDownload = IsInitialBlockDownload();

            // Notify external listeners about the new tip.
            // Enqueue while holding cs_main to ensure that UpdatedBlockTip is called in the order in which blocks are connected
            if (pindexFork != pindexNewTip) {
                // Notify ValidationInterface subscribers
                GetMainSignals().UpdatedBlockTip(pindexNewTip, pindexFork, fInitialDownload);

                // Always notify the UI if a new block tip was connected
                uiInterface.NotifyBlockTip(fInitialDownload, pindexNewTip);
            }
        }
        // When we reach this point, we switched to a new tip (stored in pindexNewTip).

        if (nStopAtHeight && pindexNewTip && pindexNewTip->nHeight >= nStopAtHeight) StartShutdown();

        // We check shutdown only after giving ActivateBestChainStep a chance to run once so that we
        // never shutdown before connecting the genesis block during LoadChainTip(). Previously this
        // caused an assert() failure during shutdown in such cases as the UTXO DB flushing checks
        // that the best block hash is non-null.
        if (ShutdownRequested())
            break;
    } while (pindexNewTip != pindexMostWork);
    CheckBlockIndex(chainparams.GetConsensus());


    // Write changes periodically to disk, after relay.
    if (!FlushStateToDisk(chainparams, state, FlushStateMode::PERIODIC)) {
        return false;
    }
    return true;
}

bool ActivateBestChain(CValidationState &state, const CChainParams& chainparams, std::shared_ptr<const CBlock> pblock) {
    return g_chainstate.ActivateBestChain(state, chainparams, std::move(pblock));
}

bool CChainState::PreciousBlock(CValidationState& state, const CChainParams& params, CBlockIndex *pindex)
{
    {
        LOCK(cs_main);
        if (pindex->nChainWork < chainActive.Tip()->nChainWork) {
            // Nothing to do, this block is not at the tip.
            return true;
        }
        if (chainActive.Tip()->nChainWork > nLastPreciousChainwork) {
            // The chain has been extended since the last call, reset the counter.
            nBlockReverseSequenceId = -1;
        }
        nLastPreciousChainwork = chainActive.Tip()->nChainWork;
        setBlockIndexCandidates.erase(pindex);
        pindex->nSequenceId = nBlockReverseSequenceId;
        if (nBlockReverseSequenceId > std::numeric_limits<int32_t>::min()) {
            // We can't keep reducing the counter if somebody really wants to
            // call preciousblock 2**31-1 times on the same set of tips...
            nBlockReverseSequenceId--;
        }
        if (pindex->IsValid(BLOCK_VALID_TRANSACTIONS) && pindex->HaveTxsDownloaded()) {
            setBlockIndexCandidates.insert(pindex);
            PruneBlockIndexCandidates();
        }
    }

    return ActivateBestChain(state, params, std::shared_ptr<const CBlock>());
}
bool PreciousBlock(CValidationState& state, const CChainParams& params, CBlockIndex *pindex) {
    return g_chainstate.PreciousBlock(state, params, pindex);
}

bool CChainState::InvalidateBlock(CValidationState& state, const CChainParams& chainparams, CBlockIndex *pindex)
{
    AssertLockHeld(cs_main);

    // We first disconnect backwards and then mark the blocks as invalid.
    // This prevents a case where pruned nodes may fail to invalidateblock
    // and be left unable to start as they have no tip candidates (as there
    // are no blocks that meet the "have data and are not invalid per
    // nStatus" criteria for inclusion in setBlockIndexCandidates).

    bool pindex_was_in_chain = false;
    CBlockIndex *invalid_walk_tip = chainActive.Tip();

    DisconnectedBlockTransactions disconnectpool;
    while (chainActive.Contains(pindex)) {
        pindex_was_in_chain = true;
        // ActivateBestChain considers blocks already in chainActive
        // unconditionally valid already, so force disconnect away from it.
        if (!DisconnectTip(state, chainparams, &disconnectpool)) {
            // It's probably hopeless to try to make the mempool consistent
            // here if DisconnectTip failed, but we can try.
            UpdateMempoolForReorg(disconnectpool, false);
            return false;
        }
    }

    // Now mark the blocks we just disconnected as descendants invalid
    // (note this may not be all descendants).
    while (pindex_was_in_chain && invalid_walk_tip != pindex) {
        invalid_walk_tip->nStatus |= BLOCK_FAILED_CHILD;
        setDirtyBlockIndex.insert(invalid_walk_tip);
        setBlockIndexCandidates.erase(invalid_walk_tip);
        invalid_walk_tip = invalid_walk_tip->pprev;
    }

    // Mark the block itself as invalid.
    pindex->nStatus |= BLOCK_FAILED_VALID;
    setDirtyBlockIndex.insert(pindex);
    setBlockIndexCandidates.erase(pindex);
    m_failed_blocks.insert(pindex);

    // DisconnectTip will add transactions to disconnectpool; try to add these
    // back to the mempool.
    UpdateMempoolForReorg(disconnectpool, true);

    // The resulting new best tip may not be in setBlockIndexCandidates anymore, so
    // add it again.
    BlockMap::iterator it = mapBlockIndex.begin();
    while (it != mapBlockIndex.end()) {
        if (it->second->IsValid(BLOCK_VALID_TRANSACTIONS) && it->second->HaveTxsDownloaded() && !setBlockIndexCandidates.value_comp()(it->second, chainActive.Tip())) {
            setBlockIndexCandidates.insert(it->second);
        }
        it++;
    }

    InvalidChainFound(pindex);

    // Only notify about a new block tip if the active chain was modified.
    if (pindex_was_in_chain) {
        uiInterface.NotifyBlockTip(IsInitialBlockDownload(), pindex->pprev);
    }
    return true;
}

bool InvalidateBlock(CValidationState& state, const CChainParams& chainparams, CBlockIndex *pindex) {
    return g_chainstate.InvalidateBlock(state, chainparams, pindex);
}

void CChainState::ResetBlockFailureFlags(CBlockIndex *pindex) {
    AssertLockHeld(cs_main);

    int nHeight = pindex->nHeight;

    // Remove the invalidity flag from this block and all its descendants.
    BlockMap::iterator it = mapBlockIndex.begin();
    while (it != mapBlockIndex.end()) {
        if (!it->second->IsValid() && it->second->GetAncestor(nHeight) == pindex) {
            it->second->nStatus &= ~BLOCK_FAILED_MASK;
            setDirtyBlockIndex.insert(it->second);
            if (it->second->IsValid(BLOCK_VALID_TRANSACTIONS) && it->second->HaveTxsDownloaded() && setBlockIndexCandidates.value_comp()(chainActive.Tip(), it->second)) {
                setBlockIndexCandidates.insert(it->second);
            }
            if (it->second == pindexBestInvalid) {
                // Reset invalid block marker if it was pointing to one of those.
                pindexBestInvalid = nullptr;
            }
            m_failed_blocks.erase(it->second);
        }
        it++;
    }

    // Remove the invalidity flag from all ancestors too.
    while (pindex != nullptr) {
        if (pindex->nStatus & BLOCK_FAILED_MASK) {
            pindex->nStatus &= ~BLOCK_FAILED_MASK;
            setDirtyBlockIndex.insert(pindex);
            m_failed_blocks.erase(pindex);
        }
        pindex = pindex->pprev;
    }
}

void ResetBlockFailureFlags(CBlockIndex *pindex) {
    return g_chainstate.ResetBlockFailureFlags(pindex);
}

CBlockIndex* CChainState::AddToBlockIndex(const CBlockHeader& block)
{
    AssertLockHeld(cs_main);

    // Check for duplicate
    uint256 hash = block.GetHash();
    BlockMap::iterator it = mapBlockIndex.find(hash);
    if (it != mapBlockIndex.end())
        return it->second;

    // Construct new block index object
    CBlockIndex* pindexNew = new CBlockIndex(block);
    // We assign the sequence id to blocks only when the full data is available,
    // to avoid miners withholding blocks but broadcasting headers, to get a
    // competitive advantage.
    pindexNew->nSequenceId = 0;
    BlockMap::iterator mi = mapBlockIndex.insert(std::make_pair(hash, pindexNew)).first;
    pindexNew->phashBlock = &((*mi).first);
    BlockMap::iterator miPrev = mapBlockIndex.find(block.hashPrevBlock);
    if (miPrev != mapBlockIndex.end())
    {
        pindexNew->pprev = (*miPrev).second;
        pindexNew->nHeight = pindexNew->pprev->nHeight + 1;
        pindexNew->BuildSkip();
    }
    pindexNew->nTimeMax = (pindexNew->pprev ? std::max(pindexNew->pprev->nTimeMax, pindexNew->nTime) : pindexNew->nTime);
    pindexNew->nChainWork = (pindexNew->pprev ? pindexNew->pprev->nChainWork : 0) + GetBlockProof(*pindexNew);

    pindexNew->RaiseValidity(BLOCK_VALID_TREE);
    if (pindexBestHeader == nullptr || pindexBestHeader->nChainWork < pindexNew->nChainWork)
        pindexBestHeader = pindexNew;

    setDirtyBlockIndex.insert(pindexNew);

    return pindexNew;
}

/** Mark a block as having its data received and checked (up to BLOCK_VALID_TRANSACTIONS). */
void CChainState::ReceivedBlockTransactions(const CBlock& block, CBlockIndex* pindexNew, const FlatFilePos& pos, const Consensus::Params& consensusParams)
{
    pindexNew->nTx = block.vtx.size();
    pindexNew->nChainTx = 0;
    pindexNew->nFile = pos.nFile;
    pindexNew->nDataPos = pos.nPos;
    pindexNew->nUndoPos = 0;
    pindexNew->nStatus |= BLOCK_HAVE_DATA;
    if (IsWitnessEnabled(pindexNew->pprev, consensusParams)) {
        pindexNew->nStatus |= BLOCK_OPT_WITNESS;
    }
    pindexNew->RaiseValidity(BLOCK_VALID_TRANSACTIONS);
    setDirtyBlockIndex.insert(pindexNew);

    if (pindexNew->pprev == nullptr || pindexNew->pprev->HaveTxsDownloaded()) {
        // If pindexNew is the genesis block or all parents are BLOCK_VALID_TRANSACTIONS.
        std::deque<CBlockIndex*> queue;
        queue.push_back(pindexNew);

        // Recursively process any descendant blocks that now may be eligible to be connected.
        while (!queue.empty()) {
            CBlockIndex *pindex = queue.front();
            queue.pop_front();
            pindex->nChainTx = (pindex->pprev ? pindex->pprev->nChainTx : 0) + pindex->nTx;
            {
                LOCK(cs_nBlockSequenceId);
                pindex->nSequenceId = nBlockSequenceId++;
            }
            if (chainActive.Tip() == nullptr || !setBlockIndexCandidates.value_comp()(pindex, chainActive.Tip())) {
                setBlockIndexCandidates.insert(pindex);
            }
            std::pair<std::multimap<CBlockIndex*, CBlockIndex*>::iterator, std::multimap<CBlockIndex*, CBlockIndex*>::iterator> range = mapBlocksUnlinked.equal_range(pindex);
            while (range.first != range.second) {
                std::multimap<CBlockIndex*, CBlockIndex*>::iterator it = range.first;
                queue.push_back(it->second);
                range.first++;
                mapBlocksUnlinked.erase(it);
            }
        }
    } else {
        if (pindexNew->pprev && pindexNew->pprev->IsValid(BLOCK_VALID_TREE)) {
            mapBlocksUnlinked.insert(std::make_pair(pindexNew->pprev, pindexNew));
        }
    }
}

static bool FindBlockPos(FlatFilePos &pos, unsigned int nAddSize, unsigned int nHeight, uint64_t nTime, bool fKnown = false)
{
    LOCK(cs_LastBlockFile);

    unsigned int nFile = fKnown ? pos.nFile : nLastBlockFile;
    if (vinfoBlockFile.size() <= nFile) {
        vinfoBlockFile.resize(nFile + 1);
    }

    if (!fKnown) {
        while (vinfoBlockFile[nFile].nSize + nAddSize >= MAX_BLOCKFILE_SIZE) {
            nFile++;
            if (vinfoBlockFile.size() <= nFile) {
                vinfoBlockFile.resize(nFile + 1);
            }
        }
        pos.nFile = nFile;
        pos.nPos = vinfoBlockFile[nFile].nSize;
    }

    if ((int)nFile != nLastBlockFile) {
        if (!fKnown) {
            LogPrintf("Leaving block file %i: %s\n", nLastBlockFile, vinfoBlockFile[nLastBlockFile].ToString());
        }
        FlushBlockFile(!fKnown);
        nLastBlockFile = nFile;
    }

    vinfoBlockFile[nFile].AddBlock(nHeight, nTime);
    if (fKnown)
        vinfoBlockFile[nFile].nSize = std::max(pos.nPos + nAddSize, vinfoBlockFile[nFile].nSize);
    else
        vinfoBlockFile[nFile].nSize += nAddSize;

    if (!fKnown) {
        bool out_of_space;
        size_t bytes_allocated = BlockFileSeq().Allocate(pos, nAddSize, out_of_space);
        if (out_of_space) {
            return AbortNode("Disk space is low!", _("Error: Disk space is low!"));
        }
        if (bytes_allocated != 0 && fPruneMode) {
            fCheckForPruning = true;
        }
    }

    setDirtyFileInfo.insert(nFile);
    return true;
}

static bool FindUndoPos(CValidationState &state, int nFile, FlatFilePos &pos, unsigned int nAddSize)
{
    pos.nFile = nFile;

    LOCK(cs_LastBlockFile);

    pos.nPos = vinfoBlockFile[nFile].nUndoSize;
    vinfoBlockFile[nFile].nUndoSize += nAddSize;
    setDirtyFileInfo.insert(nFile);

    bool out_of_space;
    size_t bytes_allocated = UndoFileSeq().Allocate(pos, nAddSize, out_of_space);
    if (out_of_space) {
        return AbortNode(state, "Disk space is low!", _("Error: Disk space is low!"));
    }
    if (bytes_allocated != 0 && fPruneMode) {
        fCheckForPruning = true;
    }

    return true;
}

static bool CheckBlockHeader(const CBlockHeader& block, CValidationState& state, const Consensus::Params& consensusParams, bool fCheckPOW = true)
{
    if (fParticlMode
        && !block.IsParticlVersion())
        return state.DoS(100, false, REJECT_INVALID, "block-version", false, "bad block version");

    // Check timestamp
    if (fParticlMode
        && !block.hashPrevBlock.IsNull() // allow genesis block to be created in the future
        && block.GetBlockTime() > FutureDrift(GetAdjustedTime()))
        return state.DoS(50, false, REJECT_INVALID, "block-timestamp", false, "block timestamp too far in the future");

    // Check proof of work matches claimed amount
    if (!fParticlMode
        && fCheckPOW && !CheckProofOfWork(block.GetHash(), block.nBits, consensusParams))
        return state.DoS(50, false, REJECT_INVALID, "high-hash", false, "proof of work failed");

    return true;
}


bool CheckBlockSignature(const CBlock &block)
{
    if (!block.IsProofOfStake())
        return block.vchBlockSig.empty();
    if (block.vchBlockSig.empty())
        return false;
    if (block.vtx[0]->vin.size() < 1)
        return false;

    const auto &txin = block.vtx[0]->vin[0];
    if (txin.scriptWitness.stack.size() != 2)
        return false;

    if (txin.scriptWitness.stack[1].size() != 33)
        return false;

    CPubKey pubKey(txin.scriptWitness.stack[1]);
    return pubKey.Verify(block.GetHash(), block.vchBlockSig);
};

bool AddToMapStakeSeen(const COutPoint &kernel, const uint256 &blockHash)
{
    // Overwrites existing values

    std::pair<std::map<COutPoint, uint256>::iterator,bool> ret;
    ret = mapStakeSeen.insert(std::pair<COutPoint, uint256>(kernel, blockHash));
    if (ret.second == false) { // existing element
        ret.first->second = blockHash;
    } else {
        listStakeSeen.push_back(kernel);
    }

    return true;
};

bool CheckStakeUnused(const COutPoint &kernel)
{
    std::map<COutPoint, uint256>::const_iterator mi = mapStakeSeen.find(kernel);
    return (mi == mapStakeSeen.end());
}

bool CheckStakeUnique(const CBlock &block, bool fUpdate)
{
    LOCK(cs_main);

    uint256 blockHash = block.GetHash();
    const COutPoint &kernel = block.vtx[0]->vin[0].prevout;

    std::map<COutPoint, uint256>::const_iterator mi = mapStakeSeen.find(kernel);
    if (mi != mapStakeSeen.end()) {
        if (mi->second == blockHash) {
            return true;
        }
        return error("%s: Stake kernel for %s first seen on %s.", __func__, blockHash.ToString(), mi->second.ToString());
    }

    if (!fUpdate) {
        return true;
    }

    while (listStakeSeen.size() > MAX_STAKE_SEEN_SIZE) {
        const COutPoint &oldest = listStakeSeen.front();
        if (1 != mapStakeSeen.erase(oldest)) {
            LogPrintf("%s: Warning: mapStakeSeen did not erase %s %n\n", __func__, oldest.hash.ToString(), oldest.n);
        }
        listStakeSeen.pop_front();
    }

    return AddToMapStakeSeen(kernel, blockHash);
};

bool CheckBlock(const CBlock& block, CValidationState& state, const Consensus::Params& consensusParams, bool fCheckPOW, bool fCheckMerkleRoot)
{
    // These are checks that are independent of context.

    if (block.fChecked)
        return true;

    // Check that the header is valid (particularly PoW).  This is mostly
    // redundant with the call in AcceptBlockHeader.
    if (!CheckBlockHeader(block, state, consensusParams, fCheckPOW))
        return false;

    state.fEnforceSmsgFees = block.nTime >= consensusParams.nPaidSmsgTime;
    state.fBulletproofsActive = block.nTime >= consensusParams.bulletproof_time;
    state.rct_active = block.nTime >= consensusParams.rct_time;

    // Check the merkle root.
    if (fCheckMerkleRoot) {
        bool mutated;

        uint256 hashMerkleRoot2 = BlockMerkleRoot(block, &mutated);

        if (block.hashMerkleRoot != hashMerkleRoot2)
            return state.DoS(100, false, REJECT_INVALID, "bad-txnmrklroot", true, "hashMerkleRoot mismatch");

        // Check for merkle tree malleability (CVE-2012-2459): repeating sequences
        // of transactions in a block without affecting the merkle root of a block,
        // while still invalidating it.
        if (mutated)
            return state.DoS(100, false, REJECT_INVALID, "bad-txns-duplicate", true, "duplicate transaction");
    }

    // All potential-corruption validation must be done before we do any
    // transaction validation, as otherwise we may mark the header as invalid
    // because we receive the wrong transactions for it.
    // Note that witness malleability is checked in ContextualCheckBlock, so no
    // checks that use witness data may be performed here.

    // Size limits
    if (block.vtx.empty() || block.vtx.size() * WITNESS_SCALE_FACTOR > MAX_BLOCK_WEIGHT || ::GetSerializeSize(block, PROTOCOL_VERSION | SERIALIZE_TRANSACTION_NO_WITNESS) * WITNESS_SCALE_FACTOR > MAX_BLOCK_WEIGHT)
        return state.DoS(100, false, REJECT_INVALID, "bad-blk-length", false, "size limits failed");

    if (fParticlMode) {
        if (!IsInitialBlockDownload()
            && block.vtx[0]->IsCoinStake()
            && !CheckStakeUnique(block)) {
            //state.DoS(10, false, REJECT_INVALID, "bad-cs-duplicate", false, "duplicate coinstake");

            state.nFlags |= BLOCK_FAILED_DUPLICATE_STAKE;

            /*
            // TODO: ask peers which stake kernel they have
            if (chainActive.Tip()->nHeight < GetNumBlocksOfPeers() - 8) // peers have significantly longer chain, this node must've got the wrong stake 1st
            {
                LogPrint(BCLog::POS, "%s: Ignoring CheckStakeUnique for block %s, chain height behind peers.\n", __func__, block.GetHash().ToString());
                const COutPoint &kernel = block.vtx[0]->vin[0].prevout;
                mapStakeSeen[kernel] = block.GetHash();
            } else
                return state.DoS(20, false, REJECT_INVALID, "bad-cs-duplicate", false, "duplicate coinstake");
            */
        }

        // First transaction must be coinbase (genesis only) or coinstake
        // 2nd txn may be coinbase in early blocks: check further in ContextualCheckBlock
        if (!(block.vtx[0]->IsCoinBase() || block.vtx[0]->IsCoinStake())) { // only genesis can be coinbase, check in ContextualCheckBlock
            return state.DoS(100, false, REJECT_INVALID, "bad-cb-missing", false, "first tx is not coinbase");
        }

        // 2nd txn may never be coinstake, remaining txns must not be coinbase/stake
        for (size_t i = 1; i < block.vtx.size(); i++) {
            if ((i > 1 && block.vtx[i]->IsCoinBase()) || block.vtx[i]->IsCoinStake()) {
                return state.DoS(100, false, REJECT_INVALID, "bad-cb-multiple", false, "more than one coinbase or coinstake");
            }
        }

        if (!CheckBlockSignature(block)) {
            return state.DoS(100, false, REJECT_INVALID, "bad-block-signature", false, "bad block signature");
        }
    } else {
        // First transaction must be coinbase, the rest must not be
        if (block.vtx.empty() || !block.vtx[0]->IsCoinBase())
            return state.DoS(100, false, REJECT_INVALID, "bad-cb-missing", false, "first tx is not coinbase");

        // Remaining txns must not be coinbase/stake
        for (size_t i = 1; i < block.vtx.size(); i++)
            if (block.vtx[i]->IsCoinBase() || block.vtx[i]->IsCoinStake())
                return state.DoS(100, false, REJECT_INVALID, "bad-cb-multiple", false, "more than one coinbase");
    }

    // Check transactions
    for (const auto& tx : block.vtx)
        if (!CheckTransaction(*tx, state, true)) // Check for duplicate inputs, TODO: UpdateCoins should return a bool, db/coinsview txn should be undone
            return state.Invalid(false, state.GetRejectCode(), state.GetRejectReason(),
                                 strprintf("Transaction check failed (tx hash %s) %s", tx->GetHash().ToString(), state.GetDebugMessage()));

    unsigned int nSigOps = 0;
    for (const auto& tx : block.vtx)
    {
        nSigOps += GetLegacySigOpCount(*tx);
    }
    if (nSigOps * WITNESS_SCALE_FACTOR > MAX_BLOCK_SIGOPS_COST)
        return state.DoS(100, false, REJECT_INVALID, "bad-blk-sigops", false, "out-of-bounds SigOpCount");

    if (fCheckPOW && fCheckMerkleRoot)
        block.fChecked = true;

    return true;
}

bool IsWitnessEnabled(const CBlockIndex* pindexPrev, const Consensus::Params& params)
{
    if (fParticlMode) return true;

    LOCK(cs_main);
    return (VersionBitsState(pindexPrev, params, Consensus::DEPLOYMENT_SEGWIT, versionbitscache) == ThresholdState::ACTIVE);
}

bool IsNullDummyEnabled(const CBlockIndex* pindexPrev, const Consensus::Params& params)
{
    LOCK(cs_main);
    return (VersionBitsState(pindexPrev, params, Consensus::DEPLOYMENT_SEGWIT, versionbitscache) == ThresholdState::ACTIVE);
}

// Compute at which vout of the block's coinbase transaction the witness
// commitment occurs, or -1 if not found.
static int GetWitnessCommitmentIndex(const CBlock& block)
{
    int commitpos = -1;
    if (!block.vtx.empty()) {
        for (size_t o = 0; o < block.vtx[0]->vout.size(); o++) {
            if (block.vtx[0]->vout[o].scriptPubKey.size() >= 38 && block.vtx[0]->vout[o].scriptPubKey[0] == OP_RETURN && block.vtx[0]->vout[o].scriptPubKey[1] == 0x24 && block.vtx[0]->vout[o].scriptPubKey[2] == 0xaa && block.vtx[0]->vout[o].scriptPubKey[3] == 0x21 && block.vtx[0]->vout[o].scriptPubKey[4] == 0xa9 && block.vtx[0]->vout[o].scriptPubKey[5] == 0xed) {
                commitpos = o;
            }
        }
    }
    return commitpos;
}

void UpdateUncommittedBlockStructures(CBlock& block, const CBlockIndex* pindexPrev, const Consensus::Params& consensusParams)
{
    int commitpos = GetWitnessCommitmentIndex(block);
    static const std::vector<unsigned char> nonce(32, 0x00);
    if (commitpos != -1 && IsWitnessEnabled(pindexPrev, consensusParams) && !block.vtx[0]->HasWitness()) {
        CMutableTransaction tx(*block.vtx[0]);
        tx.vin[0].scriptWitness.stack.resize(1);
        tx.vin[0].scriptWitness.stack[0] = nonce;
        block.vtx[0] = MakeTransactionRef(std::move(tx));
    }
}

std::vector<unsigned char> GenerateCoinbaseCommitment(CBlock& block, const CBlockIndex* pindexPrev, const Consensus::Params& consensusParams)
{
    std::vector<unsigned char> commitment;
    if (fParticlMode)
        return commitment;

    int commitpos = GetWitnessCommitmentIndex(block);
    std::vector<unsigned char> ret(32, 0x00);
    if (consensusParams.vDeployments[Consensus::DEPLOYMENT_SEGWIT].nTimeout != 0) {
        if (commitpos == -1) {
            uint256 witnessroot = BlockWitnessMerkleRoot(block, nullptr);
            CHash256().Write(witnessroot.begin(), 32).Write(ret.data(), 32).Finalize(witnessroot.begin());
            CTxOut out;
            out.nValue = 0;
            out.scriptPubKey.resize(38);
            out.scriptPubKey[0] = OP_RETURN;
            out.scriptPubKey[1] = 0x24;
            out.scriptPubKey[2] = 0xaa;
            out.scriptPubKey[3] = 0x21;
            out.scriptPubKey[4] = 0xa9;
            out.scriptPubKey[5] = 0xed;
            memcpy(&out.scriptPubKey[6], witnessroot.begin(), 32);
            commitment = std::vector<unsigned char>(out.scriptPubKey.begin(), out.scriptPubKey.end());
            CMutableTransaction tx(*block.vtx[0]);
            tx.vout.push_back(out);
            block.vtx[0] = MakeTransactionRef(std::move(tx));
        }
    }
    UpdateUncommittedBlockStructures(block, pindexPrev, consensusParams);
    return commitment;
}

unsigned int GetNextTargetRequired(const CBlockIndex *pindexLast)
{
    const Consensus::Params &consensus = Params().GetConsensus();

    arith_uint256 bnProofOfWorkLimit;
    unsigned int nProofOfWorkLimit;
    int nHeight = pindexLast ? pindexLast->nHeight+1 : 0;

    if (nHeight < (int)Params().GetLastImportHeight())
    {
        if (nHeight == 0)
            return arith_uint256("00ffffffffffffffffffffffffffffffffffffffffffffffffffffffffffffff").GetCompact();
        int nLastImportHeight = (int) Params().GetLastImportHeight();
        arith_uint256 nMaxProofOfWorkLimit = arith_uint256("000000000008ffffffffffffffffffffffffffffffffffffffffffffffffffff");
        arith_uint256 nMinProofOfWorkLimit = UintToArith256(consensus.powLimit);
        arith_uint256 nStep = (nMaxProofOfWorkLimit - nMinProofOfWorkLimit) / nLastImportHeight;


        bnProofOfWorkLimit = nMaxProofOfWorkLimit - (nStep * nHeight);
        nProofOfWorkLimit = bnProofOfWorkLimit.GetCompact();
    } else
    {
        bnProofOfWorkLimit = UintToArith256(consensus.powLimit);
        nProofOfWorkLimit = bnProofOfWorkLimit.GetCompact();
    };


    if (pindexLast == nullptr)
        return nProofOfWorkLimit; // Genesis block

    const CBlockIndex* pindexPrev = pindexLast;
    if (pindexPrev->pprev == nullptr)
        return nProofOfWorkLimit; // first block
    const CBlockIndex *pindexPrevPrev = pindexPrev->pprev;
    if (pindexPrevPrev->pprev == nullptr)
        return nProofOfWorkLimit; // second block

    int64_t nTargetSpacing = Params().GetTargetSpacing();
    int64_t nTargetTimespan = Params().GetTargetTimespan();
    int64_t nActualSpacing = pindexPrev->GetBlockTime() - pindexPrevPrev->GetBlockTime();

    if (nActualSpacing > nTargetSpacing * 10)
        nActualSpacing = nTargetSpacing * 10;

    // pos: target change every block
    // pos: retarget with exponential moving toward target spacing
    arith_uint256 bnNew;
    bnNew.SetCompact(pindexLast->nBits);

    int64_t nInterval = nTargetTimespan / nTargetSpacing;
    bnNew *= ((nInterval - 1) * nTargetSpacing + nActualSpacing + nActualSpacing);
    bnNew /= ((nInterval + 1) * nTargetSpacing);


    if (bnNew <= 0 || bnNew > bnProofOfWorkLimit)
        return nProofOfWorkLimit;

    return bnNew.GetCompact();
}

/** Context-dependent validity checks.
 *  By "context", we mean only the previous block headers, but not the UTXO
 *  set; UTXO-related validity checks are done in ConnectBlock().
 *  NOTE: This function is not currently invoked by ConnectBlock(), so we
 *  should consider upgrade issues if we change which consensus rules are
 *  enforced in this function (eg by adding a new consensus rule). See comment
 *  in ConnectBlock().
 *  Note that -reindex-chainstate skips the validation that happens here!
 */
static bool ContextualCheckBlockHeader(const CBlockHeader& block, CValidationState& state, const CChainParams& params, const CBlockIndex* pindexPrev, int64_t nAdjustedTime)
{
    const int nHeight = pindexPrev == nullptr ? 0 : pindexPrev->nHeight + 1;
    const Consensus::Params& consensusParams = params.GetConsensus();

    if (fParticlMode && pindexPrev)
    {
        // Check proof-of-stake
        if (block.nBits != GetNextTargetRequired(pindexPrev))
            return state.DoS(100, false, REJECT_INVALID, "bad-proof-of-stake", true, strprintf("%s: Bad proof-of-stake target", __func__));
    } else
    {
        // Check proof of work
        if (block.nBits != GetNextWorkRequired(pindexPrev, &block, consensusParams))
            return state.DoS(100, false, REJECT_INVALID, "bad-diffbits", false, "incorrect proof of work");
    };

    // Check against checkpoints
    if (fCheckpointsEnabled) {
        // Don't accept any forks from the main chain prior to last checkpoint.
        // GetLastCheckpoint finds the last checkpoint in MapCheckpoints that's in our
        // MapBlockIndex.
        CBlockIndex* pcheckpoint = Checkpoints::GetLastCheckpoint(params.Checkpoints());
        if (pcheckpoint && nHeight < pcheckpoint->nHeight)
            return state.DoS(100, error("%s: forked chain older than last checkpoint (height %d)", __func__, nHeight), REJECT_CHECKPOINT, "bad-fork-prior-to-checkpoint");
    }

    // Check timestamp against prev
    if (block.GetBlockTime() <= pindexPrev->GetMedianTimePast())
        return state.Invalid(false, REJECT_INVALID, "time-too-old", "block's timestamp is too early");

    // Check timestamp
    if (nHeight > 0
        && block.GetBlockTime() > nAdjustedTime + MAX_FUTURE_BLOCK_TIME)
        return state.Invalid(false, REJECT_INVALID, "time-too-new", "block timestamp too far in the future");

    // Reject outdated version blocks when 95% (75% on testnet) of the network has upgraded:
    // check for version 2, 3 and 4 upgrades
    if((block.nVersion < 2 && nHeight >= consensusParams.BIP34Height) ||
       (block.nVersion < 3 && nHeight >= consensusParams.BIP66Height) ||
       (block.nVersion < 4 && nHeight >= consensusParams.BIP65Height))
            return state.Invalid(false, REJECT_OBSOLETE, strprintf("bad-version(0x%08x)", block.nVersion),
                                 strprintf("rejected nVersion=0x%08x block", block.nVersion));

    return true;
}

/** NOTE: This function is not currently invoked by ConnectBlock(), so we
 *  should consider upgrade issues if we change which consensus rules are
 *  enforced in this function (eg by adding a new consensus rule). See comment
 *  in ConnectBlock().
 *  Note that -reindex-chainstate skips the validation that happens here!
 */
static bool ContextualCheckBlock(const CBlock& block, CValidationState& state, const Consensus::Params& consensusParams, const CBlockIndex* pindexPrev, bool accept_block=false) EXCLUSIVE_LOCKS_REQUIRED(cs_main)
{
    const int nHeight = pindexPrev == nullptr ? 0 : pindexPrev->nHeight + 1;
    const int64_t nPrevTime = pindexPrev ? pindexPrev->nTime : 0;

    // Start enforcing BIP113 (Median Time Past) using versionbits logic.
    int nLockTimeFlags = 0;
    if (fParticlMode) {
        nLockTimeFlags |= LOCKTIME_MEDIAN_TIME_PAST;
    } else {
        if (VersionBitsState(pindexPrev, consensusParams, Consensus::DEPLOYMENT_CSV, versionbitscache) == ThresholdState::ACTIVE) {
            assert(pindexPrev != nullptr);
            nLockTimeFlags |= LOCKTIME_MEDIAN_TIME_PAST;
        }
    }

    int64_t nLockTimeCutoff = (nLockTimeFlags & LOCKTIME_MEDIAN_TIME_PAST)
                              ? (pindexPrev ? pindexPrev->GetMedianTimePast() : block.GetBlockTime())
                              : block.GetBlockTime();

    // Check that all transactions are finalized
    for (const auto& tx : block.vtx) {
        if (!IsFinalTx(*tx, nHeight, nLockTimeCutoff)) {
            return state.DoS(10, false, REJECT_INVALID, "bad-txns-nonfinal", false, "non-final transaction");
        }
    }

    if (fParticlMode) {
        // Enforce rule that the coinbase/coinstake ends with serialized block height
        // genesis block scriptSig size will be different

        if (block.IsProofOfStake()) {
            // Limit the number of outputs in a coinstake txn to 6: 1 data + 1 foundation + 4 user
            if (nPrevTime >= consensusParams.OpIsCoinstakeTime) {
                if (block.vtx[0]->vpout.size() > 6) {
                    return state.DoS(100, false, REJECT_INVALID, "bad-cs-outputs", false, "Too many outputs in coinstake");
                }
            }

            // coinstake output 0 must be data output of blockheight
            int i;
            if (!block.vtx[0]->GetCoinStakeHeight(i)) {
                return state.DoS(100, false, REJECT_INVALID, "bad-cs-malformed", false, "coinstake txn is malformed");
            }

            if (i != nHeight) {
                return state.DoS(100, false, REJECT_INVALID, "bad-cs-height", false, "block height mismatch in coinstake");
            }

            std::vector<uint8_t> &vData = ((CTxOutData*)block.vtx[0]->vpout[0].get())->vData;
            if (vData.size() > 8 && vData[4] == DO_VOTE) {
                uint32_t voteToken;
                memcpy(&voteToken, &vData[5], 4);

                LogPrint(BCLog::HDWALLET, _("Block %d casts vote for option %u of proposal %u.\n").c_str(),
                    nHeight, voteToken >> 16, voteToken & 0xFFFF);
            }

            // check witness merkleroot, TODO: should witnessmerkleroot be hashed?
            bool malleated = false;
            uint256 hashWitness = BlockWitnessMerkleRoot(block, &malleated);

            if (hashWitness != block.hashWitnessMerkleRoot) {
                return state.DoS(100, false, REJECT_INVALID, "bad-witness-merkle-match", true, strprintf("%s : witness merkle commitment mismatch", __func__));
            }

            if (!CheckCoinStakeTimestamp(nHeight, block.GetBlockTime())) {
                return state.DoS(50, false, REJECT_INVALID, "bad-coinstake-time", true, strprintf("%s: coinstake timestamp violation nTimeBlock=%d", __func__, block.GetBlockTime()));
            }

            // Check timestamp against prev
            if (block.GetBlockTime() <= pindexPrev->GetPastTimeLimit() || FutureDrift(block.GetBlockTime()) < pindexPrev->GetBlockTime()) {
                return state.DoS(50, false, REJECT_INVALID, "bad-block-time", true, strprintf("%s: block's timestamp is too early", __func__));
            }

            uint256 hashProof, targetProofOfStake;

            // Blocks are connected at end of import / reindex
            // CheckProofOfStake is run again during connectblock
            if (!IsInitialBlockDownload() // checks (!fImporting && !fReindex)
                && (!accept_block || chainActive.Height() > (int)Params().GetStakeMinConfirmations())
                && !CheckProofOfStake(state, pindexPrev, *block.vtx[0], block.nTime, block.nBits, hashProof, targetProofOfStake)) {
                return error("ContextualCheckBlock(): check proof-of-stake failed for block %s\n", block.GetHash().ToString());
            }
        } else
        {
            bool fCheckPOW = true; // TODO: pass properly
            if (fCheckPOW && !CheckProofOfWork(block.GetHash(), block.nBits, consensusParams, nHeight, Params().GetLastImportHeight()))
                return state.DoS(50, false, REJECT_INVALID, "high-hash", false, "proof of work failed");

            // Enforce rule that the coinbase/ ends with serialized block height
            // genesis block scriptSig size will be different
            CScript expect = CScript() << OP_RETURN << nHeight;
            const CScript &scriptSig = block.vtx[0]->vin[0].scriptSig;
            if (scriptSig.size() < expect.size() ||
                !std::equal(expect.begin()
                    , expect.end(), scriptSig.begin() + scriptSig.size()-expect.size())) {
                return state.DoS(100, false, REJECT_INVALID, "bad-cb-height", false, "block height mismatch in coinbase");
            }
        };

        if (nHeight > 0 && !block.vtx[0]->IsCoinStake()) // only genesis block can start with coinbase
            return state.DoS(100, false, REJECT_INVALID, "bad-cs-missing", false, "first tx is not coinstake");

        if (nHeight > 0 // skip genesis
            && Params().GetLastImportHeight() >= (uint32_t)nHeight)
        {
            // 2nd txn must be coinbase
            if (block.vtx.size() < 2 || !block.vtx[1]->IsCoinBase())
                return state.DoS(100, false, REJECT_INVALID, "bad-cb", false, "Second txn of import block must be coinbase");

            // Check hash of genesis import txn matches expected hash.
            uint256 txnHash = block.vtx[1]->GetHash();
            if (!Params().CheckImportCoinbase(nHeight, txnHash))
                return state.DoS(100, false, REJECT_INVALID, "bad-cb", false, "Incorrect outputs hash.");
        } else
        {
            // 2nd txn can't be coinbase if block height > GetLastImportHeight
            if (block.vtx.size() > 1 && block.vtx[1]->IsCoinBase())
                return state.DoS(100, false, REJECT_INVALID, "bad-cb-multiple", false, "unexpected coinbase");
        };
    } else
    {
        if (nHeight >= consensusParams.BIP34Height)
        {
            CScript expect = CScript() << nHeight;
            if (block.vtx[0]->vin[0].scriptSig.size() < expect.size() ||
                !std::equal(expect.begin(), expect.end(), block.vtx[0]->vin[0].scriptSig.begin())) {
                return state.DoS(100, false, REJECT_INVALID, "bad-cb-height", false, "block height mismatch in coinbase");
            }
        }

        // Validation for witness commitments.
        // * We compute the witness hash (which is the hash including witnesses) of all the block's transactions, except the
        //   coinbase (where 0x0000....0000 is used instead).
        // * The coinbase scriptWitness is a stack of a single 32-byte vector, containing a witness reserved value (unconstrained).
        // * We build a merkle tree with all those witness hashes as leaves (similar to the hashMerkleRoot in the block header).
        // * There must be at least one output whose scriptPubKey is a single 36-byte push, the first 4 bytes of which are
        //   {0xaa, 0x21, 0xa9, 0xed}, and the following 32 bytes are SHA256^2(witness root, witness reserved value). In case there are
        //   multiple, the last one is used.
        bool fHaveWitness = false;
        if (VersionBitsState(pindexPrev, consensusParams, Consensus::DEPLOYMENT_SEGWIT, versionbitscache) == ThresholdState::ACTIVE) {
            int commitpos = GetWitnessCommitmentIndex(block);
            if (commitpos != -1) {
                bool malleated = false;
                uint256 hashWitness = BlockWitnessMerkleRoot(block, &malleated);
                // The malleation check is ignored; as the transaction tree itself
                // already does not permit it, it is impossible to trigger in the
                // witness tree.
                if (block.vtx[0]->vin[0].scriptWitness.stack.size() != 1 || block.vtx[0]->vin[0].scriptWitness.stack[0].size() != 32) {
                    return state.DoS(100, false, REJECT_INVALID, "bad-witness-nonce-size", true, strprintf("%s : invalid witness reserved value size", __func__));
                }
                CHash256().Write(hashWitness.begin(), 32).Write(&block.vtx[0]->vin[0].scriptWitness.stack[0][0], 32).Finalize(hashWitness.begin());
                if (memcmp(hashWitness.begin(), &block.vtx[0]->vout[commitpos].scriptPubKey[6], 32)) {
                    return state.DoS(100, false, REJECT_INVALID, "bad-witness-merkle-match", true, strprintf("%s : witness merkle commitment mismatch", __func__));
                }
                fHaveWitness = true;
            }
        }

        // No witness data is allowed in blocks that don't commit to witness data, as this would otherwise leave room for spam
        if (!fHaveWitness) {
          for (const auto& tx : block.vtx) {
                if (tx->HasWitness()) {
                    return state.DoS(100, false, REJECT_INVALID, "unexpected-witness", true, strprintf("%s : unexpected witness data found", __func__));
                }
            }
        }
    };

    // After the coinbase witness reserved value and commitment are verified,
    // we can check if the block weight passes (before we've checked the
    // coinbase witness, it would be possible for the weight to be too
    // large by filling up the coinbase witness, which doesn't change
    // the block hash, so we couldn't mark the block as permanently
    // failed).
    if (GetBlockWeight(block) > MAX_BLOCK_WEIGHT) {
        return state.DoS(100, false, REJECT_INVALID, "bad-blk-weight", false, strprintf("%s : weight limit failed", __func__));
    }

    return true;
}

bool ProcessDuplicateStakeHeader(CBlockIndex *pindex, NodeId nodeId) EXCLUSIVE_LOCKS_REQUIRED(cs_main)
{
    if (!pindex) {
        return false;
    }

    uint256 hash = pindex->GetBlockHash();

    bool fMakeValid = false;
    if (nodeId == -1) {
        LogPrintf("%s: Duplicate stake block %s was received in a group, marking valid.\n",
            __func__, hash.ToString());

        fMakeValid = true;
    }

    if (nodeId > -1) {
        std::pair<std::map<uint256, StakeConflict>::iterator,bool> ret;
        ret = mapStakeConflict.insert(std::pair<uint256, StakeConflict>(hash, StakeConflict()));
        StakeConflict &sc = ret.first->second;
        sc.Add(nodeId);

        if ((int)sc.peerCount.size() > std::min(GetNumPeers() / 2, 4)) {
            LogPrintf("%s: More than half the connected peers are building on block %s," /* Continued */
                "  marked as duplicate stake, assuming this node has the duplicate.\n", __func__, hash.ToString());

            fMakeValid = true;
        }
    }

    if (fMakeValid) {
        pindex->nFlags &= (~BLOCK_FAILED_DUPLICATE_STAKE);
        pindex->nStatus |= BLOCK_VALID_HEADER;
        pindex->nStatus &= (~BLOCK_FAILED_VALID);
        setDirtyBlockIndex.insert(pindex);

        //if (pindex->nStatus & BLOCK_FAILED_CHILD)
        //{
            CBlockIndex *pindexPrev = pindex->pprev;
            while (pindexPrev) {
                if (pindexPrev->nStatus & BLOCK_VALID_MASK) {
                    break;
                }

                if (pindexPrev->nFlags & BLOCK_FAILED_DUPLICATE_STAKE) {
                    pindexPrev->nFlags &= (~BLOCK_FAILED_DUPLICATE_STAKE);
                    pindexPrev->nStatus |= BLOCK_VALID_HEADER;
                    pindexPrev->nStatus &= (~BLOCK_FAILED_VALID);
                    setDirtyBlockIndex.insert(pindexPrev);

                    if (!pindexPrev->prevoutStake.IsNull()) {
                        uint256 prevhash = pindexPrev->GetBlockHash();
                        AddToMapStakeSeen(pindexPrev->prevoutStake, prevhash);
                    }

                    pindexPrev->nStatus &= (~BLOCK_FAILED_CHILD);
                }

                pindexPrev = pindexPrev->pprev;
            }

            pindex->nStatus &= (~BLOCK_FAILED_CHILD);
        //};

        if (!pindex->prevoutStake.IsNull()) {
            AddToMapStakeSeen(pindex->prevoutStake, hash);
        }
        return true;
    }

    return false;
}

size_t MAX_DELAYED_BLOCKS = 64;
int64_t MAX_DELAY_BLOCK_SECONDS = 180;

class DelayedBlock
{
public:
    DelayedBlock(const std::shared_ptr<const CBlock>& pblock, int node_id) : m_pblock(pblock), m_node_id(node_id) {
        m_time = GetTime();
    }
    int64_t m_time;
    std::shared_ptr<const CBlock> m_pblock;
    int m_node_id;
};
std::list<DelayedBlock> list_delayed_blocks;

extern void Misbehaving(NodeId nodeid, int howmuch, const std::string& message="") EXCLUSIVE_LOCKS_REQUIRED(cs_main);
extern bool AddNodeHeader(NodeId node_id, const uint256 &hash) EXCLUSIVE_LOCKS_REQUIRED(cs_main);
extern void RemoveNodeHeader(const uint256 &hash) EXCLUSIVE_LOCKS_REQUIRED(cs_main);
extern void RemoveNonReceivedHeaderFromNodes(BlockMap::iterator mi) EXCLUSIVE_LOCKS_REQUIRED(cs_main);
extern bool IncDuplicateHeaders(NodeId node_id) EXCLUSIVE_LOCKS_REQUIRED(cs_main);

void EraseDelayedBlock(std::list<DelayedBlock>::iterator p) EXCLUSIVE_LOCKS_REQUIRED(cs_main)
{
    if (p->m_node_id > -1) {
        Misbehaving(p->m_node_id, 25, "Delayed block");
    }

    auto it = mapBlockIndex.find(p->m_pblock->GetHash());
    if (it != mapBlockIndex.end()) {
        mapBlockIndex.erase(it);
    }

    list_delayed_blocks.erase(p);
}

bool DelayBlock(const std::shared_ptr<const CBlock>& pblock, CValidationState& state) EXCLUSIVE_LOCKS_REQUIRED(cs_main)
{
    LogPrintf("Warning: %s - Previous stake modifier is null for block %s from node %d.\n", __func__, pblock->GetHash().ToString(), state.nodeId);
    while (list_delayed_blocks.size() >= MAX_DELAYED_BLOCKS) {
        LogPrint(BCLog::NET, "Removing Delayed block %s, too many delayed.\n", pblock->GetHash().ToString());
        EraseDelayedBlock(--list_delayed_blocks.end());
    }
    assert(list_delayed_blocks.size() < MAX_DELAYED_BLOCKS);
    state.nFlags |= BLOCK_DELAYED; // Mark to prevent further processing
    list_delayed_blocks.emplace_back(pblock, state.nodeId);
    return true;
}

void CheckDelayedBlocks(const CChainParams& chainparams, const uint256 &block_hash) LOCKS_EXCLUDED(cs_main)
{
    if (list_delayed_blocks.empty()) {
        return;
    }

    int64_t now = GetTime();
    std::list<DelayedBlock>::iterator p = list_delayed_blocks.begin();
    while (p != list_delayed_blocks.end()) {
        if (p->m_pblock->hashPrevBlock == block_hash) {
            LogPrint(BCLog::NET, "Processing delayed block %s prev %s.\n", p->m_pblock->GetHash().ToString(), block_hash.ToString());
            ProcessNewBlock(chainparams, p->m_pblock, false, nullptr); // Should update DoS if necessary, finding block through mapBlockSource
            list_delayed_blocks.erase(p++);
            continue;
        }
        if (p->m_time + MAX_DELAY_BLOCK_SECONDS < now) {
            LogPrint(BCLog::NET, "Removing Delayed block %s, timed out.\n", p->m_pblock->GetHash().ToString());
            LOCK(cs_main);
            EraseDelayedBlock(p++);
            continue;
        }
        ++p;
    }
}

bool RemoveUnreceivedHeader(const uint256 &hash) EXCLUSIVE_LOCKS_REQUIRED(cs_main)
{
    BlockMap::iterator mi = mapBlockIndex.find(hash);
    if (mi != mapBlockIndex.end() && !(mi->second->nFlags & BLOCK_ACCEPTED)) {
        LogPrint(BCLog::NET, "Removing loose header %s.\n", hash.ToString());
        setDirtyBlockIndex.erase(mi->second);
        RemoveNonReceivedHeaderFromNodes(mi);
        delete mi->second;
        mapBlockIndex.erase(mi);
        return true;
    }
    return false;
}

size_t CountDelayedBlocks() EXCLUSIVE_LOCKS_REQUIRED(cs_main)
{
    return list_delayed_blocks.size();
}

CoinStakeCache smsgFeeCoinstakeCache;
int64_t GetSmsgFeeRate(const CBlockIndex *pindex, bool reduce_height) EXCLUSIVE_LOCKS_REQUIRED(cs_main)
{
    const Consensus::Params &consensusParams = Params().GetConsensus();

    if ((pindex && pindex->nTime < consensusParams.smsg_fee_time)
        || (!pindex && GetTime() < consensusParams.smsg_fee_time)) {
        return consensusParams.smsg_fee_msg_per_day_per_k;
    }

    int chain_height = pindex ? pindex->nHeight : chainActive.Height();
    if (reduce_height) { // Grace period, push back to previous period
        chain_height -= 10;
    }
    int fee_height = (chain_height / consensusParams.smsg_fee_period) * consensusParams.smsg_fee_period;

    CBlockIndex *fee_block = chainActive[fee_height];
    if (!fee_block || fee_block->nTime < consensusParams.smsg_fee_time) {
        return consensusParams.smsg_fee_msg_per_day_per_k;
    }

    int64_t smsg_fee_rate;
    CTransactionRef coinstake = nullptr;
    if (!smsgFeeCoinstakeCache.GetCoinStake(fee_block->GetBlockHash(), coinstake)
        || !coinstake->GetSmsgFeeRate(smsg_fee_rate)) {
        return consensusParams.smsg_fee_msg_per_day_per_k;
    }

    return smsg_fee_rate;
};



bool CChainState::AcceptBlockHeader(const CBlockHeader& block, CValidationState& state, const CChainParams& chainparams, CBlockIndex** ppindex)
{
    AssertLockHeld(cs_main);
    // Check for duplicate
    uint256 hash = block.GetHash();
    BlockMap::iterator miSelf = mapBlockIndex.find(hash);
    CBlockIndex *pindex = nullptr;
    if (hash != chainparams.GetConsensus().hashGenesisBlock) {
        if (miSelf != mapBlockIndex.end()) {
            // Block header is already known.

            if (fParticlMode && !IsInitialBlockDownload() && state.nodeId >= 0
                && !IncDuplicateHeaders(state.nodeId)) {
                    return state.DoS(5, error("%s: DoS limits, too many duplicates", __func__), REJECT_INVALID, "dos-limits");
            }

            pindex = miSelf->second;
            if (ppindex)
                *ppindex = pindex;

            if (pindex->nStatus & BLOCK_FAILED_MASK)
            {
                /*
                if (pindex->nFlags & BLOCK_FAILED_DUPLICATE_STAKE
                    && ProcessDuplicateStakeHeader(pindex, state.nodeId))
                {
                    // pass
                } else */
                {
                    return state.Invalid(error("%s: block %s is marked invalid", __func__, hash.ToString()), 0, "duplicate");
                };
            };
            return true;
        }

        if (!CheckBlockHeader(block, state, chainparams.GetConsensus()))
            return error("%s: Consensus::CheckBlockHeader: %s, %s", __func__, hash.ToString(), FormatStateMessage(state));

        // Get prev block index
        CBlockIndex* pindexPrev = nullptr;
        BlockMap::iterator mi = mapBlockIndex.find(block.hashPrevBlock);
        if (mi == mapBlockIndex.end())
            return state.DoS(10, error("%s: prev block not found", __func__), 0, "prev-blk-not-found");
        pindexPrev = (*mi).second;

        if (pindexPrev->nStatus & BLOCK_FAILED_MASK)
            return state.DoS(100, error("%s: prev block invalid", __func__), REJECT_INVALID, "bad-prevblk");
        if (!ContextualCheckBlockHeader(block, state, chainparams, pindexPrev, GetAdjustedTime()))
            return error("%s: Consensus::ContextualCheckBlockHeader: %s, %s", __func__, hash.ToString(), FormatStateMessage(state));

        /* Determine if this block descends from any block which has been found
         * invalid (m_failed_blocks), then mark pindexPrev and any blocks between
         * them as failed. For example:
         *
         *                D3
         *              /
         *      B2 - C2
         *    /         \
         *  A             D2 - E2 - F2
         *    \
         *      B1 - C1 - D1 - E1
         *
         * In the case that we attempted to reorg from E1 to F2, only to find
         * C2 to be invalid, we would mark D2, E2, and F2 as BLOCK_FAILED_CHILD
         * but NOT D3 (it was not in any of our candidate sets at the time).
         *
         * In any case D3 will also be marked as BLOCK_FAILED_CHILD at restart
         * in LoadBlockIndex.
         */
        if (!pindexPrev->IsValid(BLOCK_VALID_SCRIPTS)) {
            // The above does not mean "invalid": it checks if the previous block
            // hasn't been validated up to BLOCK_VALID_SCRIPTS. This is a performance
            // optimization, in the common case of adding a new block to the tip,
            // we don't need to iterate over the failed blocks list.
            for (const CBlockIndex* failedit : m_failed_blocks) {
                if (pindexPrev->GetAncestor(failedit->nHeight) == failedit) {
                    assert(failedit->nStatus & BLOCK_FAILED_VALID);
                    CBlockIndex* invalid_walk = pindexPrev;
                    while (invalid_walk != failedit) {
                        invalid_walk->nStatus |= BLOCK_FAILED_CHILD;
                        setDirtyBlockIndex.insert(invalid_walk);
                        invalid_walk = invalid_walk->pprev;
                    }
                    return state.DoS(100, error("%s: prev block invalid", __func__), REJECT_INVALID, "bad-prevblk");
                }
            }
        }
    }
    if (pindex == nullptr) {
        bool force_accept = true;
        if (fParticlMode && !IsInitialBlockDownload() && state.nodeId >= 0) {
            if (!AddNodeHeader(state.nodeId, hash)) {
                return state.DoS(20, error("%s: DoS limits", __func__), REJECT_INVALID, "dos-limits");
            }
            force_accept = false;
        }
        pindex = AddToBlockIndex(block);
        if (force_accept) {
            pindex->nFlags |= BLOCK_ACCEPTED;
        }
    }

    if (ppindex)
        *ppindex = pindex;

    CheckBlockIndex(chainparams.GetConsensus());

    return true;
}

// Exposed wrapper for AcceptBlockHeader
bool ProcessNewBlockHeaders(const std::vector<CBlockHeader>& headers, CValidationState& state, const CChainParams& chainparams, const CBlockIndex** ppindex, CBlockHeader *first_invalid)
{
    if (first_invalid != nullptr) first_invalid->SetNull();
    {
        LOCK(cs_main);
        for (const CBlockHeader& header : headers) {
            CBlockIndex *pindex = nullptr; // Use a temp pindex instead of ppindex to avoid a const_cast
            if (!g_chainstate.AcceptBlockHeader(header, state, chainparams, &pindex)) {
                if (first_invalid) *first_invalid = header;
                return false;
            }
            if (ppindex) {
                *ppindex = pindex;
            }
        }
    }
    NotifyHeaderTip();
    return true;
}

/** Store block on disk. If dbp is non-nullptr, the file is known to already reside on disk */
static FlatFilePos SaveBlockToDisk(const CBlock& block, int nHeight, const CChainParams& chainparams, const FlatFilePos* dbp) {
    unsigned int nBlockSize = ::GetSerializeSize(block, CLIENT_VERSION);
    FlatFilePos blockPos;
    if (dbp != nullptr)
        blockPos = *dbp;
    if (!FindBlockPos(blockPos, nBlockSize+8, nHeight, block.GetBlockTime(), dbp != nullptr)) {
        error("%s: FindBlockPos failed", __func__);
        return FlatFilePos();
    }
    if (dbp == nullptr) {
        if (!WriteBlockToDisk(block, blockPos, chainparams.MessageStart())) {
            AbortNode("Failed to write block");
            return FlatFilePos();
        }
    }
    return blockPos;
}

/** Store block on disk. If dbp is non-nullptr, the file is known to already reside on disk */
bool CChainState::AcceptBlock(const std::shared_ptr<const CBlock>& pblock, CValidationState& state, const CChainParams& chainparams, CBlockIndex** ppindex, bool fRequested, const FlatFilePos* dbp, bool* fNewBlock)
{
    const CBlock& block = *pblock;

    if (fNewBlock) *fNewBlock = false;
    AssertLockHeld(cs_main);

    CBlockIndex *pindexDummy = nullptr;
    CBlockIndex *&pindex = ppindex ? *ppindex : pindexDummy;

    if (!AcceptBlockHeader(block, state, chainparams, &pindex))
        return false;

    // Try to process all requested blocks that we don't have, but only
    // process an unrequested block if it's new and has enough work to
    // advance our tip, and isn't too many blocks ahead.
    bool fAlreadyHave = pindex->nStatus & BLOCK_HAVE_DATA;
    bool fHasMoreOrSameWork = (chainActive.Tip() ? pindex->nChainWork >= chainActive.Tip()->nChainWork : true);
    // Blocks that are too out-of-order needlessly limit the effectiveness of
    // pruning, because pruning will not delete block files that contain any
    // blocks which are too close in height to the tip.  Apply this test
    // regardless of whether pruning is enabled; it should generally be safe to
    // not process unrequested blocks.
    bool fTooFarAhead = (pindex->nHeight > int(chainActive.Height() + MIN_BLOCKS_TO_KEEP));

    // TODO: Decouple this function from the block download logic by removing fRequested
    // This requires some new chain data structure to efficiently look up if a
    // block is in a chain leading to a candidate for best tip, despite not
    // being such a candidate itself.

    // TODO: deal better with return value and error conditions for duplicate
    // and unrequested blocks.
    if (fAlreadyHave) return true;
    if (!fRequested) {  // If we didn't ask for it:
        if (pindex->nTx != 0) return true;    // This is a previously-processed block that was pruned
        if (!fHasMoreOrSameWork) return true; // Don't process less-work chains
        if (fTooFarAhead) return true;        // Block height is too high

        // Protect against DoS attacks from low-work chains.
        // If our tip is behind, a peer could try to send us
        // low-work blocks on a fake chain that we would never
        // request; don't process these.
        if (pindex->nChainWork < nMinimumChainWork) return true;
    }

    if (!CheckBlock(block, state, chainparams.GetConsensus())) {
        return error("%s: %s", __func__, FormatStateMessage(state));
    }

    if (block.IsProofOfStake()) {
        pindex->SetProofOfStake();
        pindex->prevoutStake = pblock->vtx[0]->vin[0].prevout;
        if (!pindex->pprev
            || (pindex->pprev->bnStakeModifier.IsNull()
                && pindex->pprev->GetBlockHash() != chainparams.GetConsensus().hashGenesisBlock)) {
            // Block received out of order
            if (fParticlMode && !IsInitialBlockDownload()) {
                if (pindex->nFlags & BLOCK_DELAYED) {
                    // block is already delayed
                    state.nFlags |= BLOCK_DELAYED;
                    return true;
                }
                pindex->nFlags |= BLOCK_DELAYED;
                return DelayBlock(pblock, state);
            }
        } else {
            pindex->bnStakeModifier = ComputeStakeModifierV2(pindex->pprev, pindex->prevoutStake.hash);
        }
        pindex->nFlags &= ~BLOCK_DELAYED;
        setDirtyBlockIndex.insert(pindex);
    }

    if (!ContextualCheckBlock(block, state, chainparams.GetConsensus(), pindex->pprev, true)) {
        if (state.IsInvalid() && !state.CorruptionPossible()) {
            pindex->nStatus |= BLOCK_FAILED_VALID;
            setDirtyBlockIndex.insert(pindex);
        }
        return error("%s: %s", __func__, FormatStateMessage(state));
    }

    if (state.nFlags & BLOCK_STAKE_KERNEL_SPENT && !(state.nFlags & BLOCK_FAILED_DUPLICATE_STAKE)) {
        if (state.nodeId > -1) {
            Misbehaving(state.nodeId, 20, "Spent kernel");
        }
    }

    RemoveNodeHeader(pindex->GetBlockHash());
    pindex->nFlags |= BLOCK_ACCEPTED;
    setDirtyBlockIndex.insert(pindex);

    // Header is valid/has work, merkle tree and segwit merkle tree are good...RELAY NOW
    // (but if it does not build on our best tip, let the SendMessages loop relay it)
    if (!IsInitialBlockDownload() && chainActive.Tip() == pindex->pprev)
    {
        if (!(state.nFlags & BLOCK_FAILED_DUPLICATE_STAKE))
            GetMainSignals().NewPoWValidBlock(pindex, pblock);
    };

    // Write block to history file
    if (fNewBlock) *fNewBlock = true;
    try {
        FlatFilePos blockPos = SaveBlockToDisk(block, pindex->nHeight, chainparams, dbp);
        if (blockPos.IsNull()) {
            state.Error(strprintf("%s: Failed to find position to write new block to disk", __func__));
            return false;
        }
        ReceivedBlockTransactions(block, pindex, blockPos, chainparams.GetConsensus());
    } catch (const std::runtime_error& e) {
        return AbortNode(state, std::string("System error: ") + e.what());
    }

    FlushStateToDisk(chainparams, state, FlushStateMode::NONE);

    CheckBlockIndex(chainparams.GetConsensus());

    return true;
}

bool ProcessNewBlock(const CChainParams& chainparams, const std::shared_ptr<const CBlock> pblock, bool fForceProcessing, bool *fNewBlock)
{
    AssertLockNotHeld(cs_main);

    CBlockIndex *pindex = nullptr;
    {
        /*
        uint256 hash = pblock->GetHash();
        // Limited duplicity on stake: prevents block flood attack
        // Duplicate stake allowed only when there is orphan child block
        if (!fReindex && !fImporting && pblock->IsProofOfStake() && setStakeSeen.count(pblock->GetProofOfStake()) && !mapOrphanBlocksByPrev.count(hash))
            return error("%s: Duplicate proof-of-stake (%s, %d) for block %s", pblock->GetProofOfStake().first.ToString(), pblock->GetProofOfStake().second, hash.ToString());
        */

        if (fNewBlock) *fNewBlock = false;
        CValidationState state;

        // CheckBlock() does not support multi-threaded block validation because CBlock::fChecked can cause data race.
        // Therefore, the following critical section must include the CheckBlock() call as well.
        LOCK(cs_main);

        // Ensure that CheckBlock() passes before calling AcceptBlock, as
        // belt-and-suspenders.
        bool ret = CheckBlock(*pblock, state, chainparams.GetConsensus());
        if (ret) {
            // Store to disk
            ret = g_chainstate.AcceptBlock(pblock, state, chainparams, &pindex, fForceProcessing, nullptr, fNewBlock);
        }
        if (state.nFlags & BLOCK_DELAYED) {
            return true;
        }
        if (!ret) {
            if (fParticlMode) {
                // Mark block as invalid to prevent re-requesting from peer.
                // Block will have been added to the block index in AcceptBlockHeader
                CBlockIndex *pindex = g_chainstate.AddToBlockIndex(*pblock);
                g_chainstate.InvalidBlockFound(pindex, *pblock, state);

                IncomingBlockChecked(*pblock, state);
            }
            GetMainSignals().BlockChecked(*pblock, state);
            return error("%s: AcceptBlock FAILED (%s)", __func__, FormatStateMessage(state));
        }

        if (pindex && state.nFlags & BLOCK_FAILED_DUPLICATE_STAKE) {
            pindex->nFlags |= BLOCK_FAILED_DUPLICATE_STAKE;
            setDirtyBlockIndex.insert(pindex);
            LogPrint(BCLog::POS, "%s Marking duplicate stake: %s.\n", __func__, pindex->GetBlockHash().ToString());
            //GetMainSignals().BlockChecked(*pblock, state);
            IncomingBlockChecked(*pblock, state);
        }
    }

    NotifyHeaderTip();

    CValidationState state; // Only used to report errors, not invalidity - ignore it
    if (!g_chainstate.ActivateBestChain(state, chainparams, pblock))
        return error("%s: ActivateBestChain failed (%s)", __func__, FormatStateMessage(state));

    if (smsg::fSecMsgEnabled && gArgs.GetBoolArg("-smsgscanincoming", false)) {
        smsgModule.ScanBlock(*pblock);
    }

    {
        assert(pindex);
        CheckDelayedBlocks(chainparams, pindex->GetBlockHash());
    }

    return true;
}

bool TestBlockValidity(CValidationState& state, const CChainParams& chainparams, const CBlock& block, CBlockIndex* pindexPrev, bool fCheckPOW, bool fCheckMerkleRoot)
{
    AssertLockHeld(cs_main);
    assert(pindexPrev && pindexPrev == chainActive.Tip());
    CCoinsViewCache viewNew(pcoinsTip.get());
    uint256 block_hash(block.GetHash());
    CBlockIndex indexDummy(block);
    indexDummy.pprev = pindexPrev;
    indexDummy.nHeight = pindexPrev->nHeight + 1;
    indexDummy.phashBlock = &block_hash;

    // NOTE: CheckBlockHeader is called by CheckBlock
    if (!ContextualCheckBlockHeader(block, state, chainparams, pindexPrev, GetAdjustedTime()))
        return error("%s: Consensus::ContextualCheckBlockHeader: %s", __func__, FormatStateMessage(state));
    if (!CheckBlock(block, state, chainparams.GetConsensus(), fCheckPOW, fCheckMerkleRoot))
        return error("%s: Consensus::CheckBlock: %s", __func__, FormatStateMessage(state));
    if (!ContextualCheckBlock(block, state, chainparams.GetConsensus(), pindexPrev))
        return error("%s: Consensus::ContextualCheckBlock: %s", __func__, FormatStateMessage(state));
    if (!g_chainstate.ConnectBlock(block, state, &indexDummy, viewNew, chainparams, true))
        return false;
    assert(state.IsValid());

    return true;
}

/**
 * BLOCK PRUNING CODE
 */

/* Calculate the amount of disk space the block & undo files currently use */
uint64_t CalculateCurrentUsage()
{
    LOCK(cs_LastBlockFile);

    uint64_t retval = 0;
    for (const CBlockFileInfo &file : vinfoBlockFile) {
        retval += file.nSize + file.nUndoSize;
    }
    return retval;
}

/* Prune a block file (modify associated database entries)*/
void PruneOneBlockFile(const int fileNumber)
{
    LOCK(cs_LastBlockFile);

    for (const auto& entry : mapBlockIndex) {
        CBlockIndex* pindex = entry.second;
        if (pindex->nFile == fileNumber) {
            pindex->nStatus &= ~BLOCK_HAVE_DATA;
            pindex->nStatus &= ~BLOCK_HAVE_UNDO;
            pindex->nFile = 0;
            pindex->nDataPos = 0;
            pindex->nUndoPos = 0;
            setDirtyBlockIndex.insert(pindex);

            // Prune from mapBlocksUnlinked -- any block we prune would have
            // to be downloaded again in order to consider its chain, at which
            // point it would be considered as a candidate for
            // mapBlocksUnlinked or setBlockIndexCandidates.
            std::pair<std::multimap<CBlockIndex*, CBlockIndex*>::iterator, std::multimap<CBlockIndex*, CBlockIndex*>::iterator> range = mapBlocksUnlinked.equal_range(pindex->pprev);
            while (range.first != range.second) {
                std::multimap<CBlockIndex *, CBlockIndex *>::iterator _it = range.first;
                range.first++;
                if (_it->second == pindex) {
                    mapBlocksUnlinked.erase(_it);
                }
            }
        }
    }

    vinfoBlockFile[fileNumber].SetNull();
    setDirtyFileInfo.insert(fileNumber);
}


void UnlinkPrunedFiles(const std::set<int>& setFilesToPrune)
{
    for (std::set<int>::iterator it = setFilesToPrune.begin(); it != setFilesToPrune.end(); ++it) {
        FlatFilePos pos(*it, 0);
        fs::remove(BlockFileSeq().FileName(pos));
        fs::remove(UndoFileSeq().FileName(pos));
        LogPrintf("Prune: %s deleted blk/rev (%05u)\n", __func__, *it);
    }
}

/* Calculate the block/rev files to delete based on height specified by user with RPC command pruneblockchain */
static void FindFilesToPruneManual(std::set<int>& setFilesToPrune, int nManualPruneHeight)
{
    assert(fPruneMode && nManualPruneHeight > 0);

    LOCK2(cs_main, cs_LastBlockFile);
    if (chainActive.Tip() == nullptr)
        return;

    // last block to prune is the lesser of (user-specified height, MIN_BLOCKS_TO_KEEP from the tip)
    unsigned int nLastBlockWeCanPrune = std::min((unsigned)nManualPruneHeight, chainActive.Tip()->nHeight - MIN_BLOCKS_TO_KEEP);
    int count=0;
    for (int fileNumber = 0; fileNumber < nLastBlockFile; fileNumber++) {
        if (vinfoBlockFile[fileNumber].nSize == 0 || vinfoBlockFile[fileNumber].nHeightLast > nLastBlockWeCanPrune)
            continue;
        PruneOneBlockFile(fileNumber);
        setFilesToPrune.insert(fileNumber);
        count++;
    }
    LogPrintf("Prune (Manual): prune_height=%d removed %d blk/rev pairs\n", nLastBlockWeCanPrune, count);
}

/* This function is called from the RPC code for pruneblockchain */
void PruneBlockFilesManual(int nManualPruneHeight)
{
    CValidationState state;
    const CChainParams& chainparams = Params();
    if (!FlushStateToDisk(chainparams, state, FlushStateMode::NONE, nManualPruneHeight)) {
        LogPrintf("%s: failed to flush state (%s)\n", __func__, FormatStateMessage(state));
    }
}

/**
 * Prune block and undo files (blk???.dat and undo???.dat) so that the disk space used is less than a user-defined target.
 * The user sets the target (in MB) on the command line or in config file.  This will be run on startup and whenever new
 * space is allocated in a block or undo file, staying below the target. Changing back to unpruned requires a reindex
 * (which in this case means the blockchain must be re-downloaded.)
 *
 * Pruning functions are called from FlushStateToDisk when the global fCheckForPruning flag has been set.
 * Block and undo files are deleted in lock-step (when blk00003.dat is deleted, so is rev00003.dat.)
 * Pruning cannot take place until the longest chain is at least a certain length (100000 on mainnet, 1000 on testnet, 1000 on regtest).
 * Pruning will never delete a block within a defined distance (currently 288) from the active chain's tip.
 * The block index is updated by unsetting HAVE_DATA and HAVE_UNDO for any blocks that were stored in the deleted files.
 * A db flag records the fact that at least some block files have been pruned.
 *
 * @param[out]   setFilesToPrune   The set of file indices that can be unlinked will be returned
 */
static void FindFilesToPrune(std::set<int>& setFilesToPrune, uint64_t nPruneAfterHeight)
{
    LOCK2(cs_main, cs_LastBlockFile);
    if (chainActive.Tip() == nullptr || nPruneTarget == 0) {
        return;
    }
    if ((uint64_t)chainActive.Tip()->nHeight <= nPruneAfterHeight) {
        return;
    }

    unsigned int nLastBlockWeCanPrune = chainActive.Tip()->nHeight - MIN_BLOCKS_TO_KEEP;
    uint64_t nCurrentUsage = CalculateCurrentUsage();
    // We don't check to prune until after we've allocated new space for files
    // So we should leave a buffer under our target to account for another allocation
    // before the next pruning.
    uint64_t nBuffer = BLOCKFILE_CHUNK_SIZE + UNDOFILE_CHUNK_SIZE;
    uint64_t nBytesToPrune;
    int count=0;

    if (nCurrentUsage + nBuffer >= nPruneTarget) {
        // On a prune event, the chainstate DB is flushed.
        // To avoid excessive prune events negating the benefit of high dbcache
        // values, we should not prune too rapidly.
        // So when pruning in IBD, increase the buffer a bit to avoid a re-prune too soon.
        if (IsInitialBlockDownload()) {
            // Since this is only relevant during IBD, we use a fixed 10%
            nBuffer += nPruneTarget / 10;
        }

        for (int fileNumber = 0; fileNumber < nLastBlockFile; fileNumber++) {
            nBytesToPrune = vinfoBlockFile[fileNumber].nSize + vinfoBlockFile[fileNumber].nUndoSize;

            if (vinfoBlockFile[fileNumber].nSize == 0)
                continue;

            if (nCurrentUsage + nBuffer < nPruneTarget)  // are we below our target?
                break;

            // don't prune files that could have a block within MIN_BLOCKS_TO_KEEP of the main chain's tip but keep scanning
            if (vinfoBlockFile[fileNumber].nHeightLast > nLastBlockWeCanPrune)
                continue;

            PruneOneBlockFile(fileNumber);
            // Queue up the files for removal
            setFilesToPrune.insert(fileNumber);
            nCurrentUsage -= nBytesToPrune;
            count++;
        }
    }

    LogPrint(BCLog::PRUNE, "Prune: target=%dMiB actual=%dMiB diff=%dMiB max_prune_height=%d removed %d blk/rev pairs\n",
           nPruneTarget/1024/1024, nCurrentUsage/1024/1024,
           ((int64_t)nPruneTarget - (int64_t)nCurrentUsage)/1024/1024,
           nLastBlockWeCanPrune, count);
}

static FlatFileSeq BlockFileSeq()
{
    return FlatFileSeq(GetBlocksDir(), "blk", BLOCKFILE_CHUNK_SIZE);
}

static FlatFileSeq UndoFileSeq()
{
    return FlatFileSeq(GetBlocksDir(), "rev", UNDOFILE_CHUNK_SIZE);
}

FILE* OpenBlockFile(const FlatFilePos &pos, bool fReadOnly) {
    return BlockFileSeq().Open(pos, fReadOnly);
}

/** Open an undo file (rev?????.dat) */
static FILE* OpenUndoFile(const FlatFilePos &pos, bool fReadOnly) {
    return UndoFileSeq().Open(pos, fReadOnly);
}

fs::path GetBlockPosFilename(const FlatFilePos &pos)
{
    return BlockFileSeq().FileName(pos);
}

CBlockIndex * CChainState::InsertBlockIndex(const uint256& hash)
{
    AssertLockHeld(cs_main);

    if (hash.IsNull())
        return nullptr;

    // Return existing
    BlockMap::iterator mi = mapBlockIndex.find(hash);
    if (mi != mapBlockIndex.end())
        return (*mi).second;

    // Create new
    CBlockIndex* pindexNew = new CBlockIndex();
    mi = mapBlockIndex.insert(std::make_pair(hash, pindexNew)).first;
    pindexNew->phashBlock = &((*mi).first);

    return pindexNew;
}

bool CChainState::LoadBlockIndex(const Consensus::Params& consensus_params, CBlockTreeDB& blocktree)
{
    if (!blocktree.LoadBlockIndexGuts(consensus_params, [this](const uint256& hash) EXCLUSIVE_LOCKS_REQUIRED(cs_main) { return this->InsertBlockIndex(hash); }))
        return false;

    // Calculate nChainWork
    std::vector<std::pair<int, CBlockIndex*> > vSortedByHeight;
    vSortedByHeight.reserve(mapBlockIndex.size());
    for (const std::pair<const uint256, CBlockIndex*>& item : mapBlockIndex)
    {
        CBlockIndex* pindex = item.second;
        vSortedByHeight.push_back(std::make_pair(pindex->nHeight, pindex));
    }
    sort(vSortedByHeight.begin(), vSortedByHeight.end());
    for (const std::pair<int, CBlockIndex*>& item : vSortedByHeight)
    {
        CBlockIndex* pindex = item.second;
        pindex->nChainWork = (pindex->pprev ? pindex->pprev->nChainWork : 0) + GetBlockProof(*pindex);
        pindex->nTimeMax = (pindex->pprev ? std::max(pindex->pprev->nTimeMax, pindex->nTime) : pindex->nTime);
        // We can link the chain of blocks for which we've received transactions at some point.
        // Pruned nodes may have deleted the block.
        if (pindex->nTx > 0) {
            if (pindex->pprev) {
                if (pindex->pprev->HaveTxsDownloaded()) {
                    pindex->nChainTx = pindex->pprev->nChainTx + pindex->nTx;
                } else {
                    pindex->nChainTx = 0;
                    mapBlocksUnlinked.insert(std::make_pair(pindex->pprev, pindex));
                }
            } else {
                pindex->nChainTx = pindex->nTx;
            }
        }
        if (!(pindex->nStatus & BLOCK_FAILED_MASK) && pindex->pprev && (pindex->pprev->nStatus & BLOCK_FAILED_MASK)) {
            pindex->nStatus |= BLOCK_FAILED_CHILD;
            setDirtyBlockIndex.insert(pindex);
        }
        if (pindex->IsValid(BLOCK_VALID_TRANSACTIONS) && (pindex->HaveTxsDownloaded() || pindex->pprev == nullptr))
            setBlockIndexCandidates.insert(pindex);
        if (pindex->nStatus & BLOCK_FAILED_MASK && (!pindexBestInvalid || pindex->nChainWork > pindexBestInvalid->nChainWork))
            pindexBestInvalid = pindex;
        if (pindex->pprev)
            pindex->BuildSkip();
        if (pindex->IsValid(BLOCK_VALID_TREE) && (pindexBestHeader == nullptr || CBlockIndexWorkComparator()(pindexBestHeader, pindex)))
            pindexBestHeader = pindex;
    }

    return true;
}

bool static LoadBlockIndexDB(const CChainParams& chainparams) EXCLUSIVE_LOCKS_REQUIRED(cs_main)
{
    if (!g_chainstate.LoadBlockIndex(chainparams.GetConsensus(), *pblocktree))
        return false;

    // Load block file info
    pblocktree->ReadLastBlockFile(nLastBlockFile);
    vinfoBlockFile.resize(nLastBlockFile + 1);
    LogPrintf("%s: last block file = %i\n", __func__, nLastBlockFile);
    for (int nFile = 0; nFile <= nLastBlockFile; nFile++) {
        pblocktree->ReadBlockFileInfo(nFile, vinfoBlockFile[nFile]);
    }
    LogPrintf("%s: last block file info: %s\n", __func__, vinfoBlockFile[nLastBlockFile].ToString());
    for (int nFile = nLastBlockFile + 1; true; nFile++) {
        CBlockFileInfo info;
        if (pblocktree->ReadBlockFileInfo(nFile, info)) {
            vinfoBlockFile.push_back(info);
        } else {
            break;
        }
    }

    // Check presence of blk files
    LogPrintf("Checking all blk files are present...\n");
    std::set<int> setBlkDataFiles;
    for (const std::pair<const uint256, CBlockIndex*>& item : mapBlockIndex)
    {
        CBlockIndex* pindex = item.second;
        if (pindex->nStatus & BLOCK_HAVE_DATA) {
            setBlkDataFiles.insert(pindex->nFile);
        }
    }
    for (std::set<int>::iterator it = setBlkDataFiles.begin(); it != setBlkDataFiles.end(); it++)
    {
        FlatFilePos pos(*it, 0);
        if (CAutoFile(OpenBlockFile(pos, true), SER_DISK, CLIENT_VERSION).IsNull()) {
            return false;
        }
    }

    // Check whether we have ever pruned block & undo files
    pblocktree->ReadFlag("prunedblockfiles", fHavePruned);
    if (fHavePruned)
        LogPrintf("LoadBlockIndexDB(): Block files have previously been pruned\n");

    // Check whether we need to continue reindexing
    bool fReindexing = false;
    pblocktree->ReadReindexing(fReindexing);
    if(fReindexing) fReindex = true;

    // Check whether we have an address index
    pblocktree->ReadFlag("addressindex", fAddressIndex);
    LogPrintf("%s: address index %s\n", __func__, fAddressIndex ? "enabled" : "disabled");

    // Check whether we have a timestamp index
    pblocktree->ReadFlag("timestampindex", fTimestampIndex);
    LogPrintf("%s: timestamp index %s\n", __func__, fTimestampIndex ? "enabled" : "disabled");

    // Check whether we have a spent index
    pblocktree->ReadFlag("spentindex", fSpentIndex);
    LogPrintf("%s: spent index %s\n", __func__, fSpentIndex ? "enabled" : "disabled");

    return true;
}

bool LoadChainTip(const CChainParams& chainparams)
{
    AssertLockHeld(cs_main);

    if (chainActive.Tip() && chainActive.Tip()->GetBlockHash() == pcoinsTip->GetBestBlock()) return true;

    if (pcoinsTip->GetBestBlock().IsNull() && mapBlockIndex.size() == 1) {
        // In case we just added the genesis block, connect it now, so
        // that we always have a chainActive.Tip() when we return.
        LogPrintf("%s: Connecting genesis block...\n", __func__);
        CValidationState state;
        if (!ActivateBestChain(state, chainparams)) {
            LogPrintf("%s: failed to activate chain (%s)\n", __func__, FormatStateMessage(state));
            return false;
        }
    }

    // Load pointer to end of best chain
    CBlockIndex* pindex = LookupBlockIndex(pcoinsTip->GetBestBlock());
    if (!pindex) {
        return false;
    }
    chainActive.SetTip(pindex);

    g_chainstate.PruneBlockIndexCandidates();

    LogPrintf("Loaded best chain: hashBestChain=%s height=%d date=%s progress=%f\n",
        chainActive.Tip()->GetBlockHash().ToString(), chainActive.Height(),
        FormatISO8601DateTime(chainActive.Tip()->GetBlockTime()),
        GuessVerificationProgress(chainparams.TxData(), chainActive.Tip()));
    return true;
}

CVerifyDB::CVerifyDB()
{
    uiInterface.ShowProgress(_("Verifying blocks..."), 0, false);
}

CVerifyDB::~CVerifyDB()
{
    uiInterface.ShowProgress("", 100, false);
}

bool CVerifyDB::VerifyDB(const CChainParams& chainparams, CCoinsView *coinsview, int nCheckLevel, int nCheckDepth)
{
    LOCK(cs_main);
    if (chainActive.Tip() == nullptr || chainActive.Tip()->pprev == nullptr)
        return true;

    fVerifyingDB = true;

    // Verify blocks in the best chain
    if (nCheckDepth <= 0 || nCheckDepth > chainActive.Height())
        nCheckDepth = chainActive.Height();
    nCheckLevel = std::max(0, std::min(4, nCheckLevel));
    LogPrintf("Verifying last %i blocks at level %i\n", nCheckDepth, nCheckLevel);
    CCoinsViewCache coins(coinsview);
    CBlockIndex* pindex;
    CBlockIndex* pindexFailure = nullptr;
    int nGoodTransactions = 0;
    CValidationState state;
    int reportDone = 0;
    LogPrintf("[0%%]..."); /* Continued */
    for (pindex = chainActive.Tip(); pindex && pindex->pprev; pindex = pindex->pprev) {
        boost::this_thread::interruption_point();
        const int percentageDone = std::max(1, std::min(99, (int)(((double)(chainActive.Height() - pindex->nHeight)) / (double)nCheckDepth * (nCheckLevel >= 4 ? 50 : 100))));
        if (reportDone < percentageDone/10) {
            // report every 10% step
            LogPrintf("[%d%%]...", percentageDone); /* Continued */
            reportDone = percentageDone/10;
        }
        uiInterface.ShowProgress(_("Verifying blocks..."), percentageDone, false);
        if (pindex->nHeight <= chainActive.Height()-nCheckDepth)
            break;
        if (fPruneMode && !(pindex->nStatus & BLOCK_HAVE_DATA)) {
            // If pruning, only go back as far as we have data.
            LogPrintf("VerifyDB(): block verification stopping at height %d (pruning, no data)\n", pindex->nHeight);
            break;
        }
        CBlock block;
        // check level 0: read from disk
        if (!ReadBlockFromDisk(block, pindex, chainparams.GetConsensus()))
            return error("VerifyDB(): *** ReadBlockFromDisk failed at %d, hash=%s", pindex->nHeight, pindex->GetBlockHash().ToString());
        // check level 1: verify block validity
        if (nCheckLevel >= 1 && !CheckBlock(block, state, chainparams.GetConsensus()))
            return error("%s: *** found bad block at %d, hash=%s (%s)\n", __func__,
                         pindex->nHeight, pindex->GetBlockHash().ToString(), FormatStateMessage(state));
        // check level 2: verify undo validity
        if (nCheckLevel >= 2 && pindex) {
            CBlockUndo undo;
            if (!pindex->GetUndoPos().IsNull()) {
                if (!UndoReadFromDisk(undo, pindex)) {
                    return error("VerifyDB(): *** found bad undo data at %d, hash=%s\n", pindex->nHeight, pindex->GetBlockHash().ToString());
                }
            }
        }
        // check level 3: check for inconsistencies during memory-only disconnect of tip blocks
        if (nCheckLevel >= 3 && (coins.DynamicMemoryUsage() + pcoinsTip->DynamicMemoryUsage()) <= nCoinCacheUsage) {
            assert(coins.GetBestBlock() == pindex->GetBlockHash());
            DisconnectResult res = g_chainstate.DisconnectBlock(block, pindex, coins);
            if (res == DISCONNECT_FAILED) {
                return error("VerifyDB(): *** irrecoverable inconsistency in block data at %d, hash=%s", pindex->nHeight, pindex->GetBlockHash().ToString());
            }
            if (res == DISCONNECT_UNCLEAN) {
                nGoodTransactions = 0;
                pindexFailure = pindex;
            } else {
                nGoodTransactions += block.vtx.size();
            }
        }
        if (ShutdownRequested())
            return true;
    }
    if (pindexFailure)
        return error("VerifyDB(): *** coin database inconsistencies found (last %i blocks, %i good transactions before that)\n", chainActive.Height() - pindexFailure->nHeight + 1, nGoodTransactions);

    // store block count as we move pindex at check level >= 4
    int block_count = chainActive.Height() - pindex->nHeight;

    // check level 4: try reconnecting blocks
    if (nCheckLevel >= 4) {
        while (pindex != chainActive.Tip()) {
            boost::this_thread::interruption_point();
            const int percentageDone = std::max(1, std::min(99, 100 - (int)(((double)(chainActive.Height() - pindex->nHeight)) / (double)nCheckDepth * 50)));
            if (reportDone < percentageDone/10) {
                // report every 10% step
                LogPrintf("[%d%%]...", percentageDone); /* Continued */
                reportDone = percentageDone/10;
            }
            uiInterface.ShowProgress(_("Verifying blocks..."), percentageDone, false);
            pindex = chainActive.Next(pindex);
            CBlock block;
            if (!ReadBlockFromDisk(block, pindex, chainparams.GetConsensus()))
                return error("VerifyDB(): *** ReadBlockFromDisk failed at %d, hash=%s", pindex->nHeight, pindex->GetBlockHash().ToString());
            if (!g_chainstate.ConnectBlock(block, state, pindex, coins, chainparams))
                return error("VerifyDB(): *** found unconnectable block at %d, hash=%s (%s)", pindex->nHeight, pindex->GetBlockHash().ToString(), FormatStateMessage(state));
        }
    }

    LogPrintf("[DONE].\n");
    LogPrintf("No coin database inconsistencies in last %i blocks (%i transactions)\n", block_count, nGoodTransactions);
    fVerifyingDB = false;

    return true;
}

/** Apply the effects of a block on the utxo cache, ignoring that it may already have been applied. */
bool CChainState::RollforwardBlock(const CBlockIndex* pindex, CCoinsViewCache& inputs, const CChainParams& params)
{
    // TODO: merge with ConnectBlock
    CBlock block;
    if (!ReadBlockFromDisk(block, pindex, params.GetConsensus())) {
        return error("ReplayBlock(): ReadBlockFromDisk failed at %d, hash=%s", pindex->nHeight, pindex->GetBlockHash().ToString());
    }

    for (const CTransactionRef& tx : block.vtx) {
        if (!tx->IsCoinBase()) {
            for (const CTxIn &txin : tx->vin) {
                inputs.SpendCoin(txin.prevout);
            }
        }
        // Pass check = true as every addition may be an overwrite.
        AddCoins(inputs, *tx, pindex->nHeight, true);
    }
    return true;
}

bool CChainState::ReplayBlocks(const CChainParams& params, CCoinsView* view)
{
    LOCK(cs_main);

    CCoinsViewCache cache(view);

    std::vector<uint256> hashHeads = view->GetHeadBlocks();
    if (hashHeads.empty()) return true; // We're already in a consistent state.
    if (hashHeads.size() != 2) return error("ReplayBlocks(): unknown inconsistent state");

    uiInterface.ShowProgress(_("Replaying blocks..."), 0, false);
    LogPrintf("Replaying blocks\n");

    const CBlockIndex* pindexOld = nullptr;  // Old tip during the interrupted flush.
    const CBlockIndex* pindexNew;            // New tip during the interrupted flush.
    const CBlockIndex* pindexFork = nullptr; // Latest block common to both the old and the new tip.

    if (mapBlockIndex.count(hashHeads[0]) == 0) {
        return error("ReplayBlocks(): reorganization to unknown block requested");
    }
    pindexNew = mapBlockIndex[hashHeads[0]];

    if (!hashHeads[1].IsNull()) { // The old tip is allowed to be 0, indicating it's the first flush.
        if (mapBlockIndex.count(hashHeads[1]) == 0) {
            return error("ReplayBlocks(): reorganization from unknown block requested");
        }
        pindexOld = mapBlockIndex[hashHeads[1]];
        pindexFork = LastCommonAncestor(pindexOld, pindexNew);
        assert(pindexFork != nullptr);
    }

    // Rollback along the old branch.
    while (pindexOld != pindexFork) {
        if (pindexOld->nHeight > 0) { // Never disconnect the genesis block.
            CBlock block;
            if (!ReadBlockFromDisk(block, pindexOld, params.GetConsensus())) {
                return error("RollbackBlock(): ReadBlockFromDisk() failed at %d, hash=%s", pindexOld->nHeight, pindexOld->GetBlockHash().ToString());
            }
            LogPrintf("Rolling back %s (%i)\n", pindexOld->GetBlockHash().ToString(), pindexOld->nHeight);
            DisconnectResult res = DisconnectBlock(block, pindexOld, cache);
            if (res == DISCONNECT_FAILED) {
                return error("RollbackBlock(): DisconnectBlock failed at %d, hash=%s", pindexOld->nHeight, pindexOld->GetBlockHash().ToString());
            }
            // If DISCONNECT_UNCLEAN is returned, it means a non-existing UTXO was deleted, or an existing UTXO was
            // overwritten. It corresponds to cases where the block-to-be-disconnect never had all its operations
            // applied to the UTXO set. However, as both writing a UTXO and deleting a UTXO are idempotent operations,
            // the result is still a version of the UTXO set with the effects of that block undone.
        }
        pindexOld = pindexOld->pprev;
    }

    // Roll forward from the forking point to the new tip.
    int nForkHeight = pindexFork ? pindexFork->nHeight : 0;
    for (int nHeight = nForkHeight + 1; nHeight <= pindexNew->nHeight; ++nHeight) {
        const CBlockIndex* pindex = pindexNew->GetAncestor(nHeight);
        LogPrintf("Rolling forward %s (%i)\n", pindex->GetBlockHash().ToString(), nHeight);
        uiInterface.ShowProgress(_("Replaying blocks..."), (int) ((nHeight - nForkHeight) * 100.0 / (pindexNew->nHeight - nForkHeight)) , false);
        if (!RollforwardBlock(pindex, cache, params)) return false;
    }

    cache.SetBestBlock(pindexNew->GetBlockHash(), pindexNew->nHeight);
    cache.Flush();
    uiInterface.ShowProgress("", 100, false);
    return true;
}

bool ReplayBlocks(const CChainParams& params, CCoinsView* view) {
    return g_chainstate.ReplayBlocks(params, view);
}

bool CChainState::RewindBlockIndex(const CChainParams& params)
{
    LOCK(cs_main);

    // Note that during -reindex-chainstate we are called with an empty chainActive!

    int nHeight = 1;
    while (nHeight <= chainActive.Height()) {
        // Although SCRIPT_VERIFY_WITNESS is now generally enforced on all
        // blocks in ConnectBlock, we don't need to go back and
        // re-download/re-verify blocks from before segwit actually activated.
        if (IsWitnessEnabled(chainActive[nHeight - 1], params.GetConsensus()) && !(chainActive[nHeight]->nStatus & BLOCK_OPT_WITNESS)) {
            break;
        }
        nHeight++;
    }

    // nHeight is now the height of the first insufficiently-validated block, or tipheight + 1
    CValidationState state;
    CBlockIndex* pindex = chainActive.Tip();
    while (chainActive.Height() >= nHeight) {
        if (fPruneMode && !(chainActive.Tip()->nStatus & BLOCK_HAVE_DATA)) {
            // If pruning, don't try rewinding past the HAVE_DATA point;
            // since older blocks can't be served anyway, there's
            // no need to walk further, and trying to DisconnectTip()
            // will fail (and require a needless reindex/redownload
            // of the blockchain).
            break;
        }
        if (!DisconnectTip(state, params, nullptr)) {
            return error("RewindBlockIndex: unable to disconnect block at height %i (%s)", pindex->nHeight, FormatStateMessage(state));
        }
        // Occasionally flush state to disk.
        if (!FlushStateToDisk(params, state, FlushStateMode::PERIODIC)) {
            LogPrintf("RewindBlockIndex: unable to flush state to disk (%s)\n", FormatStateMessage(state));
            return false;
        }
    }

    // Reduce validity flag and have-data flags.
    // We do this after actual disconnecting, otherwise we'll end up writing the lack of data
    // to disk before writing the chainstate, resulting in a failure to continue if interrupted.
    for (const auto& entry : mapBlockIndex) {
        CBlockIndex* pindexIter = entry.second;

        // Note: If we encounter an insufficiently validated block that
        // is on chainActive, it must be because we are a pruning node, and
        // this block or some successor doesn't HAVE_DATA, so we were unable to
        // rewind all the way.  Blocks remaining on chainActive at this point
        // must not have their validity reduced.
        if (IsWitnessEnabled(pindexIter->pprev, params.GetConsensus()) && !(pindexIter->nStatus & BLOCK_OPT_WITNESS) && !chainActive.Contains(pindexIter)) {
            // Reduce validity
            pindexIter->nStatus = std::min<unsigned int>(pindexIter->nStatus & BLOCK_VALID_MASK, BLOCK_VALID_TREE) | (pindexIter->nStatus & ~BLOCK_VALID_MASK);
            // Remove have-data flags.
            pindexIter->nStatus &= ~(BLOCK_HAVE_DATA | BLOCK_HAVE_UNDO);
            // Remove storage location.
            pindexIter->nFile = 0;
            pindexIter->nDataPos = 0;
            pindexIter->nUndoPos = 0;
            // Remove various other things
            pindexIter->nTx = 0;
            pindexIter->nChainTx = 0;
            pindexIter->nSequenceId = 0;
            // Make sure it gets written.
            setDirtyBlockIndex.insert(pindexIter);
            // Update indexes
            setBlockIndexCandidates.erase(pindexIter);
            std::pair<std::multimap<CBlockIndex*, CBlockIndex*>::iterator, std::multimap<CBlockIndex*, CBlockIndex*>::iterator> ret = mapBlocksUnlinked.equal_range(pindexIter->pprev);
            while (ret.first != ret.second) {
                if (ret.first->second == pindexIter) {
                    mapBlocksUnlinked.erase(ret.first++);
                } else {
                    ++ret.first;
                }
            }
        } else if (pindexIter->IsValid(BLOCK_VALID_TRANSACTIONS) && pindexIter->HaveTxsDownloaded()) {
            setBlockIndexCandidates.insert(pindexIter);
        }
    }

    if (chainActive.Tip() != nullptr) {
        // We can't prune block index candidates based on our tip if we have
        // no tip due to chainActive being empty!
        PruneBlockIndexCandidates();

        CheckBlockIndex(params.GetConsensus());
    }

    return true;
}

bool RewindBlockIndex(const CChainParams& params) {
    if (!g_chainstate.RewindBlockIndex(params)) {
        return false;
    }

    if (chainActive.Tip() != nullptr) {
        // FlushStateToDisk can possibly read chainActive. Be conservative
        // and skip it here, we're about to -reindex-chainstate anyway, so
        // it'll get called a bunch real soon.
        CValidationState state;
        if (!FlushStateToDisk(params, state, FlushStateMode::ALWAYS)) {
            LogPrintf("RewindBlockIndex: unable to flush state to disk (%s)\n", FormatStateMessage(state));
            return false;
        }
    }

    return true;
}

void CChainState::UnloadBlockIndex() {
    nBlockSequenceId = 1;
    m_failed_blocks.clear();
    setBlockIndexCandidates.clear();
}

// May NOT be used after any connections are up as much
// of the peer-processing logic assumes a consistent
// block index state
void UnloadBlockIndex()
{
    LOCK(cs_main);
    chainActive.SetTip(nullptr);
    pindexBestInvalid = nullptr;
    pindexBestHeader = nullptr;
    mempool.clear();
    mapBlocksUnlinked.clear();
    vinfoBlockFile.clear();
    nLastBlockFile = 0;
    setDirtyBlockIndex.clear();
    setDirtyFileInfo.clear();
    versionbitscache.Clear();
    for (int b = 0; b < VERSIONBITS_NUM_BITS; b++) {
        warningcache[b].clear();
    }

    for (const BlockMap::value_type& entry : mapBlockIndex) {
        delete entry.second;
    }
    mapBlockIndex.clear();
    fHavePruned = false;

    g_chainstate.UnloadBlockIndex();
}

bool TryAutoReindex()
{
    // Force reindex to update version
    bool nV1 = false;
    if (!pblocktree->ReadFlag("v1", nV1) || !nV1) {
        LogPrintf("%s: v1 Marker not detected, attempting reindex.\n", __func__);
        return true;
    }
    return false;
};

bool LoadBlockIndex(const CChainParams& chainparams)
{
    // Load block index from databases
    bool needs_init = fReindex;

    if (!fReindex) {
        bool ret = LoadBlockIndexDB(chainparams);
        if (!ret) return false;
        needs_init = mapBlockIndex.empty();
    }

    if (needs_init) {
        // Everything here is for *new* reindex/DBs. Thus, though
        // LoadBlockIndexDB may have set fReindex if we shut down
        // mid-reindex previously, we don't check fReindex and
        // instead only check it prior to LoadBlockIndexDB to set
        // needs_init.

        LogPrintf("Initializing databases...\n");
        pblocktree->WriteFlag("v1", true);

        // Use the provided setting for -addressindex in the new database
        fAddressIndex = gArgs.GetBoolArg("-addressindex", DEFAULT_ADDRESSINDEX);
        pblocktree->WriteFlag("addressindex", fAddressIndex);
        LogPrintf("%s: address index %s\n", __func__, fAddressIndex ? "enabled" : "disabled");

        // Use the provided setting for -timestampindex in the new database
        fTimestampIndex = gArgs.GetBoolArg("-timestampindex", DEFAULT_TIMESTAMPINDEX);
        pblocktree->WriteFlag("timestampindex", fTimestampIndex);
        LogPrintf("%s: timestamp index %s\n", __func__, fTimestampIndex ? "enabled" : "disabled");

        // Use the provided setting for -spentindex in the new database
        fSpentIndex = gArgs.GetBoolArg("-spentindex", DEFAULT_SPENTINDEX);
        pblocktree->WriteFlag("spentindex", fSpentIndex);
        LogPrintf("%s: spent index %s\n", __func__, fSpentIndex ? "enabled" : "disabled");
    }
    return true;
}

bool CChainState::LoadGenesisBlock(const CChainParams& chainparams)
{
    LOCK(cs_main);

    // Check whether we're already initialized by checking for genesis in
    // mapBlockIndex. Note that we can't use chainActive here, since it is
    // set based on the coins db, not the block index db, which is the only
    // thing loaded at this point.
    if (mapBlockIndex.count(chainparams.GenesisBlock().GetHash()))
        return true;

    try {
        const CBlock& block = chainparams.GenesisBlock();
        FlatFilePos blockPos = SaveBlockToDisk(block, 0, chainparams, nullptr);
        if (blockPos.IsNull())
            return error("%s: writing genesis block to disk failed", __func__);
        CBlockIndex *pindex = AddToBlockIndex(block);
        pindex->nFlags |= BLOCK_ACCEPTED;
        ReceivedBlockTransactions(block, pindex, blockPos, chainparams.GetConsensus());
    } catch (const std::runtime_error& e) {
        return error("%s: failed to write genesis block: %s", __func__, e.what());
    }

    return true;
}

bool LoadGenesisBlock(const CChainParams& chainparams)
{
    return g_chainstate.LoadGenesisBlock(chainparams);
}

bool LoadExternalBlockFile(const CChainParams& chainparams, FILE* fileIn, FlatFilePos *dbp)
{
    // Map of disk positions for blocks with unknown parent (only used for reindex)
    static std::multimap<uint256, FlatFilePos> mapBlocksUnknownParent;
    int64_t nStart = GetTimeMillis();

    fAddressIndex = gArgs.GetBoolArg("-addressindex", DEFAULT_ADDRESSINDEX);
    fTimestampIndex = gArgs.GetBoolArg("-timestampindex", DEFAULT_TIMESTAMPINDEX);
    fSpentIndex = gArgs.GetBoolArg("-spentindex", DEFAULT_SPENTINDEX);

    int nLoaded = 0;
    try {
        // This takes over fileIn and calls fclose() on it in the CBufferedFile destructor
        CBufferedFile blkdat(fileIn, 2*MAX_BLOCK_SERIALIZED_SIZE, MAX_BLOCK_SERIALIZED_SIZE+8, SER_DISK, CLIENT_VERSION);
        uint64_t nRewind = blkdat.GetPos();
        while (!blkdat.eof()) {
            boost::this_thread::interruption_point();

            blkdat.SetPos(nRewind);
            nRewind++; // start one byte further next time, in case of failure
            blkdat.SetLimit(); // remove former limit
            unsigned int nSize = 0;
            try {
                // locate a header
                unsigned char buf[CMessageHeader::MESSAGE_START_SIZE];
                blkdat.FindByte(chainparams.MessageStart()[0]);
                nRewind = blkdat.GetPos()+1;
                blkdat >> buf;
                if (memcmp(buf, chainparams.MessageStart(), CMessageHeader::MESSAGE_START_SIZE))
                    continue;
                // read size
                blkdat >> nSize;
                if (nSize < 80 || nSize > MAX_BLOCK_SERIALIZED_SIZE)
                    continue;
            } catch (const std::exception&) {
                // no valid block header found; don't complain
                break;
            }
            try {
                // read block
                uint64_t nBlockPos = blkdat.GetPos();
                if (dbp)
                    dbp->nPos = nBlockPos;
                blkdat.SetLimit(nBlockPos + nSize);
                blkdat.SetPos(nBlockPos);
                std::shared_ptr<CBlock> pblock = std::make_shared<CBlock>();
                CBlock& block = *pblock;
                blkdat >> block;
                nRewind = blkdat.GetPos();

                uint256 hash = block.GetHash();
                {
                    LOCK(cs_main);
                    // detect out of order blocks, and store them for later
                    if (hash != chainparams.GetConsensus().hashGenesisBlock && !LookupBlockIndex(block.hashPrevBlock)) {
                        LogPrint(BCLog::REINDEX, "%s: Out of order block %s, parent %s not known\n", __func__, hash.ToString(),
                                block.hashPrevBlock.ToString());
                        if (dbp)
                            mapBlocksUnknownParent.insert(std::make_pair(block.hashPrevBlock, *dbp));
                        continue;
                    }

                    // process in case the block isn't known yet
                    CBlockIndex* pindex = LookupBlockIndex(hash);
                    if (!pindex || (pindex->nStatus & BLOCK_HAVE_DATA) == 0) {
                      CValidationState state;
                      if (g_chainstate.AcceptBlock(pblock, state, chainparams, nullptr, true, dbp, nullptr)) {
                          nLoaded++;
                      }
                      if (state.IsError()) {
                          break;
                      }
                    } else if (hash != chainparams.GetConsensus().hashGenesisBlock && pindex->nHeight % 1000 == 0) {
                      LogPrint(BCLog::REINDEX, "Block Import: already had block %s at height %d\n", hash.ToString(), pindex->nHeight);
                    }
                }

                // Activate the genesis block so normal node progress can continue
                if (hash == chainparams.GetConsensus().hashGenesisBlock) {
                    CValidationState state;
                    if (!ActivateBestChain(state, chainparams)) {
                        break;
                    }
                }

                NotifyHeaderTip();

                // Recursively process earlier encountered successors of this block
                std::deque<uint256> queue;
                queue.push_back(hash);
                while (!queue.empty()) {
                    uint256 head = queue.front();
                    queue.pop_front();
                    std::pair<std::multimap<uint256, FlatFilePos>::iterator, std::multimap<uint256, FlatFilePos>::iterator> range = mapBlocksUnknownParent.equal_range(head);
                    while (range.first != range.second) {
                        std::multimap<uint256, FlatFilePos>::iterator it = range.first;
                        std::shared_ptr<CBlock> pblockrecursive = std::make_shared<CBlock>();
                        if (ReadBlockFromDisk(*pblockrecursive, it->second, chainparams.GetConsensus()))
                        {
                            LogPrint(BCLog::REINDEX, "%s: Processing out of order child %s of %s\n", __func__, pblockrecursive->GetHash().ToString(),
                                    head.ToString());
                            LOCK(cs_main);
                            CValidationState dummy;
                            if (g_chainstate.AcceptBlock(pblockrecursive, dummy, chainparams, nullptr, true, &it->second, nullptr))
                            {
                                nLoaded++;
                                queue.push_back(pblockrecursive->GetHash());
                            }
                        }
                        range.first++;
                        mapBlocksUnknownParent.erase(it);
                        NotifyHeaderTip();
                    }
                }
            } catch (const std::exception& e) {
                LogPrintf("%s: Deserialize or I/O error - %s\n", __func__, e.what());
            }
        }
    } catch (const std::runtime_error& e) {
        AbortNode(std::string("System error: ") + e.what());
    }
    if (nLoaded > 0)
        LogPrintf("Loaded %i blocks from external file in %dms\n", nLoaded, GetTimeMillis() - nStart);
    return nLoaded > 0;
}

void CChainState::CheckBlockIndex(const Consensus::Params& consensusParams)
{
    if (!fCheckBlockIndex) {
        return;
    }

    LOCK(cs_main);

    // During a reindex, we read the genesis block and call CheckBlockIndex before ActivateBestChain,
    // so we have the genesis block in mapBlockIndex but no active chain.  (A few of the tests when
    // iterating the block tree require that chainActive has been initialized.)
    if (chainActive.Height() < 0) {
        assert(mapBlockIndex.size() <= 1);
        return;
    }

    // Build forward-pointing map of the entire block tree.
    std::multimap<CBlockIndex*,CBlockIndex*> forward;
    for (const std::pair<const uint256, CBlockIndex*>& entry : mapBlockIndex) {
        forward.insert(std::make_pair(entry.second->pprev, entry.second));
    }

    assert(forward.size() == mapBlockIndex.size());

    std::pair<std::multimap<CBlockIndex*,CBlockIndex*>::iterator,std::multimap<CBlockIndex*,CBlockIndex*>::iterator> rangeGenesis = forward.equal_range(nullptr);
    CBlockIndex *pindex = rangeGenesis.first->second;
    rangeGenesis.first++;
    assert(rangeGenesis.first == rangeGenesis.second); // There is only one index entry with parent nullptr.

    // Iterate over the entire block tree, using depth-first search.
    // Along the way, remember whether there are blocks on the path from genesis
    // block being explored which are the first to have certain properties.
    size_t nNodes = 0;
    int nHeight = 0;
    CBlockIndex* pindexFirstInvalid = nullptr; // Oldest ancestor of pindex which is invalid.
    CBlockIndex* pindexFirstMissing = nullptr; // Oldest ancestor of pindex which does not have BLOCK_HAVE_DATA.
    CBlockIndex* pindexFirstNeverProcessed = nullptr; // Oldest ancestor of pindex for which nTx == 0.
    CBlockIndex* pindexFirstNotTreeValid = nullptr; // Oldest ancestor of pindex which does not have BLOCK_VALID_TREE (regardless of being valid or not).
    CBlockIndex* pindexFirstNotTransactionsValid = nullptr; // Oldest ancestor of pindex which does not have BLOCK_VALID_TRANSACTIONS (regardless of being valid or not).
    CBlockIndex* pindexFirstNotChainValid = nullptr; // Oldest ancestor of pindex which does not have BLOCK_VALID_CHAIN (regardless of being valid or not).
    CBlockIndex* pindexFirstNotScriptsValid = nullptr; // Oldest ancestor of pindex which does not have BLOCK_VALID_SCRIPTS (regardless of being valid or not).
    while (pindex != nullptr) {
        nNodes++;
        if (pindexFirstInvalid == nullptr && pindex->nStatus & BLOCK_FAILED_VALID) pindexFirstInvalid = pindex;
        if (pindexFirstMissing == nullptr && !(pindex->nStatus & BLOCK_HAVE_DATA)) pindexFirstMissing = pindex;
        if (pindexFirstNeverProcessed == nullptr && pindex->nTx == 0) pindexFirstNeverProcessed = pindex;
        if (pindex->pprev != nullptr && pindexFirstNotTreeValid == nullptr && (pindex->nStatus & BLOCK_VALID_MASK) < BLOCK_VALID_TREE) pindexFirstNotTreeValid = pindex;
        if (pindex->pprev != nullptr && pindexFirstNotTransactionsValid == nullptr && (pindex->nStatus & BLOCK_VALID_MASK) < BLOCK_VALID_TRANSACTIONS) pindexFirstNotTransactionsValid = pindex;
        if (pindex->pprev != nullptr && pindexFirstNotChainValid == nullptr && (pindex->nStatus & BLOCK_VALID_MASK) < BLOCK_VALID_CHAIN) pindexFirstNotChainValid = pindex;
        if (pindex->pprev != nullptr && pindexFirstNotScriptsValid == nullptr && (pindex->nStatus & BLOCK_VALID_MASK) < BLOCK_VALID_SCRIPTS) pindexFirstNotScriptsValid = pindex;

        // Begin: actual consistency checks.
        if (pindex->pprev == nullptr) {
            // Genesis block checks.
            assert(pindex->GetBlockHash() == consensusParams.hashGenesisBlock); // Genesis block's hash must match.
            assert(pindex == chainActive.Genesis()); // The current active chain's genesis block must be this block.
        }
        if (!pindex->HaveTxsDownloaded()) assert(pindex->nSequenceId <= 0); // nSequenceId can't be set positive for blocks that aren't linked (negative is used for preciousblock)
        // VALID_TRANSACTIONS is equivalent to nTx > 0 for all nodes (whether or not pruning has occurred).
        // HAVE_DATA is only equivalent to nTx > 0 (or VALID_TRANSACTIONS) if no pruning has occurred.
        if (!fHavePruned) {
            // If we've never pruned, then HAVE_DATA should be equivalent to nTx > 0
            assert(!(pindex->nStatus & BLOCK_HAVE_DATA) == (pindex->nTx == 0));
            assert(pindexFirstMissing == pindexFirstNeverProcessed);
        } else {
            // If we have pruned, then we can only say that HAVE_DATA implies nTx > 0
            if (pindex->nStatus & BLOCK_HAVE_DATA) assert(pindex->nTx > 0);
        }
        if (pindex->nStatus & BLOCK_HAVE_UNDO) assert(pindex->nStatus & BLOCK_HAVE_DATA);
        assert(((pindex->nStatus & BLOCK_VALID_MASK) >= BLOCK_VALID_TRANSACTIONS) == (pindex->nTx > 0)); // This is pruning-independent.
        // All parents having had data (at some point) is equivalent to all parents being VALID_TRANSACTIONS, which is equivalent to HaveTxsDownloaded().
        assert((pindexFirstNeverProcessed == nullptr) == pindex->HaveTxsDownloaded());
        assert((pindexFirstNotTransactionsValid == nullptr) == pindex->HaveTxsDownloaded());
        assert(pindex->nHeight == nHeight); // nHeight must be consistent.
        assert(pindex->pprev == nullptr || pindex->nChainWork >= pindex->pprev->nChainWork); // For every block except the genesis block, the chainwork must be larger than the parent's.
        assert(nHeight < 2 || (pindex->pskip && (pindex->pskip->nHeight < nHeight))); // The pskip pointer must point back for all but the first 2 blocks.
        assert(pindexFirstNotTreeValid == nullptr); // All mapBlockIndex entries must at least be TREE valid
        if ((pindex->nStatus & BLOCK_VALID_MASK) >= BLOCK_VALID_TREE) assert(pindexFirstNotTreeValid == nullptr); // TREE valid implies all parents are TREE valid
        if ((pindex->nStatus & BLOCK_VALID_MASK) >= BLOCK_VALID_CHAIN) assert(pindexFirstNotChainValid == nullptr); // CHAIN valid implies all parents are CHAIN valid
        if ((pindex->nStatus & BLOCK_VALID_MASK) >= BLOCK_VALID_SCRIPTS) assert(pindexFirstNotScriptsValid == nullptr); // SCRIPTS valid implies all parents are SCRIPTS valid
        if (pindexFirstInvalid == nullptr) {
            // Checks for not-invalid blocks.
            assert((pindex->nStatus & BLOCK_FAILED_MASK) == 0); // The failed mask cannot be set for blocks without invalid parents.
        }
        if (!CBlockIndexWorkComparator()(pindex, chainActive.Tip()) && pindexFirstNeverProcessed == nullptr) {
            if (pindexFirstInvalid == nullptr) {
                // If this block sorts at least as good as the current tip and
                // is valid and we have all data for its parents, it must be in
                // setBlockIndexCandidates.  chainActive.Tip() must also be there
                // even if some data has been pruned.
                if (pindexFirstMissing == nullptr || pindex == chainActive.Tip()) {
                    assert(setBlockIndexCandidates.count(pindex));
                }
                // If some parent is missing, then it could be that this block was in
                // setBlockIndexCandidates but had to be removed because of the missing data.
                // In this case it must be in mapBlocksUnlinked -- see test below.
            }
        } else { // If this block sorts worse than the current tip or some ancestor's block has never been seen, it cannot be in setBlockIndexCandidates.
            assert(setBlockIndexCandidates.count(pindex) == 0);
        }
        // Check whether this block is in mapBlocksUnlinked.
        std::pair<std::multimap<CBlockIndex*,CBlockIndex*>::iterator,std::multimap<CBlockIndex*,CBlockIndex*>::iterator> rangeUnlinked = mapBlocksUnlinked.equal_range(pindex->pprev);
        bool foundInUnlinked = false;
        while (rangeUnlinked.first != rangeUnlinked.second) {
            assert(rangeUnlinked.first->first == pindex->pprev);
            if (rangeUnlinked.first->second == pindex) {
                foundInUnlinked = true;
                break;
            }
            rangeUnlinked.first++;
        }
        if (pindex->pprev && (pindex->nStatus & BLOCK_HAVE_DATA) && pindexFirstNeverProcessed != nullptr && pindexFirstInvalid == nullptr) {
            // If this block has block data available, some parent was never received, and has no invalid parents, it must be in mapBlocksUnlinked.
            assert(foundInUnlinked);
        }
        if (!(pindex->nStatus & BLOCK_HAVE_DATA)) assert(!foundInUnlinked); // Can't be in mapBlocksUnlinked if we don't HAVE_DATA
        if (pindexFirstMissing == nullptr) assert(!foundInUnlinked); // We aren't missing data for any parent -- cannot be in mapBlocksUnlinked.
        if (pindex->pprev && (pindex->nStatus & BLOCK_HAVE_DATA) && pindexFirstNeverProcessed == nullptr && pindexFirstMissing != nullptr) {
            // We HAVE_DATA for this block, have received data for all parents at some point, but we're currently missing data for some parent.
            assert(fHavePruned); // We must have pruned.
            // This block may have entered mapBlocksUnlinked if:
            //  - it has a descendant that at some point had more work than the
            //    tip, and
            //  - we tried switching to that descendant but were missing
            //    data for some intermediate block between chainActive and the
            //    tip.
            // So if this block is itself better than chainActive.Tip() and it wasn't in
            // setBlockIndexCandidates, then it must be in mapBlocksUnlinked.
            if (!CBlockIndexWorkComparator()(pindex, chainActive.Tip()) && setBlockIndexCandidates.count(pindex) == 0) {
                if (pindexFirstInvalid == nullptr) {
                    assert(foundInUnlinked);
                }
            }
        }
        // assert(pindex->GetBlockHash() == pindex->GetBlockHeader().GetHash()); // Perhaps too slow
        // End: actual consistency checks.

        // Try descending into the first subnode.
        std::pair<std::multimap<CBlockIndex*,CBlockIndex*>::iterator,std::multimap<CBlockIndex*,CBlockIndex*>::iterator> range = forward.equal_range(pindex);
        if (range.first != range.second) {
            // A subnode was found.
            pindex = range.first->second;
            nHeight++;
            continue;
        }
        // This is a leaf node.
        // Move upwards until we reach a node of which we have not yet visited the last child.
        while (pindex) {
            // We are going to either move to a parent or a sibling of pindex.
            // If pindex was the first with a certain property, unset the corresponding variable.
            if (pindex == pindexFirstInvalid) pindexFirstInvalid = nullptr;
            if (pindex == pindexFirstMissing) pindexFirstMissing = nullptr;
            if (pindex == pindexFirstNeverProcessed) pindexFirstNeverProcessed = nullptr;
            if (pindex == pindexFirstNotTreeValid) pindexFirstNotTreeValid = nullptr;
            if (pindex == pindexFirstNotTransactionsValid) pindexFirstNotTransactionsValid = nullptr;
            if (pindex == pindexFirstNotChainValid) pindexFirstNotChainValid = nullptr;
            if (pindex == pindexFirstNotScriptsValid) pindexFirstNotScriptsValid = nullptr;
            // Find our parent.
            CBlockIndex* pindexPar = pindex->pprev;
            // Find which child we just visited.
            std::pair<std::multimap<CBlockIndex*,CBlockIndex*>::iterator,std::multimap<CBlockIndex*,CBlockIndex*>::iterator> rangePar = forward.equal_range(pindexPar);
            while (rangePar.first->second != pindex) {
                assert(rangePar.first != rangePar.second); // Our parent must have at least the node we're coming from as child.
                rangePar.first++;
            }
            // Proceed to the next one.
            rangePar.first++;
            if (rangePar.first != rangePar.second) {
                // Move to the sibling.
                pindex = rangePar.first->second;
                break;
            } else {
                // Move up further.
                pindex = pindexPar;
                nHeight--;
                continue;
            }
        }
    }

    // Check that we actually traversed the entire map.
    assert(nNodes == forward.size());
}

std::string CBlockFileInfo::ToString() const
{
    return strprintf("CBlockFileInfo(blocks=%u, size=%u, heights=%u...%u, time=%s...%s)", nBlocks, nSize, nHeightFirst, nHeightLast, FormatISO8601Date(nTimeFirst), FormatISO8601Date(nTimeLast));
}

CBlockFileInfo* GetBlockFileInfo(size_t n)
{
    LOCK(cs_LastBlockFile);

    return &vinfoBlockFile.at(n);
}

ThresholdState VersionBitsTipState(const Consensus::Params& params, Consensus::DeploymentPos pos)
{
    LOCK(cs_main);
    return VersionBitsState(chainActive.Tip(), params, pos, versionbitscache);
}

BIP9Stats VersionBitsTipStatistics(const Consensus::Params& params, Consensus::DeploymentPos pos)
{
    LOCK(cs_main);
    return VersionBitsStatistics(chainActive.Tip(), params, pos);
}

int VersionBitsTipStateSinceHeight(const Consensus::Params& params, Consensus::DeploymentPos pos)
{
    LOCK(cs_main);
    return VersionBitsStateSinceHeight(chainActive.Tip(), params, pos, versionbitscache);
}

static const uint64_t MEMPOOL_DUMP_VERSION = 1;

bool LoadMempool()
{
    const CChainParams& chainparams = Params();
    int64_t nExpiryTimeout = gArgs.GetArg("-mempoolexpiry", DEFAULT_MEMPOOL_EXPIRY) * 60 * 60;
    FILE* filestr = fsbridge::fopen(GetDataDir() / "mempool.dat", "rb");
    CAutoFile file(filestr, SER_DISK, CLIENT_VERSION);
    if (file.IsNull()) {
        LogPrintf("Failed to open mempool file from disk. Continuing anyway.\n");
        return false;
    }

    int64_t count = 0;
    int64_t expired = 0;
    int64_t failed = 0;
    int64_t already_there = 0;
    int64_t nNow = GetTime();

    try {
        uint64_t version;
        file >> version;
        if (version != MEMPOOL_DUMP_VERSION) {
            return false;
        }
        uint64_t num;
        file >> num;
        while (num--) {
            CTransactionRef tx;
            int64_t nTime;
            int64_t nFeeDelta;
            file >> tx;
            file >> nTime;
            file >> nFeeDelta;

            CAmount amountdelta = nFeeDelta;
            if (amountdelta) {
                mempool.PrioritiseTransaction(tx->GetHash(), amountdelta);
            }
            CValidationState state;
            if (nTime + nExpiryTimeout > nNow) {
                LOCK(cs_main);
                AcceptToMemoryPoolWithTime(chainparams, mempool, state, tx, nullptr /* pfMissingInputs */, nTime,
                                           nullptr /* plTxnReplaced */, false /* bypass_limits */, 0 /* nAbsurdFee */,
                                           false /* test_accept */, false /* ignore_locks */);
                if (state.IsValid()) {
                    ++count;
                } else {
                    // mempool may contain the transaction already, e.g. from
                    // wallet(s) having loaded it while we were processing
                    // mempool transactions; consider these as valid, instead of
                    // failed, but mark them as 'already there'
                    if (mempool.exists(tx->GetHash())) {
                        ++already_there;
                    } else {
                        ++failed;
                    }
                }
            } else {
                ++expired;
            }
            if (ShutdownRequested())
                return false;
        }
        std::map<uint256, CAmount> mapDeltas;
        file >> mapDeltas;

        for (const auto& i : mapDeltas) {
            mempool.PrioritiseTransaction(i.first, i.second);
        }
    } catch (const std::exception& e) {
        LogPrintf("Failed to deserialize mempool data on disk: %s. Continuing anyway.\n", e.what());
        return false;
    }

    LogPrintf("Imported mempool transactions from disk: %i succeeded, %i failed, %i expired, %i already there\n", count, failed, expired, already_there);
    return true;
}

bool DumpMempool()
{
    int64_t start = GetTimeMicros();

    std::map<uint256, CAmount> mapDeltas;
    std::vector<TxMempoolInfo> vinfo;

    static Mutex dump_mutex;
    LOCK(dump_mutex);

    {
        LOCK(mempool.cs);
        for (const auto &i : mempool.mapDeltas) {
            mapDeltas[i.first] = i.second;
        }
        vinfo = mempool.infoAll();
    }

    int64_t mid = GetTimeMicros();

    try {
        FILE* filestr = fsbridge::fopen(GetDataDir() / "mempool.dat.new", "wb");
        if (!filestr) {
            return false;
        }

        CAutoFile file(filestr, SER_DISK, CLIENT_VERSION);

        uint64_t version = MEMPOOL_DUMP_VERSION;
        file << version;

        file << (uint64_t)vinfo.size();
        for (const auto& i : vinfo) {
            file << *(i.tx);
            file << (int64_t)i.nTime;
            file << (int64_t)i.nFeeDelta;
            mapDeltas.erase(i.tx->GetHash());
        }
        file << mapDeltas;
        if (!FileCommit(file.Get()))
            throw std::runtime_error("FileCommit failed");
        file.fclose();
        RenameOver(GetDataDir() / "mempool.dat.new", GetDataDir() / "mempool.dat");
        int64_t last = GetTimeMicros();
        LogPrintf("Dumped mempool: %gs to copy, %gs to dump\n", (mid-start)*MICRO, (last-mid)*MICRO);
    } catch (const std::exception& e) {
        LogPrintf("Failed to dump mempool: %s. Continuing anyway.\n", e.what());
        return false;
    }
    return true;
}

//! Guess how far we are in the verification process at the given block index
//! require cs_main if pindex has not been validated yet (because nChainTx might be unset)
double GuessVerificationProgress(const ChainTxData& data, const CBlockIndex *pindex) {
    if (pindex == nullptr)
        return 0.0;

    int64_t nNow = time(nullptr);

    double fTxTotal;

    if (pindex->nChainTx <= data.nTxCount) {
        fTxTotal = data.nTxCount + (nNow - data.nTime) * data.dTxRate;
    } else {
        fTxTotal = pindex->nChainTx + (nNow - pindex->GetBlockTime()) * data.dTxRate;
    }

    return pindex->nChainTx / fTxTotal;
}

class CMainCleanup
{
public:
    CMainCleanup() {}
    ~CMainCleanup() {
        // block headers
        BlockMap::iterator it1 = mapBlockIndex.begin();
        for (; it1 != mapBlockIndex.end(); it1++)
            delete (*it1).second;
        mapBlockIndex.clear();
    }
} instance_of_cmaincleanup;


bool CoinStakeCache::GetCoinStake(const uint256 &blockHash, CTransactionRef &tx)
{
    for (const auto &i : lData) {
        if (blockHash != i.first) {
            continue;
        }
        tx = i.second;
        return true;
    }

    BlockMap::iterator mi = mapBlockIndex.find(blockHash);
    if (mi == mapBlockIndex.end()) {
        return false;
    }

    CBlockIndex *pindex = mi->second;
    if (ReadTransactionFromDiskBlock(pindex, 0, tx)) {
        return InsertCoinStake(blockHash, tx);
    }

    return false;
};

bool CoinStakeCache::InsertCoinStake(const uint256 &blockHash, const CTransactionRef &tx)
{
    lData.emplace_front(blockHash, tx);

    while (lData.size() > nMaxSize) {
        lData.pop_back();
    }

    return true;
};
<|MERGE_RESOLUTION|>--- conflicted
+++ resolved
@@ -347,15 +347,10 @@
 //static bool FlushStateToDisk(const CChainParams& chainParams, CValidationState &state, FlushStateMode mode, int nManualPruneHeight=0);
 static void FindFilesToPruneManual(std::set<int>& setFilesToPrune, int nManualPruneHeight);
 static void FindFilesToPrune(std::set<int>& setFilesToPrune, uint64_t nPruneAfterHeight);
-<<<<<<< HEAD
 bool CheckInputs(const CTransaction& tx, CValidationState &state, const CCoinsViewCache &inputs, bool fScriptChecks, unsigned int flags, bool cacheSigStore, bool cacheFullScriptStore, PrecomputedTransactionData& txdata, std::vector<CScriptCheck> *pvChecks = nullptr, bool fAnonChecks = true);
-static FILE* OpenUndoFile(const CDiskBlockPos &pos, bool fReadOnly = false);
-=======
-bool CheckInputs(const CTransaction& tx, CValidationState &state, const CCoinsViewCache &inputs, bool fScriptChecks, unsigned int flags, bool cacheSigStore, bool cacheFullScriptStore, PrecomputedTransactionData& txdata, std::vector<CScriptCheck> *pvChecks = nullptr);
 static FILE* OpenUndoFile(const FlatFilePos &pos, bool fReadOnly = false);
 static FlatFileSeq BlockFileSeq();
 static FlatFileSeq UndoFileSeq();
->>>>>>> 2d46f1be
 
 bool CheckFinalTx(const CTransaction &tx, int flags)
 {
@@ -1255,15 +1250,18 @@
     return true;
 }
 
-<<<<<<< HEAD
 bool ReadTransactionFromDiskBlock(const CBlockIndex* pindex, int nIndex, CTransactionRef &txOut)
 {
-    const CDiskBlockPos &pos = pindex->GetBlockPos();
+    FlatFilePos hpos;
+    {
+        LOCK(cs_main);
+        hpos = pindex->GetBlockPos();
+    }
 
     // Open history file to read
-    CAutoFile filein(OpenBlockFile(pos, true), SER_DISK, CLIENT_VERSION);
+    CAutoFile filein(OpenBlockFile(hpos, true), SER_DISK, CLIENT_VERSION);
     if (filein.IsNull())
-        return error("%s: OpenBlockFile failed for %s", __func__, pos.ToString());
+        return error("%s: OpenBlockFile failed for %s", __func__, hpos.ToString());
 
     CBlockHeader blockHeader;
     try {
@@ -1278,20 +1276,16 @@
             filein >> txOut;
     } catch (const std::exception& e)
     {
-        return error("%s: Deserialize or I/O error - %s at %s", __func__, e.what(), pos.ToString());
+        return error("%s: Deserialize or I/O error - %s at %s", __func__, e.what(), hpos.ToString());
     }
 
     if (blockHeader.GetHash() != pindex->GetBlockHash())
         return error("%s: Hash doesn't match index for %s at %s",
-                __func__, pindex->ToString(), pindex->GetBlockPos().ToString());
+                __func__, pindex->ToString(), hpos.ToString());
     return true;
 }
 
-
-bool ReadRawBlockFromDisk(std::vector<uint8_t>& block, const CDiskBlockPos& pos, const CMessageHeader::MessageStartChars& message_start)
-=======
 bool ReadRawBlockFromDisk(std::vector<uint8_t>& block, const FlatFilePos& pos, const CMessageHeader::MessageStartChars& message_start)
->>>>>>> 2d46f1be
 {
     FlatFilePos hpos = pos;
     hpos.nPos -= 8; // Seek back 8 bytes for meta header
