--- conflicted
+++ resolved
@@ -572,14 +572,10 @@
     // Compare a package's feerate against minimum allowed.
     bool CheckFeeRate(size_t package_size, CAmount package_fee, TxValidationState& state) EXCLUSIVE_LOCKS_REQUIRED(cs_main, m_pool.cs)
     {
-<<<<<<< HEAD
-        CAmount mempoolRejectFee = m_pool.GetMinFee(gArgs.GetArg("-maxmempool", DEFAULT_MAX_MEMPOOL_SIZE) * 1000000).GetFee(package_size);
+        CAmount mempoolRejectFee = m_pool.GetMinFee(gArgs.GetIntArg("-maxmempool", DEFAULT_MAX_MEMPOOL_SIZE) * 1000000).GetFee(package_size);
         if (state.m_has_anon_output) {
             mempoolRejectFee *= ANON_FEE_MULTIPLIER;
         }
-=======
-        CAmount mempoolRejectFee = m_pool.GetMinFee(gArgs.GetIntArg("-maxmempool", DEFAULT_MAX_MEMPOOL_SIZE) * 1000000).GetFee(package_size);
->>>>>>> efa227f5
         if (mempoolRejectFee > 0 && package_fee < mempoolRejectFee) {
             return state.Invalid(TxValidationResult::TX_MEMPOOL_POLICY, "mempool min fee not met", strprintf("%d < %d", package_fee, mempoolRejectFee));
         }
