// Copyright (c) 2009-2010 Satoshi Nakamoto
// Copyright (c) 2009-2021 The Bitcoin Core developers
// Distributed under the MIT software license, see the accompanying
// file COPYING or http://www.opensource.org/licenses/mit-license.php.

#include <validation.h>

#include <kernel/coinstats.h>
#include <kernel/mempool_persist.h>

#include <arith_uint256.h>
#include <chain.h>
#include <chainparams.h>
#include <checkqueue.h>
#include <consensus/amount.h>
#include <consensus/consensus.h>
#include <consensus/merkle.h>
#include <consensus/tx_check.h>
#include <consensus/tx_verify.h>
#include <consensus/validation.h>
#include <cuckoocache.h>
#include <flatfile.h>
#include <fs.h>
#include <hash.h>
#include <logging.h>
#include <logging/timer.h>
#include <node/blockstorage.h>
#include <node/interface_ui.h>
#include <node/utxo_snapshot.h>
#include <policy/policy.h>
#include <policy/rbf.h>
#include <policy/settings.h>
#include <pow.h>
#include <primitives/block.h>
#include <primitives/transaction.h>
#include <random.h>
#include <reverse_iterator.h>
#include <script/script.h>
#include <script/interpreter.h>
#include <script/sigcache.h>
#include <shutdown.h>
#include <signet.h>
#include <tinyformat.h>
#include <txdb.h>
#include <txmempool.h>
#include <uint256.h>
#include <undo.h>
#include <util/check.h> // For NDEBUG compile time check
#include <util/hasher.h>
#include <util/moneystr.h>
#include <util/rbf.h>
#include <util/strencodings.h>
#include <util/system.h>
#include <util/time.h>
#include <util/trace.h>
#include <util/translation.h>
#include <validationinterface.h>
#include <warnings.h>
#include <script/standard.h>
#include <key_io.h>
#include <net.h>
#include <smsg/manager.h>
#include <pos/kernel.h>
#include <pos/miner.h>
#include <anon.h>
#include <rctindex.h>
#include <insight/insight.h>
#include <insight/balanceindex.h>
#include <net_processing.h>

#include <algorithm>
#include <chrono>
#include <deque>
#include <numeric>
#include <optional>
#include <string>

using kernel::CCoinsStats;
using kernel::CoinStatsHashType;
using kernel::ComputeUTXOStats;
using kernel::LoadMempool;

using fsbridge::FopenFn;
using node::BlockManager;
using node::BlockMap;
using node::CBlockIndexHeightOnlyComparator;
using node::CBlockIndexWorkComparator;
using node::fImporting;
using node::fPruneMode;
using node::fReindex;
using node::ReadBlockFromDisk;
using node::SnapshotMetadata;
using node::UndoReadFromDisk;
using node::UnlinkPrunedFiles;

#define MICRO 0.000001
#define MILLI 0.001

/** Maximum kilobytes for transactions to store for processing during reorg */
static const unsigned int MAX_DISCONNECTED_TX_POOL_SIZE = 20000;
/** Time to wait between writing blocks/block index to disk. */
static constexpr std::chrono::hours DATABASE_WRITE_INTERVAL{1};
/** Time to wait between flushing chainstate to disk. */
static constexpr std::chrono::hours DATABASE_FLUSH_INTERVAL{24};
/** Maximum age of our tip for us to be considered current for fee estimation */
static constexpr std::chrono::hours MAX_FEE_ESTIMATION_TIP_AGE{3};
const std::vector<std::string> CHECKLEVEL_DOC {
    "level 0 reads the blocks from disk",
    "level 1 verifies block validity",
    "level 2 verifies undo data",
    "level 3 checks disconnection of tip blocks",
    "level 4 tries to reconnect the blocks",
    "each level includes the checks of the previous levels",
};
/** The number of blocks to keep below the deepest prune lock.
 *  There is nothing special about this number. It is higher than what we
 *  expect to see in regular mainnet reorgs, but not so high that it would
 *  noticeably interfere with the pruning mechanism.
 * */
static constexpr int PRUNE_LOCK_BUFFER{10};

/**
 * Mutex to guard access to validation specific variables, such as reading
 * or changing the chainstate.
 *
 * This may also need to be locked when updating the transaction pool, e.g. on
 * AcceptToMemoryPool. See CTxMemPool::cs comment for details.
 *
 * The transaction pool has a separate lock to allow reading from it and the
 * chainstate at the same time.
 */
RecursiveMutex cs_main;

GlobalMutex g_best_block_mutex;
std::condition_variable g_best_block_cv;
uint256 g_best_block;
bool g_parallel_script_checks{false};
bool fRequireStandard = true;
bool fCheckBlockIndex = false;
bool fCheckpointsEnabled = DEFAULT_CHECKPOINTS_ENABLED;
unsigned int MIN_BLOCKS_TO_KEEP = 288;
unsigned int NODE_NETWORK_LIMITED_MIN_BLOCKS = 288;
int64_t nMaxTipAge = DEFAULT_MAX_TIP_AGE;

uint256 hashAssumeValid;
arith_uint256 nMinimumChainWork;

const CBlockIndex* CChainState::FindForkInGlobalIndex(const CBlockLocator& locator) const
{
    AssertLockHeld(cs_main);

    // Find the latest block common to locator and chain - we expect that
    // locator.vHave is sorted descending by height.
    for (const uint256& hash : locator.vHave) {
        const CBlockIndex* pindex{m_blockman.LookupBlockIndex(hash)};
        if (pindex) {
            if (m_chain.Contains(pindex)) {
                return pindex;
            }
            if (pindex->GetAncestor(m_chain.Height()) == m_chain.Tip()) {
                return m_chain.Tip();
            }
        }
    }
    return m_chain.Genesis();
}

namespace particl {
bool DelayBlock(BlockManager &blockman, const std::shared_ptr<const CBlock> &pblock, BlockValidationState &state) EXCLUSIVE_LOCKS_REQUIRED(cs_main);
void CheckDelayedBlocks(BlockManager &blockman, BlockValidationState &state, const uint256 &block_hash) LOCKS_EXCLUDED(cs_main);

std::map<uint256, StakeConflict> mapStakeConflict;
std::map<COutPoint, uint256> mapStakeSeen;
std::list<COutPoint> listStakeSeen;

CoinStakeCache coinStakeCache GUARDED_BY(cs_main);
CoinStakeCache smsgFeeCoinstakeCache;
CoinStakeCache smsgDifficultyCoinstakeCache(180);

size_t MAX_DELAYED_BLOCKS = 64;
int64_t MAX_DELAY_BLOCK_SECONDS = 180;

class DelayedBlock
{
public:
    DelayedBlock(const std::shared_ptr<const CBlock>& pblock, int node_id) : m_pblock(pblock), m_node_id(node_id) {
        m_time = GetTime();
    }
    int64_t m_time;
    std::shared_ptr<const CBlock> m_pblock;
    int m_node_id;
};
std::list<DelayedBlock> list_delayed_blocks;
bool fVerifyingDB = false;
static bool attempted_rct_index_repair = false;
std::atomic_bool fSkipRangeproof(false);
std::atomic_bool fBusyImporting(false);        // covers ActivateBestChain too
} // namespace particl


bool CheckInputScripts(const CTransaction& tx, TxValidationState& state,
                       const CCoinsViewCache& inputs, unsigned int flags, bool cacheSigStore,
                       bool cacheFullScriptStore, PrecomputedTransactionData& txdata,
                       std::vector<CScriptCheck> *pvChecks = nullptr, bool fAnonChecks = true)
                       EXCLUSIVE_LOCKS_REQUIRED(cs_main);

bool CheckFinalTxAtTip(const CBlockIndex* active_chain_tip, const CTransaction& tx)
{
    AssertLockHeld(cs_main);
    assert(active_chain_tip); // TODO: Make active_chain_tip a reference

    // CheckFinalTxAtTip() uses active_chain_tip.Height()+1 to evaluate
    // nLockTime because when IsFinalTx() is called within
    // AcceptBlock(), the height of the block *being*
    // evaluated is what is used. Thus if we want to know if a
    // transaction can be part of the *next* block, we need to call
    // IsFinalTx() with one more than active_chain_tip.Height().
    const int nBlockHeight = active_chain_tip->nHeight + 1;

    // BIP113 requires that time-locked transactions have nLockTime set to
    // less than the median time of the previous block they're contained in.
    // When the next block is created its previous block will be the current
    // chain tip, so we use that to calculate the median time passed to
    // IsFinalTx().
    const int64_t nBlockTime{active_chain_tip->GetMedianTimePast()};

    return IsFinalTx(tx, nBlockHeight, nBlockTime);
}

bool CheckSequenceLocksAtTip(CBlockIndex* tip,
                        const CCoinsView& coins_view,
                        const CTransaction& tx,
                        LockPoints* lp,
                        bool useExistingLockPoints)
{
    assert(tip != nullptr);

    CBlockIndex index;
    index.pprev = tip;
    // CheckSequenceLocksAtTip() uses active_chainstate.m_chain.Height()+1 to evaluate
    // height based locks because when SequenceLocks() is called within
    // ConnectBlock(), the height of the block *being*
    // evaluated is what is used.
    // Thus if we want to know if a transaction can be part of the
    // *next* block, we need to use one more than active_chainstate.m_chain.Height()
    index.nHeight = tip->nHeight + 1;

    std::pair<int, int64_t> lockPair;
    if (useExistingLockPoints) {
        assert(lp);
        lockPair.first = lp->height;
        lockPair.second = lp->time;
    }
    else {
        std::vector<int> prevheights;
        prevheights.resize(tx.vin.size());
        for (size_t txinIndex = 0; txinIndex < tx.vin.size(); txinIndex++) {
            const CTxIn& txin = tx.vin[txinIndex];

            if (txin.IsAnonInput()) {
                prevheights[txinIndex] = tip->nHeight + 1;
                continue;
            }

            Coin coin;
            if (!coins_view.GetCoin(txin.prevout, coin)) {
                return error("%s: Missing input", __func__);
            }
            if (coin.nHeight == MEMPOOL_HEIGHT) {
                // Assume all mempool transaction confirm in the next block
                prevheights[txinIndex] = tip->nHeight + 1;
            } else {
                prevheights[txinIndex] = coin.nHeight;
            }
        }
        lockPair = CalculateSequenceLocks(tx, STANDARD_LOCKTIME_VERIFY_FLAGS, prevheights, index);
        if (lp) {
            lp->height = lockPair.first;
            lp->time = lockPair.second;
            // Also store the hash of the block with the highest height of
            // all the blocks which have sequence locked prevouts.
            // This hash needs to still be on the chain
            // for these LockPoint calculations to be valid
            // Note: It is impossible to correctly calculate a maxInputBlock
            // if any of the sequence locked inputs depend on unconfirmed txs,
            // except in the special case where the relative lock time/height
            // is 0, which is equivalent to no sequence lock. Since we assume
            // input height of tip+1 for mempool txs and test the resulting
            // lockPair from CalculateSequenceLocks against tip+1.  We know
            // EvaluateSequenceLocks will fail if there was a non-zero sequence
            // lock on a mempool input, so we can use the return value of
            // CheckSequenceLocksAtTip to indicate the LockPoints validity
            int maxInputHeight = 0;
            for (const int height : prevheights) {
                // Can ignore mempool inputs since we'll fail if they had non-zero locks
                if (height != tip->nHeight+1) {
                    maxInputHeight = std::max(maxInputHeight, height);
                }
            }
            // tip->GetAncestor(maxInputHeight) should never return a nullptr
            // because maxInputHeight is always less than the tip height.
            // It would, however, be a bad bug to continue execution, since a
            // LockPoints object with the maxInputBlock member set to nullptr
            // signifies no relative lock time.
            lp->maxInputBlock = Assert(tip->GetAncestor(maxInputHeight));
        }
    }
    return EvaluateSequenceLocks(index, lockPair);
}

// Returns the script flags which should be checked for a given block
static unsigned int GetBlockScriptFlags(const CBlockIndex& block_index, const ChainstateManager& chainman);

static void LimitMempoolSize(CTxMemPool& pool, CCoinsViewCache& coins_cache)
    EXCLUSIVE_LOCKS_REQUIRED(::cs_main, pool.cs)
{
    AssertLockHeld(::cs_main);
    AssertLockHeld(pool.cs);
    int expired = pool.Expire(GetTime<std::chrono::seconds>() - pool.m_expiry);
    if (expired != 0) {
        LogPrint(BCLog::MEMPOOL, "Expired %i transactions from the memory pool\n", expired);
    }

    std::vector<COutPoint> vNoSpendsRemaining;
    pool.TrimToSize(pool.m_max_size_bytes, &vNoSpendsRemaining);
    for (const COutPoint& removed : vNoSpendsRemaining)
        coins_cache.Uncache(removed);
}

static bool IsCurrentForFeeEstimation(CChainState& active_chainstate) EXCLUSIVE_LOCKS_REQUIRED(cs_main)
{
    AssertLockHeld(cs_main);
    if (active_chainstate.IsInitialBlockDownload())
        return false;
    if (active_chainstate.m_chain.Tip()->GetBlockTime() < count_seconds(GetTime<std::chrono::seconds>() - MAX_FEE_ESTIMATION_TIP_AGE))
        return false;
    if (active_chainstate.m_chain.Height() < active_chainstate.m_chainman.m_best_header->nHeight - 1) {
        return false;
    }
    return true;
}

void CChainState::MaybeUpdateMempoolForReorg(
    DisconnectedBlockTransactions& disconnectpool,
    bool fAddToMempool)
{
    if (!m_mempool) return;

    AssertLockHeld(cs_main);
    AssertLockHeld(m_mempool->cs);
    std::vector<uint256> vHashUpdate;
    // disconnectpool's insertion_order index sorts the entries from
    // oldest to newest, but the oldest entry will be the last tx from the
    // latest mined block that was disconnected.
    // Iterate disconnectpool in reverse, so that we add transactions
    // back to the mempool starting with the earliest transaction that had
    // been previously seen in a block.
    auto it = disconnectpool.queuedTx.get<insertion_order>().rbegin();
    while (it != disconnectpool.queuedTx.get<insertion_order>().rend()) {
        // ignore validation errors in resurrected transactions
        if (!fAddToMempool || (*it)->IsCoinBase() || (*it)->IsCoinStake() ||
            AcceptToMemoryPool(*this, *it, GetTime(),
                /*bypass_limits=*/true, /*test_accept=*/false).m_result_type !=
                    MempoolAcceptResult::ResultType::VALID) {
            // If the transaction doesn't make it in to the mempool, remove any
            // transactions that depend on it (which would now be orphans).
            m_mempool->removeRecursive(**it, MemPoolRemovalReason::REORG);
        } else if (m_mempool->exists(GenTxid::Txid((*it)->GetHash()))) {
            vHashUpdate.push_back((*it)->GetHash());
        }
        ++it;
    }
    disconnectpool.queuedTx.clear();
    // AcceptToMemoryPool/addUnchecked all assume that new mempool entries have
    // no in-mempool children, which is generally not true when adding
    // previously-confirmed transactions back to the mempool.
    // UpdateTransactionsFromBlock finds descendants of any transactions in
    // the disconnectpool that were added back and cleans up the mempool state.
    m_mempool->UpdateTransactionsFromBlock(vHashUpdate);

    // Predicate to use for filtering transactions in removeForReorg.
    // Checks whether the transaction is still final and, if it spends a coinbase output, mature.
    // Also updates valid entries' cached LockPoints if needed.
    // If false, the tx is still valid and its lockpoints are updated.
    // If true, the tx would be invalid in the next block; remove this entry and all of its descendants.
    const auto filter_final_and_mature = [this](CTxMemPool::txiter it)
        EXCLUSIVE_LOCKS_REQUIRED(m_mempool->cs, ::cs_main) {
        AssertLockHeld(m_mempool->cs);
        AssertLockHeld(::cs_main);
        const CTransaction& tx = it->GetTx();

        // The transaction must be final.
        if (!CheckFinalTxAtTip(m_chain.Tip(), tx)) return true;
        LockPoints lp = it->GetLockPoints();
        const bool validLP{TestLockPointValidity(m_chain, lp)};
        CCoinsViewMemPool view_mempool(&CoinsTip(), *m_mempool);
        // CheckSequenceLocksAtTip checks if the transaction will be final in the next block to be
        // created on top of the new chain. We use useExistingLockPoints=false so that, instead of
        // using the information in lp (which might now refer to a block that no longer exists in
        // the chain), it will update lp to contain LockPoints relevant to the new chain.
        if (!CheckSequenceLocksAtTip(m_chain.Tip(), view_mempool, tx, &lp, validLP)) {
            // If CheckSequenceLocksAtTip fails, remove the tx and don't depend on the LockPoints.
            return true;
        } else if (!validLP) {
            // If CheckSequenceLocksAtTip succeeded, it also updated the LockPoints.
            // Now update the mempool entry lockpoints as well.
            m_mempool->mapTx.modify(it, [&lp](CTxMemPoolEntry& e) { e.UpdateLockPoints(lp); });
        }

        // If the transaction spends any coinbase outputs, it must be mature.
        if (it->GetSpendsCoinbase()) {
            for (const CTxIn& txin : tx.vin) {
                if (txin.IsAnonInput()) {
                    continue;
                }
                auto it2 = m_mempool->mapTx.find(txin.prevout.hash);
                if (it2 != m_mempool->mapTx.end())
                    continue;
                const Coin& coin{CoinsTip().AccessCoin(txin.prevout)};
                assert(!coin.IsSpent());
                const auto mempool_spend_height{m_chain.Tip()->nHeight + 1};
                if (coin.IsCoinBase() && mempool_spend_height - coin.nHeight < COINBASE_MATURITY) {
                    return true;
                }
            }
        }
        // Transaction is still valid and cached LockPoints are updated.
        return false;
    };

    // We also need to remove any now-immature transactions
    m_mempool->removeForReorg(m_chain, filter_final_and_mature);
    // Re-limit mempool size, in case we added any transactions
    LimitMempoolSize(*m_mempool, this->CoinsTip());
}

/**
* Checks to avoid mempool polluting consensus critical paths since cached
* signature and script validity results will be reused if we validate this
* transaction again during block validation.
* */
static bool CheckInputsFromMempoolAndCache(const CTransaction& tx, TxValidationState& state,
                const CCoinsViewCache& view, const CTxMemPool& pool,
                unsigned int flags, PrecomputedTransactionData& txdata, CCoinsViewCache& coins_tip)
                EXCLUSIVE_LOCKS_REQUIRED(cs_main, pool.cs)
{
    AssertLockHeld(cs_main);
    AssertLockHeld(pool.cs);

    assert(!tx.IsCoinBase());
    for (const CTxIn& txin : tx.vin) {
        if (txin.IsAnonInput()) {
            continue;
        }
        const Coin& coin = view.AccessCoin(txin.prevout);

        // This coin was checked in PreChecks and MemPoolAccept
        // has been holding cs_main since then.
        Assume(!coin.IsSpent());
        if (coin.IsSpent()) return false;

        // If the Coin is available, there are 2 possibilities:
        // it is available in our current ChainstateActive UTXO set,
        // or it's a UTXO provided by a transaction in our mempool.
        // Ensure the scriptPubKeys in Coins from CoinsView are correct.
        const CTransactionRef& txFrom = pool.get(txin.prevout.hash);
        if (txFrom) {
            assert(txFrom->GetHash() == txin.prevout.hash);
            assert(txFrom->GetNumVOuts() > txin.prevout.n);
            if (txFrom->IsParticlVersion()) {
                assert(coin.Matches(txFrom->vpout[txin.prevout.n].get()));
            } else {
                assert(txFrom->vout[txin.prevout.n] == coin.out);
            }
        } else {
            const Coin& coinFromUTXOSet = coins_tip.AccessCoin(txin.prevout);
            assert(!coinFromUTXOSet.IsSpent());
            assert(coinFromUTXOSet.out == coin.out);
        }
    }

    // Call CheckInputScripts() to cache signature and script validity against current tip consensus rules.
    return CheckInputScripts(tx, state, view, flags, /* cacheSigStore= */ true, /* cacheFullScriptStore= */ true, txdata);
}

namespace {

class MemPoolAccept
{
public:
    explicit MemPoolAccept(CTxMemPool& mempool, CChainState& active_chainstate) : m_pool(mempool), m_view(&m_dummy), m_viewmempool(&active_chainstate.CoinsTip(), m_pool), m_active_chainstate(active_chainstate),
        m_limit_ancestors(m_pool.m_limits.ancestor_count),
        m_limit_ancestor_size(m_pool.m_limits.ancestor_size_vbytes),
        m_limit_descendants(m_pool.m_limits.descendant_count),
        m_limit_descendant_size(m_pool.m_limits.descendant_size_vbytes) {
    }

    // We put the arguments we're handed into a struct, so we can pass them
    // around easier.
    struct ATMPArgs {
        const CChainParams& m_chainparams;
        const int64_t m_accept_time;
        const bool m_bypass_limits;
        /*
         * Return any outpoints which were not previously present in the coins
         * cache, but were added as a result of validating the tx for mempool
         * acceptance. This allows the caller to optionally remove the cache
         * additions if the associated transaction ends up being rejected by
         * the mempool.
         */
        std::vector<COutPoint>& m_coins_to_uncache;
        const bool m_test_accept;
        /** Whether we allow transactions to replace mempool transactions by BIP125 rules. If false,
         * any transaction spending the same inputs as a transaction in the mempool is considered
         * a conflict. */
        const bool m_allow_bip125_replacement;
        /** When true, the mempool will not be trimmed when individual transactions are submitted in
         * Finalize(). Instead, limits should be enforced at the end to ensure the package is not
         * partially submitted.
         */
        const bool m_package_submission;
        /** When true, use package feerates instead of individual transaction feerates for fee-based
         * policies such as mempool min fee and min relay fee.
         */
        const bool m_package_feerates;

        /** Particl - test if tx would get in the mempool without considering locks */
        const bool m_ignore_locks;

        /** Parameters for single transaction mempool validation. */
        static ATMPArgs SingleAccept(const CChainParams& chainparams, int64_t accept_time,
                                     bool bypass_limits, std::vector<COutPoint>& coins_to_uncache,
                                     bool test_accept, bool ignore_locks) {
            return ATMPArgs{/* m_chainparams */ chainparams,
                            /* m_accept_time */ accept_time,
                            /* m_bypass_limits */ bypass_limits,
                            /* m_coins_to_uncache */ coins_to_uncache,
                            /* m_test_accept */ test_accept,
                            /* m_allow_bip125_replacement */ true,
                            /* m_package_submission */ false,
                            /* m_package_feerates */ false,
                            ignore_locks,
            };
        }

        /** Parameters for test package mempool validation through testmempoolaccept. */
        static ATMPArgs PackageTestAccept(const CChainParams& chainparams, int64_t accept_time,
                                          std::vector<COutPoint>& coins_to_uncache, bool ignore_locks) {
            return ATMPArgs{/* m_chainparams */ chainparams,
                            /* m_accept_time */ accept_time,
                            /* m_bypass_limits */ false,
                            /* m_coins_to_uncache */ coins_to_uncache,
                            /* m_test_accept */ true,
                            /* m_allow_bip125_replacement */ false,
                            /* m_package_submission */ false, // not submitting to mempool
                            /* m_package_feerates */ false,
                            ignore_locks,
            };
        }

        /** Parameters for child-with-unconfirmed-parents package validation. */
        static ATMPArgs PackageChildWithParents(const CChainParams& chainparams, int64_t accept_time,
                                                std::vector<COutPoint>& coins_to_uncache, bool ignore_locks) {
            return ATMPArgs{/* m_chainparams */ chainparams,
                            /* m_accept_time */ accept_time,
                            /* m_bypass_limits */ false,
                            /* m_coins_to_uncache */ coins_to_uncache,
                            /* m_test_accept */ false,
                            /* m_allow_bip125_replacement */ false,
                            /* m_package_submission */ true,
                            /* m_package_feerates */ true,
                            ignore_locks,
            };
        }

        /** Parameters for a single transaction within a package. */
        static ATMPArgs SingleInPackageAccept(const ATMPArgs& package_args) {
            return ATMPArgs{/* m_chainparams */ package_args.m_chainparams,
                            /* m_accept_time */ package_args.m_accept_time,
                            /* m_bypass_limits */ false,
                            /* m_coins_to_uncache */ package_args.m_coins_to_uncache,
                            /* m_test_accept */ package_args.m_test_accept,
                            /* m_allow_bip125_replacement */ true,
                            /* m_package_submission */ false,
                            /* m_package_feerates */ false, // only 1 transaction
                            /* m_ignore_locks */ package_args.m_ignore_locks,
            };
        }

    private:
        // Private ctor to avoid exposing details to clients and allowing the possibility of
        // mixing up the order of the arguments. Use static functions above instead.
        ATMPArgs(const CChainParams& chainparams,
                 int64_t accept_time,
                 bool bypass_limits,
                 std::vector<COutPoint>& coins_to_uncache,
                 bool test_accept,
                 bool allow_bip125_replacement,
                 bool package_submission,
                 bool package_feerates,
                 bool ignore_locks)
            : m_chainparams{chainparams},
              m_accept_time{accept_time},
              m_bypass_limits{bypass_limits},
              m_coins_to_uncache{coins_to_uncache},
              m_test_accept{test_accept},
              m_allow_bip125_replacement{allow_bip125_replacement},
              m_package_submission{package_submission},
              m_package_feerates{package_feerates},
              m_ignore_locks{ignore_locks}
        {
        }
    };

    // Single transaction acceptance
    MempoolAcceptResult AcceptSingleTransaction(const CTransactionRef& ptx, ATMPArgs& args) EXCLUSIVE_LOCKS_REQUIRED(cs_main);

    /**
    * Multiple transaction acceptance. Transactions may or may not be interdependent, but must not
    * conflict with each other, and the transactions cannot already be in the mempool. Parents must
    * come before children if any dependencies exist.
    */
    PackageMempoolAcceptResult AcceptMultipleTransactions(const std::vector<CTransactionRef>& txns, ATMPArgs& args) EXCLUSIVE_LOCKS_REQUIRED(cs_main);

    /**
     * Package (more specific than just multiple transactions) acceptance. Package must be a child
     * with all of its unconfirmed parents, and topologically sorted.
     */
    PackageMempoolAcceptResult AcceptPackage(const Package& package, ATMPArgs& args) EXCLUSIVE_LOCKS_REQUIRED(cs_main);

private:
    // All the intermediate state that gets passed between the various levels
    // of checking a given transaction.
    struct Workspace {
        explicit Workspace(const CTransactionRef& ptx) : m_ptx(ptx), m_hash(ptx->GetHash()) {}
        /** Txids of mempool transactions that this transaction directly conflicts with. */
        std::set<uint256> m_conflicts;
        /** Iterators to mempool entries that this transaction directly conflicts with. */
        CTxMemPool::setEntries m_iters_conflicting;
        /** Iterators to all mempool entries that would be replaced by this transaction, including
         * those it directly conflicts with and their descendants. */
        CTxMemPool::setEntries m_all_conflicting;
        /** All mempool ancestors of this transaction. */
        CTxMemPool::setEntries m_ancestors;
        /** Mempool entry constructed for this transaction. Constructed in PreChecks() but not
         * inserted into the mempool until Finalize(). */
        std::unique_ptr<CTxMemPoolEntry> m_entry;
        /** Pointers to the transactions that have been removed from the mempool and replaced by
         * this transaction, used to return to the MemPoolAccept caller. Only populated if
         * validation is successful and the original transactions are removed. */
        std::list<CTransactionRef> m_replaced_transactions;

        /** Virtual size of the transaction as used by the mempool, calculated using serialized size
         * of the transaction and sigops. */
        int64_t m_vsize;
        /** Fees paid by this transaction: total input amounts subtracted by total output amounts. */
        CAmount m_base_fees;
        /** Base fees + any fee delta set by the user with prioritisetransaction. */
        CAmount m_modified_fees;
        /** Total modified fees of all transactions being replaced. */
        CAmount m_conflicting_fees{0};
        /** Total virtual size of all transactions being replaced. */
        size_t m_conflicting_size{0};

        const CTransactionRef& m_ptx;
        /** Txid. */
        const uint256& m_hash;
        TxValidationState m_state;
        /** A temporary cache containing serialized transaction data for signature verification.
         * Reused across PolicyScriptChecks and ConsensusScriptChecks. */
        PrecomputedTransactionData m_precomputed_txdata;
    };

    // Run the policy checks on a given transaction, excluding any script checks.
    // Looks up inputs, calculates feerate, considers replacement, evaluates
    // package limits, etc. As this function can be invoked for "free" by a peer,
    // only tests that are fast should be done here (to avoid CPU DoS).
    bool PreChecks(ATMPArgs& args, Workspace& ws) EXCLUSIVE_LOCKS_REQUIRED(cs_main, m_pool.cs);

    // Run checks for mempool replace-by-fee.
    bool ReplacementChecks(Workspace& ws) EXCLUSIVE_LOCKS_REQUIRED(cs_main, m_pool.cs);

    // Enforce package mempool ancestor/descendant limits (distinct from individual
    // ancestor/descendant limits done in PreChecks).
    bool PackageMempoolChecks(const std::vector<CTransactionRef>& txns,
                              PackageValidationState& package_state) EXCLUSIVE_LOCKS_REQUIRED(cs_main, m_pool.cs);

    // Run the script checks using our policy flags. As this can be slow, we should
    // only invoke this on transactions that have otherwise passed policy checks.
    bool PolicyScriptChecks(const ATMPArgs& args, Workspace& ws) EXCLUSIVE_LOCKS_REQUIRED(cs_main, m_pool.cs);

    // Re-run the script checks, using consensus flags, and try to cache the
    // result in the scriptcache. This should be done after
    // PolicyScriptChecks(). This requires that all inputs either be in our
    // utxo set or in the mempool.
    bool ConsensusScriptChecks(const ATMPArgs& args, Workspace& ws) EXCLUSIVE_LOCKS_REQUIRED(cs_main, m_pool.cs);

    // Try to add the transaction to the mempool, removing any conflicts first.
    // Returns true if the transaction is in the mempool after any size
    // limiting is performed, false otherwise.
    bool Finalize(const ATMPArgs& args, Workspace& ws) EXCLUSIVE_LOCKS_REQUIRED(cs_main, m_pool.cs);

    // Submit all transactions to the mempool and call ConsensusScriptChecks to add to the script
    // cache - should only be called after successful validation of all transactions in the package.
    // The package may end up partially-submitted after size limiting; returns true if all
    // transactions are successfully added to the mempool, false otherwise.
    bool SubmitPackage(const ATMPArgs& args, std::vector<Workspace>& workspaces, PackageValidationState& package_state,
                       std::map<const uint256, const MempoolAcceptResult>& results)
         EXCLUSIVE_LOCKS_REQUIRED(cs_main, m_pool.cs);

    // Compare a package's feerate against minimum allowed.
    bool CheckFeeRate(size_t package_size, CAmount package_fee, TxValidationState& state) EXCLUSIVE_LOCKS_REQUIRED(::cs_main, m_pool.cs)
    {
        AssertLockHeld(::cs_main);
        AssertLockHeld(m_pool.cs);
        CAmount mempoolRejectFee = m_pool.GetMinFee().GetFee(package_size);
        if (state.m_has_anon_output) {
            mempoolRejectFee *= ANON_FEE_MULTIPLIER;
        }
        if (mempoolRejectFee > 0 && package_fee < mempoolRejectFee) {
            return state.Invalid(TxValidationResult::TX_MEMPOOL_POLICY, "mempool min fee not met", strprintf("%d < %d", package_fee, mempoolRejectFee));
        }

        if (package_fee < ::minRelayTxFee.GetFee(package_size)) {
            return state.Invalid(TxValidationResult::TX_MEMPOOL_POLICY, "min relay fee not met", strprintf("%d < %d", package_fee, ::minRelayTxFee.GetFee(package_size)));
        }
        return true;
    }

private:
    CTxMemPool& m_pool;
    CCoinsViewCache m_view;
    CCoinsViewMemPool m_viewmempool;
    CCoinsView m_dummy;

    CChainState& m_active_chainstate;

    // The package limits in effect at the time of invocation.
    const size_t m_limit_ancestors;
    const size_t m_limit_ancestor_size;
    // These may be modified while evaluating a transaction (eg to account for
    // in-mempool conflicts; see below).
    size_t m_limit_descendants;
    size_t m_limit_descendant_size;

    /** Whether the transaction(s) would replace any mempool transactions. If so, RBF rules apply. */
    bool m_rbf{false};
};

bool MemPoolAccept::PreChecks(ATMPArgs& args, Workspace& ws)
{
    AssertLockHeld(cs_main);
    AssertLockHeld(m_pool.cs);
    const CTransactionRef& ptx = ws.m_ptx;
    const CTransaction& tx = *ws.m_ptx;
    const uint256& hash = ws.m_hash;

    // Copy/alias what we need out of args
    const int64_t nAcceptTime = args.m_accept_time;
    const bool bypass_limits = args.m_bypass_limits;
    std::vector<COutPoint>& coins_to_uncache = args.m_coins_to_uncache;

    // Alias what we need out of ws
    TxValidationState& state = ws.m_state;
    std::unique_ptr<CTxMemPoolEntry>& entry = ws.m_entry;

    const Consensus::Params &consensus = Params().GetConsensus();
    state.SetStateInfo(nAcceptTime, m_active_chainstate.m_chain.Height(), consensus, fParticlMode, (particl::fBusyImporting && particl::fSkipRangeproof));

    if (!CheckTransaction(tx, state)) {
        return false; // state filled in by CheckTransaction
    }

    // Coinbase is only valid in a block, not as a loose transaction
    if (tx.IsCoinBase())
        return state.Invalid(TxValidationResult::TX_CONSENSUS, "coinbase");

    // Coinstake is only valid in a block, not as a loose transaction
    if (tx.IsCoinStake())
        return state.Invalid(TxValidationResult::TX_CONSENSUS, "coinstake");

    // Rather not work on nonstandard transactions (unless -testnet/-regtest)
    std::string reason;
    if (fRequireStandard && !IsStandardTx(tx, reason, nAcceptTime))
        return state.Invalid(TxValidationResult::TX_NOT_STANDARD, reason);

    // Do not work on transactions that are too small.
    // A transaction with 1 segwit input and 1 P2WPHK output has non-witness size of 82 bytes.
    // Transactions smaller than this are not relayed to mitigate CVE-2017-12842 by not relaying
    // 64-byte transactions.
    if (::GetSerializeSize(tx, PROTOCOL_VERSION | SERIALIZE_TRANSACTION_NO_WITNESS) < (fParticlMode ? MIN_STANDARD_TX_NONWITNESS_SIZE_PART : MIN_STANDARD_TX_NONWITNESS_SIZE))
        return state.Invalid(TxValidationResult::TX_NOT_STANDARD, "tx-size-small");

    // Only accept nLockTime-using transactions that can be mined in the next
    // block; we don't want our mempool filled up with transactions that can't
    // be mined yet.
    if (!args.m_test_accept || !args.m_ignore_locks)
    if (!CheckFinalTxAtTip(m_active_chainstate.m_chain.Tip(), tx)) {
        return state.Invalid(TxValidationResult::TX_PREMATURE_SPEND, "non-final");
    }

    if (m_pool.exists(GenTxid::Wtxid(tx.GetWitnessHash()))) {
        // Exact transaction already exists in the mempool.
        return state.Invalid(TxValidationResult::TX_CONFLICT, "txn-already-in-mempool");
    } else if (m_pool.exists(GenTxid::Txid(tx.GetHash()))) {
        // Transaction with the same non-witness data but different witness (same txid, different
        // wtxid) already exists in the mempool.
        return state.Invalid(TxValidationResult::TX_CONFLICT, "txn-same-nonwitness-data-in-mempool");
    }

    // Check for conflicts with in-memory transactions
    for (const CTxIn &txin : tx.vin)
    {
        if (txin.IsAnonInput()) {
            if (!CheckAnonInputMempoolConflicts(txin, hash, &m_pool, state)) {
                return false; // state filled in by CheckAnonInputMempoolConflicts
            }
            continue;
        }
        const CTransaction* ptxConflicting = m_pool.GetConflictTx(txin.prevout);
        if (ptxConflicting) {
            if (!args.m_allow_bip125_replacement) {
                // Transaction conflicts with a mempool tx, but we're not allowing replacements.
                return state.Invalid(TxValidationResult::TX_MEMPOOL_POLICY, "bip125-replacement-disallowed");
            }
            if (!ws.m_conflicts.count(ptxConflicting->GetHash()))
            {
                // Transactions that don't explicitly signal replaceability are
                // *not* replaceable with the current logic, even if one of their
                // unconfirmed ancestors signals replaceability. This diverges
                // from BIP125's inherited signaling description (see CVE-2021-31876).
                // Applications relying on first-seen mempool behavior should
                // check all unconfirmed ancestors; otherwise an opt-in ancestor
                // might be replaced, causing removal of this descendant.
                //
                // If replaceability signaling is ignored due to node setting,
                // replacement is always allowed.
                if (!m_pool.m_full_rbf && !SignalsOptInRBF(*ptxConflicting)) {
                    return state.Invalid(TxValidationResult::TX_MEMPOOL_POLICY, "txn-mempool-conflict");
                }

                ws.m_conflicts.insert(ptxConflicting->GetHash());
            }
        }
    }

    LockPoints lp;
    m_view.SetBackend(m_viewmempool);

    state.m_has_anon_input = false;
    const CCoinsViewCache& coins_cache = m_active_chainstate.CoinsTip();
    // do all inputs exist?
    for (const CTxIn& txin : tx.vin) {
        if (txin.IsAnonInput()) {
            state.m_has_anon_input = true;
            continue;
        }
        if (!coins_cache.HaveCoinInCache(txin.prevout)) {
            coins_to_uncache.push_back(txin.prevout);
        }

        // Note: this call may add txin.prevout to the coins cache
        // (coins_cache.cacheCoins) by way of FetchCoin(). It should be removed
        // later (via coins_to_uncache) if this tx turns out to be invalid.
        if (!m_view.HaveCoin(txin.prevout)) {
            // Are inputs missing because we already have the tx?
            for (size_t out = 0; out < tx.GetNumVOuts(); out++) {
                // Optimistically just do efficient check of cache for outputs
                if (coins_cache.HaveCoinInCache(COutPoint(hash, out))) {
                    return state.Invalid(TxValidationResult::TX_CONFLICT, "txn-already-known");
                }
            }
            // Otherwise assume this might be an orphan tx for which we just haven't seen parents yet
            return state.Invalid(TxValidationResult::TX_MISSING_INPUTS, "bad-txns-inputs-missingorspent");
        }
    }

    if (state.m_has_anon_input && gArgs.GetBoolArg("-checkpeerheight", true) &&
        m_active_chainstate.m_chain.Height() < particl::GetNumBlocksOfPeers() - 1) {
        LogPrintf("%s: Ignoring anon transaction while chain syncs height %d - peers %d.\n",
            __func__, m_active_chainstate.m_chain.Height(), particl::GetNumBlocksOfPeers());
        return state.Error("Syncing");
    }

    if (!AllAnonOutputsUnknown(m_active_chainstate, tx, state)) { // Also sets state.m_has_anon_output
        // Already in the blockchain, containing block could have been received before loose tx
        return state.Invalid(TxValidationResult::TX_CONFLICT, "txn-already-in-mempool");
    }
    // This is const, but calls into the back end CoinsViews. The CCoinsViewDB at the bottom of the
    // hierarchy brings the best block into scope. See CCoinsViewDB::GetBestBlock().
    m_view.GetBestBlock();

    // we have all inputs cached now, so switch back to dummy (to protect
    // against bugs where we pull more inputs from disk that miss being added
    // to coins_to_uncache)
    m_view.SetBackend(m_dummy);

    assert(m_active_chainstate.m_blockman.LookupBlockIndex(m_view.GetBestBlock()) == m_active_chainstate.m_chain.Tip());

    // Only accept BIP68 sequence locked transactions that can be mined in the next
    // block; we don't want our mempool filled up with transactions that can't
    // be mined yet.
    // Pass in m_view which has all of the relevant inputs cached. Note that, since m_view's
    // backend was removed, it no longer pulls coins from the mempool.
    if (!args.m_test_accept || !args.m_ignore_locks)  // Particl: Only check m_ignore_locks when m_test_accept is true
    if (!CheckSequenceLocksAtTip(m_active_chainstate.m_chain.Tip(), m_view, tx, &lp)) {
        return state.Invalid(TxValidationResult::TX_PREMATURE_SPEND, "non-BIP68-final");
    }

    // The mempool holds txs for the next block, so pass height+1 to CheckTxInputs
    if (!Consensus::CheckTxInputs(tx, state, m_view, m_active_chainstate.m_chain.Height() + 1, ws.m_base_fees)) {
        return false; // state filled in by CheckTxInputs
    }

    // Check for non-standard pay-to-script-hash in inputs
    const bool taproot_active = fParticlMode ? m_active_chainstate.m_chain.Tip()->nTime >= args.m_chainparams.GetConsensus().m_taproot_time : true;
    if (fRequireStandard && !AreInputsStandard(tx, m_view, taproot_active, nAcceptTime)) {
        return state.Invalid(TxValidationResult::TX_INPUTS_NOT_STANDARD, "bad-txns-nonstandard-inputs");
    }

    // Check for non-standard witnesses.
    if (tx.HasWitness() && fRequireStandard && !IsWitnessStandard(tx, m_view))
        return state.Invalid(TxValidationResult::TX_WITNESS_MUTATED, "bad-witness-nonstandard");

    int64_t nSigOpsCost = GetTransactionSigOpCost(tx, m_view, STANDARD_SCRIPT_VERIFY_FLAGS);

    // ws.m_modified_fees includes any fee deltas from PrioritiseTransaction
    ws.m_modified_fees = ws.m_base_fees;
    m_pool.ApplyDelta(hash, ws.m_modified_fees);

    // Keep track of transactions that spend a coinbase, which we re-scan
    // during reorgs to ensure COINBASE_MATURITY is still met.
    bool fSpendsCoinbase = false;
    for (const CTxIn &txin : tx.vin) {
        if (txin.IsAnonInput()) {
            continue;
        }
        const Coin &coin = m_view.AccessCoin(txin.prevout);
        if (coin.IsCoinBase()) {
            fSpendsCoinbase = true;
            break;
        }
    }

    entry.reset(new CTxMemPoolEntry(ptx, ws.m_base_fees, nAcceptTime, m_active_chainstate.m_chain.Height(),
            fSpendsCoinbase, nSigOpsCost, lp));
    ws.m_vsize = entry->GetTxSize();

    if (nSigOpsCost > MAX_STANDARD_TX_SIGOPS_COST)
        return state.Invalid(TxValidationResult::TX_NOT_STANDARD, "bad-txns-too-many-sigops",
                strprintf("%d", nSigOpsCost));

    // No individual transactions are allowed below minRelayTxFee and mempool min fee except from
    // disconnected blocks and transactions in a package. Package transactions will be checked using
    // package feerate later.
    if (!bypass_limits && !args.m_package_feerates && !CheckFeeRate(ws.m_vsize, ws.m_modified_fees, state)) return false;

    ws.m_iters_conflicting = m_pool.GetIterSet(ws.m_conflicts);
    // Calculate in-mempool ancestors, up to a limit.
    if (ws.m_conflicts.size() == 1) {
        // In general, when we receive an RBF transaction with mempool conflicts, we want to know whether we
        // would meet the chain limits after the conflicts have been removed. However, there isn't a practical
        // way to do this short of calculating the ancestor and descendant sets with an overlay cache of
        // changed mempool entries. Due to both implementation and runtime complexity concerns, this isn't
        // very realistic, thus we only ensure a limited set of transactions are RBF'able despite mempool
        // conflicts here. Importantly, we need to ensure that some transactions which were accepted using
        // the below carve-out are able to be RBF'ed, without impacting the security the carve-out provides
        // for off-chain contract systems (see link in the comment below).
        //
        // Specifically, the subset of RBF transactions which we allow despite chain limits are those which
        // conflict directly with exactly one other transaction (but may evict children of said transaction),
        // and which are not adding any new mempool dependencies. Note that the "no new mempool dependencies"
        // check is accomplished later, so we don't bother doing anything about it here, but if BIP 125 is
        // amended, we may need to move that check to here instead of removing it wholesale.
        //
        // Such transactions are clearly not merging any existing packages, so we are only concerned with
        // ensuring that (a) no package is growing past the package size (not count) limits and (b) we are
        // not allowing something to effectively use the (below) carve-out spot when it shouldn't be allowed
        // to.
        //
        // To check these we first check if we meet the RBF criteria, above, and increment the descendant
        // limits by the direct conflict and its descendants (as these are recalculated in
        // CalculateMempoolAncestors by assuming the new transaction being added is a new descendant, with no
        // removals, of each parent's existing dependent set). The ancestor count limits are unmodified (as
        // the ancestor limits should be the same for both our new transaction and any conflicts).
        // We don't bother incrementing m_limit_descendants by the full removal count as that limit never comes
        // into force here (as we're only adding a single transaction).
        assert(ws.m_iters_conflicting.size() == 1);
        CTxMemPool::txiter conflict = *ws.m_iters_conflicting.begin();

        m_limit_descendants += 1;
        m_limit_descendant_size += conflict->GetSizeWithDescendants();
    }

    std::string errString;
    if (!m_pool.CalculateMemPoolAncestors(*entry, ws.m_ancestors, m_limit_ancestors, m_limit_ancestor_size, m_limit_descendants, m_limit_descendant_size, errString)) {
        ws.m_ancestors.clear();
        // If CalculateMemPoolAncestors fails second time, we want the original error string.
        std::string dummy_err_string;
        // Contracting/payment channels CPFP carve-out:
        // If the new transaction is relatively small (up to 40k weight)
        // and has at most one ancestor (ie ancestor limit of 2, including
        // the new transaction), allow it if its parent has exactly the
        // descendant limit descendants.
        //
        // This allows protocols which rely on distrusting counterparties
        // being able to broadcast descendants of an unconfirmed transaction
        // to be secure by simply only having two immediately-spendable
        // outputs - one for each counterparty. For more info on the uses for
        // this, see https://lists.linuxfoundation.org/pipermail/bitcoin-dev/2018-November/016518.html
        if (ws.m_vsize > EXTRA_DESCENDANT_TX_SIZE_LIMIT ||
                !m_pool.CalculateMemPoolAncestors(*entry, ws.m_ancestors, 2, m_limit_ancestor_size, m_limit_descendants + 1, m_limit_descendant_size + EXTRA_DESCENDANT_TX_SIZE_LIMIT, dummy_err_string)) {
            return state.Invalid(TxValidationResult::TX_MEMPOOL_POLICY, "too-long-mempool-chain", errString);
        }
    }

    // A transaction that spends outputs that would be replaced by it is invalid. Now
    // that we have the set of all ancestors we can detect this
    // pathological case by making sure ws.m_conflicts and ws.m_ancestors don't
    // intersect.
    if (const auto err_string{EntriesAndTxidsDisjoint(ws.m_ancestors, ws.m_conflicts, hash)}) {
        // We classify this as a consensus error because a transaction depending on something it
        // conflicts with would be inconsistent.
        return state.Invalid(TxValidationResult::TX_CONSENSUS, "bad-txns-spends-conflicting-tx", *err_string);
    }

    m_rbf = !ws.m_conflicts.empty();
    return true;
}

bool MemPoolAccept::ReplacementChecks(Workspace& ws)
{
    AssertLockHeld(cs_main);
    AssertLockHeld(m_pool.cs);

    const CTransaction& tx = *ws.m_ptx;
    const uint256& hash = ws.m_hash;
    TxValidationState& state = ws.m_state;

    CFeeRate newFeeRate(ws.m_modified_fees, ws.m_vsize);
    // The replacement transaction must have a higher feerate than its direct conflicts.
    // - The motivation for this check is to ensure that the replacement transaction is preferable for
    //   block-inclusion, compared to what would be removed from the mempool.
    // - This logic predates ancestor feerate-based transaction selection, which is why it doesn't
    //   consider feerates of descendants.
    // - Note: Ancestor feerate-based transaction selection has made this comparison insufficient to
    //   guarantee that this is incentive-compatible for miners, because it is possible for a
    //   descendant transaction of a direct conflict to pay a higher feerate than the transaction that
    //   might replace them, under these rules.
    if (const auto err_string{PaysMoreThanConflicts(ws.m_iters_conflicting, newFeeRate, hash)}) {
        return state.Invalid(TxValidationResult::TX_MEMPOOL_POLICY, "insufficient fee", *err_string);
    }

    // Calculate all conflicting entries and enforce BIP125 Rule #5.
    if (const auto err_string{GetEntriesForConflicts(tx, m_pool, ws.m_iters_conflicting, ws.m_all_conflicting)}) {
        return state.Invalid(TxValidationResult::TX_MEMPOOL_POLICY,
                             "too many potential replacements", *err_string);
    }
    // Enforce BIP125 Rule #2.
    if (const auto err_string{HasNoNewUnconfirmed(tx, m_pool, ws.m_iters_conflicting)}) {
        return state.Invalid(TxValidationResult::TX_MEMPOOL_POLICY,
                             "replacement-adds-unconfirmed", *err_string);
    }
    // Check if it's economically rational to mine this transaction rather than the ones it
    // replaces and pays for its own relay fees. Enforce BIP125 Rules #3 and #4.
    for (CTxMemPool::txiter it : ws.m_all_conflicting) {
        ws.m_conflicting_fees += it->GetModifiedFee();
        ws.m_conflicting_size += it->GetTxSize();
    }
    if (const auto err_string{PaysForRBF(ws.m_conflicting_fees, ws.m_modified_fees, ws.m_vsize,
                                         ::incrementalRelayFee, hash)}) {
        return state.Invalid(TxValidationResult::TX_MEMPOOL_POLICY, "insufficient fee", *err_string);
    }
    return true;
}

bool MemPoolAccept::PackageMempoolChecks(const std::vector<CTransactionRef>& txns,
                                         PackageValidationState& package_state)
{
    AssertLockHeld(cs_main);
    AssertLockHeld(m_pool.cs);

    // CheckPackageLimits expects the package transactions to not already be in the mempool.
    assert(std::all_of(txns.cbegin(), txns.cend(), [this](const auto& tx)
                       { return !m_pool.exists(GenTxid::Txid(tx->GetHash()));}));

    std::string err_string;
    if (!m_pool.CheckPackageLimits(txns, m_limit_ancestors, m_limit_ancestor_size, m_limit_descendants,
                                   m_limit_descendant_size, err_string)) {
        // This is a package-wide error, separate from an individual transaction error.
        return package_state.Invalid(PackageValidationResult::PCKG_POLICY, "package-mempool-limits", err_string);
    }
   return true;
}

bool MemPoolAccept::PolicyScriptChecks(const ATMPArgs& args, Workspace& ws)
{
    AssertLockHeld(cs_main);
    AssertLockHeld(m_pool.cs);
    const CTransaction& tx = *ws.m_ptx;
    TxValidationState& state = ws.m_state;
    state.m_chainstate = &m_active_chainstate;

    constexpr unsigned int scriptVerifyFlags = STANDARD_SCRIPT_VERIFY_FLAGS;

    // Check input scripts and signatures.
    // This is done last to help prevent CPU exhaustion denial-of-service attacks.
    if (!CheckInputScripts(tx, state, m_view, scriptVerifyFlags, true, false, ws.m_precomputed_txdata)) {
        // SCRIPT_VERIFY_CLEANSTACK requires SCRIPT_VERIFY_WITNESS, so we
        // need to turn both off, and compare against just turning off CLEANSTACK
        // to see if the failure is specifically due to witness validation.
        TxValidationState state_dummy; // Want reported failures to be from first CheckInputScripts
        state_dummy.CopyStateInfo(state);
        if (!tx.HasWitness() && CheckInputScripts(tx, state_dummy, m_view, scriptVerifyFlags & ~(SCRIPT_VERIFY_WITNESS | SCRIPT_VERIFY_CLEANSTACK), true, false, ws.m_precomputed_txdata) &&
                !CheckInputScripts(tx, state_dummy, m_view, scriptVerifyFlags & ~SCRIPT_VERIFY_CLEANSTACK, true, false, ws.m_precomputed_txdata)) {
            // Only the witness is missing, so the transaction itself may be fine.
            state.Invalid(TxValidationResult::TX_WITNESS_STRIPPED,
                    state.GetRejectReason(), state.GetDebugMessage());
        }
        return false; // state filled in by CheckInputScripts
    }

    return true;
}

bool MemPoolAccept::ConsensusScriptChecks(const ATMPArgs& args, Workspace& ws)
{
    AssertLockHeld(cs_main);
    AssertLockHeld(m_pool.cs);
    const CTransaction& tx = *ws.m_ptx;
    const uint256& hash = ws.m_hash;
    TxValidationState& state = ws.m_state;
    state.m_chainstate = &m_active_chainstate;

    // Check again against the current block tip's script verification
    // flags to cache our script execution flags. This is, of course,
    // useless if the next block has different script flags from the
    // previous one, but because the cache tracks script flags for us it
    // will auto-invalidate and we'll just have a few blocks of extra
    // misses on soft-fork activation.
    //
    // This is also useful in case of bugs in the standard flags that cause
    // transactions to pass as valid when they're actually invalid. For
    // instance the STRICTENC flag was incorrectly allowing certain
    // CHECKSIG NOT scripts to pass, even though they were invalid.
    //
    // There is a similar check in CreateNewBlock() to prevent creating
    // invalid blocks (using TestBlockValidity), however allowing such
    // transactions into the mempool can be exploited as a DoS attack.
    unsigned int currentBlockScriptVerifyFlags{GetBlockScriptFlags(*m_active_chainstate.m_chain.Tip(), m_active_chainstate.m_chainman)};
    if (!CheckInputsFromMempoolAndCache(tx, state, m_view, m_pool, currentBlockScriptVerifyFlags,
                                        ws.m_precomputed_txdata, m_active_chainstate.CoinsTip())) {
        LogPrintf("BUG! PLEASE REPORT THIS! CheckInputScripts failed against latest-block but not STANDARD flags %s, %s\n", hash.ToString(), state.ToString());
        return Assume(false);
    }

    return true;
}

bool MemPoolAccept::Finalize(const ATMPArgs& args, Workspace& ws)
{
    AssertLockHeld(cs_main);
    AssertLockHeld(m_pool.cs);
    const CTransaction& tx = *ws.m_ptx;
    const uint256& hash = ws.m_hash;
    TxValidationState& state = ws.m_state;
    const bool bypass_limits = args.m_bypass_limits;

    std::unique_ptr<CTxMemPoolEntry>& entry = ws.m_entry;

    // Remove conflicting transactions from the mempool
    for (CTxMemPool::txiter it : ws.m_all_conflicting)
    {
        LogPrint(BCLog::MEMPOOL, "replacing tx %s with %s for %s additional fees, %d delta bytes\n",
                it->GetTx().GetHash().ToString(),
                hash.ToString(),
                FormatMoney(ws.m_modified_fees - ws.m_conflicting_fees),
                (int)entry->GetTxSize() - (int)ws.m_conflicting_size);
        ws.m_replaced_transactions.push_back(it->GetSharedTx());
    }
    m_pool.RemoveStaged(ws.m_all_conflicting, false, MemPoolRemovalReason::REPLACED);

    // This transaction should only count for fee estimation if:
    // - it's not being re-added during a reorg which bypasses typical mempool fee limits
    // - the node is not behind
    // - the transaction is not dependent on any other transactions in the mempool
    // - it's not part of a package. Since package relay is not currently supported, this
    // transaction has not necessarily been accepted to miners' mempools.
    bool validForFeeEstimation = !bypass_limits && !args.m_package_submission && IsCurrentForFeeEstimation(m_active_chainstate) && m_pool.HasNoInputsOf(tx);

    // Store transaction in memory
    m_pool.addUnchecked(*entry, ws.m_ancestors, validForFeeEstimation);

    // trim mempool and check if tx was trimmed
    // If we are validating a package, don't trim here because we could evict a previous transaction
    // in the package. LimitMempoolSize() should be called at the very end to make sure the mempool
    // is still within limits and package submission happens atomically.
    if (!args.m_package_submission && !bypass_limits) {
        LimitMempoolSize(m_pool, m_active_chainstate.CoinsTip());
        if (!m_pool.exists(GenTxid::Txid(hash)))
            return state.Invalid(TxValidationResult::TX_MEMPOOL_POLICY, "mempool full");
    }

    if (!AddKeyImagesToMempool(tx, m_pool)) {
        LogPrintf("ERROR: %s: AddKeyImagesToMempool failed.\n", __func__);
        return state.Invalid(TxValidationResult::TX_CONSENSUS, "bad-anonin-keyimages");
    }

    // Update mempool indices
    if (fAddressIndex) {
        m_pool.addAddressIndex(*entry, m_view);
    }
    if (fSpentIndex) {
        m_pool.addSpentIndex(*entry, m_view);
    }

    return true;
}

bool MemPoolAccept::SubmitPackage(const ATMPArgs& args, std::vector<Workspace>& workspaces,
                                  PackageValidationState& package_state,
                                  std::map<const uint256, const MempoolAcceptResult>& results)
{
    AssertLockHeld(cs_main);
    AssertLockHeld(m_pool.cs);
    // Sanity check: none of the transactions should be in the mempool, and none of the transactions
    // should have a same-txid-different-witness equivalent in the mempool.
    assert(std::all_of(workspaces.cbegin(), workspaces.cend(), [this](const auto& ws){
        return !m_pool.exists(GenTxid::Txid(ws.m_ptx->GetHash())); }));

    bool all_submitted = true;
    // ConsensusScriptChecks adds to the script cache and is therefore consensus-critical;
    // CheckInputsFromMempoolAndCache asserts that transactions only spend coins available from the
    // mempool or UTXO set. Submit each transaction to the mempool immediately after calling
    // ConsensusScriptChecks to make the outputs available for subsequent transactions.
    for (Workspace& ws : workspaces) {
        if (!ConsensusScriptChecks(args, ws)) {
            results.emplace(ws.m_ptx->GetWitnessHash(), MempoolAcceptResult::Failure(ws.m_state));
            // Since PolicyScriptChecks() passed, this should never fail.
            Assume(false);
            all_submitted = false;
            package_state.Invalid(PackageValidationResult::PCKG_MEMPOOL_ERROR,
                                  strprintf("BUG! PolicyScriptChecks succeeded but ConsensusScriptChecks failed: %s",
                                            ws.m_ptx->GetHash().ToString()));
        }

        // Re-calculate mempool ancestors to call addUnchecked(). They may have changed since the
        // last calculation done in PreChecks, since package ancestors have already been submitted.
        std::string unused_err_string;
        if(!m_pool.CalculateMemPoolAncestors(*ws.m_entry, ws.m_ancestors, m_limit_ancestors,
                                             m_limit_ancestor_size, m_limit_descendants,
                                             m_limit_descendant_size, unused_err_string)) {
            results.emplace(ws.m_ptx->GetWitnessHash(), MempoolAcceptResult::Failure(ws.m_state));
            // Since PreChecks() and PackageMempoolChecks() both enforce limits, this should never fail.
            Assume(false);
            all_submitted = false;
            package_state.Invalid(PackageValidationResult::PCKG_MEMPOOL_ERROR,
                                  strprintf("BUG! Mempool ancestors or descendants were underestimated: %s",
                                            ws.m_ptx->GetHash().ToString()));
        }
        // If we call LimitMempoolSize() for each individual Finalize(), the mempool will not take
        // the transaction's descendant feerate into account because it hasn't seen them yet. Also,
        // we risk evicting a transaction that a subsequent package transaction depends on. Instead,
        // allow the mempool to temporarily bypass limits, the maximum package size) while
        // submitting transactions individually and then trim at the very end.
        if (!Finalize(args, ws)) {
            results.emplace(ws.m_ptx->GetWitnessHash(), MempoolAcceptResult::Failure(ws.m_state));
            // Since LimitMempoolSize() won't be called, this should never fail.
            Assume(false);
            all_submitted = false;
            package_state.Invalid(PackageValidationResult::PCKG_MEMPOOL_ERROR,
                                  strprintf("BUG! Adding to mempool failed: %s", ws.m_ptx->GetHash().ToString()));
        }
    }

    // It may or may not be the case that all the transactions made it into the mempool. Regardless,
    // make sure we haven't exceeded max mempool size.
    LimitMempoolSize(m_pool, m_active_chainstate.CoinsTip());

    // Find the wtxids of the transactions that made it into the mempool. Allow partial submission,
    // but don't report success unless they all made it into the mempool.
    for (Workspace& ws : workspaces) {
        if (m_pool.exists(GenTxid::Wtxid(ws.m_ptx->GetWitnessHash()))) {
            results.emplace(ws.m_ptx->GetWitnessHash(),
                MempoolAcceptResult::Success(std::move(ws.m_replaced_transactions), ws.m_vsize, ws.m_base_fees));
            GetMainSignals().TransactionAddedToMempool(ws.m_ptx, m_pool.GetAndIncrementSequence());
        } else {
            all_submitted = false;
            ws.m_state.Invalid(TxValidationResult::TX_MEMPOOL_POLICY, "mempool full");
            results.emplace(ws.m_ptx->GetWitnessHash(), MempoolAcceptResult::Failure(ws.m_state));
        }
    }
    return all_submitted;
}

MempoolAcceptResult MemPoolAccept::AcceptSingleTransaction(const CTransactionRef& ptx, ATMPArgs& args)
{
    AssertLockHeld(cs_main);
    LOCK(m_pool.cs); // mempool "read lock" (held through GetMainSignals().TransactionAddedToMempool())

    Workspace ws(ptx);

    if (!PreChecks(args, ws)) return MempoolAcceptResult::Failure(ws.m_state);

    if (m_rbf && !ReplacementChecks(ws)) return MempoolAcceptResult::Failure(ws.m_state);

    // Perform the inexpensive checks first and avoid hashing and signature verification unless
    // those checks pass, to mitigate CPU exhaustion denial-of-service attacks.
    if (!PolicyScriptChecks(args, ws)) return MempoolAcceptResult::Failure(ws.m_state);

    if (!ConsensusScriptChecks(args, ws)) return MempoolAcceptResult::Failure(ws.m_state);

    // Tx was accepted, but not added
    if (args.m_test_accept) {
        return MempoolAcceptResult::Success(std::move(ws.m_replaced_transactions), ws.m_vsize, ws.m_base_fees);
    }

    if (!Finalize(args, ws)) return MempoolAcceptResult::Failure(ws.m_state);

    GetMainSignals().TransactionAddedToMempool(ptx, m_pool.GetAndIncrementSequence());

    return MempoolAcceptResult::Success(std::move(ws.m_replaced_transactions), ws.m_vsize, ws.m_base_fees);
}

PackageMempoolAcceptResult MemPoolAccept::AcceptMultipleTransactions(const std::vector<CTransactionRef>& txns, ATMPArgs& args)
{
    AssertLockHeld(cs_main);

    // These context-free package limits can be done before taking the mempool lock.
    PackageValidationState package_state;
    if (!CheckPackage(txns, package_state)) return PackageMempoolAcceptResult(package_state, {});

    std::vector<Workspace> workspaces{};
    workspaces.reserve(txns.size());
    std::transform(txns.cbegin(), txns.cend(), std::back_inserter(workspaces),
                   [](const auto& tx) { return Workspace(tx); });
    std::map<const uint256, const MempoolAcceptResult> results;

    LOCK(m_pool.cs);

    // Do all PreChecks first and fail fast to avoid running expensive script checks when unnecessary.
    for (Workspace& ws : workspaces) {
        if (!PreChecks(args, ws)) {
            package_state.Invalid(PackageValidationResult::PCKG_TX, "transaction failed");
            // Exit early to avoid doing pointless work. Update the failed tx result; the rest are unfinished.
            results.emplace(ws.m_ptx->GetWitnessHash(), MempoolAcceptResult::Failure(ws.m_state));
            return PackageMempoolAcceptResult(package_state, std::move(results));
        }
        // Make the coins created by this transaction available for subsequent transactions in the
        // package to spend. Since we already checked conflicts in the package and we don't allow
        // replacements, we don't need to track the coins spent. Note that this logic will need to be
        // updated if package replace-by-fee is allowed in the future.
        assert(!args.m_allow_bip125_replacement);
        m_viewmempool.PackageAddTransaction(ws.m_ptx);
    }

    // Transactions must meet two minimum feerates: the mempool minimum fee and min relay fee.
    // For transactions consisting of exactly one child and its parents, it suffices to use the
    // package feerate (total modified fees / total virtual size) to check this requirement.
    const auto m_total_vsize = std::accumulate(workspaces.cbegin(), workspaces.cend(), int64_t{0},
        [](int64_t sum, auto& ws) { return sum + ws.m_vsize; });
    const auto m_total_modified_fees = std::accumulate(workspaces.cbegin(), workspaces.cend(), CAmount{0},
        [](CAmount sum, auto& ws) { return sum + ws.m_modified_fees; });
    const CFeeRate package_feerate(m_total_modified_fees, m_total_vsize);
    TxValidationState placeholder_state;
    if (args.m_package_feerates &&
        !CheckFeeRate(m_total_vsize, m_total_modified_fees, placeholder_state)) {
        package_state.Invalid(PackageValidationResult::PCKG_POLICY, "package-fee-too-low");
        return PackageMempoolAcceptResult(package_state, package_feerate, {});
    }

    // Apply package mempool ancestor/descendant limits. Skip if there is only one transaction,
    // because it's unnecessary. Also, CPFP carve out can increase the limit for individual
    // transactions, but this exemption is not extended to packages in CheckPackageLimits().
    std::string err_string;
    if (txns.size() > 1 && !PackageMempoolChecks(txns, package_state)) {
        return PackageMempoolAcceptResult(package_state, package_feerate, std::move(results));
    }

    for (Workspace& ws : workspaces) {
        if (!PolicyScriptChecks(args, ws)) {
            // Exit early to avoid doing pointless work. Update the failed tx result; the rest are unfinished.
            package_state.Invalid(PackageValidationResult::PCKG_TX, "transaction failed");
            results.emplace(ws.m_ptx->GetWitnessHash(), MempoolAcceptResult::Failure(ws.m_state));
            return PackageMempoolAcceptResult(package_state, package_feerate, std::move(results));
        }
        if (args.m_test_accept) {
            // When test_accept=true, transactions that pass PolicyScriptChecks are valid because there are
            // no further mempool checks (passing PolicyScriptChecks implies passing ConsensusScriptChecks).
            results.emplace(ws.m_ptx->GetWitnessHash(),
                            MempoolAcceptResult::Success(std::move(ws.m_replaced_transactions),
                                                         ws.m_vsize, ws.m_base_fees));
        }
    }

    if (args.m_test_accept) return PackageMempoolAcceptResult(package_state, package_feerate, std::move(results));

    if (!SubmitPackage(args, workspaces, package_state, results)) {
        // PackageValidationState filled in by SubmitPackage().
        return PackageMempoolAcceptResult(package_state, package_feerate, std::move(results));
    }

    return PackageMempoolAcceptResult(package_state, package_feerate, std::move(results));
}

PackageMempoolAcceptResult MemPoolAccept::AcceptPackage(const Package& package, ATMPArgs& args)
{
    AssertLockHeld(cs_main);
    PackageValidationState package_state;

    // Check that the package is well-formed. If it isn't, we won't try to validate any of the
    // transactions and thus won't return any MempoolAcceptResults, just a package-wide error.

    // Context-free package checks.
    if (!CheckPackage(package, package_state)) return PackageMempoolAcceptResult(package_state, {});

    // All transactions in the package must be a parent of the last transaction. This is just an
    // opportunity for us to fail fast on a context-free check without taking the mempool lock.
    if (!IsChildWithParents(package)) {
        package_state.Invalid(PackageValidationResult::PCKG_POLICY, "package-not-child-with-parents");
        return PackageMempoolAcceptResult(package_state, {});
    }

    // IsChildWithParents() guarantees the package is > 1 transactions.
    assert(package.size() > 1);
    // The package must be 1 child with all of its unconfirmed parents. The package is expected to
    // be sorted, so the last transaction is the child.
    const auto& child = package.back();
    std::unordered_set<uint256, SaltedTxidHasher> unconfirmed_parent_txids;
    std::transform(package.cbegin(), package.cend() - 1,
                   std::inserter(unconfirmed_parent_txids, unconfirmed_parent_txids.end()),
                   [](const auto& tx) { return tx->GetHash(); });

    // All child inputs must refer to a preceding package transaction or a confirmed UTXO. The only
    // way to verify this is to look up the child's inputs in our current coins view (not including
    // mempool), and enforce that all parents not present in the package be available at chain tip.
    // Since this check can bring new coins into the coins cache, keep track of these coins and
    // uncache them if we don't end up submitting this package to the mempool.
    const CCoinsViewCache& coins_tip_cache = m_active_chainstate.CoinsTip();
    for (const auto& input : child->vin) {
        if (!coins_tip_cache.HaveCoinInCache(input.prevout)) {
            args.m_coins_to_uncache.push_back(input.prevout);
        }
    }
    // Using the MemPoolAccept m_view cache allows us to look up these same coins faster later.
    // This should be connecting directly to CoinsTip, not to m_viewmempool, because we specifically
    // require inputs to be confirmed if they aren't in the package.
    m_view.SetBackend(m_active_chainstate.CoinsTip());
    const auto package_or_confirmed = [this, &unconfirmed_parent_txids](const auto& input) {
         return unconfirmed_parent_txids.count(input.prevout.hash) > 0 || m_view.HaveCoin(input.prevout);
    };
    if (!std::all_of(child->vin.cbegin(), child->vin.cend(), package_or_confirmed)) {
        package_state.Invalid(PackageValidationResult::PCKG_POLICY, "package-not-child-with-unconfirmed-parents");
        return PackageMempoolAcceptResult(package_state, {});
    }
    // Protect against bugs where we pull more inputs from disk that miss being added to
    // coins_to_uncache. The backend will be connected again when needed in PreChecks.
    m_view.SetBackend(m_dummy);

    LOCK(m_pool.cs);
    std::map<const uint256, const MempoolAcceptResult> results;
    // Node operators are free to set their mempool policies however they please, nodes may receive
    // transactions in different orders, and malicious counterparties may try to take advantage of
    // policy differences to pin or delay propagation of transactions. As such, it's possible for
    // some package transaction(s) to already be in the mempool, and we don't want to reject the
    // entire package in that case (as that could be a censorship vector). De-duplicate the
    // transactions that are already in the mempool, and only call AcceptMultipleTransactions() with
    // the new transactions. This ensures we don't double-count transaction counts and sizes when
    // checking ancestor/descendant limits, or double-count transaction fees for fee-related policy.
    ATMPArgs single_args = ATMPArgs::SingleInPackageAccept(args);
    bool quit_early{false};
    std::vector<CTransactionRef> txns_new;
    for (const auto& tx : package) {
        const auto& wtxid = tx->GetWitnessHash();
        const auto& txid = tx->GetHash();
        // There are 3 possibilities: already in mempool, same-txid-diff-wtxid already in mempool,
        // or not in mempool. An already confirmed tx is treated as one not in mempool, because all
        // we know is that the inputs aren't available.
        if (m_pool.exists(GenTxid::Wtxid(wtxid))) {
            // Exact transaction already exists in the mempool.
            auto iter = m_pool.GetIter(txid);
            assert(iter != std::nullopt);
            results.emplace(wtxid, MempoolAcceptResult::MempoolTx(iter.value()->GetTxSize(), iter.value()->GetFee()));
        } else if (m_pool.exists(GenTxid::Txid(txid))) {
            // Transaction with the same non-witness data but different witness (same txid,
            // different wtxid) already exists in the mempool.
            //
            // We don't allow replacement transactions right now, so just swap the package
            // transaction for the mempool one. Note that we are ignoring the validity of the
            // package transaction passed in.
            // TODO: allow witness replacement in packages.
            auto iter = m_pool.GetIter(txid);
            assert(iter != std::nullopt);
            // Provide the wtxid of the mempool tx so that the caller can look it up in the mempool.
            results.emplace(wtxid, MempoolAcceptResult::MempoolTxDifferentWitness(iter.value()->GetTx().GetWitnessHash()));
        } else {
            // Transaction does not already exist in the mempool.
            // Try submitting the transaction on its own.
            const auto single_res = AcceptSingleTransaction(tx, single_args);
            if (single_res.m_result_type == MempoolAcceptResult::ResultType::VALID) {
                // The transaction succeeded on its own and is now in the mempool. Don't include it
                // in package validation, because its fees should only be "used" once.
                assert(m_pool.exists(GenTxid::Wtxid(wtxid)));
                results.emplace(wtxid, single_res);
            } else if (single_res.m_state.GetResult() != TxValidationResult::TX_MEMPOOL_POLICY &&
                       single_res.m_state.GetResult() != TxValidationResult::TX_MISSING_INPUTS) {
                // Package validation policy only differs from individual policy in its evaluation
                // of feerate. For example, if a transaction fails here due to violation of a
                // consensus rule, the result will not change when it is submitted as part of a
                // package. To minimize the amount of repeated work, unless the transaction fails
                // due to feerate or missing inputs (its parent is a previous transaction in the
                // package that failed due to feerate), don't run package validation. Note that this
                // decision might not make sense if different types of packages are allowed in the
                // future.  Continue individually validating the rest of the transactions, because
                // some of them may still be valid.
                quit_early = true;
            } else {
                txns_new.push_back(tx);
            }
        }
    }

    // Nothing to do if the entire package has already been submitted.
    if (quit_early || txns_new.empty()) {
        // No package feerate when no package validation was done.
        return PackageMempoolAcceptResult(package_state, std::move(results));
    }
    // Validate the (deduplicated) transactions as a package.
    auto submission_result = AcceptMultipleTransactions(txns_new, args);
    // Include already-in-mempool transaction results in the final result.
    for (const auto& [wtxid, mempoolaccept_res] : results) {
        submission_result.m_tx_results.emplace(wtxid, mempoolaccept_res);
    }
    if (submission_result.m_state.IsValid()) assert(submission_result.m_package_feerate.has_value());
    return submission_result;
}

} // anon namespace

MempoolAcceptResult AcceptToMemoryPool(CChainState& active_chainstate, const CTransactionRef& tx,
                                       int64_t accept_time, bool bypass_limits, bool test_accept, bool ignore_locks)
    EXCLUSIVE_LOCKS_REQUIRED(::cs_main)
{
    AssertLockHeld(::cs_main);
    const CChainParams& chainparams{active_chainstate.m_params};
    assert(active_chainstate.GetMempool() != nullptr);
    CTxMemPool& pool{*active_chainstate.GetMempool()};

    std::vector<COutPoint> coins_to_uncache;
    auto args = MemPoolAccept::ATMPArgs::SingleAccept(chainparams, accept_time, bypass_limits, coins_to_uncache, test_accept, ignore_locks);
    const MempoolAcceptResult result = MemPoolAccept(pool, active_chainstate).AcceptSingleTransaction(tx, args);
    if (result.m_result_type != MempoolAcceptResult::ResultType::VALID) {
        // Remove coins that were not present in the coins cache before calling
        // AcceptSingleTransaction(); this is to prevent memory DoS in case we receive a large
        // number of invalid transactions that attempt to overrun the in-memory coins cache
        // (`CCoinsViewCache::cacheCoins`).

        for (const COutPoint& hashTx : coins_to_uncache)
            active_chainstate.CoinsTip().Uncache(hashTx);
    }
    // After we've (potentially) uncached entries, ensure our coins cache is still within its size limits
    BlockValidationState state_dummy;
    active_chainstate.FlushStateToDisk(state_dummy, FlushStateMode::PERIODIC);
    return result;
}

PackageMempoolAcceptResult ProcessNewPackage(CChainState& active_chainstate, CTxMemPool& pool,
                                                   const Package& package, bool test_accept, bool ignore_locks)
{
    AssertLockHeld(cs_main);
    assert(!package.empty());
    assert(std::all_of(package.cbegin(), package.cend(), [](const auto& tx){return tx != nullptr;}));

    std::vector<COutPoint> coins_to_uncache;
    const CChainParams& chainparams = active_chainstate.m_params;
    const auto result = [&]() EXCLUSIVE_LOCKS_REQUIRED(cs_main) {
        AssertLockHeld(cs_main);
        if (test_accept) {
            auto args = MemPoolAccept::ATMPArgs::PackageTestAccept(chainparams, GetTime(), coins_to_uncache, ignore_locks);
            return MemPoolAccept(pool, active_chainstate).AcceptMultipleTransactions(package, args);
        } else {
            auto args = MemPoolAccept::ATMPArgs::PackageChildWithParents(chainparams, GetTime(), coins_to_uncache, ignore_locks);
            return MemPoolAccept(pool, active_chainstate).AcceptPackage(package, args);
        }
    }();

    // Uncache coins pertaining to transactions that were not submitted to the mempool.
    if (test_accept || result.m_state.IsInvalid()) {
        for (const COutPoint& hashTx : coins_to_uncache) {
            active_chainstate.CoinsTip().Uncache(hashTx);
        }
    }
    // Ensure the coins cache is still within limits.
    BlockValidationState state_dummy;
    active_chainstate.FlushStateToDisk(state_dummy, FlushStateMode::PERIODIC);
    return result;
}

CAmount GetBlockSubsidy(int nHeight, const Consensus::Params& consensusParams)
{
    int halvings = nHeight / consensusParams.nSubsidyHalvingInterval;
    // Force block reward to zero when right shift is undefined.
    if (halvings >= 64)
        return 0;

    CAmount nSubsidy = 50 * COIN;
    // Subsidy is cut in half every 210,000 blocks which will occur approximately every 4 years.
    nSubsidy >>= halvings;
    return nSubsidy;
}

CoinsViews::CoinsViews(
    fs::path ldb_name,
    size_t cache_size_bytes,
    bool in_memory,
    bool should_wipe) : m_dbview(
                            gArgs.GetDataDirNet() / ldb_name, cache_size_bytes, in_memory, should_wipe),
                        m_catcherview(&m_dbview) {}

void CoinsViews::InitCache()
{
    AssertLockHeld(::cs_main);
    m_cacheview = std::make_unique<CCoinsViewCache>(&m_catcherview);
}

CChainState::CChainState(
    CTxMemPool* mempool,
    BlockManager& blockman,
    ChainstateManager& chainman,
    std::optional<uint256> from_snapshot_blockhash)
    : m_mempool(mempool),
      m_blockman(blockman),
      m_params(chainman.GetParams()),
      m_chainman(chainman),
      m_from_snapshot_blockhash(from_snapshot_blockhash) {}

void CChainState::InitCoinsDB(
    size_t cache_size_bytes,
    bool in_memory,
    bool should_wipe,
    fs::path leveldb_name)
{
    if (m_from_snapshot_blockhash) {
        leveldb_name += "_" + m_from_snapshot_blockhash->ToString();
    }

    m_coins_views = std::make_unique<CoinsViews>(
        leveldb_name, cache_size_bytes, in_memory, should_wipe);
}

void CChainState::InitCoinsCache(size_t cache_size_bytes)
{
    AssertLockHeld(::cs_main);
    assert(m_coins_views != nullptr);
    m_coinstip_cache_size_bytes = cache_size_bytes;
    m_coins_views->InitCache();
}

// Note that though this is marked const, we may end up modifying `m_cached_finished_ibd`, which
// is a performance-related implementation detail. This function must be marked
// `const` so that `CValidationInterface` clients (which are given a `const CChainState*`)
// can call it.
//
bool CChainState::IsInitialBlockDownload() const
{
    // Optimization: pre-test latch before taking the lock.
    if (m_cached_finished_ibd.load(std::memory_order_relaxed))
        return false;

    static bool check_peer_height = gArgs.GetBoolArg("-checkpeerheight", true);

    {
    LOCK(cs_main);
    if (m_cached_finished_ibd.load(std::memory_order_relaxed))
        return false;
    if (fImporting || fReindex)
        return true;
    if (m_chain.Tip() == nullptr)
        return true;
    if (m_chain.Tip()->nChainWork < nMinimumChainWork)
        return true;
    if ((!fParticlMode || m_chain.Tip()->nHeight > COINBASE_MATURITY) &&
        m_chain.Tip()->GetBlockTime() < (GetTime() - nMaxTipAge))
        return true;
    if (fParticlMode && check_peer_height &&
        (particl::GetNumPeers() < 1 ||
         m_chain.Tip()->nHeight < particl::GetNumBlocksOfPeers() - 10))
        return true;

    LogPrintf("Leaving InitialBlockDownload (latching to false)\n");
    m_cached_finished_ibd.store(true, std::memory_order_relaxed);
    }
    GetMainSignals().LeavingIBD();
    WakeAllThreadStakeMiner();
    return false;
}

static void AlertNotify(const std::string& strMessage)
{
    uiInterface.NotifyAlertChanged();
#if HAVE_SYSTEM
    std::string strCmd = gArgs.GetArg("-alertnotify", "");
    if (strCmd.empty()) return;

    // Alert text should be plain ascii coming from a trusted source, but to
    // be safe we first strip anything not in safeChars, then add single quotes around
    // the whole string before passing it to the shell:
    std::string singleQuote("'");
    std::string safeStatus = SanitizeString(strMessage);
    safeStatus = singleQuote+safeStatus+singleQuote;
    ReplaceAll(strCmd, "%s", safeStatus);

    std::thread t(runCommand, strCmd);
    t.detach(); // thread runs free
#endif
}

void CChainState::CheckForkWarningConditions()
{
    AssertLockHeld(cs_main);

    // Before we get past initial download, we cannot reliably alert about forks
    // (we assume we don't get stuck on a fork before finishing our initial sync)
    if (IsInitialBlockDownload()) {
        return;
    }

    if (m_chainman.m_best_invalid && m_chainman.m_best_invalid->nChainWork > m_chain.Tip()->nChainWork + (GetBlockProof(*m_chain.Tip()) * 6)) {
        LogPrintf("%s: Warning: Found invalid chain at least ~6 blocks longer than our best chain.\nChain state database corruption likely.\n", __func__);
        SetfLargeWorkInvalidChainFound(true);
    } else {
        SetfLargeWorkInvalidChainFound(false);
    }
}

// Called both upon regular invalid block discovery *and* InvalidateBlock
void CChainState::InvalidChainFound(CBlockIndex* pindexNew)
{
    AssertLockHeld(cs_main);
    if (!m_chainman.m_best_invalid || pindexNew->nChainWork > m_chainman.m_best_invalid->nChainWork) {
        m_chainman.m_best_invalid = pindexNew;
    }
    if (m_chainman.m_best_header != nullptr && m_chainman.m_best_header->GetAncestor(pindexNew->nHeight) == pindexNew) {
        m_chainman.m_best_header = m_chain.Tip();
    }

    LogPrintf("%s: invalid block=%s  height=%d  log2_work=%f  date=%s\n", __func__,
      pindexNew->GetBlockHash().ToString(), pindexNew->nHeight,
      log(pindexNew->nChainWork.getdouble())/log(2.0), FormatISO8601DateTime(pindexNew->GetBlockTime()));
    CBlockIndex *tip = m_chain.Tip();
    assert (tip);
    LogPrintf("%s:  current best=%s  height=%d  log2_work=%f  date=%s\n", __func__,
      tip->GetBlockHash().ToString(), m_chain.Height(), log(tip->nChainWork.getdouble())/log(2.0),
      FormatISO8601DateTime(tip->GetBlockTime()));
    CheckForkWarningConditions();
}

// Same as InvalidChainFound, above, except not called directly from InvalidateBlock,
// which does its own setBlockIndexCandidates management.
void CChainState::InvalidBlockFound(CBlockIndex* pindex, const BlockValidationState& state)
{
    AssertLockHeld(cs_main);
    if (state.GetResult() != BlockValidationResult::BLOCK_MUTATED) {
        pindex->nStatus |= BLOCK_FAILED_VALID;
        m_chainman.m_failed_blocks.insert(pindex);
        m_blockman.m_dirty_blockindex.insert(pindex);
        setBlockIndexCandidates.erase(pindex);
        InvalidChainFound(pindex);
    }
}

void UpdateCoins(const CTransaction& tx, CCoinsViewCache& inputs, CTxUndo &txundo, int nHeight)
{
    // mark inputs spent
    if (!tx.IsCoinBase()) {
        txundo.vprevout.reserve(tx.vin.size());
        for (const CTxIn &txin : tx.vin)
        {
            if (txin.IsAnonInput()) {
                continue;
            }

            txundo.vprevout.emplace_back();
            bool is_spent = inputs.SpendCoin(txin.prevout, &txundo.vprevout.back());
            assert(is_spent);
        }
    }
    // add outputs
    AddCoins(inputs, tx, nHeight);
}

bool CScriptCheck::operator()() {
    const CScript &scriptSig = ptxTo->vin[nIn].scriptSig;
    const CScriptWitness *witness = &ptxTo->vin[nIn].scriptWitness;

    return VerifyScript(scriptSig, scriptPubKey, witness, nFlags, CachingTransactionSignatureChecker(ptxTo, nIn, vchAmount, cacheStore, *txdata), &error);
    //return VerifyScript(scriptSig, m_tx_out.scriptPubKey, witness, nFlags, CachingTransactionSignatureChecker(ptxTo, nIn, m_tx_out.nValue, cacheStore, *txdata), &error);
}

static CuckooCache::cache<uint256, SignatureCacheHasher> g_scriptExecutionCache;
static CSHA256 g_scriptExecutionCacheHasher;

void InitScriptExecutionCache() {
    // Setup the salted hasher
    uint256 nonce = GetRandHash();
    // We want the nonce to be 64 bytes long to force the hasher to process
    // this chunk, which makes later hash computations more efficient. We
    // just write our 32-byte entropy twice to fill the 64 bytes.
    g_scriptExecutionCacheHasher.Write(nonce.begin(), 32);
    g_scriptExecutionCacheHasher.Write(nonce.begin(), 32);
    // nMaxCacheSize is unsigned. If -maxsigcachesize is set to zero,
    // setup_bytes creates the minimum possible cache (2 elements).
    size_t nMaxCacheSize = std::min(std::max((int64_t)0, gArgs.GetIntArg("-maxsigcachesize", DEFAULT_MAX_SIG_CACHE_SIZE) / 2), MAX_MAX_SIG_CACHE_SIZE) * ((size_t) 1 << 20);
    size_t nElems = g_scriptExecutionCache.setup_bytes(nMaxCacheSize);
    LogPrintf("Using %zu MiB out of %zu/2 requested for script execution cache, able to store %zu elements\n",
            (nElems*sizeof(uint256)) >>20, (nMaxCacheSize*2)>>20, nElems);
}

/**
 * Check whether all of this transaction's input scripts succeed.
 *
 * This involves ECDSA signature checks so can be computationally intensive. This function should
 * only be called after the cheap sanity checks in CheckTxInputs passed.
 *
 * If pvChecks is not nullptr, script checks are pushed onto it instead of being performed inline. Any
 * script checks which are not necessary (eg due to script execution cache hits) are, obviously,
 * not pushed onto pvChecks/run.
 *
 * Setting cacheSigStore/cacheFullScriptStore to false will remove elements from the corresponding cache
 * which are matched. This is useful for checking blocks where we will likely never need the cache
 * entry again.
 *
 * Note that we may set state.reason to NOT_STANDARD for extra soft-fork flags in flags, block-checking
 * callers should probably reset it to CONSENSUS in such cases.
 *
 * Non-static (and re-declared) in src/test/txvalidationcache_tests.cpp
 */
bool CheckInputScripts(const CTransaction& tx, TxValidationState &state,
                       const CCoinsViewCache &inputs, unsigned int flags, bool cacheSigStore,
                       bool cacheFullScriptStore, PrecomputedTransactionData& txdata,
                       std::vector<CScriptCheck> *pvChecks, bool fAnonChecks)
{
    if (tx.IsCoinBase()) return true;
    if (pvChecks) {
        pvChecks->reserve(tx.vin.size());
    }

    // First check if script executions have been cached with the same
    // flags. Note that this assumes that the inputs provided are
    // correct (ie that the transaction hash which is in tx's prevouts
    // properly commits to the scriptPubKey in the inputs view of that
    // transaction).
    bool m_has_anon_input = false;
    uint256 hashCacheEntry;
    CSHA256 hasher = g_scriptExecutionCacheHasher;
    hasher.Write(tx.GetWitnessHash().begin(), 32).Write((unsigned char*)&flags, sizeof(flags)).Finalize(hashCacheEntry.begin());
    AssertLockHeld(cs_main); //TODO: Remove this requirement by making CuckooCache not require external locks
    if (g_scriptExecutionCache.contains(hashCacheEntry, !cacheFullScriptStore)) {
        return true;
    }

    if (!txdata.m_spent_outputs_ready) {
        std::vector<CTxOutSign> spent_outputs;
        spent_outputs.reserve(tx.vin.size());

        for (const auto& txin : tx.vin) {
            if (txin.IsAnonInput()) {
                // Add placeholder CTxOutSign to maintain index
                spent_outputs.emplace_back();
                continue;
            }
            const COutPoint& prevout = txin.prevout;
            const Coin& coin = inputs.AccessCoin(prevout);
            assert(!coin.IsSpent());
            const CScript& scriptPubKey = coin.out.scriptPubKey;

            std::vector<uint8_t> vchAmount;
            if (coin.nType == OUTPUT_STANDARD) {
                part::SetAmount(vchAmount, coin.out.nValue);
            } else
            if (coin.nType == OUTPUT_CT) {
                vchAmount.resize(33);
                memcpy(vchAmount.data(), coin.commitment.data, 33);
            }

            spent_outputs.emplace_back(vchAmount, scriptPubKey);
        }
        txdata.Init_vec(tx, std::move(spent_outputs));
    }
    assert(txdata.m_spent_outputs.size() == tx.vin.size());

    for (unsigned int i = 0; i < tx.vin.size(); i++) {
        if (tx.vin[i].IsAnonInput()) {
            m_has_anon_input = true;
            continue;
        }

        // We very carefully only pass in things to CScriptCheck which
        // are clearly committed to by tx' witness hash. This provides
        // a sanity check that our caching is not introducing consensus
        // failures through additional data in, eg, the coins being
        // spent being checked as a part of CScriptCheck.

        // Verify signature
        CScriptCheck check(txdata.m_spent_outputs[i], tx, i, flags, cacheSigStore, &txdata);
        if (pvChecks) {
            pvChecks->push_back(CScriptCheck());
            check.swap(pvChecks->back());
        } else if (!check()) {
            if (flags & STANDARD_NOT_MANDATORY_VERIFY_FLAGS) {
                // Check whether the failure was caused by a
                // non-mandatory script verification check, such as
                // non-standard DER encodings or non-null dummy
                // arguments; if so, ensure we return NOT_STANDARD
                // instead of CONSENSUS to avoid downstream users
                // splitting the network between upgraded and
                // non-upgraded nodes by banning CONSENSUS-failing
                // data providers.
                CScriptCheck check2(txdata.m_spent_outputs[i], tx, i,
                        flags & ~STANDARD_NOT_MANDATORY_VERIFY_FLAGS, cacheSigStore, &txdata);

                if (check2())
                    return state.Invalid(TxValidationResult::TX_NOT_STANDARD, strprintf("non-mandatory-script-verify-flag (%s)", ScriptErrorString(check.GetScriptError())));
            }
            // MANDATORY flag failures correspond to
            // TxValidationResult::TX_CONSENSUS. Because CONSENSUS
            // failures are the most serious case of validation
            // failures, we may need to consider using
            // RECENT_CONSENSUS_CHANGE for any script failure that
            // could be due to non-upgraded nodes which we may want to
            // support, to avoid splitting the network (but this
            // depends on the details of how net_processing handles
            // such errors).
            return state.Invalid(TxValidationResult::TX_CONSENSUS, strprintf("mandatory-script-verify-flag-failed (%s)", ScriptErrorString(check.GetScriptError())));
        }
    }

    if (m_has_anon_input && fAnonChecks
        && !VerifyMLSAG(tx, state)) {
        return false;
    }

    if (cacheFullScriptStore && !pvChecks) {
        // We executed all of the provided scripts, and were told to
        // cache the result. Do so now.
        g_scriptExecutionCache.insert(hashCacheEntry);
    }

    return true;
}

bool AbortNode(BlockValidationState& state, const std::string& strMessage, const bilingual_str& userMessage)
{
    AbortNode(strMessage, userMessage);
    return state.Error(strMessage);
}

/**
 * Restore the UTXO in a Coin at a given COutPoint
 * @param undo The Coin to be restored.
 * @param view The coins view to which to apply the changes.
 * @param out The out point that corresponds to the tx input.
 * @return A DisconnectResult as an int
 */
int ApplyTxInUndo(Coin&& undo, CCoinsViewCache& view, const COutPoint& out)
{
    bool fClean = true;

    if (view.HaveCoin(out)) fClean = false; // overwriting transaction output

    if (undo.nHeight == 0 && // Genesis block txns are spendable in Particl
        (!fParticlMode || out.hash != Params().GenesisBlock().vtx[0]->GetHash())) {
        // Missing undo metadata (height and coinbase). Older versions included this
        // information only in undo records for the last spend of a transactions'
        // outputs. This implies that it must be present for some other output of the same tx.
        const Coin& alternate = AccessByTxid(view, out.hash);
        if (!alternate.IsSpent()) {
            undo.nHeight = alternate.nHeight;
            undo.fCoinBase = alternate.fCoinBase;
        } else {
            return DISCONNECT_FAILED; // adding output for transaction without known metadata
        }
    }
    // If the coin already exists as an unspent coin in the cache, then the
    // possible_overwrite parameter to AddCoin must be set to true. We have
    // already checked whether an unspent coin exists above using HaveCoin, so
    // we don't need to guess. When fClean is false, an unspent coin already
    // existed and it is an overwrite.
    view.AddCoin(out, std::move(undo), !fClean);

    return fClean ? DISCONNECT_OK : DISCONNECT_UNCLEAN;
}

/** Undo the effects of this block (with given index) on the UTXO set represented by coins.
 *  When FAILED is returned, view is left in an indeterminate state. */
DisconnectResult CChainState::DisconnectBlock(const CBlock& block, const CBlockIndex* pindex, CCoinsViewCache& view)
{
    AssertLockHeld(::cs_main);

    if (LogAcceptCategory(BCLog::HDWALLET, BCLog::Level::Debug)) {
        LogPrintf("%s: hash %s, height %d\n", __func__, block.GetHash().ToString(), pindex->nHeight);
    }

    bool fClean = true;

    CBlockUndo blockUndo;
    if (!UndoReadFromDisk(blockUndo, pindex)) {
        error("DisconnectBlock(): failure reading undo data");
        return DISCONNECT_FAILED;
    }

    if (!fParticlMode) {
        if (blockUndo.vtxundo.size() + 1 != block.vtx.size()) {
            error("DisconnectBlock(): block and undo data inconsistent");
            return DISCONNECT_FAILED;
        }
    } else {
        if (blockUndo.vtxundo.size() != block.vtx.size()) {
            // Count non coinbase txns, this should only happen in early blocks.
            size_t nExpectTxns = 0;
            for (auto &tx : block.vtx) {
                if (!tx->IsCoinBase()) {
                    nExpectTxns++;
                }
            }

            if (blockUndo.vtxundo.size() != nExpectTxns) {
                error("DisconnectBlock(): block and undo data inconsistent");
                return DISCONNECT_FAILED;
            }
        }
    }

    int nVtxundo = (int)blockUndo.vtxundo.size()-1;
    // undo transactions in reverse order
    for (int i = block.vtx.size() - 1; i >= 0; i--)
    {
        const CTransaction &tx = *(block.vtx[i]);
        uint256 hash = tx.GetHash();

        for (const auto &txin : tx.vin) {
            if (txin.IsAnonInput()) {
                uint32_t nInputs, nRingSize;
                txin.GetAnonInfo(nInputs, nRingSize);
                if (txin.scriptData.stack.size() != 1
                    || txin.scriptData.stack[0].size() != 33 * nInputs) {
                    error("%s: Bad scriptData stack, %s.", __func__, hash.ToString());
                    return DISCONNECT_FAILED;
                }

                const std::vector<uint8_t> &vKeyImages = txin.scriptData.stack[0];
                for (size_t k = 0; k < nInputs; ++k) {
                    const CCmpPubKey &ki = *((CCmpPubKey*)&vKeyImages[k*33]);
                    view.keyImages[ki] = hash;
                }
            } else {
                Coin coin;
                view.spent_cache.emplace_back(txin.prevout, SpentCoin());
            }
        }

        bool is_coinbase = tx.IsCoinBase() || tx.IsCoinStake();

        for (int k = (int)tx.vpout.size(); k-- > 0;) {
            const CTxOutBase *out = tx.vpout[k].get();

            if (out->IsType(OUTPUT_RINGCT)) {
                const CTxOutRingCT *txout = (CTxOutRingCT*)out;

                if (view.nLastRCTOutput == 0) {
                    view.nLastRCTOutput = pindex->nAnonOutputs;
                    // Verify data matches
                    CAnonOutput ao;
                    if (!m_blockman.m_block_tree_db->ReadRCTOutput(view.nLastRCTOutput, ao)) {
                        error("%s: RCT output missing, txn %s, %d, index %d.", __func__, hash.ToString(), k, view.nLastRCTOutput);
                        if (!view.fForceDisconnect) {
                            return DISCONNECT_FAILED;
                        }
                    } else
                    if (ao.pubkey != txout->pk) {
                        error("%s: RCT output mismatch, txn %s, %d, index %d.", __func__, hash.ToString(), k, view.nLastRCTOutput);
                        if (!view.fForceDisconnect) {
                            return DISCONNECT_FAILED;
                        }
                    }
                }

                view.anonOutputLinks[txout->pk] = view.nLastRCTOutput;
                view.nLastRCTOutput--;

                continue;
            }

            // Check that all outputs are available and match the outputs in the block itself
            // exactly.
            if (out->IsType(OUTPUT_STANDARD) || out->IsType(OUTPUT_CT)) {
                const CScript *pScript = out->GetPScriptPubKey();
                if (!pScript->IsUnspendable()) {
                    COutPoint op(hash, k);
                    Coin coin;
                    CTxOut txout(0, *pScript);

                    if (out->IsType(OUTPUT_STANDARD)) {
                        txout.nValue = out->GetValue();
                    }
                    bool is_spent = view.SpendCoin(op, &coin);
                    if (!is_spent || txout != coin.out || pindex->nHeight != coin.nHeight || is_coinbase != coin.fCoinBase) {
                        fClean = false; // transaction output mismatch
                    }
                }
            }

            if (!fAddressIndex ||
                (!out->IsType(OUTPUT_STANDARD) &&
                 !out->IsType(OUTPUT_CT))) {
                continue;
            }

            const CScript *pScript;
            std::vector<unsigned char> hashBytes;
            int scriptType = 0;
            CAmount nValue;
            if (!ExtractIndexInfo(out, scriptType, hashBytes, nValue, pScript)
                || scriptType == 0) {
                continue;
            }
            // undo receiving activity
            view.addressIndex.push_back(std::make_pair(CAddressIndexKey(scriptType, uint256(hashBytes.data(), hashBytes.size()), pindex->nHeight, i, hash, k, false), nValue));
            // undo unspent index
            view.addressUnspentIndex.push_back(std::make_pair(CAddressUnspentKey(scriptType, uint256(hashBytes.data(), hashBytes.size()), hash, k), CAddressUnspentValue()));
        }


        if (fParticlMode) {
            // Restore inputs
            if (!tx.IsCoinBase()) {
                if (nVtxundo < 0 || nVtxundo >= (int)blockUndo.vtxundo.size()) {
                    error("DisconnectBlock(): transaction undo data offset out of range.");
                    return DISCONNECT_FAILED;
                }

                size_t nExpectUndo = 0;
                for (const auto &txin : tx.vin)
                if (!txin.IsAnonInput()) {
                    nExpectUndo++;
                }

                CTxUndo &txundo = blockUndo.vtxundo[nVtxundo--];
                if (txundo.vprevout.size() != nExpectUndo) {
                    error("DisconnectBlock(): transaction and undo data inconsistent");
                    return DISCONNECT_FAILED;
                }

                for (unsigned int j = tx.vin.size(); j > 0;) {
                    --j;
                    if (tx.vin[j].IsAnonInput()) {
                        continue;
                    }

                    const COutPoint &out = tx.vin[j].prevout;
                    int res = ApplyTxInUndo(std::move(txundo.vprevout[j]), view, out);
                    if (res == DISCONNECT_FAILED) {
                        error("DisconnectBlock(): ApplyTxInUndo failed");
                        return DISCONNECT_FAILED;
                    }
                    fClean = fClean && res != DISCONNECT_UNCLEAN;

                    const CTxIn input = tx.vin[j];

                    if (fSpentIndex) { // undo and delete the spent index
                        view.spentIndex.push_back(std::make_pair(CSpentIndexKey(input.prevout.hash, input.prevout.n), CSpentIndexValue()));
                    }

                    if (fAddressIndex) {
                        const Coin &coin = view.AccessCoin(tx.vin[j].prevout);
                        const CScript *pScript = &coin.out.scriptPubKey;

                        CAmount nValue = coin.nType == OUTPUT_CT ? 0 : coin.out.nValue;
                        std::vector<uint8_t> hashBytes;
                        int scriptType = 0;
                        if (!ExtractIndexInfo(pScript, scriptType, hashBytes)
                            || scriptType == 0) {
                            continue;
                        }

                        // undo spending activity
                        view.addressIndex.push_back(std::make_pair(CAddressIndexKey(scriptType, uint256(hashBytes.data(), hashBytes.size()), pindex->nHeight, i, hash, j, true), nValue * -1));
                        // restore unspent index
                        view.addressUnspentIndex.push_back(std::make_pair(CAddressUnspentKey(scriptType, uint256(hashBytes.data(), hashBytes.size()), input.prevout.hash, input.prevout.n), CAddressUnspentValue(nValue, *pScript, coin.nHeight)));
                    }
                }
            }
        } else {
            // Check that all outputs are available and match the outputs in the block itself
            // exactly.
            for (size_t o = 0; o < tx.vout.size(); o++) {
                if (!tx.vout[o].scriptPubKey.IsUnspendable()) {
                    COutPoint out(hash, o);
                    Coin coin;
                    bool is_spent = view.SpendCoin(out, &coin);
                    if (!is_spent || tx.vout[o] != coin.out || pindex->nHeight != coin.nHeight || is_coinbase != coin.fCoinBase) {
                        fClean = false; // transaction output mismatch
                    }
                }
            }

            if (i > 0) { // not coinbases
                CTxUndo &txundo = blockUndo.vtxundo[i-1];
                if (txundo.vprevout.size() != tx.vin.size()) {
                    error("DisconnectBlock(): transaction and undo data inconsistent");
                    return DISCONNECT_FAILED;
                }
                for (unsigned int j = tx.vin.size(); j > 0;) {
                    --j;
                    const COutPoint& out = tx.vin[j].prevout;
                    int res = ApplyTxInUndo(std::move(txundo.vprevout[j]), view, out);
                    if (res == DISCONNECT_FAILED) return DISCONNECT_FAILED;
                    fClean = fClean && res != DISCONNECT_UNCLEAN;
                }
            }
            // At this point, all of txundo.vprevout should have been moved out.
        }
    }

    // move best block pointer to prevout block
    view.SetBestBlock(pindex->pprev->GetBlockHash(), pindex->pprev->nHeight);

    return fClean ? DISCONNECT_OK : DISCONNECT_UNCLEAN;
}

static CCheckQueue<CScriptCheck> scriptcheckqueue(128);

void StartScriptCheckWorkerThreads(int threads_num)
{
    scriptcheckqueue.StartWorkerThreads(threads_num);
}

void StopScriptCheckWorkerThreads()
{
    scriptcheckqueue.StopWorkerThreads();
}

/**
 * Threshold condition checker that triggers when unknown versionbits are seen on the network.
 */
class WarningBitsConditionChecker : public AbstractThresholdConditionChecker
{
private:
    const ChainstateManager& m_chainman;
    int m_bit;

public:
    explicit WarningBitsConditionChecker(const ChainstateManager& chainman, int bit) : m_chainman{chainman}, m_bit(bit) {}

    int64_t BeginTime(const Consensus::Params& params) const override { return 0; }
    int64_t EndTime(const Consensus::Params& params) const override { return std::numeric_limits<int64_t>::max(); }
    int Period(const Consensus::Params& params) const override { return params.nMinerConfirmationWindow; }
    int Threshold(const Consensus::Params& params) const override { return params.nRuleChangeActivationThreshold; }

    bool Condition(const CBlockIndex* pindex, const Consensus::Params& params) const override
    {
        return pindex->nHeight >= params.MinBIP9WarningHeight &&
               ((pindex->nVersion & VERSIONBITS_TOP_MASK) == VERSIONBITS_TOP_BITS) &&
               ((pindex->nVersion >> m_bit) & 1) != 0 &&
               ((m_chainman.m_versionbitscache.ComputeBlockVersion(pindex->pprev, params) >> m_bit) & 1) == 0;
    }
};

static std::array<ThresholdConditionCache, VERSIONBITS_NUM_BITS> warningcache GUARDED_BY(cs_main);

static unsigned int GetBlockScriptFlags(const CBlockIndex& block_index, const ChainstateManager& chainman)
{
    const Consensus::Params& consensusparams = chainman.GetConsensus();

    if (fParticlMode) {
        unsigned int flags = SCRIPT_VERIFY_P2SH;
        flags |= SCRIPT_VERIFY_DERSIG;
        flags |= SCRIPT_VERIFY_CHECKLOCKTIMEVERIFY;
        flags |= SCRIPT_VERIFY_CHECKSEQUENCEVERIFY;
        flags |= SCRIPT_VERIFY_WITNESS;
        flags |= SCRIPT_VERIFY_NULLDUMMY;

        if (block_index.nTime >= consensusparams.m_taproot_time) {
            flags |= SCRIPT_VERIFY_TAPROOT;
        }

        return flags;
    }

    // BIP16 didn't become active until Apr 1 2012 (on mainnet, and
    // retroactively applied to testnet)
    // However, only one historical block violated the P2SH rules (on both
    // mainnet and testnet).
    // Similarly, only one historical block violated the TAPROOT rules on
    // mainnet.
    // For simplicity, always leave P2SH+WITNESS+TAPROOT on except for the two
    // violating blocks.
    uint32_t flags{SCRIPT_VERIFY_P2SH | SCRIPT_VERIFY_WITNESS | SCRIPT_VERIFY_TAPROOT};
    const auto it{consensusparams.script_flag_exceptions.find(*Assert(block_index.phashBlock))};
    if (it != consensusparams.script_flag_exceptions.end()) {
        flags = it->second;
    }

    // Enforce the DERSIG (BIP66) rule
    if (DeploymentActiveAt(block_index, chainman, Consensus::DEPLOYMENT_DERSIG)) {
        flags |= SCRIPT_VERIFY_DERSIG;
    }

    // Enforce CHECKLOCKTIMEVERIFY (BIP65)
    if (DeploymentActiveAt(block_index, chainman, Consensus::DEPLOYMENT_CLTV)) {
        flags |= SCRIPT_VERIFY_CHECKLOCKTIMEVERIFY;
    }

    // Enforce CHECKSEQUENCEVERIFY (BIP112)
    if (DeploymentActiveAt(block_index, chainman, Consensus::DEPLOYMENT_CSV)) {
        flags |= SCRIPT_VERIFY_CHECKSEQUENCEVERIFY;
    }

    // Enforce BIP147 NULLDUMMY (activated simultaneously with segwit)
    if (DeploymentActiveAt(block_index, chainman, Consensus::DEPLOYMENT_SEGWIT)) {
        flags |= SCRIPT_VERIFY_NULLDUMMY;
    }

    return flags;
}


static int64_t nTimeCheck = 0;
static int64_t nTimeForks = 0;
static int64_t nTimeConnect = 0;
static int64_t nTimeVerify = 0;
static int64_t nTimeUndo = 0;
static int64_t nTimeIndex = 0;
static int64_t nTimeTotal = 0;
static int64_t nBlocksTotal = 0;

/** Apply the effects of this block (with given index) on the UTXO set represented by coins.
 *  Validity checks that depend on the UTXO set are also done; ConnectBlock()
 *  can fail if those validity checks fail (among other reasons). */
bool CChainState::ConnectBlock(const CBlock& block, BlockValidationState& state, CBlockIndex* pindex,
                               CCoinsViewCache& view, bool fJustCheck)
{
    AssertLockHeld(cs_main);
    assert(pindex);

    uint256 block_hash{block.GetHash()};
    assert(*pindex->phashBlock == block_hash);

    int64_t nTimeStart = GetTimeMicros();

    const Consensus::Params &consensus = Params().GetConsensus();
    state.SetStateInfo(block.nTime, pindex->nHeight, consensus, fParticlMode, (particl::fBusyImporting && particl::fSkipRangeproof), true);

    // Check it again in case a previous version let a bad block in
    // NOTE: We don't currently (re-)invoke ContextualCheckBlock() or
    // ContextualCheckBlockHeader() here. This means that if we add a new
    // consensus rule that is enforced in one of those two functions, then we
    // may have let in a block that violates the rule prior to updating the
    // software, and we would NOT be enforcing the rule here. Fully solving
    // upgrade from one software version to the next after a consensus rule
    // change is potentially tricky and issue-specific (see NeedsRedownload()
    // for one approach that was used for BIP 141 deployment).
    // Also, currently the rule against blocks more than 2 hours in the future
    // is enforced in ContextualCheckBlockHeader(); we wouldn't want to
    // re-enforce that rule here (at least until we make it impossible for
    // m_adjusted_time_callback() to go backward).
    if (!CheckBlock(block, state, m_params.GetConsensus(), !fJustCheck, !fJustCheck)) {
        if (state.GetResult() == BlockValidationResult::BLOCK_MUTATED) {
            // We don't write down blocks to disk if they may have been
            // corrupted, so this should be impossible unless we're having hardware
            // problems.
            return AbortNode(state, "Corrupt block found indicating potential hardware failure; shutting down");
        }
        return error("%s: Consensus::CheckBlock: %s", __func__, state.ToString());
    }

    if (block.IsProofOfStake()) {
        pindex->bnStakeModifier = ComputeStakeModifierV2(pindex->pprev, pindex->prevoutStake.hash);
        m_blockman.m_dirty_blockindex.insert(pindex);

        uint256 hashProof, targetProofOfStake;
        if (!CheckProofOfStake(*this, state, pindex->pprev, *block.vtx[0], block.nTime, block.nBits, hashProof, targetProofOfStake)) {
            return error("%s: Check proof of stake failed.", __func__);
        }
    }

    // verify that the view's current state corresponds to the previous block
    uint256 hashPrevBlock = pindex->pprev == nullptr ? uint256() : pindex->pprev->GetBlockHash();
    assert(hashPrevBlock == view.GetBestBlock());

    const uint256 blockHash = block.GetHash();
    bool fIsGenesisBlock = blockHash == m_params.GetConsensus().hashGenesisBlock;
    nBlocksTotal++;

    // Special case for the genesis block, skipping connection of its transactions
    // (its coinbase is unspendable)
    if (!fParticlMode &&    // genesis coinbase is spendable when in Particl mode
        fIsGenesisBlock) {
        if (!fJustCheck)
            view.SetBestBlock(pindex->GetBlockHash(), pindex->nHeight);
        return true;
    }

    bool fScriptChecks = true;
    if (!hashAssumeValid.IsNull()) {
        // We've been configured with the hash of a block which has been externally verified to have a valid history.
        // A suitable default value is included with the software and updated from time to time.  Because validity
        //  relative to a piece of software is an objective fact these defaults can be easily reviewed.
        // This setting doesn't force the selection of any particular chain but makes validating some faster by
        //  effectively caching the result of part of the verification.
        BlockMap::const_iterator  it = m_blockman.m_block_index.find(hashAssumeValid);
        if (it != m_blockman.m_block_index.end()) {
            if (it->second.GetAncestor(pindex->nHeight) == pindex &&
                m_chainman.m_best_header->GetAncestor(pindex->nHeight) == pindex &&
                m_chainman.m_best_header->nChainWork >= nMinimumChainWork) {
                // This block is a member of the assumed verified chain and an ancestor of the best header.
                // Script verification is skipped when connecting blocks under the
                // assumevalid block. Assuming the assumevalid block is valid this
                // is safe because block merkle hashes are still computed and checked,
                // Of course, if an assumed valid block is invalid due to false scriptSigs
                // this optimization would allow an invalid chain to be accepted.
                // The equivalent time check discourages hash power from extorting the network via DOS attack
                //  into accepting an invalid block through telling users they must manually set assumevalid.
                //  Requiring a software change or burying the invalid block, regardless of the setting, makes
                //  it hard to hide the implication of the demand.  This also avoids having release candidates
                //  that are hardly doing any signature verification at all in testing without having to
                //  artificially set the default assumed verified block further back.
                // The test against nMinimumChainWork prevents the skipping when denied access to any chain at
                //  least as good as the expected chain.
                fScriptChecks = (GetBlockProofEquivalentTime(*m_chainman.m_best_header, *pindex, *m_chainman.m_best_header, m_params.GetConsensus()) <= 60 * 60 * 24 * 7 * 2);
            }
        }
    }



    int64_t nTime1 = GetTimeMicros(); nTimeCheck += nTime1 - nTimeStart;
    LogPrint(BCLog::BENCH, "    - Sanity checks: %.2fms [%.2fs (%.2fms/blk)]\n", MILLI * (nTime1 - nTimeStart), nTimeCheck * MICRO, nTimeCheck * MILLI / nBlocksTotal);

    // Do not allow blocks that contain transactions which 'overwrite' older transactions,
    // unless those are already completely spent.
    // If such overwrites are allowed, coinbases and transactions depending upon those
    // can be duplicated to remove the ability to spend the first instance -- even after
    // being sent to another address.
    // See BIP30, CVE-2012-1909, and http://r6.ca/blog/20120206T005236Z.html for more information.
    // This rule was originally applied to all blocks with a timestamp after March 15, 2012, 0:00 UTC.
    // Now that the whole chain is irreversibly beyond that time it is applied to all blocks except the
    // two in the chain that violate it. This prevents exploiting the issue against nodes during their
    // initial block download.
    bool fEnforceBIP30 = fParticlMode || (!((pindex->nHeight==91842 && pindex->GetBlockHash() == uint256S("0x00000000000a4d0a398161ffc163c503763b1f4360639393e0e4c8e300e0caec")) ||
                           (pindex->nHeight==91880 && pindex->GetBlockHash() == uint256S("0x00000000000743f190a18c5577a3c2d2a1f610ae9601ac046a38084ccb7cd721"))));

    // Once BIP34 activated it was not possible to create new duplicate coinbases and thus other than starting
    // with the 2 existing duplicate coinbase pairs, not possible to create overwriting txs.  But by the
    // time BIP34 activated, in each of the existing pairs the duplicate coinbase had overwritten the first
    // before the first had been spent.  Since those coinbases are sufficiently buried it's no longer possible to create further
    // duplicate transactions descending from the known pairs either.
    // If we're on the known chain at height greater than where BIP34 activated, we can save the db accesses needed for the BIP30 check.

    // BIP34 requires that a block at height X (block X) has its coinbase
    // scriptSig start with a CScriptNum of X (indicated height X).  The above
    // logic of no longer requiring BIP30 once BIP34 activates is flawed in the
    // case that there is a block X before the BIP34 height of 227,931 which has
    // an indicated height Y where Y is greater than X.  The coinbase for block
    // X would also be a valid coinbase for block Y, which could be a BIP30
    // violation.  An exhaustive search of all mainnet coinbases before the
    // BIP34 height which have an indicated height greater than the block height
    // reveals many occurrences. The 3 lowest indicated heights found are
    // 209,921, 490,897, and 1,983,702 and thus coinbases for blocks at these 3
    // heights would be the first opportunity for BIP30 to be violated.

    // The search reveals a great many blocks which have an indicated height
    // greater than 1,983,702, so we simply remove the optimization to skip
    // BIP30 checking for blocks at height 1,983,702 or higher.  Before we reach
    // that block in another 25 years or so, we should take advantage of a
    // future consensus change to do a new and improved version of BIP34 that
    // will actually prevent ever creating any duplicate coinbases in the
    // future.
    static constexpr int BIP34_IMPLIES_BIP30_LIMIT = 1983702;

    // There is no potential to create a duplicate coinbase at block 209,921
    // because this is still before the BIP34 height and so explicit BIP30
    // checking is still active.

    // The final case is block 176,684 which has an indicated height of
    // 490,897. Unfortunately, this issue was not discovered until about 2 weeks
    // before block 490,897 so there was not much opportunity to address this
    // case other than to carefully analyze it and determine it would not be a
    // problem. Block 490,897 was, in fact, mined with a different coinbase than
    // block 176,684, but it is important to note that even if it hadn't been or
    // is remined on an alternate fork with a duplicate coinbase, we would still
    // not run into a BIP30 violation.  This is because the coinbase for 176,684
    // is spent in block 185,956 in transaction
    // d4f7fbbf92f4a3014a230b2dc70b8058d02eb36ac06b4a0736d9d60eaa9e8781.  This
    // spending transaction can't be duplicated because it also spends coinbase
    // 0328dd85c331237f18e781d692c92de57649529bd5edf1d01036daea32ffde29.  This
    // coinbase has an indicated height of over 4.2 billion, and wouldn't be
    // duplicatable until that height, and it's currently impossible to create a
    // chain that long. Nevertheless we may wish to consider a future soft fork
    // which retroactively prevents block 490,897 from creating a duplicate
    // coinbase. The two historical BIP30 violations often provide a confusing
    // edge case when manipulating the UTXO and it would be simpler not to have
    // another edge case to deal with.

    // testnet3 has no blocks before the BIP34 height with indicated heights
    // post BIP34 before approximately height 486,000,000. After block
    // 1,983,702 testnet3 starts doing unnecessary BIP30 checking again.
    if (pindex->pprev) {
        CBlockIndex* pindexBIP34height = pindex->pprev->GetAncestor(m_params.GetConsensus().BIP34Height);
        //Only continue to enforce if we're below BIP34 activation height or the block hash at that height doesn't correspond.
        fEnforceBIP30 = fEnforceBIP30 && (!pindexBIP34height || !(pindexBIP34height->GetBlockHash() == m_params.GetConsensus().BIP34Hash));
    }

    // TODO: Remove BIP30 checking from block height 1,983,702 on, once we have a
    // consensus change that ensures coinbases at those heights cannot
    // duplicate earlier coinbases.
    if (fEnforceBIP30 || pindex->nHeight >= BIP34_IMPLIES_BIP30_LIMIT) {
        for (const auto& tx : block.vtx) {
            for (size_t o = 0; o < tx->GetNumVOuts(); o++) {
                if (view.HaveCoin(COutPoint(tx->GetHash(), o))) {
                    LogPrintf("ERROR: ConnectBlock(): tried to overwrite transaction\n");
                    return state.Invalid(BlockValidationResult::BLOCK_CONSENSUS, "bad-txns-BIP30");
                }
            }
        }
    }

    // Enforce BIP68 (sequence locks)
    int nLockTimeFlags = 0;
    if (DeploymentActiveAt(*pindex, m_chainman, Consensus::DEPLOYMENT_CSV)) {
        nLockTimeFlags |= LOCKTIME_VERIFY_SEQUENCE;
    }

    // Get the script flags for this block
    unsigned int flags{GetBlockScriptFlags(*pindex, m_chainman)};

    int64_t nTime2 = GetTimeMicros(); nTimeForks += nTime2 - nTime1;
    LogPrint(BCLog::BENCH, "    - Fork checks: %.2fms [%.2fs (%.2fms/blk)]\n", MILLI * (nTime2 - nTime1), nTimeForks * MICRO, nTimeForks * MILLI / nBlocksTotal);

    CBlockUndo blockundo;

    // Precomputed transaction data pointers must not be invalidated
    // until after `control` has run the script checks (potentially
    // in multiple threads). Preallocate the vector size so a new allocation
    // doesn't invalidate pointers into the vector, and keep txsdata in scope
    // for as long as `control`.
    CCheckQueueControl<CScriptCheck> control(fScriptChecks && g_parallel_script_checks ? &scriptcheckqueue : nullptr);
    std::vector<PrecomputedTransactionData> txsdata(block.vtx.size());

    std::vector<int> prevheights;
    CAmount nFees = 0;
    int nInputs = 0;
    int64_t nSigOpsCost = 0;
    int64_t nAnonIn = 0;
    int64_t nStakeReward = 0;

    blockundo.vtxundo.reserve(block.vtx.size() - (fParticlMode ? 0 : 1));

    // NOTE: Block reward is based on nMoneySupply
    CAmount nMoneyCreated = 0;
    CAmount nMoneyBurned = 0;
    CAmount block_balances[3] = {0};
    bool reset_balances = false;

    for (unsigned int i = 0; i < block.vtx.size(); i++)
    {
        const CTransaction &tx = *(block.vtx[i]);
        const uint256 txhash = tx.GetHash();
        nInputs += tx.vin.size();

        TxValidationState tx_state;
        tx_state.SetStateInfo(block.nTime, pindex->nHeight, consensus, fParticlMode, (particl::fBusyImporting && particl::fSkipRangeproof), true);
        tx_state.m_chainman = state.m_chainman;
        tx_state.m_chainstate = this;
        if (!tx.IsCoinBase())
        {
            CAmount txfee = 0;
            if (!Consensus::CheckTxInputs(tx, tx_state, view, pindex->nHeight, txfee)) {
                control.Wait();
                // Any transaction validation failure in ConnectBlock is a block consensus failure
                state.Invalid(BlockValidationResult::BLOCK_CONSENSUS,
                            tx_state.GetRejectReason(), tx_state.GetDebugMessage());
                return error("%s: Consensus::CheckTxInputs: %s, %s", __func__, tx.GetHash().ToString(), state.ToString());
            }
            if (tx_state.m_exploit_fix_2 && tx_state.m_spends_frozen_blinded) {
                // Add redeemed frozen blinded value to moneysupply
                nMoneyCreated += tx.GetValueOut() + txfee;
            }
            if (tx.IsCoinStake())
            {
                // Block reward is passed back in txfee (nPlainValueOut - nPlainValueIn)
                nStakeReward += txfee;
                nMoneyCreated += nStakeReward;
            } else
            {
                nFees += txfee;
            }
            if (!MoneyRange(nFees)) {
                control.Wait();
                LogPrintf("ERROR: %s: accumulated fee in the block out of range.\n", __func__);
                return state.Invalid(BlockValidationResult::BLOCK_CONSENSUS, "bad-txns-accumulated-fee-outofrange");
            }

            // Check that transaction is BIP68 final
            // BIP68 lock checks (as opposed to nLockTime checks) must
            // be in ConnectBlock because they require the UTXO set

            prevheights.resize(tx.vin.size());
            for (size_t j = 0; j < tx.vin.size(); j++) {
                if (tx.vin[j].IsAnonInput())
                    prevheights[j] = 0;
                else
                    prevheights[j] = view.AccessCoin(tx.vin[j].prevout).nHeight;
            }

            if (!SequenceLocks(tx, nLockTimeFlags, prevheights, *pindex)) {
                control.Wait();
                LogPrintf("ERROR: %s: contains a non-BIP68-final transaction\n", __func__);
                return state.Invalid(BlockValidationResult::BLOCK_CONSENSUS, "bad-txns-nonfinal");
            }

            if (tx.IsParticlVersion()) {
                // Update spent inputs
                for (size_t j = 0; j < tx.vin.size(); j++) {
                    const CTxIn input = tx.vin[j];
                    if (input.IsAnonInput()) {
                        nAnonIn++;
                        continue;
                    }

                    const Coin &coin = view.AccessCoin(input.prevout);

                    if (coin.nType != OUTPUT_CT) {
                        // Cache recently spent coins for staking.
                        view.spent_cache.emplace_back(input.prevout, SpentCoin(coin, pindex->nHeight));
                    }
                    if (!fAddressIndex && !fSpentIndex) {
                        continue;
                    }

                    const CScript *pScript = &coin.out.scriptPubKey;
                    CAmount nValue = coin.nType == OUTPUT_CT ? 0 : coin.out.nValue;
                    std::vector<uint8_t> hashBytes;
                    int scriptType = 0;

                    if (!ExtractIndexInfo(pScript, scriptType, hashBytes)) {
                        continue;
                    }

                    uint256 hashAddress;
                    if (scriptType > 0) {
                        hashAddress = uint256(hashBytes.data(), hashBytes.size());
                    }
                    if (fAddressIndex && scriptType > 0) {
                        // record spending activity
                        view.addressIndex.push_back(std::make_pair(CAddressIndexKey(scriptType, hashAddress, pindex->nHeight, i, txhash, j, true), nValue * -1));
                        // remove address from unspent index
                        view.addressUnspentIndex.push_back(std::make_pair(CAddressUnspentKey(scriptType, hashAddress, input.prevout.hash, input.prevout.n), CAddressUnspentValue()));
                    }
                    if (fSpentIndex) {
                        CAmount nValue = coin.nType == OUTPUT_CT ? -1 : coin.out.nValue;
                        // add the spent index to determine the txid and input that spent an output
                        // and to find the amount and address from an input
                        view.spentIndex.push_back(std::make_pair(CSpentIndexKey(input.prevout.hash, input.prevout.n), CSpentIndexValue(txhash, j, pindex->nHeight, nValue, scriptType, hashAddress)));
                    }
                }

                if (tx_state.m_funds_smsg) {
                    m_chainman.m_smsgman->StoreFundingTx(view.smsg_cache, tx, pindex);
                }
            }
        } else {
            tx_state.tx_balances[BAL_IND_PLAIN_ADDED] = tx.GetValueOut();
        }

        // GetTransactionSigOpCost counts 3 types of sigops:
        // * legacy (always)
        // * p2sh (when P2SH enabled in flags and excludes coinbase)
        // * witness (when witness enabled in flags and excludes coinbase)
        nSigOpsCost += GetTransactionSigOpCost(tx, view, flags);
        if (nSigOpsCost > MAX_BLOCK_SIGOPS_COST) {
            control.Wait();
            LogPrintf("ERROR: ConnectBlock(): too many sigops\n");
            return state.Invalid(BlockValidationResult::BLOCK_CONSENSUS, "bad-blk-sigops");
        }

        if (!tx.IsCoinBase())
        {
            std::vector<CScriptCheck> vChecks;
            bool fCacheResults = fJustCheck; /* Don't cache results if we're actually connecting blocks (still consult the cache, though) */
            //TxValidationState tx_state;
            if (fScriptChecks && !CheckInputScripts(tx, tx_state, view, flags, fCacheResults, fCacheResults, txsdata[i], g_parallel_script_checks ? &vChecks : nullptr)) {
                control.Wait();
                // Any transaction validation failure in ConnectBlock is a block consensus failure
                state.Invalid(BlockValidationResult::BLOCK_CONSENSUS,
                              tx_state.GetRejectReason(), tx_state.GetDebugMessage());
                return error("ConnectBlock(): CheckInputScripts on %s failed with %s",
                    txhash.ToString(), state.ToString());
            }
            control.Add(vChecks);

            blockundo.vtxundo.push_back(CTxUndo());
            UpdateCoins(tx, view, blockundo.vtxundo.back(), pindex->nHeight);
        } else
        {
            // tx is coinbase
            CTxUndo undoDummy;
            UpdateCoins(tx, view, undoDummy, pindex->nHeight);
            nMoneyCreated += tx.GetValueOut();
        }

        if (view.nLastRCTOutput == 0) {
            view.nLastRCTOutput = pindex->pprev ? pindex->pprev->nAnonOutputs : 0;
        }

        // Index rct outputs and keyimages
        if (tx_state.m_has_anon_output || tx_state.m_has_anon_input) {
            COutPoint op(txhash, 0);
            if (tx_state.m_has_anon_input) {
                assert(tx_state.m_setHaveKI.size());
            }
            for (const auto &ki : tx_state.m_setHaveKI) {
                // Test for duplicate keyimage used in block
                if (!view.keyImages.insert(std::make_pair(ki, txhash)).second) {
                    return state.Invalid(BlockValidationResult::BLOCK_CONSENSUS, "bad-anonin-dup-ki");
                }
            }

            for (unsigned int k = 0; k < tx.vpout.size(); k++) {
                if (!tx.vpout[k]->IsType(OUTPUT_RINGCT)) {
                    continue;
                }

                CTxOutRingCT *txout = (CTxOutRingCT*)tx.vpout[k].get();

                int64_t nTestExists;
                if (!particl::fVerifyingDB && m_blockman.m_block_tree_db->ReadRCTOutputLink(txout->pk, nTestExists)) {
                    control.Wait();

                    if (nTestExists > pindex->pprev->nAnonOutputs) {
                        // The anon index can diverge from the chain index if shutdown does not complete
                        LogPrintf("%s: Duplicate anon-output %s, index %d, above last index %d.\n", __func__, HexStr(txout->pk), nTestExists, pindex->pprev->nAnonOutputs);

                        if (!particl::attempted_rct_index_repair) {
                            LogPrintf("Attempting to repair anon index.\n");
                            assert(state.m_chainman);
                            std::set<CCmpPubKey> setKi; // unused
                            RollBackRCTIndex(*state.m_chainman, pindex->pprev->nAnonOutputs, nTestExists, pindex->pprev->nHeight, setKi);
                            particl::attempted_rct_index_repair = true;
                            return false;
                        } else {
                            LogPrintf("Not attempting anon index repair, already tried once.\n");
                        }
                    }

                    return error("%s: Duplicate anon-output (db) %s, index %d.", __func__, HexStr(txout->pk), nTestExists);
                }
                if (!particl::fVerifyingDB && view.ReadRCTOutputLink(txout->pk, nTestExists)) {
                    control.Wait();
                    return error("%s: Duplicate anon-output (view) %s, index %d.", __func__, HexStr(txout->pk), nTestExists);
                }

                op.n = k;
                view.nLastRCTOutput++;
                CAnonOutput ao(txout->pk, txout->commitment, op, pindex->nHeight, 0);

                view.anonOutputLinks[txout->pk] = view.nLastRCTOutput;
                view.anonOutputs.push_back(std::make_pair(view.nLastRCTOutput, ao));
            }
        }

        if (fAddressIndex) {
            // Update outputs for insight
            for (unsigned int k = 0; k < tx.vpout.size(); k++) {
                const CTxOutBase *out = tx.vpout[k].get();

                if (!out->IsType(OUTPUT_STANDARD)
                    && !out->IsType(OUTPUT_CT)) {
                    continue;
                }

                const CScript *pScript;
                std::vector<unsigned char> hashBytes;
                int scriptType = 0;
                CAmount nValue;
                if (!ExtractIndexInfo(out, scriptType, hashBytes, nValue, pScript)
                    || scriptType == 0) {
                    continue;
                }

                // Record receiving activity
                view.addressIndex.push_back(std::make_pair(CAddressIndexKey(scriptType, uint256(hashBytes.data(), hashBytes.size()), pindex->nHeight, i, txhash, k, false), nValue));
                // Record unspent output
                view.addressUnspentIndex.push_back(std::make_pair(CAddressUnspentKey(scriptType, uint256(hashBytes.data(), hashBytes.size()), txhash, k), CAddressUnspentValue(nValue, *pScript, pindex->nHeight)));
            }
        }

        block_balances[BAL_IND_PLAIN] += tx_state.tx_balances[BAL_IND_PLAIN_ADDED] - tx_state.tx_balances[BAL_IND_PLAIN_REMOVED];
        block_balances[BAL_IND_BLIND] += tx_state.tx_balances[BAL_IND_BLIND_ADDED] - tx_state.tx_balances[BAL_IND_BLIND_REMOVED];
        block_balances[BAL_IND_ANON]  += tx_state.tx_balances[BAL_IND_ANON_ADDED]  - tx_state.tx_balances[BAL_IND_ANON_REMOVED];
        nMoneyBurned += tx.GetPlainValueBurned();
    }

    int64_t nTime3 = GetTimeMicros(); nTimeConnect += nTime3 - nTime2;
    LogPrint(BCLog::BENCH, "      - Connect %u transactions: %.2fms (%.3fms/tx, %.3fms/txin) [%.2fs (%.2fms/blk)]\n", (unsigned)block.vtx.size(), MILLI * (nTime3 - nTime2), MILLI * (nTime3 - nTime2) / block.vtx.size(), nInputs <= 1 ? 0 : MILLI * (nTime3 - nTime2) / (nInputs-1), nTimeConnect * MICRO, nTimeConnect * MILLI / nBlocksTotal);


    if (!control.Wait()) {
        LogPrintf("ERROR: %s: CheckQueue failed\n", __func__);
        return state.Invalid(BlockValidationResult::BLOCK_CONSENSUS, "block-validation-failed");
    }

    if (fParticlMode) {
        if (block.nTime >= consensus.clamp_tx_version_time) {
            nMoneyCreated -= nFees;  // nStakeReward includes fees
            nMoneyCreated -= nMoneyBurned;
        }
        if (block.IsProofOfStake()) { // Only the genesis block isn't proof of stake
            CTransactionRef txCoinstake = block.vtx[0];
            CTransactionRef txPrevCoinstake = nullptr;
            const TreasuryFundSettings *pTreasuryFundSettings = m_params.GetTreasuryFundSettings(block.nTime);
            const CAmount nCalculatedStakeReward = m_params.GetProofOfStakeReward(pindex->pprev, nFees);

            if (block.nTime >= consensus.smsg_fee_time) {
                CAmount smsg_fee_new, smsg_fee_prev = consensus.smsg_fee_msg_per_day_per_k;
                if (pindex->pprev->nHeight > 0 // Skip genesis block (POW)
                    && pindex->pprev->nTime >= consensus.smsg_fee_time) {
                    if (!particl::coinStakeCache.GetCoinStake(*this, pindex->pprev->GetBlockHash(), txPrevCoinstake)
                        || !txPrevCoinstake->GetSmsgFeeRate(smsg_fee_prev)) {
                        LogPrintf("ERROR: %s: Failed to get previous smsg fee.\n", __func__);
                        return state.Invalid(BlockValidationResult::BLOCK_CONSENSUS, "bad-cs-smsg-fee-prev");
                    }
                }

                if (!txCoinstake->GetSmsgFeeRate(smsg_fee_new)) {
                    LogPrintf("ERROR: %s: Failed to get smsg fee.\n", __func__);
                    return state.Invalid(BlockValidationResult::BLOCK_CONSENSUS, "bad-cs-smsg-fee");
                }
                if (smsg_fee_new < 1) {
                    LogPrintf("ERROR: %s: Smsg fee < 1.\n", __func__);
                    return state.Invalid(BlockValidationResult::BLOCK_CONSENSUS, "bad-cs-smsg-fee");
                }
                int64_t delta = std::abs(smsg_fee_new - smsg_fee_prev);
                int64_t max_delta = m_params.GetMaxSmsgFeeRateDelta(smsg_fee_prev, pindex->nTime);
                if (delta > max_delta) {
                    LogPrintf("ERROR: %s: Bad smsg-fee (delta=%d, max_delta=%d)\n", __func__, delta, max_delta);
                    return state.Invalid(BlockValidationResult::BLOCK_CONSENSUS, "bad-cs-smsg-fee");
                }
            }

            if (block.nTime >= consensus.smsg_difficulty_time) {
                uint32_t smsg_difficulty_new, smsg_difficulty_prev = consensus.smsg_min_difficulty;
                if (pindex->pprev->nHeight > 0 // Skip genesis block (POW)
                    && pindex->pprev->nTime >= consensus.smsg_difficulty_time) {
                    if (!particl::coinStakeCache.GetCoinStake(*this, pindex->pprev->GetBlockHash(), txPrevCoinstake)
                        || !txPrevCoinstake->GetSmsgDifficulty(smsg_difficulty_prev)) {
                        LogPrintf("ERROR: %s: Failed to get previous smsg difficulty.\n", __func__);
                        return state.Invalid(BlockValidationResult::BLOCK_CONSENSUS, "bad-cs-smsg-diff-prev");
                    }
                }

                if (!txCoinstake->GetSmsgDifficulty(smsg_difficulty_new)) {
                    LogPrintf("ERROR: %s: Failed to get smsg difficulty.\n", __func__);
                    return state.Invalid(BlockValidationResult::BLOCK_CONSENSUS, "bad-cs-smsg-diff");
                }
                if (smsg_difficulty_new < 1 || smsg_difficulty_new > consensus.smsg_min_difficulty) {
                    LogPrintf("ERROR: %s: Smsg difficulty out of range.\n", __func__);
                    return state.Invalid(BlockValidationResult::BLOCK_CONSENSUS, "bad-cs-smsg-diff");
                }
                int delta = int(smsg_difficulty_prev) - int(smsg_difficulty_new);
                if (abs(delta) > int(consensus.smsg_difficulty_max_delta)) {
                    LogPrintf("ERROR: %s: Smsg difficulty change out of range.\n", __func__);
                    return state.Invalid(BlockValidationResult::BLOCK_CONSENSUS, "bad-cs-smsg-diff");
                }
            }

<<<<<<< HEAD
            if (!pTreasuryFundSettings || pTreasuryFundSettings->nMinTreasuryStakePercent <= 0) {
                if (nStakeReward < 0 || nStakeReward > nCalculatedStakeReward) {
                    LogPrintf("ERROR: %s: Coinstake pays too much(actual=%d vs calculated=%d)\n", __func__, nStakeReward, nCalculatedStakeReward);
                    return state.Invalid(BlockValidationResult::BLOCK_CONSENSUS, "bad-cs-amount");
                }
            } else {
                assert(pTreasuryFundSettings->nMinTreasuryStakePercent <= 100);

                CAmount nTreasuryBfwd = 0, nTreasuryCfwdCheck = 0;
                CAmount nMinTreasuryPart = (nCalculatedStakeReward * pTreasuryFundSettings->nMinTreasuryStakePercent) / 100;
                CAmount nMaxHolderPart = nCalculatedStakeReward - nMinTreasuryPart;
                if (nMinTreasuryPart < 0 || nMaxHolderPart < 0) {
                    LogPrintf("ERROR: %s: Bad coinstake split amount (treasury=%d vs reward=%d)\n", __func__, nMinTreasuryPart, nMaxHolderPart);
                    return state.Invalid(BlockValidationResult::BLOCK_CONSENSUS, "bad-cs-amount");
                }
=======
    // add this block to the view's block chain
    view.SetBestBlock(pindex->GetBlockHash());
>>>>>>> 207a2287

                if (pindex->pprev->nHeight > 0) { // Genesis block is pow
                    if (!txPrevCoinstake &&
                        !particl::coinStakeCache.GetCoinStake(*this, pindex->pprev->GetBlockHash(), txPrevCoinstake)) {
                        LogPrintf("ERROR: %s: Failed to get previous coinstake.\n", __func__);
                        return state.Invalid(BlockValidationResult::BLOCK_CONSENSUS, "bad-cs-prev");
                    }

                    assert(txPrevCoinstake->IsCoinStake()); // Sanity check
                    if (!txPrevCoinstake->GetTreasuryFundCfwd(nTreasuryBfwd)) {
                        nTreasuryBfwd = 0;
                    }
                }

                if (pindex->nHeight % pTreasuryFundSettings->nTreasuryOutputPeriod == 0) {
                    // Fund output must exist and match cfwd, cfwd data output must be unset
                    // nStakeReward must == nTreasuryBfwd + nCalculatedStakeReward

                    if (nStakeReward != nTreasuryBfwd + nCalculatedStakeReward) {
                        LogPrintf("ERROR: %s: Bad stake-reward (actual=%d vs expected=%d)\n", __func__, nStakeReward, nTreasuryBfwd + nCalculatedStakeReward);
                        return state.Invalid(BlockValidationResult::BLOCK_CONSENSUS, "bad-cs-amount");
                    }

                    CTxDestination dfDest = DecodeDestination(pTreasuryFundSettings->sTreasuryFundAddresses);
                    if (std::get_if<CNoDestination>(&dfDest)) {
                        return error("%s: Failed to get treasury fund destination: %s.", __func__, pTreasuryFundSettings->sTreasuryFundAddresses);
                    }
                    CScript fundScriptPubKey = GetScriptForDestination(dfDest);

                    // Output 1 must be to the treasury fund
                    const CTxOutStandard *outputDF = txCoinstake->vpout[1]->GetStandardOutput();
                    if (!outputDF) {
                        LogPrintf("ERROR: %s: Bad treasury fund output.\n", __func__);
                        return state.Invalid(BlockValidationResult::BLOCK_CONSENSUS, "bad-cs");
                    }
                    if (outputDF->scriptPubKey != fundScriptPubKey) {
                        LogPrintf("ERROR: %s: Bad treasury fund output script.\n", __func__);
                        return state.Invalid(BlockValidationResult::BLOCK_CONSENSUS, "bad-cs");
                    }
                    if (outputDF->nValue < nTreasuryBfwd + nMinTreasuryPart) { // Max value is clamped already
                        LogPrintf("ERROR: %s: Bad treasury-reward (actual=%d vs minfundpart=%d)\n", __func__, nStakeReward, nTreasuryBfwd + nMinTreasuryPart);
                        return state.Invalid(BlockValidationResult::BLOCK_CONSENSUS, "bad-cs-fund-amount");
                    }
                    if (txCoinstake->GetTreasuryFundCfwd(nTreasuryCfwdCheck)) {
                        LogPrintf("ERROR: %s: Coinstake treasury cfwd must be unset.\n", __func__);
                        return state.Invalid(BlockValidationResult::BLOCK_CONSENSUS, "bad-cs-cfwd");
                    }
                } else {
                    // Ensure cfwd data output is correct and nStakeReward is <= nHolderPart
                    // cfwd must == nTreasuryBfwd + (nCalculatedStakeReward - nStakeReward) // Allowing users to set a higher split

                    if (nStakeReward < 0 || nStakeReward > nMaxHolderPart) {
                        LogPrintf("ERROR: %s: Bad stake-reward (actual=%d vs maxholderpart=%d)\n", __func__, nStakeReward, nMaxHolderPart);
                        return state.Invalid(BlockValidationResult::BLOCK_CONSENSUS, "bad-cs-amount");
                    }
                    CAmount nTreasuryCfwd = nTreasuryBfwd + nCalculatedStakeReward - nStakeReward;
                    if (!txCoinstake->GetTreasuryFundCfwd(nTreasuryCfwdCheck)
                        || nTreasuryCfwdCheck != nTreasuryCfwd) {
                        LogPrintf("ERROR: %s: Coinstake treasury fund carried forward mismatch (actual=%d vs expected=%d)\n", __func__, nTreasuryCfwdCheck, nTreasuryCfwd);
                        return state.Invalid(BlockValidationResult::BLOCK_CONSENSUS, "bad-cs-cfwd");
                    }
                }

                particl::coinStakeCache.InsertCoinStake(blockHash, txCoinstake);
            }
        } else {
            if (blockHash != m_params.GetConsensus().hashGenesisBlock) {
                LogPrintf("ERROR: %s: Block isn't coinstake or genesis.\n", __func__);
                return state.Invalid(BlockValidationResult::BLOCK_CONSENSUS, "bad-cs");
            }
        }
    } else {
        CAmount blockReward = nFees + GetBlockSubsidy(pindex->nHeight, m_params.GetConsensus());
        if (block.vtx[0]->GetValueOut() > blockReward) {
            LogPrintf("ERROR: ConnectBlock(): coinbase pays too much (actual=%d vs limit=%d)\n", block.vtx[0]->GetValueOut(), blockReward);
            return state.Invalid(BlockValidationResult::BLOCK_CONSENSUS, "bad-cb-amount");
        }
    }

    int64_t nTime4 = GetTimeMicros(); nTimeVerify += nTime4 - nTime2;
    LogPrint(BCLog::BENCH, "    - Verify %u txins: %.2fms (%.3fms/txin) [%.2fs (%.2fms/blk)]\n", nInputs - 1, MILLI * (nTime4 - nTime2), nInputs <= 1 ? 0 : MILLI * (nTime4 - nTime2) / (nInputs-1), nTimeVerify * MICRO, nTimeVerify * MILLI / nBlocksTotal);

    if (fJustCheck)
        return true;

    if (consensus.exploit_fix_2_height && pindex->nHeight == (int)consensus.exploit_fix_2_height) {
        // Set moneysupply to utxoset sum
        pindex->nMoneySupply = particl::GetUTXOSum(*this) + nMoneyCreated;
        LogPrintf("RCT mint fix HF2, set nMoneySupply to: %d\n", pindex->nMoneySupply);
        reset_balances = true;
        block_balances[BAL_IND_PLAIN] = pindex->nMoneySupply;
    } else {
        pindex->nMoneySupply = (pindex->pprev ? pindex->pprev->nMoneySupply : 0) + nMoneyCreated;
    }
    pindex->nAnonOutputs = view.nLastRCTOutput;
    m_blockman.m_dirty_blockindex.insert(pindex); // pindex has changed, must save to disk

    if ((!fIsGenesisBlock || fParticlMode) &&
        !m_blockman.WriteUndoDataForBlock(blockundo, state, pindex, m_params)) {
        return false;
    }

    int64_t nTime5 = GetTimeMicros(); nTimeUndo += nTime5 - nTime4;
    LogPrint(BCLog::BENCH, "    - Write undo data: %.2fms [%.2fs (%.2fms/blk)]\n", MILLI * (nTime5 - nTime4), nTimeUndo * MICRO, nTimeUndo * MILLI / nBlocksTotal);

    if (!pindex->IsValid(BLOCK_VALID_SCRIPTS)) {
        pindex->RaiseValidity(BLOCK_VALID_SCRIPTS);
        m_blockman.m_dirty_blockindex.insert(pindex);
    }


    if (fTimestampIndex) {
        unsigned int logicalTS = pindex->nTime;
        if (!m_blockman.m_block_tree_db->WriteTimestampIndex(CTimestampIndexKey(logicalTS, pindex->GetBlockHash()))) {
            return AbortNode(state, "Failed to write timestamp index");
        }
        if (!m_blockman.m_block_tree_db->WriteTimestampBlockIndex(CTimestampBlockIndexKey(pindex->GetBlockHash()), CTimestampBlockIndexValue(logicalTS))) {
            return AbortNode(state, "Failed to write blockhash index");
        }
    }
    if (fBalancesIndex) {
        BlockBalances values(block_balances);
        if (pindex->pprev && !reset_balances) {
            BlockBalances prev_balances;
            if (!m_blockman.m_block_tree_db->ReadBlockBalancesIndex(pindex->pprev->GetBlockHash(), prev_balances)) {
                return AbortNode(state, "Failed to read previous block's balances");
            } else {
                values.sum(prev_balances);
            }
        }
        if (!m_blockman.m_block_tree_db->WriteBlockBalancesIndex(block.GetHash(), values)) {
            return AbortNode(state, "Failed to write balances index");
        }
    }

    assert(pindex->phashBlock);

    m_chainman.m_smsgman->SetBestBlock(view.smsg_cache, pindex->GetBlockHash(), pindex->nHeight, pindex->nTime);

    // add this block to the view's block chain
    view.SetBestBlock(pindex->GetBlockHash(), pindex->nHeight);

    int64_t nTime6 = GetTimeMicros(); nTimeIndex += nTime6 - nTime5;
    LogPrint(BCLog::BENCH, "    - Index writing: %.2fms [%.2fs (%.2fms/blk)]\n", MILLI * (nTime6 - nTime5), nTimeIndex * MICRO, nTimeIndex * MILLI / nBlocksTotal);

    TRACE6(validation, block_connected,
        block_hash.data(),
        pindex->nHeight,
        block.vtx.size(),
        nInputs,
        nSigOpsCost,
        nTime5 - nTimeStart // in microseconds (µs)
    );

    return true;
}

CoinsCacheSizeState CChainState::GetCoinsCacheSizeState()
{
    AssertLockHeld(::cs_main);
    return this->GetCoinsCacheSizeState(
        m_coinstip_cache_size_bytes,
        m_mempool ? m_mempool->m_max_size_bytes : 0);
}

CoinsCacheSizeState CChainState::GetCoinsCacheSizeState(
    size_t max_coins_cache_size_bytes,
    size_t max_mempool_size_bytes)
{
    AssertLockHeld(::cs_main);
    const int64_t nMempoolUsage = m_mempool ? m_mempool->DynamicMemoryUsage() : 0;
    int64_t cacheSize = CoinsTip().DynamicMemoryUsage();
    int64_t nTotalSpace =
        max_coins_cache_size_bytes + std::max<int64_t>(int64_t(max_mempool_size_bytes) - nMempoolUsage, 0);

    //! No need to periodic flush if at least this much space still available.
    static constexpr int64_t MAX_BLOCK_COINSDB_USAGE_BYTES = 10 * 1024 * 1024;  // 10MB
    int64_t large_threshold =
        std::max((9 * nTotalSpace) / 10, nTotalSpace - MAX_BLOCK_COINSDB_USAGE_BYTES);

    if (cacheSize > nTotalSpace) {
        LogPrintf("Cache size (%s) exceeds total space (%s)\n", cacheSize, nTotalSpace);
        return CoinsCacheSizeState::CRITICAL;
    } else if (cacheSize > large_threshold) {
        return CoinsCacheSizeState::LARGE;
    }
    return CoinsCacheSizeState::OK;
}

bool CChainState::FlushStateToDisk(
    BlockValidationState &state,
    FlushStateMode mode,
    int nManualPruneHeight)
{
    LOCK(cs_main);
    assert(this->CanFlushToDisk());
    static std::chrono::microseconds nLastWrite{0};
    static std::chrono::microseconds nLastFlush{0};
    std::set<int> setFilesToPrune;
    bool full_flush_completed = false;

    const size_t coins_count = CoinsTip().GetCacheSize();
    const size_t coins_mem_usage = CoinsTip().DynamicMemoryUsage();

    try {
    {
        bool fFlushForPrune = false;
        bool fDoFullFlush = false;

        CoinsCacheSizeState cache_state = GetCoinsCacheSizeState();
        LOCK(m_blockman.cs_LastBlockFile);
        if (fPruneMode && (m_blockman.m_check_for_pruning || nManualPruneHeight > 0) && !fReindex) {
            // make sure we don't prune above any of the prune locks bestblocks
            // pruning is height-based
            int last_prune{m_chain.Height()}; // last height we can prune
            std::optional<std::string> limiting_lock; // prune lock that actually was the limiting factor, only used for logging

            for (const auto& prune_lock : m_blockman.m_prune_locks) {
                if (prune_lock.second.height_first == std::numeric_limits<int>::max()) continue;
                // Remove the buffer and one additional block here to get actual height that is outside of the buffer
                const int lock_height{prune_lock.second.height_first - PRUNE_LOCK_BUFFER - 1};
                last_prune = std::max(1, std::min(last_prune, lock_height));
                if (last_prune == lock_height) {
                    limiting_lock = prune_lock.first;
                }
            }

            if (limiting_lock) {
                LogPrint(BCLog::PRUNE, "%s limited pruning to height %d\n", limiting_lock.value(), last_prune);
            }

            if (nManualPruneHeight > 0) {
                LOG_TIME_MILLIS_WITH_CATEGORY("find files to prune (manual)", BCLog::BENCH);

                m_blockman.FindFilesToPruneManual(setFilesToPrune, std::min(last_prune, nManualPruneHeight), m_chain.Height());
            } else {
                LOG_TIME_MILLIS_WITH_CATEGORY("find files to prune", BCLog::BENCH);

                m_blockman.FindFilesToPrune(setFilesToPrune, m_params.PruneAfterHeight(), m_chain.Height(), last_prune, IsInitialBlockDownload());
                m_blockman.m_check_for_pruning = false;
            }
            if (!setFilesToPrune.empty()) {
                fFlushForPrune = true;
                if (!m_blockman.m_have_pruned) {
                    m_blockman.m_block_tree_db->WriteFlag("prunedblockfiles", true);
                    m_blockman.m_have_pruned = true;
                }
            }
        }
        const auto nNow = GetTime<std::chrono::microseconds>();
        // Avoid writing/flushing immediately after startup.
        if (nLastWrite.count() == 0) {
            nLastWrite = nNow;
        }
        if (nLastFlush.count() == 0) {
            nLastFlush = nNow;
        }
        // The cache is large and we're within 10% and 10 MiB of the limit, but we have time now (not in the middle of a block processing).
        bool fCacheLarge = mode == FlushStateMode::PERIODIC && cache_state >= CoinsCacheSizeState::LARGE;
        // The cache is over the limit, we have to write now.
        bool fCacheCritical = mode == FlushStateMode::IF_NEEDED && cache_state >= CoinsCacheSizeState::CRITICAL;
        // It's been a while since we wrote the block index to disk. Do this frequently, so we don't need to redownload after a crash.
        bool fPeriodicWrite = mode == FlushStateMode::PERIODIC && nNow > nLastWrite + DATABASE_WRITE_INTERVAL;
        // It's been very long since we flushed the cache. Do this infrequently, to optimize cache usage.
        bool fPeriodicFlush = mode == FlushStateMode::PERIODIC && nNow > nLastFlush + DATABASE_FLUSH_INTERVAL;
        // Combine all conditions that result in a full cache flush.
        fDoFullFlush = (mode == FlushStateMode::ALWAYS) || fCacheLarge || fCacheCritical || fPeriodicFlush || fFlushForPrune;
        // Write blocks and block index to disk.
        if (fDoFullFlush || fPeriodicWrite) {
            // Ensure we can write block index
            if (!CheckDiskSpace(gArgs.GetBlocksDirPath())) {
                return AbortNode(state, "Disk space is too low!", _("Disk space is too low!"));
            }
            {
                LOG_TIME_MILLIS_WITH_CATEGORY("write block and undo data to disk", BCLog::BENCH);

                // First make sure all block and undo data is flushed to disk.
                m_blockman.FlushBlockFile();
            }

            // Then update all block file information (which may refer to block and undo files).
            {
                LOG_TIME_MILLIS_WITH_CATEGORY("write block index to disk", BCLog::BENCH);

                if (!m_blockman.WriteBlockIndexDB()) {
                    return AbortNode(state, "Failed to write to block index database");
                }
            }
            // Finally remove any pruned files
            if (fFlushForPrune) {
                LOG_TIME_MILLIS_WITH_CATEGORY("unlink pruned files", BCLog::BENCH);

                UnlinkPrunedFiles(setFilesToPrune);
            }
            nLastWrite = nNow;
        }
        // Flush best chain related state. This can only be done if the blocks / block index write was also done.
        if (fDoFullFlush && !CoinsTip().GetBestBlock().IsNull()) {
            LOG_TIME_MILLIS_WITH_CATEGORY(strprintf("write coins cache to disk (%d coins, %.2fkB)",
                coins_count, coins_mem_usage / 1000), BCLog::BENCH);

            // Typical Coin structures on disk are around 48 bytes in size.
            // Pushing a new one to the database can cause it to be written
            // twice (once in the log, and once in the tables). This is already
            // an overestimation, as most will delete an existing entry or
            // overwrite one. Still, use a conservative safety factor of 2.
            if (!CheckDiskSpace(gArgs.GetDataDirNet(), 48 * 2 * 2 * CoinsTip().GetCacheSize())) {
                return AbortNode(state, "Disk space is too low!", _("Disk space is too low!"));
            }
            // Flush the chainstate (which may refer to block index entries).
            if (!CoinsTip().Flush())
                return AbortNode(state, "Failed to write to coin database");
            nLastFlush = nNow;
            full_flush_completed = true;
            TRACE5(utxocache, flush,
                   (int64_t)(GetTimeMicros() - nNow.count()), // in microseconds (µs)
                   (uint32_t)mode,
                   (uint64_t)coins_count,
                   (uint64_t)coins_mem_usage,
                   (bool)fFlushForPrune);
        }
    }
    if (full_flush_completed) {
        // Update best block in wallet (so we can detect restored wallets).
        GetMainSignals().ChainStateFlushed(m_chain.GetLocator());
    }
    } catch (const std::runtime_error& e) {
        return AbortNode(state, std::string("System error while flushing: ") + e.what());
    }
    return true;
}

void CChainState::ForceFlushStateToDisk()
{
    BlockValidationState state;
    if (!this->FlushStateToDisk(state, FlushStateMode::ALWAYS)) {
        LogPrintf("%s: failed to flush state (%s)\n", __func__, state.ToString());
    }
}

void CChainState::PruneAndFlush()
{
    BlockValidationState state;
    m_blockman.m_check_for_pruning = true;
    if (!this->FlushStateToDisk(state, FlushStateMode::NONE)) {
        LogPrintf("%s: failed to flush state (%s)\n", __func__, state.ToString());
    }
}

static void DoWarning(const bilingual_str& warning)
{
    static bool fWarned = false;
    SetMiscWarning(warning);
    if (!fWarned) {
        AlertNotify(warning.original);
        fWarned = true;
    }
}

static void ClearSpentCache(CChainState &chainstate, CDBBatch &batch, int height)
{
    CBlockIndex* pblockindex = chainstate.m_chain[height];
    if (!pblockindex) {
        return;
    }
    CBlock block;
    if (!ReadBlockFromDisk(block, pblockindex, chainstate.m_params.GetConsensus())) {
        LogPrintf("%s: failed read block from disk (%d, %s)\n", __func__, height, pblockindex->GetBlockHash().ToString());
        return;
    }
    for (int i = block.vtx.size() - 1; i >= 0; i--) {
        const CTransaction &tx = *(block.vtx[i]);
        for (const auto &txin : tx.vin) {
            if (!txin.IsAnonInput()) {
                std::pair<uint8_t, COutPoint> key = std::make_pair(DB_SPENTCACHE, txin.prevout);
                batch.Erase(key);
            }
        }
    }
}

bool FlushView(CCoinsViewCache *view, BlockValidationState& state, CChainState &chainstate, bool fDisconnecting)
{
    auto& pblocktree{chainstate.m_blockman.m_block_tree_db};

    if (!view->Flush())
        return false;

    if (fAddressIndex) {
        if (fDisconnecting) {
            if (!pblocktree->EraseAddressIndex(view->addressIndex)) {
                return AbortNode(state, "Failed to delete address index");
            }
        } else {
            if (!pblocktree->WriteAddressIndex(view->addressIndex)) {
                return AbortNode(state, "Failed to write address index");
            }
        }
        if (!pblocktree->UpdateAddressUnspentIndex(view->addressUnspentIndex)) {
            return AbortNode(state, "Failed to write address unspent index");
        }
    }

    if (fSpentIndex) {
        if (!pblocktree->UpdateSpentIndex(view->spentIndex)) {
            return AbortNode(state, "Failed to write transaction index");
        }
    }

    view->addressIndex.clear();
    view->addressUnspentIndex.clear();
    view->spentIndex.clear();

    if (fDisconnecting) {
        for (const auto &it : view->keyImages) {
            if (!pblocktree->EraseRCTKeyImage(it.first)) {
                return error("%s: EraseRCTKeyImage failed, txn %s.", __func__, it.second.ToString());
            }
        }
        for (const auto &it : view->anonOutputLinks) {
            if (!pblocktree->EraseRCTOutput(it.second)) {
                return error("%s: EraseRCTOutput failed.", __func__);
            }
            if (!pblocktree->EraseRCTOutputLink(it.first)) {
                return error("%s: EraseRCTOutputLink failed.", __func__);
            }
        }
        for (const auto &it : view->spent_cache) {
            if (!pblocktree->EraseSpentCache(it.first)) {
                return error("%s: EraseSpentCache failed.", __func__);
            }
        }
    } else {
        CDBBatch batch(*pblocktree);

        for (const auto &it : view->keyImages) {
            CAnonKeyImageInfo data(it.second, state.m_spend_height);
            std::pair<uint8_t, CCmpPubKey> key = std::make_pair(DB_RCTKEYIMAGE, it.first);
            batch.Write(key, data);
        }
        for (const auto &it : view->anonOutputs) {
            std::pair<uint8_t, int64_t> key = std::make_pair(DB_RCTOUTPUT, it.first);
            batch.Write(key, it.second);
        }
        for (const auto &it : view->anonOutputLinks) {
            std::pair<uint8_t, CCmpPubKey> key = std::make_pair(DB_RCTOUTPUT_LINK, it.first);
            batch.Write(key, it.second);
        }
        for (const auto &it : view->spent_cache) {
            std::pair<uint8_t, COutPoint> key = std::make_pair(DB_SPENTCACHE, it.first);
            batch.Write(key, it.second);
        }
        if (state.m_spend_height > (int)MIN_BLOCKS_TO_KEEP) {
            ClearSpentCache(chainstate, batch, state.m_spend_height - (MIN_BLOCKS_TO_KEEP+1));
        }
        if (!pblocktree->WriteBatch(batch)) {
            return error("%s: Write index data failed.", __func__);
        }
        if (0 != chainstate.m_chainman.m_smsgman->WriteCache(view->smsg_cache)) {
            return error("%s: smsgModule WriteCache failed.", __func__);
        }
    }

    view->nLastRCTOutput = 0;
    view->anonOutputs.clear();
    view->anonOutputLinks.clear();
    view->keyImages.clear();
    view->spent_cache.clear();
    view->smsg_cache.Clear();

    return true;
};

/** Private helper function that concatenates warning messages. */
static void AppendWarning(bilingual_str& res, const bilingual_str& warn)
{
    if (!res.empty()) res += Untranslated(", ");
    res += warn;
}

static void UpdateTipLog(
    const CCoinsViewCache& coins_tip,
    const CBlockIndex* tip,
    const CChainParams& params,
    const std::string& func_name,
    const std::string& prefix,
    const std::string& warning_messages) EXCLUSIVE_LOCKS_REQUIRED(::cs_main)
{

    AssertLockHeld(::cs_main);
    LogPrintf("%s%s: new best=%s height=%d version=0x%08x log2_work=%f tx=%lu date='%s' progress=%f cache=%.1fMiB(%utxo)%s\n",
        prefix, func_name,
        tip->GetBlockHash().ToString(), tip->nHeight, tip->nVersion,
        log(tip->nChainWork.getdouble()) / log(2.0), (unsigned long)tip->nChainTx,
        FormatISO8601DateTime(tip->GetBlockTime()),
        GuessVerificationProgress(params.TxData(), tip),
        coins_tip.DynamicMemoryUsage() * (1.0 / (1 << 20)),
        coins_tip.GetCacheSize(),
        !warning_messages.empty() ? strprintf(" warning='%s'", warning_messages) : "");
}

void CChainState::UpdateTip(const CBlockIndex* pindexNew)
{
    AssertLockHeld(::cs_main);
    const auto& coins_tip = this->CoinsTip();

    // The remainder of the function isn't relevant if we are not acting on
    // the active chainstate, so return if need be.
    if (this != &m_chainman.ActiveChainstate()) {
        // Only log every so often so that we don't bury log messages at the tip.
        constexpr int BACKGROUND_LOG_INTERVAL = 2000;
        if (pindexNew->nHeight % BACKGROUND_LOG_INTERVAL == 0) {
            UpdateTipLog(coins_tip, pindexNew, m_params, __func__, "[background validation] ", "");
        }
        return;
    }

    // New best block
    if (m_mempool) {
        m_mempool->AddTransactionsUpdated(1);
    }

    {
        LOCK(g_best_block_mutex);
        g_best_block = pindexNew->GetBlockHash();
        g_best_block_cv.notify_all();
    }

    bilingual_str warning_messages;
    if (!this->IsInitialBlockDownload()) {
        const CBlockIndex* pindex = pindexNew;
        for (int bit = 0; bit < VERSIONBITS_NUM_BITS; bit++) {
            WarningBitsConditionChecker checker(m_chainman, bit);
            ThresholdState state = checker.GetStateFor(pindex, m_params.GetConsensus(), warningcache.at(bit));
            if (state == ThresholdState::ACTIVE || state == ThresholdState::LOCKED_IN) {
                const bilingual_str warning = strprintf(_("Unknown new rules activated (versionbit %i)"), bit);
                if (state == ThresholdState::ACTIVE) {
                    DoWarning(warning);
                } else {
                    AppendWarning(warning_messages, warning);
                }
            }
        }
    }
    UpdateTipLog(coins_tip, pindexNew, m_params, __func__, "", warning_messages.original);
}

/** Disconnect m_chain's tip.
  * After calling, the mempool will be in an inconsistent state, with
  * transactions from disconnected blocks being added to disconnectpool.  You
  * should make the mempool consistent again by calling MaybeUpdateMempoolForReorg.
  * with cs_main held.
  *
  * If disconnectpool is nullptr, then no disconnected transactions are added to
  * disconnectpool (note that the caller is responsible for mempool consistency
  * in any case).
  */
bool CChainState::DisconnectTip(BlockValidationState& state, DisconnectedBlockTransactions* disconnectpool)
{
    AssertLockHeld(cs_main);
    if (m_mempool) AssertLockHeld(m_mempool->cs);

    CBlockIndex *pindexDelete = m_chain.Tip();
    assert(pindexDelete);
    // Read block from disk.
    std::shared_ptr<CBlock> pblock = std::make_shared<CBlock>();
    CBlock& block = *pblock;
    if (!ReadBlockFromDisk(block, pindexDelete, m_params.GetConsensus())) {
        return error("DisconnectTip(): Failed to read block");
    }
    // Apply the block atomically to the chain state.
    int64_t nStart = GetTimeMicros();
    {
        CCoinsViewCache view(&CoinsTip());
        assert(view.GetBestBlock() == pindexDelete->GetBlockHash());
        if (DisconnectBlock(block, pindexDelete, view) != DISCONNECT_OK)
            return error("DisconnectTip(): DisconnectBlock %s failed", pindexDelete->GetBlockHash().ToString());
        bool flushed = FlushView(&view, state, *this, true);
        assert(flushed);
    }
    LogPrint(BCLog::BENCH, "- Disconnect block: %.2fms\n", (GetTimeMicros() - nStart) * MILLI);

    {
        // Prune locks that began at or after the tip should be moved backward so they get a chance to reorg
        const int max_height_first{pindexDelete->nHeight - 1};
        for (auto& prune_lock : m_blockman.m_prune_locks) {
            if (prune_lock.second.height_first <= max_height_first) continue;

            prune_lock.second.height_first = max_height_first;
            LogPrint(BCLog::PRUNE, "%s prune lock moved back to %d\n", prune_lock.first, max_height_first);
        }
    }

    // Write the chain state to disk, if necessary.
    if (!FlushStateToDisk(state, FlushStateMode::IF_NEEDED)) {
        return false;
    }

    if (disconnectpool && m_mempool) {
        // Save transactions to re-add to mempool at end of reorg
        for (auto it = block.vtx.rbegin(); it != block.vtx.rend(); ++it) {
            disconnectpool->addTransaction(*it);
        }
        while (disconnectpool->DynamicMemoryUsage() > MAX_DISCONNECTED_TX_POOL_SIZE * 1000) {
            // Drop the earliest entry, and remove its children from the mempool.
            auto it = disconnectpool->queuedTx.get<insertion_order>().begin();
            m_mempool->removeRecursive(**it, MemPoolRemovalReason::REORG);
            disconnectpool->removeEntry(it);
        }
    }

    m_chain.SetTip(pindexDelete->pprev);

    UpdateTip(pindexDelete->pprev);
    // Let wallets know transactions went from 1-confirmed to
    // 0-confirmed or conflicted:
    GetMainSignals().BlockDisconnected(pblock, pindexDelete);
    return true;
}

static int64_t nTimeReadFromDiskTotal = 0;
static int64_t nTimeConnectTotal = 0;
static int64_t nTimeFlush = 0;
static int64_t nTimeChainState = 0;
static int64_t nTimePostConnect = 0;

struct PerBlockConnectTrace {
    CBlockIndex* pindex = nullptr;
    std::shared_ptr<const CBlock> pblock;
    PerBlockConnectTrace() = default;
};
/**
 * Used to track blocks whose transactions were applied to the UTXO state as a
 * part of a single ActivateBestChainStep call.
 *
 * This class is single-use, once you call GetBlocksConnected() you have to throw
 * it away and make a new one.
 */
class ConnectTrace {
private:
    std::vector<PerBlockConnectTrace> blocksConnected;

public:
    explicit ConnectTrace() : blocksConnected(1) {}

    void BlockConnected(CBlockIndex* pindex, std::shared_ptr<const CBlock> pblock) {
        assert(!blocksConnected.back().pindex);
        assert(pindex);
        assert(pblock);
        blocksConnected.back().pindex = pindex;
        blocksConnected.back().pblock = std::move(pblock);
        blocksConnected.emplace_back();
    }

    std::vector<PerBlockConnectTrace>& GetBlocksConnected() {
        // We always keep one extra block at the end of our list because
        // blocks are added after all the conflicted transactions have
        // been filled in. Thus, the last entry should always be an empty
        // one waiting for the transactions from the next block. We pop
        // the last entry here to make sure the list we return is sane.
        assert(!blocksConnected.back().pindex);
        blocksConnected.pop_back();
        return blocksConnected;
    }
};

/**
 * Connect a new block to m_chain. pblock is either nullptr or a pointer to a CBlock
 * corresponding to pindexNew, to bypass loading it again from disk.
 *
 * The block is added to connectTrace if connection succeeds.
 */
bool CChainState::ConnectTip(BlockValidationState& state, CBlockIndex* pindexNew, const std::shared_ptr<const CBlock>& pblock, ConnectTrace& connectTrace, DisconnectedBlockTransactions& disconnectpool)
{
    AssertLockHeld(cs_main);
    if (m_mempool) AssertLockHeld(m_mempool->cs);

    assert(pindexNew->pprev == m_chain.Tip());
    // Read block from disk.
    int64_t nTime1 = GetTimeMicros();
    std::shared_ptr<const CBlock> pthisBlock;
    if (!pblock) {
        std::shared_ptr<CBlock> pblockNew = std::make_shared<CBlock>();
        if (!ReadBlockFromDisk(*pblockNew, pindexNew, m_params.GetConsensus())) {
            return AbortNode(state, "Failed to read block");
        }
        pthisBlock = pblockNew;
    } else {
        LogPrint(BCLog::BENCH, "  - Using cached block\n");
        pthisBlock = pblock;
    }
    const CBlock& blockConnecting = *pthisBlock;
    // Apply the block atomically to the chain state.
    int64_t nTime2 = GetTimeMicros(); nTimeReadFromDiskTotal += nTime2 - nTime1;
    int64_t nTime3;
    LogPrint(BCLog::BENCH, "  - Load block from disk: %.2fms [%.2fs (%.2fms/blk)]\n", (nTime2 - nTime1) * MILLI, nTimeReadFromDiskTotal * MICRO, nTimeReadFromDiskTotal * MILLI / nBlocksTotal);
    {
        CCoinsViewCache view(&CoinsTip());
        bool rv = ConnectBlock(blockConnecting, state, pindexNew, view);
        if (pindexNew->nFlags & BLOCK_FAILED_DUPLICATE_STAKE) {
            state.nFlags |= BLOCK_FAILED_DUPLICATE_STAKE;
        }
        GetMainSignals().BlockChecked(blockConnecting, state);
        if (!rv) {
            if (state.IsInvalid())
                InvalidBlockFound(pindexNew, state);
            return error("%s: ConnectBlock %s failed, %s", __func__, pindexNew->GetBlockHash().ToString(), state.ToString());
        }
        nTime3 = GetTimeMicros(); nTimeConnectTotal += nTime3 - nTime2;
        assert(nBlocksTotal > 0);
        LogPrint(BCLog::BENCH, "  - Connect total: %.2fms [%.2fs (%.2fms/blk)]\n", (nTime3 - nTime2) * MILLI, nTimeConnectTotal * MICRO, nTimeConnectTotal * MILLI / nBlocksTotal);
        bool flushed = FlushView(&view, state, *this, false);
        assert(flushed);
    }
    int64_t nTime4 = GetTimeMicros(); nTimeFlush += nTime4 - nTime3;
    LogPrint(BCLog::BENCH, "  - Flush: %.2fms [%.2fs (%.2fms/blk)]\n", (nTime4 - nTime3) * MILLI, nTimeFlush * MICRO, nTimeFlush * MILLI / nBlocksTotal);
    // Write the chain state to disk, if necessary.
    if (!FlushStateToDisk(state, FlushStateMode::IF_NEEDED))
    {
        //RollBackRCTIndex(nLastValidRCTOutput, setConnectKi);
        return false;
    }
    int64_t nTime5 = GetTimeMicros(); nTimeChainState += nTime5 - nTime4;
    LogPrint(BCLog::BENCH, "  - Writing chainstate: %.2fms [%.2fs (%.2fms/blk)]\n", (nTime5 - nTime4) * MILLI, nTimeChainState * MICRO, nTimeChainState * MILLI / nBlocksTotal);
    // Remove conflicting transactions from the mempool.;
    if (m_mempool) {
        m_mempool->removeForBlock(blockConnecting.vtx, pindexNew->nHeight);
        disconnectpool.removeForBlock(blockConnecting.vtx);
    }
    // Update m_chain & related variables.
    m_chain.SetTip(pindexNew);
    UpdateTip(pindexNew);

    int64_t nTime6 = GetTimeMicros(); nTimePostConnect += nTime6 - nTime5; nTimeTotal += nTime6 - nTime1;
    LogPrint(BCLog::BENCH, "  - Connect postprocess: %.2fms [%.2fs (%.2fms/blk)]\n", (nTime6 - nTime5) * MILLI, nTimePostConnect * MICRO, nTimePostConnect * MILLI / nBlocksTotal);
    LogPrint(BCLog::BENCH, "- Connect block: %.2fms [%.2fs (%.2fms/blk)]\n", (nTime6 - nTime1) * MILLI, nTimeTotal * MICRO, nTimeTotal * MILLI / nBlocksTotal);

    connectTrace.BlockConnected(pindexNew, std::move(pthisBlock));
    return true;
}

/**
 * Return the tip of the chain with the most work in it, that isn't
 * known to be invalid (it's however far from certain to be valid).
 */
CBlockIndex* CChainState::FindMostWorkChain()
{
    AssertLockHeld(::cs_main);
    do {
        CBlockIndex *pindexNew = nullptr;

        // Find the best candidate header.
        {
            std::set<CBlockIndex*, CBlockIndexWorkComparator>::reverse_iterator it = setBlockIndexCandidates.rbegin();
            if (it == setBlockIndexCandidates.rend())
                return nullptr;
            pindexNew = *it;
        }

        // Check whether all blocks on the path between the currently active chain and the candidate are valid.
        // Just going until the active chain is an optimization, as we know all blocks in it are valid already.
        CBlockIndex *pindexTest = pindexNew;
        bool fInvalidAncestor = false;
        while (pindexTest && !m_chain.Contains(pindexTest)) {
            assert(pindexTest->HaveTxsDownloaded() || pindexTest->nHeight == 0);

            // Pruned nodes may have entries in setBlockIndexCandidates for
            // which block files have been deleted.  Remove those as candidates
            // for the most work chain if we come across them; we can't switch
            // to a chain unless we have all the non-active-chain parent blocks.
            bool fFailedChain = pindexTest->nStatus & BLOCK_FAILED_MASK;
            bool fMissingData = !(pindexTest->nStatus & BLOCK_HAVE_DATA);

            if (fFailedChain || fMissingData) {
                // Candidate chain is not usable (either invalid or missing data)
                if (fFailedChain && (m_chainman.m_best_invalid == nullptr || pindexNew->nChainWork > m_chainman.m_best_invalid->nChainWork)) {
                    m_chainman.m_best_invalid = pindexNew;
                }
                CBlockIndex *pindexFailed = pindexNew;
                // Remove the entire chain from the set.
                while (pindexTest != pindexFailed) {
                    if (fFailedChain) {

                        if (pindexTest->nFlags & BLOCK_FAILED_DUPLICATE_STAKE)
                            pindexFailed->nFlags |= BLOCK_FAILED_DUPLICATE_STAKE;

                        pindexFailed->nStatus |= BLOCK_FAILED_CHILD;
                    } else if (fMissingData) {
                        // If we're missing data, then add back to m_blocks_unlinked,
                        // so that if the block arrives in the future we can try adding
                        // to setBlockIndexCandidates again.
                        m_blockman.m_blocks_unlinked.insert(
                            std::make_pair(pindexFailed->pprev, pindexFailed));
                    }
                    setBlockIndexCandidates.erase(pindexFailed);
                    pindexFailed = pindexFailed->pprev;
                }
                setBlockIndexCandidates.erase(pindexTest);
                fInvalidAncestor = true;
                break;
            }
            pindexTest = pindexTest->pprev;
        }
        if (!fInvalidAncestor)
            return pindexNew;
    } while(true);
}

/** Delete all entries in setBlockIndexCandidates that are worse than the current tip. */
void CChainState::PruneBlockIndexCandidates() {
    // Note that we can't delete the current block itself, as we may need to return to it later in case a
    // reorganization to a better block fails.
    std::set<CBlockIndex*, CBlockIndexWorkComparator>::iterator it = setBlockIndexCandidates.begin();
    while (it != setBlockIndexCandidates.end() && setBlockIndexCandidates.value_comp()(*it, m_chain.Tip())) {
        setBlockIndexCandidates.erase(it++);
    }
    // Either the current tip or a successor of it we're working towards is left in setBlockIndexCandidates.
    assert(!setBlockIndexCandidates.empty());
}

/**
 * Try to make some progress towards making pindexMostWork the active block.
 * pblock is either nullptr or a pointer to a CBlock corresponding to pindexMostWork.
 *
 * @returns true unless a system error occurred
 */
bool CChainState::ActivateBestChainStep(BlockValidationState& state, CBlockIndex* pindexMostWork, const std::shared_ptr<const CBlock>& pblock, bool& fInvalidFound, ConnectTrace& connectTrace)
{
    AssertLockHeld(cs_main);
    if (m_mempool) AssertLockHeld(m_mempool->cs);

    const CBlockIndex* pindexOldTip = m_chain.Tip();
    const CBlockIndex* pindexFork = m_chain.FindFork(pindexMostWork);

    // Disconnect active blocks which are no longer in the best chain.
    bool fBlocksDisconnected = false;
    DisconnectedBlockTransactions disconnectpool;
    while (m_chain.Tip() && m_chain.Tip() != pindexFork) {
        if (!DisconnectTip(state, &disconnectpool)) {
            // This is likely a fatal error, but keep the mempool consistent,
            // just in case. Only remove from the mempool in this case.
            MaybeUpdateMempoolForReorg(disconnectpool, false);

            // If we're unable to disconnect a block during normal operation,
            // then that is a failure of our local system -- we should abort
            // rather than stay on a less work chain.
            AbortNode(state, "Failed to disconnect block; see debug.log for details");
            return false;
        }
        fBlocksDisconnected = true;
    }

    // Build list of new blocks to connect (in descending height order).
    std::vector<CBlockIndex*> vpindexToConnect;
    bool fContinue = true;
    int nHeight = pindexFork ? pindexFork->nHeight : -1;
    while (fContinue && nHeight != pindexMostWork->nHeight) {
        // Don't iterate the entire list of potential improvements toward the best tip, as we likely only need
        // a few blocks along the way.
        int nTargetHeight = std::min(nHeight + 32, pindexMostWork->nHeight);
        vpindexToConnect.clear();
        vpindexToConnect.reserve(nTargetHeight - nHeight);
        CBlockIndex* pindexIter = pindexMostWork->GetAncestor(nTargetHeight);
        while (pindexIter && pindexIter->nHeight != nHeight) {
            vpindexToConnect.push_back(pindexIter);
            pindexIter = pindexIter->pprev;
        }
        nHeight = nTargetHeight;

        // Connect new blocks.
        for (CBlockIndex* pindexConnect : reverse_iterate(vpindexToConnect)) {
            if (!ConnectTip(state, pindexConnect, pindexConnect == pindexMostWork ? pblock : std::shared_ptr<const CBlock>(), connectTrace, disconnectpool)) {
                if (state.IsInvalid()) {
                    // The block violates a consensus rule.
                    if (state.GetResult() != BlockValidationResult::BLOCK_MUTATED) {
                        InvalidChainFound(vpindexToConnect.front());
                    }
                    if (!state.m_preserve_state) {
                        auto pchainman = state.m_chainman;
                        auto ppeerman = state.m_peerman;
                        state = BlockValidationState();
                        state.m_chainman = pchainman;
                        state.m_peerman = ppeerman;
                    }
                    fInvalidFound = true;
                    fContinue = false;
                    break;
                } else {
                    // A system error occurred (disk space, database error, ...).
                    // Make the mempool consistent with the current tip, just in case
                    // any observers try to use it before shutdown.
                    MaybeUpdateMempoolForReorg(disconnectpool, false);
                    return false;
                }
            } else {
                PruneBlockIndexCandidates();
                if (!pindexOldTip || m_chain.Tip()->nChainWork > pindexOldTip->nChainWork) {
                    // We're in a better position than we were. Return temporarily to release the lock.
                    fContinue = false;
                    break;
                }
            }
        }
    }

    if (fBlocksDisconnected) {
        // If any blocks were disconnected, disconnectpool may be non empty.  Add
        // any disconnected transactions back to the mempool.
        MaybeUpdateMempoolForReorg(disconnectpool, true);
    }
    if (m_mempool) m_mempool->check(this->CoinsTip(), this->m_chain.Height() + 1);

    CheckForkWarningConditions();

    return true;
}

static SynchronizationState GetSynchronizationState(bool init)
{
    if (!init) return SynchronizationState::POST_INIT;
    if (::fReindex) return SynchronizationState::INIT_REINDEX;
    return SynchronizationState::INIT_DOWNLOAD;
}

static bool NotifyHeaderTip(CChainState& chainstate) LOCKS_EXCLUDED(cs_main) {
    bool fNotify = false;
    bool fInitialBlockDownload = false;
    static CBlockIndex* pindexHeaderOld = nullptr;
    CBlockIndex* pindexHeader = nullptr;
    {
        LOCK(cs_main);
        pindexHeader = chainstate.m_chainman.m_best_header;

        if (pindexHeader != pindexHeaderOld) {
            fNotify = true;
            fInitialBlockDownload = chainstate.IsInitialBlockDownload();
            pindexHeaderOld = pindexHeader;
        }
    }
    // Send block tip changed notifications without cs_main
    if (fNotify) {
        uiInterface.NotifyHeaderTip(GetSynchronizationState(fInitialBlockDownload), pindexHeader);
    }
    return fNotify;
}

static void LimitValidationInterfaceQueue() LOCKS_EXCLUDED(cs_main) {
    AssertLockNotHeld(cs_main);

    if (GetMainSignals().CallbacksPending() > 10) {
        SyncWithValidationInterfaceQueue();
    }
}

bool CChainState::ActivateBestChain(BlockValidationState& state, std::shared_ptr<const CBlock> pblock)
{
    AssertLockNotHeld(m_chainstate_mutex);
    std::vector<uint256> connected_blocks;

    // Note that while we're often called here from ProcessNewBlock, this is
    // far from a guarantee. Things in the P2P/RPC will often end up calling
    // us in the middle of ProcessNewBlock - do not assume pblock is set
    // sanely for performance or correctness!
    AssertLockNotHeld(::cs_main);

    // ABC maintains a fair degree of expensive-to-calculate internal state
    // because this function periodically releases cs_main so that it does not lock up other threads for too long
    // during large connects - and to allow for e.g. the callback queue to drain
    // we use m_chainstate_mutex to enforce mutual exclusion so that only one caller may execute this function at a time
    { // CheckDelayedBlocks can call ActivateBestChain
    LOCK(m_chainstate_mutex);

    CBlockIndex *pindexMostWork = nullptr;
    CBlockIndex *pindexNewTip = nullptr;
    int nStopAtHeight = gArgs.GetIntArg("-stopatheight", DEFAULT_STOPATHEIGHT);
    do {
        // Block until the validation queue drains. This should largely
        // never happen in normal operation, however may happen during
        // reindex, causing memory blowup if we run too far ahead.
        // Note that if a validationinterface callback ends up calling
        // ActivateBestChain this may lead to a deadlock! We should
        // probably have a DEBUG_LOCKORDER test for this in the future.
        LimitValidationInterfaceQueue();

        {
            LOCK(cs_main);
            // Lock transaction pool for at least as long as it takes for connectTrace to be consumed
            LOCK(MempoolMutex());
            CBlockIndex* starting_tip = m_chain.Tip();
            bool blocks_connected = false;
            do {
                // We absolutely may not unlock cs_main until we've made forward progress
                // (with the exception of shutdown due to hardware issues, low disk space, etc).
                ConnectTrace connectTrace; // Destructed before cs_main is unlocked

                if (pindexMostWork == nullptr) {
                    pindexMostWork = FindMostWorkChain();
                }

                // Whether we have anything to do at all.
                if (pindexMostWork == nullptr || pindexMostWork == m_chain.Tip()) {
                    break;
                }

                bool fInvalidFound = false;
                std::shared_ptr<const CBlock> nullBlockPtr;
                if (!ActivateBestChainStep(state, pindexMostWork, pblock && pblock->GetHash() == pindexMostWork->GetBlockHash() ? pblock : nullBlockPtr, fInvalidFound, connectTrace)) {
                    // A system error occurred
                    return false;
                }
                blocks_connected = true;

                if (fInvalidFound) {
                    // Wipe cache, we may need another branch now.
                    pindexMostWork = nullptr;
                }
                pindexNewTip = m_chain.Tip();

                for (const PerBlockConnectTrace& trace : connectTrace.GetBlocksConnected()) {
                    assert(trace.pblock && trace.pindex);
                    connected_blocks.push_back(trace.pblock->GetHash());
                    GetMainSignals().BlockConnected(trace.pblock, trace.pindex);
                }
            } while (!m_chain.Tip() || (starting_tip && CBlockIndexWorkComparator()(m_chain.Tip(), starting_tip)));
            if (!blocks_connected) return true;

            const CBlockIndex* pindexFork = m_chain.FindFork(starting_tip);
            bool fInitialDownload = IsInitialBlockDownload();

            // Notify external listeners about the new tip.
            // Enqueue while holding cs_main to ensure that UpdatedBlockTip is called in the order in which blocks are connected
            if (pindexFork != pindexNewTip) {
                // Notify ValidationInterface subscribers
                GetMainSignals().UpdatedBlockTip(pindexNewTip, pindexFork, fInitialDownload);

                // Always notify the UI if a new block tip was connected
                uiInterface.NotifyBlockTip(GetSynchronizationState(fInitialDownload), pindexNewTip);
            }
        }
        // When we reach this point, we switched to a new tip (stored in pindexNewTip).

        if (nStopAtHeight && pindexNewTip && pindexNewTip->nHeight >= nStopAtHeight) StartShutdown();

        // We check shutdown only after giving ActivateBestChainStep a chance to run once so that we
        // never shutdown before connecting the genesis block during LoadChainTip(). Previously this
        // caused an assert() failure during shutdown in such cases as the UTXO DB flushing checks
        // that the best block hash is non-null.
        if (ShutdownRequested()) break;
    } while (pindexNewTip != pindexMostWork);
    CheckBlockIndex();

    // Write changes periodically to disk, after relay.
    if (!FlushStateToDisk(state, FlushStateMode::PERIODIC)) {
        return false;
    }
    }

    for (const auto &block_hash : connected_blocks) {
        particl::CheckDelayedBlocks(m_blockman, state, block_hash);
    }

    return true;
}

bool CChainState::PreciousBlock(BlockValidationState& state, CBlockIndex* pindex)
{
    AssertLockNotHeld(m_chainstate_mutex);
    AssertLockNotHeld(::cs_main);
    {
        LOCK(cs_main);
        if (pindex->nChainWork < m_chain.Tip()->nChainWork) {
            // Nothing to do, this block is not at the tip.
            return true;
        }
        if (m_chain.Tip()->nChainWork > nLastPreciousChainwork) {
            // The chain has been extended since the last call, reset the counter.
            nBlockReverseSequenceId = -1;
        }
        nLastPreciousChainwork = m_chain.Tip()->nChainWork;
        setBlockIndexCandidates.erase(pindex);
        pindex->nSequenceId = nBlockReverseSequenceId;
        if (nBlockReverseSequenceId > std::numeric_limits<int32_t>::min()) {
            // We can't keep reducing the counter if somebody really wants to
            // call preciousblock 2**31-1 times on the same set of tips...
            nBlockReverseSequenceId--;
        }
        if (pindex->IsValid(BLOCK_VALID_TRANSACTIONS) && pindex->HaveTxsDownloaded()) {
            setBlockIndexCandidates.insert(pindex);
            PruneBlockIndexCandidates();
        }
    }

    return ActivateBestChain(state, std::shared_ptr<const CBlock>());
}

bool CChainState::InvalidateBlock(BlockValidationState& state, CBlockIndex* pindex)
{
    AssertLockNotHeld(m_chainstate_mutex);
    AssertLockNotHeld(::cs_main);

    // Genesis block can't be invalidated
    assert(pindex);
    if (pindex->nHeight == 0) return false;

    CBlockIndex* to_mark_failed = pindex;
    bool pindex_was_in_chain = false;
    int disconnected = 0;

    // We do not allow ActivateBestChain() to run while InvalidateBlock() is
    // running, as that could cause the tip to change while we disconnect
    // blocks.
    LOCK(m_chainstate_mutex);

    // We'll be acquiring and releasing cs_main below, to allow the validation
    // callbacks to run. However, we should keep the block index in a
    // consistent state as we disconnect blocks -- in particular we need to
    // add equal-work blocks to setBlockIndexCandidates as we disconnect.
    // To avoid walking the block index repeatedly in search of candidates,
    // build a map once so that we can look up candidate blocks by chain
    // work as we go.
    std::multimap<const arith_uint256, CBlockIndex *> candidate_blocks_by_work;

    {
        LOCK(cs_main);
        for (auto& entry : m_blockman.m_block_index) {
            CBlockIndex* candidate = &entry.second;
            // We don't need to put anything in our active chain into the
            // multimap, because those candidates will be found and considered
            // as we disconnect.
            // Instead, consider only non-active-chain blocks that have at
            // least as much work as where we expect the new tip to end up.
            if (!m_chain.Contains(candidate) &&
                    !CBlockIndexWorkComparator()(candidate, pindex->pprev) &&
                    candidate->IsValid(BLOCK_VALID_TRANSACTIONS) &&
                    candidate->HaveTxsDownloaded()) {
                candidate_blocks_by_work.insert(std::make_pair(candidate->nChainWork, candidate));
            }
        }
    }

    // Disconnect (descendants of) pindex, and mark them invalid.
    while (true) {
        if (ShutdownRequested()) break;

        // Make sure the queue of validation callbacks doesn't grow unboundedly.
        LimitValidationInterfaceQueue();

        LOCK(cs_main);
        // Lock for as long as disconnectpool is in scope to make sure MaybeUpdateMempoolForReorg is
        // called after DisconnectTip without unlocking in between
        LOCK(MempoolMutex());
        if (!m_chain.Contains(pindex)) break;
        pindex_was_in_chain = true;
        CBlockIndex *invalid_walk_tip = m_chain.Tip();

        // ActivateBestChain considers blocks already in m_chain
        // unconditionally valid already, so force disconnect away from it.
        DisconnectedBlockTransactions disconnectpool;
        bool ret = DisconnectTip(state, &disconnectpool);
        // DisconnectTip will add transactions to disconnectpool.
        // Adjust the mempool to be consistent with the new tip, adding
        // transactions back to the mempool if disconnecting was successful,
        // and we're not doing a very deep invalidation (in which case
        // keeping the mempool up to date is probably futile anyway).
        MaybeUpdateMempoolForReorg(disconnectpool, /* fAddToMempool = */ (++disconnected <= 10) && ret);
        if (!ret) return false;
        assert(invalid_walk_tip->pprev == m_chain.Tip());

        // We immediately mark the disconnected blocks as invalid.
        // This prevents a case where pruned nodes may fail to invalidateblock
        // and be left unable to start as they have no tip candidates (as there
        // are no blocks that meet the "have data and are not invalid per
        // nStatus" criteria for inclusion in setBlockIndexCandidates).
        invalid_walk_tip->nStatus |= BLOCK_FAILED_VALID;
        m_blockman.m_dirty_blockindex.insert(invalid_walk_tip);
        setBlockIndexCandidates.erase(invalid_walk_tip);
        setBlockIndexCandidates.insert(invalid_walk_tip->pprev);
        if (invalid_walk_tip->pprev == to_mark_failed && (to_mark_failed->nStatus & BLOCK_FAILED_VALID)) {
            // We only want to mark the last disconnected block as BLOCK_FAILED_VALID; its children
            // need to be BLOCK_FAILED_CHILD instead.
            to_mark_failed->nStatus = (to_mark_failed->nStatus ^ BLOCK_FAILED_VALID) | BLOCK_FAILED_CHILD;
            m_blockman.m_dirty_blockindex.insert(to_mark_failed);
        }

        // Add any equal or more work headers to setBlockIndexCandidates
        auto candidate_it = candidate_blocks_by_work.lower_bound(invalid_walk_tip->pprev->nChainWork);
        while (candidate_it != candidate_blocks_by_work.end()) {
            if (!CBlockIndexWorkComparator()(candidate_it->second, invalid_walk_tip->pprev)) {
                setBlockIndexCandidates.insert(candidate_it->second);
                candidate_it = candidate_blocks_by_work.erase(candidate_it);
            } else {
                ++candidate_it;
            }
        }

        // Track the last disconnected block, so we can correct its BLOCK_FAILED_CHILD status in future
        // iterations, or, if it's the last one, call InvalidChainFound on it.
        to_mark_failed = invalid_walk_tip;
    }

    CheckBlockIndex();

    {
        LOCK(cs_main);
        if (m_chain.Contains(to_mark_failed)) {
            // If the to-be-marked invalid block is in the active chain, something is interfering and we can't proceed.
            return false;
        }

        // Mark pindex (or the last disconnected block) as invalid, even when it never was in the main chain
        to_mark_failed->nStatus |= BLOCK_FAILED_VALID;
        m_blockman.m_dirty_blockindex.insert(to_mark_failed);
        setBlockIndexCandidates.erase(to_mark_failed);
        m_chainman.m_failed_blocks.insert(to_mark_failed);

        // If any new blocks somehow arrived while we were disconnecting
        // (above), then the pre-calculation of what should go into
        // setBlockIndexCandidates may have missed entries. This would
        // technically be an inconsistency in the block index, but if we clean
        // it up here, this should be an essentially unobservable error.
        // Loop back over all block index entries and add any missing entries
        // to setBlockIndexCandidates.
        for (auto& [_, block_index] : m_blockman.m_block_index) {
            if (block_index.IsValid(BLOCK_VALID_TRANSACTIONS) && block_index.HaveTxsDownloaded() && !setBlockIndexCandidates.value_comp()(&block_index, m_chain.Tip())) {
                setBlockIndexCandidates.insert(&block_index);
            }
        }

        InvalidChainFound(to_mark_failed);
    }

    // Only notify about a new block tip if the active chain was modified.
    if (pindex_was_in_chain) {
        uiInterface.NotifyBlockTip(GetSynchronizationState(IsInitialBlockDownload()), to_mark_failed->pprev);
    }
    return true;
}

void CChainState::ResetBlockFailureFlags(CBlockIndex *pindex) {
    AssertLockHeld(cs_main);

    int nHeight = pindex->nHeight;

    // Remove the invalidity flag from this block and all its descendants.
    for (auto& [_, block_index] : m_blockman.m_block_index) {
        if (!block_index.IsValid() && block_index.GetAncestor(nHeight) == pindex) {
            block_index.nStatus &= ~BLOCK_FAILED_MASK;
            block_index.nFlags &= ~(BLOCK_FAILED_DUPLICATE_STAKE | BLOCK_STAKE_KERNEL_SPENT);
            m_blockman.m_dirty_blockindex.insert(&block_index);
            if (block_index.IsValid(BLOCK_VALID_TRANSACTIONS) && block_index.HaveTxsDownloaded() && setBlockIndexCandidates.value_comp()(m_chain.Tip(), &block_index)) {
                setBlockIndexCandidates.insert(&block_index);
            }
            if (&block_index == m_chainman.m_best_invalid) {
                // Reset invalid block marker if it was pointing to one of those.
                m_chainman.m_best_invalid = nullptr;
            }
            m_chainman.m_failed_blocks.erase(&block_index);
        }
    }

    // Remove the invalidity flag from all ancestors too.
    while (pindex != nullptr) {
        if (pindex->nStatus & BLOCK_FAILED_MASK) {
            pindex->nStatus &= ~BLOCK_FAILED_MASK;
            m_blockman.m_dirty_blockindex.insert(pindex);
            m_chainman.m_failed_blocks.erase(pindex);
        }
        pindex = pindex->pprev;
    }
}

/** Mark a block as having its data received and checked (up to BLOCK_VALID_TRANSACTIONS). */
void CChainState::ReceivedBlockTransactions(const CBlock& block, CBlockIndex* pindexNew, const FlatFilePos& pos)
{
    AssertLockHeld(cs_main);
    pindexNew->nTx = block.vtx.size();
    pindexNew->nChainTx = 0;
    pindexNew->nFile = pos.nFile;
    pindexNew->nDataPos = pos.nPos;
    pindexNew->nUndoPos = 0;
    pindexNew->nStatus |= BLOCK_HAVE_DATA;
    if (DeploymentActiveAt(*pindexNew, m_chainman, Consensus::DEPLOYMENT_SEGWIT)) {
        pindexNew->nStatus |= BLOCK_OPT_WITNESS;
    }
    pindexNew->RaiseValidity(BLOCK_VALID_TRANSACTIONS);
    m_blockman.m_dirty_blockindex.insert(pindexNew);

    if (pindexNew->pprev == nullptr || pindexNew->pprev->HaveTxsDownloaded()) {
        // If pindexNew is the genesis block or all parents are BLOCK_VALID_TRANSACTIONS.
        std::deque<CBlockIndex*> queue;
        queue.push_back(pindexNew);

        // Recursively process any descendant blocks that now may be eligible to be connected.
        while (!queue.empty()) {
            CBlockIndex *pindex = queue.front();
            queue.pop_front();
            pindex->nChainTx = (pindex->pprev ? pindex->pprev->nChainTx : 0) + pindex->nTx;
            pindex->nSequenceId = nBlockSequenceId++;
            if (m_chain.Tip() == nullptr || !setBlockIndexCandidates.value_comp()(pindex, m_chain.Tip())) {
                setBlockIndexCandidates.insert(pindex);
            }
            std::pair<std::multimap<CBlockIndex*, CBlockIndex*>::iterator, std::multimap<CBlockIndex*, CBlockIndex*>::iterator> range = m_blockman.m_blocks_unlinked.equal_range(pindex);
            while (range.first != range.second) {
                std::multimap<CBlockIndex*, CBlockIndex*>::iterator it = range.first;
                queue.push_back(it->second);
                range.first++;
                m_blockman.m_blocks_unlinked.erase(it);
            }
        }
    } else {
        if (pindexNew->pprev && pindexNew->pprev->IsValid(BLOCK_VALID_TREE)) {
            m_blockman.m_blocks_unlinked.insert(std::make_pair(pindexNew->pprev, pindexNew));
        }
    }
}

static bool CheckBlockHeader(const CBlockHeader& block, BlockValidationState& state, const Consensus::Params& consensusParams, bool fCheckPOW = true)
{
    if (fParticlMode &&
        !block.IsParticlVersion())
        return state.Invalid(BlockValidationResult::BLOCK_CONSENSUS, "block-version", "bad block version");

    // Check proof of work matches claimed amount
    if (!fParticlMode &&
        fCheckPOW && !CheckProofOfWork(block.GetHash(), block.nBits, consensusParams))
        return state.Invalid(BlockValidationResult::BLOCK_INVALID_HEADER, "high-hash", "proof of work failed");

    return true;
}


bool CheckBlockSignature(const CBlock &block)
{
    if (!block.IsProofOfStake())
        return block.vchBlockSig.empty();
    if (block.vchBlockSig.empty())
        return false;
    if (block.vtx[0]->vin.size() < 1)
        return false;

    const auto &txin = block.vtx[0]->vin[0];
    if (txin.scriptWitness.stack.size() != 2)
        return false;

    if (txin.scriptWitness.stack[1].size() != 33)
        return false;

    CPubKey pubKey(txin.scriptWitness.stack[1]);
    return pubKey.Verify(block.GetHash(), block.vchBlockSig);
};

bool CheckBlock(const CBlock& block, BlockValidationState& state, const Consensus::Params& consensusParams, bool fCheckPOW, bool fCheckMerkleRoot)
{
    // These are checks that are independent of context.

    if (block.fChecked)
        return true;

    // Check that the header is valid (particularly PoW).  This is mostly
    // redundant with the call in AcceptBlockHeader.
    if (!CheckBlockHeader(block, state, consensusParams, fCheckPOW))
        return false;

    state.SetStateInfo(block.nTime, -1, consensusParams, fParticlMode, (particl::fBusyImporting && particl::fSkipRangeproof), true);

    // Signet only: check block solution
    if (consensusParams.signet_blocks && fCheckPOW && !CheckSignetBlockSolution(block, consensusParams)) {
        return state.Invalid(BlockValidationResult::BLOCK_CONSENSUS, "bad-signet-blksig", "signet block signature validation failure");
    }

    // Check the merkle root.
    if (fCheckMerkleRoot) {
        bool mutated;

        uint256 hashMerkleRoot2 = BlockMerkleRoot(block, &mutated);

        if (block.hashMerkleRoot != hashMerkleRoot2)
            return state.Invalid(BlockValidationResult::BLOCK_MUTATED, "bad-txnmrklroot", "hashMerkleRoot mismatch");

        // Check for merkle tree malleability (CVE-2012-2459): repeating sequences
        // of transactions in a block without affecting the merkle root of a block,
        // while still invalidating it.
        if (mutated)
            return state.Invalid(BlockValidationResult::BLOCK_MUTATED, "bad-txns-duplicate", "duplicate transaction");
    }

    // All potential-corruption validation must be done before we do any
    // transaction validation, as otherwise we may mark the header as invalid
    // because we receive the wrong transactions for it.
    // Note that witness malleability is checked in ContextualCheckBlock, so no
    // checks that use witness data may be performed here.

    // Size limits
    if (block.vtx.empty() || block.vtx.size() * WITNESS_SCALE_FACTOR > MAX_BLOCK_WEIGHT || ::GetSerializeSize(block, PROTOCOL_VERSION | SERIALIZE_TRANSACTION_NO_WITNESS) * WITNESS_SCALE_FACTOR > MAX_BLOCK_WEIGHT)
        return state.Invalid(BlockValidationResult::BLOCK_CONSENSUS, "bad-blk-length", "size limits failed");

    if (fParticlMode) {
        // First transaction must be coinbase (genesis only) or coinstake
        // 2nd txn may be coinbase in early blocks: check further in ContextualCheckBlock
        if (!(block.vtx[0]->IsCoinBase() || block.vtx[0]->IsCoinStake())) { // only genesis can be coinbase, check in ContextualCheckBlock
            return state.Invalid(BlockValidationResult::BLOCK_CONSENSUS, "bad-cb-missing", "first tx is not coinbase");
        }

        // 2nd txn may never be coinstake, remaining txns must not be coinbase/stake
        for (size_t i = 1; i < block.vtx.size(); i++) {
            if ((i > 1 && block.vtx[i]->IsCoinBase()) || block.vtx[i]->IsCoinStake()) {
                return state.Invalid(BlockValidationResult::BLOCK_CONSENSUS, "bad-cb-multiple", "more than one coinbase or coinstake");
            }
        }

        if (!CheckBlockSignature(block)) {
            return state.Invalid(BlockValidationResult::BLOCK_CONSENSUS, "bad-block-signature", "bad block signature");
        }
    } else {
        // First transaction must be coinbase, the rest must not be
        if (block.vtx.empty() || !block.vtx[0]->IsCoinBase())
            return state.Invalid(BlockValidationResult::BLOCK_CONSENSUS, "bad-cb-missing", "first tx is not coinbase");
        for (unsigned int i = 1; i < block.vtx.size(); i++)
        if (block.vtx[i]->IsCoinBase())
            return state.Invalid(BlockValidationResult::BLOCK_CONSENSUS, "bad-cb-multiple", "more than one coinbase");
    }

    // Check transactions
    // Must check for duplicate inputs (see CVE-2018-17144)
    for (const auto& tx : block.vtx) {
        TxValidationState tx_state;
        tx_state.SetStateInfo(block.nTime, -1, consensusParams, fParticlMode, (particl::fBusyImporting && particl::fSkipRangeproof), true);
        tx_state.m_chainman = state.m_chainman;
        if (state.m_chainman) {
            tx_state.m_chainstate = &state.m_chainman->ActiveChainstate();
        }
        if (!CheckTransaction(*tx, tx_state)) {
            // CheckBlock() does context-free validation checks. The only
            // possible failures are consensus failures.
            assert(tx_state.GetResult() == TxValidationResult::TX_CONSENSUS);
            return state.Invalid(BlockValidationResult::BLOCK_CONSENSUS, tx_state.GetRejectReason(),
                                 strprintf("Transaction check failed (tx hash %s) %s", tx->GetHash().ToString(), tx_state.GetDebugMessage()));
        }
    }
    unsigned int nSigOps = 0;
    for (const auto& tx : block.vtx)
    {
        nSigOps += GetLegacySigOpCount(*tx);
    }
    if (nSigOps * WITNESS_SCALE_FACTOR > MAX_BLOCK_SIGOPS_COST)
        return state.Invalid(BlockValidationResult::BLOCK_CONSENSUS, "bad-blk-sigops", "out-of-bounds SigOpCount");

    if (fCheckPOW && fCheckMerkleRoot)
        block.fChecked = true;

    return true;
}

void ChainstateManager::UpdateUncommittedBlockStructures(CBlock& block, const CBlockIndex* pindexPrev) const
{
    int commitpos = GetWitnessCommitmentIndex(block);
    static const std::vector<unsigned char> nonce(32, 0x00);
    if (commitpos != NO_WITNESS_COMMITMENT && DeploymentActiveAfter(pindexPrev, *this, Consensus::DEPLOYMENT_SEGWIT) && !block.vtx[0]->HasWitness()) {
        CMutableTransaction tx(*block.vtx[0]);
        tx.vin[0].scriptWitness.stack.resize(1);
        tx.vin[0].scriptWitness.stack[0] = nonce;
        block.vtx[0] = MakeTransactionRef(std::move(tx));
    }
}

std::vector<unsigned char> ChainstateManager::GenerateCoinbaseCommitment(CBlock& block, const CBlockIndex* pindexPrev) const
{
    std::vector<unsigned char> commitment;
    if (fParticlMode) {
        return commitment;
    }

    int commitpos = GetWitnessCommitmentIndex(block);
    std::vector<unsigned char> ret(32, 0x00);
    if (commitpos == NO_WITNESS_COMMITMENT) {
        uint256 witnessroot = BlockWitnessMerkleRoot(block, nullptr);
        CHash256().Write(witnessroot).Write(ret).Finalize(witnessroot);
        CTxOut out;
        out.nValue = 0;
        out.scriptPubKey.resize(MINIMUM_WITNESS_COMMITMENT);
        out.scriptPubKey[0] = OP_RETURN;
        out.scriptPubKey[1] = 0x24;
        out.scriptPubKey[2] = 0xaa;
        out.scriptPubKey[3] = 0x21;
        out.scriptPubKey[4] = 0xa9;
        out.scriptPubKey[5] = 0xed;
        memcpy(&out.scriptPubKey[6], witnessroot.begin(), 32);
        commitment = std::vector<unsigned char>(out.scriptPubKey.begin(), out.scriptPubKey.end());
        CMutableTransaction tx(*block.vtx[0]);
        tx.vout.push_back(out);
        block.vtx[0] = MakeTransactionRef(std::move(tx));
    }
    UpdateUncommittedBlockStructures(block, pindexPrev);
    return commitment;
}

unsigned int GetNextTargetRequired(const CBlockIndex *pindexLast, const Consensus::Params &consensus)
{
    arith_uint256 bnProofOfWorkLimit;
    unsigned int nProofOfWorkLimit;
    int nHeight = pindexLast ? pindexLast->nHeight+1 : 0;

    if (nHeight < (int)Params().GetLastImportHeight()) {
        if (nHeight == 0) {
            return arith_uint256("00ffffffffffffffffffffffffffffffffffffffffffffffffffffffffffffff").GetCompact();
        }
        int nLastImportHeight = (int) Params().GetLastImportHeight();
        arith_uint256 nMaxProofOfWorkLimit = arith_uint256("000000000008ffffffffffffffffffffffffffffffffffffffffffffffffffff");
        arith_uint256 nMinProofOfWorkLimit = UintToArith256(consensus.powLimit);
        arith_uint256 nStep = (nMaxProofOfWorkLimit - nMinProofOfWorkLimit) / nLastImportHeight;

        bnProofOfWorkLimit = nMaxProofOfWorkLimit - (nStep * nHeight);
        nProofOfWorkLimit = bnProofOfWorkLimit.GetCompact();
    } else {
        bnProofOfWorkLimit = UintToArith256(consensus.powLimit);
        nProofOfWorkLimit = bnProofOfWorkLimit.GetCompact();
    }

    if (pindexLast == nullptr) {
        return nProofOfWorkLimit; // Genesis block
    }

    const CBlockIndex* pindexPrev = pindexLast;
    if (pindexPrev->pprev == nullptr) {
        return nProofOfWorkLimit; // first block
    }
    const CBlockIndex *pindexPrevPrev = pindexPrev->pprev;
    if (pindexPrevPrev->pprev == nullptr) {
        return nProofOfWorkLimit; // second block
    }

    int64_t nTargetSpacing = Params().GetTargetSpacing();
    int64_t nTargetTimespan = Params().GetTargetTimespan();
    int64_t nActualSpacing = pindexPrev->GetBlockTime() - pindexPrevPrev->GetBlockTime();

    if (nActualSpacing > nTargetSpacing * 10) {
        nActualSpacing = nTargetSpacing * 10;
    }

    // pos: target change every block
    // pos: retarget with exponential moving toward target spacing
    arith_uint256 bnNew;
    bnNew.SetCompact(pindexLast->nBits);

    int64_t nInterval = nTargetTimespan / nTargetSpacing;
    bnNew *= ((nInterval - 1) * nTargetSpacing + nActualSpacing + nActualSpacing);
    bnNew /= ((nInterval + 1) * nTargetSpacing);

    if (bnNew <= 0 || bnNew > bnProofOfWorkLimit) {
        return nProofOfWorkLimit;
    }

    return bnNew.GetCompact();
}

/** Context-dependent validity checks.
 *  By "context", we mean only the previous block headers, but not the UTXO
 *  set; UTXO-related validity checks are done in ConnectBlock().
 *  NOTE: This function is not currently invoked by ConnectBlock(), so we
 *  should consider upgrade issues if we change which consensus rules are
 *  enforced in this function (eg by adding a new consensus rule). See comment
 *  in ConnectBlock().
 *  Note that -reindex-chainstate skips the validation that happens here!
 */
static bool ContextualCheckBlockHeader(const CBlockHeader& block, BlockValidationState& state, BlockManager& blockman, const ChainstateManager& chainman, const CBlockIndex* pindexPrev, int64_t nAdjustedTime) EXCLUSIVE_LOCKS_REQUIRED(::cs_main)
{
    AssertLockHeld(::cs_main);
    //assert(pindexPrev != nullptr);
    const int nHeight = pindexPrev == nullptr ? 0 : pindexPrev->nHeight + 1;

    // Check proof of work
    const Consensus::Params& consensusParams = chainman.GetConsensus();
    if (fParticlMode && pindexPrev) {
        // Check proof-of-stake
        if (block.nBits != GetNextTargetRequired(pindexPrev, consensusParams))
            return state.Invalid(BlockValidationResult::BLOCK_INVALID_HEADER, "bad-diffbits-pos", "incorrect proof of stake");
    } else {
        // Check proof of work
        if (block.nBits != GetNextWorkRequired(pindexPrev, &block, consensusParams))
            return state.Invalid(BlockValidationResult::BLOCK_INVALID_HEADER, "bad-diffbits", "incorrect proof of work");
    }

    // Check against checkpoints
    if (fCheckpointsEnabled) {
        // Don't accept any forks from the main chain prior to last checkpoint.
        // GetLastCheckpoint finds the last checkpoint in MapCheckpoints that's in our
        // BlockIndex().
        const CBlockIndex* pcheckpoint = blockman.GetLastCheckpoint(chainman.GetParams().Checkpoints());
        if (pcheckpoint && nHeight < pcheckpoint->nHeight) {
            LogPrintf("ERROR: %s: forked chain older than last checkpoint (height %d)\n", __func__, nHeight);
            return state.Invalid(BlockValidationResult::BLOCK_CHECKPOINT, "bad-fork-prior-to-checkpoint");
        }
    }

    // Check timestamp against prev
    if (block.GetBlockTime() <= pindexPrev->GetMedianTimePast())
        return state.Invalid(BlockValidationResult::BLOCK_INVALID_HEADER, "time-too-old", "block's timestamp is too early");

    // Check timestamp
    if (!block.hashPrevBlock.IsNull() && // allow genesis block to be created in the future
        block.GetBlockTime() > (fParticlMode ? particl::FutureDrift(nAdjustedTime) : nAdjustedTime + MAX_FUTURE_BLOCK_TIME))
        return state.Invalid(BlockValidationResult::BLOCK_TIME_FUTURE, "time-too-new", "block timestamp too far in the future");

    // Reject blocks with outdated version
    if ((block.nVersion < 2 && DeploymentActiveAfter(pindexPrev, chainman, Consensus::DEPLOYMENT_HEIGHTINCB)) ||
        (block.nVersion < 3 && DeploymentActiveAfter(pindexPrev, chainman, Consensus::DEPLOYMENT_DERSIG)) ||
        (block.nVersion < 4 && DeploymentActiveAfter(pindexPrev, chainman, Consensus::DEPLOYMENT_CLTV))) {
            return state.Invalid(BlockValidationResult::BLOCK_INVALID_HEADER, strprintf("bad-version(0x%08x)", block.nVersion),
                                 strprintf("rejected nVersion=0x%08x block", block.nVersion));
    }

    return true;
}

/** NOTE: This function is not currently invoked by ConnectBlock(), so we
 *  should consider upgrade issues if we change which consensus rules are
 *  enforced in this function (eg by adding a new consensus rule). See comment
 *  in ConnectBlock().
 *  Note that -reindex-chainstate skips the validation that happens here!
 */
static bool ContextualCheckBlock(const CBlock& block, BlockValidationState& state, const ChainstateManager& chainman, const CBlockIndex* pindexPrev, bool accept_block=false) EXCLUSIVE_LOCKS_REQUIRED(cs_main)
{
    const int nHeight = pindexPrev == nullptr ? 0 : pindexPrev->nHeight + 1;
    const int64_t nPrevTime = pindexPrev ? pindexPrev->nTime : 0;

    // Enforce BIP113 (Median Time Past).
    bool enforce_locktime_median_time_past{false};
    if (DeploymentActiveAfter(pindexPrev, chainman, Consensus::DEPLOYMENT_CSV)) {
        assert(pindexPrev != nullptr);
        enforce_locktime_median_time_past = true;
    }

    const int64_t nLockTimeCutoff{enforce_locktime_median_time_past ?
                                      (pindexPrev ? pindexPrev->GetMedianTimePast() : block.GetBlockTime()) :
                                      block.GetBlockTime()};

    // Check that all transactions are finalized
    for (const auto& tx : block.vtx) {
        if (!IsFinalTx(*tx, nHeight, nLockTimeCutoff)) {
            return state.Invalid(BlockValidationResult::BLOCK_CONSENSUS, "bad-txns-nonfinal", "non-final transaction");
        }
    }

    if (fParticlMode) {
        if (block.IsProofOfStake()) {
            if (!chainman.ActiveChainstate().IsInitialBlockDownload() &&
                !particl::CheckStakeUnique(block)) {
                //state.DoS(10, false, "bad-cs-duplicate", false, "duplicate coinstake");

                state.nFlags |= BLOCK_FAILED_DUPLICATE_STAKE;

                /*
                // TODO: ask peers which stake kernel they have
                if (chainActive.Tip()->nHeight < GetNumBlocksOfPeers() - 8) // peers have significantly longer chain, this node must've got the wrong stake 1st
                {
                    LogPrint(BCLog::POS, "%s: Ignoring CheckStakeUnique for block %s, chain height behind peers.\n", __func__, block.GetHash().ToString());
                    const COutPoint &kernel = block.vtx[0]->vin[0].prevout;
                    mapStakeSeen[kernel] = block.GetHash();
                } else
                    return state.DoS(20, false, "bad-cs-duplicate", false, "duplicate coinstake");
                */
            }

            // Limit the number of outputs in a coinstake txn to 6: 1 data + 1 treasury + 4 user
            if (nPrevTime >= chainman.ActiveChainstate().m_params.GetConsensus().OpIsCoinstakeTime) {
                if (block.vtx[0]->vpout.size() > 6) {
                    return state.Invalid(BlockValidationResult::BLOCK_CONSENSUS, "bad-cs-outputs", "Too many outputs in coinstake");
                }
            }

            // Coinstake output 0 must be data output of blockheight
            int i;
            if (!block.vtx[0]->GetCoinStakeHeight(i)) {
                return state.Invalid(BlockValidationResult::BLOCK_CONSENSUS, "bad-cs-malformed", "coinstake txn is malformed");
            }

            if (i != nHeight) {
                return state.Invalid(BlockValidationResult::BLOCK_CONSENSUS, "bad-cs-height", "block height mismatch in coinstake");
            }

            std::vector<uint8_t> &vData = ((CTxOutData*)block.vtx[0]->vpout[0].get())->vData;
            if (vData.size() > 8 && vData[4] == DO_VOTE) {
                uint32_t voteToken;
                memcpy(&voteToken, &vData[5], 4);
                voteToken = le32toh(voteToken);

                LogPrint(BCLog::HDWALLET, _("Block %d casts vote for option %u of proposal %u.\n").translated.c_str(),
                    nHeight, voteToken >> 16, voteToken & 0xFFFF);
            }

            // check witness merkleroot, TODO: should witnessmerkleroot be hashed?
            bool malleated = false;
            uint256 hashWitness = BlockWitnessMerkleRoot(block, &malleated);

            if (hashWitness != block.hashWitnessMerkleRoot) {
                return state.Invalid(BlockValidationResult::BLOCK_MUTATED, "bad-witness-merkle-match", strprintf("%s : witness merkle commitment mismatch", __func__));
            }

            if (!CheckCoinStakeTimestamp(nHeight, block.GetBlockTime())) {
                return state.Invalid(BlockValidationResult::DOS_50, "bad-coinstake-time", strprintf("%s: coinstake timestamp violation nTimeBlock=%d", __func__, block.GetBlockTime()));
            }

            // Check timestamp against prev
            if (block.GetBlockTime() <= pindexPrev->GetPastTimeLimit() || particl::FutureDrift(block.GetBlockTime()) < pindexPrev->GetBlockTime()) {
                return state.Invalid(BlockValidationResult::DOS_50, "bad-block-time", strprintf("%s: block's timestamp is too early", __func__));
            }

            uint256 hashProof, targetProofOfStake;

            // IsInitialBlockDownload tests (!fImporting && !fReindex)
            // Blocks are connected at end of import / reindex
            if (accept_block && chainman.ActiveChainstate().IsInitialBlockDownload()) {
                // CheckProofOfStake is run again during connectblock
            } else
            if (!CheckProofOfStake(chainman.ActiveChainstate(), state, pindexPrev, *block.vtx[0], block.nTime, block.nBits, hashProof, targetProofOfStake)) {
                return error("ContextualCheckBlock(): check proof-of-stake failed for block %s\n", block.GetHash().ToString());
            }
        } else {
            bool fCheckPOW = true; // TODO: pass properly
            if (fCheckPOW && !CheckProofOfWork(block.GetHash(), block.nBits, chainman.ActiveChainstate().m_params.GetConsensus(), nHeight, chainman.ActiveChainstate().m_params.GetLastImportHeight()))
                return state.Invalid(BlockValidationResult::BLOCK_INVALID_HEADER, "high-hash", "proof of work failed");

            // Enforce rule that the coinbase ends with serialized block height
            // genesis block scriptSig size will be different
            CScript expect = CScript() << OP_RETURN << nHeight;
            const CScript &scriptSig = block.vtx[0]->vin[0].scriptSig;
            if (scriptSig.size() < expect.size() ||
                !std::equal(expect.begin()
                    , expect.end(), scriptSig.begin() + scriptSig.size()-expect.size())) {
                return state.Invalid(BlockValidationResult::BLOCK_CONSENSUS, "bad-cb-height", "block height mismatch in coinbase");
            }
        }

        if (nHeight > 0 && !block.vtx[0]->IsCoinStake()) { // only genesis block can start with coinbase
            return state.Invalid(BlockValidationResult::BLOCK_CONSENSUS, "bad-cs-missing", "first tx is not coinstake");
        }

        if (nHeight > 0 &&  // skip genesis
            chainman.ActiveChainstate().m_params.GetLastImportHeight() >= (uint32_t)nHeight) {
            // 2nd txn must be coinbase
            if (block.vtx.size() < 2 || !block.vtx[1]->IsCoinBase()) {
                return state.Invalid(BlockValidationResult::BLOCK_CONSENSUS, "bad-cb", "Second txn of import block must be coinbase");
            }

            // Check hash of genesis import txn matches expected hash.
            uint256 txnHash = block.vtx[1]->GetHash();
            if (!chainman.ActiveChainstate().m_params.CheckImportCoinbase(nHeight, txnHash)) {
                return state.Invalid(BlockValidationResult::BLOCK_CONSENSUS, "bad-cb", "Incorrect outputs hash.");
            }
        } else {
            // 2nd txn can't be coinbase if block height > GetLastImportHeight
            if (block.vtx.size() > 1 && block.vtx[1]->IsCoinBase()) {
                return state.Invalid(BlockValidationResult::BLOCK_CONSENSUS, "bad-cb-multiple", "unexpected coinbase");
            }
        }
    } else {
        // Enforce rule that the coinbase starts with serialized block height
        if (DeploymentActiveAfter(pindexPrev, chainman, Consensus::DEPLOYMENT_HEIGHTINCB))
        {
            CScript expect = CScript() << nHeight;
            if (block.vtx[0]->vin[0].scriptSig.size() < expect.size() ||
                !std::equal(expect.begin(), expect.end(), block.vtx[0]->vin[0].scriptSig.begin())) {
                return state.Invalid(BlockValidationResult::BLOCK_CONSENSUS, "bad-cb-height", "block height mismatch in coinbase");
            }
        }

        // Validation for witness commitments.
        // * We compute the witness hash (which is the hash including witnesses) of all the block's transactions, except the
        //   coinbase (where 0x0000....0000 is used instead).
        // * The coinbase scriptWitness is a stack of a single 32-byte vector, containing a witness reserved value (unconstrained).
        // * We build a merkle tree with all those witness hashes as leaves (similar to the hashMerkleRoot in the block header).
        // * There must be at least one output whose scriptPubKey is a single 36-byte push, the first 4 bytes of which are
        //   {0xaa, 0x21, 0xa9, 0xed}, and the following 32 bytes are SHA256^2(witness root, witness reserved value). In case there are
        //   multiple, the last one is used.
        bool fHaveWitness = false;
        if (DeploymentActiveAfter(pindexPrev, chainman, Consensus::DEPLOYMENT_SEGWIT)) {
            int commitpos = GetWitnessCommitmentIndex(block);
            if (commitpos != NO_WITNESS_COMMITMENT) {
                bool malleated = false;
                uint256 hashWitness = BlockWitnessMerkleRoot(block, &malleated);
                // The malleation check is ignored; as the transaction tree itself
                // already does not permit it, it is impossible to trigger in the
                // witness tree.
                if (block.vtx[0]->vin[0].scriptWitness.stack.size() != 1 || block.vtx[0]->vin[0].scriptWitness.stack[0].size() != 32) {
                    return state.Invalid(BlockValidationResult::BLOCK_MUTATED, "bad-witness-nonce-size", strprintf("%s : invalid witness reserved value size", __func__));
                }
                CHash256().Write(hashWitness).Write(block.vtx[0]->vin[0].scriptWitness.stack[0]).Finalize(hashWitness);
                if (memcmp(hashWitness.begin(), &block.vtx[0]->vout[commitpos].scriptPubKey[6], 32)) {
                    return state.Invalid(BlockValidationResult::BLOCK_MUTATED, "bad-witness-merkle-match", strprintf("%s : witness merkle commitment mismatch", __func__));
                }
                fHaveWitness = true;
            }
        }

        // No witness data is allowed in blocks that don't commit to witness data, as this would otherwise leave room for spam
        if (!fHaveWitness) {
          for (const auto& tx : block.vtx) {
                if (tx->HasWitness()) {
                    return state.Invalid(BlockValidationResult::BLOCK_MUTATED, "unexpected-witness", strprintf("%s : unexpected witness data found", __func__));
                }
            }
        }
    }

    // After the coinbase witness reserved value and commitment are verified,
    // we can check if the block weight passes (before we've checked the
    // coinbase witness, it would be possible for the weight to be too
    // large by filling up the coinbase witness, which doesn't change
    // the block hash, so we couldn't mark the block as permanently
    // failed).
    if (GetBlockWeight(block) > MAX_BLOCK_WEIGHT) {
        return state.Invalid(BlockValidationResult::BLOCK_CONSENSUS, "bad-blk-weight", strprintf("%s : weight limit failed", __func__));
    }

    return true;
}

bool ChainstateManager::AcceptBlockHeader(const CBlockHeader& block, BlockValidationState& state, CBlockIndex** ppindex, bool fRequested)
{
    AssertLockHeld(cs_main);
    // Check for duplicate
    uint256 hash = block.GetHash();
    BlockMap::iterator miSelf{m_blockman.m_block_index.find(hash)};
    if (hash != GetConsensus().hashGenesisBlock) {
        if (miSelf != m_blockman.m_block_index.end()) {
            // Block header is already known.
            CBlockIndex* pindex = &(miSelf->second);
            if (state.m_chainman && !state.m_peerman) {
                state.m_peerman = state.m_chainman->m_peerman;
            }
            if (fParticlMode && !fRequested &&
                !state.m_chainman->ActiveChainstate().IsInitialBlockDownload() && state.nodeId >= 0 &&
                !state.m_peerman->IncDuplicateHeaders(state.nodeId)) {
                state.m_punish_for_duplicates = true;
            }

            if (ppindex)
                *ppindex = pindex;
            if (pindex->nStatus & BLOCK_FAILED_MASK) {
                /*
                if (pindex->nFlags & BLOCK_FAILED_DUPLICATE_STAKE
                    && ProcessDuplicateStakeHeader(pindex, state.nodeId))
                {
                    // pass
                } else */
                LogPrint(BCLog::VALIDATION, "%s: block %s is marked invalid\n", __func__, hash.ToString());
                return state.Invalid(BlockValidationResult::BLOCK_CACHED_INVALID, "duplicate");
            }
            return true;
        }

        if (!CheckBlockHeader(block, state, GetConsensus())) {
            LogPrint(BCLog::VALIDATION, "%s: Consensus::CheckBlockHeader: %s, %s\n", __func__, hash.ToString(), state.ToString());
            return false;
        }

        // Get prev block index
        CBlockIndex* pindexPrev = nullptr;
        BlockMap::iterator mi{m_blockman.m_block_index.find(block.hashPrevBlock)};
        if (mi == m_blockman.m_block_index.end()) {
            LogPrint(BCLog::VALIDATION, "%s: %s prev block not found\n", __func__, hash.ToString());
            return state.Invalid(BlockValidationResult::BLOCK_MISSING_PREV, "prev-blk-not-found");
        }
        pindexPrev = &((*mi).second);
        if (pindexPrev->nStatus & BLOCK_FAILED_MASK) {
            LogPrint(BCLog::VALIDATION, "%s: %s prev block invalid\n", __func__, hash.ToString());
            return state.Invalid(BlockValidationResult::BLOCK_INVALID_PREV, "bad-prevblk");
        }
        if (!ContextualCheckBlockHeader(block, state, m_blockman, *this, pindexPrev, m_adjusted_time_callback())) {
            LogPrint(BCLog::VALIDATION, "%s: Consensus::ContextualCheckBlockHeader: %s, %s\n", __func__, hash.ToString(), state.ToString());
            return false;
        }

        /* Determine if this block descends from any block which has been found
         * invalid (m_failed_blocks), then mark pindexPrev and any blocks between
         * them as failed. For example:
         *
         *                D3
         *              /
         *      B2 - C2
         *    /         \
         *  A             D2 - E2 - F2
         *    \
         *      B1 - C1 - D1 - E1
         *
         * In the case that we attempted to reorg from E1 to F2, only to find
         * C2 to be invalid, we would mark D2, E2, and F2 as BLOCK_FAILED_CHILD
         * but NOT D3 (it was not in any of our candidate sets at the time).
         *
         * In any case D3 will also be marked as BLOCK_FAILED_CHILD at restart
         * in LoadBlockIndex.
         */
        if (!pindexPrev->IsValid(BLOCK_VALID_SCRIPTS)) {
            // The above does not mean "invalid": it checks if the previous block
            // hasn't been validated up to BLOCK_VALID_SCRIPTS. This is a performance
            // optimization, in the common case of adding a new block to the tip,
            // we don't need to iterate over the failed blocks list.
            for (const CBlockIndex* failedit : m_failed_blocks) {
                if (pindexPrev->GetAncestor(failedit->nHeight) == failedit) {
                    //assert(failedit->nStatus & BLOCK_FAILED_VALID);
                    CBlockIndex* invalid_walk = pindexPrev;
                    if (failedit->nStatus & BLOCK_FAILED_VALID)
                    while (invalid_walk != failedit) {
                        invalid_walk->nStatus |= BLOCK_FAILED_CHILD;
                        m_blockman.m_dirty_blockindex.insert(invalid_walk);
                        invalid_walk = invalid_walk->pprev;
                    }
                    LogPrint(BCLog::VALIDATION, "%s: %s prev block invalid ancestor %s\n", __func__, hash.ToString(), failedit->GetBlockHash().ToString());
                    return state.Invalid(BlockValidationResult::BLOCK_INVALID_PREV, "bad-prevblk");
                }
            }
        }
    }
    bool force_accept = true;
    if (fParticlMode &&
        state.nodeId >= 0 &&
        state.m_chainman->HaveActiveChainstate() &&
        !state.m_chainman->ActiveChainstate().IsInitialBlockDownload()) {
        if (!state.m_peerman->AddNodeHeader(state.nodeId, hash)) {
            LogPrintf("ERROR: %s: DoS limits\n", __func__);
            return state.Invalid(BlockValidationResult::DOS_20, "dos-limits");
        }
        force_accept = false;
    }
    CBlockIndex* pindex{m_blockman.AddToBlockIndex(block, m_best_header)};
    if (force_accept) {
        pindex->nFlags |= BLOCK_ACCEPTED;
    }

    if (ppindex)
        *ppindex = pindex;

    return true;
}

// Exposed wrapper for AcceptBlockHeader
bool ChainstateManager::ProcessNewBlockHeaders(const std::vector<CBlockHeader>& headers, BlockValidationState& state, const CBlockIndex** ppindex)
{
    state.m_chainman = this;
    AssertLockNotHeld(cs_main);
    {
        LOCK(cs_main);
        for (const CBlockHeader& header : headers) {
            CBlockIndex *pindex = nullptr; // Use a temp pindex instead of ppindex to avoid a const_cast
            bool accepted{AcceptBlockHeader(header, state, &pindex)};
            ActiveChainstate().CheckBlockIndex();

            if (!accepted) {
                return false;
            }
            if (ppindex) {
                *ppindex = pindex;
            }
        }
    }
    if (NotifyHeaderTip(ActiveChainstate())) {
        if (ActiveChainstate().IsInitialBlockDownload() && ppindex && *ppindex) {
            const CBlockIndex& last_accepted{**ppindex};
            const int64_t blocks_left{(GetTime() - last_accepted.GetBlockTime()) / GetConsensus().nPowTargetSpacing};
            const double progress{100.0 * last_accepted.nHeight / (last_accepted.nHeight + blocks_left)};
            LogPrintf("Synchronizing blockheaders, height: %d (~%.2f%%)\n", last_accepted.nHeight, progress);
        }
    }
    return true;
}

/** Store block on disk. If dbp is non-nullptr, the file is known to already reside on disk */
bool CChainState::AcceptBlock(const std::shared_ptr<const CBlock>& pblock, BlockValidationState& state, CBlockIndex** ppindex, bool fRequested, const FlatFilePos* dbp, bool* fNewBlock)
{
    const CBlock& block = *pblock;

    if (fNewBlock) *fNewBlock = false;
    AssertLockHeld(cs_main);

    CBlockIndex *pindexDummy = nullptr;
    CBlockIndex *&pindex = ppindex ? *ppindex : pindexDummy;

    bool accepted_header{m_chainman.AcceptBlockHeader(block, state, &pindex, fRequested)};
    CheckBlockIndex();

    if (!accepted_header)
        return false;

    // Try to process all requested blocks that we don't have, but only
    // process an unrequested block if it's new and has enough work to
    // advance our tip, and isn't too many blocks ahead.
    bool fAlreadyHave = pindex->nStatus & BLOCK_HAVE_DATA;
    bool fHasMoreOrSameWork = (m_chain.Tip() ? pindex->nChainWork >= m_chain.Tip()->nChainWork : true);
    // Blocks that are too out-of-order needlessly limit the effectiveness of
    // pruning, because pruning will not delete block files that contain any
    // blocks which are too close in height to the tip.  Apply this test
    // regardless of whether pruning is enabled; it should generally be safe to
    // not process unrequested blocks.
    bool fTooFarAhead{pindex->nHeight > m_chain.Height() + int(MIN_BLOCKS_TO_KEEP)};

    // TODO: Decouple this function from the block download logic by removing fRequested
    // This requires some new chain data structure to efficiently look up if a
    // block is in a chain leading to a candidate for best tip, despite not
    // being such a candidate itself.
    // Note that this would break the getblockfrompeer RPC

    // TODO: deal better with return value and error conditions for duplicate
    // and unrequested blocks.
    if (fAlreadyHave) return true;
    if (!fRequested) {  // If we didn't ask for it:
        if (pindex->nTx != 0) return true;    // This is a previously-processed block that was pruned
        if (!fHasMoreOrSameWork) return true; // Don't process less-work chains
        if (fTooFarAhead) return true;        // Block height is too high

        // Protect against DoS attacks from low-work chains.
        // If our tip is behind, a peer could try to send us
        // low-work blocks on a fake chain that we would never
        // request; don't process these.
        if (pindex->nChainWork < nMinimumChainWork) return true;
    }

    if (!CheckBlock(block, state, m_params.GetConsensus())) {
        if (state.IsInvalid() && state.GetResult() != BlockValidationResult::BLOCK_MUTATED) {
            pindex->nStatus |= BLOCK_FAILED_VALID;
            m_blockman.m_dirty_blockindex.insert(pindex);
        }
        return error("%s: %s", __func__, state.ToString());
    }

    if (block.IsProofOfStake()) {
        pindex->SetProofOfStake();
        pindex->prevoutStake = pblock->vtx[0]->vin[0].prevout;
        if (!pindex->pprev ||
            (pindex->pprev->bnStakeModifier.IsNull() &&
             pindex->pprev->GetBlockHash() != m_params.GetConsensus().hashGenesisBlock)) {
            // Block received out of order
            if (fParticlMode && !IsInitialBlockDownload()) {
                if (pindex->nFlags & BLOCK_DELAYED) {
                    // Block is already delayed
                    state.nFlags |= BLOCK_DELAYED;
                    return true;
                }
                pindex->nFlags |= BLOCK_DELAYED;
                return particl::DelayBlock(m_blockman, pblock, state);
            }
        } else {
            pindex->bnStakeModifier = ComputeStakeModifierV2(pindex->pprev, pindex->prevoutStake.hash);
        }
        pindex->nFlags = pindex->nFlags & (uint32_t)~BLOCK_DELAYED;
        m_blockman.m_dirty_blockindex.insert(pindex);
    }

    if (!ContextualCheckBlock(block, state, m_chainman, pindex->pprev, true)) {
        if (state.IsInvalid() && state.GetResult() != BlockValidationResult::BLOCK_MUTATED) {
            pindex->nStatus |= BLOCK_FAILED_VALID;
            m_blockman.m_dirty_blockindex.insert(pindex);
        }
        return error("%s: %s", __func__, state.ToString());
    }

    if (state.nFlags & BLOCK_STAKE_KERNEL_SPENT && !(state.nFlags & BLOCK_FAILED_DUPLICATE_STAKE)) {
        if (state.nodeId > -1) {
            state.m_peerman->MisbehavingById(state.nodeId, 20, "Spent kernel");
        }
    }

    // m_peerman is not set in unit tests
    if (m_chainman.m_peerman) {
        m_chainman.m_peerman->RemoveNodeHeader(pindex->GetBlockHash());
    }
    pindex->nFlags |= BLOCK_ACCEPTED;
    m_blockman.m_dirty_blockindex.insert(pindex);

    // Header is valid/has work, merkle tree and segwit merkle tree are good...RELAY NOW
    // (but if it does not build on our best tip, let the SendMessages loop relay it)
    if (!(state.nFlags & (BLOCK_STAKE_KERNEL_SPENT | BLOCK_FAILED_DUPLICATE_STAKE)) &&
        !IsInitialBlockDownload() && m_chain.Tip() == pindex->pprev) {
        GetMainSignals().NewPoWValidBlock(pindex, pblock);
    }

    // Write block to history file
    if (fNewBlock) *fNewBlock = true;
    try {
        FlatFilePos blockPos{m_blockman.SaveBlockToDisk(block, pindex->nHeight, m_chain, m_params, dbp)};
        if (blockPos.IsNull()) {
            state.Error(strprintf("%s: Failed to find position to write new block to disk", __func__));
            return false;
        }
        ReceivedBlockTransactions(block, pindex, blockPos);
    } catch (const std::runtime_error& e) {
        return AbortNode(state, std::string("System error: ") + e.what());
    }

    FlushStateToDisk(state, FlushStateMode::NONE);

    CheckBlockIndex();

    return true;
}

bool ChainstateManager::ProcessNewBlock(const std::shared_ptr<const CBlock>& block, bool force_processing, bool* new_block, NodeId node_id, PeerManager *peerman)
{
    AssertLockNotHeld(cs_main);

    CBlockIndex *pindex = nullptr;
    {
        /*
        uint256 hash = pblock->GetHash();
        // Limited duplicity on stake: prevents block flood attack
        // Duplicate stake allowed only when there is orphan child block
        if (!fReindex && !fImporting && pblock->IsProofOfStake() && setStakeSeen.count(pblock->GetProofOfStake()) && !mapOrphanBlocksByPrev.count(hash))
            return error("%s: Duplicate proof-of-stake (%s, %d) for block %s", pblock->GetProofOfStake().first.ToString(), pblock->GetProofOfStake().second, hash.ToString());
        */

        if (new_block) *new_block = false;
        BlockValidationState state;
        state.m_chainman = this;
        if (peerman) {
            state.m_peerman = peerman;
        } else {
            state.m_peerman = this->m_peerman;
        }
        if (node_id > -1) {
            state.nodeId = node_id;
        }

        // CheckBlock() does not support multi-threaded block validation because CBlock::fChecked can cause data race.
        // Therefore, the following critical section must include the CheckBlock() call as well.
        LOCK(cs_main);

        // Skipping AcceptBlock() for CheckBlock() failures means that we will never mark a block as invalid if
        // CheckBlock() fails.  This is protective against consensus failure if there are any unknown forms of block
        // malleability that cause CheckBlock() to fail; see e.g. CVE-2012-2459 and
        // https://lists.linuxfoundation.org/pipermail/bitcoin-dev/2019-February/016697.html.  Because CheckBlock() is
        // not very expensive, the anti-DoS benefits of caching failure (of a definitely-invalid block) are not substantial.
        bool ret = CheckBlock(*block, state, GetConsensus());
        if (ret) {
            // Store to disk
            ret = ActiveChainstate().AcceptBlock(block, state, &pindex, force_processing, nullptr, new_block);
        }
        if (state.nFlags & BLOCK_DELAYED) {
            return true;
        }
        if (!ret) {
            if (fParticlMode && state.GetResult() != BlockValidationResult::BLOCK_MISSING_PREV) {
                // Mark block as invalid to prevent re-requesting from peer.
                // Block will have been added to the block index in AcceptBlockHeader
                CBlockIndex *pindex = ActiveChainstate().m_blockman.AddToBlockIndex(*block, m_best_header);
                ActiveChainstate().InvalidBlockFound(pindex, state);
            }
            GetMainSignals().BlockChecked(*block, state);
            return error("%s: AcceptBlock FAILED (%s)", __func__, state.ToString());
        }

        if (pindex && state.nFlags & BLOCK_FAILED_DUPLICATE_STAKE) {
            pindex->nFlags |= BLOCK_FAILED_DUPLICATE_STAKE;
            m_blockman.m_dirty_blockindex.insert(pindex);
            LogPrint(BCLog::POS, "%s Marking duplicate stake: %s.\n", __func__, pindex->GetBlockHash().ToString());
            GetMainSignals().BlockChecked(*block, state);
        }
    }

    NotifyHeaderTip(ActiveChainstate());

    BlockValidationState state; // Only used to report errors, not invalidity - ignore it
    state.m_chainman = this;
    if (peerman) {
        state.m_peerman = peerman;
    } else {
        state.m_peerman = this->m_peerman;
    }
    if (!ActiveChainstate().ActivateBestChain(state, block)) {
        return error("%s: ActivateBestChain failed (%s)", __func__, state.ToString());
    }

    if (m_smsgman->IsEnabled() && gArgs.GetBoolArg("-smsgscanincoming", false)) {
        m_smsgman->ScanBlock(*block);
    }

    {
        assert(pindex);
        // Check here for blocks not connected to the chain, TODO: move to a timer.
        particl::CheckDelayedBlocks(ActiveChainstate().m_blockman, state, pindex->GetBlockHash());
    }

    return true;
}

MempoolAcceptResult ChainstateManager::ProcessTransaction(const CTransactionRef& tx, bool test_accept, bool ignore_locks)
{
    AssertLockHeld(cs_main);
    CChainState& active_chainstate = ActiveChainstate();
    if (!active_chainstate.GetMempool()) {
        TxValidationState state;
        state.Invalid(TxValidationResult::TX_NO_MEMPOOL, "no-mempool");
        return MempoolAcceptResult::Failure(state);
    }
    auto result = AcceptToMemoryPool(active_chainstate, tx, GetTime(), /*bypass_limits=*/ false, test_accept, ignore_locks);
    active_chainstate.GetMempool()->check(active_chainstate.CoinsTip(), active_chainstate.m_chain.Height() + 1);
    return result;
}

bool TestBlockValidity(BlockValidationState& state,
                       const CChainParams& chainparams,
                       CChainState& chainstate,
                       const CBlock& block,
                       CBlockIndex* pindexPrev,
                       const std::function<int64_t()>& adjusted_time_callback,
                       bool fCheckPOW,
                       bool fCheckMerkleRoot)
{
    AssertLockHeld(cs_main);
    assert(pindexPrev && pindexPrev == chainstate.m_chain.Tip());
    CCoinsViewCache viewNew(&chainstate.CoinsTip());
    uint256 block_hash(block.GetHash());
    CBlockIndex indexDummy(block);
    indexDummy.pprev = pindexPrev;
    indexDummy.nHeight = pindexPrev->nHeight + 1;
    indexDummy.phashBlock = &block_hash;

    // NOTE: CheckBlockHeader is called by CheckBlock
    if (!ContextualCheckBlockHeader(block, state, chainstate.m_blockman, chainstate.m_chainman, pindexPrev, adjusted_time_callback()))
        return error("%s: Consensus::ContextualCheckBlockHeader: %s", __func__, state.ToString());
    if (!CheckBlock(block, state, chainparams.GetConsensus(), fCheckPOW, fCheckMerkleRoot))
        return error("%s: Consensus::CheckBlock: %s", __func__, state.ToString());
    if (!ContextualCheckBlock(block, state, chainstate.m_chainman, pindexPrev))
        return error("%s: Consensus::ContextualCheckBlock: %s", __func__, state.ToString());
    if (!chainstate.ConnectBlock(block, state, &indexDummy, viewNew, true)) {
        return false;
    }
    assert(state.IsValid());

    return true;
}

/* This function is called from the RPC code for pruneblockchain */
void PruneBlockFilesManual(CChainState& active_chainstate, int nManualPruneHeight)
{
    BlockValidationState state;
    if (!active_chainstate.FlushStateToDisk(
            state, FlushStateMode::NONE, nManualPruneHeight)) {
        LogPrintf("%s: failed to flush state (%s)\n", __func__, state.ToString());
    }
}

void CChainState::LoadMempool(const fs::path& load_path, FopenFn mockable_fopen_function)
{
    if (!m_mempool) return;
    ::LoadMempool(*m_mempool, load_path, *this, mockable_fopen_function);
    m_mempool->SetLoadTried(!ShutdownRequested());
}

bool CChainState::LoadChainTip()
{
    AssertLockHeld(cs_main);
    const CCoinsViewCache& coins_cache = CoinsTip();
    assert(!coins_cache.GetBestBlock().IsNull()); // Never called when the coins view is empty
    const CBlockIndex* tip = m_chain.Tip();

    if (tip && tip->GetBlockHash() == coins_cache.GetBestBlock()) {
        return true;
    }

    // Load pointer to end of best chain
    CBlockIndex* pindex = m_blockman.LookupBlockIndex(coins_cache.GetBestBlock());
    if (!pindex) {
        return false;
    }
    m_chain.SetTip(pindex);
    PruneBlockIndexCandidates();

    tip = m_chain.Tip();
    LogPrintf("Loaded best chain: hashBestChain=%s height=%d date=%s progress=%f\n",
              tip->GetBlockHash().ToString(),
              m_chain.Height(),
              FormatISO8601DateTime(tip->GetBlockTime()),
              GuessVerificationProgress(m_params.TxData(), tip));
    return true;
}

CVerifyDB::CVerifyDB()
{
    uiInterface.ShowProgress(_("Verifying blocks…").translated, 0, false);
}

CVerifyDB::~CVerifyDB()
{
    uiInterface.ShowProgress("", 100, false);
}

bool CVerifyDB::VerifyDB(
    CChainState& chainstate,
    const Consensus::Params& consensus_params,
    CCoinsView& coinsview,
    int nCheckLevel, int nCheckDepth)
{
    AssertLockHeld(cs_main);

    if (chainstate.m_chain.Tip() == nullptr || chainstate.m_chain.Tip()->pprev == nullptr) {
        return true;
    }

    particl::fVerifyingDB = true;

    // Verify blocks in the best chain
    if (nCheckDepth <= 0 || nCheckDepth > chainstate.m_chain.Height()) {
        nCheckDepth = chainstate.m_chain.Height();
    }
    nCheckLevel = std::max(0, std::min(4, nCheckLevel));
    LogPrintf("Verifying last %i blocks at level %i\n", nCheckDepth, nCheckLevel);
    CCoinsViewCache coins(&coinsview);
    CBlockIndex* pindex;
    CBlockIndex* pindexFailure = nullptr;
    int nGoodTransactions = 0;
    BlockValidationState state;
    int reportDone = 0;
    LogPrintf("[0%%]..."); /* Continued */

    const bool is_snapshot_cs{!chainstate.m_from_snapshot_blockhash};

    for (pindex = chainstate.m_chain.Tip(); pindex && pindex->pprev; pindex = pindex->pprev) {
        const int percentageDone = std::max(1, std::min(99, (int)(((double)(chainstate.m_chain.Height() - pindex->nHeight)) / (double)nCheckDepth * (nCheckLevel >= 4 ? 50 : 100))));
        if (reportDone < percentageDone / 10) {
            // report every 10% step
            LogPrintf("[%d%%]...", percentageDone); /* Continued */
            reportDone = percentageDone / 10;
        }
        uiInterface.ShowProgress(_("Verifying blocks…").translated, percentageDone, false);
        if (pindex->nHeight <= chainstate.m_chain.Height() - nCheckDepth) {
            break;
        }
        if ((fPruneMode || is_snapshot_cs) && !(pindex->nStatus & BLOCK_HAVE_DATA)) {
            // If pruning or running under an assumeutxo snapshot, only go
            // back as far as we have data.
            LogPrintf("VerifyDB(): block verification stopping at height %d (pruning, no data)\n", pindex->nHeight);
            break;
        }
        CBlock block;
        // check level 0: read from disk
        if (!ReadBlockFromDisk(block, pindex, consensus_params)) {
            return error("VerifyDB(): *** ReadBlockFromDisk failed at %d, hash=%s", pindex->nHeight, pindex->GetBlockHash().ToString());
        }
        // check level 1: verify block validity
        if (nCheckLevel >= 1 && !CheckBlock(block, state, consensus_params)) {
            return error("%s: *** found bad block at %d, hash=%s (%s)\n", __func__,
                         pindex->nHeight, pindex->GetBlockHash().ToString(), state.ToString());
        }
        // check level 2: verify undo validity
        if (nCheckLevel >= 2 && pindex) {
            CBlockUndo undo;
            if (!pindex->GetUndoPos().IsNull()) {
                if (!UndoReadFromDisk(undo, pindex)) {
                    return error("VerifyDB(): *** found bad undo data at %d, hash=%s\n", pindex->nHeight, pindex->GetBlockHash().ToString());
                }
            }
        }
        // check level 3: check for inconsistencies during memory-only disconnect of tip blocks
        size_t curr_coins_usage = coins.DynamicMemoryUsage() + chainstate.CoinsTip().DynamicMemoryUsage();

        if (nCheckLevel >= 3 && curr_coins_usage <= chainstate.m_coinstip_cache_size_bytes) {
            assert(coins.GetBestBlock() == pindex->GetBlockHash());
            DisconnectResult res = chainstate.DisconnectBlock(block, pindex, coins);
            if (res == DISCONNECT_FAILED) {
                return error("VerifyDB(): *** irrecoverable inconsistency in block data at %d, hash=%s", pindex->nHeight, pindex->GetBlockHash().ToString());
            }
            if (res == DISCONNECT_UNCLEAN) {
                nGoodTransactions = 0;
                pindexFailure = pindex;
            } else {
                nGoodTransactions += block.vtx.size();
            }
        }
        if (ShutdownRequested()) return true;
    }
    if (pindexFailure) {
        return error("VerifyDB(): *** coin database inconsistencies found (last %i blocks, %i good transactions before that)\n", chainstate.m_chain.Height() - pindexFailure->nHeight + 1, nGoodTransactions);
    }

    // store block count as we move pindex at check level >= 4
    int block_count = chainstate.m_chain.Height() - pindex->nHeight;

    // check level 4: try reconnecting blocks
    if (nCheckLevel >= 4) {
        while (pindex != chainstate.m_chain.Tip()) {
            const int percentageDone = std::max(1, std::min(99, 100 - (int)(((double)(chainstate.m_chain.Height() - pindex->nHeight)) / (double)nCheckDepth * 50)));
            if (reportDone < percentageDone / 10) {
                // report every 10% step
                LogPrintf("[%d%%]...", percentageDone); /* Continued */
                reportDone = percentageDone / 10;
            }
            uiInterface.ShowProgress(_("Verifying blocks…").translated, percentageDone, false);
            pindex = chainstate.m_chain.Next(pindex);
            CBlock block;
            if (!ReadBlockFromDisk(block, pindex, consensus_params))
                return error("VerifyDB(): *** ReadBlockFromDisk failed at %d, hash=%s", pindex->nHeight, pindex->GetBlockHash().ToString());
            // Particl: Clear state, data from VerifyDB is not written to disk.
            BlockValidationState state;
            coins.ClearFlushed();
            if (!chainstate.ConnectBlock(block, state, pindex, coins)) {
                return error("VerifyDB(): *** found unconnectable block at %d, hash=%s (%s)", pindex->nHeight, pindex->GetBlockHash().ToString(), state.ToString());
            }
            if (ShutdownRequested()) return true;
        }
    }

    LogPrintf("[DONE].\n");
    LogPrintf("No coin database inconsistencies in last %i blocks (%i transactions)\n", block_count, nGoodTransactions);
    particl::fVerifyingDB = false;

    return true;
}

/** Apply the effects of a block on the utxo cache, ignoring that it may already have been applied. */
bool CChainState::RollforwardBlock(const CBlockIndex* pindex, CCoinsViewCache& inputs)
{
    AssertLockHeld(cs_main);
    // TODO: merge with ConnectBlock
    CBlock block;
    if (!ReadBlockFromDisk(block, pindex, m_params.GetConsensus())) {
        return error("ReplayBlock(): ReadBlockFromDisk failed at %d, hash=%s", pindex->nHeight, pindex->GetBlockHash().ToString());
    }

    for (const CTransactionRef& tx : block.vtx) {
        if (!tx->IsCoinBase()) {
            for (const CTxIn &txin : tx->vin) {
                inputs.SpendCoin(txin.prevout);
            }
        }
        // Pass check = true as every addition may be an overwrite.
        AddCoins(inputs, *tx, pindex->nHeight, true);
    }
    return true;
}

bool CChainState::ReplayBlocks()
{
    LOCK(cs_main);

    CCoinsView& db = this->CoinsDB();
    CCoinsViewCache cache(&db);

    std::vector<uint256> hashHeads = db.GetHeadBlocks();
    if (hashHeads.empty()) return true; // We're already in a consistent state.
    if (hashHeads.size() != 2) return error("ReplayBlocks(): unknown inconsistent state");

    uiInterface.ShowProgress(_("Replaying blocks…").translated, 0, false);
    LogPrintf("Replaying blocks\n");

    const CBlockIndex* pindexOld = nullptr;  // Old tip during the interrupted flush.
    const CBlockIndex* pindexNew;            // New tip during the interrupted flush.
    const CBlockIndex* pindexFork = nullptr; // Latest block common to both the old and the new tip.

    if (m_blockman.m_block_index.count(hashHeads[0]) == 0) {
        return error("ReplayBlocks(): reorganization to unknown block requested");
    }
    pindexNew = &(m_blockman.m_block_index[hashHeads[0]]);

    if (!hashHeads[1].IsNull()) { // The old tip is allowed to be 0, indicating it's the first flush.
        if (m_blockman.m_block_index.count(hashHeads[1]) == 0) {
            return error("ReplayBlocks(): reorganization from unknown block requested");
        }
        pindexOld = &(m_blockman.m_block_index[hashHeads[1]]);
        pindexFork = LastCommonAncestor(pindexOld, pindexNew);
        assert(pindexFork != nullptr);
    }

    // Rollback along the old branch.
    while (pindexOld != pindexFork) {
        if (pindexOld->nHeight > 0) { // Never disconnect the genesis block.
            CBlock block;
            if (!ReadBlockFromDisk(block, pindexOld, m_params.GetConsensus())) {
                return error("RollbackBlock(): ReadBlockFromDisk() failed at %d, hash=%s", pindexOld->nHeight, pindexOld->GetBlockHash().ToString());
            }
            LogPrintf("Rolling back %s (%i)\n", pindexOld->GetBlockHash().ToString(), pindexOld->nHeight);
            DisconnectResult res = DisconnectBlock(block, pindexOld, cache);
            if (res == DISCONNECT_FAILED) {
                return error("RollbackBlock(): DisconnectBlock failed at %d, hash=%s", pindexOld->nHeight, pindexOld->GetBlockHash().ToString());
            }
            // If DISCONNECT_UNCLEAN is returned, it means a non-existing UTXO was deleted, or an existing UTXO was
            // overwritten. It corresponds to cases where the block-to-be-disconnect never had all its operations
            // applied to the UTXO set. However, as both writing a UTXO and deleting a UTXO are idempotent operations,
            // the result is still a version of the UTXO set with the effects of that block undone.
        }
        pindexOld = pindexOld->pprev;
    }

    // Roll forward from the forking point to the new tip.
    int nForkHeight = pindexFork ? pindexFork->nHeight : 0;
    for (int nHeight = nForkHeight + 1; nHeight <= pindexNew->nHeight; ++nHeight) {
        const CBlockIndex& pindex{*Assert(pindexNew->GetAncestor(nHeight))};

        LogPrintf("Rolling forward %s (%i)\n", pindex.GetBlockHash().ToString(), nHeight);
        uiInterface.ShowProgress(_("Replaying blocks…").translated, (int) ((nHeight - nForkHeight) * 100.0 / (pindexNew->nHeight - nForkHeight)) , false);
        if (!RollforwardBlock(&pindex, cache)) return false;
    }

    cache.SetBestBlock(pindexNew->GetBlockHash(), pindexNew->nHeight);
    cache.Flush();
    uiInterface.ShowProgress("", 100, false);
    return true;
}

bool CChainState::NeedsRedownload() const
{
    AssertLockHeld(cs_main);

    // At and above m_params.SegwitHeight, segwit consensus rules must be validated
    CBlockIndex* block{m_chain.Tip()};

    while (block != nullptr && DeploymentActiveAt(*block, m_chainman, Consensus::DEPLOYMENT_SEGWIT)) {
        if (!(block->nStatus & BLOCK_OPT_WITNESS)) {
            // block is insufficiently validated for a segwit client
            return true;
        }
        block = block->pprev;
    }

    return false;
}

void CChainState::UnloadBlockIndex()
{
    AssertLockHeld(::cs_main);
    nBlockSequenceId = 1;
    setBlockIndexCandidates.clear();
}

bool ChainstateManager::LoadBlockIndex()
{
    AssertLockHeld(cs_main);
    // Load block index from databases
    bool needs_init = fReindex;

    if (!fReindex) {
        bool ret = m_blockman.LoadBlockIndexDB(GetConsensus());
        if (!ret) return false;

        std::vector<CBlockIndex*> vSortedByHeight{m_blockman.GetAllBlockIndices()};
        std::sort(vSortedByHeight.begin(), vSortedByHeight.end(),
                  CBlockIndexHeightOnlyComparator());

        // Find start of assumed-valid region.
        int first_assumed_valid_height = std::numeric_limits<int>::max();

        for (const CBlockIndex* block : vSortedByHeight) {
            if (block->IsAssumedValid()) {
                auto chainstates = GetAll();

                // If we encounter an assumed-valid block index entry, ensure that we have
                // one chainstate that tolerates assumed-valid entries and another that does
                // not (i.e. the background validation chainstate), since assumed-valid
                // entries should always be pending validation by a fully-validated chainstate.
                auto any_chain = [&](auto fnc) { return std::any_of(chainstates.cbegin(), chainstates.cend(), fnc); };
                assert(any_chain([](auto chainstate) { return chainstate->reliesOnAssumedValid(); }));
                assert(any_chain([](auto chainstate) { return !chainstate->reliesOnAssumedValid(); }));

                first_assumed_valid_height = block->nHeight;
                break;
            }
        }

        for (CBlockIndex* pindex : vSortedByHeight) {
            if (ShutdownRequested()) return false;
            if (pindex->IsAssumedValid() ||
                    (pindex->IsValid(BLOCK_VALID_TRANSACTIONS) &&
                     (pindex->HaveTxsDownloaded() || pindex->pprev == nullptr))) {

                // Fill each chainstate's block candidate set. Only add assumed-valid
                // blocks to the tip candidate set if the chainstate is allowed to rely on
                // assumed-valid blocks.
                //
                // If all setBlockIndexCandidates contained the assumed-valid blocks, the
                // background chainstate's ActivateBestChain() call would add assumed-valid
                // blocks to the chain (based on how FindMostWorkChain() works). Obviously
                // we don't want this since the purpose of the background validation chain
                // is to validate assued-valid blocks.
                //
                // Note: This is considering all blocks whose height is greater or equal to
                // the first assumed-valid block to be assumed-valid blocks, and excluding
                // them from the background chainstate's setBlockIndexCandidates set. This
                // does mean that some blocks which are not technically assumed-valid
                // (later blocks on a fork beginning before the first assumed-valid block)
                // might not get added to the background chainstate, but this is ok,
                // because they will still be attached to the active chainstate if they
                // actually contain more work.
                //
                // Instead of this height-based approach, an earlier attempt was made at
                // detecting "holistically" whether the block index under consideration
                // relied on an assumed-valid ancestor, but this proved to be too slow to
                // be practical.
                for (CChainState* chainstate : GetAll()) {
                    if (chainstate->reliesOnAssumedValid() ||
                            pindex->nHeight < first_assumed_valid_height) {
                        chainstate->setBlockIndexCandidates.insert(pindex);
                    }
                }
            }
            if (pindex->nStatus & BLOCK_FAILED_MASK && (!m_best_invalid || pindex->nChainWork > m_best_invalid->nChainWork)) {
                m_best_invalid = pindex;
            }
            if (pindex->IsValid(BLOCK_VALID_TREE) && (m_best_header == nullptr || CBlockIndexWorkComparator()(m_best_header, pindex)))
                m_best_header = pindex;
        }

        needs_init = m_blockman.m_block_index.empty();
    }

    if (needs_init) {
        // Everything here is for *new* reindex/DBs. Thus, though
        // LoadBlockIndexDB may have set fReindex if we shut down
        // mid-reindex previously, we don't check fReindex and
        // instead only check it prior to LoadBlockIndexDB to set
        // needs_init.

        LogPrintf("Initializing databases...\n");
        m_blockman.m_block_tree_db->WriteFlag("v1", true);
        m_blockman.m_block_tree_db->WriteFlag("v2", true);

        // Use the provided setting for indices in the new database
        fAddressIndex = gArgs.GetBoolArg("-addressindex", particl::DEFAULT_ADDRESSINDEX);
        m_blockman.m_block_tree_db->WriteFlag("addressindex", fAddressIndex);
        LogPrintf("%s: address index %s\n", __func__, fAddressIndex ? "enabled" : "disabled");
        fTimestampIndex = gArgs.GetBoolArg("-timestampindex", particl::DEFAULT_TIMESTAMPINDEX);
        m_blockman.m_block_tree_db->WriteFlag("timestampindex", fTimestampIndex);
        LogPrintf("%s: timestamp index %s\n", __func__, fTimestampIndex ? "enabled" : "disabled");
        fSpentIndex = gArgs.GetBoolArg("-spentindex", particl::DEFAULT_SPENTINDEX);
        m_blockman.m_block_tree_db->WriteFlag("spentindex", fSpentIndex);
        LogPrintf("%s: spent index %s\n", __func__, fSpentIndex ? "enabled" : "disabled");
        fBalancesIndex = gArgs.GetBoolArg("-balancesindex", particl::DEFAULT_BALANCESINDEX);
        m_blockman.m_block_tree_db->WriteFlag("balancesindex", fBalancesIndex);
        LogPrintf("%s: balances index %s\n", __func__, fBalancesIndex ? "enabled" : "disabled");
    }
    return true;
}

bool CChainState::LoadGenesisBlock()
{
    LOCK(cs_main);

    // Check whether we're already initialized by checking for genesis in
    // m_blockman.m_block_index. Note that we can't use m_chain here, since it is
    // set based on the coins db, not the block index db, which is the only
    // thing loaded at this point.
    if (m_blockman.m_block_index.count(m_params.GenesisBlock().GetHash()))
        return true;

    try {
        const CBlock& block = m_params.GenesisBlock();
        FlatFilePos blockPos{m_blockman.SaveBlockToDisk(block, 0, m_chain, m_params, nullptr)};
        if (blockPos.IsNull()) {
            return error("%s: writing genesis block to disk failed", __func__);
        }
        CBlockIndex* pindex = m_blockman.AddToBlockIndex(block, m_chainman.m_best_header);
        pindex->nFlags |= BLOCK_ACCEPTED;
        ReceivedBlockTransactions(block, pindex, blockPos);
    } catch (const std::runtime_error& e) {
        return error("%s: failed to write genesis block: %s", __func__, e.what());
    }

    return true;
}

void CChainState::LoadExternalBlockFile(FILE* fileIn, FlatFilePos* dbp, ChainstateManager *chainman)
{
    AssertLockNotHeld(m_chainstate_mutex);
    // Map of disk positions for blocks with unknown parent (only used for reindex)
    static std::multimap<uint256, FlatFilePos> mapBlocksUnknownParent;
    int64_t nStart = GetTimeMillis();

    fAddressIndex = gArgs.GetBoolArg("-addressindex", particl::DEFAULT_ADDRESSINDEX);
    fTimestampIndex = gArgs.GetBoolArg("-timestampindex", particl::DEFAULT_TIMESTAMPINDEX);
    fSpentIndex = gArgs.GetBoolArg("-spentindex", particl::DEFAULT_SPENTINDEX);
    fBalancesIndex = gArgs.GetBoolArg("-balancesindex", particl::DEFAULT_BALANCESINDEX);

    int nLoaded = 0;
    try {
        // This takes over fileIn and calls fclose() on it in the CBufferedFile destructor
        CBufferedFile blkdat(fileIn, 2*MAX_BLOCK_SERIALIZED_SIZE, MAX_BLOCK_SERIALIZED_SIZE+8, SER_DISK, CLIENT_VERSION);
        uint64_t nRewind = blkdat.GetPos();
        while (!blkdat.eof()) {
            if (ShutdownRequested()) return;

            blkdat.SetPos(nRewind);
            nRewind++; // start one byte further next time, in case of failure
            blkdat.SetLimit(); // remove former limit
            unsigned int nSize = 0;
            try {
                // locate a header
                unsigned char buf[CMessageHeader::MESSAGE_START_SIZE];
                blkdat.FindByte(m_params.MessageStart()[0]);
                nRewind = blkdat.GetPos() + 1;
                blkdat >> buf;
                if (memcmp(buf, m_params.MessageStart(), CMessageHeader::MESSAGE_START_SIZE)) {
                    continue;
                }
                // read size
                blkdat >> nSize;
                if (nSize < 80 || nSize > MAX_BLOCK_SERIALIZED_SIZE)
                    continue;
            } catch (const std::exception&) {
                // no valid block header found; don't complain
                break;
            }
            try {
                // read block
                uint64_t nBlockPos = blkdat.GetPos();
                if (dbp)
                    dbp->nPos = nBlockPos;
                blkdat.SetLimit(nBlockPos + nSize);
                std::shared_ptr<CBlock> pblock = std::make_shared<CBlock>();
                CBlock& block = *pblock;
                blkdat >> block;
                nRewind = blkdat.GetPos();

                uint256 hash = block.GetHash();
                {
                    LOCK(cs_main);
                    // detect out of order blocks, and store them for later
                    if (hash != m_params.GetConsensus().hashGenesisBlock && !m_blockman.LookupBlockIndex(block.hashPrevBlock)) {
                        LogPrint(BCLog::REINDEX, "%s: Out of order block %s, parent %s not known\n", __func__, hash.ToString(),
                                block.hashPrevBlock.ToString());
                        if (dbp)
                            mapBlocksUnknownParent.insert(std::make_pair(block.hashPrevBlock, *dbp));
                        continue;
                    }

                    // process in case the block isn't known yet
                    const CBlockIndex* pindex = m_blockman.LookupBlockIndex(hash);
                    if (!pindex || (pindex->nStatus & BLOCK_HAVE_DATA) == 0) {
                      BlockValidationState state;
                      state.m_chainman = chainman;
                      if (AcceptBlock(pblock, state, nullptr, true, dbp, nullptr)) {
                          nLoaded++;
                      }
                      if (state.IsError()) {
                          break;
                      }
                    } else if (hash != m_params.GetConsensus().hashGenesisBlock && pindex->nHeight % 1000 == 0) {
                        LogPrint(BCLog::REINDEX, "Block Import: already had block %s at height %d\n", hash.ToString(), pindex->nHeight);
                    }
                }

                // Activate the genesis block so normal node progress can continue
                if (hash == m_params.GetConsensus().hashGenesisBlock) {
                    BlockValidationState state;
                    state.m_chainman = chainman;
                    if (!ActivateBestChain(state, nullptr)) {
                        break;
                    }
                }

                NotifyHeaderTip(*this);

                // Recursively process earlier encountered successors of this block
                std::deque<uint256> queue;
                queue.push_back(hash);
                while (!queue.empty()) {
                    uint256 head = queue.front();
                    queue.pop_front();
                    std::pair<std::multimap<uint256, FlatFilePos>::iterator, std::multimap<uint256, FlatFilePos>::iterator> range = mapBlocksUnknownParent.equal_range(head);
                    while (range.first != range.second) {
                        std::multimap<uint256, FlatFilePos>::iterator it = range.first;
                        std::shared_ptr<CBlock> pblockrecursive = std::make_shared<CBlock>();
                        if (ReadBlockFromDisk(*pblockrecursive, it->second, m_params.GetConsensus())) {
                            LogPrint(BCLog::REINDEX, "%s: Processing out of order child %s of %s\n", __func__, pblockrecursive->GetHash().ToString(),
                                    head.ToString());
                            LOCK(cs_main);
                            BlockValidationState dummy;
                            dummy.m_chainman = chainman;
                            if (AcceptBlock(pblockrecursive, dummy, nullptr, true, &it->second, nullptr))
                            {
                                nLoaded++;
                                queue.push_back(pblockrecursive->GetHash());
                            }
                        }
                        range.first++;
                        mapBlocksUnknownParent.erase(it);
                        NotifyHeaderTip(*this);
                    }
                }
            } catch (const std::exception& e) {
                LogPrintf("%s: Deserialize or I/O error - %s\n", __func__, e.what());
            }
        }
    } catch (const std::runtime_error& e) {
        AbortNode(std::string("System error: ") + e.what());
    }
    LogPrintf("Loaded %i blocks from external file in %dms\n", nLoaded, GetTimeMillis() - nStart);
}

void CChainState::CheckBlockIndex()
{
    if (!fCheckBlockIndex) {
        return;
    }

    LOCK(cs_main);

    // During a reindex, we read the genesis block and call CheckBlockIndex before ActivateBestChain,
    // so we have the genesis block in m_blockman.m_block_index but no active chain. (A few of the
    // tests when iterating the block tree require that m_chain has been initialized.)
    if (m_chain.Height() < 0) {
        assert(m_blockman.m_block_index.size() <= 1);
        return;
    }

    // Build forward-pointing map of the entire block tree.
    std::multimap<CBlockIndex*,CBlockIndex*> forward;
    for (auto& [_, block_index] : m_blockman.m_block_index) {
        forward.emplace(block_index.pprev, &block_index);
    }

    assert(forward.size() == m_blockman.m_block_index.size());

    std::pair<std::multimap<CBlockIndex*,CBlockIndex*>::iterator,std::multimap<CBlockIndex*,CBlockIndex*>::iterator> rangeGenesis = forward.equal_range(nullptr);
    CBlockIndex *pindex = rangeGenesis.first->second;
    rangeGenesis.first++;
    assert(rangeGenesis.first == rangeGenesis.second); // There is only one index entry with parent nullptr.

    // Iterate over the entire block tree, using depth-first search.
    // Along the way, remember whether there are blocks on the path from genesis
    // block being explored which are the first to have certain properties.
    size_t nNodes = 0;
    int nHeight = 0;
    CBlockIndex* pindexFirstInvalid = nullptr; // Oldest ancestor of pindex which is invalid.
    CBlockIndex* pindexFirstMissing = nullptr; // Oldest ancestor of pindex which does not have BLOCK_HAVE_DATA.
    CBlockIndex* pindexFirstNeverProcessed = nullptr; // Oldest ancestor of pindex for which nTx == 0.
    CBlockIndex* pindexFirstNotTreeValid = nullptr; // Oldest ancestor of pindex which does not have BLOCK_VALID_TREE (regardless of being valid or not).
    CBlockIndex* pindexFirstNotTransactionsValid = nullptr; // Oldest ancestor of pindex which does not have BLOCK_VALID_TRANSACTIONS (regardless of being valid or not).
    CBlockIndex* pindexFirstNotChainValid = nullptr; // Oldest ancestor of pindex which does not have BLOCK_VALID_CHAIN (regardless of being valid or not).
    CBlockIndex* pindexFirstNotScriptsValid = nullptr; // Oldest ancestor of pindex which does not have BLOCK_VALID_SCRIPTS (regardless of being valid or not).
    while (pindex != nullptr) {
        nNodes++;
        if (pindexFirstInvalid == nullptr && pindex->nStatus & BLOCK_FAILED_VALID) pindexFirstInvalid = pindex;
        // Assumed-valid index entries will not have data since we haven't downloaded the
        // full block yet.
        if (pindexFirstMissing == nullptr && !(pindex->nStatus & BLOCK_HAVE_DATA) && !pindex->IsAssumedValid()) {
            pindexFirstMissing = pindex;
        }
        if (pindexFirstNeverProcessed == nullptr && pindex->nTx == 0) pindexFirstNeverProcessed = pindex;
        if (pindex->pprev != nullptr && pindexFirstNotTreeValid == nullptr && (pindex->nStatus & BLOCK_VALID_MASK) < BLOCK_VALID_TREE) pindexFirstNotTreeValid = pindex;

        if (pindex->pprev != nullptr && !pindex->IsAssumedValid()) {
            // Skip validity flag checks for BLOCK_ASSUMED_VALID index entries, since these
            // *_VALID_MASK flags will not be present for index entries we are temporarily assuming
            // valid.
            if (pindexFirstNotTransactionsValid == nullptr &&
                    (pindex->nStatus & BLOCK_VALID_MASK) < BLOCK_VALID_TRANSACTIONS) {
                pindexFirstNotTransactionsValid = pindex;
            }

            if (pindexFirstNotChainValid == nullptr &&
                    (pindex->nStatus & BLOCK_VALID_MASK) < BLOCK_VALID_CHAIN) {
                pindexFirstNotChainValid = pindex;
            }

            if (pindexFirstNotScriptsValid == nullptr &&
                    (pindex->nStatus & BLOCK_VALID_MASK) < BLOCK_VALID_SCRIPTS) {
                pindexFirstNotScriptsValid = pindex;
            }
        }

        // Begin: actual consistency checks.
        if (pindex->pprev == nullptr) {
            // Genesis block checks.
            assert(pindex->GetBlockHash() == m_params.GetConsensus().hashGenesisBlock); // Genesis block's hash must match.
            assert(pindex == m_chain.Genesis()); // The current active chain's genesis block must be this block.
        }
        if (!pindex->HaveTxsDownloaded()) assert(pindex->nSequenceId <= 0); // nSequenceId can't be set positive for blocks that aren't linked (negative is used for preciousblock)
        // VALID_TRANSACTIONS is equivalent to nTx > 0 for all nodes (whether or not pruning has occurred).
        // HAVE_DATA is only equivalent to nTx > 0 (or VALID_TRANSACTIONS) if no pruning has occurred.
        // Unless these indexes are assumed valid and pending block download on a
        // background chainstate.
        if (!m_blockman.m_have_pruned && !pindex->IsAssumedValid()) {
            // If we've never pruned, then HAVE_DATA should be equivalent to nTx > 0
            assert(!(pindex->nStatus & BLOCK_HAVE_DATA) == (pindex->nTx == 0));
            assert(pindexFirstMissing == pindexFirstNeverProcessed);
        } else {
            // If we have pruned, then we can only say that HAVE_DATA implies nTx > 0
            if (pindex->nStatus & BLOCK_HAVE_DATA) assert(pindex->nTx > 0);
        }
        if (pindex->nStatus & BLOCK_HAVE_UNDO) assert(pindex->nStatus & BLOCK_HAVE_DATA);
        if (pindex->IsAssumedValid()) {
            // Assumed-valid blocks should have some nTx value.
            assert(pindex->nTx > 0);
            // Assumed-valid blocks should connect to the main chain.
            assert((pindex->nStatus & BLOCK_VALID_MASK) >= BLOCK_VALID_TREE);
        } else {
            // Otherwise there should only be an nTx value if we have
            // actually seen a block's transactions.
            assert(((pindex->nStatus & BLOCK_VALID_MASK) >= BLOCK_VALID_TRANSACTIONS) == (pindex->nTx > 0)); // This is pruning-independent.
        }
        // All parents having had data (at some point) is equivalent to all parents being VALID_TRANSACTIONS, which is equivalent to HaveTxsDownloaded().
        assert((pindexFirstNeverProcessed == nullptr) == pindex->HaveTxsDownloaded());
        assert((pindexFirstNotTransactionsValid == nullptr) == pindex->HaveTxsDownloaded());
        assert(pindex->nHeight == nHeight); // nHeight must be consistent.
        assert(pindex->pprev == nullptr || pindex->nChainWork >= pindex->pprev->nChainWork); // For every block except the genesis block, the chainwork must be larger than the parent's.
        assert(nHeight < 2 || (pindex->pskip && (pindex->pskip->nHeight < nHeight))); // The pskip pointer must point back for all but the first 2 blocks.
        assert(pindexFirstNotTreeValid == nullptr); // All m_blockman.m_block_index entries must at least be TREE valid
        if ((pindex->nStatus & BLOCK_VALID_MASK) >= BLOCK_VALID_TREE) assert(pindexFirstNotTreeValid == nullptr); // TREE valid implies all parents are TREE valid
        if ((pindex->nStatus & BLOCK_VALID_MASK) >= BLOCK_VALID_CHAIN) assert(pindexFirstNotChainValid == nullptr); // CHAIN valid implies all parents are CHAIN valid
        if ((pindex->nStatus & BLOCK_VALID_MASK) >= BLOCK_VALID_SCRIPTS) assert(pindexFirstNotScriptsValid == nullptr); // SCRIPTS valid implies all parents are SCRIPTS valid
        if (pindexFirstInvalid == nullptr) {
            // Checks for not-invalid blocks.
            assert((pindex->nStatus & BLOCK_FAILED_MASK) == 0); // The failed mask cannot be set for blocks without invalid parents.
        }
        if (!CBlockIndexWorkComparator()(pindex, m_chain.Tip()) && pindexFirstNeverProcessed == nullptr) {
            if (pindexFirstInvalid == nullptr) {
                const bool is_active = this == &m_chainman.ActiveChainstate();

                // If this block sorts at least as good as the current tip and
                // is valid and we have all data for its parents, it must be in
                // setBlockIndexCandidates.  m_chain.Tip() must also be there
                // even if some data has been pruned.
                //
                // Don't perform this check for the background chainstate since
                // its setBlockIndexCandidates shouldn't have some entries (i.e. those past the
                // snapshot block) which do exist in the block index for the active chainstate.
                if (is_active && (pindexFirstMissing == nullptr || pindex == m_chain.Tip())) {
                    assert(setBlockIndexCandidates.count(pindex));
                }
                // If some parent is missing, then it could be that this block was in
                // setBlockIndexCandidates but had to be removed because of the missing data.
                // In this case it must be in m_blocks_unlinked -- see test below.
            }
        } else { // If this block sorts worse than the current tip or some ancestor's block has never been seen, it cannot be in setBlockIndexCandidates.
            assert(setBlockIndexCandidates.count(pindex) == 0);
        }
        // Check whether this block is in m_blocks_unlinked.
        std::pair<std::multimap<CBlockIndex*,CBlockIndex*>::iterator,std::multimap<CBlockIndex*,CBlockIndex*>::iterator> rangeUnlinked = m_blockman.m_blocks_unlinked.equal_range(pindex->pprev);
        bool foundInUnlinked = false;
        while (rangeUnlinked.first != rangeUnlinked.second) {
            assert(rangeUnlinked.first->first == pindex->pprev);
            if (rangeUnlinked.first->second == pindex) {
                foundInUnlinked = true;
                break;
            }
            rangeUnlinked.first++;
        }
        if (pindex->pprev && (pindex->nStatus & BLOCK_HAVE_DATA) && pindexFirstNeverProcessed != nullptr && pindexFirstInvalid == nullptr) {
            // If this block has block data available, some parent was never received, and has no invalid parents, it must be in m_blocks_unlinked.
            assert(foundInUnlinked);
        }
        if (!(pindex->nStatus & BLOCK_HAVE_DATA)) assert(!foundInUnlinked); // Can't be in m_blocks_unlinked if we don't HAVE_DATA
        if (pindexFirstMissing == nullptr) assert(!foundInUnlinked); // We aren't missing data for any parent -- cannot be in m_blocks_unlinked.
        if (pindex->pprev && (pindex->nStatus & BLOCK_HAVE_DATA) && pindexFirstNeverProcessed == nullptr && pindexFirstMissing != nullptr) {
            // We HAVE_DATA for this block, have received data for all parents at some point, but we're currently missing data for some parent.
            assert(m_blockman.m_have_pruned); // We must have pruned.
            // This block may have entered m_blocks_unlinked if:
            //  - it has a descendant that at some point had more work than the
            //    tip, and
            //  - we tried switching to that descendant but were missing
            //    data for some intermediate block between m_chain and the
            //    tip.
            // So if this block is itself better than m_chain.Tip() and it wasn't in
            // setBlockIndexCandidates, then it must be in m_blocks_unlinked.
            if (!CBlockIndexWorkComparator()(pindex, m_chain.Tip()) && setBlockIndexCandidates.count(pindex) == 0) {
                if (pindexFirstInvalid == nullptr) {
                    assert(foundInUnlinked);
                }
            }
        }
        // assert(pindex->GetBlockHash() == pindex->GetBlockHeader().GetHash()); // Perhaps too slow
        // End: actual consistency checks.

        // Try descending into the first subnode.
        std::pair<std::multimap<CBlockIndex*,CBlockIndex*>::iterator,std::multimap<CBlockIndex*,CBlockIndex*>::iterator> range = forward.equal_range(pindex);
        if (range.first != range.second) {
            // A subnode was found.
            pindex = range.first->second;
            nHeight++;
            continue;
        }
        // This is a leaf node.
        // Move upwards until we reach a node of which we have not yet visited the last child.
        while (pindex) {
            // We are going to either move to a parent or a sibling of pindex.
            // If pindex was the first with a certain property, unset the corresponding variable.
            if (pindex == pindexFirstInvalid) pindexFirstInvalid = nullptr;
            if (pindex == pindexFirstMissing) pindexFirstMissing = nullptr;
            if (pindex == pindexFirstNeverProcessed) pindexFirstNeverProcessed = nullptr;
            if (pindex == pindexFirstNotTreeValid) pindexFirstNotTreeValid = nullptr;
            if (pindex == pindexFirstNotTransactionsValid) pindexFirstNotTransactionsValid = nullptr;
            if (pindex == pindexFirstNotChainValid) pindexFirstNotChainValid = nullptr;
            if (pindex == pindexFirstNotScriptsValid) pindexFirstNotScriptsValid = nullptr;
            // Find our parent.
            CBlockIndex* pindexPar = pindex->pprev;
            // Find which child we just visited.
            std::pair<std::multimap<CBlockIndex*,CBlockIndex*>::iterator,std::multimap<CBlockIndex*,CBlockIndex*>::iterator> rangePar = forward.equal_range(pindexPar);
            while (rangePar.first->second != pindex) {
                assert(rangePar.first != rangePar.second); // Our parent must have at least the node we're coming from as child.
                rangePar.first++;
            }
            // Proceed to the next one.
            rangePar.first++;
            if (rangePar.first != rangePar.second) {
                // Move to the sibling.
                pindex = rangePar.first->second;
                break;
            } else {
                // Move up further.
                pindex = pindexPar;
                nHeight--;
                continue;
            }
        }
    }

    // Check that we actually traversed the entire map.
    assert(nNodes == forward.size());
}

std::string CChainState::ToString()
{
    AssertLockHeld(::cs_main);
    CBlockIndex* tip = m_chain.Tip();
    return strprintf("Chainstate [%s] @ height %d (%s)",
                     m_from_snapshot_blockhash ? "snapshot" : "ibd",
                     tip ? tip->nHeight : -1, tip ? tip->GetBlockHash().ToString() : "null");
}

bool CChainState::ResizeCoinsCaches(size_t coinstip_size, size_t coinsdb_size)
{
    AssertLockHeld(::cs_main);
    if (coinstip_size == m_coinstip_cache_size_bytes &&
            coinsdb_size == m_coinsdb_cache_size_bytes) {
        // Cache sizes are unchanged, no need to continue.
        return true;
    }
    size_t old_coinstip_size = m_coinstip_cache_size_bytes;
    m_coinstip_cache_size_bytes = coinstip_size;
    m_coinsdb_cache_size_bytes = coinsdb_size;
    CoinsDB().ResizeCache(coinsdb_size);

    LogPrintf("[%s] resized coinsdb cache to %.1f MiB\n",
        this->ToString(), coinsdb_size * (1.0 / 1024 / 1024));
    LogPrintf("[%s] resized coinstip cache to %.1f MiB\n",
        this->ToString(), coinstip_size * (1.0 / 1024 / 1024));

    BlockValidationState state;
    bool ret;

    if (coinstip_size > old_coinstip_size) {
        // Likely no need to flush if cache sizes have grown.
        ret = FlushStateToDisk(state, FlushStateMode::IF_NEEDED);
    } else {
        // Otherwise, flush state to disk and deallocate the in-memory coins map.
        ret = FlushStateToDisk(state, FlushStateMode::ALWAYS);
        CoinsTip().ReallocateCache();
    }
    return ret;
}

//! Guess how far we are in the verification process at the given block index
//! require cs_main if pindex has not been validated yet (because nChainTx might be unset)
double GuessVerificationProgress(const ChainTxData& data, const CBlockIndex *pindex) {
    if (pindex == nullptr)
        return 0.0;

    int64_t nNow = time(nullptr);

    double fTxTotal;

    if (pindex->nChainTx <= data.nTxCount) {
        fTxTotal = data.nTxCount + (nNow - data.nTime) * data.dTxRate;
    } else {
        fTxTotal = pindex->nChainTx + (nNow - pindex->GetBlockTime()) * data.dTxRate;
    }

    return std::min<double>(pindex->nChainTx / fTxTotal, 1.0);
}

std::optional<uint256> ChainstateManager::SnapshotBlockhash() const
{
    LOCK(::cs_main);
    if (m_active_chainstate && m_active_chainstate->m_from_snapshot_blockhash) {
        // If a snapshot chainstate exists, it will always be our active.
        return m_active_chainstate->m_from_snapshot_blockhash;
    }
    return std::nullopt;
}

std::vector<CChainState*> ChainstateManager::GetAll()
{
    LOCK(::cs_main);
    std::vector<CChainState*> out;

    if (!IsSnapshotValidated() && m_ibd_chainstate) {
        out.push_back(m_ibd_chainstate.get());
    }

    if (m_snapshot_chainstate) {
        out.push_back(m_snapshot_chainstate.get());
    }

    return out;
}

CChainState& ChainstateManager::InitializeChainstate(
    CTxMemPool* mempool, const std::optional<uint256>& snapshot_blockhash)
{
    AssertLockHeld(::cs_main);
    bool is_snapshot = snapshot_blockhash.has_value();
    std::unique_ptr<CChainState>& to_modify =
        is_snapshot ? m_snapshot_chainstate : m_ibd_chainstate;

    if (to_modify) {
        throw std::logic_error("should not be overwriting a chainstate");
    }
    to_modify.reset(new CChainState(mempool, m_blockman, *this, snapshot_blockhash));

    // Snapshot chainstates and initial IBD chaintates always become active.
    if (is_snapshot || (!is_snapshot && !m_active_chainstate)) {
        LogPrintf("Switching active chainstate to %s\n", to_modify->ToString());
        m_active_chainstate = to_modify.get();
    } else {
        throw std::logic_error("unexpected chainstate activation");
    }

    return *to_modify;
}

const AssumeutxoData* ExpectedAssumeutxo(
    const int height, const CChainParams& chainparams)
{
    const MapAssumeutxo& valid_assumeutxos_map = chainparams.Assumeutxo();
    const auto assumeutxo_found = valid_assumeutxos_map.find(height);

    if (assumeutxo_found != valid_assumeutxos_map.end()) {
        return &assumeutxo_found->second;
    }
    return nullptr;
}

bool ChainstateManager::ActivateSnapshot(
        AutoFile& coins_file,
        const SnapshotMetadata& metadata,
        bool in_memory)
{
    uint256 base_blockhash = metadata.m_base_blockhash;

    if (this->SnapshotBlockhash()) {
        LogPrintf("[snapshot] can't activate a snapshot-based chainstate more than once\n");
        return false;
    }

    int64_t current_coinsdb_cache_size{0};
    int64_t current_coinstip_cache_size{0};

    // Cache percentages to allocate to each chainstate.
    //
    // These particular percentages don't matter so much since they will only be
    // relevant during snapshot activation; caches are rebalanced at the conclusion of
    // this function. We want to give (essentially) all available cache capacity to the
    // snapshot to aid the bulk load later in this function.
    static constexpr double IBD_CACHE_PERC = 0.01;
    static constexpr double SNAPSHOT_CACHE_PERC = 0.99;

    {
        LOCK(::cs_main);
        // Resize the coins caches to ensure we're not exceeding memory limits.
        //
        // Allocate the majority of the cache to the incoming snapshot chainstate, since
        // (optimistically) getting to its tip will be the top priority. We'll need to call
        // `MaybeRebalanceCaches()` once we're done with this function to ensure
        // the right allocation (including the possibility that no snapshot was activated
        // and that we should restore the active chainstate caches to their original size).
        //
        current_coinsdb_cache_size = this->ActiveChainstate().m_coinsdb_cache_size_bytes;
        current_coinstip_cache_size = this->ActiveChainstate().m_coinstip_cache_size_bytes;

        // Temporarily resize the active coins cache to make room for the newly-created
        // snapshot chain.
        this->ActiveChainstate().ResizeCoinsCaches(
            static_cast<size_t>(current_coinstip_cache_size * IBD_CACHE_PERC),
            static_cast<size_t>(current_coinsdb_cache_size * IBD_CACHE_PERC));
    }

    auto snapshot_chainstate = WITH_LOCK(::cs_main,
        return std::make_unique<CChainState>(
            /*mempool=*/nullptr, m_blockman, *this, base_blockhash));

    {
        LOCK(::cs_main);
        snapshot_chainstate->InitCoinsDB(
            static_cast<size_t>(current_coinsdb_cache_size * SNAPSHOT_CACHE_PERC),
            in_memory, false, "chainstate");
        snapshot_chainstate->InitCoinsCache(
            static_cast<size_t>(current_coinstip_cache_size * SNAPSHOT_CACHE_PERC));
    }

    const bool snapshot_ok = this->PopulateAndValidateSnapshot(
        *snapshot_chainstate, coins_file, metadata);

    if (!snapshot_ok) {
        WITH_LOCK(::cs_main, this->MaybeRebalanceCaches());
        return false;
    }

    {
        LOCK(::cs_main);
        assert(!m_snapshot_chainstate);
        m_snapshot_chainstate.swap(snapshot_chainstate);
        const bool chaintip_loaded = m_snapshot_chainstate->LoadChainTip();
        assert(chaintip_loaded);

        m_active_chainstate = m_snapshot_chainstate.get();

        LogPrintf("[snapshot] successfully activated snapshot %s\n", base_blockhash.ToString());
        LogPrintf("[snapshot] (%.2f MB)\n",
            m_snapshot_chainstate->CoinsTip().DynamicMemoryUsage() / (1000 * 1000));

        this->MaybeRebalanceCaches();
    }
    return true;
}

static void FlushSnapshotToDisk(CCoinsViewCache& coins_cache, bool snapshot_loaded)
{
    LOG_TIME_MILLIS_WITH_CATEGORY_MSG_ONCE(
        strprintf("%s (%.2f MB)",
                  snapshot_loaded ? "saving snapshot chainstate" : "flushing coins cache",
                  coins_cache.DynamicMemoryUsage() / (1000 * 1000)),
        BCLog::LogFlags::ALL);

    coins_cache.Flush();
}

bool ChainstateManager::PopulateAndValidateSnapshot(
    CChainState& snapshot_chainstate,
    AutoFile& coins_file,
    const SnapshotMetadata& metadata)
{
    // It's okay to release cs_main before we're done using `coins_cache` because we know
    // that nothing else will be referencing the newly created snapshot_chainstate yet.
    CCoinsViewCache& coins_cache = *WITH_LOCK(::cs_main, return &snapshot_chainstate.CoinsTip());

    uint256 base_blockhash = metadata.m_base_blockhash;

    CBlockIndex* snapshot_start_block = WITH_LOCK(::cs_main, return m_blockman.LookupBlockIndex(base_blockhash));

    if (!snapshot_start_block) {
        // Needed for ComputeUTXOStats and ExpectedAssumeutxo to determine the
        // height and to avoid a crash when base_blockhash.IsNull()
        LogPrintf("[snapshot] Did not find snapshot start blockheader %s\n",
                  base_blockhash.ToString());
        return false;
    }

    int base_height = snapshot_start_block->nHeight;
    // Set SetBestBlock again now that the height is known
    coins_cache.SetBestBlock(base_blockhash, base_height);
    auto maybe_au_data = ExpectedAssumeutxo(base_height, GetParams());

    if (!maybe_au_data) {
        LogPrintf("[snapshot] assumeutxo height in snapshot metadata not recognized " /* Continued */
                  "(%d) - refusing to load snapshot\n", base_height);
        return false;
    }

    const AssumeutxoData& au_data = *maybe_au_data;

    COutPoint outpoint;
    Coin coin;
    const uint64_t coins_count = metadata.m_coins_count;
    uint64_t coins_left = metadata.m_coins_count;

    LogPrintf("[snapshot] loading coins from snapshot %s\n", base_blockhash.ToString());
    int64_t coins_processed{0};

    while (coins_left > 0) {
        try {
            coins_file >> outpoint;
            coins_file >> coin;
        } catch (const std::ios_base::failure&) {
            LogPrintf("[snapshot] bad snapshot format or truncated snapshot after deserializing %d coins\n",
                      coins_count - coins_left);
            return false;
        }
        if (coin.nHeight > base_height ||
            outpoint.n >= std::numeric_limits<decltype(outpoint.n)>::max() // Avoid integer wrap-around in coinstats.cpp:ApplyHash
        ) {
            LogPrintf("[snapshot] bad snapshot data after deserializing %d coins\n",
                      coins_count - coins_left);
            return false;
        }

        coins_cache.EmplaceCoinInternalDANGER(std::move(outpoint), std::move(coin));

        --coins_left;
        ++coins_processed;

        if (coins_processed % 1000000 == 0) {
            LogPrintf("[snapshot] %d coins loaded (%.2f%%, %.2f MB)\n",
                coins_processed,
                static_cast<float>(coins_processed) * 100 / static_cast<float>(coins_count),
                coins_cache.DynamicMemoryUsage() / (1000 * 1000));
        }

        // Batch write and flush (if we need to) every so often.
        //
        // If our average Coin size is roughly 41 bytes, checking every 120,000 coins
        // means <5MB of memory imprecision.
        if (coins_processed % 120000 == 0) {
            if (ShutdownRequested()) {
                return false;
            }

            const auto snapshot_cache_state = WITH_LOCK(::cs_main,
                return snapshot_chainstate.GetCoinsCacheSizeState());

            if (snapshot_cache_state >= CoinsCacheSizeState::CRITICAL) {
                // This is a hack - we don't know what the actual best block is, but that
                // doesn't matter for the purposes of flushing the cache here. We'll set this
                // to its correct value (`base_blockhash`) below after the coins are loaded.
                coins_cache.SetBestBlock(GetRandHash(), 5);

                // No need to acquire cs_main since this chainstate isn't being used yet.
                FlushSnapshotToDisk(coins_cache, /*snapshot_loaded=*/false);
            }
        }
    }

    // Important that we set this. This and the coins_cache accesses above are
    // sort of a layer violation, but either we reach into the innards of
    // CCoinsViewCache here or we have to invert some of the CChainState to
    // embed them in a snapshot-activation-specific CCoinsViewCache bulk load
    // method.
    coins_cache.SetBestBlock(base_blockhash, 5);

    bool out_of_coins{false};
    try {
        coins_file >> outpoint;
    } catch (const std::ios_base::failure&) {
        // We expect an exception since we should be out of coins.
        out_of_coins = true;
    }
    if (!out_of_coins) {
        LogPrintf("[snapshot] bad snapshot - coins left over after deserializing %d coins\n",
            coins_count);
        return false;
    }

    LogPrintf("[snapshot] loaded %d (%.2f MB) coins from snapshot %s\n",
        coins_count,
        coins_cache.DynamicMemoryUsage() / (1000 * 1000),
        base_blockhash.ToString());

    // No need to acquire cs_main since this chainstate isn't being used yet.
    FlushSnapshotToDisk(coins_cache, /*snapshot_loaded=*/true);

    assert(coins_cache.GetBestBlock() == base_blockhash);

    auto breakpoint_fnc = [] { /* TODO insert breakpoint here? */ };

    // As above, okay to immediately release cs_main here since no other context knows
    // about the snapshot_chainstate.
    CCoinsViewDB* snapshot_coinsdb = WITH_LOCK(::cs_main, return &snapshot_chainstate.CoinsDB());

    const std::optional<CCoinsStats> maybe_stats = ComputeUTXOStats(CoinStatsHashType::HASH_SERIALIZED, snapshot_coinsdb, m_blockman, breakpoint_fnc);
    if (!maybe_stats.has_value()) {
        LogPrintf("[snapshot] failed to generate coins stats\n");
        return false;
    }

    // Assert that the deserialized chainstate contents match the expected assumeutxo value.
    if (AssumeutxoHash{maybe_stats->hashSerialized} != au_data.hash_serialized) {
        LogPrintf("[snapshot] bad snapshot content hash: expected %s, got %s\n",
            au_data.hash_serialized.ToString(), maybe_stats->hashSerialized.ToString());
        return false;
    }

    snapshot_chainstate.m_chain.SetTip(snapshot_start_block);

    // The remainder of this function requires modifying data protected by cs_main.
    LOCK(::cs_main);

    // Fake various pieces of CBlockIndex state:
    CBlockIndex* index = nullptr;

    // Don't make any modifications to the genesis block.
    // This is especially important because we don't want to erroneously
    // apply BLOCK_ASSUMED_VALID to genesis, which would happen if we didn't skip
    // it here (since it apparently isn't BLOCK_VALID_SCRIPTS).
    constexpr int AFTER_GENESIS_START{1};

    for (int i = AFTER_GENESIS_START; i <= snapshot_chainstate.m_chain.Height(); ++i) {
        index = snapshot_chainstate.m_chain[i];

        // Fake nTx so that LoadBlockIndex() loads assumed-valid CBlockIndex
        // entries (among other things)
        if (!index->nTx) {
            index->nTx = 1;
        }
        // Fake nChainTx so that GuessVerificationProgress reports accurately
        index->nChainTx = index->pprev->nChainTx + index->nTx;

        // Mark unvalidated block index entries beneath the snapshot base block as assumed-valid.
        if (!index->IsValid(BLOCK_VALID_SCRIPTS)) {
            // This flag will be removed once the block is fully validated by a
            // background chainstate.
            index->nStatus |= BLOCK_ASSUMED_VALID;
        }

        // Fake BLOCK_OPT_WITNESS so that CChainState::NeedsRedownload()
        // won't ask to rewind the entire assumed-valid chain on startup.
        if (DeploymentActiveAt(*index, *this, Consensus::DEPLOYMENT_SEGWIT)) {
            index->nStatus |= BLOCK_OPT_WITNESS;
        }

        m_blockman.m_dirty_blockindex.insert(index);
        // Changes to the block index will be flushed to disk after this call
        // returns in `ActivateSnapshot()`, when `MaybeRebalanceCaches()` is
        // called, since we've added a snapshot chainstate and therefore will
        // have to downsize the IBD chainstate, which will result in a call to
        // `FlushStateToDisk(ALWAYS)`.
    }

    assert(index);
    index->nChainTx = au_data.nChainTx;
    snapshot_chainstate.setBlockIndexCandidates.insert(snapshot_start_block);

    LogPrintf("[snapshot] validated snapshot (%.2f MB)\n",
        coins_cache.DynamicMemoryUsage() / (1000 * 1000));
    return true;
}

CChainState& ChainstateManager::ActiveChainstate() const
{
    LOCK(::cs_main);
    assert(m_active_chainstate);
    return *m_active_chainstate;
}

bool ChainstateManager::IsSnapshotActive() const
{
    LOCK(::cs_main);
    return m_snapshot_chainstate && m_active_chainstate == m_snapshot_chainstate.get();
}

void ChainstateManager::MaybeRebalanceCaches()
{
    AssertLockHeld(::cs_main);
    if (m_ibd_chainstate && !m_snapshot_chainstate) {
        LogPrintf("[snapshot] allocating all cache to the IBD chainstate\n");
        // Allocate everything to the IBD chainstate.
        m_ibd_chainstate->ResizeCoinsCaches(m_total_coinstip_cache, m_total_coinsdb_cache);
    }
    else if (m_snapshot_chainstate && !m_ibd_chainstate) {
        LogPrintf("[snapshot] allocating all cache to the snapshot chainstate\n");
        // Allocate everything to the snapshot chainstate.
        m_snapshot_chainstate->ResizeCoinsCaches(m_total_coinstip_cache, m_total_coinsdb_cache);
    }
    else if (m_ibd_chainstate && m_snapshot_chainstate) {
        // If both chainstates exist, determine who needs more cache based on IBD status.
        //
        // Note: shrink caches first so that we don't inadvertently overwhelm available memory.
        if (m_snapshot_chainstate->IsInitialBlockDownload()) {
            m_ibd_chainstate->ResizeCoinsCaches(
                m_total_coinstip_cache * 0.05, m_total_coinsdb_cache * 0.05);
            m_snapshot_chainstate->ResizeCoinsCaches(
                m_total_coinstip_cache * 0.95, m_total_coinsdb_cache * 0.95);
        } else {
            m_snapshot_chainstate->ResizeCoinsCaches(
                m_total_coinstip_cache * 0.05, m_total_coinsdb_cache * 0.05);
            m_ibd_chainstate->ResizeCoinsCaches(
                m_total_coinstip_cache * 0.95, m_total_coinsdb_cache * 0.95);
        }
    }
}

ChainstateManager::~ChainstateManager()
{
    LOCK(::cs_main);

    m_versionbitscache.Clear();

    // TODO: The warning cache should probably become non-global
    for (auto& i : warningcache) {
        i.clear();
    }
}

namespace particl {

class HeightEntry {
public:
    HeightEntry(int height, NodeId id, int64_t time) : m_height(height), m_id(id), m_time(time)  {};
    int m_height;
    NodeId m_id;
    int64_t m_time;
};
static std::atomic_int nPeerBlocks(std::numeric_limits<int>::max());
static std::atomic_int nPeers(0);
static std::list<HeightEntry> peer_blocks;
const size_t max_peer_blocks = 9;

void UpdateNumPeers(int num_peers)
{
    nPeers = num_peers;
}

int GetNumPeers()
{
    return nPeers;
}

CAmount GetUTXOSum(CChainState &chainstate)
{
    // GetUTXOStats is fragile
    LOCK(cs_main);
    chainstate.ForceFlushStateToDisk();
    CCoinsView *coins_view = &chainstate.CoinsDB();
    CAmount total = 0;
    std::unique_ptr<CCoinsViewCursor> pcursor(coins_view->Cursor());
    while (pcursor->Valid()) {
        COutPoint key;
        Coin coin;
        if (pcursor->GetKey(key) && pcursor->GetValue(coin)) {
            if (coin.nType == OUTPUT_STANDARD) {
                total += coin.out.nValue;
            }
        } else {
            break;
        }
        pcursor->Next();
    }
    return total;
}

void UpdateNumBlocksOfPeers(ChainstateManager &chainman, NodeId id, int height) EXCLUSIVE_LOCKS_REQUIRED(cs_main)
{
    // Select median value. Only one sample per peer. Remove oldest sample.
    int new_value = 0;

    bool inserted = false;
    size_t num_elements = 0;
    std::list<HeightEntry>::iterator oldest = peer_blocks.end();
    for (auto it = peer_blocks.begin(); it != peer_blocks.end(); ) {
        if (id == it->m_id) {
            if (height == it->m_height) {
                inserted = true;
            } else {
                it = peer_blocks.erase(it);
                continue;
            }
        }
        if (!inserted && it->m_height > height) {
            peer_blocks.emplace(it, height, id, GetTime());
            inserted = true;
        }
        if (oldest == peer_blocks.end() || oldest->m_time > it->m_time) {
            oldest = it;
        }
        it++;
        num_elements++;
    }

    if (!inserted) {
        peer_blocks.emplace_back(height, id, GetTime());
        num_elements++;
    }
    if (num_elements > max_peer_blocks && oldest != peer_blocks.end()) {
        peer_blocks.erase(oldest);
        num_elements--;
    }

    size_t stop = num_elements / 2;
    num_elements = 0;
    for (auto it = peer_blocks.begin(); it != peer_blocks.end(); ++it) {
        if (num_elements >= stop) {
            new_value = it->m_height;
            break;
        }
        num_elements++;
    }

    static const CBlockIndex *pcheckpoint = chainman.m_blockman.GetLastCheckpoint(Params().Checkpoints());
    if (pcheckpoint) {
        if (new_value < pcheckpoint->nHeight) {
            new_value = std::numeric_limits<int>::max();
        }
    }
    nPeerBlocks = new_value;
}

int GetNumBlocksOfPeers()
{
    return nPeerBlocks;
}

void SetNumBlocksOfPeers(int num_blocks)
{
    assert(Params().IsMockableChain());
    nPeerBlocks = num_blocks;
}

int StakeConflict::Add(NodeId id)
{
    nLastUpdated = GetTime();
    std::pair<std::map<NodeId, int>::iterator,bool> ret;
    ret = peerCount.insert(std::pair<NodeId, int>(id, 1));
    if (ret.second == false) { // existing element
        ret.first->second++;
    }
    return 0;
};

bool CoinStakeCache::GetCoinStake(CChainState &chainstate, const uint256 &blockHash, CTransactionRef &tx)
{
    for (const auto &i : lData) {
        if (blockHash != i.first) {
            continue;
        }
        tx = i.second;
        return true;
    }

    BlockMap::iterator mi = chainstate.BlockIndex().find(blockHash);
    if (mi == chainstate.BlockIndex().end()) {
        return false;
    }

    CBlockIndex *pindex = &mi->second;
    if (node::ReadTransactionFromDiskBlock(pindex, 0, tx)) {
        return InsertCoinStake(blockHash, tx);
    }

    return false;
}

bool CoinStakeCache::InsertCoinStake(const uint256 &blockHash, const CTransactionRef &tx)
{
    lData.emplace_front(blockHash, tx);

    while (lData.size() > nMaxSize) {
        lData.pop_back();
    }

    return true;
}

static void EraseDelayedBlock(BlockManager &blockman, std::list<DelayedBlock>::iterator p, BlockValidationState &state) EXCLUSIVE_LOCKS_REQUIRED(cs_main)
{
    assert(state.m_chainman);
    if (p->m_node_id > -1) {
        if (state.m_peerman) {
            state.m_peerman->MisbehavingById(p->m_node_id, 25, "Delayed block");
        }
    }

    assert(state.m_chainman);
    auto it = state.m_chainman->BlockIndex().find(p->m_pblock->GetHash());
    if (it != state.m_chainman->BlockIndex().end()) {
        it->second.nFlags = it->second.nFlags & (uint32_t)~BLOCK_DELAYED;
        blockman.m_dirty_blockindex.insert(&it->second);
    }
}

bool DelayBlock(BlockManager &blockman, const std::shared_ptr<const CBlock> &pblock, BlockValidationState &state) EXCLUSIVE_LOCKS_REQUIRED(cs_main)
{
    if (state.nodeId < 0) {
        // Try lookup the blocksource if not known.
        assert(state.m_peerman);
        state.nodeId = state.m_peerman->GetBlockSource(pblock->GetHash());
    }
    LogPrintf("Warning: %s - Previous stake modifier is null for block %s from peer %d.\n", __func__, pblock->GetHash().ToString(), state.nodeId);
    while (list_delayed_blocks.size() >= MAX_DELAYED_BLOCKS) {
        LogPrint(BCLog::NET, "Removing Delayed block %s, too many delayed.\n", pblock->GetHash().ToString());
        EraseDelayedBlock(blockman, list_delayed_blocks.begin(), state);
        list_delayed_blocks.erase(list_delayed_blocks.begin());
    }
    assert(list_delayed_blocks.size() < MAX_DELAYED_BLOCKS);
    state.nFlags |= BLOCK_DELAYED; // Mark to prevent further processing
    list_delayed_blocks.emplace_back(pblock, state.nodeId);
    return true;
}

void CheckDelayedBlocks(BlockManager &blockman, BlockValidationState &state, const uint256 &block_hash) LOCKS_EXCLUDED(cs_main)
{
    if (!fParticlMode) {
        return;
    }
    assert(state.m_chainman);
    if (!state.m_peerman) {
        state.m_peerman = state.m_chainman->m_peerman;
    }
    //assert(state.m_peerman);
    if (list_delayed_blocks.empty()) {
        return;
    }

    int64_t now = GetTime();
    std::vector<std::shared_ptr<const CBlock> > process_blocks;
    {
        LOCK(cs_main);
        std::list<DelayedBlock>::iterator p = list_delayed_blocks.begin();
        while (p != list_delayed_blocks.end()) {
            if (p->m_pblock->hashPrevBlock == block_hash) {
                process_blocks.push_back(p->m_pblock);
                p = list_delayed_blocks.erase(p);
                continue;
            }
            if (p->m_time + MAX_DELAY_BLOCK_SECONDS < now) {
                LogPrint(BCLog::NET, "Removing delayed block %s, timed out.\n", p->m_pblock->GetHash().ToString());
                EraseDelayedBlock(blockman, p, state);
                p = list_delayed_blocks.erase(p);
                continue;
            }
            ++p;
        }
    }

    for (auto &p : process_blocks) {
        LogPrint(BCLog::NET, "Processing delayed block %s prev %s.\n", p->GetHash().ToString(), block_hash.ToString());
        state.m_chainman->ProcessNewBlock(p, false, nullptr); // Should update DoS if necessary, finding block through mapBlockSource
    }
}

bool RemoveUnreceivedHeader(ChainstateManager &chainman, const uint256 &hash) EXCLUSIVE_LOCKS_REQUIRED(cs_main)
{
    node::BlockMap::iterator mi = chainman.BlockIndex().find(hash);
    if (mi != chainman.BlockIndex().end() && (mi->second.nFlags & BLOCK_ACCEPTED)) {
        return false;
    }
    if (mi == chainman.BlockIndex().end()) {
        return true; // Was already removed, peer misbehaving
    }

    // Remove entire chain
    std::vector<BlockMap::iterator> remove_headers;
    std::vector<BlockMap::iterator> last_round[2];

    size_t n = 0;
    last_round[n].push_back(mi);
    remove_headers.push_back(mi);
    while (last_round[n].size()) {
        last_round[!n].clear();

        for (BlockMap::iterator& check_header : last_round[n]) {
            BlockMap::iterator it = chainman.BlockIndex().begin();
            while (it != chainman.BlockIndex().end()) {
                if (it->second.pprev == &check_header->second) {
                    if ((it->second.nFlags & BLOCK_ACCEPTED)) {
                        LogPrintf("Can't remove header %s, descendant block %s accepted.\n", hash.ToString(), it->second.GetBlockHash().ToString());
                        return true; // Can't remove any blocks, peer misbehaving for not sending
                    }
                    last_round[!n].push_back(it);
                    remove_headers.push_back(it);
                }
                it++;
            }
        }
        n = !n;
    }

    LogPrintf("Removing %d loose headers from %s.\n", remove_headers.size(), hash.ToString());

    for (auto &entry : remove_headers) {
        LogPrint(BCLog::NET, "Removing loose header %s.\n", entry->second.GetBlockHash().ToString());
        chainman.ActiveChainstate().m_blockman.m_dirty_blockindex.erase(&entry->second);

        if (chainman.m_best_header == &entry->second) {
            chainman.m_best_header = chainman.ActiveChain().Tip();
        }
        if (chainman.m_best_invalid == &entry->second) {
            chainman.m_best_invalid = nullptr;
        }
        if (chainman.m_peerman) {
            chainman.m_peerman->RemoveNonReceivedHeaderFromNodes(entry);
        }
        chainman.BlockIndex().erase(entry);
    }

    return true;
}

size_t CountDelayedBlocks() EXCLUSIVE_LOCKS_REQUIRED(cs_main)
{
    return list_delayed_blocks.size();
}

bool ProcessDuplicateStakeHeader(BlockManager &blockman, CBlockIndex *pindex, NodeId nodeId) EXCLUSIVE_LOCKS_REQUIRED(cs_main)
{
    if (!pindex) {
        return false;
    }

    uint256 hash = pindex->GetBlockHash();

    bool fMakeValid = false;
    if (nodeId == -1) {
        LogPrintf("%s: Duplicate stake block %s was received in a group, marking valid.\n",
            __func__, hash.ToString());

        fMakeValid = true;
    }

    if (nodeId > -1) {
        std::pair<std::map<uint256, StakeConflict>::iterator,bool> ret;
        ret = mapStakeConflict.insert(std::pair<uint256, StakeConflict>(hash, StakeConflict()));
        StakeConflict &sc = ret.first->second;
        sc.Add(nodeId);

        if ((int)sc.peerCount.size() > std::min(GetNumPeers() / 2, 4)) {
            LogPrintf("%s: More than half the connected peers are building on block %s," /* Continued */
                "  marked as duplicate stake, assuming this node has the duplicate.\n", __func__, hash.ToString());

            fMakeValid = true;
        }
    }

    if (fMakeValid) {
        pindex->nFlags &= (~BLOCK_FAILED_DUPLICATE_STAKE);
        pindex->nStatus &= (~BLOCK_FAILED_VALID);
        blockman.m_dirty_blockindex.insert(pindex);

        //if (pindex->nStatus & BLOCK_FAILED_CHILD)
        //{
            CBlockIndex *pindexPrev = pindex->pprev;
            while (pindexPrev) {
                if (pindexPrev->nStatus & BLOCK_VALID_MASK) {
                    break;
                }

                if (pindexPrev->nFlags & BLOCK_FAILED_DUPLICATE_STAKE) {
                    pindexPrev->nFlags &= (~BLOCK_FAILED_DUPLICATE_STAKE);
                    pindexPrev->nStatus &= (~BLOCK_FAILED_VALID);
                    blockman.m_dirty_blockindex.insert(pindexPrev);

                    if (!pindexPrev->prevoutStake.IsNull()) {
                        uint256 prevhash = pindexPrev->GetBlockHash();
                        particl::AddToMapStakeSeen(pindexPrev->prevoutStake, prevhash);
                    }

                    pindexPrev->nStatus &= (~BLOCK_FAILED_CHILD);
                }

                pindexPrev = pindexPrev->pprev;
            }

            pindex->nStatus &= (~BLOCK_FAILED_CHILD);
        //};

        if (!pindex->prevoutStake.IsNull()) {
            particl::AddToMapStakeSeen(pindex->prevoutStake, hash);
        }
        return true;
    }

    return false;
}


bool AddToMapStakeSeen(const COutPoint &kernel, const uint256 &blockHash)
{
    // Overwrites existing values

    std::pair<std::map<COutPoint, uint256>::iterator,bool> ret;
    ret = mapStakeSeen.insert(std::pair<COutPoint, uint256>(kernel, blockHash));
    if (ret.second == false) { // existing element
        ret.first->second = blockHash;
    } else {
        listStakeSeen.push_back(kernel);
    }

    return true;
};

bool CheckStakeUnused(const COutPoint &kernel)
{
    std::map<COutPoint, uint256>::const_iterator mi = mapStakeSeen.find(kernel);
    return (mi == mapStakeSeen.end());
}

bool CheckStakeUnique(const CBlock &block, bool fUpdate)
{
    LOCK(cs_main);

    uint256 blockHash = block.GetHash();
    const COutPoint &kernel = block.vtx[0]->vin[0].prevout;

    std::map<COutPoint, uint256>::const_iterator mi = mapStakeSeen.find(kernel);
    if (mi != mapStakeSeen.end()) {
        if (mi->second == blockHash) {
            return true;
        }
        return error("%s: Stake kernel for %s first seen on %s.", __func__, blockHash.ToString(), mi->second.ToString());
    }

    if (!fUpdate) {
        return true;
    }

    while (listStakeSeen.size() > particl::MAX_STAKE_SEEN_SIZE) {
        const COutPoint &oldest = listStakeSeen.front();
        if (1 != mapStakeSeen.erase(oldest)) {
            LogPrintf("%s: Warning: mapStakeSeen did not erase %s %n\n", __func__, oldest.hash.ToString(), oldest.n);
        }
        listStakeSeen.pop_front();
    }

    return AddToMapStakeSeen(kernel, blockHash);
};

bool RebuildRollingIndices(ChainstateManager &chainman, CTxMemPool* mempool)
{
    AssertLockNotHeld(cs_main);

    CBlockIndex *pindex_tip{nullptr};
    uint256 best_smsg_block_hash;
    int best_smsg_block_height{0}, last_known_height{0};
    chainman.m_smsgman->ReadBestBlock(best_smsg_block_hash, best_smsg_block_height);

    {
        LOCK(cs_main);
        pindex_tip = chainman.ActiveChain().Tip();
    }

    auto &pblocktree{chainman.m_blockman.m_block_tree_db};
    bool nV2 = false;
    if (gArgs.GetBoolArg("-rebuildrollingindices", false)) {
        LogPrintf("%s: Manual override, attempting to rewind chain.\n", __func__);
    } else
    if (pindex_tip &&
        chainman.m_smsgman->TrackFundingTxns() &&
        !best_smsg_block_hash.IsNull() &&
        best_smsg_block_hash != pindex_tip->GetBlockHash() &&
        pindex_tip->nHeight > best_smsg_block_height) {
        LogPrintf("%s: SMSG best block mismatch, attempting to rewind chain. SMSG %s, %s.\n", __func__, best_smsg_block_hash.ToString(), pindex_tip->GetBlockHash().ToString());
        if (best_smsg_block_height < pindex_tip->nHeight) {
            last_known_height = best_smsg_block_height;
        }
    } else
    if (pblocktree->ReadFlag("v2", nV2) && nV2) {
        return true;
    } else {
        LogPrintf("%s: v2 marker not detected, attempting to rewind chain.\n", __func__);
    }
    uiInterface.InitMessage(_("Rebuilding rolling indices...").translated);

    if (!mempool) {
        LogPrintf("%s: Requires mempool.\n", __func__);
        return false;
    }

    int64_t now = chainman.m_adjusted_time_callback();
    int rewound_tip_height;

    {
        LOCK(cs_main);
        CBlockIndex *pindex = pindex_tip;
        int max_height_to_keep = pindex ? pindex->nHeight : 0;
        while (pindex && pindex->nTime >= now - smsg::KEEP_FUNDING_TX_DATA) {
            if (pindex->nHeight < last_known_height) {
                break;
            }
            max_height_to_keep = pindex->nHeight;
            pindex = pindex->pprev;
        }

        LogPrintf("%s: Rewinding to block %d.\n", __func__, max_height_to_keep);
        int num_disconnected = 0;

        std::string str_error;
        if (!RewindToHeight(chainman, *mempool, max_height_to_keep, num_disconnected, str_error)) {
            LogPrintf("%s: RewindToHeight failed %s.\n", __func__, str_error);
            return false;
        }
        rewound_tip_height = pindex_tip ? pindex_tip->nHeight : 0;
    }

    BlockValidationState state;
    state.m_chainman = &chainman;
    if (!chainman.ActiveChainstate().ActivateBestChain(state)) {
        LogPrintf("%s: ActivateBestChain failed %s.\n", __func__, state.ToString());
        return false;
    }

    {
        LOCK(cs_main);
        // Ensure chainstate has been fully written to disk
        chainman.ActiveChainstate().ForceFlushStateToDisk();

        LogPrintf("%s: Reprocessed chain from block %d to %d.\n", __func__, rewound_tip_height, chainman.ActiveChain().Tip()->nHeight);

        if (!chainman.m_blockman.m_block_tree_db->WriteFlag("v2", true)) {
            LogPrintf("%s: WriteFlag failed.\n", __func__);
            return false;
        }
    }
    return true;
}

int64_t GetSmsgFeeRate(ChainstateManager &chainman, const CBlockIndex *pindex, bool reduce_height) EXCLUSIVE_LOCKS_REQUIRED(cs_main)
{
    const Consensus::Params &consensusParams = Params().GetConsensus();

    if ((pindex && pindex->nTime < consensusParams.smsg_fee_time) ||
        (!pindex && GetTime() < consensusParams.smsg_fee_time)) {
        return consensusParams.smsg_fee_msg_per_day_per_k;
    }

    int chain_height = pindex ? pindex->nHeight : chainman.ActiveChain().Height();
    if (reduce_height) { // Grace period, push back to previous period
        chain_height -= 10;
    }
    int fee_height = (chain_height / consensusParams.smsg_fee_period) * consensusParams.smsg_fee_period;

    CBlockIndex *fee_block = chainman.ActiveChain()[fee_height];
    if (!fee_block || fee_block->nTime < consensusParams.smsg_fee_time) {
        return consensusParams.smsg_fee_msg_per_day_per_k;
    }

    int64_t smsg_fee_rate = consensusParams.smsg_fee_msg_per_day_per_k;
    CTransactionRef coinstake = nullptr;
    if (!smsgFeeCoinstakeCache.GetCoinStake(chainman.ActiveChainstate(), fee_block->GetBlockHash(), coinstake) ||
        !coinstake->GetSmsgFeeRate(smsg_fee_rate)) {
        return consensusParams.smsg_fee_msg_per_day_per_k;
    }

    return smsg_fee_rate;
};

uint32_t GetSmsgDifficulty(ChainstateManager &chainman, uint64_t time, bool verify) EXCLUSIVE_LOCKS_REQUIRED(cs_main)
{
    const Consensus::Params &consensusParams = Params().GetConsensus();

    CBlockIndex *pindex = chainman.ActiveChain().Tip();
    for (size_t k = 0; k < 180; ++k) {
        if (!pindex) {
            break;
        }
        if (time >= pindex->nTime) {
            uint32_t smsg_difficulty = 0;
            CTransactionRef coinstake = nullptr;
            if (smsgDifficultyCoinstakeCache.GetCoinStake(chainman.ActiveChainstate(), pindex->GetBlockHash(), coinstake) &&
                coinstake->GetSmsgDifficulty(smsg_difficulty)) {

                if (verify && smsg_difficulty != consensusParams.smsg_min_difficulty) {
                    return smsg_difficulty + consensusParams.smsg_difficulty_max_delta;
                }
                return smsg_difficulty - consensusParams.smsg_difficulty_max_delta;
            }
        }
        pindex = pindex->pprev;
    }

    return consensusParams.smsg_min_difficulty - consensusParams.smsg_difficulty_max_delta;
};

} // namespace particl<|MERGE_RESOLUTION|>--- conflicted
+++ resolved
@@ -2874,7 +2874,6 @@
                 }
             }
 
-<<<<<<< HEAD
             if (!pTreasuryFundSettings || pTreasuryFundSettings->nMinTreasuryStakePercent <= 0) {
                 if (nStakeReward < 0 || nStakeReward > nCalculatedStakeReward) {
                     LogPrintf("ERROR: %s: Coinstake pays too much(actual=%d vs calculated=%d)\n", __func__, nStakeReward, nCalculatedStakeReward);
@@ -2890,10 +2889,6 @@
                     LogPrintf("ERROR: %s: Bad coinstake split amount (treasury=%d vs reward=%d)\n", __func__, nMinTreasuryPart, nMaxHolderPart);
                     return state.Invalid(BlockValidationResult::BLOCK_CONSENSUS, "bad-cs-amount");
                 }
-=======
-    // add this block to the view's block chain
-    view.SetBestBlock(pindex->GetBlockHash());
->>>>>>> 207a2287
 
                 if (pindex->pprev->nHeight > 0) { // Genesis block is pow
                     if (!txPrevCoinstake &&
@@ -3004,7 +2999,6 @@
         m_blockman.m_dirty_blockindex.insert(pindex);
     }
 
-
     if (fTimestampIndex) {
         unsigned int logicalTS = pindex->nTime;
         if (!m_blockman.m_block_tree_db->WriteTimestampIndex(CTimestampIndexKey(logicalTS, pindex->GetBlockHash()))) {
@@ -3028,9 +3022,6 @@
             return AbortNode(state, "Failed to write balances index");
         }
     }
-
-    assert(pindex->phashBlock);
-
     m_chainman.m_smsgman->SetBestBlock(view.smsg_cache, pindex->GetBlockHash(), pindex->nHeight, pindex->nTime);
 
     // add this block to the view's block chain
