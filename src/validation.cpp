--- conflicted
+++ resolved
@@ -6843,15 +6843,11 @@
                 pool.PrioritiseTransaction(tx->GetHash(), amountdelta);
             }
             TxValidationState state;
-<<<<<<< HEAD
             CBlockIndex* tip = ::ChainActive().Tip();
             assert(tip);
             const Consensus::Params &consensus = Params().GetConsensus();
             state.SetStateInfo(tip->nTime, tip->nHeight, consensus, fParticlMode, (fBusyImporting && fSkipRangeproof));
-            if (nTime + nExpiryTimeout > nNow) {
-=======
             if (nTime > nNow - nExpiryTimeout) {
->>>>>>> bf9548bc
                 LOCK(cs_main);
                 AcceptToMemoryPoolWithTime(chainparams, pool, state, tx, nTime,
                                            nullptr /* plTxnReplaced */, false /* bypass_limits */,
