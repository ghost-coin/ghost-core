--- conflicted
+++ resolved
@@ -706,12 +706,8 @@
     LockPoints lp;
     m_view.SetBackend(m_viewmempool);
 
-<<<<<<< HEAD
     state.m_has_anon_input = false;
-    CCoinsViewCache& coins_cache = ::ChainstateActive().CoinsTip();
-=======
     const CCoinsViewCache& coins_cache = ::ChainstateActive().CoinsTip();
->>>>>>> 5574e489
     // do all inputs exist?
     for (const CTxIn& txin : tx.vin) {
         if (txin.IsAnonInput()) {
