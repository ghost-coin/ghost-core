--- conflicted
+++ resolved
@@ -5382,18 +5382,13 @@
             uiInterface.ShowProgress(_("Verifying blocks…").translated, percentageDone, false);
             pindex = chainstate.m_chain.Next(pindex);
             CBlock block;
-<<<<<<< HEAD
-            if (!ReadBlockFromDisk(block, pindex, consensus_params))
-                return error("VerifyDB(): *** ReadBlockFromDisk failed at %d, hash=%s", pindex->nHeight, pindex->GetBlockHash().ToString());
+            if (!ReadBlockFromDisk(block, pindex, consensus_params)) {
+                LogPrintf("Verification error: ReadBlockFromDisk failed at %d, hash=%s\n", pindex->nHeight, pindex->GetBlockHash().ToString());
+                return VerifyDBResult::CORRUPTED_BLOCK_DB;
+            }
             // Particl: Clear state, data from VerifyDB is not written to disk.
             BlockValidationState state;
             coins.ClearFlushed();
-=======
-            if (!ReadBlockFromDisk(block, pindex, consensus_params)) {
-                LogPrintf("Verification error: ReadBlockFromDisk failed at %d, hash=%s\n", pindex->nHeight, pindex->GetBlockHash().ToString());
-                return VerifyDBResult::CORRUPTED_BLOCK_DB;
-            }
->>>>>>> 832fa2d2
             if (!chainstate.ConnectBlock(block, state, pindex, coins)) {
                 LogPrintf("Verification error: found unconnectable block at %d, hash=%s (%s)\n", pindex->nHeight, pindex->GetBlockHash().ToString(), state.ToString());
                 return VerifyDBResult::CORRUPTED_BLOCK_DB;
