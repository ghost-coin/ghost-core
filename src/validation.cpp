// Copyright (c) 2009-2010 Satoshi Nakamoto
// Copyright (c) 2009-2021 The Bitcoin Core developers
// Distributed under the MIT software license, see the accompanying
// file COPYING or http://www.opensource.org/licenses/mit-license.php.

#include <validation.h>

#include <kernel/coinstats.h>
#include <kernel/mempool_persist.h>

#include <arith_uint256.h>
#include <chain.h>
#include <chainparams.h>
#include <checkqueue.h>
#include <consensus/amount.h>
#include <consensus/consensus.h>
#include <consensus/merkle.h>
#include <consensus/tx_check.h>
#include <consensus/tx_verify.h>
#include <consensus/validation.h>
#include <cuckoocache.h>
#include <flatfile.h>
#include <fs.h>
#include <hash.h>
#include <kernel/mempool_entry.h>
#include <logging.h>
#include <logging/timer.h>
#include <node/blockstorage.h>
#include <node/interface_ui.h>
#include <node/utxo_snapshot.h>
#include <policy/policy.h>
#include <policy/rbf.h>
#include <policy/settings.h>
#include <pow.h>
#include <primitives/block.h>
#include <primitives/transaction.h>
#include <random.h>
#include <reverse_iterator.h>
#include <script/script.h>
#include <script/interpreter.h>
#include <script/sigcache.h>
#include <shutdown.h>
#include <signet.h>
#include <tinyformat.h>
#include <txdb.h>
#include <txmempool.h>
#include <uint256.h>
#include <undo.h>
#include <util/check.h> // For NDEBUG compile time check
#include <util/hasher.h>
#include <util/moneystr.h>
#include <util/rbf.h>
#include <util/strencodings.h>
#include <util/system.h>
#include <util/time.h>
#include <util/trace.h>
#include <util/translation.h>
#include <validationinterface.h>
#include <warnings.h>
#include <script/standard.h>
#include <key_io.h>
#include <net.h>
#include <smsg/manager.h>
#include <pos/kernel.h>
#include <pos/miner.h>
#include <anon.h>
#include <rctindex.h>
#include <insight/insight.h>
#include <insight/balanceindex.h>
#include <net_processing.h>

#include <algorithm>
#include <cassert>
#include <chrono>
#include <deque>
#include <numeric>
#include <optional>
#include <string>

using kernel::CCoinsStats;
using kernel::CoinStatsHashType;
using kernel::ComputeUTXOStats;
using kernel::LoadMempool;

using fsbridge::FopenFn;
using node::BlockManager;
using node::BlockMap;
using node::CBlockIndexHeightOnlyComparator;
using node::CBlockIndexWorkComparator;
using node::fImporting;
using node::fPruneMode;
using node::fReindex;
using node::ReadBlockFromDisk;
using node::SnapshotMetadata;
using node::UndoReadFromDisk;
using node::UnlinkPrunedFiles;

/** Maximum kilobytes for transactions to store for processing during reorg */
static const unsigned int MAX_DISCONNECTED_TX_POOL_SIZE = 20000;
/** Time to wait between writing blocks/block index to disk. */
static constexpr std::chrono::hours DATABASE_WRITE_INTERVAL{1};
/** Time to wait between flushing chainstate to disk. */
static constexpr std::chrono::hours DATABASE_FLUSH_INTERVAL{24};
/** Maximum age of our tip for us to be considered current for fee estimation */
static constexpr std::chrono::hours MAX_FEE_ESTIMATION_TIP_AGE{3};
const std::vector<std::string> CHECKLEVEL_DOC {
    "level 0 reads the blocks from disk",
    "level 1 verifies block validity",
    "level 2 verifies undo data",
    "level 3 checks disconnection of tip blocks",
    "level 4 tries to reconnect the blocks",
    "each level includes the checks of the previous levels",
};
/** The number of blocks to keep below the deepest prune lock.
 *  There is nothing special about this number. It is higher than what we
 *  expect to see in regular mainnet reorgs, but not so high that it would
 *  noticeably interfere with the pruning mechanism.
 * */
static constexpr int PRUNE_LOCK_BUFFER{10};

/**
 * Mutex to guard access to validation specific variables, such as reading
 * or changing the chainstate.
 *
 * This may also need to be locked when updating the transaction pool, e.g. on
 * AcceptToMemoryPool. See CTxMemPool::cs comment for details.
 *
 * The transaction pool has a separate lock to allow reading from it and the
 * chainstate at the same time.
 */
RecursiveMutex cs_main;

GlobalMutex g_best_block_mutex;
std::condition_variable g_best_block_cv;
uint256 g_best_block;

unsigned int MIN_BLOCKS_TO_KEEP = 288;
unsigned int NODE_NETWORK_LIMITED_MIN_BLOCKS = 288;

const CBlockIndex* Chainstate::FindForkInGlobalIndex(const CBlockLocator& locator) const
{
    AssertLockHeld(cs_main);

    // Find the latest block common to locator and chain - we expect that
    // locator.vHave is sorted descending by height.
    for (const uint256& hash : locator.vHave) {
        const CBlockIndex* pindex{m_blockman.LookupBlockIndex(hash)};
        if (pindex) {
            if (m_chain.Contains(pindex)) {
                return pindex;
            }
            if (pindex->GetAncestor(m_chain.Height()) == m_chain.Tip()) {
                return m_chain.Tip();
            }
        }
    }
    return m_chain.Genesis();
}

namespace particl {
bool DelayBlock(BlockManager &blockman, const std::shared_ptr<const CBlock> &pblock, BlockValidationState &state) EXCLUSIVE_LOCKS_REQUIRED(cs_main);
void CheckDelayedBlocks(BlockManager &blockman, BlockValidationState &state, const uint256 &block_hash) LOCKS_EXCLUDED(cs_main);

std::map<uint256, StakeConflict> mapStakeConflict;
std::map<COutPoint, uint256> mapStakeSeen;
std::list<COutPoint> listStakeSeen;

CoinStakeCache coinStakeCache GUARDED_BY(cs_main);
CoinStakeCache smsgFeeCoinstakeCache;
CoinStakeCache smsgDifficultyCoinstakeCache(180);

size_t MAX_DELAYED_BLOCKS = 64;
int64_t MAX_DELAY_BLOCK_SECONDS = 180;

class DelayedBlock
{
public:
    DelayedBlock(const std::shared_ptr<const CBlock>& pblock, int node_id) : m_pblock(pblock), m_node_id(node_id) {
        m_time = GetTime();
    }
    int64_t m_time;
    std::shared_ptr<const CBlock> m_pblock;
    int m_node_id;
};
std::list<DelayedBlock> list_delayed_blocks;
bool fVerifyingDB = false;
static bool attempted_rct_index_repair = false;
std::atomic_bool fSkipRangeproof(false);
std::atomic_bool fBusyImporting(false);        // covers ActivateBestChain too
} // namespace particl


bool CheckInputScripts(const CTransaction& tx, TxValidationState& state,
                       const CCoinsViewCache& inputs, unsigned int flags, bool cacheSigStore,
                       bool cacheFullScriptStore, PrecomputedTransactionData& txdata,
                       std::vector<CScriptCheck> *pvChecks = nullptr, bool fAnonChecks = true)
                       EXCLUSIVE_LOCKS_REQUIRED(cs_main);

bool CheckFinalTxAtTip(const CBlockIndex& active_chain_tip, const CTransaction& tx)
{
    AssertLockHeld(cs_main);

    // CheckFinalTxAtTip() uses active_chain_tip.Height()+1 to evaluate
    // nLockTime because when IsFinalTx() is called within
    // AcceptBlock(), the height of the block *being*
    // evaluated is what is used. Thus if we want to know if a
    // transaction can be part of the *next* block, we need to call
    // IsFinalTx() with one more than active_chain_tip.Height().
    const int nBlockHeight = active_chain_tip.nHeight + 1;

    // BIP113 requires that time-locked transactions have nLockTime set to
    // less than the median time of the previous block they're contained in.
    // When the next block is created its previous block will be the current
    // chain tip, so we use that to calculate the median time passed to
    // IsFinalTx().
    const int64_t nBlockTime{active_chain_tip.GetMedianTimePast()};

    return IsFinalTx(tx, nBlockHeight, nBlockTime);
}

bool CheckSequenceLocksAtTip(CBlockIndex* tip,
                        const CCoinsView& coins_view,
                        const CTransaction& tx,
                        LockPoints* lp,
                        bool useExistingLockPoints)
{
    assert(tip != nullptr);

    CBlockIndex index;
    index.pprev = tip;
    // CheckSequenceLocksAtTip() uses active_chainstate.m_chain.Height()+1 to evaluate
    // height based locks because when SequenceLocks() is called within
    // ConnectBlock(), the height of the block *being*
    // evaluated is what is used.
    // Thus if we want to know if a transaction can be part of the
    // *next* block, we need to use one more than active_chainstate.m_chain.Height()
    index.nHeight = tip->nHeight + 1;

    std::pair<int, int64_t> lockPair;
    if (useExistingLockPoints) {
        assert(lp);
        lockPair.first = lp->height;
        lockPair.second = lp->time;
    }
    else {
        std::vector<int> prevheights;
        prevheights.resize(tx.vin.size());
        for (size_t txinIndex = 0; txinIndex < tx.vin.size(); txinIndex++) {
            const CTxIn& txin = tx.vin[txinIndex];

            if (txin.IsAnonInput()) {
                prevheights[txinIndex] = tip->nHeight + 1;
                continue;
            }

            Coin coin;
            if (!coins_view.GetCoin(txin.prevout, coin)) {
                return error("%s: Missing input", __func__);
            }
            if (coin.nHeight == MEMPOOL_HEIGHT) {
                // Assume all mempool transaction confirm in the next block
                prevheights[txinIndex] = tip->nHeight + 1;
            } else {
                prevheights[txinIndex] = coin.nHeight;
            }
        }
        lockPair = CalculateSequenceLocks(tx, STANDARD_LOCKTIME_VERIFY_FLAGS, prevheights, index);
        if (lp) {
            lp->height = lockPair.first;
            lp->time = lockPair.second;
            // Also store the hash of the block with the highest height of
            // all the blocks which have sequence locked prevouts.
            // This hash needs to still be on the chain
            // for these LockPoint calculations to be valid
            // Note: It is impossible to correctly calculate a maxInputBlock
            // if any of the sequence locked inputs depend on unconfirmed txs,
            // except in the special case where the relative lock time/height
            // is 0, which is equivalent to no sequence lock. Since we assume
            // input height of tip+1 for mempool txs and test the resulting
            // lockPair from CalculateSequenceLocks against tip+1.  We know
            // EvaluateSequenceLocks will fail if there was a non-zero sequence
            // lock on a mempool input, so we can use the return value of
            // CheckSequenceLocksAtTip to indicate the LockPoints validity
            int maxInputHeight = 0;
            for (const int height : prevheights) {
                // Can ignore mempool inputs since we'll fail if they had non-zero locks
                if (height != tip->nHeight+1) {
                    maxInputHeight = std::max(maxInputHeight, height);
                }
            }
            // tip->GetAncestor(maxInputHeight) should never return a nullptr
            // because maxInputHeight is always less than the tip height.
            // It would, however, be a bad bug to continue execution, since a
            // LockPoints object with the maxInputBlock member set to nullptr
            // signifies no relative lock time.
            lp->maxInputBlock = Assert(tip->GetAncestor(maxInputHeight));
        }
    }
    return EvaluateSequenceLocks(index, lockPair);
}

// Returns the script flags which should be checked for a given block
static unsigned int GetBlockScriptFlags(const CBlockIndex& block_index, const ChainstateManager& chainman);

static void LimitMempoolSize(CTxMemPool& pool, CCoinsViewCache& coins_cache)
    EXCLUSIVE_LOCKS_REQUIRED(::cs_main, pool.cs)
{
    AssertLockHeld(::cs_main);
    AssertLockHeld(pool.cs);
    int expired = pool.Expire(GetTime<std::chrono::seconds>() - pool.m_expiry);
    if (expired != 0) {
        LogPrint(BCLog::MEMPOOL, "Expired %i transactions from the memory pool\n", expired);
    }

    std::vector<COutPoint> vNoSpendsRemaining;
    pool.TrimToSize(pool.m_max_size_bytes, &vNoSpendsRemaining);
    for (const COutPoint& removed : vNoSpendsRemaining)
        coins_cache.Uncache(removed);
}

static bool IsCurrentForFeeEstimation(Chainstate& active_chainstate) EXCLUSIVE_LOCKS_REQUIRED(cs_main)
{
    AssertLockHeld(cs_main);
    if (active_chainstate.IsInitialBlockDownload())
        return false;
    if (active_chainstate.m_chain.Tip()->GetBlockTime() < count_seconds(GetTime<std::chrono::seconds>() - MAX_FEE_ESTIMATION_TIP_AGE))
        return false;
    if (active_chainstate.m_chain.Height() < active_chainstate.m_chainman.m_best_header->nHeight - 1) {
        return false;
    }
    return true;
}

void Chainstate::MaybeUpdateMempoolForReorg(
    DisconnectedBlockTransactions& disconnectpool,
    bool fAddToMempool)
{
    if (!m_mempool) return;

    AssertLockHeld(cs_main);
    AssertLockHeld(m_mempool->cs);
    std::vector<uint256> vHashUpdate;
    // disconnectpool's insertion_order index sorts the entries from
    // oldest to newest, but the oldest entry will be the last tx from the
    // latest mined block that was disconnected.
    // Iterate disconnectpool in reverse, so that we add transactions
    // back to the mempool starting with the earliest transaction that had
    // been previously seen in a block.
    auto it = disconnectpool.queuedTx.get<insertion_order>().rbegin();
    while (it != disconnectpool.queuedTx.get<insertion_order>().rend()) {
        // ignore validation errors in resurrected transactions
        if (!fAddToMempool || (*it)->IsCoinBase() || (*it)->IsCoinStake() ||
            AcceptToMemoryPool(*this, *it, GetTime(),
                /*bypass_limits=*/true, /*test_accept=*/false).m_result_type !=
                    MempoolAcceptResult::ResultType::VALID) {
            // If the transaction doesn't make it in to the mempool, remove any
            // transactions that depend on it (which would now be orphans).
            m_mempool->removeRecursive(**it, MemPoolRemovalReason::REORG);
        } else if (m_mempool->exists(GenTxid::Txid((*it)->GetHash()))) {
            vHashUpdate.push_back((*it)->GetHash());
        }
        ++it;
    }
    disconnectpool.queuedTx.clear();
    // AcceptToMemoryPool/addUnchecked all assume that new mempool entries have
    // no in-mempool children, which is generally not true when adding
    // previously-confirmed transactions back to the mempool.
    // UpdateTransactionsFromBlock finds descendants of any transactions in
    // the disconnectpool that were added back and cleans up the mempool state.
    m_mempool->UpdateTransactionsFromBlock(vHashUpdate);

    // Predicate to use for filtering transactions in removeForReorg.
    // Checks whether the transaction is still final and, if it spends a coinbase output, mature.
    // Also updates valid entries' cached LockPoints if needed.
    // If false, the tx is still valid and its lockpoints are updated.
    // If true, the tx would be invalid in the next block; remove this entry and all of its descendants.
    const auto filter_final_and_mature = [this](CTxMemPool::txiter it)
        EXCLUSIVE_LOCKS_REQUIRED(m_mempool->cs, ::cs_main) {
        AssertLockHeld(m_mempool->cs);
        AssertLockHeld(::cs_main);
        const CTransaction& tx = it->GetTx();

        // The transaction must be final.
        if (!CheckFinalTxAtTip(*Assert(m_chain.Tip()), tx)) return true;
        LockPoints lp = it->GetLockPoints();
        const bool validLP{TestLockPointValidity(m_chain, lp)};
        CCoinsViewMemPool view_mempool(&CoinsTip(), *m_mempool);
        // CheckSequenceLocksAtTip checks if the transaction will be final in the next block to be
        // created on top of the new chain. We use useExistingLockPoints=false so that, instead of
        // using the information in lp (which might now refer to a block that no longer exists in
        // the chain), it will update lp to contain LockPoints relevant to the new chain.
        if (!CheckSequenceLocksAtTip(m_chain.Tip(), view_mempool, tx, &lp, validLP)) {
            // If CheckSequenceLocksAtTip fails, remove the tx and don't depend on the LockPoints.
            return true;
        } else if (!validLP) {
            // If CheckSequenceLocksAtTip succeeded, it also updated the LockPoints.
            // Now update the mempool entry lockpoints as well.
            m_mempool->mapTx.modify(it, [&lp](CTxMemPoolEntry& e) { e.UpdateLockPoints(lp); });
        }

        // If the transaction spends any coinbase outputs, it must be mature.
        if (it->GetSpendsCoinbase()) {
            for (const CTxIn& txin : tx.vin) {
                if (txin.IsAnonInput()) {
                    continue;
                }
                auto it2 = m_mempool->mapTx.find(txin.prevout.hash);
                if (it2 != m_mempool->mapTx.end())
                    continue;
                const Coin& coin{CoinsTip().AccessCoin(txin.prevout)};
                assert(!coin.IsSpent());
                const auto mempool_spend_height{m_chain.Tip()->nHeight + 1};
                if (coin.IsCoinBase() && mempool_spend_height - coin.nHeight < COINBASE_MATURITY) {
                    return true;
                }
            }
        }
        // Transaction is still valid and cached LockPoints are updated.
        return false;
    };

    // We also need to remove any now-immature transactions
    m_mempool->removeForReorg(m_chain, filter_final_and_mature);
    // Re-limit mempool size, in case we added any transactions
    LimitMempoolSize(*m_mempool, this->CoinsTip());
}

/**
* Checks to avoid mempool polluting consensus critical paths since cached
* signature and script validity results will be reused if we validate this
* transaction again during block validation.
* */
static bool CheckInputsFromMempoolAndCache(const CTransaction& tx, TxValidationState& state,
                const CCoinsViewCache& view, const CTxMemPool& pool,
                unsigned int flags, PrecomputedTransactionData& txdata, CCoinsViewCache& coins_tip)
                EXCLUSIVE_LOCKS_REQUIRED(cs_main, pool.cs)
{
    AssertLockHeld(cs_main);
    AssertLockHeld(pool.cs);

    assert(!tx.IsCoinBase());
    for (const CTxIn& txin : tx.vin) {
        if (txin.IsAnonInput()) {
            continue;
        }
        const Coin& coin = view.AccessCoin(txin.prevout);

        // This coin was checked in PreChecks and MemPoolAccept
        // has been holding cs_main since then.
        Assume(!coin.IsSpent());
        if (coin.IsSpent()) return false;

        // If the Coin is available, there are 2 possibilities:
        // it is available in our current ChainstateActive UTXO set,
        // or it's a UTXO provided by a transaction in our mempool.
        // Ensure the scriptPubKeys in Coins from CoinsView are correct.
        const CTransactionRef& txFrom = pool.get(txin.prevout.hash);
        if (txFrom) {
            assert(txFrom->GetHash() == txin.prevout.hash);
            assert(txFrom->GetNumVOuts() > txin.prevout.n);
            if (txFrom->IsParticlVersion()) {
                assert(coin.Matches(txFrom->vpout[txin.prevout.n].get()));
            } else {
                assert(txFrom->vout[txin.prevout.n] == coin.out);
            }
        } else {
            const Coin& coinFromUTXOSet = coins_tip.AccessCoin(txin.prevout);
            assert(!coinFromUTXOSet.IsSpent());
            assert(coinFromUTXOSet.out == coin.out);
        }
    }

    // Call CheckInputScripts() to cache signature and script validity against current tip consensus rules.
    return CheckInputScripts(tx, state, view, flags, /* cacheSigStore= */ true, /* cacheFullScriptStore= */ true, txdata);
}

namespace {

class MemPoolAccept
{
public:
    explicit MemPoolAccept(CTxMemPool& mempool, Chainstate& active_chainstate) :
        m_pool(mempool),
        m_view(&m_dummy),
        m_viewmempool(&active_chainstate.CoinsTip(), m_pool),
        m_active_chainstate(active_chainstate),
        m_limits{m_pool.m_limits}
    {
    }

    // We put the arguments we're handed into a struct, so we can pass them
    // around easier.
    struct ATMPArgs {
        const CChainParams& m_chainparams;
        const int64_t m_accept_time;
        const bool m_bypass_limits;
        /*
         * Return any outpoints which were not previously present in the coins
         * cache, but were added as a result of validating the tx for mempool
         * acceptance. This allows the caller to optionally remove the cache
         * additions if the associated transaction ends up being rejected by
         * the mempool.
         */
        std::vector<COutPoint>& m_coins_to_uncache;
        const bool m_test_accept;
        /** Whether we allow transactions to replace mempool transactions by BIP125 rules. If false,
         * any transaction spending the same inputs as a transaction in the mempool is considered
         * a conflict. */
        const bool m_allow_replacement;
        /** When true, the mempool will not be trimmed when individual transactions are submitted in
         * Finalize(). Instead, limits should be enforced at the end to ensure the package is not
         * partially submitted.
         */
        const bool m_package_submission;
        /** When true, use package feerates instead of individual transaction feerates for fee-based
         * policies such as mempool min fee and min relay fee.
         */
        const bool m_package_feerates;

        /** Particl - test if tx would get in the mempool without considering locks */
        const bool m_ignore_locks;

        /** Parameters for single transaction mempool validation. */
        static ATMPArgs SingleAccept(const CChainParams& chainparams, int64_t accept_time,
                                     bool bypass_limits, std::vector<COutPoint>& coins_to_uncache,
                                     bool test_accept, bool ignore_locks) {
            return ATMPArgs{/* m_chainparams */ chainparams,
                            /* m_accept_time */ accept_time,
                            /* m_bypass_limits */ bypass_limits,
                            /* m_coins_to_uncache */ coins_to_uncache,
                            /* m_test_accept */ test_accept,
                            /* m_allow_replacement */ true,
                            /* m_package_submission */ false,
                            /* m_package_feerates */ false,
                            ignore_locks,
            };
        }

        /** Parameters for test package mempool validation through testmempoolaccept. */
        static ATMPArgs PackageTestAccept(const CChainParams& chainparams, int64_t accept_time,
                                          std::vector<COutPoint>& coins_to_uncache, bool ignore_locks) {
            return ATMPArgs{/* m_chainparams */ chainparams,
                            /* m_accept_time */ accept_time,
                            /* m_bypass_limits */ false,
                            /* m_coins_to_uncache */ coins_to_uncache,
                            /* m_test_accept */ true,
                            /* m_allow_replacement */ false,
                            /* m_package_submission */ false, // not submitting to mempool
                            /* m_package_feerates */ false,
                            ignore_locks,
            };
        }

        /** Parameters for child-with-unconfirmed-parents package validation. */
        static ATMPArgs PackageChildWithParents(const CChainParams& chainparams, int64_t accept_time,
                                                std::vector<COutPoint>& coins_to_uncache, bool ignore_locks) {
            return ATMPArgs{/* m_chainparams */ chainparams,
                            /* m_accept_time */ accept_time,
                            /* m_bypass_limits */ false,
                            /* m_coins_to_uncache */ coins_to_uncache,
                            /* m_test_accept */ false,
                            /* m_allow_replacement */ false,
                            /* m_package_submission */ true,
                            /* m_package_feerates */ true,
                            ignore_locks,
            };
        }

        /** Parameters for a single transaction within a package. */
        static ATMPArgs SingleInPackageAccept(const ATMPArgs& package_args) {
            return ATMPArgs{/* m_chainparams */ package_args.m_chainparams,
                            /* m_accept_time */ package_args.m_accept_time,
                            /* m_bypass_limits */ false,
                            /* m_coins_to_uncache */ package_args.m_coins_to_uncache,
                            /* m_test_accept */ package_args.m_test_accept,
                            /* m_allow_replacement */ true,
                            /* m_package_submission */ false,
                            /* m_package_feerates */ false, // only 1 transaction
                            /* m_ignore_locks */ package_args.m_ignore_locks,
            };
        }

    private:
        // Private ctor to avoid exposing details to clients and allowing the possibility of
        // mixing up the order of the arguments. Use static functions above instead.
        ATMPArgs(const CChainParams& chainparams,
                 int64_t accept_time,
                 bool bypass_limits,
                 std::vector<COutPoint>& coins_to_uncache,
                 bool test_accept,
                 bool allow_replacement,
                 bool package_submission,
                 bool package_feerates,
                 bool ignore_locks)
            : m_chainparams{chainparams},
              m_accept_time{accept_time},
              m_bypass_limits{bypass_limits},
              m_coins_to_uncache{coins_to_uncache},
              m_test_accept{test_accept},
              m_allow_replacement{allow_replacement},
              m_package_submission{package_submission},
              m_package_feerates{package_feerates},
              m_ignore_locks{ignore_locks}
        {
        }
    };

    // Single transaction acceptance
    MempoolAcceptResult AcceptSingleTransaction(const CTransactionRef& ptx, ATMPArgs& args) EXCLUSIVE_LOCKS_REQUIRED(cs_main);

    /**
    * Multiple transaction acceptance. Transactions may or may not be interdependent, but must not
    * conflict with each other, and the transactions cannot already be in the mempool. Parents must
    * come before children if any dependencies exist.
    */
    PackageMempoolAcceptResult AcceptMultipleTransactions(const std::vector<CTransactionRef>& txns, ATMPArgs& args) EXCLUSIVE_LOCKS_REQUIRED(cs_main);

    /**
     * Package (more specific than just multiple transactions) acceptance. Package must be a child
     * with all of its unconfirmed parents, and topologically sorted.
     */
    PackageMempoolAcceptResult AcceptPackage(const Package& package, ATMPArgs& args) EXCLUSIVE_LOCKS_REQUIRED(cs_main);

private:
    // All the intermediate state that gets passed between the various levels
    // of checking a given transaction.
    struct Workspace {
        explicit Workspace(const CTransactionRef& ptx) : m_ptx(ptx), m_hash(ptx->GetHash()) {}
        /** Txids of mempool transactions that this transaction directly conflicts with. */
        std::set<uint256> m_conflicts;
        /** Iterators to mempool entries that this transaction directly conflicts with. */
        CTxMemPool::setEntries m_iters_conflicting;
        /** Iterators to all mempool entries that would be replaced by this transaction, including
         * those it directly conflicts with and their descendants. */
        CTxMemPool::setEntries m_all_conflicting;
        /** All mempool ancestors of this transaction. */
        CTxMemPool::setEntries m_ancestors;
        /** Mempool entry constructed for this transaction. Constructed in PreChecks() but not
         * inserted into the mempool until Finalize(). */
        std::unique_ptr<CTxMemPoolEntry> m_entry;
        /** Pointers to the transactions that have been removed from the mempool and replaced by
         * this transaction, used to return to the MemPoolAccept caller. Only populated if
         * validation is successful and the original transactions are removed. */
        std::list<CTransactionRef> m_replaced_transactions;

        /** Virtual size of the transaction as used by the mempool, calculated using serialized size
         * of the transaction and sigops. */
        int64_t m_vsize;
        /** Fees paid by this transaction: total input amounts subtracted by total output amounts. */
        CAmount m_base_fees;
        /** Base fees + any fee delta set by the user with prioritisetransaction. */
        CAmount m_modified_fees;
        /** Total modified fees of all transactions being replaced. */
        CAmount m_conflicting_fees{0};
        /** Total virtual size of all transactions being replaced. */
        size_t m_conflicting_size{0};

        const CTransactionRef& m_ptx;
        /** Txid. */
        const uint256& m_hash;
        TxValidationState m_state;
        /** A temporary cache containing serialized transaction data for signature verification.
         * Reused across PolicyScriptChecks and ConsensusScriptChecks. */
        PrecomputedTransactionData m_precomputed_txdata;
    };

    // Run the policy checks on a given transaction, excluding any script checks.
    // Looks up inputs, calculates feerate, considers replacement, evaluates
    // package limits, etc. As this function can be invoked for "free" by a peer,
    // only tests that are fast should be done here (to avoid CPU DoS).
    bool PreChecks(ATMPArgs& args, Workspace& ws) EXCLUSIVE_LOCKS_REQUIRED(cs_main, m_pool.cs);

    // Run checks for mempool replace-by-fee.
    bool ReplacementChecks(Workspace& ws) EXCLUSIVE_LOCKS_REQUIRED(cs_main, m_pool.cs);

    // Enforce package mempool ancestor/descendant limits (distinct from individual
    // ancestor/descendant limits done in PreChecks).
    bool PackageMempoolChecks(const std::vector<CTransactionRef>& txns,
                              PackageValidationState& package_state) EXCLUSIVE_LOCKS_REQUIRED(cs_main, m_pool.cs);

    // Run the script checks using our policy flags. As this can be slow, we should
    // only invoke this on transactions that have otherwise passed policy checks.
    bool PolicyScriptChecks(const ATMPArgs& args, Workspace& ws) EXCLUSIVE_LOCKS_REQUIRED(cs_main, m_pool.cs);

    // Re-run the script checks, using consensus flags, and try to cache the
    // result in the scriptcache. This should be done after
    // PolicyScriptChecks(). This requires that all inputs either be in our
    // utxo set or in the mempool.
    bool ConsensusScriptChecks(const ATMPArgs& args, Workspace& ws) EXCLUSIVE_LOCKS_REQUIRED(cs_main, m_pool.cs);

    // Try to add the transaction to the mempool, removing any conflicts first.
    // Returns true if the transaction is in the mempool after any size
    // limiting is performed, false otherwise.
    bool Finalize(const ATMPArgs& args, Workspace& ws) EXCLUSIVE_LOCKS_REQUIRED(cs_main, m_pool.cs);

    // Submit all transactions to the mempool and call ConsensusScriptChecks to add to the script
    // cache - should only be called after successful validation of all transactions in the package.
    // The package may end up partially-submitted after size limiting; returns true if all
    // transactions are successfully added to the mempool, false otherwise.
    bool SubmitPackage(const ATMPArgs& args, std::vector<Workspace>& workspaces, PackageValidationState& package_state,
                       std::map<const uint256, const MempoolAcceptResult>& results)
         EXCLUSIVE_LOCKS_REQUIRED(cs_main, m_pool.cs);

    // Compare a package's feerate against minimum allowed.
    bool CheckFeeRate(size_t package_size, CAmount package_fee, TxValidationState& state) EXCLUSIVE_LOCKS_REQUIRED(::cs_main, m_pool.cs)
    {
        AssertLockHeld(::cs_main);
        AssertLockHeld(m_pool.cs);
        CAmount mempoolRejectFee = m_pool.GetMinFee().GetFee(package_size);
        if (state.m_has_anon_output) {
            mempoolRejectFee *= ANON_FEE_MULTIPLIER;
        }
        if (mempoolRejectFee > 0 && package_fee < mempoolRejectFee) {
            return state.Invalid(TxValidationResult::TX_MEMPOOL_POLICY, "mempool min fee not met", strprintf("%d < %d", package_fee, mempoolRejectFee));
        }

        if (package_fee < m_pool.m_min_relay_feerate.GetFee(package_size)) {
            return state.Invalid(TxValidationResult::TX_MEMPOOL_POLICY, "min relay fee not met",
                                 strprintf("%d < %d", package_fee, m_pool.m_min_relay_feerate.GetFee(package_size)));
        }
        return true;
    }

private:
    CTxMemPool& m_pool;
    CCoinsViewCache m_view;
    CCoinsViewMemPool m_viewmempool;
    CCoinsView m_dummy;

    Chainstate& m_active_chainstate;

    CTxMemPool::Limits m_limits;

    /** Whether the transaction(s) would replace any mempool transactions. If so, RBF rules apply. */
    bool m_rbf{false};
};

bool MemPoolAccept::PreChecks(ATMPArgs& args, Workspace& ws)
{
    AssertLockHeld(cs_main);
    AssertLockHeld(m_pool.cs);
    const CTransactionRef& ptx = ws.m_ptx;
    const CTransaction& tx = *ws.m_ptx;
    const uint256& hash = ws.m_hash;

    // Copy/alias what we need out of args
    const int64_t nAcceptTime = args.m_accept_time;
    const bool bypass_limits = args.m_bypass_limits;
    std::vector<COutPoint>& coins_to_uncache = args.m_coins_to_uncache;

    // Alias what we need out of ws
    TxValidationState& state = ws.m_state;
    std::unique_ptr<CTxMemPoolEntry>& entry = ws.m_entry;

    const Consensus::Params &consensus = Params().GetConsensus();
    state.SetStateInfo(nAcceptTime, m_active_chainstate.m_chain.Height(), consensus, fParticlMode, (particl::fBusyImporting && particl::fSkipRangeproof));

    if (!CheckTransaction(tx, state)) {
        return false; // state filled in by CheckTransaction
    }

    // Coinbase is only valid in a block, not as a loose transaction
    if (tx.IsCoinBase())
        return state.Invalid(TxValidationResult::TX_CONSENSUS, "coinbase");

    // Coinstake is only valid in a block, not as a loose transaction
    if (tx.IsCoinStake())
        return state.Invalid(TxValidationResult::TX_CONSENSUS, "coinstake");

    // Rather not work on nonstandard transactions (unless -testnet/-regtest)
    std::string reason;
    if (m_pool.m_require_standard && !IsStandardTx(tx, m_pool.m_max_datacarrier_bytes, m_pool.m_permit_bare_multisig, m_pool.m_dust_relay_feerate, reason, nAcceptTime)) {
        return state.Invalid(TxValidationResult::TX_NOT_STANDARD, reason);
    }

<<<<<<< HEAD
    // Do not work on transactions that are too small.
    // A transaction with 1 segwit input and 1 P2WPHK output has non-witness size of 82 bytes.
    // Transactions smaller than this are not relayed to mitigate CVE-2017-12842 by not relaying
    // 64-byte transactions.
    if (::GetSerializeSize(tx, PROTOCOL_VERSION | SERIALIZE_TRANSACTION_NO_WITNESS) < (fParticlMode ? MIN_STANDARD_TX_NONWITNESS_SIZE_PART : MIN_STANDARD_TX_NONWITNESS_SIZE))
=======
    // Transactions smaller than 65 non-witness bytes are not relayed to mitigate CVE-2017-12842.
    if (::GetSerializeSize(tx, PROTOCOL_VERSION | SERIALIZE_TRANSACTION_NO_WITNESS) < MIN_STANDARD_TX_NONWITNESS_SIZE)
>>>>>>> f3bc1a72
        return state.Invalid(TxValidationResult::TX_NOT_STANDARD, "tx-size-small");

    // Only accept nLockTime-using transactions that can be mined in the next
    // block; we don't want our mempool filled up with transactions that can't
    // be mined yet.
    if (!args.m_test_accept || !args.m_ignore_locks)
    if (!CheckFinalTxAtTip(*Assert(m_active_chainstate.m_chain.Tip()), tx)) {
        return state.Invalid(TxValidationResult::TX_PREMATURE_SPEND, "non-final");
    }

    if (m_pool.exists(GenTxid::Wtxid(tx.GetWitnessHash()))) {
        // Exact transaction already exists in the mempool.
        return state.Invalid(TxValidationResult::TX_CONFLICT, "txn-already-in-mempool");
    } else if (m_pool.exists(GenTxid::Txid(tx.GetHash()))) {
        // Transaction with the same non-witness data but different witness (same txid, different
        // wtxid) already exists in the mempool.
        return state.Invalid(TxValidationResult::TX_CONFLICT, "txn-same-nonwitness-data-in-mempool");
    }

    // Check for conflicts with in-memory transactions
    for (const CTxIn &txin : tx.vin)
    {
        if (txin.IsAnonInput()) {
            if (!CheckAnonInputMempoolConflicts(txin, hash, &m_pool, state)) {
                return false; // state filled in by CheckAnonInputMempoolConflicts
            }
            continue;
        }
        const CTransaction* ptxConflicting = m_pool.GetConflictTx(txin.prevout);
        if (ptxConflicting) {
            if (!args.m_allow_replacement) {
                // Transaction conflicts with a mempool tx, but we're not allowing replacements.
                return state.Invalid(TxValidationResult::TX_MEMPOOL_POLICY, "bip125-replacement-disallowed");
            }
            if (!ws.m_conflicts.count(ptxConflicting->GetHash()))
            {
                // Transactions that don't explicitly signal replaceability are
                // *not* replaceable with the current logic, even if one of their
                // unconfirmed ancestors signals replaceability. This diverges
                // from BIP125's inherited signaling description (see CVE-2021-31876).
                // Applications relying on first-seen mempool behavior should
                // check all unconfirmed ancestors; otherwise an opt-in ancestor
                // might be replaced, causing removal of this descendant.
                //
                // If replaceability signaling is ignored due to node setting,
                // replacement is always allowed.
                if (!m_pool.m_full_rbf && !SignalsOptInRBF(*ptxConflicting)) {
                    return state.Invalid(TxValidationResult::TX_MEMPOOL_POLICY, "txn-mempool-conflict");
                }

                ws.m_conflicts.insert(ptxConflicting->GetHash());
            }
        }
    }

    LockPoints lp;
    m_view.SetBackend(m_viewmempool);

    state.m_has_anon_input = false;
    const CCoinsViewCache& coins_cache = m_active_chainstate.CoinsTip();
    // do all inputs exist?
    for (const CTxIn& txin : tx.vin) {
        if (txin.IsAnonInput()) {
            state.m_has_anon_input = true;
            continue;
        }
        if (!coins_cache.HaveCoinInCache(txin.prevout)) {
            coins_to_uncache.push_back(txin.prevout);
        }

        // Note: this call may add txin.prevout to the coins cache
        // (coins_cache.cacheCoins) by way of FetchCoin(). It should be removed
        // later (via coins_to_uncache) if this tx turns out to be invalid.
        if (!m_view.HaveCoin(txin.prevout)) {
            // Are inputs missing because we already have the tx?
            for (size_t out = 0; out < tx.GetNumVOuts(); out++) {
                // Optimistically just do efficient check of cache for outputs
                if (coins_cache.HaveCoinInCache(COutPoint(hash, out))) {
                    return state.Invalid(TxValidationResult::TX_CONFLICT, "txn-already-known");
                }
            }
            // Otherwise assume this might be an orphan tx for which we just haven't seen parents yet
            return state.Invalid(TxValidationResult::TX_MISSING_INPUTS, "bad-txns-inputs-missingorspent");
        }
    }

    if (state.m_has_anon_input && gArgs.GetBoolArg("-checkpeerheight", true) &&
        m_active_chainstate.m_chain.Height() < particl::GetNumBlocksOfPeers() - 1) {
        LogPrintf("%s: Ignoring anon transaction while chain syncs height %d - peers %d.\n",
            __func__, m_active_chainstate.m_chain.Height(), particl::GetNumBlocksOfPeers());
        return state.Error("Syncing");
    }

    if (!AllAnonOutputsUnknown(m_active_chainstate, tx, state)) { // Also sets state.m_has_anon_output
        // Already in the blockchain, containing block could have been received before loose tx
        return state.Invalid(TxValidationResult::TX_CONFLICT, "txn-already-in-mempool");
    }
    // This is const, but calls into the back end CoinsViews. The CCoinsViewDB at the bottom of the
    // hierarchy brings the best block into scope. See CCoinsViewDB::GetBestBlock().
    m_view.GetBestBlock();

    // we have all inputs cached now, so switch back to dummy (to protect
    // against bugs where we pull more inputs from disk that miss being added
    // to coins_to_uncache)
    m_view.SetBackend(m_dummy);

    assert(m_active_chainstate.m_blockman.LookupBlockIndex(m_view.GetBestBlock()) == m_active_chainstate.m_chain.Tip());

    // Only accept BIP68 sequence locked transactions that can be mined in the next
    // block; we don't want our mempool filled up with transactions that can't
    // be mined yet.
    // Pass in m_view which has all of the relevant inputs cached. Note that, since m_view's
    // backend was removed, it no longer pulls coins from the mempool.
    if (!args.m_test_accept || !args.m_ignore_locks)  // Particl: Only check m_ignore_locks when m_test_accept is true
    if (!CheckSequenceLocksAtTip(m_active_chainstate.m_chain.Tip(), m_view, tx, &lp)) {
        return state.Invalid(TxValidationResult::TX_PREMATURE_SPEND, "non-BIP68-final");
    }

    // The mempool holds txs for the next block, so pass height+1 to CheckTxInputs
    if (!Consensus::CheckTxInputs(tx, state, m_view, m_active_chainstate.m_chain.Height() + 1, ws.m_base_fees)) {
        return false; // state filled in by CheckTxInputs
    }

    if (m_pool.m_require_standard && !AreInputsStandard(tx, m_view, nAcceptTime)) {
        return state.Invalid(TxValidationResult::TX_INPUTS_NOT_STANDARD, "bad-txns-nonstandard-inputs");
    }

    // Check for non-standard witnesses.
    if (tx.HasWitness() && m_pool.m_require_standard && !IsWitnessStandard(tx, m_view)) {
        return state.Invalid(TxValidationResult::TX_WITNESS_MUTATED, "bad-witness-nonstandard");
    }

    int64_t nSigOpsCost = GetTransactionSigOpCost(tx, m_view, STANDARD_SCRIPT_VERIFY_FLAGS);

    // ws.m_modified_fees includes any fee deltas from PrioritiseTransaction
    ws.m_modified_fees = ws.m_base_fees;
    m_pool.ApplyDelta(hash, ws.m_modified_fees);

    // Keep track of transactions that spend a coinbase, which we re-scan
    // during reorgs to ensure COINBASE_MATURITY is still met.
    bool fSpendsCoinbase = false;
    for (const CTxIn &txin : tx.vin) {
        if (txin.IsAnonInput()) {
            continue;
        }
        const Coin &coin = m_view.AccessCoin(txin.prevout);
        if (coin.IsCoinBase()) {
            fSpendsCoinbase = true;
            break;
        }
    }

    entry.reset(new CTxMemPoolEntry(ptx, ws.m_base_fees, nAcceptTime, m_active_chainstate.m_chain.Height(),
            fSpendsCoinbase, nSigOpsCost, lp));
    ws.m_vsize = entry->GetTxSize();

    if (nSigOpsCost > MAX_STANDARD_TX_SIGOPS_COST)
        return state.Invalid(TxValidationResult::TX_NOT_STANDARD, "bad-txns-too-many-sigops",
                strprintf("%d", nSigOpsCost));

    // No individual transactions are allowed below the min relay feerate and mempool min feerate except from
    // disconnected blocks and transactions in a package. Package transactions will be checked using
    // package feerate later.
    if (!bypass_limits && !args.m_package_feerates && !CheckFeeRate(ws.m_vsize, ws.m_modified_fees, state)) return false;

    ws.m_iters_conflicting = m_pool.GetIterSet(ws.m_conflicts);
    // Calculate in-mempool ancestors, up to a limit.
    if (ws.m_conflicts.size() == 1) {
        // In general, when we receive an RBF transaction with mempool conflicts, we want to know whether we
        // would meet the chain limits after the conflicts have been removed. However, there isn't a practical
        // way to do this short of calculating the ancestor and descendant sets with an overlay cache of
        // changed mempool entries. Due to both implementation and runtime complexity concerns, this isn't
        // very realistic, thus we only ensure a limited set of transactions are RBF'able despite mempool
        // conflicts here. Importantly, we need to ensure that some transactions which were accepted using
        // the below carve-out are able to be RBF'ed, without impacting the security the carve-out provides
        // for off-chain contract systems (see link in the comment below).
        //
        // Specifically, the subset of RBF transactions which we allow despite chain limits are those which
        // conflict directly with exactly one other transaction (but may evict children of said transaction),
        // and which are not adding any new mempool dependencies. Note that the "no new mempool dependencies"
        // check is accomplished later, so we don't bother doing anything about it here, but if our
        // policy changes, we may need to move that check to here instead of removing it wholesale.
        //
        // Such transactions are clearly not merging any existing packages, so we are only concerned with
        // ensuring that (a) no package is growing past the package size (not count) limits and (b) we are
        // not allowing something to effectively use the (below) carve-out spot when it shouldn't be allowed
        // to.
        //
        // To check these we first check if we meet the RBF criteria, above, and increment the descendant
        // limits by the direct conflict and its descendants (as these are recalculated in
        // CalculateMempoolAncestors by assuming the new transaction being added is a new descendant, with no
        // removals, of each parent's existing dependent set). The ancestor count limits are unmodified (as
        // the ancestor limits should be the same for both our new transaction and any conflicts).
        // We don't bother incrementing m_limit_descendants by the full removal count as that limit never comes
        // into force here (as we're only adding a single transaction).
        assert(ws.m_iters_conflicting.size() == 1);
        CTxMemPool::txiter conflict = *ws.m_iters_conflicting.begin();

        m_limits.descendant_count += 1;
        m_limits.descendant_size_vbytes += conflict->GetSizeWithDescendants();
    }

    std::string errString;
    if (!m_pool.CalculateMemPoolAncestors(*entry, ws.m_ancestors, m_limits, errString)) {
        ws.m_ancestors.clear();
        // If CalculateMemPoolAncestors fails second time, we want the original error string.
        std::string dummy_err_string;
        // Contracting/payment channels CPFP carve-out:
        // If the new transaction is relatively small (up to 40k weight)
        // and has at most one ancestor (ie ancestor limit of 2, including
        // the new transaction), allow it if its parent has exactly the
        // descendant limit descendants.
        //
        // This allows protocols which rely on distrusting counterparties
        // being able to broadcast descendants of an unconfirmed transaction
        // to be secure by simply only having two immediately-spendable
        // outputs - one for each counterparty. For more info on the uses for
        // this, see https://lists.linuxfoundation.org/pipermail/bitcoin-dev/2018-November/016518.html
        CTxMemPool::Limits cpfp_carve_out_limits{
            .ancestor_count = 2,
            .ancestor_size_vbytes = m_limits.ancestor_size_vbytes,
            .descendant_count = m_limits.descendant_count + 1,
            .descendant_size_vbytes = m_limits.descendant_size_vbytes + EXTRA_DESCENDANT_TX_SIZE_LIMIT,
        };
        if (ws.m_vsize > EXTRA_DESCENDANT_TX_SIZE_LIMIT ||
                !m_pool.CalculateMemPoolAncestors(*entry, ws.m_ancestors,
                                                  cpfp_carve_out_limits,
                                                  dummy_err_string)) {
            return state.Invalid(TxValidationResult::TX_MEMPOOL_POLICY, "too-long-mempool-chain", errString);
        }
    }

    // A transaction that spends outputs that would be replaced by it is invalid. Now
    // that we have the set of all ancestors we can detect this
    // pathological case by making sure ws.m_conflicts and ws.m_ancestors don't
    // intersect.
    if (const auto err_string{EntriesAndTxidsDisjoint(ws.m_ancestors, ws.m_conflicts, hash)}) {
        // We classify this as a consensus error because a transaction depending on something it
        // conflicts with would be inconsistent.
        return state.Invalid(TxValidationResult::TX_CONSENSUS, "bad-txns-spends-conflicting-tx", *err_string);
    }

    m_rbf = !ws.m_conflicts.empty();
    return true;
}

bool MemPoolAccept::ReplacementChecks(Workspace& ws)
{
    AssertLockHeld(cs_main);
    AssertLockHeld(m_pool.cs);

    const CTransaction& tx = *ws.m_ptx;
    const uint256& hash = ws.m_hash;
    TxValidationState& state = ws.m_state;

    CFeeRate newFeeRate(ws.m_modified_fees, ws.m_vsize);
    // Enforce Rule #6. The replacement transaction must have a higher feerate than its direct conflicts.
    // - The motivation for this check is to ensure that the replacement transaction is preferable for
    //   block-inclusion, compared to what would be removed from the mempool.
    // - This logic predates ancestor feerate-based transaction selection, which is why it doesn't
    //   consider feerates of descendants.
    // - Note: Ancestor feerate-based transaction selection has made this comparison insufficient to
    //   guarantee that this is incentive-compatible for miners, because it is possible for a
    //   descendant transaction of a direct conflict to pay a higher feerate than the transaction that
    //   might replace them, under these rules.
    if (const auto err_string{PaysMoreThanConflicts(ws.m_iters_conflicting, newFeeRate, hash)}) {
        return state.Invalid(TxValidationResult::TX_MEMPOOL_POLICY, "insufficient fee", *err_string);
    }

    // Calculate all conflicting entries and enforce Rule #5.
    if (const auto err_string{GetEntriesForConflicts(tx, m_pool, ws.m_iters_conflicting, ws.m_all_conflicting)}) {
        return state.Invalid(TxValidationResult::TX_MEMPOOL_POLICY,
                             "too many potential replacements", *err_string);
    }
    // Enforce Rule #2.
    if (const auto err_string{HasNoNewUnconfirmed(tx, m_pool, ws.m_iters_conflicting)}) {
        return state.Invalid(TxValidationResult::TX_MEMPOOL_POLICY,
                             "replacement-adds-unconfirmed", *err_string);
    }
    // Check if it's economically rational to mine this transaction rather than the ones it
    // replaces and pays for its own relay fees. Enforce Rules #3 and #4.
    for (CTxMemPool::txiter it : ws.m_all_conflicting) {
        ws.m_conflicting_fees += it->GetModifiedFee();
        ws.m_conflicting_size += it->GetTxSize();
    }
    if (const auto err_string{PaysForRBF(ws.m_conflicting_fees, ws.m_modified_fees, ws.m_vsize,
                                         m_pool.m_incremental_relay_feerate, hash)}) {
        return state.Invalid(TxValidationResult::TX_MEMPOOL_POLICY, "insufficient fee", *err_string);
    }
    return true;
}

bool MemPoolAccept::PackageMempoolChecks(const std::vector<CTransactionRef>& txns,
                                         PackageValidationState& package_state)
{
    AssertLockHeld(cs_main);
    AssertLockHeld(m_pool.cs);

    // CheckPackageLimits expects the package transactions to not already be in the mempool.
    assert(std::all_of(txns.cbegin(), txns.cend(), [this](const auto& tx)
                       { return !m_pool.exists(GenTxid::Txid(tx->GetHash()));}));

    std::string err_string;
    if (!m_pool.CheckPackageLimits(txns, m_limits, err_string)) {
        // This is a package-wide error, separate from an individual transaction error.
        return package_state.Invalid(PackageValidationResult::PCKG_POLICY, "package-mempool-limits", err_string);
    }
   return true;
}

bool MemPoolAccept::PolicyScriptChecks(const ATMPArgs& args, Workspace& ws)
{
    AssertLockHeld(cs_main);
    AssertLockHeld(m_pool.cs);
    const CTransaction& tx = *ws.m_ptx;
    TxValidationState& state = ws.m_state;
    state.m_chainstate = &m_active_chainstate;

    constexpr unsigned int scriptVerifyFlags = STANDARD_SCRIPT_VERIFY_FLAGS;

    // Check input scripts and signatures.
    // This is done last to help prevent CPU exhaustion denial-of-service attacks.
    if (!CheckInputScripts(tx, state, m_view, scriptVerifyFlags, true, false, ws.m_precomputed_txdata)) {
        // SCRIPT_VERIFY_CLEANSTACK requires SCRIPT_VERIFY_WITNESS, so we
        // need to turn both off, and compare against just turning off CLEANSTACK
        // to see if the failure is specifically due to witness validation.
        TxValidationState state_dummy; // Want reported failures to be from first CheckInputScripts
        state_dummy.CopyStateInfo(state);
        if (!tx.HasWitness() && CheckInputScripts(tx, state_dummy, m_view, scriptVerifyFlags & ~(SCRIPT_VERIFY_WITNESS | SCRIPT_VERIFY_CLEANSTACK), true, false, ws.m_precomputed_txdata) &&
                !CheckInputScripts(tx, state_dummy, m_view, scriptVerifyFlags & ~SCRIPT_VERIFY_CLEANSTACK, true, false, ws.m_precomputed_txdata)) {
            // Only the witness is missing, so the transaction itself may be fine.
            state.Invalid(TxValidationResult::TX_WITNESS_STRIPPED,
                    state.GetRejectReason(), state.GetDebugMessage());
        }
        return false; // state filled in by CheckInputScripts
    }

    return true;
}

bool MemPoolAccept::ConsensusScriptChecks(const ATMPArgs& args, Workspace& ws)
{
    AssertLockHeld(cs_main);
    AssertLockHeld(m_pool.cs);
    const CTransaction& tx = *ws.m_ptx;
    const uint256& hash = ws.m_hash;
    TxValidationState& state = ws.m_state;
    state.m_chainstate = &m_active_chainstate;

    // Check again against the current block tip's script verification
    // flags to cache our script execution flags. This is, of course,
    // useless if the next block has different script flags from the
    // previous one, but because the cache tracks script flags for us it
    // will auto-invalidate and we'll just have a few blocks of extra
    // misses on soft-fork activation.
    //
    // This is also useful in case of bugs in the standard flags that cause
    // transactions to pass as valid when they're actually invalid. For
    // instance the STRICTENC flag was incorrectly allowing certain
    // CHECKSIG NOT scripts to pass, even though they were invalid.
    //
    // There is a similar check in CreateNewBlock() to prevent creating
    // invalid blocks (using TestBlockValidity), however allowing such
    // transactions into the mempool can be exploited as a DoS attack.
    unsigned int currentBlockScriptVerifyFlags{GetBlockScriptFlags(*m_active_chainstate.m_chain.Tip(), m_active_chainstate.m_chainman)};
    if (!CheckInputsFromMempoolAndCache(tx, state, m_view, m_pool, currentBlockScriptVerifyFlags,
                                        ws.m_precomputed_txdata, m_active_chainstate.CoinsTip())) {
        LogPrintf("BUG! PLEASE REPORT THIS! CheckInputScripts failed against latest-block but not STANDARD flags %s, %s\n", hash.ToString(), state.ToString());
        return Assume(false);
    }

    return true;
}

bool MemPoolAccept::Finalize(const ATMPArgs& args, Workspace& ws)
{
    AssertLockHeld(cs_main);
    AssertLockHeld(m_pool.cs);
    const CTransaction& tx = *ws.m_ptx;
    const uint256& hash = ws.m_hash;
    TxValidationState& state = ws.m_state;
    const bool bypass_limits = args.m_bypass_limits;

    std::unique_ptr<CTxMemPoolEntry>& entry = ws.m_entry;

    // Remove conflicting transactions from the mempool
    for (CTxMemPool::txiter it : ws.m_all_conflicting)
    {
        LogPrint(BCLog::MEMPOOL, "replacing tx %s with %s for %s additional fees, %d delta bytes\n",
                it->GetTx().GetHash().ToString(),
                hash.ToString(),
                FormatMoney(ws.m_modified_fees - ws.m_conflicting_fees),
                (int)entry->GetTxSize() - (int)ws.m_conflicting_size);
        ws.m_replaced_transactions.push_back(it->GetSharedTx());
    }
    m_pool.RemoveStaged(ws.m_all_conflicting, false, MemPoolRemovalReason::REPLACED);

    // This transaction should only count for fee estimation if:
    // - it's not being re-added during a reorg which bypasses typical mempool fee limits
    // - the node is not behind
    // - the transaction is not dependent on any other transactions in the mempool
    // - it's not part of a package. Since package relay is not currently supported, this
    // transaction has not necessarily been accepted to miners' mempools.
    bool validForFeeEstimation = !bypass_limits && !args.m_package_submission && IsCurrentForFeeEstimation(m_active_chainstate) && m_pool.HasNoInputsOf(tx);

    // Store transaction in memory
    m_pool.addUnchecked(*entry, ws.m_ancestors, validForFeeEstimation);

    // trim mempool and check if tx was trimmed
    // If we are validating a package, don't trim here because we could evict a previous transaction
    // in the package. LimitMempoolSize() should be called at the very end to make sure the mempool
    // is still within limits and package submission happens atomically.
    if (!args.m_package_submission && !bypass_limits) {
        LimitMempoolSize(m_pool, m_active_chainstate.CoinsTip());
        if (!m_pool.exists(GenTxid::Txid(hash)))
            return state.Invalid(TxValidationResult::TX_MEMPOOL_POLICY, "mempool full");
    }

    if (!AddKeyImagesToMempool(tx, m_pool)) {
        LogPrintf("ERROR: %s: AddKeyImagesToMempool failed.\n", __func__);
        return state.Invalid(TxValidationResult::TX_CONSENSUS, "bad-anonin-keyimages");
    }

    // Update mempool indices
    if (fAddressIndex) {
        m_pool.addAddressIndex(*entry, m_view);
    }
    if (fSpentIndex) {
        m_pool.addSpentIndex(*entry, m_view);
    }

    return true;
}

bool MemPoolAccept::SubmitPackage(const ATMPArgs& args, std::vector<Workspace>& workspaces,
                                  PackageValidationState& package_state,
                                  std::map<const uint256, const MempoolAcceptResult>& results)
{
    AssertLockHeld(cs_main);
    AssertLockHeld(m_pool.cs);
    // Sanity check: none of the transactions should be in the mempool, and none of the transactions
    // should have a same-txid-different-witness equivalent in the mempool.
    assert(std::all_of(workspaces.cbegin(), workspaces.cend(), [this](const auto& ws){
        return !m_pool.exists(GenTxid::Txid(ws.m_ptx->GetHash())); }));

    bool all_submitted = true;
    // ConsensusScriptChecks adds to the script cache and is therefore consensus-critical;
    // CheckInputsFromMempoolAndCache asserts that transactions only spend coins available from the
    // mempool or UTXO set. Submit each transaction to the mempool immediately after calling
    // ConsensusScriptChecks to make the outputs available for subsequent transactions.
    for (Workspace& ws : workspaces) {
        if (!ConsensusScriptChecks(args, ws)) {
            results.emplace(ws.m_ptx->GetWitnessHash(), MempoolAcceptResult::Failure(ws.m_state));
            // Since PolicyScriptChecks() passed, this should never fail.
            Assume(false);
            all_submitted = false;
            package_state.Invalid(PackageValidationResult::PCKG_MEMPOOL_ERROR,
                                  strprintf("BUG! PolicyScriptChecks succeeded but ConsensusScriptChecks failed: %s",
                                            ws.m_ptx->GetHash().ToString()));
        }

        // Re-calculate mempool ancestors to call addUnchecked(). They may have changed since the
        // last calculation done in PreChecks, since package ancestors have already been submitted.
        std::string unused_err_string;
        if(!m_pool.CalculateMemPoolAncestors(*ws.m_entry, ws.m_ancestors, m_limits, unused_err_string)) {
            results.emplace(ws.m_ptx->GetWitnessHash(), MempoolAcceptResult::Failure(ws.m_state));
            // Since PreChecks() and PackageMempoolChecks() both enforce limits, this should never fail.
            Assume(false);
            all_submitted = false;
            package_state.Invalid(PackageValidationResult::PCKG_MEMPOOL_ERROR,
                                  strprintf("BUG! Mempool ancestors or descendants were underestimated: %s",
                                            ws.m_ptx->GetHash().ToString()));
        }
        // If we call LimitMempoolSize() for each individual Finalize(), the mempool will not take
        // the transaction's descendant feerate into account because it hasn't seen them yet. Also,
        // we risk evicting a transaction that a subsequent package transaction depends on. Instead,
        // allow the mempool to temporarily bypass limits, the maximum package size) while
        // submitting transactions individually and then trim at the very end.
        if (!Finalize(args, ws)) {
            results.emplace(ws.m_ptx->GetWitnessHash(), MempoolAcceptResult::Failure(ws.m_state));
            // Since LimitMempoolSize() won't be called, this should never fail.
            Assume(false);
            all_submitted = false;
            package_state.Invalid(PackageValidationResult::PCKG_MEMPOOL_ERROR,
                                  strprintf("BUG! Adding to mempool failed: %s", ws.m_ptx->GetHash().ToString()));
        }
    }

    // It may or may not be the case that all the transactions made it into the mempool. Regardless,
    // make sure we haven't exceeded max mempool size.
    LimitMempoolSize(m_pool, m_active_chainstate.CoinsTip());

    // Find the wtxids of the transactions that made it into the mempool. Allow partial submission,
    // but don't report success unless they all made it into the mempool.
    for (Workspace& ws : workspaces) {
        if (m_pool.exists(GenTxid::Wtxid(ws.m_ptx->GetWitnessHash()))) {
            results.emplace(ws.m_ptx->GetWitnessHash(),
                MempoolAcceptResult::Success(std::move(ws.m_replaced_transactions), ws.m_vsize, ws.m_base_fees));
            GetMainSignals().TransactionAddedToMempool(ws.m_ptx, m_pool.GetAndIncrementSequence());
        } else {
            all_submitted = false;
            ws.m_state.Invalid(TxValidationResult::TX_MEMPOOL_POLICY, "mempool full");
            results.emplace(ws.m_ptx->GetWitnessHash(), MempoolAcceptResult::Failure(ws.m_state));
        }
    }
    return all_submitted;
}

MempoolAcceptResult MemPoolAccept::AcceptSingleTransaction(const CTransactionRef& ptx, ATMPArgs& args)
{
    AssertLockHeld(cs_main);
    LOCK(m_pool.cs); // mempool "read lock" (held through GetMainSignals().TransactionAddedToMempool())

    Workspace ws(ptx);

    if (!PreChecks(args, ws)) return MempoolAcceptResult::Failure(ws.m_state);

    if (m_rbf && !ReplacementChecks(ws)) return MempoolAcceptResult::Failure(ws.m_state);

    // Perform the inexpensive checks first and avoid hashing and signature verification unless
    // those checks pass, to mitigate CPU exhaustion denial-of-service attacks.
    if (!PolicyScriptChecks(args, ws)) return MempoolAcceptResult::Failure(ws.m_state);

    if (!ConsensusScriptChecks(args, ws)) return MempoolAcceptResult::Failure(ws.m_state);

    // Tx was accepted, but not added
    if (args.m_test_accept) {
        return MempoolAcceptResult::Success(std::move(ws.m_replaced_transactions), ws.m_vsize, ws.m_base_fees);
    }

    if (!Finalize(args, ws)) return MempoolAcceptResult::Failure(ws.m_state);

    GetMainSignals().TransactionAddedToMempool(ptx, m_pool.GetAndIncrementSequence());

    return MempoolAcceptResult::Success(std::move(ws.m_replaced_transactions), ws.m_vsize, ws.m_base_fees);
}

PackageMempoolAcceptResult MemPoolAccept::AcceptMultipleTransactions(const std::vector<CTransactionRef>& txns, ATMPArgs& args)
{
    AssertLockHeld(cs_main);

    // These context-free package limits can be done before taking the mempool lock.
    PackageValidationState package_state;
    if (!CheckPackage(txns, package_state)) return PackageMempoolAcceptResult(package_state, {});

    std::vector<Workspace> workspaces{};
    workspaces.reserve(txns.size());
    std::transform(txns.cbegin(), txns.cend(), std::back_inserter(workspaces),
                   [](const auto& tx) { return Workspace(tx); });
    std::map<const uint256, const MempoolAcceptResult> results;

    LOCK(m_pool.cs);

    // Do all PreChecks first and fail fast to avoid running expensive script checks when unnecessary.
    for (Workspace& ws : workspaces) {
        if (!PreChecks(args, ws)) {
            package_state.Invalid(PackageValidationResult::PCKG_TX, "transaction failed");
            // Exit early to avoid doing pointless work. Update the failed tx result; the rest are unfinished.
            results.emplace(ws.m_ptx->GetWitnessHash(), MempoolAcceptResult::Failure(ws.m_state));
            return PackageMempoolAcceptResult(package_state, std::move(results));
        }
        // Make the coins created by this transaction available for subsequent transactions in the
        // package to spend. Since we already checked conflicts in the package and we don't allow
        // replacements, we don't need to track the coins spent. Note that this logic will need to be
        // updated if package replace-by-fee is allowed in the future.
        assert(!args.m_allow_replacement);
        m_viewmempool.PackageAddTransaction(ws.m_ptx);
    }

    // Transactions must meet two minimum feerates: the mempool minimum fee and min relay fee.
    // For transactions consisting of exactly one child and its parents, it suffices to use the
    // package feerate (total modified fees / total virtual size) to check this requirement.
    const auto m_total_vsize = std::accumulate(workspaces.cbegin(), workspaces.cend(), int64_t{0},
        [](int64_t sum, auto& ws) { return sum + ws.m_vsize; });
    const auto m_total_modified_fees = std::accumulate(workspaces.cbegin(), workspaces.cend(), CAmount{0},
        [](CAmount sum, auto& ws) { return sum + ws.m_modified_fees; });
    const CFeeRate package_feerate(m_total_modified_fees, m_total_vsize);
    TxValidationState placeholder_state;
    if (args.m_package_feerates &&
        !CheckFeeRate(m_total_vsize, m_total_modified_fees, placeholder_state)) {
        package_state.Invalid(PackageValidationResult::PCKG_POLICY, "package-fee-too-low");
        return PackageMempoolAcceptResult(package_state, package_feerate, {});
    }

    // Apply package mempool ancestor/descendant limits. Skip if there is only one transaction,
    // because it's unnecessary. Also, CPFP carve out can increase the limit for individual
    // transactions, but this exemption is not extended to packages in CheckPackageLimits().
    std::string err_string;
    if (txns.size() > 1 && !PackageMempoolChecks(txns, package_state)) {
        return PackageMempoolAcceptResult(package_state, package_feerate, std::move(results));
    }

    for (Workspace& ws : workspaces) {
        if (!PolicyScriptChecks(args, ws)) {
            // Exit early to avoid doing pointless work. Update the failed tx result; the rest are unfinished.
            package_state.Invalid(PackageValidationResult::PCKG_TX, "transaction failed");
            results.emplace(ws.m_ptx->GetWitnessHash(), MempoolAcceptResult::Failure(ws.m_state));
            return PackageMempoolAcceptResult(package_state, package_feerate, std::move(results));
        }
        if (args.m_test_accept) {
            // When test_accept=true, transactions that pass PolicyScriptChecks are valid because there are
            // no further mempool checks (passing PolicyScriptChecks implies passing ConsensusScriptChecks).
            results.emplace(ws.m_ptx->GetWitnessHash(),
                            MempoolAcceptResult::Success(std::move(ws.m_replaced_transactions),
                                                         ws.m_vsize, ws.m_base_fees));
        }
    }

    if (args.m_test_accept) return PackageMempoolAcceptResult(package_state, package_feerate, std::move(results));

    if (!SubmitPackage(args, workspaces, package_state, results)) {
        // PackageValidationState filled in by SubmitPackage().
        return PackageMempoolAcceptResult(package_state, package_feerate, std::move(results));
    }

    return PackageMempoolAcceptResult(package_state, package_feerate, std::move(results));
}

PackageMempoolAcceptResult MemPoolAccept::AcceptPackage(const Package& package, ATMPArgs& args)
{
    AssertLockHeld(cs_main);
    PackageValidationState package_state;

    // Check that the package is well-formed. If it isn't, we won't try to validate any of the
    // transactions and thus won't return any MempoolAcceptResults, just a package-wide error.

    // Context-free package checks.
    if (!CheckPackage(package, package_state)) return PackageMempoolAcceptResult(package_state, {});

    // All transactions in the package must be a parent of the last transaction. This is just an
    // opportunity for us to fail fast on a context-free check without taking the mempool lock.
    if (!IsChildWithParents(package)) {
        package_state.Invalid(PackageValidationResult::PCKG_POLICY, "package-not-child-with-parents");
        return PackageMempoolAcceptResult(package_state, {});
    }

    // IsChildWithParents() guarantees the package is > 1 transactions.
    assert(package.size() > 1);
    // The package must be 1 child with all of its unconfirmed parents. The package is expected to
    // be sorted, so the last transaction is the child.
    const auto& child = package.back();
    std::unordered_set<uint256, SaltedTxidHasher> unconfirmed_parent_txids;
    std::transform(package.cbegin(), package.cend() - 1,
                   std::inserter(unconfirmed_parent_txids, unconfirmed_parent_txids.end()),
                   [](const auto& tx) { return tx->GetHash(); });

    // All child inputs must refer to a preceding package transaction or a confirmed UTXO. The only
    // way to verify this is to look up the child's inputs in our current coins view (not including
    // mempool), and enforce that all parents not present in the package be available at chain tip.
    // Since this check can bring new coins into the coins cache, keep track of these coins and
    // uncache them if we don't end up submitting this package to the mempool.
    const CCoinsViewCache& coins_tip_cache = m_active_chainstate.CoinsTip();
    for (const auto& input : child->vin) {
        if (!coins_tip_cache.HaveCoinInCache(input.prevout)) {
            args.m_coins_to_uncache.push_back(input.prevout);
        }
    }
    // Using the MemPoolAccept m_view cache allows us to look up these same coins faster later.
    // This should be connecting directly to CoinsTip, not to m_viewmempool, because we specifically
    // require inputs to be confirmed if they aren't in the package.
    m_view.SetBackend(m_active_chainstate.CoinsTip());
    const auto package_or_confirmed = [this, &unconfirmed_parent_txids](const auto& input) {
         return unconfirmed_parent_txids.count(input.prevout.hash) > 0 || m_view.HaveCoin(input.prevout);
    };
    if (!std::all_of(child->vin.cbegin(), child->vin.cend(), package_or_confirmed)) {
        package_state.Invalid(PackageValidationResult::PCKG_POLICY, "package-not-child-with-unconfirmed-parents");
        return PackageMempoolAcceptResult(package_state, {});
    }
    // Protect against bugs where we pull more inputs from disk that miss being added to
    // coins_to_uncache. The backend will be connected again when needed in PreChecks.
    m_view.SetBackend(m_dummy);

    LOCK(m_pool.cs);
    std::map<const uint256, const MempoolAcceptResult> results;
    // Node operators are free to set their mempool policies however they please, nodes may receive
    // transactions in different orders, and malicious counterparties may try to take advantage of
    // policy differences to pin or delay propagation of transactions. As such, it's possible for
    // some package transaction(s) to already be in the mempool, and we don't want to reject the
    // entire package in that case (as that could be a censorship vector). De-duplicate the
    // transactions that are already in the mempool, and only call AcceptMultipleTransactions() with
    // the new transactions. This ensures we don't double-count transaction counts and sizes when
    // checking ancestor/descendant limits, or double-count transaction fees for fee-related policy.
    ATMPArgs single_args = ATMPArgs::SingleInPackageAccept(args);
    bool quit_early{false};
    std::vector<CTransactionRef> txns_new;
    for (const auto& tx : package) {
        const auto& wtxid = tx->GetWitnessHash();
        const auto& txid = tx->GetHash();
        // There are 3 possibilities: already in mempool, same-txid-diff-wtxid already in mempool,
        // or not in mempool. An already confirmed tx is treated as one not in mempool, because all
        // we know is that the inputs aren't available.
        if (m_pool.exists(GenTxid::Wtxid(wtxid))) {
            // Exact transaction already exists in the mempool.
            auto iter = m_pool.GetIter(txid);
            assert(iter != std::nullopt);
            results.emplace(wtxid, MempoolAcceptResult::MempoolTx(iter.value()->GetTxSize(), iter.value()->GetFee()));
        } else if (m_pool.exists(GenTxid::Txid(txid))) {
            // Transaction with the same non-witness data but different witness (same txid,
            // different wtxid) already exists in the mempool.
            //
            // We don't allow replacement transactions right now, so just swap the package
            // transaction for the mempool one. Note that we are ignoring the validity of the
            // package transaction passed in.
            // TODO: allow witness replacement in packages.
            auto iter = m_pool.GetIter(txid);
            assert(iter != std::nullopt);
            // Provide the wtxid of the mempool tx so that the caller can look it up in the mempool.
            results.emplace(wtxid, MempoolAcceptResult::MempoolTxDifferentWitness(iter.value()->GetTx().GetWitnessHash()));
        } else {
            // Transaction does not already exist in the mempool.
            // Try submitting the transaction on its own.
            const auto single_res = AcceptSingleTransaction(tx, single_args);
            if (single_res.m_result_type == MempoolAcceptResult::ResultType::VALID) {
                // The transaction succeeded on its own and is now in the mempool. Don't include it
                // in package validation, because its fees should only be "used" once.
                assert(m_pool.exists(GenTxid::Wtxid(wtxid)));
                results.emplace(wtxid, single_res);
            } else if (single_res.m_state.GetResult() != TxValidationResult::TX_MEMPOOL_POLICY &&
                       single_res.m_state.GetResult() != TxValidationResult::TX_MISSING_INPUTS) {
                // Package validation policy only differs from individual policy in its evaluation
                // of feerate. For example, if a transaction fails here due to violation of a
                // consensus rule, the result will not change when it is submitted as part of a
                // package. To minimize the amount of repeated work, unless the transaction fails
                // due to feerate or missing inputs (its parent is a previous transaction in the
                // package that failed due to feerate), don't run package validation. Note that this
                // decision might not make sense if different types of packages are allowed in the
                // future.  Continue individually validating the rest of the transactions, because
                // some of them may still be valid.
                quit_early = true;
            } else {
                txns_new.push_back(tx);
            }
        }
    }

    // Nothing to do if the entire package has already been submitted.
    if (quit_early || txns_new.empty()) {
        // No package feerate when no package validation was done.
        return PackageMempoolAcceptResult(package_state, std::move(results));
    }
    // Validate the (deduplicated) transactions as a package.
    auto submission_result = AcceptMultipleTransactions(txns_new, args);
    // Include already-in-mempool transaction results in the final result.
    for (const auto& [wtxid, mempoolaccept_res] : results) {
        submission_result.m_tx_results.emplace(wtxid, mempoolaccept_res);
    }
    if (submission_result.m_state.IsValid()) assert(submission_result.m_package_feerate.has_value());
    return submission_result;
}

} // anon namespace

MempoolAcceptResult AcceptToMemoryPool(Chainstate& active_chainstate, const CTransactionRef& tx,
                                       int64_t accept_time, bool bypass_limits, bool test_accept, bool ignore_locks)
    EXCLUSIVE_LOCKS_REQUIRED(::cs_main)
{
    AssertLockHeld(::cs_main);
    const CChainParams& chainparams{active_chainstate.m_chainman.GetParams()};
    assert(active_chainstate.GetMempool() != nullptr);
    CTxMemPool& pool{*active_chainstate.GetMempool()};

    std::vector<COutPoint> coins_to_uncache;
    auto args = MemPoolAccept::ATMPArgs::SingleAccept(chainparams, accept_time, bypass_limits, coins_to_uncache, test_accept, ignore_locks);
    const MempoolAcceptResult result = MemPoolAccept(pool, active_chainstate).AcceptSingleTransaction(tx, args);
    if (result.m_result_type != MempoolAcceptResult::ResultType::VALID) {
        // Remove coins that were not present in the coins cache before calling
        // AcceptSingleTransaction(); this is to prevent memory DoS in case we receive a large
        // number of invalid transactions that attempt to overrun the in-memory coins cache
        // (`CCoinsViewCache::cacheCoins`).

        for (const COutPoint& hashTx : coins_to_uncache)
            active_chainstate.CoinsTip().Uncache(hashTx);
    }
    // After we've (potentially) uncached entries, ensure our coins cache is still within its size limits
    BlockValidationState state_dummy;
    active_chainstate.FlushStateToDisk(state_dummy, FlushStateMode::PERIODIC);
    return result;
}

PackageMempoolAcceptResult ProcessNewPackage(Chainstate& active_chainstate, CTxMemPool& pool,
                                                   const Package& package, bool test_accept, bool ignore_locks)
{
    AssertLockHeld(cs_main);
    assert(!package.empty());
    assert(std::all_of(package.cbegin(), package.cend(), [](const auto& tx){return tx != nullptr;}));

    std::vector<COutPoint> coins_to_uncache;
    const CChainParams& chainparams = active_chainstate.m_chainman.GetParams();
    const auto result = [&]() EXCLUSIVE_LOCKS_REQUIRED(cs_main) {
        AssertLockHeld(cs_main);
        if (test_accept) {
            auto args = MemPoolAccept::ATMPArgs::PackageTestAccept(chainparams, GetTime(), coins_to_uncache, ignore_locks);
            return MemPoolAccept(pool, active_chainstate).AcceptMultipleTransactions(package, args);
        } else {
            auto args = MemPoolAccept::ATMPArgs::PackageChildWithParents(chainparams, GetTime(), coins_to_uncache, ignore_locks);
            return MemPoolAccept(pool, active_chainstate).AcceptPackage(package, args);
        }
    }();

    // Uncache coins pertaining to transactions that were not submitted to the mempool.
    if (test_accept || result.m_state.IsInvalid()) {
        for (const COutPoint& hashTx : coins_to_uncache) {
            active_chainstate.CoinsTip().Uncache(hashTx);
        }
    }
    // Ensure the coins cache is still within limits.
    BlockValidationState state_dummy;
    active_chainstate.FlushStateToDisk(state_dummy, FlushStateMode::PERIODIC);
    return result;
}

CAmount GetBlockSubsidy(int nHeight, const Consensus::Params& consensusParams)
{
    int halvings = nHeight / consensusParams.nSubsidyHalvingInterval;
    // Force block reward to zero when right shift is undefined.
    if (halvings >= 64)
        return 0;

    CAmount nSubsidy = 50 * COIN;
    // Subsidy is cut in half every 210,000 blocks which will occur approximately every 4 years.
    nSubsidy >>= halvings;
    return nSubsidy;
}

CoinsViews::CoinsViews(
    fs::path ldb_name,
    size_t cache_size_bytes,
    bool in_memory,
    bool should_wipe) : m_dbview(
                            gArgs.GetDataDirNet() / ldb_name, cache_size_bytes, in_memory, should_wipe),
                        m_catcherview(&m_dbview) {}

void CoinsViews::InitCache()
{
    AssertLockHeld(::cs_main);
    m_cacheview = std::make_unique<CCoinsViewCache>(&m_catcherview);
}

Chainstate::Chainstate(
    CTxMemPool* mempool,
    BlockManager& blockman,
    ChainstateManager& chainman,
    std::optional<uint256> from_snapshot_blockhash)
    : m_mempool(mempool),
      m_blockman(blockman),
      m_chainman(chainman),
      m_from_snapshot_blockhash(from_snapshot_blockhash) {}

void Chainstate::InitCoinsDB(
    size_t cache_size_bytes,
    bool in_memory,
    bool should_wipe,
    fs::path leveldb_name)
{
    if (m_from_snapshot_blockhash) {
        leveldb_name += node::SNAPSHOT_CHAINSTATE_SUFFIX;
    }

    m_coins_views = std::make_unique<CoinsViews>(
        leveldb_name, cache_size_bytes, in_memory, should_wipe);
}

void Chainstate::InitCoinsCache(size_t cache_size_bytes)
{
    AssertLockHeld(::cs_main);
    assert(m_coins_views != nullptr);
    m_coinstip_cache_size_bytes = cache_size_bytes;
    m_coins_views->InitCache();
}

// Note that though this is marked const, we may end up modifying `m_cached_finished_ibd`, which
// is a performance-related implementation detail. This function must be marked
// `const` so that `CValidationInterface` clients (which are given a `const Chainstate*`)
// can call it.
//
bool Chainstate::IsInitialBlockDownload() const
{
    // Optimization: pre-test latch before taking the lock.
    if (m_cached_finished_ibd.load(std::memory_order_relaxed))
        return false;

    static bool check_peer_height = gArgs.GetBoolArg("-checkpeerheight", true);

    {
    LOCK(cs_main);
    if (m_cached_finished_ibd.load(std::memory_order_relaxed))
        return false;
    if (fImporting || fReindex)
        return true;
    if (m_chain.Tip() == nullptr)
        return true;
    if (m_chain.Tip()->nChainWork < m_chainman.MinimumChainWork())
        return true;
    if ((!fParticlMode || m_chain.Tip()->nHeight > COINBASE_MATURITY) &&
        m_chain.Tip()->Time() < Now<NodeSeconds>() - m_chainman.m_options.max_tip_age)
        return true;
    if (fParticlMode && check_peer_height &&
        (particl::GetNumPeers() < 1 ||
         m_chain.Tip()->nHeight < particl::GetNumBlocksOfPeers() - 10))
        return true;
    LogPrintf("Leaving InitialBlockDownload (latching to false)\n");
    m_cached_finished_ibd.store(true, std::memory_order_relaxed);
    }
    GetMainSignals().LeavingIBD();
    WakeAllThreadStakeMiner();
    return false;
}

static void AlertNotify(const std::string& strMessage)
{
    uiInterface.NotifyAlertChanged();
#if HAVE_SYSTEM
    std::string strCmd = gArgs.GetArg("-alertnotify", "");
    if (strCmd.empty()) return;

    // Alert text should be plain ascii coming from a trusted source, but to
    // be safe we first strip anything not in safeChars, then add single quotes around
    // the whole string before passing it to the shell:
    std::string singleQuote("'");
    std::string safeStatus = SanitizeString(strMessage);
    safeStatus = singleQuote+safeStatus+singleQuote;
    ReplaceAll(strCmd, "%s", safeStatus);

    std::thread t(runCommand, strCmd);
    t.detach(); // thread runs free
#endif
}

void Chainstate::CheckForkWarningConditions()
{
    AssertLockHeld(cs_main);

    // Before we get past initial download, we cannot reliably alert about forks
    // (we assume we don't get stuck on a fork before finishing our initial sync)
    if (IsInitialBlockDownload()) {
        return;
    }

    if (m_chainman.m_best_invalid && m_chainman.m_best_invalid->nChainWork > m_chain.Tip()->nChainWork + (GetBlockProof(*m_chain.Tip()) * 6)) {
        LogPrintf("%s: Warning: Found invalid chain at least ~6 blocks longer than our best chain.\nChain state database corruption likely.\n", __func__);
        SetfLargeWorkInvalidChainFound(true);
    } else {
        SetfLargeWorkInvalidChainFound(false);
    }
}

// Called both upon regular invalid block discovery *and* InvalidateBlock
void Chainstate::InvalidChainFound(CBlockIndex* pindexNew)
{
    AssertLockHeld(cs_main);
    if (!m_chainman.m_best_invalid || pindexNew->nChainWork > m_chainman.m_best_invalid->nChainWork) {
        m_chainman.m_best_invalid = pindexNew;
    }
    if (m_chainman.m_best_header != nullptr && m_chainman.m_best_header->GetAncestor(pindexNew->nHeight) == pindexNew) {
        m_chainman.m_best_header = m_chain.Tip();
    }

    LogPrintf("%s: invalid block=%s  height=%d  log2_work=%f  date=%s\n", __func__,
      pindexNew->GetBlockHash().ToString(), pindexNew->nHeight,
      log(pindexNew->nChainWork.getdouble())/log(2.0), FormatISO8601DateTime(pindexNew->GetBlockTime()));
    CBlockIndex *tip = m_chain.Tip();
    assert (tip);
    LogPrintf("%s:  current best=%s  height=%d  log2_work=%f  date=%s\n", __func__,
      tip->GetBlockHash().ToString(), m_chain.Height(), log(tip->nChainWork.getdouble())/log(2.0),
      FormatISO8601DateTime(tip->GetBlockTime()));
    CheckForkWarningConditions();
}

// Same as InvalidChainFound, above, except not called directly from InvalidateBlock,
// which does its own setBlockIndexCandidates management.
void Chainstate::InvalidBlockFound(CBlockIndex* pindex, const BlockValidationState& state)
{
    AssertLockHeld(cs_main);
    if (state.GetResult() != BlockValidationResult::BLOCK_MUTATED) {
        pindex->nStatus |= BLOCK_FAILED_VALID;
        m_chainman.m_failed_blocks.insert(pindex);
        m_blockman.m_dirty_blockindex.insert(pindex);
        setBlockIndexCandidates.erase(pindex);
        InvalidChainFound(pindex);
    }
}

void UpdateCoins(const CTransaction& tx, CCoinsViewCache& inputs, CTxUndo &txundo, int nHeight)
{
    // mark inputs spent
    if (!tx.IsCoinBase()) {
        txundo.vprevout.reserve(tx.vin.size());
        for (const CTxIn &txin : tx.vin)
        {
            if (txin.IsAnonInput()) {
                continue;
            }

            txundo.vprevout.emplace_back();
            bool is_spent = inputs.SpendCoin(txin.prevout, &txundo.vprevout.back());
            assert(is_spent);
        }
    }
    // add outputs
    AddCoins(inputs, tx, nHeight);
}

bool CScriptCheck::operator()() {
    const CScript &scriptSig = ptxTo->vin[nIn].scriptSig;
    const CScriptWitness *witness = &ptxTo->vin[nIn].scriptWitness;

    return VerifyScript(scriptSig, scriptPubKey, witness, nFlags, CachingTransactionSignatureChecker(ptxTo, nIn, vchAmount, cacheStore, *txdata), &error);
    //return VerifyScript(scriptSig, m_tx_out.scriptPubKey, witness, nFlags, CachingTransactionSignatureChecker(ptxTo, nIn, m_tx_out.nValue, cacheStore, *txdata), &error);
}

static CuckooCache::cache<uint256, SignatureCacheHasher> g_scriptExecutionCache;
static CSHA256 g_scriptExecutionCacheHasher;

bool InitScriptExecutionCache(size_t max_size_bytes)
{
    // Setup the salted hasher
    uint256 nonce = GetRandHash();
    // We want the nonce to be 64 bytes long to force the hasher to process
    // this chunk, which makes later hash computations more efficient. We
    // just write our 32-byte entropy twice to fill the 64 bytes.
    g_scriptExecutionCacheHasher.Write(nonce.begin(), 32);
    g_scriptExecutionCacheHasher.Write(nonce.begin(), 32);

    auto setup_results = g_scriptExecutionCache.setup_bytes(max_size_bytes);
    if (!setup_results) return false;

    const auto [num_elems, approx_size_bytes] = *setup_results;
    LogPrintf("Using %zu MiB out of %zu MiB requested for script execution cache, able to store %zu elements\n",
              approx_size_bytes >> 20, max_size_bytes >> 20, num_elems);
    return true;
}

/**
 * Check whether all of this transaction's input scripts succeed.
 *
 * This involves ECDSA signature checks so can be computationally intensive. This function should
 * only be called after the cheap sanity checks in CheckTxInputs passed.
 *
 * If pvChecks is not nullptr, script checks are pushed onto it instead of being performed inline. Any
 * script checks which are not necessary (eg due to script execution cache hits) are, obviously,
 * not pushed onto pvChecks/run.
 *
 * Setting cacheSigStore/cacheFullScriptStore to false will remove elements from the corresponding cache
 * which are matched. This is useful for checking blocks where we will likely never need the cache
 * entry again.
 *
 * Note that we may set state.reason to NOT_STANDARD for extra soft-fork flags in flags, block-checking
 * callers should probably reset it to CONSENSUS in such cases.
 *
 * Non-static (and re-declared) in src/test/txvalidationcache_tests.cpp
 */
bool CheckInputScripts(const CTransaction& tx, TxValidationState &state,
                       const CCoinsViewCache &inputs, unsigned int flags, bool cacheSigStore,
                       bool cacheFullScriptStore, PrecomputedTransactionData& txdata,
                       std::vector<CScriptCheck> *pvChecks, bool fAnonChecks)
{
    if (tx.IsCoinBase()) return true;
    if (pvChecks) {
        pvChecks->reserve(tx.vin.size());
    }

    // First check if script executions have been cached with the same
    // flags. Note that this assumes that the inputs provided are
    // correct (ie that the transaction hash which is in tx's prevouts
    // properly commits to the scriptPubKey in the inputs view of that
    // transaction).
    bool m_has_anon_input = false;
    uint256 hashCacheEntry;
    CSHA256 hasher = g_scriptExecutionCacheHasher;
    hasher.Write(tx.GetWitnessHash().begin(), 32).Write((unsigned char*)&flags, sizeof(flags)).Finalize(hashCacheEntry.begin());
    AssertLockHeld(cs_main); //TODO: Remove this requirement by making CuckooCache not require external locks
    if (g_scriptExecutionCache.contains(hashCacheEntry, !cacheFullScriptStore)) {
        return true;
    }

    if (!txdata.m_spent_outputs_ready) {
        std::vector<CTxOutSign> spent_outputs;
        spent_outputs.reserve(tx.vin.size());

        for (const auto& txin : tx.vin) {
            if (txin.IsAnonInput()) {
                // Add placeholder CTxOutSign to maintain index
                spent_outputs.emplace_back();
                continue;
            }
            const COutPoint& prevout = txin.prevout;
            const Coin& coin = inputs.AccessCoin(prevout);
            assert(!coin.IsSpent());
            const CScript& scriptPubKey = coin.out.scriptPubKey;

            std::vector<uint8_t> vchAmount;
            if (coin.nType == OUTPUT_STANDARD) {
                part::SetAmount(vchAmount, coin.out.nValue);
            } else
            if (coin.nType == OUTPUT_CT) {
                vchAmount.resize(33);
                memcpy(vchAmount.data(), coin.commitment.data, 33);
            }

            spent_outputs.emplace_back(vchAmount, scriptPubKey);
        }
        txdata.Init_vec(tx, std::move(spent_outputs));
    }
    assert(txdata.m_spent_outputs.size() == tx.vin.size());

    for (unsigned int i = 0; i < tx.vin.size(); i++) {
        if (tx.vin[i].IsAnonInput()) {
            m_has_anon_input = true;
            continue;
        }

        // We very carefully only pass in things to CScriptCheck which
        // are clearly committed to by tx' witness hash. This provides
        // a sanity check that our caching is not introducing consensus
        // failures through additional data in, eg, the coins being
        // spent being checked as a part of CScriptCheck.

        // Verify signature
        CScriptCheck check(txdata.m_spent_outputs[i], tx, i, flags, cacheSigStore, &txdata);
        if (pvChecks) {
            pvChecks->push_back(CScriptCheck());
            check.swap(pvChecks->back());
        } else if (!check()) {
            if (flags & STANDARD_NOT_MANDATORY_VERIFY_FLAGS) {
                // Check whether the failure was caused by a
                // non-mandatory script verification check, such as
                // non-standard DER encodings or non-null dummy
                // arguments; if so, ensure we return NOT_STANDARD
                // instead of CONSENSUS to avoid downstream users
                // splitting the network between upgraded and
                // non-upgraded nodes by banning CONSENSUS-failing
                // data providers.
                CScriptCheck check2(txdata.m_spent_outputs[i], tx, i,
                        flags & ~STANDARD_NOT_MANDATORY_VERIFY_FLAGS, cacheSigStore, &txdata);

                if (check2())
                    return state.Invalid(TxValidationResult::TX_NOT_STANDARD, strprintf("non-mandatory-script-verify-flag (%s)", ScriptErrorString(check.GetScriptError())));
            }
            // MANDATORY flag failures correspond to
            // TxValidationResult::TX_CONSENSUS. Because CONSENSUS
            // failures are the most serious case of validation
            // failures, we may need to consider using
            // RECENT_CONSENSUS_CHANGE for any script failure that
            // could be due to non-upgraded nodes which we may want to
            // support, to avoid splitting the network (but this
            // depends on the details of how net_processing handles
            // such errors).
            return state.Invalid(TxValidationResult::TX_CONSENSUS, strprintf("mandatory-script-verify-flag-failed (%s)", ScriptErrorString(check.GetScriptError())));
        }
    }

    if (m_has_anon_input && fAnonChecks
        && !VerifyMLSAG(tx, state)) {
        return false;
    }

    if (cacheFullScriptStore && !pvChecks) {
        // We executed all of the provided scripts, and were told to
        // cache the result. Do so now.
        g_scriptExecutionCache.insert(hashCacheEntry);
    }

    return true;
}

bool AbortNode(BlockValidationState& state, const std::string& strMessage, const bilingual_str& userMessage)
{
    AbortNode(strMessage, userMessage);
    return state.Error(strMessage);
}

/**
 * Restore the UTXO in a Coin at a given COutPoint
 * @param undo The Coin to be restored.
 * @param view The coins view to which to apply the changes.
 * @param out The out point that corresponds to the tx input.
 * @return A DisconnectResult as an int
 */
int ApplyTxInUndo(Coin&& undo, CCoinsViewCache& view, const COutPoint& out)
{
    bool fClean = true;

    if (view.HaveCoin(out)) fClean = false; // overwriting transaction output

    if (undo.nHeight == 0 && // Genesis block txns are spendable in Particl
        (!fParticlMode || out.hash != Params().GenesisBlock().vtx[0]->GetHash())) {
        // Missing undo metadata (height and coinbase). Older versions included this
        // information only in undo records for the last spend of a transactions'
        // outputs. This implies that it must be present for some other output of the same tx.
        const Coin& alternate = AccessByTxid(view, out.hash);
        if (!alternate.IsSpent()) {
            undo.nHeight = alternate.nHeight;
            undo.fCoinBase = alternate.fCoinBase;
        } else {
            return DISCONNECT_FAILED; // adding output for transaction without known metadata
        }
    }
    // If the coin already exists as an unspent coin in the cache, then the
    // possible_overwrite parameter to AddCoin must be set to true. We have
    // already checked whether an unspent coin exists above using HaveCoin, so
    // we don't need to guess. When fClean is false, an unspent coin already
    // existed and it is an overwrite.
    view.AddCoin(out, std::move(undo), !fClean);

    return fClean ? DISCONNECT_OK : DISCONNECT_UNCLEAN;
}

/** Undo the effects of this block (with given index) on the UTXO set represented by coins.
 *  When FAILED is returned, view is left in an indeterminate state. */
DisconnectResult Chainstate::DisconnectBlock(const CBlock& block, const CBlockIndex* pindex, CCoinsViewCache& view)
{
    AssertLockHeld(::cs_main);

    if (LogAcceptCategory(BCLog::HDWALLET, BCLog::Level::Debug)) {
        LogPrintf("%s: hash %s, height %d\n", __func__, block.GetHash().ToString(), pindex->nHeight);
    }

    bool fClean = true;

    CBlockUndo blockUndo;
    if (!UndoReadFromDisk(blockUndo, pindex)) {
        error("DisconnectBlock(): failure reading undo data");
        return DISCONNECT_FAILED;
    }

    if (!fParticlMode) {
        if (blockUndo.vtxundo.size() + 1 != block.vtx.size()) {
            error("DisconnectBlock(): block and undo data inconsistent");
            return DISCONNECT_FAILED;
        }
    } else {
        if (blockUndo.vtxundo.size() != block.vtx.size()) {
            // Count non coinbase txns, this should only happen in early blocks.
            size_t nExpectTxns = 0;
            for (auto &tx : block.vtx) {
                if (!tx->IsCoinBase()) {
                    nExpectTxns++;
                }
            }

            if (blockUndo.vtxundo.size() != nExpectTxns) {
                error("DisconnectBlock(): block and undo data inconsistent");
                return DISCONNECT_FAILED;
            }
        }
    }

    int nVtxundo = (int)blockUndo.vtxundo.size()-1;

    // Ignore blocks that contain transactions which are 'overwritten' by later transactions,
    // unless those are already completely spent.
    // See https://github.com/bitcoin/bitcoin/issues/22596 for additional information.
    // Note: the blocks specified here are different than the ones used in ConnectBlock because DisconnectBlock
    // unwinds the blocks in reverse. As a result, the inconsistency is not discovered until the earlier
    // blocks with the duplicate coinbase transactions are disconnected.
    bool fEnforceBIP30 = fParticlMode || (!((pindex->nHeight==91842 && pindex->GetBlockHash() == uint256S("0x00000000000a4d0a398161ffc163c503763b1f4360639393e0e4c8e300e0caec")) ||
                           (pindex->nHeight==91880 && pindex->GetBlockHash() == uint256S("0x00000000000743f190a18c5577a3c2d2a1f610ae9601ac046a38084ccb7cd721"))));

    // undo transactions in reverse order
    for (int i = block.vtx.size() - 1; i >= 0; i--)
    {
        const CTransaction &tx = *(block.vtx[i]);
        uint256 hash = tx.GetHash();

        for (const auto &txin : tx.vin) {
            if (txin.IsAnonInput()) {
                uint32_t nInputs, nRingSize;
                txin.GetAnonInfo(nInputs, nRingSize);
                if (txin.scriptData.stack.size() != 1 ||
                    txin.scriptData.stack[0].size() != 33 * nInputs) {
                    error("%s: Bad scriptData stack, %s.", __func__, hash.ToString());
                    return DISCONNECT_FAILED;
                }

                const std::vector<uint8_t> &vKeyImages = txin.scriptData.stack[0];
                for (size_t k = 0; k < nInputs; ++k) {
                    const CCmpPubKey &ki = *((CCmpPubKey*)&vKeyImages[k*33]);
                    view.keyImages[ki] = hash;
                }
            } else {
                Coin coin;
                view.spent_cache.emplace_back(txin.prevout, SpentCoin());
            }
        }

        bool is_coinbase = tx.IsCoinBase() || tx.IsCoinStake();
        bool is_bip30_exception = (is_coinbase && !fEnforceBIP30);

        for (int k = (int)tx.vpout.size(); k-- > 0;) {
            const CTxOutBase *out = tx.vpout[k].get();

            if (out->IsType(OUTPUT_RINGCT)) {
                const CTxOutRingCT *txout = (CTxOutRingCT*)out;

                if (view.nLastRCTOutput == 0) {
                    view.nLastRCTOutput = pindex->nAnonOutputs;
                    // Verify data matches
                    CAnonOutput ao;
                    if (!m_blockman.m_block_tree_db->ReadRCTOutput(view.nLastRCTOutput, ao)) {
                        error("%s: RCT output missing, txn %s, %d, index %d.", __func__, hash.ToString(), k, view.nLastRCTOutput);
                        if (!view.fForceDisconnect) {
                            return DISCONNECT_FAILED;
                        }
                    } else
                    if (ao.pubkey != txout->pk) {
                        error("%s: RCT output mismatch, txn %s, %d, index %d.", __func__, hash.ToString(), k, view.nLastRCTOutput);
                        if (!view.fForceDisconnect) {
                            return DISCONNECT_FAILED;
                        }
                    }
                }

                view.anonOutputLinks[txout->pk] = view.nLastRCTOutput;
                view.nLastRCTOutput--;

                continue;
            }

            // Check that all outputs are available and match the outputs in the block itself
            // exactly.
            if (out->IsType(OUTPUT_STANDARD) || out->IsType(OUTPUT_CT)) {
                const CScript *pScript = out->GetPScriptPubKey();
                if (!pScript->IsUnspendable()) {
                    COutPoint op(hash, k);
                    Coin coin;
                    CTxOut txout(0, *pScript);

                    if (out->IsType(OUTPUT_STANDARD)) {
                        txout.nValue = out->GetValue();
                    }
                    bool is_spent = view.SpendCoin(op, &coin);
                    if (!is_spent || txout != coin.out || pindex->nHeight != coin.nHeight || is_coinbase != coin.fCoinBase) {
                        if (!is_bip30_exception) {
                            fClean = false; // transaction output mismatch
                        }
                    }
                }
            }

            if (!fAddressIndex ||
                (!out->IsType(OUTPUT_STANDARD) &&
                 !out->IsType(OUTPUT_CT))) {
                continue;
            }

            const CScript *pScript;
            std::vector<unsigned char> hashBytes;
            int scriptType = 0;
            CAmount nValue;
            if (!ExtractIndexInfo(out, scriptType, hashBytes, nValue, pScript) ||
                scriptType == 0) {
                continue;
            }
            // undo receiving activity
            view.addressIndex.push_back(std::make_pair(CAddressIndexKey(scriptType, uint256(hashBytes.data(), hashBytes.size()), pindex->nHeight, i, hash, k, false), nValue));
            // undo unspent index
            view.addressUnspentIndex.push_back(std::make_pair(CAddressUnspentKey(scriptType, uint256(hashBytes.data(), hashBytes.size()), hash, k), CAddressUnspentValue()));
        }


        if (fParticlMode) {
            // Restore inputs
            if (!tx.IsCoinBase()) {
                if (nVtxundo < 0 || nVtxundo >= (int)blockUndo.vtxundo.size()) {
                    error("DisconnectBlock(): transaction undo data offset out of range.");
                    return DISCONNECT_FAILED;
                }

                size_t nExpectUndo = 0;
                for (const auto &txin : tx.vin)
                if (!txin.IsAnonInput()) {
                    nExpectUndo++;
                }

                CTxUndo &txundo = blockUndo.vtxundo[nVtxundo--];
                if (txundo.vprevout.size() != nExpectUndo) {
                    error("DisconnectBlock(): transaction and undo data inconsistent");
                    return DISCONNECT_FAILED;
                }

                for (unsigned int j = tx.vin.size(); j > 0;) {
                    --j;
                    if (tx.vin[j].IsAnonInput()) {
                        continue;
                    }

                    const COutPoint &out = tx.vin[j].prevout;
                    int res = ApplyTxInUndo(std::move(txundo.vprevout[j]), view, out);
                    if (res == DISCONNECT_FAILED) {
                        error("DisconnectBlock(): ApplyTxInUndo failed");
                        return DISCONNECT_FAILED;
                    }
                    fClean = fClean && res != DISCONNECT_UNCLEAN;

                    const CTxIn input = tx.vin[j];

                    if (fSpentIndex) { // undo and delete the spent index
                        view.spentIndex.push_back(std::make_pair(CSpentIndexKey(input.prevout.hash, input.prevout.n), CSpentIndexValue()));
                    }

                    if (fAddressIndex) {
                        const Coin &coin = view.AccessCoin(tx.vin[j].prevout);
                        const CScript *pScript = &coin.out.scriptPubKey;

                        CAmount nValue = coin.nType == OUTPUT_CT ? 0 : coin.out.nValue;
                        std::vector<uint8_t> hashBytes;
                        int scriptType = 0;
                        if (!ExtractIndexInfo(pScript, scriptType, hashBytes) ||
                            scriptType == 0) {
                            continue;
                        }

                        // undo spending activity
                        view.addressIndex.push_back(std::make_pair(CAddressIndexKey(scriptType, uint256(hashBytes.data(), hashBytes.size()), pindex->nHeight, i, hash, j, true), nValue * -1));
                        // restore unspent index
                        view.addressUnspentIndex.push_back(std::make_pair(CAddressUnspentKey(scriptType, uint256(hashBytes.data(), hashBytes.size()), input.prevout.hash, input.prevout.n), CAddressUnspentValue(nValue, *pScript, coin.nHeight)));
                    }
                }
            }
        } else {
            // Check that all outputs are available and match the outputs in the block itself
            // exactly.
            for (size_t o = 0; o < tx.vout.size(); o++) {
                if (!tx.vout[o].scriptPubKey.IsUnspendable()) {
                    COutPoint out(hash, o);
                    Coin coin;
                    bool is_spent = view.SpendCoin(out, &coin);
                    if (!is_spent || tx.vout[o] != coin.out || pindex->nHeight != coin.nHeight || is_coinbase != coin.fCoinBase) {
                        fClean = false; // transaction output mismatch
                    }
                }
            }

            if (i > 0) { // not coinbases
                CTxUndo &txundo = blockUndo.vtxundo[i-1];
                if (txundo.vprevout.size() != tx.vin.size()) {
                    error("DisconnectBlock(): transaction and undo data inconsistent");
                    return DISCONNECT_FAILED;
                }
                for (unsigned int j = tx.vin.size(); j > 0;) {
                    --j;
                    const COutPoint& out = tx.vin[j].prevout;
                    int res = ApplyTxInUndo(std::move(txundo.vprevout[j]), view, out);
                    if (res == DISCONNECT_FAILED) return DISCONNECT_FAILED;
                    fClean = fClean && res != DISCONNECT_UNCLEAN;
                }
            }
            // At this point, all of txundo.vprevout should have been moved out.
        }
    }

    // move best block pointer to prevout block
    view.SetBestBlock(pindex->pprev->GetBlockHash(), pindex->pprev->nHeight);

    return fClean ? DISCONNECT_OK : DISCONNECT_UNCLEAN;
}

static CCheckQueue<CScriptCheck> scriptcheckqueue(128);

void StartScriptCheckWorkerThreads(int threads_num)
{
    scriptcheckqueue.StartWorkerThreads(threads_num);
}

void StopScriptCheckWorkerThreads()
{
    scriptcheckqueue.StopWorkerThreads();
}

/**
 * Threshold condition checker that triggers when unknown versionbits are seen on the network.
 */
class WarningBitsConditionChecker : public AbstractThresholdConditionChecker
{
private:
    const ChainstateManager& m_chainman;
    int m_bit;

public:
    explicit WarningBitsConditionChecker(const ChainstateManager& chainman, int bit) : m_chainman{chainman}, m_bit(bit) {}

    int64_t BeginTime(const Consensus::Params& params) const override { return 0; }
    int64_t EndTime(const Consensus::Params& params) const override { return std::numeric_limits<int64_t>::max(); }
    int Period(const Consensus::Params& params) const override { return params.nMinerConfirmationWindow; }
    int Threshold(const Consensus::Params& params) const override { return params.nRuleChangeActivationThreshold; }

    bool Condition(const CBlockIndex* pindex, const Consensus::Params& params) const override
    {
        return pindex->nHeight >= params.MinBIP9WarningHeight &&
               ((pindex->nVersion & VERSIONBITS_TOP_MASK) == VERSIONBITS_TOP_BITS) &&
               ((pindex->nVersion >> m_bit) & 1) != 0 &&
               ((m_chainman.m_versionbitscache.ComputeBlockVersion(pindex->pprev, params) >> m_bit) & 1) == 0;
    }
};

static std::array<ThresholdConditionCache, VERSIONBITS_NUM_BITS> warningcache GUARDED_BY(cs_main);

static unsigned int GetBlockScriptFlags(const CBlockIndex& block_index, const ChainstateManager& chainman)
{
    const Consensus::Params& consensusparams = chainman.GetConsensus();

    if (fParticlMode) {
        unsigned int flags = SCRIPT_VERIFY_P2SH;
        flags |= SCRIPT_VERIFY_DERSIG;
        flags |= SCRIPT_VERIFY_CHECKLOCKTIMEVERIFY;
        flags |= SCRIPT_VERIFY_CHECKSEQUENCEVERIFY;
        flags |= SCRIPT_VERIFY_WITNESS;
        flags |= SCRIPT_VERIFY_NULLDUMMY;

        if (block_index.nTime >= consensusparams.m_taproot_time) {
            flags |= SCRIPT_VERIFY_TAPROOT;
        }

        return flags;
    }

    // BIP16 didn't become active until Apr 1 2012 (on mainnet, and
    // retroactively applied to testnet)
    // However, only one historical block violated the P2SH rules (on both
    // mainnet and testnet).
    // Similarly, only one historical block violated the TAPROOT rules on
    // mainnet.
    // For simplicity, always leave P2SH+WITNESS+TAPROOT on except for the two
    // violating blocks.
    uint32_t flags{SCRIPT_VERIFY_P2SH | SCRIPT_VERIFY_WITNESS | SCRIPT_VERIFY_TAPROOT};
    const auto it{consensusparams.script_flag_exceptions.find(*Assert(block_index.phashBlock))};
    if (it != consensusparams.script_flag_exceptions.end()) {
        flags = it->second;
    }

    // Enforce the DERSIG (BIP66) rule
    if (DeploymentActiveAt(block_index, chainman, Consensus::DEPLOYMENT_DERSIG)) {
        flags |= SCRIPT_VERIFY_DERSIG;
    }

    // Enforce CHECKLOCKTIMEVERIFY (BIP65)
    if (DeploymentActiveAt(block_index, chainman, Consensus::DEPLOYMENT_CLTV)) {
        flags |= SCRIPT_VERIFY_CHECKLOCKTIMEVERIFY;
    }

    // Enforce CHECKSEQUENCEVERIFY (BIP112)
    if (DeploymentActiveAt(block_index, chainman, Consensus::DEPLOYMENT_CSV)) {
        flags |= SCRIPT_VERIFY_CHECKSEQUENCEVERIFY;
    }

    // Enforce BIP147 NULLDUMMY (activated simultaneously with segwit)
    if (DeploymentActiveAt(block_index, chainman, Consensus::DEPLOYMENT_SEGWIT)) {
        flags |= SCRIPT_VERIFY_NULLDUMMY;
    }

    return flags;
}


static SteadyClock::duration time_check{};
static SteadyClock::duration time_forks{};
static SteadyClock::duration time_connect{};
static SteadyClock::duration time_verify{};
static SteadyClock::duration time_undo{};
static SteadyClock::duration time_index{};
static SteadyClock::duration time_total{};
static int64_t num_blocks_total = 0;

/** Apply the effects of this block (with given index) on the UTXO set represented by coins.
 *  Validity checks that depend on the UTXO set are also done; ConnectBlock()
 *  can fail if those validity checks fail (among other reasons). */
bool Chainstate::ConnectBlock(const CBlock& block, BlockValidationState& state, CBlockIndex* pindex,
                               CCoinsViewCache& view, bool fJustCheck)
{
    AssertLockHeld(cs_main);
    assert(pindex);

    uint256 block_hash{block.GetHash()};
    assert(*pindex->phashBlock == block_hash);
    const bool parallel_script_checks{scriptcheckqueue.HasThreads()};

    const auto time_start{SteadyClock::now()};
    const CChainParams& params{m_chainman.GetParams()};

    const Consensus::Params &consensus = Params().GetConsensus();
    state.SetStateInfo(block.nTime, pindex->nHeight, consensus, fParticlMode, (particl::fBusyImporting && particl::fSkipRangeproof), true);

    // Check it again in case a previous version let a bad block in
    // NOTE: We don't currently (re-)invoke ContextualCheckBlock() or
    // ContextualCheckBlockHeader() here. This means that if we add a new
    // consensus rule that is enforced in one of those two functions, then we
    // may have let in a block that violates the rule prior to updating the
    // software, and we would NOT be enforcing the rule here. Fully solving
    // upgrade from one software version to the next after a consensus rule
    // change is potentially tricky and issue-specific (see NeedsRedownload()
    // for one approach that was used for BIP 141 deployment).
    // Also, currently the rule against blocks more than 2 hours in the future
    // is enforced in ContextualCheckBlockHeader(); we wouldn't want to
    // re-enforce that rule here (at least until we make it impossible for
    // m_adjusted_time_callback() to go backward).
    if (!CheckBlock(block, state, params.GetConsensus(), !fJustCheck, !fJustCheck)) {
        if (state.GetResult() == BlockValidationResult::BLOCK_MUTATED) {
            // We don't write down blocks to disk if they may have been
            // corrupted, so this should be impossible unless we're having hardware
            // problems.
            return AbortNode(state, "Corrupt block found indicating potential hardware failure; shutting down");
        }
        return error("%s: Consensus::CheckBlock: %s", __func__, state.ToString());
    }

    if (block.IsProofOfStake()) {
        pindex->bnStakeModifier = ComputeStakeModifierV2(pindex->pprev, pindex->prevoutStake.hash);
        m_blockman.m_dirty_blockindex.insert(pindex);

        uint256 hashProof, targetProofOfStake;
        if (!CheckProofOfStake(*this, state, pindex->pprev, *block.vtx[0], block.nTime, block.nBits, hashProof, targetProofOfStake)) {
            return error("%s: Check proof of stake failed.", __func__);
        }
    }

    // verify that the view's current state corresponds to the previous block
    uint256 hashPrevBlock = pindex->pprev == nullptr ? uint256() : pindex->pprev->GetBlockHash();
    assert(hashPrevBlock == view.GetBestBlock());

    const uint256 blockHash = block.GetHash();
    bool fIsGenesisBlock = blockHash == params.GetConsensus().hashGenesisBlock;
    num_blocks_total++;

    // Special case for the genesis block, skipping connection of its transactions
    // (its coinbase is unspendable)
    if (!fParticlMode &&    // genesis coinbase is spendable when in Particl mode
        fIsGenesisBlock) {
        if (!fJustCheck)
            view.SetBestBlock(pindex->GetBlockHash(), pindex->nHeight);
        return true;
    }

    bool fScriptChecks = true;
    if (!m_chainman.AssumedValidBlock().IsNull()) {
        // We've been configured with the hash of a block which has been externally verified to have a valid history.
        // A suitable default value is included with the software and updated from time to time.  Because validity
        //  relative to a piece of software is an objective fact these defaults can be easily reviewed.
        // This setting doesn't force the selection of any particular chain but makes validating some faster by
        //  effectively caching the result of part of the verification.
        BlockMap::const_iterator it{m_blockman.m_block_index.find(m_chainman.AssumedValidBlock())};
        if (it != m_blockman.m_block_index.end()) {
            if (it->second.GetAncestor(pindex->nHeight) == pindex &&
                m_chainman.m_best_header->GetAncestor(pindex->nHeight) == pindex &&
                m_chainman.m_best_header->nChainWork >= m_chainman.MinimumChainWork()) {
                // This block is a member of the assumed verified chain and an ancestor of the best header.
                // Script verification is skipped when connecting blocks under the
                // assumevalid block. Assuming the assumevalid block is valid this
                // is safe because block merkle hashes are still computed and checked,
                // Of course, if an assumed valid block is invalid due to false scriptSigs
                // this optimization would allow an invalid chain to be accepted.
                // The equivalent time check discourages hash power from extorting the network via DOS attack
                //  into accepting an invalid block through telling users they must manually set assumevalid.
                //  Requiring a software change or burying the invalid block, regardless of the setting, makes
                //  it hard to hide the implication of the demand.  This also avoids having release candidates
                //  that are hardly doing any signature verification at all in testing without having to
                //  artificially set the default assumed verified block further back.
                // The test against the minimum chain work prevents the skipping when denied access to any chain at
                //  least as good as the expected chain.
                fScriptChecks = (GetBlockProofEquivalentTime(*m_chainman.m_best_header, *pindex, *m_chainman.m_best_header, params.GetConsensus()) <= 60 * 60 * 24 * 7 * 2);
            }
        }
    }

    const auto time_1{SteadyClock::now()};
    time_check += time_1 - time_start;
    LogPrint(BCLog::BENCH, "    - Sanity checks: %.2fms [%.2fs (%.2fms/blk)]\n",
             Ticks<MillisecondsDouble>(time_1 - time_start),
             Ticks<SecondsDouble>(time_check),
             Ticks<MillisecondsDouble>(time_check) / num_blocks_total);

    // Do not allow blocks that contain transactions which 'overwrite' older transactions,
    // unless those are already completely spent.
    // If such overwrites are allowed, coinbases and transactions depending upon those
    // can be duplicated to remove the ability to spend the first instance -- even after
    // being sent to another address.
    // See BIP30, CVE-2012-1909, and http://r6.ca/blog/20120206T005236Z.html for more information.
    // This rule was originally applied to all blocks with a timestamp after March 15, 2012, 0:00 UTC.
    // Now that the whole chain is irreversibly beyond that time it is applied to all blocks except the
    // two in the chain that violate it. This prevents exploiting the issue against nodes during their
    // initial block download.
    bool fEnforceBIP30 = fParticlMode || !IsBIP30Repeat(*pindex);

    // Once BIP34 activated it was not possible to create new duplicate coinbases and thus other than starting
    // with the 2 existing duplicate coinbase pairs, not possible to create overwriting txs.  But by the
    // time BIP34 activated, in each of the existing pairs the duplicate coinbase had overwritten the first
    // before the first had been spent.  Since those coinbases are sufficiently buried it's no longer possible to create further
    // duplicate transactions descending from the known pairs either.
    // If we're on the known chain at height greater than where BIP34 activated, we can save the db accesses needed for the BIP30 check.

    // BIP34 requires that a block at height X (block X) has its coinbase
    // scriptSig start with a CScriptNum of X (indicated height X).  The above
    // logic of no longer requiring BIP30 once BIP34 activates is flawed in the
    // case that there is a block X before the BIP34 height of 227,931 which has
    // an indicated height Y where Y is greater than X.  The coinbase for block
    // X would also be a valid coinbase for block Y, which could be a BIP30
    // violation.  An exhaustive search of all mainnet coinbases before the
    // BIP34 height which have an indicated height greater than the block height
    // reveals many occurrences. The 3 lowest indicated heights found are
    // 209,921, 490,897, and 1,983,702 and thus coinbases for blocks at these 3
    // heights would be the first opportunity for BIP30 to be violated.

    // The search reveals a great many blocks which have an indicated height
    // greater than 1,983,702, so we simply remove the optimization to skip
    // BIP30 checking for blocks at height 1,983,702 or higher.  Before we reach
    // that block in another 25 years or so, we should take advantage of a
    // future consensus change to do a new and improved version of BIP34 that
    // will actually prevent ever creating any duplicate coinbases in the
    // future.
    static constexpr int BIP34_IMPLIES_BIP30_LIMIT = 1983702;

    // There is no potential to create a duplicate coinbase at block 209,921
    // because this is still before the BIP34 height and so explicit BIP30
    // checking is still active.

    // The final case is block 176,684 which has an indicated height of
    // 490,897. Unfortunately, this issue was not discovered until about 2 weeks
    // before block 490,897 so there was not much opportunity to address this
    // case other than to carefully analyze it and determine it would not be a
    // problem. Block 490,897 was, in fact, mined with a different coinbase than
    // block 176,684, but it is important to note that even if it hadn't been or
    // is remined on an alternate fork with a duplicate coinbase, we would still
    // not run into a BIP30 violation.  This is because the coinbase for 176,684
    // is spent in block 185,956 in transaction
    // d4f7fbbf92f4a3014a230b2dc70b8058d02eb36ac06b4a0736d9d60eaa9e8781.  This
    // spending transaction can't be duplicated because it also spends coinbase
    // 0328dd85c331237f18e781d692c92de57649529bd5edf1d01036daea32ffde29.  This
    // coinbase has an indicated height of over 4.2 billion, and wouldn't be
    // duplicatable until that height, and it's currently impossible to create a
    // chain that long. Nevertheless we may wish to consider a future soft fork
    // which retroactively prevents block 490,897 from creating a duplicate
    // coinbase. The two historical BIP30 violations often provide a confusing
    // edge case when manipulating the UTXO and it would be simpler not to have
    // another edge case to deal with.

    // testnet3 has no blocks before the BIP34 height with indicated heights
    // post BIP34 before approximately height 486,000,000. After block
    // 1,983,702 testnet3 starts doing unnecessary BIP30 checking again.
    if (pindex->pprev) {
        CBlockIndex* pindexBIP34height = pindex->pprev->GetAncestor(params.GetConsensus().BIP34Height);
        //Only continue to enforce if we're below BIP34 activation height or the block hash at that height doesn't correspond.
        fEnforceBIP30 = fEnforceBIP30 && (!pindexBIP34height || !(pindexBIP34height->GetBlockHash() == params.GetConsensus().BIP34Hash));
    }

    // TODO: Remove BIP30 checking from block height 1,983,702 on, once we have a
    // consensus change that ensures coinbases at those heights cannot
    // duplicate earlier coinbases.
    if (fEnforceBIP30 || pindex->nHeight >= BIP34_IMPLIES_BIP30_LIMIT) {
        for (const auto& tx : block.vtx) {
            for (size_t o = 0; o < tx->GetNumVOuts(); o++) {
                if (view.HaveCoin(COutPoint(tx->GetHash(), o))) {
                    LogPrintf("ERROR: ConnectBlock(): tried to overwrite transaction\n");
                    return state.Invalid(BlockValidationResult::BLOCK_CONSENSUS, "bad-txns-BIP30");
                }
            }
        }
    }

    // Enforce BIP68 (sequence locks)
    int nLockTimeFlags = 0;
    if (DeploymentActiveAt(*pindex, m_chainman, Consensus::DEPLOYMENT_CSV)) {
        nLockTimeFlags |= LOCKTIME_VERIFY_SEQUENCE;
    }

    // Get the script flags for this block
    unsigned int flags{GetBlockScriptFlags(*pindex, m_chainman)};

    const auto time_2{SteadyClock::now()};
    time_forks += time_2 - time_1;
    LogPrint(BCLog::BENCH, "    - Fork checks: %.2fms [%.2fs (%.2fms/blk)]\n",
             Ticks<MillisecondsDouble>(time_2 - time_1),
             Ticks<SecondsDouble>(time_forks),
             Ticks<MillisecondsDouble>(time_forks) / num_blocks_total);

    CBlockUndo blockundo;

    // Precomputed transaction data pointers must not be invalidated
    // until after `control` has run the script checks (potentially
    // in multiple threads). Preallocate the vector size so a new allocation
    // doesn't invalidate pointers into the vector, and keep txsdata in scope
    // for as long as `control`.
    CCheckQueueControl<CScriptCheck> control(fScriptChecks && parallel_script_checks ? &scriptcheckqueue : nullptr);
    std::vector<PrecomputedTransactionData> txsdata(block.vtx.size());

    std::vector<int> prevheights;
    CAmount nFees = 0;
    int nInputs = 0;
    int64_t nSigOpsCost = 0;
    int64_t nAnonIn = 0;
    int64_t nStakeReward = 0;

    blockundo.vtxundo.reserve(block.vtx.size() - (fParticlMode ? 0 : 1));

    // NOTE: Block reward is based on nMoneySupply
    CAmount nMoneyCreated = 0;
    CAmount nMoneyBurned = 0;
    CAmount block_balances[3] = {0};
    bool reset_balances = false;

    for (unsigned int i = 0; i < block.vtx.size(); i++)
    {
        const CTransaction &tx = *(block.vtx[i]);
        const uint256 txhash = tx.GetHash();
        nInputs += tx.vin.size();

        TxValidationState tx_state;
        tx_state.SetStateInfo(block.nTime, pindex->nHeight, consensus, fParticlMode, (particl::fBusyImporting && particl::fSkipRangeproof), true);
        tx_state.m_chainman = state.m_chainman;
        tx_state.m_chainstate = this;
        if (!tx.IsCoinBase())
        {
            CAmount txfee = 0;
            if (!Consensus::CheckTxInputs(tx, tx_state, view, pindex->nHeight, txfee)) {
                control.Wait();
                // Any transaction validation failure in ConnectBlock is a block consensus failure
                state.Invalid(BlockValidationResult::BLOCK_CONSENSUS,
                            tx_state.GetRejectReason(), tx_state.GetDebugMessage());
                return error("%s: Consensus::CheckTxInputs: %s, %s", __func__, tx.GetHash().ToString(), state.ToString());
            }
            if (tx_state.m_exploit_fix_2 && tx_state.m_spends_frozen_blinded) {
                // Add redeemed frozen blinded value to moneysupply
                nMoneyCreated += tx.GetValueOut() + txfee;
            }
            if (tx.IsCoinStake())
            {
                // Block reward is passed back in txfee (nPlainValueOut - nPlainValueIn)
                nStakeReward += txfee;
                nMoneyCreated += nStakeReward;
            } else
            {
                nFees += txfee;
            }
            if (!MoneyRange(nFees)) {
                control.Wait();
                LogPrintf("ERROR: %s: accumulated fee in the block out of range.\n", __func__);
                return state.Invalid(BlockValidationResult::BLOCK_CONSENSUS, "bad-txns-accumulated-fee-outofrange");
            }

            // Check that transaction is BIP68 final
            // BIP68 lock checks (as opposed to nLockTime checks) must
            // be in ConnectBlock because they require the UTXO set

            prevheights.resize(tx.vin.size());
            for (size_t j = 0; j < tx.vin.size(); j++) {
                if (tx.vin[j].IsAnonInput())
                    prevheights[j] = 0;
                else
                    prevheights[j] = view.AccessCoin(tx.vin[j].prevout).nHeight;
            }

            if (!SequenceLocks(tx, nLockTimeFlags, prevheights, *pindex)) {
                control.Wait();
                LogPrintf("ERROR: %s: contains a non-BIP68-final transaction\n", __func__);
                return state.Invalid(BlockValidationResult::BLOCK_CONSENSUS, "bad-txns-nonfinal");
            }

            if (tx.IsParticlVersion()) {
                // Update spent inputs
                for (size_t j = 0; j < tx.vin.size(); j++) {
                    const CTxIn input = tx.vin[j];
                    if (input.IsAnonInput()) {
                        nAnonIn++;
                        continue;
                    }

                    const Coin &coin = view.AccessCoin(input.prevout);

                    if (coin.nType != OUTPUT_CT) {
                        // Cache recently spent coins for staking.
                        view.spent_cache.emplace_back(input.prevout, SpentCoin(coin, pindex->nHeight));
                    }
                    if (!fAddressIndex && !fSpentIndex) {
                        continue;
                    }

                    const CScript *pScript = &coin.out.scriptPubKey;
                    CAmount nValue = coin.nType == OUTPUT_CT ? 0 : coin.out.nValue;
                    std::vector<uint8_t> hashBytes;
                    int scriptType = 0;

                    if (!ExtractIndexInfo(pScript, scriptType, hashBytes)) {
                        continue;
                    }

                    uint256 hashAddress;
                    if (scriptType > 0) {
                        hashAddress = uint256(hashBytes.data(), hashBytes.size());
                    }
                    if (fAddressIndex && scriptType > 0) {
                        // record spending activity
                        view.addressIndex.push_back(std::make_pair(CAddressIndexKey(scriptType, hashAddress, pindex->nHeight, i, txhash, j, true), nValue * -1));
                        // remove address from unspent index
                        view.addressUnspentIndex.push_back(std::make_pair(CAddressUnspentKey(scriptType, hashAddress, input.prevout.hash, input.prevout.n), CAddressUnspentValue()));
                    }
                    if (fSpentIndex) {
                        CAmount nValue = coin.nType == OUTPUT_CT ? -1 : coin.out.nValue;
                        // add the spent index to determine the txid and input that spent an output
                        // and to find the amount and address from an input
                        view.spentIndex.push_back(std::make_pair(CSpentIndexKey(input.prevout.hash, input.prevout.n), CSpentIndexValue(txhash, j, pindex->nHeight, nValue, scriptType, hashAddress)));
                    }
                }

                if (tx_state.m_funds_smsg) {
                    m_chainman.m_smsgman->StoreFundingTx(view.smsg_cache, tx, pindex);
                }
            }
        } else {
            tx_state.tx_balances[BAL_IND_PLAIN_ADDED] = tx.GetValueOut();
        }

        // GetTransactionSigOpCost counts 3 types of sigops:
        // * legacy (always)
        // * p2sh (when P2SH enabled in flags and excludes coinbase)
        // * witness (when witness enabled in flags and excludes coinbase)
        nSigOpsCost += GetTransactionSigOpCost(tx, view, flags);
        if (nSigOpsCost > MAX_BLOCK_SIGOPS_COST) {
            control.Wait();
            LogPrintf("ERROR: ConnectBlock(): too many sigops\n");
            return state.Invalid(BlockValidationResult::BLOCK_CONSENSUS, "bad-blk-sigops");
        }

        if (!tx.IsCoinBase())
        {
            std::vector<CScriptCheck> vChecks;
            bool fCacheResults = fJustCheck; /* Don't cache results if we're actually connecting blocks (still consult the cache, though) */
            //TxValidationState tx_state;
            if (fScriptChecks && !CheckInputScripts(tx, tx_state, view, flags, fCacheResults, fCacheResults, txsdata[i], parallel_script_checks ? &vChecks : nullptr)) {
                control.Wait();
                // Any transaction validation failure in ConnectBlock is a block consensus failure
                state.Invalid(BlockValidationResult::BLOCK_CONSENSUS,
                              tx_state.GetRejectReason(), tx_state.GetDebugMessage());
                return error("ConnectBlock(): CheckInputScripts on %s failed with %s",
                    txhash.ToString(), state.ToString());
            }
            control.Add(vChecks);

            blockundo.vtxundo.push_back(CTxUndo());
            UpdateCoins(tx, view, blockundo.vtxundo.back(), pindex->nHeight);
        } else
        {
            // tx is coinbase
            CTxUndo undoDummy;
            UpdateCoins(tx, view, undoDummy, pindex->nHeight);
            nMoneyCreated += tx.GetValueOut();
        }

        if (view.nLastRCTOutput == 0) {
            view.nLastRCTOutput = pindex->pprev ? pindex->pprev->nAnonOutputs : 0;
        }

        // Index rct outputs and keyimages
        if (tx_state.m_has_anon_output || tx_state.m_has_anon_input) {
            COutPoint op(txhash, 0);
            if (tx_state.m_has_anon_input) {
                assert(tx_state.m_setHaveKI.size());
            }
            for (const auto &ki : tx_state.m_setHaveKI) {
                // Test for duplicate keyimage used in block
                if (!view.keyImages.insert(std::make_pair(ki, txhash)).second) {
                    return state.Invalid(BlockValidationResult::BLOCK_CONSENSUS, "bad-anonin-dup-ki");
                }
            }

            for (unsigned int k = 0; k < tx.vpout.size(); k++) {
                if (!tx.vpout[k]->IsType(OUTPUT_RINGCT)) {
                    continue;
                }

                CTxOutRingCT *txout = (CTxOutRingCT*)tx.vpout[k].get();

                int64_t nTestExists;
                if (!particl::fVerifyingDB && m_blockman.m_block_tree_db->ReadRCTOutputLink(txout->pk, nTestExists)) {
                    control.Wait();

                    if (nTestExists > pindex->pprev->nAnonOutputs) {
                        // The anon index can diverge from the chain index if shutdown does not complete
                        LogPrintf("%s: Duplicate anon-output %s, index %d, above last index %d.\n", __func__, HexStr(txout->pk), nTestExists, pindex->pprev->nAnonOutputs);

                        if (!particl::attempted_rct_index_repair) {
                            LogPrintf("Attempting to repair anon index.\n");
                            assert(state.m_chainman);
                            std::set<CCmpPubKey> setKi; // unused
                            RollBackRCTIndex(*state.m_chainman, pindex->pprev->nAnonOutputs, nTestExists, pindex->pprev->nHeight, setKi);
                            particl::attempted_rct_index_repair = true;
                            return false;
                        } else {
                            LogPrintf("Not attempting anon index repair, already tried once.\n");
                        }
                    }

                    return error("%s: Duplicate anon-output (db) %s, index %d.", __func__, HexStr(txout->pk), nTestExists);
                }
                if (!particl::fVerifyingDB && view.ReadRCTOutputLink(txout->pk, nTestExists)) {
                    control.Wait();
                    return error("%s: Duplicate anon-output (view) %s, index %d.", __func__, HexStr(txout->pk), nTestExists);
                }

                op.n = k;
                view.nLastRCTOutput++;
                CAnonOutput ao(txout->pk, txout->commitment, op, pindex->nHeight, 0);

                view.anonOutputLinks[txout->pk] = view.nLastRCTOutput;
                view.anonOutputs.push_back(std::make_pair(view.nLastRCTOutput, ao));
            }
        }

        if (fAddressIndex) {
            // Update outputs for insight
            for (unsigned int k = 0; k < tx.vpout.size(); k++) {
                const CTxOutBase *out = tx.vpout[k].get();

                if (!out->IsType(OUTPUT_STANDARD)
                    && !out->IsType(OUTPUT_CT)) {
                    continue;
                }

                const CScript *pScript;
                std::vector<unsigned char> hashBytes;
                int scriptType = 0;
                CAmount nValue;
                if (!ExtractIndexInfo(out, scriptType, hashBytes, nValue, pScript) ||
                    scriptType == 0) {
                    continue;
                }

                // Record receiving activity
                view.addressIndex.push_back(std::make_pair(CAddressIndexKey(scriptType, uint256(hashBytes.data(), hashBytes.size()), pindex->nHeight, i, txhash, k, false), nValue));
                // Record unspent output
                view.addressUnspentIndex.push_back(std::make_pair(CAddressUnspentKey(scriptType, uint256(hashBytes.data(), hashBytes.size()), txhash, k), CAddressUnspentValue(nValue, *pScript, pindex->nHeight)));
            }
        }

        block_balances[BAL_IND_PLAIN] += tx_state.tx_balances[BAL_IND_PLAIN_ADDED] - tx_state.tx_balances[BAL_IND_PLAIN_REMOVED];
        block_balances[BAL_IND_BLIND] += tx_state.tx_balances[BAL_IND_BLIND_ADDED] - tx_state.tx_balances[BAL_IND_BLIND_REMOVED];
        block_balances[BAL_IND_ANON]  += tx_state.tx_balances[BAL_IND_ANON_ADDED]  - tx_state.tx_balances[BAL_IND_ANON_REMOVED];
        nMoneyBurned += tx.GetPlainValueBurned();
    }
    const auto time_3{SteadyClock::now()};
    time_connect += time_3 - time_2;
    LogPrint(BCLog::BENCH, "      - Connect %u transactions: %.2fms (%.3fms/tx, %.3fms/txin) [%.2fs (%.2fms/blk)]\n", (unsigned)block.vtx.size(),
             Ticks<MillisecondsDouble>(time_3 - time_2), Ticks<MillisecondsDouble>(time_3 - time_2) / block.vtx.size(),
             nInputs <= 1 ? 0 : Ticks<MillisecondsDouble>(time_3 - time_2) / (nInputs - 1),
             Ticks<SecondsDouble>(time_connect),
             Ticks<MillisecondsDouble>(time_connect) / num_blocks_total);

    if (!control.Wait()) {
        LogPrintf("ERROR: %s: CheckQueue failed\n", __func__);
        return state.Invalid(BlockValidationResult::BLOCK_CONSENSUS, "block-validation-failed");
    }

    if (fParticlMode) {
        if (block.nTime >= consensus.clamp_tx_version_time) {
            nMoneyCreated -= nFees;  // nStakeReward includes fees
            nMoneyCreated -= nMoneyBurned;
        }
        if (block.IsProofOfStake()) { // Only the genesis block isn't proof of stake
            CTransactionRef txCoinstake = block.vtx[0];
            CTransactionRef txPrevCoinstake = nullptr;
            const TreasuryFundSettings *pTreasuryFundSettings = params.GetTreasuryFundSettings(block.nTime);
            const CAmount nCalculatedStakeReward = params.GetProofOfStakeReward(pindex->pprev, nFees);

            if (block.nTime >= consensus.smsg_fee_time) {
                CAmount smsg_fee_new, smsg_fee_prev = consensus.smsg_fee_msg_per_day_per_k;
                if (pindex->pprev->nHeight > 0 && // Skip genesis block (POW)
                    pindex->pprev->nTime >= consensus.smsg_fee_time) {
                    if (!particl::coinStakeCache.GetCoinStake(*this, pindex->pprev->GetBlockHash(), txPrevCoinstake) ||
                        !txPrevCoinstake->GetSmsgFeeRate(smsg_fee_prev)) {
                        LogPrintf("ERROR: %s: Failed to get previous smsg fee.\n", __func__);
                        return state.Invalid(BlockValidationResult::BLOCK_CONSENSUS, "bad-cs-smsg-fee-prev");
                    }
                }

                if (!txCoinstake->GetSmsgFeeRate(smsg_fee_new)) {
                    LogPrintf("ERROR: %s: Failed to get smsg fee.\n", __func__);
                    return state.Invalid(BlockValidationResult::BLOCK_CONSENSUS, "bad-cs-smsg-fee");
                }
                if (smsg_fee_new < 1) {
                    LogPrintf("ERROR: %s: Smsg fee < 1.\n", __func__);
                    return state.Invalid(BlockValidationResult::BLOCK_CONSENSUS, "bad-cs-smsg-fee");
                }
                int64_t delta = std::abs(smsg_fee_new - smsg_fee_prev);
                int64_t max_delta = params.GetMaxSmsgFeeRateDelta(smsg_fee_prev, pindex->nTime);
                if (delta > max_delta) {
                    LogPrintf("ERROR: %s: Bad smsg-fee (delta=%d, max_delta=%d)\n", __func__, delta, max_delta);
                    return state.Invalid(BlockValidationResult::BLOCK_CONSENSUS, "bad-cs-smsg-fee");
                }
            }

            if (block.nTime >= consensus.smsg_difficulty_time) {
                uint32_t smsg_difficulty_new, smsg_difficulty_prev = consensus.smsg_min_difficulty;
                if (pindex->pprev->nHeight > 0 && // Skip genesis block (POW)
                    pindex->pprev->nTime >= consensus.smsg_difficulty_time) {
                    if (!particl::coinStakeCache.GetCoinStake(*this, pindex->pprev->GetBlockHash(), txPrevCoinstake) ||
                        !txPrevCoinstake->GetSmsgDifficulty(smsg_difficulty_prev)) {
                        LogPrintf("ERROR: %s: Failed to get previous smsg difficulty.\n", __func__);
                        return state.Invalid(BlockValidationResult::BLOCK_CONSENSUS, "bad-cs-smsg-diff-prev");
                    }
                }

                if (!txCoinstake->GetSmsgDifficulty(smsg_difficulty_new)) {
                    LogPrintf("ERROR: %s: Failed to get smsg difficulty.\n", __func__);
                    return state.Invalid(BlockValidationResult::BLOCK_CONSENSUS, "bad-cs-smsg-diff");
                }
                if (smsg_difficulty_new < 1 || smsg_difficulty_new > consensus.smsg_min_difficulty) {
                    LogPrintf("ERROR: %s: Smsg difficulty out of range.\n", __func__);
                    return state.Invalid(BlockValidationResult::BLOCK_CONSENSUS, "bad-cs-smsg-diff");
                }
                int delta = int(smsg_difficulty_prev) - int(smsg_difficulty_new);
                if (abs(delta) > int(consensus.smsg_difficulty_max_delta)) {
                    LogPrintf("ERROR: %s: Smsg difficulty change out of range.\n", __func__);
                    return state.Invalid(BlockValidationResult::BLOCK_CONSENSUS, "bad-cs-smsg-diff");
                }
            }

            if (!pTreasuryFundSettings || pTreasuryFundSettings->nMinTreasuryStakePercent <= 0) {
                if (nStakeReward < 0 || nStakeReward > nCalculatedStakeReward) {
                    LogPrintf("ERROR: %s: Coinstake pays too much(actual=%d vs calculated=%d)\n", __func__, nStakeReward, nCalculatedStakeReward);
                    return state.Invalid(BlockValidationResult::BLOCK_CONSENSUS, "bad-cs-amount");
                }
            } else {
                assert(pTreasuryFundSettings->nMinTreasuryStakePercent <= 100);

                CAmount nTreasuryBfwd = 0, nTreasuryCfwdCheck = 0;
                CAmount nMinTreasuryPart = (nCalculatedStakeReward * pTreasuryFundSettings->nMinTreasuryStakePercent) / 100;
                CAmount nMaxHolderPart = nCalculatedStakeReward - nMinTreasuryPart;
                if (nMinTreasuryPart < 0 || nMaxHolderPart < 0) {
                    LogPrintf("ERROR: %s: Bad coinstake split amount (treasury=%d vs reward=%d)\n", __func__, nMinTreasuryPart, nMaxHolderPart);
                    return state.Invalid(BlockValidationResult::BLOCK_CONSENSUS, "bad-cs-amount");
                }

                if (pindex->pprev->nHeight > 0) { // Genesis block is pow
                    if (!txPrevCoinstake &&
                        !particl::coinStakeCache.GetCoinStake(*this, pindex->pprev->GetBlockHash(), txPrevCoinstake)) {
                        LogPrintf("ERROR: %s: Failed to get previous coinstake.\n", __func__);
                        return state.Invalid(BlockValidationResult::BLOCK_CONSENSUS, "bad-cs-prev");
                    }

                    assert(txPrevCoinstake->IsCoinStake()); // Sanity check
                    if (!txPrevCoinstake->GetTreasuryFundCfwd(nTreasuryBfwd)) {
                        nTreasuryBfwd = 0;
                    }
                }

                if (pindex->nHeight % pTreasuryFundSettings->nTreasuryOutputPeriod == 0) {
                    // Fund output must exist and match cfwd, cfwd data output must be unset
                    // nStakeReward must == nTreasuryBfwd + nCalculatedStakeReward

                    if (nStakeReward != nTreasuryBfwd + nCalculatedStakeReward) {
                        LogPrintf("ERROR: %s: Bad stake-reward (actual=%d vs expected=%d)\n", __func__, nStakeReward, nTreasuryBfwd + nCalculatedStakeReward);
                        return state.Invalid(BlockValidationResult::BLOCK_CONSENSUS, "bad-cs-amount");
                    }

                    CTxDestination dfDest = DecodeDestination(pTreasuryFundSettings->sTreasuryFundAddresses);
                    if (std::get_if<CNoDestination>(&dfDest)) {
                        return error("%s: Failed to get treasury fund destination: %s.", __func__, pTreasuryFundSettings->sTreasuryFundAddresses);
                    }
                    CScript fundScriptPubKey = GetScriptForDestination(dfDest);

                    // Output 1 must be to the treasury fund
                    const CTxOutStandard *outputDF = txCoinstake->vpout[1]->GetStandardOutput();
                    if (!outputDF) {
                        LogPrintf("ERROR: %s: Bad treasury fund output.\n", __func__);
                        return state.Invalid(BlockValidationResult::BLOCK_CONSENSUS, "bad-cs");
                    }
                    if (outputDF->scriptPubKey != fundScriptPubKey) {
                        LogPrintf("ERROR: %s: Bad treasury fund output script.\n", __func__);
                        return state.Invalid(BlockValidationResult::BLOCK_CONSENSUS, "bad-cs");
                    }
                    if (outputDF->nValue < nTreasuryBfwd + nMinTreasuryPart) { // Max value is clamped already
                        LogPrintf("ERROR: %s: Bad treasury-reward (actual=%d vs minfundpart=%d)\n", __func__, nStakeReward, nTreasuryBfwd + nMinTreasuryPart);
                        return state.Invalid(BlockValidationResult::BLOCK_CONSENSUS, "bad-cs-fund-amount");
                    }
                    if (txCoinstake->GetTreasuryFundCfwd(nTreasuryCfwdCheck)) {
                        LogPrintf("ERROR: %s: Coinstake treasury cfwd must be unset.\n", __func__);
                        return state.Invalid(BlockValidationResult::BLOCK_CONSENSUS, "bad-cs-cfwd");
                    }
                } else {
                    // Ensure cfwd data output is correct and nStakeReward is <= nHolderPart
                    // cfwd must == nTreasuryBfwd + (nCalculatedStakeReward - nStakeReward) // Allowing users to set a higher split

                    if (nStakeReward < 0 || nStakeReward > nMaxHolderPart) {
                        LogPrintf("ERROR: %s: Bad stake-reward (actual=%d vs maxholderpart=%d)\n", __func__, nStakeReward, nMaxHolderPart);
                        return state.Invalid(BlockValidationResult::BLOCK_CONSENSUS, "bad-cs-amount");
                    }
                    CAmount nTreasuryCfwd = nTreasuryBfwd + nCalculatedStakeReward - nStakeReward;
                    if (!txCoinstake->GetTreasuryFundCfwd(nTreasuryCfwdCheck) ||
                        nTreasuryCfwdCheck != nTreasuryCfwd) {
                        LogPrintf("ERROR: %s: Coinstake treasury fund carried forward mismatch (actual=%d vs expected=%d)\n", __func__, nTreasuryCfwdCheck, nTreasuryCfwd);
                        return state.Invalid(BlockValidationResult::BLOCK_CONSENSUS, "bad-cs-cfwd");
                    }
                }

                particl::coinStakeCache.InsertCoinStake(blockHash, txCoinstake);
            }
        } else {
            if (blockHash != params.GetConsensus().hashGenesisBlock) {
                LogPrintf("ERROR: %s: Block isn't coinstake or genesis.\n", __func__);
                return state.Invalid(BlockValidationResult::BLOCK_CONSENSUS, "bad-cs");
            }
        }
    } else {
        CAmount blockReward = nFees + GetBlockSubsidy(pindex->nHeight, params.GetConsensus());
        if (block.vtx[0]->GetValueOut() > blockReward) {
            LogPrintf("ERROR: ConnectBlock(): coinbase pays too much (actual=%d vs limit=%d)\n", block.vtx[0]->GetValueOut(), blockReward);
            return state.Invalid(BlockValidationResult::BLOCK_CONSENSUS, "bad-cb-amount");
        }
    }

    const auto time_4{SteadyClock::now()};
    time_verify += time_4 - time_2;
    LogPrint(BCLog::BENCH, "    - Verify %u txins: %.2fms (%.3fms/txin) [%.2fs (%.2fms/blk)]\n", nInputs - 1,
             Ticks<MillisecondsDouble>(time_4 - time_2),
             nInputs <= 1 ? 0 : Ticks<MillisecondsDouble>(time_4 - time_2) / (nInputs - 1),
             Ticks<SecondsDouble>(time_verify),
             Ticks<MillisecondsDouble>(time_verify) / num_blocks_total);

    if (fJustCheck)
        return true;

    if (consensus.exploit_fix_2_height && pindex->nHeight == (int)consensus.exploit_fix_2_height) {
        // Set moneysupply to utxoset sum
        pindex->nMoneySupply = particl::GetUTXOSum(*this) + nMoneyCreated;
        LogPrintf("RCT mint fix HF2, set nMoneySupply to: %d\n", pindex->nMoneySupply);
        reset_balances = true;
        block_balances[BAL_IND_PLAIN] = pindex->nMoneySupply;
    } else {
        pindex->nMoneySupply = (pindex->pprev ? pindex->pprev->nMoneySupply : 0) + nMoneyCreated;
    }
    pindex->nAnonOutputs = view.nLastRCTOutput;
    m_blockman.m_dirty_blockindex.insert(pindex); // pindex has changed, must save to disk

    if ((!fIsGenesisBlock || fParticlMode) &&
        !m_blockman.WriteUndoDataForBlock(blockundo, state, pindex, params)) {
        return false;
    }

    const auto time_5{SteadyClock::now()};
    time_undo += time_5 - time_4;
    LogPrint(BCLog::BENCH, "    - Write undo data: %.2fms [%.2fs (%.2fms/blk)]\n",
             Ticks<MillisecondsDouble>(time_5 - time_4),
             Ticks<SecondsDouble>(time_undo),
             Ticks<MillisecondsDouble>(time_undo) / num_blocks_total);

    if (!pindex->IsValid(BLOCK_VALID_SCRIPTS)) {
        pindex->RaiseValidity(BLOCK_VALID_SCRIPTS);
        m_blockman.m_dirty_blockindex.insert(pindex);
    }

    if (fTimestampIndex) {
        unsigned int logicalTS = pindex->nTime;
        if (!m_blockman.m_block_tree_db->WriteTimestampIndex(CTimestampIndexKey(logicalTS, pindex->GetBlockHash()))) {
            return AbortNode(state, "Failed to write timestamp index");
        }
        if (!m_blockman.m_block_tree_db->WriteTimestampBlockIndex(CTimestampBlockIndexKey(pindex->GetBlockHash()), CTimestampBlockIndexValue(logicalTS))) {
            return AbortNode(state, "Failed to write blockhash index");
        }
    }
    if (fBalancesIndex) {
        BlockBalances values(block_balances);
        if (pindex->pprev && !reset_balances) {
            BlockBalances prev_balances;
            if (!m_blockman.m_block_tree_db->ReadBlockBalancesIndex(pindex->pprev->GetBlockHash(), prev_balances)) {
                return AbortNode(state, "Failed to read previous block's balances");
            } else {
                values.sum(prev_balances);
            }
        }
        if (!m_blockman.m_block_tree_db->WriteBlockBalancesIndex(block.GetHash(), values)) {
            return AbortNode(state, "Failed to write balances index");
        }
    }
    m_chainman.m_smsgman->SetBestBlock(view.smsg_cache, pindex->GetBlockHash(), pindex->nHeight, pindex->nTime);

    // add this block to the view's block chain
    view.SetBestBlock(pindex->GetBlockHash(), pindex->nHeight);

    const auto time_6{SteadyClock::now()};
    time_index += time_6 - time_5;
    LogPrint(BCLog::BENCH, "    - Index writing: %.2fms [%.2fs (%.2fms/blk)]\n",
             Ticks<MillisecondsDouble>(time_6 - time_5),
             Ticks<SecondsDouble>(time_index),
             Ticks<MillisecondsDouble>(time_index) / num_blocks_total);

    TRACE6(validation, block_connected,
        block_hash.data(),
        pindex->nHeight,
        block.vtx.size(),
        nInputs,
        nSigOpsCost,
        time_5 - time_start // in microseconds (µs)
    );

    return true;
}

CoinsCacheSizeState Chainstate::GetCoinsCacheSizeState()
{
    AssertLockHeld(::cs_main);
    return this->GetCoinsCacheSizeState(
        m_coinstip_cache_size_bytes,
        m_mempool ? m_mempool->m_max_size_bytes : 0);
}

CoinsCacheSizeState Chainstate::GetCoinsCacheSizeState(
    size_t max_coins_cache_size_bytes,
    size_t max_mempool_size_bytes)
{
    AssertLockHeld(::cs_main);
    const int64_t nMempoolUsage = m_mempool ? m_mempool->DynamicMemoryUsage() : 0;
    int64_t cacheSize = CoinsTip().DynamicMemoryUsage();
    int64_t nTotalSpace =
        max_coins_cache_size_bytes + std::max<int64_t>(int64_t(max_mempool_size_bytes) - nMempoolUsage, 0);

    //! No need to periodic flush if at least this much space still available.
    static constexpr int64_t MAX_BLOCK_COINSDB_USAGE_BYTES = 10 * 1024 * 1024;  // 10MB
    int64_t large_threshold =
        std::max((9 * nTotalSpace) / 10, nTotalSpace - MAX_BLOCK_COINSDB_USAGE_BYTES);

    if (cacheSize > nTotalSpace) {
        LogPrintf("Cache size (%s) exceeds total space (%s)\n", cacheSize, nTotalSpace);
        return CoinsCacheSizeState::CRITICAL;
    } else if (cacheSize > large_threshold) {
        return CoinsCacheSizeState::LARGE;
    }
    return CoinsCacheSizeState::OK;
}

bool Chainstate::FlushStateToDisk(
    BlockValidationState &state,
    FlushStateMode mode,
    int nManualPruneHeight)
{
    LOCK(cs_main);
    assert(this->CanFlushToDisk());
    std::set<int> setFilesToPrune;
    bool full_flush_completed = false;

    const size_t coins_count = CoinsTip().GetCacheSize();
    const size_t coins_mem_usage = CoinsTip().DynamicMemoryUsage();

    try {
    {
        bool fFlushForPrune = false;
        bool fDoFullFlush = false;

        CoinsCacheSizeState cache_state = GetCoinsCacheSizeState();
        LOCK(m_blockman.cs_LastBlockFile);
        if (fPruneMode && (m_blockman.m_check_for_pruning || nManualPruneHeight > 0) && !fReindex) {
            // make sure we don't prune above any of the prune locks bestblocks
            // pruning is height-based
            int last_prune{m_chain.Height()}; // last height we can prune
            std::optional<std::string> limiting_lock; // prune lock that actually was the limiting factor, only used for logging

            for (const auto& prune_lock : m_blockman.m_prune_locks) {
                if (prune_lock.second.height_first == std::numeric_limits<int>::max()) continue;
                // Remove the buffer and one additional block here to get actual height that is outside of the buffer
                const int lock_height{prune_lock.second.height_first - PRUNE_LOCK_BUFFER - 1};
                last_prune = std::max(1, std::min(last_prune, lock_height));
                if (last_prune == lock_height) {
                    limiting_lock = prune_lock.first;
                }
            }

            if (limiting_lock) {
                LogPrint(BCLog::PRUNE, "%s limited pruning to height %d\n", limiting_lock.value(), last_prune);
            }

            if (nManualPruneHeight > 0) {
                LOG_TIME_MILLIS_WITH_CATEGORY("find files to prune (manual)", BCLog::BENCH);

                m_blockman.FindFilesToPruneManual(setFilesToPrune, std::min(last_prune, nManualPruneHeight), m_chain.Height());
            } else {
                LOG_TIME_MILLIS_WITH_CATEGORY("find files to prune", BCLog::BENCH);

                m_blockman.FindFilesToPrune(setFilesToPrune, m_chainman.GetParams().PruneAfterHeight(), m_chain.Height(), last_prune, IsInitialBlockDownload());
                m_blockman.m_check_for_pruning = false;
            }
            if (!setFilesToPrune.empty()) {
                fFlushForPrune = true;
                if (!m_blockman.m_have_pruned) {
                    m_blockman.m_block_tree_db->WriteFlag("prunedblockfiles", true);
                    m_blockman.m_have_pruned = true;
                }
            }
        }
        const auto nNow = GetTime<std::chrono::microseconds>();
        // Avoid writing/flushing immediately after startup.
        if (m_last_write.count() == 0) {
            m_last_write = nNow;
        }
        if (m_last_flush.count() == 0) {
            m_last_flush = nNow;
        }
        // The cache is large and we're within 10% and 10 MiB of the limit, but we have time now (not in the middle of a block processing).
        bool fCacheLarge = mode == FlushStateMode::PERIODIC && cache_state >= CoinsCacheSizeState::LARGE;
        // The cache is over the limit, we have to write now.
        bool fCacheCritical = mode == FlushStateMode::IF_NEEDED && cache_state >= CoinsCacheSizeState::CRITICAL;
        // It's been a while since we wrote the block index to disk. Do this frequently, so we don't need to redownload after a crash.
        bool fPeriodicWrite = mode == FlushStateMode::PERIODIC && nNow > m_last_write + DATABASE_WRITE_INTERVAL;
        // It's been very long since we flushed the cache. Do this infrequently, to optimize cache usage.
        bool fPeriodicFlush = mode == FlushStateMode::PERIODIC && nNow > m_last_flush + DATABASE_FLUSH_INTERVAL;
        // Combine all conditions that result in a full cache flush.
        fDoFullFlush = (mode == FlushStateMode::ALWAYS) || fCacheLarge || fCacheCritical || fPeriodicFlush || fFlushForPrune;
        // Write blocks and block index to disk.
        if (fDoFullFlush || fPeriodicWrite) {
            // Ensure we can write block index
            if (!CheckDiskSpace(gArgs.GetBlocksDirPath())) {
                return AbortNode(state, "Disk space is too low!", _("Disk space is too low!"));
            }
            {
                LOG_TIME_MILLIS_WITH_CATEGORY("write block and undo data to disk", BCLog::BENCH);

                // First make sure all block and undo data is flushed to disk.
                m_blockman.FlushBlockFile();
            }

            // Then update all block file information (which may refer to block and undo files).
            {
                LOG_TIME_MILLIS_WITH_CATEGORY("write block index to disk", BCLog::BENCH);

                if (!m_blockman.WriteBlockIndexDB()) {
                    return AbortNode(state, "Failed to write to block index database");
                }
            }
            // Finally remove any pruned files
            if (fFlushForPrune) {
                LOG_TIME_MILLIS_WITH_CATEGORY("unlink pruned files", BCLog::BENCH);

                UnlinkPrunedFiles(setFilesToPrune);
            }
            m_last_write = nNow;
        }
        // Flush best chain related state. This can only be done if the blocks / block index write was also done.
        if (fDoFullFlush && !CoinsTip().GetBestBlock().IsNull()) {
            LOG_TIME_MILLIS_WITH_CATEGORY(strprintf("write coins cache to disk (%d coins, %.2fkB)",
                coins_count, coins_mem_usage / 1000), BCLog::BENCH);

            // Typical Coin structures on disk are around 48 bytes in size.
            // Pushing a new one to the database can cause it to be written
            // twice (once in the log, and once in the tables). This is already
            // an overestimation, as most will delete an existing entry or
            // overwrite one. Still, use a conservative safety factor of 2.
            if (!CheckDiskSpace(gArgs.GetDataDirNet(), 48 * 2 * 2 * CoinsTip().GetCacheSize())) {
                return AbortNode(state, "Disk space is too low!", _("Disk space is too low!"));
            }
            // Flush the chainstate (which may refer to block index entries).
            if (!CoinsTip().Flush())
                return AbortNode(state, "Failed to write to coin database");
            m_last_flush = nNow;
            full_flush_completed = true;
            TRACE5(utxocache, flush,
                   (int64_t)(GetTimeMicros() - nNow.count()), // in microseconds (µs)
                   (uint32_t)mode,
                   (uint64_t)coins_count,
                   (uint64_t)coins_mem_usage,
                   (bool)fFlushForPrune);
        }
    }
    if (full_flush_completed) {
        // Update best block in wallet (so we can detect restored wallets).
        GetMainSignals().ChainStateFlushed(m_chain.GetLocator());
    }
    } catch (const std::runtime_error& e) {
        return AbortNode(state, std::string("System error while flushing: ") + e.what());
    }
    return true;
}

void Chainstate::ForceFlushStateToDisk()
{
    BlockValidationState state;
    if (!this->FlushStateToDisk(state, FlushStateMode::ALWAYS)) {
        LogPrintf("%s: failed to flush state (%s)\n", __func__, state.ToString());
    }
}

void Chainstate::PruneAndFlush()
{
    BlockValidationState state;
    m_blockman.m_check_for_pruning = true;
    if (!this->FlushStateToDisk(state, FlushStateMode::NONE)) {
        LogPrintf("%s: failed to flush state (%s)\n", __func__, state.ToString());
    }
}

static void DoWarning(const bilingual_str& warning)
{
    static bool fWarned = false;
    SetMiscWarning(warning);
    if (!fWarned) {
        AlertNotify(warning.original);
        fWarned = true;
    }
}

static void ClearSpentCache(Chainstate &chainstate, CDBBatch &batch, int height)
{
    CBlockIndex* pblockindex = chainstate.m_chain[height];
    if (!pblockindex) {
        return;
    }
    CBlock block;
    const CChainParams& params{chainstate.m_chainman.GetParams()};
    if (!ReadBlockFromDisk(block, pblockindex, params.GetConsensus())) {
        LogPrintf("%s: failed read block from disk (%d, %s)\n", __func__, height, pblockindex->GetBlockHash().ToString());
        return;
    }
    for (int i = block.vtx.size() - 1; i >= 0; i--) {
        const CTransaction &tx = *(block.vtx[i]);
        for (const auto &txin : tx.vin) {
            if (!txin.IsAnonInput()) {
                std::pair<uint8_t, COutPoint> key = std::make_pair(DB_SPENTCACHE, txin.prevout);
                batch.Erase(key);
            }
        }
    }
}

bool FlushView(CCoinsViewCache *view, BlockValidationState& state, Chainstate &chainstate, bool fDisconnecting)
{
    auto& pblocktree{chainstate.m_blockman.m_block_tree_db};

    if (!view->Flush())
        return false;

    if (fAddressIndex) {
        if (fDisconnecting) {
            if (!pblocktree->EraseAddressIndex(view->addressIndex)) {
                return AbortNode(state, "Failed to delete address index");
            }
        } else {
            if (!pblocktree->WriteAddressIndex(view->addressIndex)) {
                return AbortNode(state, "Failed to write address index");
            }
        }
        if (!pblocktree->UpdateAddressUnspentIndex(view->addressUnspentIndex)) {
            return AbortNode(state, "Failed to write address unspent index");
        }
    }

    if (fSpentIndex) {
        if (!pblocktree->UpdateSpentIndex(view->spentIndex)) {
            return AbortNode(state, "Failed to write transaction index");
        }
    }

    view->addressIndex.clear();
    view->addressUnspentIndex.clear();
    view->spentIndex.clear();

    if (fDisconnecting) {
        for (const auto &it : view->keyImages) {
            if (!pblocktree->EraseRCTKeyImage(it.first)) {
                return error("%s: EraseRCTKeyImage failed, txn %s.", __func__, it.second.ToString());
            }
        }
        for (const auto &it : view->anonOutputLinks) {
            if (!pblocktree->EraseRCTOutput(it.second)) {
                return error("%s: EraseRCTOutput failed.", __func__);
            }
            if (!pblocktree->EraseRCTOutputLink(it.first)) {
                return error("%s: EraseRCTOutputLink failed.", __func__);
            }
        }
        for (const auto &it : view->spent_cache) {
            if (!pblocktree->EraseSpentCache(it.first)) {
                return error("%s: EraseSpentCache failed.", __func__);
            }
        }
    } else {
        CDBBatch batch(*pblocktree);

        for (const auto &it : view->keyImages) {
            CAnonKeyImageInfo data(it.second, state.m_spend_height);
            std::pair<uint8_t, CCmpPubKey> key = std::make_pair(DB_RCTKEYIMAGE, it.first);
            batch.Write(key, data);
        }
        for (const auto &it : view->anonOutputs) {
            std::pair<uint8_t, int64_t> key = std::make_pair(DB_RCTOUTPUT, it.first);
            batch.Write(key, it.second);
        }
        for (const auto &it : view->anonOutputLinks) {
            std::pair<uint8_t, CCmpPubKey> key = std::make_pair(DB_RCTOUTPUT_LINK, it.first);
            batch.Write(key, it.second);
        }
        for (const auto &it : view->spent_cache) {
            std::pair<uint8_t, COutPoint> key = std::make_pair(DB_SPENTCACHE, it.first);
            batch.Write(key, it.second);
        }
        if (state.m_spend_height > (int)MIN_BLOCKS_TO_KEEP) {
            ClearSpentCache(chainstate, batch, state.m_spend_height - (MIN_BLOCKS_TO_KEEP+1));
        }
        if (!pblocktree->WriteBatch(batch)) {
            return error("%s: Write index data failed.", __func__);
        }
        if (0 != chainstate.m_chainman.m_smsgman->WriteCache(view->smsg_cache)) {
            return error("%s: smsgModule WriteCache failed.", __func__);
        }
    }

    view->nLastRCTOutput = 0;
    view->anonOutputs.clear();
    view->anonOutputLinks.clear();
    view->keyImages.clear();
    view->spent_cache.clear();
    view->smsg_cache.Clear();

    return true;
};

/** Private helper function that concatenates warning messages. */
static void AppendWarning(bilingual_str& res, const bilingual_str& warn)
{
    if (!res.empty()) res += Untranslated(", ");
    res += warn;
}

static void UpdateTipLog(
    const CCoinsViewCache& coins_tip,
    const CBlockIndex* tip,
    const CChainParams& params,
    const std::string& func_name,
    const std::string& prefix,
    const std::string& warning_messages) EXCLUSIVE_LOCKS_REQUIRED(::cs_main)
{

    AssertLockHeld(::cs_main);
    LogPrintf("%s%s: new best=%s height=%d version=0x%08x log2_work=%f tx=%lu date='%s' progress=%f cache=%.1fMiB(%utxo)%s\n",
        prefix, func_name,
        tip->GetBlockHash().ToString(), tip->nHeight, tip->nVersion,
        log(tip->nChainWork.getdouble()) / log(2.0), (unsigned long)tip->nChainTx,
        FormatISO8601DateTime(tip->GetBlockTime()),
        GuessVerificationProgress(params.TxData(), tip),
        coins_tip.DynamicMemoryUsage() * (1.0 / (1 << 20)),
        coins_tip.GetCacheSize(),
        !warning_messages.empty() ? strprintf(" warning='%s'", warning_messages) : "");
}

void Chainstate::UpdateTip(const CBlockIndex* pindexNew)
{
    AssertLockHeld(::cs_main);
    const auto& coins_tip = this->CoinsTip();

    const CChainParams& params{m_chainman.GetParams()};

    // The remainder of the function isn't relevant if we are not acting on
    // the active chainstate, so return if need be.
    if (this != &m_chainman.ActiveChainstate()) {
        // Only log every so often so that we don't bury log messages at the tip.
        constexpr int BACKGROUND_LOG_INTERVAL = 2000;
        if (pindexNew->nHeight % BACKGROUND_LOG_INTERVAL == 0) {
            UpdateTipLog(coins_tip, pindexNew, params, __func__, "[background validation] ", "");
        }
        return;
    }

    // New best block
    if (m_mempool) {
        m_mempool->AddTransactionsUpdated(1);
    }

    {
        LOCK(g_best_block_mutex);
        g_best_block = pindexNew->GetBlockHash();
        g_best_block_cv.notify_all();
    }

    bilingual_str warning_messages;
    if (!this->IsInitialBlockDownload()) {
        const CBlockIndex* pindex = pindexNew;
        for (int bit = 0; bit < VERSIONBITS_NUM_BITS; bit++) {
            WarningBitsConditionChecker checker(m_chainman, bit);
            ThresholdState state = checker.GetStateFor(pindex, params.GetConsensus(), warningcache.at(bit));
            if (state == ThresholdState::ACTIVE || state == ThresholdState::LOCKED_IN) {
                const bilingual_str warning = strprintf(_("Unknown new rules activated (versionbit %i)"), bit);
                if (state == ThresholdState::ACTIVE) {
                    DoWarning(warning);
                } else {
                    AppendWarning(warning_messages, warning);
                }
            }
        }
    }
    UpdateTipLog(coins_tip, pindexNew, params, __func__, "", warning_messages.original);
}

/** Disconnect m_chain's tip.
  * After calling, the mempool will be in an inconsistent state, with
  * transactions from disconnected blocks being added to disconnectpool.  You
  * should make the mempool consistent again by calling MaybeUpdateMempoolForReorg.
  * with cs_main held.
  *
  * If disconnectpool is nullptr, then no disconnected transactions are added to
  * disconnectpool (note that the caller is responsible for mempool consistency
  * in any case).
  */
bool Chainstate::DisconnectTip(BlockValidationState& state, DisconnectedBlockTransactions* disconnectpool)
{
    AssertLockHeld(cs_main);
    if (m_mempool) AssertLockHeld(m_mempool->cs);

    CBlockIndex *pindexDelete = m_chain.Tip();
    assert(pindexDelete);
    assert(pindexDelete->pprev);
    // Read block from disk.
    std::shared_ptr<CBlock> pblock = std::make_shared<CBlock>();
    CBlock& block = *pblock;
    if (!ReadBlockFromDisk(block, pindexDelete, m_chainman.GetConsensus())) {
        return error("DisconnectTip(): Failed to read block");
    }
    // Apply the block atomically to the chain state.
    const auto time_start{SteadyClock::now()};
    {
        CCoinsViewCache view(&CoinsTip());
        assert(view.GetBestBlock() == pindexDelete->GetBlockHash());
        if (DisconnectBlock(block, pindexDelete, view) != DISCONNECT_OK)
            return error("DisconnectTip(): DisconnectBlock %s failed", pindexDelete->GetBlockHash().ToString());
        bool flushed = FlushView(&view, state, *this, true);
        assert(flushed);
    }
    LogPrint(BCLog::BENCH, "- Disconnect block: %.2fms\n",
             Ticks<MillisecondsDouble>(SteadyClock::now() - time_start));

    {
        // Prune locks that began at or after the tip should be moved backward so they get a chance to reorg
        const int max_height_first{pindexDelete->nHeight - 1};
        for (auto& prune_lock : m_blockman.m_prune_locks) {
            if (prune_lock.second.height_first <= max_height_first) continue;

            prune_lock.second.height_first = max_height_first;
            LogPrint(BCLog::PRUNE, "%s prune lock moved back to %d\n", prune_lock.first, max_height_first);
        }
    }

    // Write the chain state to disk, if necessary.
    if (!FlushStateToDisk(state, FlushStateMode::IF_NEEDED)) {
        return false;
    }

    if (disconnectpool && m_mempool) {
        // Save transactions to re-add to mempool at end of reorg
        for (auto it = block.vtx.rbegin(); it != block.vtx.rend(); ++it) {
            disconnectpool->addTransaction(*it);
        }
        while (disconnectpool->DynamicMemoryUsage() > MAX_DISCONNECTED_TX_POOL_SIZE * 1000) {
            // Drop the earliest entry, and remove its children from the mempool.
            auto it = disconnectpool->queuedTx.get<insertion_order>().begin();
            m_mempool->removeRecursive(**it, MemPoolRemovalReason::REORG);
            disconnectpool->removeEntry(it);
        }
    }

    m_chain.SetTip(*pindexDelete->pprev);

    UpdateTip(pindexDelete->pprev);
    // Let wallets know transactions went from 1-confirmed to
    // 0-confirmed or conflicted:
    GetMainSignals().BlockDisconnected(pblock, pindexDelete);
    return true;
}

static SteadyClock::duration time_read_from_disk_total{};
static SteadyClock::duration time_connect_total{};
static SteadyClock::duration time_flush{};
static SteadyClock::duration time_chainstate{};
static SteadyClock::duration time_post_connect{};

struct PerBlockConnectTrace {
    CBlockIndex* pindex = nullptr;
    std::shared_ptr<const CBlock> pblock;
    PerBlockConnectTrace() = default;
};
/**
 * Used to track blocks whose transactions were applied to the UTXO state as a
 * part of a single ActivateBestChainStep call.
 *
 * This class is single-use, once you call GetBlocksConnected() you have to throw
 * it away and make a new one.
 */
class ConnectTrace {
private:
    std::vector<PerBlockConnectTrace> blocksConnected;

public:
    explicit ConnectTrace() : blocksConnected(1) {}

    void BlockConnected(CBlockIndex* pindex, std::shared_ptr<const CBlock> pblock) {
        assert(!blocksConnected.back().pindex);
        assert(pindex);
        assert(pblock);
        blocksConnected.back().pindex = pindex;
        blocksConnected.back().pblock = std::move(pblock);
        blocksConnected.emplace_back();
    }

    std::vector<PerBlockConnectTrace>& GetBlocksConnected() {
        // We always keep one extra block at the end of our list because
        // blocks are added after all the conflicted transactions have
        // been filled in. Thus, the last entry should always be an empty
        // one waiting for the transactions from the next block. We pop
        // the last entry here to make sure the list we return is sane.
        assert(!blocksConnected.back().pindex);
        blocksConnected.pop_back();
        return blocksConnected;
    }
};

/**
 * Connect a new block to m_chain. pblock is either nullptr or a pointer to a CBlock
 * corresponding to pindexNew, to bypass loading it again from disk.
 *
 * The block is added to connectTrace if connection succeeds.
 */
bool Chainstate::ConnectTip(BlockValidationState& state, CBlockIndex* pindexNew, const std::shared_ptr<const CBlock>& pblock, ConnectTrace& connectTrace, DisconnectedBlockTransactions& disconnectpool)
{
    AssertLockHeld(cs_main);
    if (m_mempool) AssertLockHeld(m_mempool->cs);

    assert(pindexNew->pprev == m_chain.Tip());
    // Read block from disk.
    const auto time_1{SteadyClock::now()};
    std::shared_ptr<const CBlock> pthisBlock;
    if (!pblock) {
        std::shared_ptr<CBlock> pblockNew = std::make_shared<CBlock>();
        if (!ReadBlockFromDisk(*pblockNew, pindexNew, m_chainman.GetConsensus())) {
            return AbortNode(state, "Failed to read block");
        }
        pthisBlock = pblockNew;
    } else {
        LogPrint(BCLog::BENCH, "  - Using cached block\n");
        pthisBlock = pblock;
    }
    const CBlock& blockConnecting = *pthisBlock;
    // Apply the block atomically to the chain state.
    const auto time_2{SteadyClock::now()};
    time_read_from_disk_total += time_2 - time_1;
    SteadyClock::time_point time_3;
    LogPrint(BCLog::BENCH, "  - Load block from disk: %.2fms [%.2fs (%.2fms/blk)]\n",
             Ticks<MillisecondsDouble>(time_2 - time_1),
             Ticks<SecondsDouble>(time_read_from_disk_total),
             Ticks<MillisecondsDouble>(time_read_from_disk_total) / num_blocks_total);
    {
        CCoinsViewCache view(&CoinsTip());
        bool rv = ConnectBlock(blockConnecting, state, pindexNew, view);
        if (pindexNew->nFlags & BLOCK_FAILED_DUPLICATE_STAKE) {
            state.nFlags |= BLOCK_FAILED_DUPLICATE_STAKE;
        }
        GetMainSignals().BlockChecked(blockConnecting, state);
        if (!rv) {
            if (state.IsInvalid())
                InvalidBlockFound(pindexNew, state);
            return error("%s: ConnectBlock %s failed, %s", __func__, pindexNew->GetBlockHash().ToString(), state.ToString());
        }
        time_3 = SteadyClock::now();
        time_connect_total += time_3 - time_2;
        assert(num_blocks_total > 0);
        LogPrint(BCLog::BENCH, "  - Connect total: %.2fms [%.2fs (%.2fms/blk)]\n",
                 Ticks<MillisecondsDouble>(time_3 - time_2),
                 Ticks<SecondsDouble>(time_connect_total),
                 Ticks<MillisecondsDouble>(time_connect_total) / num_blocks_total);
        bool flushed = FlushView(&view, state, *this, false);
        assert(flushed);
    }
    const auto time_4{SteadyClock::now()};
    time_flush += time_4 - time_3;
    LogPrint(BCLog::BENCH, "  - Flush: %.2fms [%.2fs (%.2fms/blk)]\n",
             Ticks<MillisecondsDouble>(time_4 - time_3),
             Ticks<SecondsDouble>(time_flush),
             Ticks<MillisecondsDouble>(time_flush) / num_blocks_total);
    // Write the chain state to disk, if necessary.
    if (!FlushStateToDisk(state, FlushStateMode::IF_NEEDED))
    {
        //RollBackRCTIndex(nLastValidRCTOutput, setConnectKi);
        return false;
    }
    const auto time_5{SteadyClock::now()};
    time_chainstate += time_5 - time_4;
    LogPrint(BCLog::BENCH, "  - Writing chainstate: %.2fms [%.2fs (%.2fms/blk)]\n",
             Ticks<MillisecondsDouble>(time_5 - time_4),
             Ticks<SecondsDouble>(time_chainstate),
             Ticks<MillisecondsDouble>(time_chainstate) / num_blocks_total);
    // Remove conflicting transactions from the mempool.;
    if (m_mempool) {
        m_mempool->removeForBlock(blockConnecting.vtx, pindexNew->nHeight);
        disconnectpool.removeForBlock(blockConnecting.vtx);
    }
    // Update m_chain & related variables.
    m_chain.SetTip(*pindexNew);
    UpdateTip(pindexNew);

    const auto time_6{SteadyClock::now()};
    time_post_connect += time_6 - time_5;
    time_total += time_6 - time_1;
    LogPrint(BCLog::BENCH, "  - Connect postprocess: %.2fms [%.2fs (%.2fms/blk)]\n",
             Ticks<MillisecondsDouble>(time_6 - time_5),
             Ticks<SecondsDouble>(time_post_connect),
             Ticks<MillisecondsDouble>(time_post_connect) / num_blocks_total);
    LogPrint(BCLog::BENCH, "- Connect block: %.2fms [%.2fs (%.2fms/blk)]\n",
             Ticks<MillisecondsDouble>(time_6 - time_1),
             Ticks<SecondsDouble>(time_total),
             Ticks<MillisecondsDouble>(time_total) / num_blocks_total);

    connectTrace.BlockConnected(pindexNew, std::move(pthisBlock));
    return true;
}

/**
 * Return the tip of the chain with the most work in it, that isn't
 * known to be invalid (it's however far from certain to be valid).
 */
CBlockIndex* Chainstate::FindMostWorkChain()
{
    AssertLockHeld(::cs_main);
    do {
        CBlockIndex *pindexNew = nullptr;

        // Find the best candidate header.
        {
            std::set<CBlockIndex*, CBlockIndexWorkComparator>::reverse_iterator it = setBlockIndexCandidates.rbegin();
            if (it == setBlockIndexCandidates.rend())
                return nullptr;
            pindexNew = *it;
        }

        // Check whether all blocks on the path between the currently active chain and the candidate are valid.
        // Just going until the active chain is an optimization, as we know all blocks in it are valid already.
        CBlockIndex *pindexTest = pindexNew;
        bool fInvalidAncestor = false;
        while (pindexTest && !m_chain.Contains(pindexTest)) {
            assert(pindexTest->HaveTxsDownloaded() || pindexTest->nHeight == 0);

            // Pruned nodes may have entries in setBlockIndexCandidates for
            // which block files have been deleted.  Remove those as candidates
            // for the most work chain if we come across them; we can't switch
            // to a chain unless we have all the non-active-chain parent blocks.
            bool fFailedChain = pindexTest->nStatus & BLOCK_FAILED_MASK;
            bool fMissingData = !(pindexTest->nStatus & BLOCK_HAVE_DATA);

            if (fFailedChain || fMissingData) {
                // Candidate chain is not usable (either invalid or missing data)
                if (fFailedChain && (m_chainman.m_best_invalid == nullptr || pindexNew->nChainWork > m_chainman.m_best_invalid->nChainWork)) {
                    m_chainman.m_best_invalid = pindexNew;
                }
                CBlockIndex *pindexFailed = pindexNew;
                // Remove the entire chain from the set.
                while (pindexTest != pindexFailed) {
                    if (fFailedChain) {

                        if (pindexTest->nFlags & BLOCK_FAILED_DUPLICATE_STAKE)
                            pindexFailed->nFlags |= BLOCK_FAILED_DUPLICATE_STAKE;

                        pindexFailed->nStatus |= BLOCK_FAILED_CHILD;
                    } else if (fMissingData) {
                        // If we're missing data, then add back to m_blocks_unlinked,
                        // so that if the block arrives in the future we can try adding
                        // to setBlockIndexCandidates again.
                        m_blockman.m_blocks_unlinked.insert(
                            std::make_pair(pindexFailed->pprev, pindexFailed));
                    }
                    setBlockIndexCandidates.erase(pindexFailed);
                    pindexFailed = pindexFailed->pprev;
                }
                setBlockIndexCandidates.erase(pindexTest);
                fInvalidAncestor = true;
                break;
            }
            pindexTest = pindexTest->pprev;
        }
        if (!fInvalidAncestor)
            return pindexNew;
    } while(true);
}

/** Delete all entries in setBlockIndexCandidates that are worse than the current tip. */
void Chainstate::PruneBlockIndexCandidates() {
    // Note that we can't delete the current block itself, as we may need to return to it later in case a
    // reorganization to a better block fails.
    std::set<CBlockIndex*, CBlockIndexWorkComparator>::iterator it = setBlockIndexCandidates.begin();
    while (it != setBlockIndexCandidates.end() && setBlockIndexCandidates.value_comp()(*it, m_chain.Tip())) {
        setBlockIndexCandidates.erase(it++);
    }
    // Either the current tip or a successor of it we're working towards is left in setBlockIndexCandidates.
    assert(!setBlockIndexCandidates.empty());
}

/**
 * Try to make some progress towards making pindexMostWork the active block.
 * pblock is either nullptr or a pointer to a CBlock corresponding to pindexMostWork.
 *
 * @returns true unless a system error occurred
 */
bool Chainstate::ActivateBestChainStep(BlockValidationState& state, CBlockIndex* pindexMostWork, const std::shared_ptr<const CBlock>& pblock, bool& fInvalidFound, ConnectTrace& connectTrace)
{
    AssertLockHeld(cs_main);
    if (m_mempool) AssertLockHeld(m_mempool->cs);

    const CBlockIndex* pindexOldTip = m_chain.Tip();
    const CBlockIndex* pindexFork = m_chain.FindFork(pindexMostWork);

    // Disconnect active blocks which are no longer in the best chain.
    bool fBlocksDisconnected = false;
    DisconnectedBlockTransactions disconnectpool;
    while (m_chain.Tip() && m_chain.Tip() != pindexFork) {
        if (!DisconnectTip(state, &disconnectpool)) {
            // This is likely a fatal error, but keep the mempool consistent,
            // just in case. Only remove from the mempool in this case.
            MaybeUpdateMempoolForReorg(disconnectpool, false);

            // If we're unable to disconnect a block during normal operation,
            // then that is a failure of our local system -- we should abort
            // rather than stay on a less work chain.
            AbortNode(state, "Failed to disconnect block; see debug.log for details");
            return false;
        }
        fBlocksDisconnected = true;
    }

    // Build list of new blocks to connect (in descending height order).
    std::vector<CBlockIndex*> vpindexToConnect;
    bool fContinue = true;
    int nHeight = pindexFork ? pindexFork->nHeight : -1;
    while (fContinue && nHeight != pindexMostWork->nHeight) {
        // Don't iterate the entire list of potential improvements toward the best tip, as we likely only need
        // a few blocks along the way.
        int nTargetHeight = std::min(nHeight + 32, pindexMostWork->nHeight);
        vpindexToConnect.clear();
        vpindexToConnect.reserve(nTargetHeight - nHeight);
        CBlockIndex* pindexIter = pindexMostWork->GetAncestor(nTargetHeight);
        while (pindexIter && pindexIter->nHeight != nHeight) {
            vpindexToConnect.push_back(pindexIter);
            pindexIter = pindexIter->pprev;
        }
        nHeight = nTargetHeight;

        // Connect new blocks.
        for (CBlockIndex* pindexConnect : reverse_iterate(vpindexToConnect)) {
            if (!ConnectTip(state, pindexConnect, pindexConnect == pindexMostWork ? pblock : std::shared_ptr<const CBlock>(), connectTrace, disconnectpool)) {
                if (state.IsInvalid()) {
                    // The block violates a consensus rule.
                    if (state.GetResult() != BlockValidationResult::BLOCK_MUTATED) {
                        InvalidChainFound(vpindexToConnect.front());
                    }
                    if (!state.m_preserve_state) {
                        auto pchainman = state.m_chainman;
                        auto ppeerman = state.m_peerman;
                        state = BlockValidationState();
                        state.m_chainman = pchainman;
                        state.m_peerman = ppeerman;
                    }
                    fInvalidFound = true;
                    fContinue = false;
                    break;
                } else {
                    // A system error occurred (disk space, database error, ...).
                    // Make the mempool consistent with the current tip, just in case
                    // any observers try to use it before shutdown.
                    MaybeUpdateMempoolForReorg(disconnectpool, false);
                    return false;
                }
            } else {
                PruneBlockIndexCandidates();
                if (!pindexOldTip || m_chain.Tip()->nChainWork > pindexOldTip->nChainWork) {
                    // We're in a better position than we were. Return temporarily to release the lock.
                    fContinue = false;
                    break;
                }
            }
        }
    }

    if (fBlocksDisconnected) {
        // If any blocks were disconnected, disconnectpool may be non empty.  Add
        // any disconnected transactions back to the mempool.
        MaybeUpdateMempoolForReorg(disconnectpool, true);
    }
    if (m_mempool) m_mempool->check(this->CoinsTip(), this->m_chain.Height() + 1);

    CheckForkWarningConditions();

    return true;
}

static SynchronizationState GetSynchronizationState(bool init)
{
    if (!init) return SynchronizationState::POST_INIT;
    if (::fReindex) return SynchronizationState::INIT_REINDEX;
    return SynchronizationState::INIT_DOWNLOAD;
}

static bool NotifyHeaderTip(Chainstate& chainstate) LOCKS_EXCLUDED(cs_main) {
    bool fNotify = false;
    bool fInitialBlockDownload = false;
    static CBlockIndex* pindexHeaderOld = nullptr;
    CBlockIndex* pindexHeader = nullptr;
    {
        LOCK(cs_main);
        pindexHeader = chainstate.m_chainman.m_best_header;

        if (pindexHeader != pindexHeaderOld) {
            fNotify = true;
            fInitialBlockDownload = chainstate.IsInitialBlockDownload();
            pindexHeaderOld = pindexHeader;
        }
    }
    // Send block tip changed notifications without cs_main
    if (fNotify) {
        uiInterface.NotifyHeaderTip(GetSynchronizationState(fInitialBlockDownload), pindexHeader->nHeight, pindexHeader->nTime, false);
    }
    return fNotify;
}

static void LimitValidationInterfaceQueue() LOCKS_EXCLUDED(cs_main) {
    AssertLockNotHeld(cs_main);

    if (GetMainSignals().CallbacksPending() > 10) {
        SyncWithValidationInterfaceQueue();
    }
}

bool Chainstate::ActivateBestChain(BlockValidationState& state, std::shared_ptr<const CBlock> pblock)
{
    AssertLockNotHeld(m_chainstate_mutex);
    std::vector<uint256> connected_blocks;

    // Note that while we're often called here from ProcessNewBlock, this is
    // far from a guarantee. Things in the P2P/RPC will often end up calling
    // us in the middle of ProcessNewBlock - do not assume pblock is set
    // sanely for performance or correctness!
    AssertLockNotHeld(::cs_main);

    // ABC maintains a fair degree of expensive-to-calculate internal state
    // because this function periodically releases cs_main so that it does not lock up other threads for too long
    // during large connects - and to allow for e.g. the callback queue to drain
    // we use m_chainstate_mutex to enforce mutual exclusion so that only one caller may execute this function at a time
    { // CheckDelayedBlocks can call ActivateBestChain
    LOCK(m_chainstate_mutex);

    CBlockIndex *pindexMostWork = nullptr;
    CBlockIndex *pindexNewTip = nullptr;
    int nStopAtHeight = gArgs.GetIntArg("-stopatheight", DEFAULT_STOPATHEIGHT);
    do {
        // Block until the validation queue drains. This should largely
        // never happen in normal operation, however may happen during
        // reindex, causing memory blowup if we run too far ahead.
        // Note that if a validationinterface callback ends up calling
        // ActivateBestChain this may lead to a deadlock! We should
        // probably have a DEBUG_LOCKORDER test for this in the future.
        LimitValidationInterfaceQueue();

        {
            LOCK(cs_main);
            // Lock transaction pool for at least as long as it takes for connectTrace to be consumed
            LOCK(MempoolMutex());
            CBlockIndex* starting_tip = m_chain.Tip();
            bool blocks_connected = false;
            do {
                // We absolutely may not unlock cs_main until we've made forward progress
                // (with the exception of shutdown due to hardware issues, low disk space, etc).
                ConnectTrace connectTrace; // Destructed before cs_main is unlocked

                if (pindexMostWork == nullptr) {
                    pindexMostWork = FindMostWorkChain();
                }

                // Whether we have anything to do at all.
                if (pindexMostWork == nullptr || pindexMostWork == m_chain.Tip()) {
                    break;
                }

                bool fInvalidFound = false;
                std::shared_ptr<const CBlock> nullBlockPtr;
                if (!ActivateBestChainStep(state, pindexMostWork, pblock && pblock->GetHash() == pindexMostWork->GetBlockHash() ? pblock : nullBlockPtr, fInvalidFound, connectTrace)) {
                    // A system error occurred
                    return false;
                }
                blocks_connected = true;

                if (fInvalidFound) {
                    // Wipe cache, we may need another branch now.
                    pindexMostWork = nullptr;
                }
                pindexNewTip = m_chain.Tip();

                for (const PerBlockConnectTrace& trace : connectTrace.GetBlocksConnected()) {
                    assert(trace.pblock && trace.pindex);
                    connected_blocks.push_back(trace.pblock->GetHash());
                    GetMainSignals().BlockConnected(trace.pblock, trace.pindex);
                }
            } while (!m_chain.Tip() || (starting_tip && CBlockIndexWorkComparator()(m_chain.Tip(), starting_tip)));
            if (!blocks_connected) return true;

            const CBlockIndex* pindexFork = m_chain.FindFork(starting_tip);
            bool fInitialDownload = IsInitialBlockDownload();

            // Notify external listeners about the new tip.
            // Enqueue while holding cs_main to ensure that UpdatedBlockTip is called in the order in which blocks are connected
            if (pindexFork != pindexNewTip) {
                // Notify ValidationInterface subscribers
                GetMainSignals().UpdatedBlockTip(pindexNewTip, pindexFork, fInitialDownload);

                // Always notify the UI if a new block tip was connected
                uiInterface.NotifyBlockTip(GetSynchronizationState(fInitialDownload), pindexNewTip);
            }
        }
        // When we reach this point, we switched to a new tip (stored in pindexNewTip).

        if (nStopAtHeight && pindexNewTip && pindexNewTip->nHeight >= nStopAtHeight) StartShutdown();

        // We check shutdown only after giving ActivateBestChainStep a chance to run once so that we
        // never shutdown before connecting the genesis block during LoadChainTip(). Previously this
        // caused an assert() failure during shutdown in such cases as the UTXO DB flushing checks
        // that the best block hash is non-null.
        if (ShutdownRequested()) break;
    } while (pindexNewTip != pindexMostWork);
    CheckBlockIndex();

    // Write changes periodically to disk, after relay.
    if (!FlushStateToDisk(state, FlushStateMode::PERIODIC)) {
        return false;
    }
    }

    for (const auto &block_hash : connected_blocks) {
        particl::CheckDelayedBlocks(m_blockman, state, block_hash);
    }

    return true;
}

bool Chainstate::PreciousBlock(BlockValidationState& state, CBlockIndex* pindex)
{
    AssertLockNotHeld(m_chainstate_mutex);
    AssertLockNotHeld(::cs_main);
    {
        LOCK(cs_main);
        if (pindex->nChainWork < m_chain.Tip()->nChainWork) {
            // Nothing to do, this block is not at the tip.
            return true;
        }
        if (m_chain.Tip()->nChainWork > nLastPreciousChainwork) {
            // The chain has been extended since the last call, reset the counter.
            nBlockReverseSequenceId = -1;
        }
        nLastPreciousChainwork = m_chain.Tip()->nChainWork;
        setBlockIndexCandidates.erase(pindex);
        pindex->nSequenceId = nBlockReverseSequenceId;
        if (nBlockReverseSequenceId > std::numeric_limits<int32_t>::min()) {
            // We can't keep reducing the counter if somebody really wants to
            // call preciousblock 2**31-1 times on the same set of tips...
            nBlockReverseSequenceId--;
        }
        if (pindex->IsValid(BLOCK_VALID_TRANSACTIONS) && pindex->HaveTxsDownloaded()) {
            setBlockIndexCandidates.insert(pindex);
            PruneBlockIndexCandidates();
        }
    }

    return ActivateBestChain(state, std::shared_ptr<const CBlock>());
}

bool Chainstate::InvalidateBlock(BlockValidationState& state, CBlockIndex* pindex)
{
    AssertLockNotHeld(m_chainstate_mutex);
    AssertLockNotHeld(::cs_main);

    // Genesis block can't be invalidated
    assert(pindex);
    if (pindex->nHeight == 0) return false;

    CBlockIndex* to_mark_failed = pindex;
    bool pindex_was_in_chain = false;
    int disconnected = 0;

    // We do not allow ActivateBestChain() to run while InvalidateBlock() is
    // running, as that could cause the tip to change while we disconnect
    // blocks.
    LOCK(m_chainstate_mutex);

    // We'll be acquiring and releasing cs_main below, to allow the validation
    // callbacks to run. However, we should keep the block index in a
    // consistent state as we disconnect blocks -- in particular we need to
    // add equal-work blocks to setBlockIndexCandidates as we disconnect.
    // To avoid walking the block index repeatedly in search of candidates,
    // build a map once so that we can look up candidate blocks by chain
    // work as we go.
    std::multimap<const arith_uint256, CBlockIndex *> candidate_blocks_by_work;

    {
        LOCK(cs_main);
        for (auto& entry : m_blockman.m_block_index) {
            CBlockIndex* candidate = &entry.second;
            // We don't need to put anything in our active chain into the
            // multimap, because those candidates will be found and considered
            // as we disconnect.
            // Instead, consider only non-active-chain blocks that have at
            // least as much work as where we expect the new tip to end up.
            if (!m_chain.Contains(candidate) &&
                    !CBlockIndexWorkComparator()(candidate, pindex->pprev) &&
                    candidate->IsValid(BLOCK_VALID_TRANSACTIONS) &&
                    candidate->HaveTxsDownloaded()) {
                candidate_blocks_by_work.insert(std::make_pair(candidate->nChainWork, candidate));
            }
        }
    }

    // Disconnect (descendants of) pindex, and mark them invalid.
    while (true) {
        if (ShutdownRequested()) break;

        // Make sure the queue of validation callbacks doesn't grow unboundedly.
        LimitValidationInterfaceQueue();

        LOCK(cs_main);
        // Lock for as long as disconnectpool is in scope to make sure MaybeUpdateMempoolForReorg is
        // called after DisconnectTip without unlocking in between
        LOCK(MempoolMutex());
        if (!m_chain.Contains(pindex)) break;
        pindex_was_in_chain = true;
        CBlockIndex *invalid_walk_tip = m_chain.Tip();

        // ActivateBestChain considers blocks already in m_chain
        // unconditionally valid already, so force disconnect away from it.
        DisconnectedBlockTransactions disconnectpool;
        bool ret = DisconnectTip(state, &disconnectpool);
        // DisconnectTip will add transactions to disconnectpool.
        // Adjust the mempool to be consistent with the new tip, adding
        // transactions back to the mempool if disconnecting was successful,
        // and we're not doing a very deep invalidation (in which case
        // keeping the mempool up to date is probably futile anyway).
        MaybeUpdateMempoolForReorg(disconnectpool, /* fAddToMempool = */ (++disconnected <= 10) && ret);
        if (!ret) return false;
        assert(invalid_walk_tip->pprev == m_chain.Tip());

        // We immediately mark the disconnected blocks as invalid.
        // This prevents a case where pruned nodes may fail to invalidateblock
        // and be left unable to start as they have no tip candidates (as there
        // are no blocks that meet the "have data and are not invalid per
        // nStatus" criteria for inclusion in setBlockIndexCandidates).
        invalid_walk_tip->nStatus |= BLOCK_FAILED_VALID;
        m_blockman.m_dirty_blockindex.insert(invalid_walk_tip);
        setBlockIndexCandidates.erase(invalid_walk_tip);
        setBlockIndexCandidates.insert(invalid_walk_tip->pprev);
        if (invalid_walk_tip->pprev == to_mark_failed && (to_mark_failed->nStatus & BLOCK_FAILED_VALID)) {
            // We only want to mark the last disconnected block as BLOCK_FAILED_VALID; its children
            // need to be BLOCK_FAILED_CHILD instead.
            to_mark_failed->nStatus = (to_mark_failed->nStatus ^ BLOCK_FAILED_VALID) | BLOCK_FAILED_CHILD;
            m_blockman.m_dirty_blockindex.insert(to_mark_failed);
        }

        // Add any equal or more work headers to setBlockIndexCandidates
        auto candidate_it = candidate_blocks_by_work.lower_bound(invalid_walk_tip->pprev->nChainWork);
        while (candidate_it != candidate_blocks_by_work.end()) {
            if (!CBlockIndexWorkComparator()(candidate_it->second, invalid_walk_tip->pprev)) {
                setBlockIndexCandidates.insert(candidate_it->second);
                candidate_it = candidate_blocks_by_work.erase(candidate_it);
            } else {
                ++candidate_it;
            }
        }

        // Track the last disconnected block, so we can correct its BLOCK_FAILED_CHILD status in future
        // iterations, or, if it's the last one, call InvalidChainFound on it.
        to_mark_failed = invalid_walk_tip;
    }

    CheckBlockIndex();

    {
        LOCK(cs_main);
        if (m_chain.Contains(to_mark_failed)) {
            // If the to-be-marked invalid block is in the active chain, something is interfering and we can't proceed.
            return false;
        }

        // Mark pindex (or the last disconnected block) as invalid, even when it never was in the main chain
        to_mark_failed->nStatus |= BLOCK_FAILED_VALID;
        m_blockman.m_dirty_blockindex.insert(to_mark_failed);
        setBlockIndexCandidates.erase(to_mark_failed);
        m_chainman.m_failed_blocks.insert(to_mark_failed);

        // If any new blocks somehow arrived while we were disconnecting
        // (above), then the pre-calculation of what should go into
        // setBlockIndexCandidates may have missed entries. This would
        // technically be an inconsistency in the block index, but if we clean
        // it up here, this should be an essentially unobservable error.
        // Loop back over all block index entries and add any missing entries
        // to setBlockIndexCandidates.
        for (auto& [_, block_index] : m_blockman.m_block_index) {
            if (block_index.IsValid(BLOCK_VALID_TRANSACTIONS) && block_index.HaveTxsDownloaded() && !setBlockIndexCandidates.value_comp()(&block_index, m_chain.Tip())) {
                setBlockIndexCandidates.insert(&block_index);
            }
        }

        InvalidChainFound(to_mark_failed);
    }

    // Only notify about a new block tip if the active chain was modified.
    if (pindex_was_in_chain) {
        uiInterface.NotifyBlockTip(GetSynchronizationState(IsInitialBlockDownload()), to_mark_failed->pprev);
    }
    return true;
}

void Chainstate::ResetBlockFailureFlags(CBlockIndex *pindex) {
    AssertLockHeld(cs_main);

    int nHeight = pindex->nHeight;

    // Remove the invalidity flag from this block and all its descendants.
    for (auto& [_, block_index] : m_blockman.m_block_index) {
        if (!block_index.IsValid() && block_index.GetAncestor(nHeight) == pindex) {
            block_index.nStatus &= ~BLOCK_FAILED_MASK;
            block_index.nFlags &= ~(BLOCK_FAILED_DUPLICATE_STAKE | BLOCK_STAKE_KERNEL_SPENT);
            m_blockman.m_dirty_blockindex.insert(&block_index);
            if (block_index.IsValid(BLOCK_VALID_TRANSACTIONS) && block_index.HaveTxsDownloaded() && setBlockIndexCandidates.value_comp()(m_chain.Tip(), &block_index)) {
                setBlockIndexCandidates.insert(&block_index);
            }
            if (&block_index == m_chainman.m_best_invalid) {
                // Reset invalid block marker if it was pointing to one of those.
                m_chainman.m_best_invalid = nullptr;
            }
            m_chainman.m_failed_blocks.erase(&block_index);
        }
    }

    // Remove the invalidity flag from all ancestors too.
    while (pindex != nullptr) {
        if (pindex->nStatus & BLOCK_FAILED_MASK) {
            pindex->nStatus &= ~BLOCK_FAILED_MASK;
            m_blockman.m_dirty_blockindex.insert(pindex);
            m_chainman.m_failed_blocks.erase(pindex);
        }
        pindex = pindex->pprev;
    }
}

/** Mark a block as having its data received and checked (up to BLOCK_VALID_TRANSACTIONS). */
void Chainstate::ReceivedBlockTransactions(const CBlock& block, CBlockIndex* pindexNew, const FlatFilePos& pos)
{
    AssertLockHeld(cs_main);
    pindexNew->nTx = block.vtx.size();
    pindexNew->nChainTx = 0;
    pindexNew->nFile = pos.nFile;
    pindexNew->nDataPos = pos.nPos;
    pindexNew->nUndoPos = 0;
    pindexNew->nStatus |= BLOCK_HAVE_DATA;
    if (DeploymentActiveAt(*pindexNew, m_chainman, Consensus::DEPLOYMENT_SEGWIT)) {
        pindexNew->nStatus |= BLOCK_OPT_WITNESS;
    }
    pindexNew->RaiseValidity(BLOCK_VALID_TRANSACTIONS);
    m_blockman.m_dirty_blockindex.insert(pindexNew);

    if (pindexNew->pprev == nullptr || pindexNew->pprev->HaveTxsDownloaded()) {
        // If pindexNew is the genesis block or all parents are BLOCK_VALID_TRANSACTIONS.
        std::deque<CBlockIndex*> queue;
        queue.push_back(pindexNew);

        // Recursively process any descendant blocks that now may be eligible to be connected.
        while (!queue.empty()) {
            CBlockIndex *pindex = queue.front();
            queue.pop_front();
            pindex->nChainTx = (pindex->pprev ? pindex->pprev->nChainTx : 0) + pindex->nTx;
            pindex->nSequenceId = nBlockSequenceId++;
            if (m_chain.Tip() == nullptr || !setBlockIndexCandidates.value_comp()(pindex, m_chain.Tip())) {
                setBlockIndexCandidates.insert(pindex);
            }
            std::pair<std::multimap<CBlockIndex*, CBlockIndex*>::iterator, std::multimap<CBlockIndex*, CBlockIndex*>::iterator> range = m_blockman.m_blocks_unlinked.equal_range(pindex);
            while (range.first != range.second) {
                std::multimap<CBlockIndex*, CBlockIndex*>::iterator it = range.first;
                queue.push_back(it->second);
                range.first++;
                m_blockman.m_blocks_unlinked.erase(it);
            }
        }
    } else {
        if (pindexNew->pprev && pindexNew->pprev->IsValid(BLOCK_VALID_TREE)) {
            m_blockman.m_blocks_unlinked.insert(std::make_pair(pindexNew->pprev, pindexNew));
        }
    }
}

static bool CheckBlockHeader(const CBlockHeader& block, BlockValidationState& state, const Consensus::Params& consensusParams, bool fCheckPOW = true)
{
    if (fParticlMode &&
        !block.IsParticlVersion())
        return state.Invalid(BlockValidationResult::BLOCK_CONSENSUS, "block-version", "bad block version");

    // Check proof of work matches claimed amount
    if (!fParticlMode &&
        fCheckPOW && !CheckProofOfWork(block.GetHash(), block.nBits, consensusParams))
        return state.Invalid(BlockValidationResult::BLOCK_INVALID_HEADER, "high-hash", "proof of work failed");

    return true;
}


bool CheckBlockSignature(const CBlock &block)
{
    if (!block.IsProofOfStake())
        return block.vchBlockSig.empty();
    if (block.vchBlockSig.empty())
        return false;
    if (block.vtx[0]->vin.size() < 1)
        return false;

    const auto &txin = block.vtx[0]->vin[0];
    if (txin.scriptWitness.stack.size() != 2)
        return false;

    if (txin.scriptWitness.stack[1].size() != 33)
        return false;

    CPubKey pubKey(txin.scriptWitness.stack[1]);
    return pubKey.Verify(block.GetHash(), block.vchBlockSig);
};

bool CheckBlock(const CBlock& block, BlockValidationState& state, const Consensus::Params& consensusParams, bool fCheckPOW, bool fCheckMerkleRoot)
{
    // These are checks that are independent of context.

    if (block.fChecked)
        return true;

    // Check that the header is valid (particularly PoW).  This is mostly
    // redundant with the call in AcceptBlockHeader.
    if (!CheckBlockHeader(block, state, consensusParams, fCheckPOW))
        return false;

    state.SetStateInfo(block.nTime, -1, consensusParams, fParticlMode, (particl::fBusyImporting && particl::fSkipRangeproof), true);

    // Signet only: check block solution
    if (consensusParams.signet_blocks && fCheckPOW && !CheckSignetBlockSolution(block, consensusParams)) {
        return state.Invalid(BlockValidationResult::BLOCK_CONSENSUS, "bad-signet-blksig", "signet block signature validation failure");
    }

    // Check the merkle root.
    if (fCheckMerkleRoot) {
        bool mutated;

        uint256 hashMerkleRoot2 = BlockMerkleRoot(block, &mutated);

        if (block.hashMerkleRoot != hashMerkleRoot2)
            return state.Invalid(BlockValidationResult::BLOCK_MUTATED, "bad-txnmrklroot", "hashMerkleRoot mismatch");

        // Check for merkle tree malleability (CVE-2012-2459): repeating sequences
        // of transactions in a block without affecting the merkle root of a block,
        // while still invalidating it.
        if (mutated)
            return state.Invalid(BlockValidationResult::BLOCK_MUTATED, "bad-txns-duplicate", "duplicate transaction");
    }

    // All potential-corruption validation must be done before we do any
    // transaction validation, as otherwise we may mark the header as invalid
    // because we receive the wrong transactions for it.
    // Note that witness malleability is checked in ContextualCheckBlock, so no
    // checks that use witness data may be performed here.

    // Size limits
    if (block.vtx.empty() || block.vtx.size() * WITNESS_SCALE_FACTOR > MAX_BLOCK_WEIGHT || ::GetSerializeSize(block, PROTOCOL_VERSION | SERIALIZE_TRANSACTION_NO_WITNESS) * WITNESS_SCALE_FACTOR > MAX_BLOCK_WEIGHT)
        return state.Invalid(BlockValidationResult::BLOCK_CONSENSUS, "bad-blk-length", "size limits failed");

    if (fParticlMode) {
        // First transaction must be coinbase (genesis only) or coinstake
        // 2nd txn may be coinbase in early blocks: check further in ContextualCheckBlock
        if (!(block.vtx[0]->IsCoinBase() || block.vtx[0]->IsCoinStake())) { // only genesis can be coinbase, check in ContextualCheckBlock
            return state.Invalid(BlockValidationResult::BLOCK_CONSENSUS, "bad-cb-missing", "first tx is not coinbase");
        }

        // 2nd txn may never be coinstake, remaining txns must not be coinbase/stake
        for (size_t i = 1; i < block.vtx.size(); i++) {
            if ((i > 1 && block.vtx[i]->IsCoinBase()) || block.vtx[i]->IsCoinStake()) {
                return state.Invalid(BlockValidationResult::BLOCK_CONSENSUS, "bad-cb-multiple", "more than one coinbase or coinstake");
            }
        }

        if (!CheckBlockSignature(block)) {
            return state.Invalid(BlockValidationResult::BLOCK_CONSENSUS, "bad-block-signature", "bad block signature");
        }
    } else {
        // First transaction must be coinbase, the rest must not be
        if (block.vtx.empty() || !block.vtx[0]->IsCoinBase())
            return state.Invalid(BlockValidationResult::BLOCK_CONSENSUS, "bad-cb-missing", "first tx is not coinbase");
        for (unsigned int i = 1; i < block.vtx.size(); i++)
        if (block.vtx[i]->IsCoinBase())
            return state.Invalid(BlockValidationResult::BLOCK_CONSENSUS, "bad-cb-multiple", "more than one coinbase");
    }

    // Check transactions
    // Must check for duplicate inputs (see CVE-2018-17144)
    for (const auto& tx : block.vtx) {
        TxValidationState tx_state;
        tx_state.SetStateInfo(block.nTime, -1, consensusParams, fParticlMode, (particl::fBusyImporting && particl::fSkipRangeproof), true);
        tx_state.m_chainman = state.m_chainman;
        if (state.m_chainman) {
            tx_state.m_chainstate = &state.m_chainman->ActiveChainstate();
        }
        if (!CheckTransaction(*tx, tx_state)) {
            // CheckBlock() does context-free validation checks. The only
            // possible failures are consensus failures.
            assert(tx_state.GetResult() == TxValidationResult::TX_CONSENSUS);
            return state.Invalid(BlockValidationResult::BLOCK_CONSENSUS, tx_state.GetRejectReason(),
                                 strprintf("Transaction check failed (tx hash %s) %s", tx->GetHash().ToString(), tx_state.GetDebugMessage()));
        }
    }
    unsigned int nSigOps = 0;
    for (const auto& tx : block.vtx)
    {
        nSigOps += GetLegacySigOpCount(*tx);
    }
    if (nSigOps * WITNESS_SCALE_FACTOR > MAX_BLOCK_SIGOPS_COST)
        return state.Invalid(BlockValidationResult::BLOCK_CONSENSUS, "bad-blk-sigops", "out-of-bounds SigOpCount");

    if (fCheckPOW && fCheckMerkleRoot)
        block.fChecked = true;

    return true;
}

void ChainstateManager::UpdateUncommittedBlockStructures(CBlock& block, const CBlockIndex* pindexPrev) const
{
    int commitpos = GetWitnessCommitmentIndex(block);
    static const std::vector<unsigned char> nonce(32, 0x00);
    if (commitpos != NO_WITNESS_COMMITMENT && DeploymentActiveAfter(pindexPrev, *this, Consensus::DEPLOYMENT_SEGWIT) && !block.vtx[0]->HasWitness()) {
        CMutableTransaction tx(*block.vtx[0]);
        tx.vin[0].scriptWitness.stack.resize(1);
        tx.vin[0].scriptWitness.stack[0] = nonce;
        block.vtx[0] = MakeTransactionRef(std::move(tx));
    }
}

std::vector<unsigned char> ChainstateManager::GenerateCoinbaseCommitment(CBlock& block, const CBlockIndex* pindexPrev) const
{
    std::vector<unsigned char> commitment;
    if (fParticlMode) {
        return commitment;
    }

    int commitpos = GetWitnessCommitmentIndex(block);
    std::vector<unsigned char> ret(32, 0x00);
    if (commitpos == NO_WITNESS_COMMITMENT) {
        uint256 witnessroot = BlockWitnessMerkleRoot(block, nullptr);
        CHash256().Write(witnessroot).Write(ret).Finalize(witnessroot);
        CTxOut out;
        out.nValue = 0;
        out.scriptPubKey.resize(MINIMUM_WITNESS_COMMITMENT);
        out.scriptPubKey[0] = OP_RETURN;
        out.scriptPubKey[1] = 0x24;
        out.scriptPubKey[2] = 0xaa;
        out.scriptPubKey[3] = 0x21;
        out.scriptPubKey[4] = 0xa9;
        out.scriptPubKey[5] = 0xed;
        memcpy(&out.scriptPubKey[6], witnessroot.begin(), 32);
        commitment = std::vector<unsigned char>(out.scriptPubKey.begin(), out.scriptPubKey.end());
        CMutableTransaction tx(*block.vtx[0]);
        tx.vout.push_back(out);
        block.vtx[0] = MakeTransactionRef(std::move(tx));
    }
    UpdateUncommittedBlockStructures(block, pindexPrev);
    return commitment;
}

bool HasValidProofOfWork(const std::vector<CBlockHeader>& headers, const Consensus::Params& consensusParams)
{
    return std::all_of(headers.cbegin(), headers.cend(),
            [&](const auto& header) { return CheckProofOfWork(header.GetHash(), header.nBits, consensusParams);});
}

arith_uint256 CalculateHeadersWork(const std::vector<CBlockHeader>& headers)
{
    arith_uint256 total_work{0};
    for (const CBlockHeader& header : headers) {
        CBlockIndex dummy(header);
        total_work += GetBlockProof(dummy);
    }
    return total_work;
}

/** Context-dependent validity checks.
 *  By "context", we mean only the previous block headers, but not the UTXO
 *  set; UTXO-related validity checks are done in ConnectBlock().
 *  NOTE: This function is not currently invoked by ConnectBlock(), so we
 *  should consider upgrade issues if we change which consensus rules are
 *  enforced in this function (eg by adding a new consensus rule). See comment
 *  in ConnectBlock().
 *  Note that -reindex-chainstate skips the validation that happens here!
 */
static bool ContextualCheckBlockHeader(const CBlockHeader& block, BlockValidationState& state, BlockManager& blockman, const ChainstateManager& chainman, const CBlockIndex* pindexPrev, NodeClock::time_point now) EXCLUSIVE_LOCKS_REQUIRED(::cs_main)
{
    AssertLockHeld(::cs_main);
    //assert(pindexPrev != nullptr);
    const int nHeight = pindexPrev == nullptr ? 0 : pindexPrev->nHeight + 1;

    // Check proof of work
    const Consensus::Params& consensusParams = chainman.GetConsensus();
    if (fParticlMode && pindexPrev) {
        // Check proof-of-stake
        if (block.nBits != particl::GetNextTargetRequired(pindexPrev, consensusParams))
            return state.Invalid(BlockValidationResult::BLOCK_INVALID_HEADER, "bad-diffbits-pos", "incorrect proof of stake");
    } else {
        // Check proof of work
        if (block.nBits != GetNextWorkRequired(pindexPrev, &block, consensusParams))
            return state.Invalid(BlockValidationResult::BLOCK_INVALID_HEADER, "bad-diffbits", "incorrect proof of work");
    }

    // Check against checkpoints
    if (chainman.m_options.checkpoints_enabled) {
        // Don't accept any forks from the main chain prior to last checkpoint.
        // GetLastCheckpoint finds the last checkpoint in MapCheckpoints that's in our
        // BlockIndex().
        const CBlockIndex* pcheckpoint = blockman.GetLastCheckpoint(chainman.GetParams().Checkpoints());
        if (pcheckpoint && nHeight < pcheckpoint->nHeight) {
            LogPrintf("ERROR: %s: forked chain older than last checkpoint (height %d)\n", __func__, nHeight);
            return state.Invalid(BlockValidationResult::BLOCK_CHECKPOINT, "bad-fork-prior-to-checkpoint");
        }
    }

    // Check timestamp against prev
    if (block.GetBlockTime() <= pindexPrev->GetMedianTimePast())
        return state.Invalid(BlockValidationResult::BLOCK_INVALID_HEADER, "time-too-old", "block's timestamp is too early");

    // Check timestamp
    auto unix_timestamp = TicksSinceEpoch<std::chrono::seconds>(now);
    if (!block.hashPrevBlock.IsNull() && // allow genesis block to be created in the future
        (fParticlMode ? (block.GetBlockTime() > particl::FutureDrift(unix_timestamp)) : (block.Time() > now + std::chrono::seconds{MAX_FUTURE_BLOCK_TIME}))) {
        return state.Invalid(BlockValidationResult::BLOCK_TIME_FUTURE, "time-too-new", "block timestamp too far in the future");
    }

    // Reject blocks with outdated version
    if ((block.nVersion < 2 && DeploymentActiveAfter(pindexPrev, chainman, Consensus::DEPLOYMENT_HEIGHTINCB)) ||
        (block.nVersion < 3 && DeploymentActiveAfter(pindexPrev, chainman, Consensus::DEPLOYMENT_DERSIG)) ||
        (block.nVersion < 4 && DeploymentActiveAfter(pindexPrev, chainman, Consensus::DEPLOYMENT_CLTV))) {
            return state.Invalid(BlockValidationResult::BLOCK_INVALID_HEADER, strprintf("bad-version(0x%08x)", block.nVersion),
                                 strprintf("rejected nVersion=0x%08x block", block.nVersion));
    }

    return true;
}

/** NOTE: This function is not currently invoked by ConnectBlock(), so we
 *  should consider upgrade issues if we change which consensus rules are
 *  enforced in this function (eg by adding a new consensus rule). See comment
 *  in ConnectBlock().
 *  Note that -reindex-chainstate skips the validation that happens here!
 */
static bool ContextualCheckBlock(const CBlock& block, BlockValidationState& state, const ChainstateManager& chainman, const CBlockIndex* pindexPrev, bool accept_block=false) EXCLUSIVE_LOCKS_REQUIRED(cs_main)
{
    const int nHeight = pindexPrev == nullptr ? 0 : pindexPrev->nHeight + 1;
    const int64_t nPrevTime = pindexPrev ? pindexPrev->nTime : 0;

    // Enforce BIP113 (Median Time Past).
    bool enforce_locktime_median_time_past{false};
    if (DeploymentActiveAfter(pindexPrev, chainman, Consensus::DEPLOYMENT_CSV)) {
        assert(pindexPrev != nullptr);
        enforce_locktime_median_time_past = true;
    }

    const int64_t nLockTimeCutoff{enforce_locktime_median_time_past ?
                                      (pindexPrev ? pindexPrev->GetMedianTimePast() : block.GetBlockTime()) :
                                      block.GetBlockTime()};

    // Check that all transactions are finalized
    for (const auto& tx : block.vtx) {
        if (!IsFinalTx(*tx, nHeight, nLockTimeCutoff)) {
            return state.Invalid(BlockValidationResult::BLOCK_CONSENSUS, "bad-txns-nonfinal", "non-final transaction");
        }
    }

    const CChainParams& params{chainman.GetParams()};
    if (fParticlMode) {
        if (block.IsProofOfStake()) {
            if (!chainman.ActiveChainstate().IsInitialBlockDownload() &&
                !particl::CheckStakeUnique(block)) {
                //state.DoS(10, false, "bad-cs-duplicate", false, "duplicate coinstake");

                state.nFlags |= BLOCK_FAILED_DUPLICATE_STAKE;

                /*
                // TODO: ask peers which stake kernel they have
                if (chainActive.Tip()->nHeight < GetNumBlocksOfPeers() - 8) // peers have significantly longer chain, this node must've got the wrong stake 1st
                {
                    LogPrint(BCLog::POS, "%s: Ignoring CheckStakeUnique for block %s, chain height behind peers.\n", __func__, block.GetHash().ToString());
                    const COutPoint &kernel = block.vtx[0]->vin[0].prevout;
                    mapStakeSeen[kernel] = block.GetHash();
                } else
                    return state.DoS(20, false, "bad-cs-duplicate", false, "duplicate coinstake");
                */
            }

            // Limit the number of outputs in a coinstake txn to 6: 1 data + 1 treasury + 4 user
            if (nPrevTime >= params.GetConsensus().OpIsCoinstakeTime) {
                if (block.vtx[0]->vpout.size() > 6) {
                    return state.Invalid(BlockValidationResult::BLOCK_CONSENSUS, "bad-cs-outputs", "Too many outputs in coinstake");
                }
            }

            // Coinstake output 0 must be data output of blockheight
            int i;
            if (!block.vtx[0]->GetCoinStakeHeight(i)) {
                return state.Invalid(BlockValidationResult::BLOCK_CONSENSUS, "bad-cs-malformed", "coinstake txn is malformed");
            }

            if (i != nHeight) {
                return state.Invalid(BlockValidationResult::BLOCK_CONSENSUS, "bad-cs-height", "block height mismatch in coinstake");
            }

            std::vector<uint8_t> &vData = ((CTxOutData*)block.vtx[0]->vpout[0].get())->vData;
            if (vData.size() > 8 && vData[4] == DO_VOTE) {
                uint32_t voteToken;
                memcpy(&voteToken, &vData[5], 4);
                voteToken = le32toh(voteToken);

                LogPrint(BCLog::HDWALLET, _("Block %d casts vote for option %u of proposal %u.\n").translated.c_str(),
                    nHeight, voteToken >> 16, voteToken & 0xFFFF);
            }

            // check witness merkleroot, TODO: should witnessmerkleroot be hashed?
            bool malleated = false;
            uint256 hashWitness = BlockWitnessMerkleRoot(block, &malleated);

            if (hashWitness != block.hashWitnessMerkleRoot) {
                return state.Invalid(BlockValidationResult::BLOCK_MUTATED, "bad-witness-merkle-match", strprintf("%s : witness merkle commitment mismatch", __func__));
            }

            if (!CheckCoinStakeTimestamp(nHeight, block.GetBlockTime())) {
                return state.Invalid(BlockValidationResult::DOS_50, "bad-coinstake-time", strprintf("%s: coinstake timestamp violation nTimeBlock=%d", __func__, block.GetBlockTime()));
            }

            // Check timestamp against prev
            if (block.GetBlockTime() <= pindexPrev->GetPastTimeLimit() || particl::FutureDrift(block.GetBlockTime()) < pindexPrev->GetBlockTime()) {
                return state.Invalid(BlockValidationResult::DOS_50, "bad-block-time", strprintf("%s: block's timestamp is too early", __func__));
            }

            uint256 hashProof, targetProofOfStake;

            // IsInitialBlockDownload tests (!fImporting && !fReindex)
            // Blocks are connected at end of import / reindex
            if (accept_block && chainman.ActiveChainstate().IsInitialBlockDownload()) {
                // CheckProofOfStake is run again during connectblock
            } else
            if (!CheckProofOfStake(chainman.ActiveChainstate(), state, pindexPrev, *block.vtx[0], block.nTime, block.nBits, hashProof, targetProofOfStake)) {
                return error("ContextualCheckBlock(): check proof-of-stake failed for block %s\n", block.GetHash().ToString());
            }
        } else {
            bool fCheckPOW = true; // TODO: pass properly
            if (fCheckPOW && !CheckProofOfWork(block.GetHash(), block.nBits, params.GetConsensus(), nHeight, params.GetLastImportHeight()))
                return state.Invalid(BlockValidationResult::BLOCK_INVALID_HEADER, "high-hash", "proof of work failed");

            // Enforce rule that the coinbase ends with serialized block height
            // genesis block scriptSig size will be different
            CScript expect = CScript() << OP_RETURN << nHeight;
            const CScript &scriptSig = block.vtx[0]->vin[0].scriptSig;
            if (scriptSig.size() < expect.size() ||
                !std::equal(expect.begin()
                    , expect.end(), scriptSig.begin() + scriptSig.size()-expect.size())) {
                return state.Invalid(BlockValidationResult::BLOCK_CONSENSUS, "bad-cb-height", "block height mismatch in coinbase");
            }
        }

        if (nHeight > 0 && !block.vtx[0]->IsCoinStake()) { // only genesis block can start with coinbase
            return state.Invalid(BlockValidationResult::BLOCK_CONSENSUS, "bad-cs-missing", "first tx is not coinstake");
        }

        if (nHeight > 0 &&  // skip genesis
            params.GetLastImportHeight() >= (uint32_t)nHeight) {
            // 2nd txn must be coinbase
            if (block.vtx.size() < 2 || !block.vtx[1]->IsCoinBase()) {
                return state.Invalid(BlockValidationResult::BLOCK_CONSENSUS, "bad-cb", "Second txn of import block must be coinbase");
            }

            // Check hash of genesis import txn matches expected hash.
            uint256 txnHash = block.vtx[1]->GetHash();
            if (!params.CheckImportCoinbase(nHeight, txnHash)) {
                return state.Invalid(BlockValidationResult::BLOCK_CONSENSUS, "bad-cb", "Incorrect outputs hash.");
            }
        } else {
            // 2nd txn can't be coinbase if block height > GetLastImportHeight
            if (block.vtx.size() > 1 && block.vtx[1]->IsCoinBase()) {
                return state.Invalid(BlockValidationResult::BLOCK_CONSENSUS, "bad-cb-multiple", "unexpected coinbase");
            }
        }
    } else {
        // Enforce rule that the coinbase starts with serialized block height
        if (DeploymentActiveAfter(pindexPrev, chainman, Consensus::DEPLOYMENT_HEIGHTINCB))
        {
            CScript expect = CScript() << nHeight;
            if (block.vtx[0]->vin[0].scriptSig.size() < expect.size() ||
                !std::equal(expect.begin(), expect.end(), block.vtx[0]->vin[0].scriptSig.begin())) {
                return state.Invalid(BlockValidationResult::BLOCK_CONSENSUS, "bad-cb-height", "block height mismatch in coinbase");
            }
        }

        // Validation for witness commitments.
        // * We compute the witness hash (which is the hash including witnesses) of all the block's transactions, except the
        //   coinbase (where 0x0000....0000 is used instead).
        // * The coinbase scriptWitness is a stack of a single 32-byte vector, containing a witness reserved value (unconstrained).
        // * We build a merkle tree with all those witness hashes as leaves (similar to the hashMerkleRoot in the block header).
        // * There must be at least one output whose scriptPubKey is a single 36-byte push, the first 4 bytes of which are
        //   {0xaa, 0x21, 0xa9, 0xed}, and the following 32 bytes are SHA256^2(witness root, witness reserved value). In case there are
        //   multiple, the last one is used.
        bool fHaveWitness = false;
        if (DeploymentActiveAfter(pindexPrev, chainman, Consensus::DEPLOYMENT_SEGWIT)) {
            int commitpos = GetWitnessCommitmentIndex(block);
            if (commitpos != NO_WITNESS_COMMITMENT) {
                bool malleated = false;
                uint256 hashWitness = BlockWitnessMerkleRoot(block, &malleated);
                // The malleation check is ignored; as the transaction tree itself
                // already does not permit it, it is impossible to trigger in the
                // witness tree.
                if (block.vtx[0]->vin[0].scriptWitness.stack.size() != 1 || block.vtx[0]->vin[0].scriptWitness.stack[0].size() != 32) {
                    return state.Invalid(BlockValidationResult::BLOCK_MUTATED, "bad-witness-nonce-size", strprintf("%s : invalid witness reserved value size", __func__));
                }
                CHash256().Write(hashWitness).Write(block.vtx[0]->vin[0].scriptWitness.stack[0]).Finalize(hashWitness);
                if (memcmp(hashWitness.begin(), &block.vtx[0]->vout[commitpos].scriptPubKey[6], 32)) {
                    return state.Invalid(BlockValidationResult::BLOCK_MUTATED, "bad-witness-merkle-match", strprintf("%s : witness merkle commitment mismatch", __func__));
                }
                fHaveWitness = true;
            }
        }

        // No witness data is allowed in blocks that don't commit to witness data, as this would otherwise leave room for spam
        if (!fHaveWitness) {
          for (const auto& tx : block.vtx) {
                if (tx->HasWitness()) {
                    return state.Invalid(BlockValidationResult::BLOCK_MUTATED, "unexpected-witness", strprintf("%s : unexpected witness data found", __func__));
                }
            }
        }
    }

    // After the coinbase witness reserved value and commitment are verified,
    // we can check if the block weight passes (before we've checked the
    // coinbase witness, it would be possible for the weight to be too
    // large by filling up the coinbase witness, which doesn't change
    // the block hash, so we couldn't mark the block as permanently
    // failed).
    if (GetBlockWeight(block) > MAX_BLOCK_WEIGHT) {
        return state.Invalid(BlockValidationResult::BLOCK_CONSENSUS, "bad-blk-weight", strprintf("%s : weight limit failed", __func__));
    }

    return true;
}

bool ChainstateManager::AcceptBlockHeader(const CBlockHeader& block, BlockValidationState& state, CBlockIndex** ppindex, bool min_pow_checked, bool fRequested)
{
    AssertLockHeld(cs_main);

    // Check for duplicate
    uint256 hash = block.GetHash();
    BlockMap::iterator miSelf{m_blockman.m_block_index.find(hash)};
    if (hash != GetConsensus().hashGenesisBlock) {
        if (miSelf != m_blockman.m_block_index.end()) {
            // Block header is already known.
            CBlockIndex* pindex = &(miSelf->second);
            if (state.m_chainman && !state.m_peerman) {
                state.m_peerman = state.m_chainman->m_peerman;
            }
            if (fParticlMode && !fRequested &&
                !state.m_chainman->ActiveChainstate().IsInitialBlockDownload() && state.nodeId >= 0 &&
                !state.m_peerman->IncDuplicateHeaders(state.nodeId)) {
                state.m_punish_for_duplicates = true;
            }

            if (ppindex)
                *ppindex = pindex;
            if (pindex->nStatus & BLOCK_FAILED_MASK) {
                /*
                if (pindex->nFlags & BLOCK_FAILED_DUPLICATE_STAKE
                    && ProcessDuplicateStakeHeader(pindex, state.nodeId))
                {
                    // pass
                } else */
                LogPrint(BCLog::VALIDATION, "%s: block %s is marked invalid\n", __func__, hash.ToString());
                return state.Invalid(BlockValidationResult::BLOCK_CACHED_INVALID, "duplicate");
            }
            return true;
        }

        if (!CheckBlockHeader(block, state, GetConsensus())) {
            LogPrint(BCLog::VALIDATION, "%s: Consensus::CheckBlockHeader: %s, %s\n", __func__, hash.ToString(), state.ToString());
            return false;
        }

        // Get prev block index
        CBlockIndex* pindexPrev = nullptr;
        BlockMap::iterator mi{m_blockman.m_block_index.find(block.hashPrevBlock)};
        if (mi == m_blockman.m_block_index.end()) {
            LogPrint(BCLog::VALIDATION, "header %s has prev block not found: %s\n", hash.ToString(), block.hashPrevBlock.ToString());
            return state.Invalid(BlockValidationResult::BLOCK_MISSING_PREV, "prev-blk-not-found");
        }
        pindexPrev = &((*mi).second);
        if (pindexPrev->nStatus & BLOCK_FAILED_MASK) {
            LogPrint(BCLog::VALIDATION, "header %s has prev block invalid: %s\n", hash.ToString(), block.hashPrevBlock.ToString());
            return state.Invalid(BlockValidationResult::BLOCK_INVALID_PREV, "bad-prevblk");
        }
        if (!ContextualCheckBlockHeader(block, state, m_blockman, *this, pindexPrev, m_options.adjusted_time_callback())) {
            LogPrint(BCLog::VALIDATION, "%s: Consensus::ContextualCheckBlockHeader: %s, %s\n", __func__, hash.ToString(), state.ToString());
            return false;
        }

        /* Determine if this block descends from any block which has been found
         * invalid (m_failed_blocks), then mark pindexPrev and any blocks between
         * them as failed. For example:
         *
         *                D3
         *              /
         *      B2 - C2
         *    /         \
         *  A             D2 - E2 - F2
         *    \
         *      B1 - C1 - D1 - E1
         *
         * In the case that we attempted to reorg from E1 to F2, only to find
         * C2 to be invalid, we would mark D2, E2, and F2 as BLOCK_FAILED_CHILD
         * but NOT D3 (it was not in any of our candidate sets at the time).
         *
         * In any case D3 will also be marked as BLOCK_FAILED_CHILD at restart
         * in LoadBlockIndex.
         */
        if (!pindexPrev->IsValid(BLOCK_VALID_SCRIPTS)) {
            // The above does not mean "invalid": it checks if the previous block
            // hasn't been validated up to BLOCK_VALID_SCRIPTS. This is a performance
            // optimization, in the common case of adding a new block to the tip,
            // we don't need to iterate over the failed blocks list.
            for (const CBlockIndex* failedit : m_failed_blocks) {
                if (pindexPrev->GetAncestor(failedit->nHeight) == failedit) {
                    if (!(failedit->nStatus & BLOCK_FAILED_VALID)) {
                        LogPrintf("ERROR: Valid block in m_failed_blocks!\n");
                    }
                    CBlockIndex* invalid_walk = pindexPrev;
                    if (failedit->nStatus & BLOCK_FAILED_VALID)
                    while (invalid_walk != failedit) {
                        invalid_walk->nStatus |= BLOCK_FAILED_CHILD;
                        m_blockman.m_dirty_blockindex.insert(invalid_walk);
                        invalid_walk = invalid_walk->pprev;
                    }
                    LogPrint(BCLog::VALIDATION, "%s: %s prev block invalid ancestor %s\n", __func__, hash.ToString(), failedit->GetBlockHash().ToString());
                    return state.Invalid(BlockValidationResult::BLOCK_INVALID_PREV, "bad-prevblk");
                }
            }
        }
    }

    if (!min_pow_checked) {
        LogPrint(BCLog::VALIDATION, "%s: not adding new block header %s, missing anti-dos proof-of-work validation\n", __func__, hash.ToString());
        return state.Invalid(BlockValidationResult::BLOCK_HEADER_LOW_WORK, "too-little-chainwork");
    }

    bool force_accept = true;
    if (fParticlMode &&
        state.nodeId >= 0 &&
        state.m_chainman->HaveActiveChainstate() &&
        !state.m_chainman->ActiveChainstate().IsInitialBlockDownload()) {
        if (!state.m_peerman->AddNodeHeader(state.nodeId, hash)) {
            LogPrintf("ERROR: %s: DoS limits\n", __func__);
            return state.Invalid(BlockValidationResult::DOS_20, "dos-limits");
        }
        force_accept = false;
    }

    CBlockIndex* pindex{m_blockman.AddToBlockIndex(block, m_best_header)};
    if (force_accept) {
        pindex->nFlags |= BLOCK_ACCEPTED;
    }

    if (ppindex)
        *ppindex = pindex;

    return true;
}

// Exposed wrapper for AcceptBlockHeader
bool ChainstateManager::ProcessNewBlockHeaders(const std::vector<CBlockHeader>& headers, bool min_pow_checked, BlockValidationState& state, const CBlockIndex** ppindex)
{
    state.m_chainman = this;
    AssertLockNotHeld(cs_main);
    {
        LOCK(cs_main);
        for (const CBlockHeader& header : headers) {
            CBlockIndex *pindex = nullptr; // Use a temp pindex instead of ppindex to avoid a const_cast
            bool accepted{AcceptBlockHeader(header, state, &pindex, min_pow_checked)};
            ActiveChainstate().CheckBlockIndex();

            if (!accepted) {
                return false;
            }
            if (ppindex) {
                *ppindex = pindex;
            }
        }
    }
    if (NotifyHeaderTip(ActiveChainstate())) {
        if (ActiveChainstate().IsInitialBlockDownload() && ppindex && *ppindex) {
            const CBlockIndex& last_accepted{**ppindex};
            const int64_t blocks_left{(GetTime() - last_accepted.GetBlockTime()) / GetConsensus().nPowTargetSpacing};
            const double progress{100.0 * last_accepted.nHeight / (last_accepted.nHeight + blocks_left)};
            LogPrintf("Synchronizing blockheaders, height: %d (~%.2f%%)\n", last_accepted.nHeight, progress);
        }
    }
    return true;
}

void ChainstateManager::ReportHeadersPresync(const arith_uint256& work, int64_t height, int64_t timestamp)
{
    AssertLockNotHeld(cs_main);
    const auto& chainstate = ActiveChainstate();
    {
        LOCK(cs_main);
        // Don't report headers presync progress if we already have a post-minchainwork header chain.
        // This means we lose reporting for potentially legitimate, but unlikely, deep reorgs, but
        // prevent attackers that spam low-work headers from filling our logs.
        if (m_best_header->nChainWork >= UintToArith256(GetConsensus().nMinimumChainWork)) return;
        // Rate limit headers presync updates to 4 per second, as these are not subject to DoS
        // protection.
        auto now = std::chrono::steady_clock::now();
        if (now < m_last_presync_update + std::chrono::milliseconds{250}) return;
        m_last_presync_update = now;
    }
    bool initial_download = chainstate.IsInitialBlockDownload();
    uiInterface.NotifyHeaderTip(GetSynchronizationState(initial_download), height, timestamp, /*presync=*/true);
    if (initial_download) {
        const int64_t blocks_left{(GetTime() - timestamp) / GetConsensus().nPowTargetSpacing};
        const double progress{100.0 * height / (height + blocks_left)};
        LogPrintf("Pre-synchronizing blockheaders, height: %d (~%.2f%%)\n", height, progress);
    }
}

/** Store block on disk. If dbp is non-nullptr, the file is known to already reside on disk */
bool Chainstate::AcceptBlock(const std::shared_ptr<const CBlock>& pblock, BlockValidationState& state, CBlockIndex** ppindex, bool fRequested, const FlatFilePos* dbp, bool* fNewBlock, bool min_pow_checked)
{
    const CBlock& block = *pblock;

    if (fNewBlock) *fNewBlock = false;
    AssertLockHeld(cs_main);

    CBlockIndex *pindexDummy = nullptr;
    CBlockIndex *&pindex = ppindex ? *ppindex : pindexDummy;

    bool accepted_header{m_chainman.AcceptBlockHeader(block, state, &pindex, min_pow_checked, fRequested)};
    CheckBlockIndex();

    if (!accepted_header)
        return false;

    // Try to process all requested blocks that we don't have, but only
    // process an unrequested block if it's new and has enough work to
    // advance our tip, and isn't too many blocks ahead.
    bool fAlreadyHave = pindex->nStatus & BLOCK_HAVE_DATA;
    bool fHasMoreOrSameWork = (m_chain.Tip() ? pindex->nChainWork >= m_chain.Tip()->nChainWork : true);
    // Blocks that are too out-of-order needlessly limit the effectiveness of
    // pruning, because pruning will not delete block files that contain any
    // blocks which are too close in height to the tip.  Apply this test
    // regardless of whether pruning is enabled; it should generally be safe to
    // not process unrequested blocks.
    bool fTooFarAhead{pindex->nHeight > m_chain.Height() + int(MIN_BLOCKS_TO_KEEP)};

    // TODO: Decouple this function from the block download logic by removing fRequested
    // This requires some new chain data structure to efficiently look up if a
    // block is in a chain leading to a candidate for best tip, despite not
    // being such a candidate itself.
    // Note that this would break the getblockfrompeer RPC

    // TODO: deal better with return value and error conditions for duplicate
    // and unrequested blocks.
    if (fAlreadyHave) return true;
    if (!fRequested) {  // If we didn't ask for it:
        if (pindex->nTx != 0) return true;    // This is a previously-processed block that was pruned
        if (!fHasMoreOrSameWork) return true; // Don't process less-work chains
        if (fTooFarAhead) return true;        // Block height is too high

        // Protect against DoS attacks from low-work chains.
        // If our tip is behind, a peer could try to send us
        // low-work blocks on a fake chain that we would never
        // request; don't process these.
        if (pindex->nChainWork < m_chainman.MinimumChainWork()) return true;
    }

    const CChainParams& params{m_chainman.GetParams()};

    if (!CheckBlock(block, state, params.GetConsensus())) {
        if (state.IsInvalid() && state.GetResult() != BlockValidationResult::BLOCK_MUTATED) {
            pindex->nStatus |= BLOCK_FAILED_VALID;
            m_blockman.m_dirty_blockindex.insert(pindex);
        }
        return error("%s: %s", __func__, state.ToString());
    }

    if (block.IsProofOfStake()) {
        pindex->SetProofOfStake();
        pindex->prevoutStake = pblock->vtx[0]->vin[0].prevout;
        if (!pindex->pprev ||
            (pindex->pprev->bnStakeModifier.IsNull() &&
             pindex->pprev->GetBlockHash() != params.GetConsensus().hashGenesisBlock)) {
            // Block received out of order
            if (fParticlMode && !IsInitialBlockDownload()) {
                if (pindex->nFlags & BLOCK_DELAYED) {
                    // Block is already delayed
                    state.nFlags |= BLOCK_DELAYED;
                    return true;
                }
                pindex->nFlags |= BLOCK_DELAYED;
                return particl::DelayBlock(m_blockman, pblock, state);
            }
        } else {
            pindex->bnStakeModifier = ComputeStakeModifierV2(pindex->pprev, pindex->prevoutStake.hash);
        }
        pindex->nFlags = pindex->nFlags & (uint32_t)~BLOCK_DELAYED;
        m_blockman.m_dirty_blockindex.insert(pindex);
    }

    if (!ContextualCheckBlock(block, state, m_chainman, pindex->pprev, true)) {
        if (state.IsInvalid() && state.GetResult() != BlockValidationResult::BLOCK_MUTATED) {
            pindex->nStatus |= BLOCK_FAILED_VALID;
            m_blockman.m_dirty_blockindex.insert(pindex);
        }
        return error("%s: %s", __func__, state.ToString());
    }

    if (state.nFlags & BLOCK_STAKE_KERNEL_SPENT && !(state.nFlags & BLOCK_FAILED_DUPLICATE_STAKE)) {
        if (state.nodeId > -1) {
            state.m_peerman->MisbehavingById(state.nodeId, 20, "Spent kernel");
        }
    }

    // m_peerman is not set in unit tests
    if (m_chainman.m_peerman) {
        m_chainman.m_peerman->RemoveNodeHeader(pindex->GetBlockHash());
    }
    pindex->nFlags |= BLOCK_ACCEPTED;
    m_blockman.m_dirty_blockindex.insert(pindex);

    // Header is valid/has work, merkle tree and segwit merkle tree are good...RELAY NOW
    // (but if it does not build on our best tip, let the SendMessages loop relay it)
    if (!(state.nFlags & (BLOCK_STAKE_KERNEL_SPENT | BLOCK_FAILED_DUPLICATE_STAKE)) &&
        !IsInitialBlockDownload() && m_chain.Tip() == pindex->pprev) {
        GetMainSignals().NewPoWValidBlock(pindex, pblock);
    }

    // Write block to history file
    if (fNewBlock) *fNewBlock = true;
    try {
        FlatFilePos blockPos{m_blockman.SaveBlockToDisk(block, pindex->nHeight, m_chain, params, dbp)};
        if (blockPos.IsNull()) {
            state.Error(strprintf("%s: Failed to find position to write new block to disk", __func__));
            return false;
        }
        ReceivedBlockTransactions(block, pindex, blockPos);
    } catch (const std::runtime_error& e) {
        return AbortNode(state, std::string("System error: ") + e.what());
    }

    FlushStateToDisk(state, FlushStateMode::NONE);

    CheckBlockIndex();

    return true;
}

bool ChainstateManager::ProcessNewBlock(const std::shared_ptr<const CBlock>& block, bool force_processing, bool min_pow_checked, bool* new_block, NodeId node_id, PeerManager *peerman)
{
    AssertLockNotHeld(cs_main);

    CBlockIndex *pindex = nullptr;
    {
        /*
        uint256 hash = pblock->GetHash();
        // Limited duplicity on stake: prevents block flood attack
        // Duplicate stake allowed only when there is orphan child block
        if (!fReindex && !fImporting && pblock->IsProofOfStake() && setStakeSeen.count(pblock->GetProofOfStake()) && !mapOrphanBlocksByPrev.count(hash))
            return error("%s: Duplicate proof-of-stake (%s, %d) for block %s", pblock->GetProofOfStake().first.ToString(), pblock->GetProofOfStake().second, hash.ToString());
        */

        if (new_block) *new_block = false;
        BlockValidationState state;
        state.m_chainman = this;
        if (peerman) {
            state.m_peerman = peerman;
        } else {
            state.m_peerman = this->m_peerman;
        }
        if (node_id > -1) {
            state.nodeId = node_id;
        }

        // CheckBlock() does not support multi-threaded block validation because CBlock::fChecked can cause data race.
        // Therefore, the following critical section must include the CheckBlock() call as well.
        LOCK(cs_main);

        // Skipping AcceptBlock() for CheckBlock() failures means that we will never mark a block as invalid if
        // CheckBlock() fails.  This is protective against consensus failure if there are any unknown forms of block
        // malleability that cause CheckBlock() to fail; see e.g. CVE-2012-2459 and
        // https://lists.linuxfoundation.org/pipermail/bitcoin-dev/2019-February/016697.html.  Because CheckBlock() is
        // not very expensive, the anti-DoS benefits of caching failure (of a definitely-invalid block) are not substantial.
        bool ret = CheckBlock(*block, state, GetConsensus());
        if (ret) {
            // Store to disk
            ret = ActiveChainstate().AcceptBlock(block, state, &pindex, force_processing, nullptr, new_block, min_pow_checked);
        }
        if (state.nFlags & BLOCK_DELAYED) {
            return true;
        }
        if (!ret) {
            if (fParticlMode && state.GetResult() != BlockValidationResult::BLOCK_MISSING_PREV) {
                // Mark block as invalid to prevent re-requesting from peer.
                // Block will have been added to the block index in AcceptBlockHeader
                CBlockIndex *pindex = ActiveChainstate().m_blockman.AddToBlockIndex(*block, m_best_header);
                ActiveChainstate().InvalidBlockFound(pindex, state);
            }
            GetMainSignals().BlockChecked(*block, state);
            return error("%s: AcceptBlock FAILED (%s)", __func__, state.ToString());
        }

        if (pindex && state.nFlags & BLOCK_FAILED_DUPLICATE_STAKE) {
            pindex->nFlags |= BLOCK_FAILED_DUPLICATE_STAKE;
            m_blockman.m_dirty_blockindex.insert(pindex);
            LogPrint(BCLog::POS, "%s Marking duplicate stake: %s.\n", __func__, pindex->GetBlockHash().ToString());
            GetMainSignals().BlockChecked(*block, state);
        }
    }

    NotifyHeaderTip(ActiveChainstate());

    BlockValidationState state; // Only used to report errors, not invalidity - ignore it
    state.m_chainman = this;
    if (peerman) {
        state.m_peerman = peerman;
    } else {
        state.m_peerman = this->m_peerman;
    }
    if (!ActiveChainstate().ActivateBestChain(state, block)) {
        return error("%s: ActivateBestChain failed (%s)", __func__, state.ToString());
    }

    if (m_smsgman->IsEnabled() && gArgs.GetBoolArg("-smsgscanincoming", false)) {
        m_smsgman->ScanBlock(*block);
    }

    {
        assert(pindex);
        // Check here for blocks not connected to the chain, TODO: move to a timer.
        particl::CheckDelayedBlocks(ActiveChainstate().m_blockman, state, pindex->GetBlockHash());
    }

    return true;
}

MempoolAcceptResult ChainstateManager::ProcessTransaction(const CTransactionRef& tx, bool test_accept, bool ignore_locks)
{
    AssertLockHeld(cs_main);
    Chainstate& active_chainstate = ActiveChainstate();
    if (!active_chainstate.GetMempool()) {
        TxValidationState state;
        state.Invalid(TxValidationResult::TX_NO_MEMPOOL, "no-mempool");
        return MempoolAcceptResult::Failure(state);
    }
    auto result = AcceptToMemoryPool(active_chainstate, tx, GetTime(), /*bypass_limits=*/ false, test_accept, ignore_locks);
    active_chainstate.GetMempool()->check(active_chainstate.CoinsTip(), active_chainstate.m_chain.Height() + 1);
    return result;
}

bool TestBlockValidity(BlockValidationState& state,
                       const CChainParams& chainparams,
                       Chainstate& chainstate,
                       const CBlock& block,
                       CBlockIndex* pindexPrev,
                       const std::function<NodeClock::time_point()>& adjusted_time_callback,
                       bool fCheckPOW,
                       bool fCheckMerkleRoot)
{
    AssertLockHeld(cs_main);
    assert(pindexPrev && pindexPrev == chainstate.m_chain.Tip());
    CCoinsViewCache viewNew(&chainstate.CoinsTip());
    uint256 block_hash(block.GetHash());
    CBlockIndex indexDummy(block);
    indexDummy.pprev = pindexPrev;
    indexDummy.nHeight = pindexPrev->nHeight + 1;
    indexDummy.phashBlock = &block_hash;

    // NOTE: CheckBlockHeader is called by CheckBlock
    if (!ContextualCheckBlockHeader(block, state, chainstate.m_blockman, chainstate.m_chainman, pindexPrev, adjusted_time_callback()))
        return error("%s: Consensus::ContextualCheckBlockHeader: %s", __func__, state.ToString());
    if (!CheckBlock(block, state, chainparams.GetConsensus(), fCheckPOW, fCheckMerkleRoot))
        return error("%s: Consensus::CheckBlock: %s", __func__, state.ToString());
    if (!ContextualCheckBlock(block, state, chainstate.m_chainman, pindexPrev))
        return error("%s: Consensus::ContextualCheckBlock: %s", __func__, state.ToString());
    if (!chainstate.ConnectBlock(block, state, &indexDummy, viewNew, true)) {
        return false;
    }
    assert(state.IsValid());

    return true;
}

/* This function is called from the RPC code for pruneblockchain */
void PruneBlockFilesManual(Chainstate& active_chainstate, int nManualPruneHeight)
{
    BlockValidationState state;
    if (!active_chainstate.FlushStateToDisk(
            state, FlushStateMode::NONE, nManualPruneHeight)) {
        LogPrintf("%s: failed to flush state (%s)\n", __func__, state.ToString());
    }
}

void Chainstate::LoadMempool(const fs::path& load_path, FopenFn mockable_fopen_function)
{
    if (!m_mempool) return;
    ::LoadMempool(*m_mempool, load_path, *this, mockable_fopen_function);
    m_mempool->SetLoadTried(!ShutdownRequested());
}

bool Chainstate::LoadChainTip()
{
    AssertLockHeld(cs_main);
    const CCoinsViewCache& coins_cache = CoinsTip();
    assert(!coins_cache.GetBestBlock().IsNull()); // Never called when the coins view is empty
    const CBlockIndex* tip = m_chain.Tip();

    if (tip && tip->GetBlockHash() == coins_cache.GetBestBlock()) {
        return true;
    }

    // Load pointer to end of best chain
    CBlockIndex* pindex = m_blockman.LookupBlockIndex(coins_cache.GetBestBlock());
    if (!pindex) {
        return false;
    }
    m_chain.SetTip(*pindex);
    PruneBlockIndexCandidates();

    tip = m_chain.Tip();
    LogPrintf("Loaded best chain: hashBestChain=%s height=%d date=%s progress=%f\n",
              tip->GetBlockHash().ToString(),
              m_chain.Height(),
              FormatISO8601DateTime(tip->GetBlockTime()),
              GuessVerificationProgress(m_chainman.GetParams().TxData(), tip));
    return true;
}

CVerifyDB::CVerifyDB()
{
    uiInterface.ShowProgress(_("Verifying blocks…").translated, 0, false);
}

CVerifyDB::~CVerifyDB()
{
    uiInterface.ShowProgress("", 100, false);
}

bool CVerifyDB::VerifyDB(
    Chainstate& chainstate,
    const Consensus::Params& consensus_params,
    CCoinsView& coinsview,
    int nCheckLevel, int nCheckDepth)
{
    AssertLockHeld(cs_main);

    if (chainstate.m_chain.Tip() == nullptr || chainstate.m_chain.Tip()->pprev == nullptr) {
        return true;
    }

    particl::fVerifyingDB = true;

    // Verify blocks in the best chain
    if (nCheckDepth <= 0 || nCheckDepth > chainstate.m_chain.Height()) {
        nCheckDepth = chainstate.m_chain.Height();
    }
    nCheckLevel = std::max(0, std::min(4, nCheckLevel));
    LogPrintf("Verifying last %i blocks at level %i\n", nCheckDepth, nCheckLevel);
    CCoinsViewCache coins(&coinsview);
    CBlockIndex* pindex;
    CBlockIndex* pindexFailure = nullptr;
    int nGoodTransactions = 0;
    BlockValidationState state;
    int reportDone = 0;
    LogPrintf("[0%%]..."); /* Continued */

    const bool is_snapshot_cs{!chainstate.m_from_snapshot_blockhash};

    for (pindex = chainstate.m_chain.Tip(); pindex && pindex->pprev; pindex = pindex->pprev) {
        const int percentageDone = std::max(1, std::min(99, (int)(((double)(chainstate.m_chain.Height() - pindex->nHeight)) / (double)nCheckDepth * (nCheckLevel >= 4 ? 50 : 100))));
        if (reportDone < percentageDone / 10) {
            // report every 10% step
            LogPrintf("[%d%%]...", percentageDone); /* Continued */
            reportDone = percentageDone / 10;
        }
        uiInterface.ShowProgress(_("Verifying blocks…").translated, percentageDone, false);
        if (pindex->nHeight <= chainstate.m_chain.Height() - nCheckDepth) {
            break;
        }
        if ((fPruneMode || is_snapshot_cs) && !(pindex->nStatus & BLOCK_HAVE_DATA)) {
            // If pruning or running under an assumeutxo snapshot, only go
            // back as far as we have data.
            LogPrintf("VerifyDB(): block verification stopping at height %d (pruning, no data)\n", pindex->nHeight);
            break;
        }
        CBlock block;
        // check level 0: read from disk
        if (!ReadBlockFromDisk(block, pindex, consensus_params)) {
            return error("VerifyDB(): *** ReadBlockFromDisk failed at %d, hash=%s", pindex->nHeight, pindex->GetBlockHash().ToString());
        }
        // check level 1: verify block validity
        if (nCheckLevel >= 1 && !CheckBlock(block, state, consensus_params)) {
            return error("%s: *** found bad block at %d, hash=%s (%s)\n", __func__,
                         pindex->nHeight, pindex->GetBlockHash().ToString(), state.ToString());
        }
        // check level 2: verify undo validity
        if (nCheckLevel >= 2 && pindex) {
            CBlockUndo undo;
            if (!pindex->GetUndoPos().IsNull()) {
                if (!UndoReadFromDisk(undo, pindex)) {
                    return error("VerifyDB(): *** found bad undo data at %d, hash=%s\n", pindex->nHeight, pindex->GetBlockHash().ToString());
                }
            }
        }
        // check level 3: check for inconsistencies during memory-only disconnect of tip blocks
        size_t curr_coins_usage = coins.DynamicMemoryUsage() + chainstate.CoinsTip().DynamicMemoryUsage();

        if (nCheckLevel >= 3 && curr_coins_usage <= chainstate.m_coinstip_cache_size_bytes) {
            assert(coins.GetBestBlock() == pindex->GetBlockHash());
            DisconnectResult res = chainstate.DisconnectBlock(block, pindex, coins);
            if (res == DISCONNECT_FAILED) {
                return error("VerifyDB(): *** irrecoverable inconsistency in block data at %d, hash=%s", pindex->nHeight, pindex->GetBlockHash().ToString());
            }
            if (res == DISCONNECT_UNCLEAN) {
                nGoodTransactions = 0;
                pindexFailure = pindex;
            } else {
                nGoodTransactions += block.vtx.size();
            }
        }
        if (ShutdownRequested()) return true;
    }
    if (pindexFailure) {
        return error("VerifyDB(): *** coin database inconsistencies found (last %i blocks, %i good transactions before that)\n", chainstate.m_chain.Height() - pindexFailure->nHeight + 1, nGoodTransactions);
    }

    // store block count as we move pindex at check level >= 4
    int block_count = chainstate.m_chain.Height() - pindex->nHeight;

    // check level 4: try reconnecting blocks
    if (nCheckLevel >= 4) {
        while (pindex != chainstate.m_chain.Tip()) {
            const int percentageDone = std::max(1, std::min(99, 100 - (int)(((double)(chainstate.m_chain.Height() - pindex->nHeight)) / (double)nCheckDepth * 50)));
            if (reportDone < percentageDone / 10) {
                // report every 10% step
                LogPrintf("[%d%%]...", percentageDone); /* Continued */
                reportDone = percentageDone / 10;
            }
            uiInterface.ShowProgress(_("Verifying blocks…").translated, percentageDone, false);
            pindex = chainstate.m_chain.Next(pindex);
            CBlock block;
            if (!ReadBlockFromDisk(block, pindex, consensus_params))
                return error("VerifyDB(): *** ReadBlockFromDisk failed at %d, hash=%s", pindex->nHeight, pindex->GetBlockHash().ToString());
            // Particl: Clear state, data from VerifyDB is not written to disk.
            BlockValidationState state;
            coins.ClearFlushed();
            if (!chainstate.ConnectBlock(block, state, pindex, coins)) {
                return error("VerifyDB(): *** found unconnectable block at %d, hash=%s (%s)", pindex->nHeight, pindex->GetBlockHash().ToString(), state.ToString());
            }
            if (ShutdownRequested()) return true;
        }
    }

    LogPrintf("[DONE].\n");
    LogPrintf("No coin database inconsistencies in last %i blocks (%i transactions)\n", block_count, nGoodTransactions);
    particl::fVerifyingDB = false;

    return true;
}

/** Apply the effects of a block on the utxo cache, ignoring that it may already have been applied. */
bool Chainstate::RollforwardBlock(const CBlockIndex* pindex, CCoinsViewCache& inputs)
{
    AssertLockHeld(cs_main);
    // TODO: merge with ConnectBlock
    CBlock block;
    if (!ReadBlockFromDisk(block, pindex, m_chainman.GetConsensus())) {
        return error("ReplayBlock(): ReadBlockFromDisk failed at %d, hash=%s", pindex->nHeight, pindex->GetBlockHash().ToString());
    }

    for (const CTransactionRef& tx : block.vtx) {
        if (!tx->IsCoinBase()) {
            for (const CTxIn &txin : tx->vin) {
                inputs.SpendCoin(txin.prevout);
            }
        }
        // Pass check = true as every addition may be an overwrite.
        AddCoins(inputs, *tx, pindex->nHeight, true);
    }
    return true;
}

bool Chainstate::ReplayBlocks()
{
    LOCK(cs_main);

    CCoinsView& db = this->CoinsDB();
    CCoinsViewCache cache(&db);

    std::vector<uint256> hashHeads = db.GetHeadBlocks();
    if (hashHeads.empty()) return true; // We're already in a consistent state.
    if (hashHeads.size() != 2) return error("ReplayBlocks(): unknown inconsistent state");

    uiInterface.ShowProgress(_("Replaying blocks…").translated, 0, false);
    LogPrintf("Replaying blocks\n");

    const CBlockIndex* pindexOld = nullptr;  // Old tip during the interrupted flush.
    const CBlockIndex* pindexNew;            // New tip during the interrupted flush.
    const CBlockIndex* pindexFork = nullptr; // Latest block common to both the old and the new tip.

    if (m_blockman.m_block_index.count(hashHeads[0]) == 0) {
        return error("ReplayBlocks(): reorganization to unknown block requested");
    }
    pindexNew = &(m_blockman.m_block_index[hashHeads[0]]);

    if (!hashHeads[1].IsNull()) { // The old tip is allowed to be 0, indicating it's the first flush.
        if (m_blockman.m_block_index.count(hashHeads[1]) == 0) {
            return error("ReplayBlocks(): reorganization from unknown block requested");
        }
        pindexOld = &(m_blockman.m_block_index[hashHeads[1]]);
        pindexFork = LastCommonAncestor(pindexOld, pindexNew);
        assert(pindexFork != nullptr);
    }

    // Rollback along the old branch.
    while (pindexOld != pindexFork) {
        if (pindexOld->nHeight > 0) { // Never disconnect the genesis block.
            CBlock block;
            if (!ReadBlockFromDisk(block, pindexOld, m_chainman.GetConsensus())) {
                return error("RollbackBlock(): ReadBlockFromDisk() failed at %d, hash=%s", pindexOld->nHeight, pindexOld->GetBlockHash().ToString());
            }
            LogPrintf("Rolling back %s (%i)\n", pindexOld->GetBlockHash().ToString(), pindexOld->nHeight);
            DisconnectResult res = DisconnectBlock(block, pindexOld, cache);
            if (res == DISCONNECT_FAILED) {
                return error("RollbackBlock(): DisconnectBlock failed at %d, hash=%s", pindexOld->nHeight, pindexOld->GetBlockHash().ToString());
            }
            // If DISCONNECT_UNCLEAN is returned, it means a non-existing UTXO was deleted, or an existing UTXO was
            // overwritten. It corresponds to cases where the block-to-be-disconnect never had all its operations
            // applied to the UTXO set. However, as both writing a UTXO and deleting a UTXO are idempotent operations,
            // the result is still a version of the UTXO set with the effects of that block undone.
        }
        pindexOld = pindexOld->pprev;
    }

    // Roll forward from the forking point to the new tip.
    int nForkHeight = pindexFork ? pindexFork->nHeight : 0;
    for (int nHeight = nForkHeight + 1; nHeight <= pindexNew->nHeight; ++nHeight) {
        const CBlockIndex& pindex{*Assert(pindexNew->GetAncestor(nHeight))};

        LogPrintf("Rolling forward %s (%i)\n", pindex.GetBlockHash().ToString(), nHeight);
        uiInterface.ShowProgress(_("Replaying blocks…").translated, (int) ((nHeight - nForkHeight) * 100.0 / (pindexNew->nHeight - nForkHeight)) , false);
        if (!RollforwardBlock(&pindex, cache)) return false;
    }

    cache.SetBestBlock(pindexNew->GetBlockHash(), pindexNew->nHeight);
    cache.Flush();
    uiInterface.ShowProgress("", 100, false);
    return true;
}

bool Chainstate::NeedsRedownload() const
{
    AssertLockHeld(cs_main);

    // At and above m_params.SegwitHeight, segwit consensus rules must be validated
    CBlockIndex* block{m_chain.Tip()};

    while (block != nullptr && DeploymentActiveAt(*block, m_chainman, Consensus::DEPLOYMENT_SEGWIT)) {
        if (!(block->nStatus & BLOCK_OPT_WITNESS)) {
            // block is insufficiently validated for a segwit client
            return true;
        }
        block = block->pprev;
    }

    return false;
}

void Chainstate::UnloadBlockIndex()
{
    AssertLockHeld(::cs_main);
    nBlockSequenceId = 1;
    setBlockIndexCandidates.clear();
}

bool ChainstateManager::LoadBlockIndex()
{
    AssertLockHeld(cs_main);
    // Load block index from databases
    bool needs_init = fReindex;

    if (!fReindex) {
        bool ret = m_blockman.LoadBlockIndexDB(GetConsensus());
        if (!ret) return false;

        std::vector<CBlockIndex*> vSortedByHeight{m_blockman.GetAllBlockIndices()};
        std::sort(vSortedByHeight.begin(), vSortedByHeight.end(),
                  CBlockIndexHeightOnlyComparator());

        // Find start of assumed-valid region.
        int first_assumed_valid_height = std::numeric_limits<int>::max();

        for (const CBlockIndex* block : vSortedByHeight) {
            if (block->IsAssumedValid()) {
                auto chainstates = GetAll();

                // If we encounter an assumed-valid block index entry, ensure that we have
                // one chainstate that tolerates assumed-valid entries and another that does
                // not (i.e. the background validation chainstate), since assumed-valid
                // entries should always be pending validation by a fully-validated chainstate.
                auto any_chain = [&](auto fnc) { return std::any_of(chainstates.cbegin(), chainstates.cend(), fnc); };
                assert(any_chain([](auto chainstate) { return chainstate->reliesOnAssumedValid(); }));
                assert(any_chain([](auto chainstate) { return !chainstate->reliesOnAssumedValid(); }));

                first_assumed_valid_height = block->nHeight;
                break;
            }
        }

        for (CBlockIndex* pindex : vSortedByHeight) {
            if (ShutdownRequested()) return false;
            if (pindex->IsAssumedValid() ||
                    (pindex->IsValid(BLOCK_VALID_TRANSACTIONS) &&
                     (pindex->HaveTxsDownloaded() || pindex->pprev == nullptr))) {

                // Fill each chainstate's block candidate set. Only add assumed-valid
                // blocks to the tip candidate set if the chainstate is allowed to rely on
                // assumed-valid blocks.
                //
                // If all setBlockIndexCandidates contained the assumed-valid blocks, the
                // background chainstate's ActivateBestChain() call would add assumed-valid
                // blocks to the chain (based on how FindMostWorkChain() works). Obviously
                // we don't want this since the purpose of the background validation chain
                // is to validate assued-valid blocks.
                //
                // Note: This is considering all blocks whose height is greater or equal to
                // the first assumed-valid block to be assumed-valid blocks, and excluding
                // them from the background chainstate's setBlockIndexCandidates set. This
                // does mean that some blocks which are not technically assumed-valid
                // (later blocks on a fork beginning before the first assumed-valid block)
                // might not get added to the background chainstate, but this is ok,
                // because they will still be attached to the active chainstate if they
                // actually contain more work.
                //
                // Instead of this height-based approach, an earlier attempt was made at
                // detecting "holistically" whether the block index under consideration
                // relied on an assumed-valid ancestor, but this proved to be too slow to
                // be practical.
                for (Chainstate* chainstate : GetAll()) {
                    if (chainstate->reliesOnAssumedValid() ||
                            pindex->nHeight < first_assumed_valid_height) {
                        chainstate->setBlockIndexCandidates.insert(pindex);
                    }
                }
            }
            if (pindex->nStatus & BLOCK_FAILED_MASK && (!m_best_invalid || pindex->nChainWork > m_best_invalid->nChainWork)) {
                m_best_invalid = pindex;
            }
            if (pindex->IsValid(BLOCK_VALID_TREE) && (m_best_header == nullptr || CBlockIndexWorkComparator()(m_best_header, pindex)))
                m_best_header = pindex;
        }

        needs_init = m_blockman.m_block_index.empty();
    }

    if (needs_init) {
        // Everything here is for *new* reindex/DBs. Thus, though
        // LoadBlockIndexDB may have set fReindex if we shut down
        // mid-reindex previously, we don't check fReindex and
        // instead only check it prior to LoadBlockIndexDB to set
        // needs_init.

        LogPrintf("Initializing databases...\n");
        m_blockman.m_block_tree_db->WriteFlag("v1", true);
        m_blockman.m_block_tree_db->WriteFlag("v2", true);

        // Use the provided setting for indices in the new database
        fAddressIndex = gArgs.GetBoolArg("-addressindex", particl::DEFAULT_ADDRESSINDEX);
        m_blockman.m_block_tree_db->WriteFlag("addressindex", fAddressIndex);
        LogPrintf("%s: address index %s\n", __func__, fAddressIndex ? "enabled" : "disabled");
        fTimestampIndex = gArgs.GetBoolArg("-timestampindex", particl::DEFAULT_TIMESTAMPINDEX);
        m_blockman.m_block_tree_db->WriteFlag("timestampindex", fTimestampIndex);
        LogPrintf("%s: timestamp index %s\n", __func__, fTimestampIndex ? "enabled" : "disabled");
        fSpentIndex = gArgs.GetBoolArg("-spentindex", particl::DEFAULT_SPENTINDEX);
        m_blockman.m_block_tree_db->WriteFlag("spentindex", fSpentIndex);
        LogPrintf("%s: spent index %s\n", __func__, fSpentIndex ? "enabled" : "disabled");
        fBalancesIndex = gArgs.GetBoolArg("-balancesindex", particl::DEFAULT_BALANCESINDEX);
        m_blockman.m_block_tree_db->WriteFlag("balancesindex", fBalancesIndex);
        LogPrintf("%s: balances index %s\n", __func__, fBalancesIndex ? "enabled" : "disabled");
    }
    return true;
}

bool Chainstate::LoadGenesisBlock()
{
    LOCK(cs_main);

    const CChainParams& params{m_chainman.GetParams()};

    // Check whether we're already initialized by checking for genesis in
    // m_blockman.m_block_index. Note that we can't use m_chain here, since it is
    // set based on the coins db, not the block index db, which is the only
    // thing loaded at this point.
    if (m_blockman.m_block_index.count(params.GenesisBlock().GetHash()))
        return true;

    try {
        const CBlock& block = params.GenesisBlock();
        FlatFilePos blockPos{m_blockman.SaveBlockToDisk(block, 0, m_chain, params, nullptr)};
        if (blockPos.IsNull()) {
            return error("%s: writing genesis block to disk failed", __func__);
        }
        CBlockIndex* pindex = m_blockman.AddToBlockIndex(block, m_chainman.m_best_header);
        pindex->nFlags |= BLOCK_ACCEPTED;
        ReceivedBlockTransactions(block, pindex, blockPos);
    } catch (const std::runtime_error& e) {
        return error("%s: failed to write genesis block: %s", __func__, e.what());
    }

    return true;
}

void Chainstate::LoadExternalBlockFile(
    FILE* fileIn,
    FlatFilePos* dbp,
    std::multimap<uint256, FlatFilePos>* blocks_with_unknown_parent, ChainstateManager *chainman)
{
    AssertLockNotHeld(m_chainstate_mutex);

    // Either both should be specified (-reindex), or neither (-loadblock).
    assert(!dbp == !blocks_with_unknown_parent);

    const auto start{SteadyClock::now()};
    const CChainParams& params{m_chainman.GetParams()};

    fAddressIndex = gArgs.GetBoolArg("-addressindex", particl::DEFAULT_ADDRESSINDEX);
    fTimestampIndex = gArgs.GetBoolArg("-timestampindex", particl::DEFAULT_TIMESTAMPINDEX);
    fSpentIndex = gArgs.GetBoolArg("-spentindex", particl::DEFAULT_SPENTINDEX);
    fBalancesIndex = gArgs.GetBoolArg("-balancesindex", particl::DEFAULT_BALANCESINDEX);

    int nLoaded = 0;
    try {
        // This takes over fileIn and calls fclose() on it in the CBufferedFile destructor
        CBufferedFile blkdat(fileIn, 2*MAX_BLOCK_SERIALIZED_SIZE, MAX_BLOCK_SERIALIZED_SIZE+8, SER_DISK, CLIENT_VERSION);
        // nRewind indicates where to resume scanning in case something goes wrong,
        // such as a block fails to deserialize.
        uint64_t nRewind = blkdat.GetPos();
        while (!blkdat.eof()) {
            if (ShutdownRequested()) return;

            blkdat.SetPos(nRewind);
            nRewind++; // start one byte further next time, in case of failure
            blkdat.SetLimit(); // remove former limit
            unsigned int nSize = 0;
            try {
                // locate a header
                unsigned char buf[CMessageHeader::MESSAGE_START_SIZE];
                blkdat.FindByte(params.MessageStart()[0]);
                nRewind = blkdat.GetPos() + 1;
                blkdat >> buf;
                if (memcmp(buf, params.MessageStart(), CMessageHeader::MESSAGE_START_SIZE)) {
                    continue;
                }
                // read size
                blkdat >> nSize;
                if (nSize < 80 || nSize > MAX_BLOCK_SERIALIZED_SIZE)
                    continue;
            } catch (const std::exception&) {
                // no valid block header found; don't complain
                // (this happens at the end of every blk.dat file)
                break;
            }
            try {
                // read block header
                const uint64_t nBlockPos{blkdat.GetPos()};
                if (dbp)
                    dbp->nPos = nBlockPos;
                blkdat.SetLimit(nBlockPos + nSize);
                CBlockHeader header;
                blkdat >> header;
                const uint256 hash{header.GetHash()};
                // Skip the rest of this block (this may read from disk into memory); position to the marker before the
                // next block, but it's still possible to rewind to the start of the current block (without a disk read).
                nRewind = nBlockPos + nSize;
                blkdat.SkipTo(nRewind);
                {
                    LOCK(cs_main);
                    // detect out of order blocks, and store them for later
                    if (hash != params.GetConsensus().hashGenesisBlock && !m_blockman.LookupBlockIndex(header.hashPrevBlock)) {
                        LogPrint(BCLog::REINDEX, "%s: Out of order block %s, parent %s not known\n", __func__, hash.ToString(),
                                 header.hashPrevBlock.ToString());
                        if (dbp && blocks_with_unknown_parent) {
                            blocks_with_unknown_parent->emplace(header.hashPrevBlock, *dbp);
                        }
                        continue;
                    }

                    // process in case the block isn't known yet
                    const CBlockIndex* pindex = m_blockman.LookupBlockIndex(hash);
                    if (!pindex || (pindex->nStatus & BLOCK_HAVE_DATA) == 0) {

                        // This block can be processed immediately; rewind to its start, read and deserialize it.
                        blkdat.SetPos(nBlockPos);
                        std::shared_ptr<CBlock> pblock{std::make_shared<CBlock>()};
                        blkdat >> *pblock;
                        nRewind = blkdat.GetPos();

                        BlockValidationState state;
                        state.m_chainman = chainman;
                        if (AcceptBlock(pblock, state, nullptr, true, dbp, nullptr, true)) {
                            nLoaded++;
                        }
                        if (state.IsError()) {
                            break;
                        }
                    } else if (hash != params.GetConsensus().hashGenesisBlock && pindex->nHeight % 1000 == 0) {
                        LogPrint(BCLog::REINDEX, "Block Import: already had block %s at height %d\n", hash.ToString(), pindex->nHeight);
                    }
                }

                // Activate the genesis block so normal node progress can continue
                if (hash == params.GetConsensus().hashGenesisBlock) {
                    BlockValidationState state;
                    state.m_chainman = chainman;
                    if (!ActivateBestChain(state, nullptr)) {
                        break;
                    }
                }

                NotifyHeaderTip(*this);

                if (!blocks_with_unknown_parent) continue;

                // Recursively process earlier encountered successors of this block
                std::deque<uint256> queue;
                queue.push_back(hash);
                while (!queue.empty()) {
                    uint256 head = queue.front();
                    queue.pop_front();
                    auto range = blocks_with_unknown_parent->equal_range(head);
                    while (range.first != range.second) {
                        std::multimap<uint256, FlatFilePos>::iterator it = range.first;
                        std::shared_ptr<CBlock> pblockrecursive = std::make_shared<CBlock>();
                        if (ReadBlockFromDisk(*pblockrecursive, it->second, params.GetConsensus())) {
                            LogPrint(BCLog::REINDEX, "%s: Processing out of order child %s of %s\n", __func__, pblockrecursive->GetHash().ToString(),
                                    head.ToString());
                            LOCK(cs_main);
                            BlockValidationState dummy;
                            dummy.m_chainman = chainman;
                            if (AcceptBlock(pblockrecursive, dummy, nullptr, true, &it->second, nullptr, true)) {
                                nLoaded++;
                                queue.push_back(pblockrecursive->GetHash());
                            }
                        }
                        range.first++;
                        blocks_with_unknown_parent->erase(it);
                        NotifyHeaderTip(*this);
                    }
                }
            } catch (const std::exception& e) {
                // historical bugs added extra data to the block files that does not deserialize cleanly.
                // commonly this data is between readable blocks, but it does not really matter. such data is not fatal to the import process.
                // the code that reads the block files deals with invalid data by simply ignoring it.
                // it continues to search for the next {4 byte magic message start bytes + 4 byte length + block} that does deserialize cleanly
                // and passes all of the other block validation checks dealing with POW and the merkle root, etc...
                // we merely note with this informational log message when unexpected data is encountered.
                // we could also be experiencing a storage system read error, or a read of a previous bad write. these are possible, but
                // less likely scenarios. we don't have enough information to tell a difference here.
                // the reindex process is not the place to attempt to clean and/or compact the block files. if so desired, a studious node operator
                // may use knowledge of the fact that the block files are not entirely pristine in order to prepare a set of pristine, and
                // perhaps ordered, block files for later reindexing.
                LogPrint(BCLog::REINDEX, "%s: unexpected data at file offset 0x%x - %s. continuing\n", __func__, (nRewind - 1), e.what());
            }
        }
    } catch (const std::runtime_error& e) {
        AbortNode(std::string("System error: ") + e.what());
    }
    LogPrintf("Loaded %i blocks from external file in %dms\n", nLoaded, Ticks<std::chrono::milliseconds>(SteadyClock::now() - start));
}

void Chainstate::CheckBlockIndex()
{
    if (!m_chainman.ShouldCheckBlockIndex()) {
        return;
    }

    LOCK(cs_main);

    // During a reindex, we read the genesis block and call CheckBlockIndex before ActivateBestChain,
    // so we have the genesis block in m_blockman.m_block_index but no active chain. (A few of the
    // tests when iterating the block tree require that m_chain has been initialized.)
    if (m_chain.Height() < 0) {
        assert(m_blockman.m_block_index.size() <= 1);
        return;
    }

    // Build forward-pointing map of the entire block tree.
    std::multimap<CBlockIndex*,CBlockIndex*> forward;
    for (auto& [_, block_index] : m_blockman.m_block_index) {
        forward.emplace(block_index.pprev, &block_index);
    }

    assert(forward.size() == m_blockman.m_block_index.size());

    std::pair<std::multimap<CBlockIndex*,CBlockIndex*>::iterator,std::multimap<CBlockIndex*,CBlockIndex*>::iterator> rangeGenesis = forward.equal_range(nullptr);
    CBlockIndex *pindex = rangeGenesis.first->second;
    rangeGenesis.first++;
    assert(rangeGenesis.first == rangeGenesis.second); // There is only one index entry with parent nullptr.

    // Iterate over the entire block tree, using depth-first search.
    // Along the way, remember whether there are blocks on the path from genesis
    // block being explored which are the first to have certain properties.
    size_t nNodes = 0;
    int nHeight = 0;
    CBlockIndex* pindexFirstInvalid = nullptr; // Oldest ancestor of pindex which is invalid.
    CBlockIndex* pindexFirstMissing = nullptr; // Oldest ancestor of pindex which does not have BLOCK_HAVE_DATA.
    CBlockIndex* pindexFirstNeverProcessed = nullptr; // Oldest ancestor of pindex for which nTx == 0.
    CBlockIndex* pindexFirstNotTreeValid = nullptr; // Oldest ancestor of pindex which does not have BLOCK_VALID_TREE (regardless of being valid or not).
    CBlockIndex* pindexFirstNotTransactionsValid = nullptr; // Oldest ancestor of pindex which does not have BLOCK_VALID_TRANSACTIONS (regardless of being valid or not).
    CBlockIndex* pindexFirstNotChainValid = nullptr; // Oldest ancestor of pindex which does not have BLOCK_VALID_CHAIN (regardless of being valid or not).
    CBlockIndex* pindexFirstNotScriptsValid = nullptr; // Oldest ancestor of pindex which does not have BLOCK_VALID_SCRIPTS (regardless of being valid or not).
    while (pindex != nullptr) {
        nNodes++;
        if (pindexFirstInvalid == nullptr && pindex->nStatus & BLOCK_FAILED_VALID) pindexFirstInvalid = pindex;
        // Assumed-valid index entries will not have data since we haven't downloaded the
        // full block yet.
        if (pindexFirstMissing == nullptr && !(pindex->nStatus & BLOCK_HAVE_DATA) && !pindex->IsAssumedValid()) {
            pindexFirstMissing = pindex;
        }
        if (pindexFirstNeverProcessed == nullptr && pindex->nTx == 0) pindexFirstNeverProcessed = pindex;
        if (pindex->pprev != nullptr && pindexFirstNotTreeValid == nullptr && (pindex->nStatus & BLOCK_VALID_MASK) < BLOCK_VALID_TREE) pindexFirstNotTreeValid = pindex;

        if (pindex->pprev != nullptr && !pindex->IsAssumedValid()) {
            // Skip validity flag checks for BLOCK_ASSUMED_VALID index entries, since these
            // *_VALID_MASK flags will not be present for index entries we are temporarily assuming
            // valid.
            if (pindexFirstNotTransactionsValid == nullptr &&
                    (pindex->nStatus & BLOCK_VALID_MASK) < BLOCK_VALID_TRANSACTIONS) {
                pindexFirstNotTransactionsValid = pindex;
            }

            if (pindexFirstNotChainValid == nullptr &&
                    (pindex->nStatus & BLOCK_VALID_MASK) < BLOCK_VALID_CHAIN) {
                pindexFirstNotChainValid = pindex;
            }

            if (pindexFirstNotScriptsValid == nullptr &&
                    (pindex->nStatus & BLOCK_VALID_MASK) < BLOCK_VALID_SCRIPTS) {
                pindexFirstNotScriptsValid = pindex;
            }
        }

        // Begin: actual consistency checks.
        if (pindex->pprev == nullptr) {
            // Genesis block checks.
            assert(pindex->GetBlockHash() == m_chainman.GetConsensus().hashGenesisBlock); // Genesis block's hash must match.
            assert(pindex == m_chain.Genesis()); // The current active chain's genesis block must be this block.
        }
        if (!pindex->HaveTxsDownloaded()) assert(pindex->nSequenceId <= 0); // nSequenceId can't be set positive for blocks that aren't linked (negative is used for preciousblock)
        // VALID_TRANSACTIONS is equivalent to nTx > 0 for all nodes (whether or not pruning has occurred).
        // HAVE_DATA is only equivalent to nTx > 0 (or VALID_TRANSACTIONS) if no pruning has occurred.
        // Unless these indexes are assumed valid and pending block download on a
        // background chainstate.
        if (!m_blockman.m_have_pruned && !pindex->IsAssumedValid()) {
            // If we've never pruned, then HAVE_DATA should be equivalent to nTx > 0
            assert(!(pindex->nStatus & BLOCK_HAVE_DATA) == (pindex->nTx == 0));
            assert(pindexFirstMissing == pindexFirstNeverProcessed);
        } else {
            // If we have pruned, then we can only say that HAVE_DATA implies nTx > 0
            if (pindex->nStatus & BLOCK_HAVE_DATA) assert(pindex->nTx > 0);
        }
        if (pindex->nStatus & BLOCK_HAVE_UNDO) assert(pindex->nStatus & BLOCK_HAVE_DATA);
        if (pindex->IsAssumedValid()) {
            // Assumed-valid blocks should have some nTx value.
            assert(pindex->nTx > 0);
            // Assumed-valid blocks should connect to the main chain.
            assert((pindex->nStatus & BLOCK_VALID_MASK) >= BLOCK_VALID_TREE);
        } else {
            // Otherwise there should only be an nTx value if we have
            // actually seen a block's transactions.
            assert(((pindex->nStatus & BLOCK_VALID_MASK) >= BLOCK_VALID_TRANSACTIONS) == (pindex->nTx > 0)); // This is pruning-independent.
        }
        // All parents having had data (at some point) is equivalent to all parents being VALID_TRANSACTIONS, which is equivalent to HaveTxsDownloaded().
        assert((pindexFirstNeverProcessed == nullptr) == pindex->HaveTxsDownloaded());
        assert((pindexFirstNotTransactionsValid == nullptr) == pindex->HaveTxsDownloaded());
        assert(pindex->nHeight == nHeight); // nHeight must be consistent.
        assert(pindex->pprev == nullptr || pindex->nChainWork >= pindex->pprev->nChainWork); // For every block except the genesis block, the chainwork must be larger than the parent's.
        assert(nHeight < 2 || (pindex->pskip && (pindex->pskip->nHeight < nHeight))); // The pskip pointer must point back for all but the first 2 blocks.
        assert(pindexFirstNotTreeValid == nullptr); // All m_blockman.m_block_index entries must at least be TREE valid
        if ((pindex->nStatus & BLOCK_VALID_MASK) >= BLOCK_VALID_TREE) assert(pindexFirstNotTreeValid == nullptr); // TREE valid implies all parents are TREE valid
        if ((pindex->nStatus & BLOCK_VALID_MASK) >= BLOCK_VALID_CHAIN) assert(pindexFirstNotChainValid == nullptr); // CHAIN valid implies all parents are CHAIN valid
        if ((pindex->nStatus & BLOCK_VALID_MASK) >= BLOCK_VALID_SCRIPTS) assert(pindexFirstNotScriptsValid == nullptr); // SCRIPTS valid implies all parents are SCRIPTS valid
        if (pindexFirstInvalid == nullptr) {
            // Checks for not-invalid blocks.
            assert((pindex->nStatus & BLOCK_FAILED_MASK) == 0); // The failed mask cannot be set for blocks without invalid parents.
        }
        if (!CBlockIndexWorkComparator()(pindex, m_chain.Tip()) && pindexFirstNeverProcessed == nullptr) {
            if (pindexFirstInvalid == nullptr) {
                const bool is_active = this == &m_chainman.ActiveChainstate();

                // If this block sorts at least as good as the current tip and
                // is valid and we have all data for its parents, it must be in
                // setBlockIndexCandidates.  m_chain.Tip() must also be there
                // even if some data has been pruned.
                //
                // Don't perform this check for the background chainstate since
                // its setBlockIndexCandidates shouldn't have some entries (i.e. those past the
                // snapshot block) which do exist in the block index for the active chainstate.
                if (is_active && (pindexFirstMissing == nullptr || pindex == m_chain.Tip())) {
                    assert(setBlockIndexCandidates.count(pindex));
                }
                // If some parent is missing, then it could be that this block was in
                // setBlockIndexCandidates but had to be removed because of the missing data.
                // In this case it must be in m_blocks_unlinked -- see test below.
            }
        } else { // If this block sorts worse than the current tip or some ancestor's block has never been seen, it cannot be in setBlockIndexCandidates.
            assert(setBlockIndexCandidates.count(pindex) == 0);
        }
        // Check whether this block is in m_blocks_unlinked.
        std::pair<std::multimap<CBlockIndex*,CBlockIndex*>::iterator,std::multimap<CBlockIndex*,CBlockIndex*>::iterator> rangeUnlinked = m_blockman.m_blocks_unlinked.equal_range(pindex->pprev);
        bool foundInUnlinked = false;
        while (rangeUnlinked.first != rangeUnlinked.second) {
            assert(rangeUnlinked.first->first == pindex->pprev);
            if (rangeUnlinked.first->second == pindex) {
                foundInUnlinked = true;
                break;
            }
            rangeUnlinked.first++;
        }
        if (pindex->pprev && (pindex->nStatus & BLOCK_HAVE_DATA) && pindexFirstNeverProcessed != nullptr && pindexFirstInvalid == nullptr) {
            // If this block has block data available, some parent was never received, and has no invalid parents, it must be in m_blocks_unlinked.
            assert(foundInUnlinked);
        }
        if (!(pindex->nStatus & BLOCK_HAVE_DATA)) assert(!foundInUnlinked); // Can't be in m_blocks_unlinked if we don't HAVE_DATA
        if (pindexFirstMissing == nullptr) assert(!foundInUnlinked); // We aren't missing data for any parent -- cannot be in m_blocks_unlinked.
        if (pindex->pprev && (pindex->nStatus & BLOCK_HAVE_DATA) && pindexFirstNeverProcessed == nullptr && pindexFirstMissing != nullptr) {
            // We HAVE_DATA for this block, have received data for all parents at some point, but we're currently missing data for some parent.
            assert(m_blockman.m_have_pruned); // We must have pruned.
            // This block may have entered m_blocks_unlinked if:
            //  - it has a descendant that at some point had more work than the
            //    tip, and
            //  - we tried switching to that descendant but were missing
            //    data for some intermediate block between m_chain and the
            //    tip.
            // So if this block is itself better than m_chain.Tip() and it wasn't in
            // setBlockIndexCandidates, then it must be in m_blocks_unlinked.
            if (!CBlockIndexWorkComparator()(pindex, m_chain.Tip()) && setBlockIndexCandidates.count(pindex) == 0) {
                if (pindexFirstInvalid == nullptr) {
                    assert(foundInUnlinked);
                }
            }
        }
        // assert(pindex->GetBlockHash() == pindex->GetBlockHeader().GetHash()); // Perhaps too slow
        // End: actual consistency checks.

        // Try descending into the first subnode.
        std::pair<std::multimap<CBlockIndex*,CBlockIndex*>::iterator,std::multimap<CBlockIndex*,CBlockIndex*>::iterator> range = forward.equal_range(pindex);
        if (range.first != range.second) {
            // A subnode was found.
            pindex = range.first->second;
            nHeight++;
            continue;
        }
        // This is a leaf node.
        // Move upwards until we reach a node of which we have not yet visited the last child.
        while (pindex) {
            // We are going to either move to a parent or a sibling of pindex.
            // If pindex was the first with a certain property, unset the corresponding variable.
            if (pindex == pindexFirstInvalid) pindexFirstInvalid = nullptr;
            if (pindex == pindexFirstMissing) pindexFirstMissing = nullptr;
            if (pindex == pindexFirstNeverProcessed) pindexFirstNeverProcessed = nullptr;
            if (pindex == pindexFirstNotTreeValid) pindexFirstNotTreeValid = nullptr;
            if (pindex == pindexFirstNotTransactionsValid) pindexFirstNotTransactionsValid = nullptr;
            if (pindex == pindexFirstNotChainValid) pindexFirstNotChainValid = nullptr;
            if (pindex == pindexFirstNotScriptsValid) pindexFirstNotScriptsValid = nullptr;
            // Find our parent.
            CBlockIndex* pindexPar = pindex->pprev;
            // Find which child we just visited.
            std::pair<std::multimap<CBlockIndex*,CBlockIndex*>::iterator,std::multimap<CBlockIndex*,CBlockIndex*>::iterator> rangePar = forward.equal_range(pindexPar);
            while (rangePar.first->second != pindex) {
                assert(rangePar.first != rangePar.second); // Our parent must have at least the node we're coming from as child.
                rangePar.first++;
            }
            // Proceed to the next one.
            rangePar.first++;
            if (rangePar.first != rangePar.second) {
                // Move to the sibling.
                pindex = rangePar.first->second;
                break;
            } else {
                // Move up further.
                pindex = pindexPar;
                nHeight--;
                continue;
            }
        }
    }

    // Check that we actually traversed the entire map.
    assert(nNodes == forward.size());
}

std::string Chainstate::ToString()
{
    AssertLockHeld(::cs_main);
    CBlockIndex* tip = m_chain.Tip();
    return strprintf("Chainstate [%s] @ height %d (%s)",
                     m_from_snapshot_blockhash ? "snapshot" : "ibd",
                     tip ? tip->nHeight : -1, tip ? tip->GetBlockHash().ToString() : "null");
}

bool Chainstate::ResizeCoinsCaches(size_t coinstip_size, size_t coinsdb_size)
{
    AssertLockHeld(::cs_main);
    if (coinstip_size == m_coinstip_cache_size_bytes &&
            coinsdb_size == m_coinsdb_cache_size_bytes) {
        // Cache sizes are unchanged, no need to continue.
        return true;
    }
    size_t old_coinstip_size = m_coinstip_cache_size_bytes;
    m_coinstip_cache_size_bytes = coinstip_size;
    m_coinsdb_cache_size_bytes = coinsdb_size;
    CoinsDB().ResizeCache(coinsdb_size);

    LogPrintf("[%s] resized coinsdb cache to %.1f MiB\n",
        this->ToString(), coinsdb_size * (1.0 / 1024 / 1024));
    LogPrintf("[%s] resized coinstip cache to %.1f MiB\n",
        this->ToString(), coinstip_size * (1.0 / 1024 / 1024));

    BlockValidationState state;
    bool ret;

    if (coinstip_size > old_coinstip_size) {
        // Likely no need to flush if cache sizes have grown.
        ret = FlushStateToDisk(state, FlushStateMode::IF_NEEDED);
    } else {
        // Otherwise, flush state to disk and deallocate the in-memory coins map.
        ret = FlushStateToDisk(state, FlushStateMode::ALWAYS);
        CoinsTip().ReallocateCache();
    }
    return ret;
}

//! Guess how far we are in the verification process at the given block index
//! require cs_main if pindex has not been validated yet (because nChainTx might be unset)
double GuessVerificationProgress(const ChainTxData& data, const CBlockIndex *pindex) {
    if (pindex == nullptr)
        return 0.0;

    int64_t nNow = time(nullptr);

    double fTxTotal;

    if (pindex->nChainTx <= data.nTxCount) {
        fTxTotal = data.nTxCount + (nNow - data.nTime) * data.dTxRate;
    } else {
        fTxTotal = pindex->nChainTx + (nNow - pindex->GetBlockTime()) * data.dTxRate;
    }

    return std::min<double>(pindex->nChainTx / fTxTotal, 1.0);
}

std::optional<uint256> ChainstateManager::SnapshotBlockhash() const
{
    LOCK(::cs_main);
    if (m_active_chainstate && m_active_chainstate->m_from_snapshot_blockhash) {
        // If a snapshot chainstate exists, it will always be our active.
        return m_active_chainstate->m_from_snapshot_blockhash;
    }
    return std::nullopt;
}

std::vector<Chainstate*> ChainstateManager::GetAll()
{
    LOCK(::cs_main);
    std::vector<Chainstate*> out;

    if (!IsSnapshotValidated() && m_ibd_chainstate) {
        out.push_back(m_ibd_chainstate.get());
    }

    if (m_snapshot_chainstate) {
        out.push_back(m_snapshot_chainstate.get());
    }

    return out;
}

Chainstate& ChainstateManager::InitializeChainstate(CTxMemPool* mempool)
{
    AssertLockHeld(::cs_main);
    assert(!m_ibd_chainstate);
    assert(!m_active_chainstate);

    m_ibd_chainstate = std::make_unique<Chainstate>(mempool, m_blockman, *this);
    m_active_chainstate = m_ibd_chainstate.get();
    return *m_active_chainstate;
}

const AssumeutxoData* ExpectedAssumeutxo(
    const int height, const CChainParams& chainparams)
{
    const MapAssumeutxo& valid_assumeutxos_map = chainparams.Assumeutxo();
    const auto assumeutxo_found = valid_assumeutxos_map.find(height);

    if (assumeutxo_found != valid_assumeutxos_map.end()) {
        return &assumeutxo_found->second;
    }
    return nullptr;
}

static bool DeleteCoinsDBFromDisk(const fs::path db_path, bool is_snapshot)
    EXCLUSIVE_LOCKS_REQUIRED(::cs_main)
{
    AssertLockHeld(::cs_main);

    if (is_snapshot) {
        fs::path base_blockhash_path = db_path / node::SNAPSHOT_BLOCKHASH_FILENAME;

        if (fs::exists(base_blockhash_path)) {
            bool removed = fs::remove(base_blockhash_path);
            if (!removed) {
                LogPrintf("[snapshot] failed to remove file %s\n",
                          fs::PathToString(base_blockhash_path));
            }
        } else {
            LogPrintf("[snapshot] snapshot chainstate dir being removed lacks %s file\n",
                    fs::PathToString(node::SNAPSHOT_BLOCKHASH_FILENAME));
        }
    }

    std::string path_str = fs::PathToString(db_path);
    LogPrintf("Removing leveldb dir at %s\n", path_str);

    // We have to destruct before this call leveldb::DB in order to release the db
    // lock, otherwise `DestroyDB` will fail. See `leveldb::~DBImpl()`.
    const bool destroyed = dbwrapper::DestroyDB(path_str, {}).ok();

    if (!destroyed) {
        LogPrintf("error: leveldb DestroyDB call failed on %s\n", path_str);
    }

    // Datadir should be removed from filesystem; otherwise initialization may detect
    // it on subsequent statups and get confused.
    //
    // If the base_blockhash_path removal above fails in the case of snapshot
    // chainstates, this will return false since leveldb won't remove a non-empty
    // directory.
    return destroyed && !fs::exists(db_path);
}

bool ChainstateManager::ActivateSnapshot(
        AutoFile& coins_file,
        const SnapshotMetadata& metadata,
        bool in_memory)
{
    uint256 base_blockhash = metadata.m_base_blockhash;

    if (this->SnapshotBlockhash()) {
        LogPrintf("[snapshot] can't activate a snapshot-based chainstate more than once\n");
        return false;
    }

    int64_t current_coinsdb_cache_size{0};
    int64_t current_coinstip_cache_size{0};

    // Cache percentages to allocate to each chainstate.
    //
    // These particular percentages don't matter so much since they will only be
    // relevant during snapshot activation; caches are rebalanced at the conclusion of
    // this function. We want to give (essentially) all available cache capacity to the
    // snapshot to aid the bulk load later in this function.
    static constexpr double IBD_CACHE_PERC = 0.01;
    static constexpr double SNAPSHOT_CACHE_PERC = 0.99;

    {
        LOCK(::cs_main);
        // Resize the coins caches to ensure we're not exceeding memory limits.
        //
        // Allocate the majority of the cache to the incoming snapshot chainstate, since
        // (optimistically) getting to its tip will be the top priority. We'll need to call
        // `MaybeRebalanceCaches()` once we're done with this function to ensure
        // the right allocation (including the possibility that no snapshot was activated
        // and that we should restore the active chainstate caches to their original size).
        //
        current_coinsdb_cache_size = this->ActiveChainstate().m_coinsdb_cache_size_bytes;
        current_coinstip_cache_size = this->ActiveChainstate().m_coinstip_cache_size_bytes;

        // Temporarily resize the active coins cache to make room for the newly-created
        // snapshot chain.
        this->ActiveChainstate().ResizeCoinsCaches(
            static_cast<size_t>(current_coinstip_cache_size * IBD_CACHE_PERC),
            static_cast<size_t>(current_coinsdb_cache_size * IBD_CACHE_PERC));
    }

    auto snapshot_chainstate = WITH_LOCK(::cs_main,
        return std::make_unique<Chainstate>(
            /*mempool=*/nullptr, m_blockman, *this, base_blockhash));

    {
        LOCK(::cs_main);
        snapshot_chainstate->InitCoinsDB(
            static_cast<size_t>(current_coinsdb_cache_size * SNAPSHOT_CACHE_PERC),
            in_memory, false, "chainstate");
        snapshot_chainstate->InitCoinsCache(
            static_cast<size_t>(current_coinstip_cache_size * SNAPSHOT_CACHE_PERC));
    }

    bool snapshot_ok = this->PopulateAndValidateSnapshot(
        *snapshot_chainstate, coins_file, metadata);

    // If not in-memory, persist the base blockhash for use during subsequent
    // initialization.
    if (!in_memory) {
        LOCK(::cs_main);
        if (!node::WriteSnapshotBaseBlockhash(*snapshot_chainstate)) {
            snapshot_ok = false;
        }
    }
    if (!snapshot_ok) {
        LOCK(::cs_main);
        this->MaybeRebalanceCaches();

        // PopulateAndValidateSnapshot can return (in error) before the leveldb datadir
        // has been created, so only attempt removal if we got that far.
        if (auto snapshot_datadir = node::FindSnapshotChainstateDir()) {
            // We have to destruct leveldb::DB in order to release the db lock, otherwise
            // DestroyDB() (in DeleteCoinsDBFromDisk()) will fail. See `leveldb::~DBImpl()`.
            // Destructing the chainstate (and so resetting the coinsviews object) does this.
            snapshot_chainstate.reset();
            bool removed = DeleteCoinsDBFromDisk(*snapshot_datadir, /*is_snapshot=*/true);
            if (!removed) {
                AbortNode(strprintf("Failed to remove snapshot chainstate dir (%s). "
                    "Manually remove it before restarting.\n", fs::PathToString(*snapshot_datadir)));
            }
        }
        return false;
    }

    {
        LOCK(::cs_main);
        assert(!m_snapshot_chainstate);
        m_snapshot_chainstate.swap(snapshot_chainstate);
        const bool chaintip_loaded = m_snapshot_chainstate->LoadChainTip();
        assert(chaintip_loaded);

        m_active_chainstate = m_snapshot_chainstate.get();

        LogPrintf("[snapshot] successfully activated snapshot %s\n", base_blockhash.ToString());
        LogPrintf("[snapshot] (%.2f MB)\n",
            m_snapshot_chainstate->CoinsTip().DynamicMemoryUsage() / (1000 * 1000));

        this->MaybeRebalanceCaches();
    }
    return true;
}

static void FlushSnapshotToDisk(CCoinsViewCache& coins_cache, bool snapshot_loaded)
{
    LOG_TIME_MILLIS_WITH_CATEGORY_MSG_ONCE(
        strprintf("%s (%.2f MB)",
                  snapshot_loaded ? "saving snapshot chainstate" : "flushing coins cache",
                  coins_cache.DynamicMemoryUsage() / (1000 * 1000)),
        BCLog::LogFlags::ALL);

    coins_cache.Flush();
}

bool ChainstateManager::PopulateAndValidateSnapshot(
    Chainstate& snapshot_chainstate,
    AutoFile& coins_file,
    const SnapshotMetadata& metadata)
{
    // It's okay to release cs_main before we're done using `coins_cache` because we know
    // that nothing else will be referencing the newly created snapshot_chainstate yet.
    CCoinsViewCache& coins_cache = *WITH_LOCK(::cs_main, return &snapshot_chainstate.CoinsTip());

    uint256 base_blockhash = metadata.m_base_blockhash;

    CBlockIndex* snapshot_start_block = WITH_LOCK(::cs_main, return m_blockman.LookupBlockIndex(base_blockhash));

    if (!snapshot_start_block) {
        // Needed for ComputeUTXOStats and ExpectedAssumeutxo to determine the
        // height and to avoid a crash when base_blockhash.IsNull()
        LogPrintf("[snapshot] Did not find snapshot start blockheader %s\n",
                  base_blockhash.ToString());
        return false;
    }

    int base_height = snapshot_start_block->nHeight;
    // Set SetBestBlock again now that the height is known
    coins_cache.SetBestBlock(base_blockhash, base_height);
    auto maybe_au_data = ExpectedAssumeutxo(base_height, GetParams());

    if (!maybe_au_data) {
        LogPrintf("[snapshot] assumeutxo height in snapshot metadata not recognized " /* Continued */
                  "(%d) - refusing to load snapshot\n", base_height);
        return false;
    }

    const AssumeutxoData& au_data = *maybe_au_data;

    COutPoint outpoint;
    Coin coin;
    const uint64_t coins_count = metadata.m_coins_count;
    uint64_t coins_left = metadata.m_coins_count;

    LogPrintf("[snapshot] loading coins from snapshot %s\n", base_blockhash.ToString());
    int64_t coins_processed{0};

    while (coins_left > 0) {
        try {
            coins_file >> outpoint;
            coins_file >> coin;
        } catch (const std::ios_base::failure&) {
            LogPrintf("[snapshot] bad snapshot format or truncated snapshot after deserializing %d coins\n",
                      coins_count - coins_left);
            return false;
        }
        if (coin.nHeight > base_height ||
            outpoint.n >= std::numeric_limits<decltype(outpoint.n)>::max() // Avoid integer wrap-around in coinstats.cpp:ApplyHash
        ) {
            LogPrintf("[snapshot] bad snapshot data after deserializing %d coins\n",
                      coins_count - coins_left);
            return false;
        }

        coins_cache.EmplaceCoinInternalDANGER(std::move(outpoint), std::move(coin));

        --coins_left;
        ++coins_processed;

        if (coins_processed % 1000000 == 0) {
            LogPrintf("[snapshot] %d coins loaded (%.2f%%, %.2f MB)\n",
                coins_processed,
                static_cast<float>(coins_processed) * 100 / static_cast<float>(coins_count),
                coins_cache.DynamicMemoryUsage() / (1000 * 1000));
        }

        // Batch write and flush (if we need to) every so often.
        //
        // If our average Coin size is roughly 41 bytes, checking every 120,000 coins
        // means <5MB of memory imprecision.
        if (coins_processed % 120000 == 0) {
            if (ShutdownRequested()) {
                return false;
            }

            const auto snapshot_cache_state = WITH_LOCK(::cs_main,
                return snapshot_chainstate.GetCoinsCacheSizeState());

            if (snapshot_cache_state >= CoinsCacheSizeState::CRITICAL) {
                // This is a hack - we don't know what the actual best block is, but that
                // doesn't matter for the purposes of flushing the cache here. We'll set this
                // to its correct value (`base_blockhash`) below after the coins are loaded.
                coins_cache.SetBestBlock(GetRandHash(), 5);

                // No need to acquire cs_main since this chainstate isn't being used yet.
                FlushSnapshotToDisk(coins_cache, /*snapshot_loaded=*/false);
            }
        }
    }

    // Important that we set this. This and the coins_cache accesses above are
    // sort of a layer violation, but either we reach into the innards of
    // CCoinsViewCache here or we have to invert some of the Chainstate to
    // embed them in a snapshot-activation-specific CCoinsViewCache bulk load
    // method.
    coins_cache.SetBestBlock(base_blockhash, 5);

    bool out_of_coins{false};
    try {
        coins_file >> outpoint;
    } catch (const std::ios_base::failure&) {
        // We expect an exception since we should be out of coins.
        out_of_coins = true;
    }
    if (!out_of_coins) {
        LogPrintf("[snapshot] bad snapshot - coins left over after deserializing %d coins\n",
            coins_count);
        return false;
    }

    LogPrintf("[snapshot] loaded %d (%.2f MB) coins from snapshot %s\n",
        coins_count,
        coins_cache.DynamicMemoryUsage() / (1000 * 1000),
        base_blockhash.ToString());

    // No need to acquire cs_main since this chainstate isn't being used yet.
    FlushSnapshotToDisk(coins_cache, /*snapshot_loaded=*/true);

    assert(coins_cache.GetBestBlock() == base_blockhash);

    auto breakpoint_fnc = [] { /* TODO insert breakpoint here? */ };

    // As above, okay to immediately release cs_main here since no other context knows
    // about the snapshot_chainstate.
    CCoinsViewDB* snapshot_coinsdb = WITH_LOCK(::cs_main, return &snapshot_chainstate.CoinsDB());

    const std::optional<CCoinsStats> maybe_stats = ComputeUTXOStats(CoinStatsHashType::HASH_SERIALIZED, snapshot_coinsdb, m_blockman, breakpoint_fnc);
    if (!maybe_stats.has_value()) {
        LogPrintf("[snapshot] failed to generate coins stats\n");
        return false;
    }

    // Assert that the deserialized chainstate contents match the expected assumeutxo value.
    if (AssumeutxoHash{maybe_stats->hashSerialized} != au_data.hash_serialized) {
        LogPrintf("[snapshot] bad snapshot content hash: expected %s, got %s\n",
            au_data.hash_serialized.ToString(), maybe_stats->hashSerialized.ToString());
        return false;
    }

    snapshot_chainstate.m_chain.SetTip(*snapshot_start_block);

    // The remainder of this function requires modifying data protected by cs_main.
    LOCK(::cs_main);

    // Fake various pieces of CBlockIndex state:
    CBlockIndex* index = nullptr;

    // Don't make any modifications to the genesis block.
    // This is especially important because we don't want to erroneously
    // apply BLOCK_ASSUMED_VALID to genesis, which would happen if we didn't skip
    // it here (since it apparently isn't BLOCK_VALID_SCRIPTS).
    constexpr int AFTER_GENESIS_START{1};

    for (int i = AFTER_GENESIS_START; i <= snapshot_chainstate.m_chain.Height(); ++i) {
        index = snapshot_chainstate.m_chain[i];

        // Fake nTx so that LoadBlockIndex() loads assumed-valid CBlockIndex
        // entries (among other things)
        if (!index->nTx) {
            index->nTx = 1;
        }
        // Fake nChainTx so that GuessVerificationProgress reports accurately
        index->nChainTx = index->pprev->nChainTx + index->nTx;

        // Mark unvalidated block index entries beneath the snapshot base block as assumed-valid.
        if (!index->IsValid(BLOCK_VALID_SCRIPTS)) {
            // This flag will be removed once the block is fully validated by a
            // background chainstate.
            index->nStatus |= BLOCK_ASSUMED_VALID;
        }

        // Fake BLOCK_OPT_WITNESS so that Chainstate::NeedsRedownload()
        // won't ask to rewind the entire assumed-valid chain on startup.
        if (DeploymentActiveAt(*index, *this, Consensus::DEPLOYMENT_SEGWIT)) {
            index->nStatus |= BLOCK_OPT_WITNESS;
        }

        m_blockman.m_dirty_blockindex.insert(index);
        // Changes to the block index will be flushed to disk after this call
        // returns in `ActivateSnapshot()`, when `MaybeRebalanceCaches()` is
        // called, since we've added a snapshot chainstate and therefore will
        // have to downsize the IBD chainstate, which will result in a call to
        // `FlushStateToDisk(ALWAYS)`.
    }

    assert(index);
    index->nChainTx = au_data.nChainTx;
    snapshot_chainstate.setBlockIndexCandidates.insert(snapshot_start_block);

    LogPrintf("[snapshot] validated snapshot (%.2f MB)\n",
        coins_cache.DynamicMemoryUsage() / (1000 * 1000));
    return true;
}

Chainstate& ChainstateManager::ActiveChainstate() const
{
    LOCK(::cs_main);
    assert(m_active_chainstate);
    return *m_active_chainstate;
}

bool ChainstateManager::IsSnapshotActive() const
{
    LOCK(::cs_main);
    return m_snapshot_chainstate && m_active_chainstate == m_snapshot_chainstate.get();
}

void ChainstateManager::MaybeRebalanceCaches()
{
    AssertLockHeld(::cs_main);
    if (m_ibd_chainstate && !m_snapshot_chainstate) {
        LogPrintf("[snapshot] allocating all cache to the IBD chainstate\n");
        // Allocate everything to the IBD chainstate.
        m_ibd_chainstate->ResizeCoinsCaches(m_total_coinstip_cache, m_total_coinsdb_cache);
    }
    else if (m_snapshot_chainstate && !m_ibd_chainstate) {
        LogPrintf("[snapshot] allocating all cache to the snapshot chainstate\n");
        // Allocate everything to the snapshot chainstate.
        m_snapshot_chainstate->ResizeCoinsCaches(m_total_coinstip_cache, m_total_coinsdb_cache);
    }
    else if (m_ibd_chainstate && m_snapshot_chainstate) {
        // If both chainstates exist, determine who needs more cache based on IBD status.
        //
        // Note: shrink caches first so that we don't inadvertently overwhelm available memory.
        if (m_snapshot_chainstate->IsInitialBlockDownload()) {
            m_ibd_chainstate->ResizeCoinsCaches(
                m_total_coinstip_cache * 0.05, m_total_coinsdb_cache * 0.05);
            m_snapshot_chainstate->ResizeCoinsCaches(
                m_total_coinstip_cache * 0.95, m_total_coinsdb_cache * 0.95);
        } else {
            m_snapshot_chainstate->ResizeCoinsCaches(
                m_total_coinstip_cache * 0.05, m_total_coinsdb_cache * 0.05);
            m_ibd_chainstate->ResizeCoinsCaches(
                m_total_coinstip_cache * 0.95, m_total_coinsdb_cache * 0.95);
        }
    }
}

void ChainstateManager::ResetChainstates()
{
    m_ibd_chainstate.reset();
    m_snapshot_chainstate.reset();
    m_active_chainstate = nullptr;
}

/**
 * Apply default chain params to nullopt members.
 * This helps to avoid coding errors around the accidental use of the compare
 * operators that accept nullopt, thus ignoring the intended default value.
 */
static ChainstateManager::Options&& Flatten(ChainstateManager::Options&& opts)
{
    if (!opts.check_block_index.has_value()) opts.check_block_index = opts.chainparams.DefaultConsistencyChecks();
    if (!opts.minimum_chain_work.has_value()) opts.minimum_chain_work = UintToArith256(opts.chainparams.GetConsensus().nMinimumChainWork);
    if (!opts.assumed_valid_block.has_value()) opts.assumed_valid_block = opts.chainparams.GetConsensus().defaultAssumeValid;
    Assert(opts.adjusted_time_callback);
    return std::move(opts);
}

ChainstateManager::ChainstateManager(Options options) : m_options{Flatten(std::move(options))} {}

ChainstateManager::~ChainstateManager()
{
    LOCK(::cs_main);

    m_versionbitscache.Clear();

    // TODO: The warning cache should probably become non-global
    for (auto& i : warningcache) {
        i.clear();
    }
}

bool ChainstateManager::DetectSnapshotChainstate(CTxMemPool* mempool)
{
    assert(!m_snapshot_chainstate);
    std::optional<fs::path> path = node::FindSnapshotChainstateDir();
    if (!path) {
        return false;
    }
    std::optional<uint256> base_blockhash = node::ReadSnapshotBaseBlockhash(*path);
    if (!base_blockhash) {
        return false;
    }
    LogPrintf("[snapshot] detected active snapshot chainstate (%s) - loading\n",
        fs::PathToString(*path));

    this->ActivateExistingSnapshot(mempool, *base_blockhash);
    return true;
}

Chainstate& ChainstateManager::ActivateExistingSnapshot(CTxMemPool* mempool, uint256 base_blockhash)
{
    assert(!m_snapshot_chainstate);
    m_snapshot_chainstate =
        std::make_unique<Chainstate>(mempool, m_blockman, *this, base_blockhash);
    LogPrintf("[snapshot] switching active chainstate to %s\n", m_snapshot_chainstate->ToString());
    m_active_chainstate = m_snapshot_chainstate.get();
    return *m_snapshot_chainstate;
}

bool IsBIP30Repeat(const CBlockIndex& block_index)
{
    return (block_index.nHeight==91842 && block_index.GetBlockHash() == uint256S("0x00000000000a4d0a398161ffc163c503763b1f4360639393e0e4c8e300e0caec")) ||
           (block_index.nHeight==91880 && block_index.GetBlockHash() == uint256S("0x00000000000743f190a18c5577a3c2d2a1f610ae9601ac046a38084ccb7cd721"));
}

bool IsBIP30Unspendable(const CBlockIndex& block_index)
{
    return (block_index.nHeight==91722 && block_index.GetBlockHash() == uint256S("0x00000000000271a2dc26e7667f8419f2e15416dc6955e5a6c6cdf3f2574dd08e")) ||
           (block_index.nHeight==91812 && block_index.GetBlockHash() == uint256S("0x00000000000af0aed4792b1acee3d966af36cf5def14935db8de83d6f9306f2f"));
}

namespace particl {

class HeightEntry {
public:
    HeightEntry(int height, NodeId id, int64_t time) : m_height(height), m_id(id), m_time(time)  {};
    int m_height;
    NodeId m_id;
    int64_t m_time;
};
static std::atomic_int nPeerBlocks(std::numeric_limits<int>::max());
static std::atomic_int nPeers(0);
static std::list<HeightEntry> peer_blocks;
const size_t max_peer_blocks = 9;

void UpdateNumPeers(int num_peers)
{
    nPeers = num_peers;
}

int GetNumPeers()
{
    return nPeers;
}

CAmount GetUTXOSum(Chainstate &chainstate)
{
    // GetUTXOStats is fragile
    LOCK(cs_main);
    chainstate.ForceFlushStateToDisk();
    CCoinsView *coins_view = &chainstate.CoinsDB();
    CAmount total = 0;
    std::unique_ptr<CCoinsViewCursor> pcursor(coins_view->Cursor());
    while (pcursor->Valid()) {
        COutPoint key;
        Coin coin;
        if (pcursor->GetKey(key) && pcursor->GetValue(coin)) {
            if (coin.nType == OUTPUT_STANDARD) {
                total += coin.out.nValue;
            }
        } else {
            break;
        }
        pcursor->Next();
    }
    return total;
}

void UpdateNumBlocksOfPeers(ChainstateManager &chainman, NodeId id, int height) EXCLUSIVE_LOCKS_REQUIRED(cs_main)
{
    // Select median value. Only one sample per peer. Remove oldest sample.
    int new_value = 0;

    bool inserted = false;
    size_t num_elements = 0;
    std::list<HeightEntry>::iterator oldest = peer_blocks.end();
    for (auto it = peer_blocks.begin(); it != peer_blocks.end(); ) {
        if (id == it->m_id) {
            if (height == it->m_height) {
                inserted = true;
            } else {
                it = peer_blocks.erase(it);
                continue;
            }
        }
        if (!inserted && it->m_height > height) {
            peer_blocks.emplace(it, height, id, GetTime());
            inserted = true;
        }
        if (oldest == peer_blocks.end() || oldest->m_time > it->m_time) {
            oldest = it;
        }
        it++;
        num_elements++;
    }

    if (!inserted) {
        peer_blocks.emplace_back(height, id, GetTime());
        num_elements++;
    }
    if (num_elements > max_peer_blocks && oldest != peer_blocks.end()) {
        peer_blocks.erase(oldest);
        num_elements--;
    }

    size_t stop = num_elements / 2;
    num_elements = 0;
    for (auto it = peer_blocks.begin(); it != peer_blocks.end(); ++it) {
        if (num_elements >= stop) {
            new_value = it->m_height;
            break;
        }
        num_elements++;
    }

    static const CBlockIndex *pcheckpoint = chainman.m_blockman.GetLastCheckpoint(Params().Checkpoints());
    if (pcheckpoint) {
        if (new_value < pcheckpoint->nHeight) {
            new_value = std::numeric_limits<int>::max();
        }
    }
    nPeerBlocks = new_value;
}

int GetNumBlocksOfPeers()
{
    return nPeerBlocks;
}

void SetNumBlocksOfPeers(int num_blocks)
{
    assert(Params().IsMockableChain());
    nPeerBlocks = num_blocks;
}

int StakeConflict::Add(NodeId id)
{
    nLastUpdated = GetTime();
    std::pair<std::map<NodeId, int>::iterator,bool> ret;
    ret = peerCount.insert(std::pair<NodeId, int>(id, 1));
    if (ret.second == false) { // existing element
        ret.first->second++;
    }
    return 0;
};

bool CoinStakeCache::GetCoinStake(Chainstate &chainstate, const uint256 &blockHash, CTransactionRef &tx)
{
    for (const auto &i : lData) {
        if (blockHash != i.first) {
            continue;
        }
        tx = i.second;
        return true;
    }

    BlockMap::iterator mi = chainstate.BlockIndex().find(blockHash);
    if (mi == chainstate.BlockIndex().end()) {
        return false;
    }

    CBlockIndex *pindex = &mi->second;
    if (node::ReadTransactionFromDiskBlock(pindex, 0, tx)) {
        return InsertCoinStake(blockHash, tx);
    }

    return false;
}

bool CoinStakeCache::InsertCoinStake(const uint256 &blockHash, const CTransactionRef &tx)
{
    lData.emplace_front(blockHash, tx);

    while (lData.size() > nMaxSize) {
        lData.pop_back();
    }

    return true;
}

static void EraseDelayedBlock(BlockManager &blockman, std::list<DelayedBlock>::iterator p, BlockValidationState &state) EXCLUSIVE_LOCKS_REQUIRED(cs_main)
{
    assert(state.m_chainman);
    if (p->m_node_id > -1) {
        if (state.m_peerman) {
            state.m_peerman->MisbehavingById(p->m_node_id, 25, "Delayed block");
        }
    }

    assert(state.m_chainman);
    auto it = state.m_chainman->BlockIndex().find(p->m_pblock->GetHash());
    if (it != state.m_chainman->BlockIndex().end()) {
        it->second.nFlags = it->second.nFlags & (uint32_t)~BLOCK_DELAYED;
        blockman.m_dirty_blockindex.insert(&it->second);
    }
}

bool DelayBlock(BlockManager &blockman, const std::shared_ptr<const CBlock> &pblock, BlockValidationState &state) EXCLUSIVE_LOCKS_REQUIRED(cs_main)
{
    if (state.nodeId < 0) {
        // Try lookup the blocksource if not known.
        assert(state.m_peerman);
        state.nodeId = state.m_peerman->GetBlockSource(pblock->GetHash());
    }
    LogPrintf("Warning: %s - Previous stake modifier is null for block %s from peer %d.\n", __func__, pblock->GetHash().ToString(), state.nodeId);
    while (list_delayed_blocks.size() >= MAX_DELAYED_BLOCKS) {
        LogPrint(BCLog::NET, "Removing Delayed block %s, too many delayed.\n", pblock->GetHash().ToString());
        EraseDelayedBlock(blockman, list_delayed_blocks.begin(), state);
        list_delayed_blocks.erase(list_delayed_blocks.begin());
    }
    assert(list_delayed_blocks.size() < MAX_DELAYED_BLOCKS);
    state.nFlags |= BLOCK_DELAYED; // Mark to prevent further processing
    list_delayed_blocks.emplace_back(pblock, state.nodeId);
    return true;
}

void CheckDelayedBlocks(BlockManager &blockman, BlockValidationState &state, const uint256 &block_hash) LOCKS_EXCLUDED(cs_main)
{
    if (!fParticlMode) {
        return;
    }
    assert(state.m_chainman);
    if (!state.m_peerman) {
        state.m_peerman = state.m_chainman->m_peerman;
    }
    //assert(state.m_peerman);
    if (list_delayed_blocks.empty()) {
        return;
    }

    int64_t now = GetTime();
    std::vector<std::shared_ptr<const CBlock> > process_blocks;
    {
        LOCK(cs_main);
        std::list<DelayedBlock>::iterator p = list_delayed_blocks.begin();
        while (p != list_delayed_blocks.end()) {
            if (p->m_pblock->hashPrevBlock == block_hash) {
                process_blocks.push_back(p->m_pblock);
                p = list_delayed_blocks.erase(p);
                continue;
            }
            if (p->m_time + MAX_DELAY_BLOCK_SECONDS < now) {
                LogPrint(BCLog::NET, "Removing delayed block %s, timed out.\n", p->m_pblock->GetHash().ToString());
                EraseDelayedBlock(blockman, p, state);
                p = list_delayed_blocks.erase(p);
                continue;
            }
            ++p;
        }
    }

    for (auto &p : process_blocks) {
        LogPrint(BCLog::NET, "Processing delayed block %s prev %s.\n", p->GetHash().ToString(), block_hash.ToString());
        state.m_chainman->ProcessNewBlock(p, false, /*min_pow_checked=*/true, nullptr); // Should update DoS if necessary, finding block through mapBlockSource
    }
}

unsigned int GetNextTargetRequired(const CBlockIndex *pindexLast, const Consensus::Params &consensus)
{
    arith_uint256 bnProofOfWorkLimit;
    unsigned int nProofOfWorkLimit;
    int nHeight = pindexLast ? pindexLast->nHeight+1 : 0;

    if (nHeight < (int)Params().GetLastImportHeight()) {
        if (nHeight == 0) {
            return arith_uint256("00ffffffffffffffffffffffffffffffffffffffffffffffffffffffffffffff").GetCompact();
        }
        int nLastImportHeight = (int) Params().GetLastImportHeight();
        arith_uint256 nMaxProofOfWorkLimit = arith_uint256("000000000008ffffffffffffffffffffffffffffffffffffffffffffffffffff");
        arith_uint256 nMinProofOfWorkLimit = UintToArith256(consensus.powLimit);
        arith_uint256 nStep = (nMaxProofOfWorkLimit - nMinProofOfWorkLimit) / nLastImportHeight;

        bnProofOfWorkLimit = nMaxProofOfWorkLimit - (nStep * nHeight);
        nProofOfWorkLimit = bnProofOfWorkLimit.GetCompact();
    } else {
        bnProofOfWorkLimit = UintToArith256(consensus.powLimit);
        nProofOfWorkLimit = bnProofOfWorkLimit.GetCompact();
    }

    if (pindexLast == nullptr) {
        return nProofOfWorkLimit; // Genesis block
    }

    const CBlockIndex* pindexPrev = pindexLast;
    if (pindexPrev->pprev == nullptr) {
        return nProofOfWorkLimit; // first block
    }
    const CBlockIndex *pindexPrevPrev = pindexPrev->pprev;
    if (pindexPrevPrev->pprev == nullptr) {
        return nProofOfWorkLimit; // second block
    }

    int64_t nTargetSpacing = Params().GetTargetSpacing();
    int64_t nTargetTimespan = Params().GetTargetTimespan();
    int64_t nActualSpacing = pindexPrev->GetBlockTime() - pindexPrevPrev->GetBlockTime();

    if (nActualSpacing > nTargetSpacing * 10) {
        nActualSpacing = nTargetSpacing * 10;
    }

    // pos: target change every block
    // pos: retarget with exponential moving toward target spacing
    arith_uint256 bnNew;
    bnNew.SetCompact(pindexLast->nBits);

    int64_t nInterval = nTargetTimespan / nTargetSpacing;
    bnNew *= ((nInterval - 1) * nTargetSpacing + nActualSpacing + nActualSpacing);
    bnNew /= ((nInterval + 1) * nTargetSpacing);

    if (bnNew <= 0 || bnNew > bnProofOfWorkLimit) {
        return nProofOfWorkLimit;
    }

    return bnNew.GetCompact();
}

bool RemoveUnreceivedHeader(ChainstateManager &chainman, const uint256 &hash) EXCLUSIVE_LOCKS_REQUIRED(cs_main)
{
    node::BlockMap::iterator mi = chainman.BlockIndex().find(hash);
    if (mi != chainman.BlockIndex().end() && (mi->second.nFlags & BLOCK_ACCEPTED)) {
        return false;
    }
    if (mi == chainman.BlockIndex().end()) {
        return true; // Was already removed, peer misbehaving
    }

    // Remove entire chain
    std::vector<BlockMap::iterator> remove_headers;
    std::vector<BlockMap::iterator> last_round[2];

    size_t n = 0;
    last_round[n].push_back(mi);
    remove_headers.push_back(mi);
    while (last_round[n].size()) {
        last_round[!n].clear();

        for (BlockMap::iterator& check_header : last_round[n]) {
            BlockMap::iterator it = chainman.BlockIndex().begin();
            while (it != chainman.BlockIndex().end()) {
                if (it->second.pprev == &check_header->second) {
                    if ((it->second.nFlags & BLOCK_ACCEPTED)) {
                        LogPrintf("Can't remove header %s, descendant block %s accepted.\n", hash.ToString(), it->second.GetBlockHash().ToString());
                        return true; // Can't remove any blocks, peer misbehaving for not sending
                    }
                    last_round[!n].push_back(it);
                    remove_headers.push_back(it);
                }
                it++;
            }
        }
        n = !n;
    }

    LogPrintf("Removing %d loose headers from %s.\n", remove_headers.size(), hash.ToString());

    for (auto &entry : remove_headers) {
        LogPrint(BCLog::NET, "Removing loose header %s.\n", entry->second.GetBlockHash().ToString());
        chainman.ActiveChainstate().m_blockman.m_dirty_blockindex.erase(&entry->second);
        chainman.m_failed_blocks.erase(&entry->second);

        if (chainman.m_best_header == &entry->second) {
            chainman.m_best_header = chainman.ActiveChain().Tip();
        }
        if (chainman.m_best_invalid == &entry->second) {
            chainman.m_best_invalid = nullptr;
        }
        if (chainman.m_peerman) {
            chainman.m_peerman->RemoveNonReceivedHeaderFromNodes(entry);
        }
        chainman.BlockIndex().erase(entry);
    }

    return true;
}

size_t CountDelayedBlocks() EXCLUSIVE_LOCKS_REQUIRED(cs_main)
{
    return list_delayed_blocks.size();
}

bool ProcessDuplicateStakeHeader(BlockManager &blockman, CBlockIndex *pindex, NodeId nodeId) EXCLUSIVE_LOCKS_REQUIRED(cs_main)
{
    if (!pindex) {
        return false;
    }

    uint256 hash = pindex->GetBlockHash();

    bool fMakeValid = false;
    if (nodeId == -1) {
        LogPrintf("%s: Duplicate stake block %s was received in a group, marking valid.\n",
            __func__, hash.ToString());

        fMakeValid = true;
    }

    if (nodeId > -1) {
        std::pair<std::map<uint256, StakeConflict>::iterator,bool> ret;
        ret = mapStakeConflict.insert(std::pair<uint256, StakeConflict>(hash, StakeConflict()));
        StakeConflict &sc = ret.first->second;
        sc.Add(nodeId);

        if ((int)sc.peerCount.size() > std::min(GetNumPeers() / 2, 4)) {
            LogPrintf("%s: More than half the connected peers are building on block %s," /* Continued */
                "  marked as duplicate stake, assuming this node has the duplicate.\n", __func__, hash.ToString());

            fMakeValid = true;
        }
    }

    if (fMakeValid) {
        pindex->nFlags &= (~BLOCK_FAILED_DUPLICATE_STAKE);
        pindex->nStatus &= (~BLOCK_FAILED_VALID);
        blockman.m_dirty_blockindex.insert(pindex);

        //if (pindex->nStatus & BLOCK_FAILED_CHILD)
        //{
            CBlockIndex *pindexPrev = pindex->pprev;
            while (pindexPrev) {
                if (pindexPrev->nStatus & BLOCK_VALID_MASK) {
                    break;
                }

                if (pindexPrev->nFlags & BLOCK_FAILED_DUPLICATE_STAKE) {
                    pindexPrev->nFlags &= (~BLOCK_FAILED_DUPLICATE_STAKE);
                    pindexPrev->nStatus &= (~BLOCK_FAILED_VALID);
                    blockman.m_dirty_blockindex.insert(pindexPrev);

                    if (!pindexPrev->prevoutStake.IsNull()) {
                        uint256 prevhash = pindexPrev->GetBlockHash();
                        particl::AddToMapStakeSeen(pindexPrev->prevoutStake, prevhash);
                    }

                    pindexPrev->nStatus &= (~BLOCK_FAILED_CHILD);
                }

                pindexPrev = pindexPrev->pprev;
            }

            pindex->nStatus &= (~BLOCK_FAILED_CHILD);
        //};

        if (!pindex->prevoutStake.IsNull()) {
            particl::AddToMapStakeSeen(pindex->prevoutStake, hash);
        }
        return true;
    }

    return false;
}


bool AddToMapStakeSeen(const COutPoint &kernel, const uint256 &blockHash)
{
    // Overwrites existing values

    std::pair<std::map<COutPoint, uint256>::iterator,bool> ret;
    ret = mapStakeSeen.insert(std::pair<COutPoint, uint256>(kernel, blockHash));
    if (ret.second == false) { // existing element
        ret.first->second = blockHash;
    } else {
        listStakeSeen.push_back(kernel);
    }

    return true;
};

bool CheckStakeUnused(const COutPoint &kernel)
{
    std::map<COutPoint, uint256>::const_iterator mi = mapStakeSeen.find(kernel);
    return (mi == mapStakeSeen.end());
}

bool CheckStakeUnique(const CBlock &block, bool fUpdate)
{
    LOCK(cs_main);

    uint256 blockHash = block.GetHash();
    const COutPoint &kernel = block.vtx[0]->vin[0].prevout;

    std::map<COutPoint, uint256>::const_iterator mi = mapStakeSeen.find(kernel);
    if (mi != mapStakeSeen.end()) {
        if (mi->second == blockHash) {
            return true;
        }
        return error("%s: Stake kernel for %s first seen on %s.", __func__, blockHash.ToString(), mi->second.ToString());
    }

    if (!fUpdate) {
        return true;
    }

    while (listStakeSeen.size() > particl::MAX_STAKE_SEEN_SIZE) {
        const COutPoint &oldest = listStakeSeen.front();
        if (1 != mapStakeSeen.erase(oldest)) {
            LogPrintf("%s: Warning: mapStakeSeen did not erase %s %n\n", __func__, oldest.hash.ToString(), oldest.n);
        }
        listStakeSeen.pop_front();
    }

    return AddToMapStakeSeen(kernel, blockHash);
};

bool RebuildRollingIndices(ChainstateManager &chainman, CTxMemPool *mempool)
{
    AssertLockNotHeld(cs_main);
    assert(chainman.m_smsgman);

    CBlockIndex *pindex_tip{nullptr};
    uint256 best_smsg_block_hash;
    int best_smsg_block_height{0}, last_known_height{0};
    chainman.m_smsgman->ReadBestBlock(best_smsg_block_hash, best_smsg_block_height);

    {
        LOCK(cs_main);
        pindex_tip = chainman.ActiveChain().Tip();
    }

    auto &pblocktree{chainman.m_blockman.m_block_tree_db};
    bool nV2 = false;
    if (gArgs.GetBoolArg("-rebuildrollingindices", false)) {
        LogPrintf("%s: Manual override, attempting to rewind chain.\n", __func__);
    } else
    if (pindex_tip &&
        chainman.m_smsgman->TrackFundingTxns() &&
        !best_smsg_block_hash.IsNull() &&
        best_smsg_block_hash != pindex_tip->GetBlockHash() &&
        pindex_tip->nHeight > best_smsg_block_height) {
        LogPrintf("%s: SMSG best block mismatch, attempting to rewind chain. SMSG %s, %s.\n", __func__, best_smsg_block_hash.ToString(), pindex_tip->GetBlockHash().ToString());
        if (best_smsg_block_height < pindex_tip->nHeight) {
            last_known_height = best_smsg_block_height;
        }
    } else
    if (pblocktree->ReadFlag("v2", nV2) && nV2) {
        return true;
    } else {
        LogPrintf("%s: v2 marker not detected, attempting to rewind chain.\n", __func__);
    }
    uiInterface.InitMessage(_("Rebuilding rolling indices...").translated);

    if (!mempool) {
        LogPrintf("%s: Requires mempool.\n", __func__);
        return false;
    }

    int64_t now = TicksSinceEpoch<std::chrono::seconds>(chainman.m_options.adjusted_time_callback());
    int rewound_tip_height;

    {
        LOCK(cs_main);
        CBlockIndex *pindex = pindex_tip;
        int max_height_to_keep = pindex ? pindex->nHeight : 0;
        while (pindex && pindex->nTime >= now - smsg::KEEP_FUNDING_TX_DATA) {
            if (pindex->nHeight < last_known_height) {
                break;
            }
            max_height_to_keep = pindex->nHeight;
            pindex = pindex->pprev;
        }

        LogPrintf("%s: Rewinding to block %d.\n", __func__, max_height_to_keep);
        int num_disconnected = 0;

        std::string str_error;
        if (!RewindToHeight(chainman, *mempool, max_height_to_keep, num_disconnected, str_error)) {
            LogPrintf("%s: RewindToHeight failed %s.\n", __func__, str_error);
            return false;
        }
        rewound_tip_height = pindex_tip ? pindex_tip->nHeight : 0;
    }

    BlockValidationState state;
    state.m_chainman = &chainman;
    if (!chainman.ActiveChainstate().ActivateBestChain(state)) {
        LogPrintf("%s: ActivateBestChain failed %s.\n", __func__, state.ToString());
        return false;
    }

    {
        LOCK(cs_main);
        // Ensure chainstate has been fully written to disk
        chainman.ActiveChainstate().ForceFlushStateToDisk();

        LogPrintf("%s: Reprocessed chain from block %d to %d.\n", __func__, rewound_tip_height, chainman.ActiveChain().Tip()->nHeight);

        if (!chainman.m_blockman.m_block_tree_db->WriteFlag("v2", true)) {
            LogPrintf("%s: WriteFlag failed.\n", __func__);
            return false;
        }
    }
    return true;
}

int64_t GetSmsgFeeRate(ChainstateManager &chainman, const CBlockIndex *pindex, bool reduce_height) EXCLUSIVE_LOCKS_REQUIRED(cs_main)
{
    const Consensus::Params &consensusParams = Params().GetConsensus();

    if ((pindex && pindex->nTime < consensusParams.smsg_fee_time) ||
        (!pindex && GetTime() < consensusParams.smsg_fee_time)) {
        return consensusParams.smsg_fee_msg_per_day_per_k;
    }

    int chain_height = pindex ? pindex->nHeight : chainman.ActiveChain().Height();
    if (reduce_height) { // Grace period, push back to previous period
        chain_height -= 10;
    }
    int fee_height = (chain_height / consensusParams.smsg_fee_period) * consensusParams.smsg_fee_period;

    CBlockIndex *fee_block = chainman.ActiveChain()[fee_height];
    if (!fee_block || fee_block->nTime < consensusParams.smsg_fee_time) {
        return consensusParams.smsg_fee_msg_per_day_per_k;
    }

    int64_t smsg_fee_rate = consensusParams.smsg_fee_msg_per_day_per_k;
    CTransactionRef coinstake = nullptr;
    if (!smsgFeeCoinstakeCache.GetCoinStake(chainman.ActiveChainstate(), fee_block->GetBlockHash(), coinstake) ||
        !coinstake->GetSmsgFeeRate(smsg_fee_rate)) {
        return consensusParams.smsg_fee_msg_per_day_per_k;
    }

    return smsg_fee_rate;
};

uint32_t GetSmsgDifficulty(ChainstateManager &chainman, uint64_t time, bool verify) EXCLUSIVE_LOCKS_REQUIRED(cs_main)
{
    const Consensus::Params &consensusParams = Params().GetConsensus();

    CBlockIndex *pindex = chainman.ActiveChain().Tip();
    for (size_t k = 0; k < 180; ++k) {
        if (!pindex) {
            break;
        }
        if (time >= pindex->nTime) {
            uint32_t smsg_difficulty = 0;
            CTransactionRef coinstake = nullptr;
            if (smsgDifficultyCoinstakeCache.GetCoinStake(chainman.ActiveChainstate(), pindex->GetBlockHash(), coinstake) &&
                coinstake->GetSmsgDifficulty(smsg_difficulty)) {

                if (verify && smsg_difficulty != consensusParams.smsg_min_difficulty) {
                    return smsg_difficulty + consensusParams.smsg_difficulty_max_delta;
                }
                return smsg_difficulty - consensusParams.smsg_difficulty_max_delta;
            }
        }
        pindex = pindex->pprev;
    }

    return consensusParams.smsg_min_difficulty - consensusParams.smsg_difficulty_max_delta;
};

} // namespace particl<|MERGE_RESOLUTION|>--- conflicted
+++ resolved
@@ -773,16 +773,8 @@
         return state.Invalid(TxValidationResult::TX_NOT_STANDARD, reason);
     }
 
-<<<<<<< HEAD
-    // Do not work on transactions that are too small.
-    // A transaction with 1 segwit input and 1 P2WPHK output has non-witness size of 82 bytes.
-    // Transactions smaller than this are not relayed to mitigate CVE-2017-12842 by not relaying
-    // 64-byte transactions.
+    // Transactions smaller than 65 non-witness bytes are not relayed to mitigate CVE-2017-12842.
     if (::GetSerializeSize(tx, PROTOCOL_VERSION | SERIALIZE_TRANSACTION_NO_WITNESS) < (fParticlMode ? MIN_STANDARD_TX_NONWITNESS_SIZE_PART : MIN_STANDARD_TX_NONWITNESS_SIZE))
-=======
-    // Transactions smaller than 65 non-witness bytes are not relayed to mitigate CVE-2017-12842.
-    if (::GetSerializeSize(tx, PROTOCOL_VERSION | SERIALIZE_TRANSACTION_NO_WITNESS) < MIN_STANDARD_TX_NONWITNESS_SIZE)
->>>>>>> f3bc1a72
         return state.Invalid(TxValidationResult::TX_NOT_STANDARD, "tx-size-small");
 
     // Only accept nLockTime-using transactions that can be mined in the next
