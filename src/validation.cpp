--- conflicted
+++ resolved
@@ -6847,7 +6847,144 @@
            (block_index.nHeight==91812 && block_index.GetBlockHash() == uint256S("0x00000000000af0aed4792b1acee3d966af36cf5def14935db8de83d6f9306f2f"));
 }
 
-<<<<<<< HEAD
+void Chainstate::InvalidateCoinsDBOnDisk()
+{
+    AssertLockHeld(::cs_main);
+    // Should never be called on a non-snapshot chainstate.
+    assert(m_from_snapshot_blockhash);
+    auto storage_path_maybe = this->CoinsDB().StoragePath();
+    // Should never be called with a non-existent storage path.
+    assert(storage_path_maybe);
+    fs::path snapshot_datadir = *storage_path_maybe;
+
+    // Coins views no longer usable.
+    m_coins_views.reset();
+
+    auto invalid_path = snapshot_datadir + "_INVALID";
+    std::string dbpath = fs::PathToString(snapshot_datadir);
+    std::string target = fs::PathToString(invalid_path);
+    LogPrintf("[snapshot] renaming snapshot datadir %s to %s\n", dbpath, target);
+
+    // The invalid snapshot datadir is simply moved and not deleted because we may
+    // want to do forensics later during issue investigation. The user is instructed
+    // accordingly in MaybeCompleteSnapshotValidation().
+    try {
+        fs::rename(snapshot_datadir, invalid_path);
+    } catch (const fs::filesystem_error& e) {
+        auto src_str = fs::PathToString(snapshot_datadir);
+        auto dest_str = fs::PathToString(invalid_path);
+
+        LogPrintf("%s: error renaming file '%s' -> '%s': %s\n",
+                __func__, src_str, dest_str, e.what());
+        AbortNode(strprintf(
+            "Rename of '%s' -> '%s' failed. "
+            "You should resolve this by manually moving or deleting the invalid "
+            "snapshot directory %s, otherwise you will encounter the same error again "
+            "on the next startup.",
+            src_str, dest_str, src_str));
+    }
+}
+
+const CBlockIndex* ChainstateManager::GetSnapshotBaseBlock() const
+{
+    const auto blockhash_op = this->SnapshotBlockhash();
+    if (!blockhash_op) return nullptr;
+    return Assert(m_blockman.LookupBlockIndex(*blockhash_op));
+}
+
+std::optional<int> ChainstateManager::GetSnapshotBaseHeight() const
+{
+    const CBlockIndex* base = this->GetSnapshotBaseBlock();
+    return base ? std::make_optional(base->nHeight) : std::nullopt;
+}
+
+bool ChainstateManager::ValidatedSnapshotCleanup()
+{
+    AssertLockHeld(::cs_main);
+    auto get_storage_path = [](auto& chainstate) EXCLUSIVE_LOCKS_REQUIRED(::cs_main) -> std::optional<fs::path> {
+        if (!(chainstate && chainstate->HasCoinsViews())) {
+            return {};
+        }
+        return chainstate->CoinsDB().StoragePath();
+    };
+    std::optional<fs::path> ibd_chainstate_path_maybe = get_storage_path(m_ibd_chainstate);
+    std::optional<fs::path> snapshot_chainstate_path_maybe = get_storage_path(m_snapshot_chainstate);
+
+    if (!this->IsSnapshotValidated()) {
+        // No need to clean up.
+        return false;
+    }
+    // If either path doesn't exist, that means at least one of the chainstates
+    // is in-memory, in which case we can't do on-disk cleanup. You'd better be
+    // in a unittest!
+    if (!ibd_chainstate_path_maybe || !snapshot_chainstate_path_maybe) {
+        LogPrintf("[snapshot] snapshot chainstate cleanup cannot happen with " /* Continued */
+                  "in-memory chainstates. You are testing, right?\n");
+        return false;
+    }
+
+    const auto& snapshot_chainstate_path = *snapshot_chainstate_path_maybe;
+    const auto& ibd_chainstate_path = *ibd_chainstate_path_maybe;
+
+    // Since we're going to be moving around the underlying leveldb filesystem content
+    // for each chainstate, make sure that the chainstates (and their constituent
+    // CoinsViews members) have been destructed first.
+    //
+    // The caller of this method will be responsible for reinitializing chainstates
+    // if they want to continue operation.
+    this->ResetChainstates();
+
+    // No chainstates should be considered usable.
+    assert(this->GetAll().size() == 0);
+
+    LogPrintf("[snapshot] deleting background chainstate directory (now unnecessary) (%s)\n",
+              fs::PathToString(ibd_chainstate_path));
+
+    fs::path tmp_old{ibd_chainstate_path + "_todelete"};
+
+    auto rename_failed_abort = [](
+                                   fs::path p_old,
+                                   fs::path p_new,
+                                   const fs::filesystem_error& err) {
+        LogPrintf("%s: error renaming file (%s): %s\n",
+                __func__, fs::PathToString(p_old), err.what());
+        AbortNode(strprintf(
+            "Rename of '%s' -> '%s' failed. "
+            "Cannot clean up the background chainstate leveldb directory.",
+            fs::PathToString(p_old), fs::PathToString(p_new)));
+    };
+
+    try {
+        fs::rename(ibd_chainstate_path, tmp_old);
+    } catch (const fs::filesystem_error& e) {
+        rename_failed_abort(ibd_chainstate_path, tmp_old, e);
+        throw;
+    }
+
+    LogPrintf("[snapshot] moving snapshot chainstate (%s) to " /* Continued */
+              "default chainstate directory (%s)\n",
+              fs::PathToString(snapshot_chainstate_path), fs::PathToString(ibd_chainstate_path));
+
+    try {
+        fs::rename(snapshot_chainstate_path, ibd_chainstate_path);
+    } catch (const fs::filesystem_error& e) {
+        rename_failed_abort(snapshot_chainstate_path, ibd_chainstate_path, e);
+        throw;
+    }
+
+    if (!DeleteCoinsDBFromDisk(tmp_old, /*is_snapshot=*/false)) {
+        // No need to AbortNode because once the unneeded bg chainstate data is
+        // moved, it will not interfere with subsequent initialization.
+        LogPrintf("Deletion of %s failed. Please remove it manually, as the " /* Continued */
+                  "directory is now unnecessary.\n",
+                  fs::PathToString(tmp_old));
+    } else {
+        LogPrintf("[snapshot] deleted background chainstate directory (%s)\n",
+                  fs::PathToString(ibd_chainstate_path));
+    }
+    return true;
+}
+
 namespace particl {
 
 class HeightEntry {
@@ -7477,143 +7614,4 @@
     return consensusParams.smsg_min_difficulty - consensusParams.smsg_difficulty_max_delta;
 };
 
-} // namespace particl
-=======
-void Chainstate::InvalidateCoinsDBOnDisk()
-{
-    AssertLockHeld(::cs_main);
-    // Should never be called on a non-snapshot chainstate.
-    assert(m_from_snapshot_blockhash);
-    auto storage_path_maybe = this->CoinsDB().StoragePath();
-    // Should never be called with a non-existent storage path.
-    assert(storage_path_maybe);
-    fs::path snapshot_datadir = *storage_path_maybe;
-
-    // Coins views no longer usable.
-    m_coins_views.reset();
-
-    auto invalid_path = snapshot_datadir + "_INVALID";
-    std::string dbpath = fs::PathToString(snapshot_datadir);
-    std::string target = fs::PathToString(invalid_path);
-    LogPrintf("[snapshot] renaming snapshot datadir %s to %s\n", dbpath, target);
-
-    // The invalid snapshot datadir is simply moved and not deleted because we may
-    // want to do forensics later during issue investigation. The user is instructed
-    // accordingly in MaybeCompleteSnapshotValidation().
-    try {
-        fs::rename(snapshot_datadir, invalid_path);
-    } catch (const fs::filesystem_error& e) {
-        auto src_str = fs::PathToString(snapshot_datadir);
-        auto dest_str = fs::PathToString(invalid_path);
-
-        LogPrintf("%s: error renaming file '%s' -> '%s': %s\n",
-                __func__, src_str, dest_str, e.what());
-        AbortNode(strprintf(
-            "Rename of '%s' -> '%s' failed. "
-            "You should resolve this by manually moving or deleting the invalid "
-            "snapshot directory %s, otherwise you will encounter the same error again "
-            "on the next startup.",
-            src_str, dest_str, src_str));
-    }
-}
-
-const CBlockIndex* ChainstateManager::GetSnapshotBaseBlock() const
-{
-    const auto blockhash_op = this->SnapshotBlockhash();
-    if (!blockhash_op) return nullptr;
-    return Assert(m_blockman.LookupBlockIndex(*blockhash_op));
-}
-
-std::optional<int> ChainstateManager::GetSnapshotBaseHeight() const
-{
-    const CBlockIndex* base = this->GetSnapshotBaseBlock();
-    return base ? std::make_optional(base->nHeight) : std::nullopt;
-}
-
-bool ChainstateManager::ValidatedSnapshotCleanup()
-{
-    AssertLockHeld(::cs_main);
-    auto get_storage_path = [](auto& chainstate) EXCLUSIVE_LOCKS_REQUIRED(::cs_main) -> std::optional<fs::path> {
-        if (!(chainstate && chainstate->HasCoinsViews())) {
-            return {};
-        }
-        return chainstate->CoinsDB().StoragePath();
-    };
-    std::optional<fs::path> ibd_chainstate_path_maybe = get_storage_path(m_ibd_chainstate);
-    std::optional<fs::path> snapshot_chainstate_path_maybe = get_storage_path(m_snapshot_chainstate);
-
-    if (!this->IsSnapshotValidated()) {
-        // No need to clean up.
-        return false;
-    }
-    // If either path doesn't exist, that means at least one of the chainstates
-    // is in-memory, in which case we can't do on-disk cleanup. You'd better be
-    // in a unittest!
-    if (!ibd_chainstate_path_maybe || !snapshot_chainstate_path_maybe) {
-        LogPrintf("[snapshot] snapshot chainstate cleanup cannot happen with " /* Continued */
-                  "in-memory chainstates. You are testing, right?\n");
-        return false;
-    }
-
-    const auto& snapshot_chainstate_path = *snapshot_chainstate_path_maybe;
-    const auto& ibd_chainstate_path = *ibd_chainstate_path_maybe;
-
-    // Since we're going to be moving around the underlying leveldb filesystem content
-    // for each chainstate, make sure that the chainstates (and their constituent
-    // CoinsViews members) have been destructed first.
-    //
-    // The caller of this method will be responsible for reinitializing chainstates
-    // if they want to continue operation.
-    this->ResetChainstates();
-
-    // No chainstates should be considered usable.
-    assert(this->GetAll().size() == 0);
-
-    LogPrintf("[snapshot] deleting background chainstate directory (now unnecessary) (%s)\n",
-              fs::PathToString(ibd_chainstate_path));
-
-    fs::path tmp_old{ibd_chainstate_path + "_todelete"};
-
-    auto rename_failed_abort = [](
-                                   fs::path p_old,
-                                   fs::path p_new,
-                                   const fs::filesystem_error& err) {
-        LogPrintf("%s: error renaming file (%s): %s\n",
-                __func__, fs::PathToString(p_old), err.what());
-        AbortNode(strprintf(
-            "Rename of '%s' -> '%s' failed. "
-            "Cannot clean up the background chainstate leveldb directory.",
-            fs::PathToString(p_old), fs::PathToString(p_new)));
-    };
-
-    try {
-        fs::rename(ibd_chainstate_path, tmp_old);
-    } catch (const fs::filesystem_error& e) {
-        rename_failed_abort(ibd_chainstate_path, tmp_old, e);
-        throw;
-    }
-
-    LogPrintf("[snapshot] moving snapshot chainstate (%s) to " /* Continued */
-              "default chainstate directory (%s)\n",
-              fs::PathToString(snapshot_chainstate_path), fs::PathToString(ibd_chainstate_path));
-
-    try {
-        fs::rename(snapshot_chainstate_path, ibd_chainstate_path);
-    } catch (const fs::filesystem_error& e) {
-        rename_failed_abort(snapshot_chainstate_path, ibd_chainstate_path, e);
-        throw;
-    }
-
-    if (!DeleteCoinsDBFromDisk(tmp_old, /*is_snapshot=*/false)) {
-        // No need to AbortNode because once the unneeded bg chainstate data is
-        // moved, it will not interfere with subsequent initialization.
-        LogPrintf("Deletion of %s failed. Please remove it manually, as the " /* Continued */
-                  "directory is now unnecessary.\n",
-                  fs::PathToString(tmp_old));
-    } else {
-        LogPrintf("[snapshot] deleted background chainstate directory (%s)\n",
-                  fs::PathToString(ibd_chainstate_path));
-    }
-    return true;
-}
->>>>>>> f7bdcfc8
+} // namespace particl