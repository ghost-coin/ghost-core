--- conflicted
+++ resolved
@@ -218,7 +218,6 @@
 
 std::unique_ptr<CBlockTreeDB> pblocktree;
 
-<<<<<<< HEAD
 namespace particl {
 bool DelayBlock(const std::shared_ptr<const CBlock>& pblock, BlockValidationState& state) EXCLUSIVE_LOCKS_REQUIRED(cs_main);
 void CheckDelayedBlocks(const CChainParams& chainparams, const uint256 &block_hash) LOCKS_EXCLUDED(cs_main);
@@ -254,14 +253,11 @@
 extern bool IncDuplicateHeaders(NodeId node_id) EXCLUSIVE_LOCKS_REQUIRED(cs_main);
 
 
-bool CheckInputScripts(const CTransaction& tx, TxValidationState &state, const CCoinsViewCache &inputs, unsigned int flags, bool cacheSigStore, bool cacheFullScriptStore, PrecomputedTransactionData& txdata, std::vector<CScriptCheck> *pvChecks = nullptr, bool fAnonChecks = true);
-=======
-bool CheckInputScripts(const CTransaction& tx, TxValidationState& state,
-                       const CCoinsViewCache& inputs, unsigned int flags, bool cacheSigStore,
+bool CheckInputScripts(const CTransaction& tx, TxValidationState &state,
+                       const CCoinsViewCache &inputs, unsigned int flags, bool cacheSigStore,
                        bool cacheFullScriptStore, PrecomputedTransactionData& txdata,
-                       std::vector<CScriptCheck>* pvChecks = nullptr)
+                       std::vector<CScriptCheck> *pvChecks = nullptr, bool fAnonChecks = true)
                        EXCLUSIVE_LOCKS_REQUIRED(cs_main);
->>>>>>> 67c59ae4
 static FILE* OpenUndoFile(const FlatFilePos &pos, bool fReadOnly = false);
 static FlatFileSeq BlockFileSeq();
 static FlatFileSeq UndoFileSeq();
@@ -1841,14 +1837,10 @@
  *
  * Non-static (and re-declared) in src/test/txvalidationcache_tests.cpp
  */
-<<<<<<< HEAD
-bool CheckInputScripts(const CTransaction& tx, TxValidationState &state, const CCoinsViewCache &inputs, unsigned int flags, bool cacheSigStore, bool cacheFullScriptStore, PrecomputedTransactionData& txdata, std::vector<CScriptCheck> *pvChecks, bool fAnonChecks) EXCLUSIVE_LOCKS_REQUIRED(cs_main)
-=======
-bool CheckInputScripts(const CTransaction& tx, TxValidationState& state,
-                       const CCoinsViewCache& inputs, unsigned int flags, bool cacheSigStore,
+bool CheckInputScripts(const CTransaction& tx, TxValidationState &state,
+                       const CCoinsViewCache &inputs, unsigned int flags, bool cacheSigStore,
                        bool cacheFullScriptStore, PrecomputedTransactionData& txdata,
-                       std::vector<CScriptCheck>* pvChecks)
->>>>>>> 67c59ae4
+                       std::vector<CScriptCheck> *pvChecks, bool fAnonChecks)
 {
     if (tx.IsCoinBase()) return true;
     if (pvChecks) {
