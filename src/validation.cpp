// Copyright (c) 2009-2010 Satoshi Nakamoto
// Copyright (c) 2009-2018 The Bitcoin Core developers
// Distributed under the MIT software license, see the accompanying
// file COPYING or http://www.opensource.org/licenses/mit-license.php.

#include <validation.h>

#include <arith_uint256.h>
#include <chain.h>
#include <chainparams.h>
#include <checkpoints.h>
#include <checkqueue.h>
#include <consensus/consensus.h>
#include <consensus/merkle.h>
#include <consensus/tx_verify.h>
#include <consensus/validation.h>
#include <cuckoocache.h>
#include <hash.h>
#include <index/txindex.h>
#include <policy/fees.h>
#include <policy/policy.h>
#include <policy/rbf.h>
#include <pow.h>
#include <primitives/block.h>
#include <primitives/transaction.h>
#include <random.h>
#include <reverse_iterator.h>
#include <script/script.h>
#include <script/interpreter.h>
#include <script/sigcache.h>
#include <script/standard.h>
#include <shutdown.h>
#include <timedata.h>
#include <tinyformat.h>
#include <txdb.h>
#include <txmempool.h>
#include <ui_interface.h>
#include <undo.h>
#include <util.h>
#include <utilmoneystr.h>
#include <utilstrencodings.h>
#include <validationinterface.h>
#include <warnings.h>
#include <smsg/smessage.h>
#include <pos/kernel.h>
#include <blind.h>
#include <anon.h>
#include <rctindex.h>
#include <insight/insight.h>

#include <secp256k1_rangeproof.h>

#include <future>
#include <sstream>

#include <boost/algorithm/string/replace.hpp>
#include <boost/thread.hpp>

#if defined(NDEBUG)
# error "Particl cannot be compiled without assertions."
#endif

#define MICRO 0.000001
#define MILLI 0.001

/**
 * Global state
 */
namespace {
    struct CBlockIndexWorkComparator
    {
        bool operator()(const CBlockIndex *pa, const CBlockIndex *pb) const {
            // First sort by most total work, ...
            if (pa->nChainWork > pb->nChainWork) return false;
            if (pa->nChainWork < pb->nChainWork) return true;

            // ... then by earliest time received, ...
            if (pa->nSequenceId < pb->nSequenceId) return false;
            if (pa->nSequenceId > pb->nSequenceId) return true;

            // Use pointer address as tie breaker (should only happen with blocks
            // loaded from disk, as those all have id 0).
            if (pa < pb) return false;
            if (pa > pb) return true;

            // Identical blocks.
            return false;
        }
    };
} // anon namespace
/*
enum DisconnectResult
{
    DISCONNECT_OK,      // All good.
    DISCONNECT_UNCLEAN, // Rolled back, but UTXO set was inconsistent with block.
    DISCONNECT_FAILED   // Something else went wrong.
};
*/
class ConnectTrace;

/**
 * CChainState stores and provides an API to update our local knowledge of the
 * current best chain and header tree.
 *
 * It generally provides access to the current block tree, as well as functions
 * to provide new data, which it will appropriately validate and incorporate in
 * its state as necessary.
 *
 * Eventually, the API here is targeted at being exposed externally as a
 * consumable libconsensus library, so any functions added must only call
 * other class member functions, pure functions in other parts of the consensus
 * library, callbacks via the validation interface, or read/write-to-disk
 * functions (eventually this will also be via callbacks).
 */
class CChainState {
private:
    /**
     * The set of all CBlockIndex entries with BLOCK_VALID_TRANSACTIONS (for itself and all ancestors) and
     * as good as our current tip or better. Entries may be failed, though, and pruning nodes may be
     * missing the data for the block.
     */
    std::set<CBlockIndex*, CBlockIndexWorkComparator> setBlockIndexCandidates;

    /**
     * Every received block is assigned a unique and increasing identifier, so we
     * know which one to give priority in case of a fork.
     */
    CCriticalSection cs_nBlockSequenceId;
    /** Blocks loaded from disk are assigned id 0, so start the counter at 1. */
    int32_t nBlockSequenceId = 1;
    /** Decreasing counter (used by subsequent preciousblock calls). */
    int32_t nBlockReverseSequenceId = -1;
    /** chainwork for the last block that preciousblock has been applied to. */
    arith_uint256 nLastPreciousChainwork = 0;

    /** In order to efficiently track invalidity of headers, we keep the set of
      * blocks which we tried to connect and found to be invalid here (ie which
      * were set to BLOCK_FAILED_VALID since the last restart). We can then
      * walk this set and check if a new header is a descendant of something in
      * this set, preventing us from having to walk mapBlockIndex when we try
      * to connect a bad block and fail.
      *
      * While this is more complicated than marking everything which descends
      * from an invalid block as invalid at the time we discover it to be
      * invalid, doing so would require walking all of mapBlockIndex to find all
      * descendants. Since this case should be very rare, keeping track of all
      * BLOCK_FAILED_VALID blocks in a set should be just fine and work just as
      * well.
      *
      * Because we already walk mapBlockIndex in height-order at startup, we go
      * ahead and mark descendants of invalid blocks as FAILED_CHILD at that time,
      * instead of putting things in this set.
      */
    std::set<CBlockIndex*> m_failed_blocks;

    /**
     * the ChainState CriticalSection
     * A lock that must be held when modifying this ChainState - held in ActivateBestChain()
     */
    CCriticalSection m_cs_chainstate;

public:
    CChain chainActive;
    BlockMap mapBlockIndex;
    std::multimap<CBlockIndex*, CBlockIndex*> mapBlocksUnlinked;
    CBlockIndex *pindexBestInvalid = nullptr;

    bool LoadBlockIndex(const Consensus::Params& consensus_params, CBlockTreeDB& blocktree) EXCLUSIVE_LOCKS_REQUIRED(cs_main);

    bool ActivateBestChain(CValidationState &state, const CChainParams& chainparams, std::shared_ptr<const CBlock> pblock);

    /**
     * If a block header hasn't already been seen, call CheckBlockHeader on it, ensure
     * that it doesn't descend from an invalid block, and then add it to mapBlockIndex.
     */
    bool AcceptBlockHeader(const CBlockHeader& block, CValidationState& state, const CChainParams& chainparams, CBlockIndex** ppindex) EXCLUSIVE_LOCKS_REQUIRED(cs_main);
    bool AcceptBlock(const std::shared_ptr<const CBlock>& pblock, CValidationState& state, const CChainParams& chainparams, CBlockIndex** ppindex, bool fRequested, const CDiskBlockPos* dbp, bool* fNewBlock) EXCLUSIVE_LOCKS_REQUIRED(cs_main);

    // Block (dis)connection on a given view:
    DisconnectResult DisconnectBlock(const CBlock& block, const CBlockIndex* pindex, CCoinsViewCache& view);
    bool ConnectBlock(const CBlock& block, CValidationState& state, CBlockIndex* pindex,
                      CCoinsViewCache& view, const CChainParams& chainparams, bool fJustCheck = false) EXCLUSIVE_LOCKS_REQUIRED(cs_main);

    // Block disconnection on our pcoinsTip:
    bool DisconnectTip(CValidationState& state, const CChainParams& chainparams, DisconnectedBlockTransactions *disconnectpool);

    // Manual block validity manipulation:
    bool PreciousBlock(CValidationState& state, const CChainParams& params, CBlockIndex* pindex) LOCKS_EXCLUDED(cs_main);
    bool InvalidateBlock(CValidationState& state, const CChainParams& chainparams, CBlockIndex* pindex) EXCLUSIVE_LOCKS_REQUIRED(cs_main);
    void ResetBlockFailureFlags(CBlockIndex* pindex) EXCLUSIVE_LOCKS_REQUIRED(cs_main);

    bool ReplayBlocks(const CChainParams& params, CCoinsView* view);
    bool RewindBlockIndex(const CChainParams& params);
    bool LoadGenesisBlock(const CChainParams& chainparams);

    void PruneBlockIndexCandidates();

    void UnloadBlockIndex();

//private:
    bool ActivateBestChainStep(CValidationState& state, const CChainParams& chainparams, CBlockIndex* pindexMostWork, const std::shared_ptr<const CBlock>& pblock, bool& fInvalidFound, ConnectTrace& connectTrace) EXCLUSIVE_LOCKS_REQUIRED(cs_main);
    bool ConnectTip(CValidationState& state, const CChainParams& chainparams, CBlockIndex* pindexNew, const std::shared_ptr<const CBlock>& pblock, ConnectTrace& connectTrace, DisconnectedBlockTransactions &disconnectpool) EXCLUSIVE_LOCKS_REQUIRED(cs_main);

    CBlockIndex* AddToBlockIndex(const CBlockHeader& block) EXCLUSIVE_LOCKS_REQUIRED(cs_main);
    /** Create a new block index entry for a given block hash */
    CBlockIndex* InsertBlockIndex(const uint256& hash) EXCLUSIVE_LOCKS_REQUIRED(cs_main);
    /**
     * Make various assertions about the state of the block index.
     *
     * By default this only executes fully when using the Regtest chain; see: fCheckBlockIndex.
     */
    void CheckBlockIndex(const Consensus::Params& consensusParams);

    void InvalidBlockFound(CBlockIndex *pindex, const CBlock &block, const CValidationState &state) EXCLUSIVE_LOCKS_REQUIRED(cs_main);
    CBlockIndex* FindMostWorkChain() EXCLUSIVE_LOCKS_REQUIRED(cs_main);
    void ReceivedBlockTransactions(const CBlock& block, CBlockIndex* pindexNew, const CDiskBlockPos& pos, const Consensus::Params& consensusParams) EXCLUSIVE_LOCKS_REQUIRED(cs_main);


    bool RollforwardBlock(const CBlockIndex* pindex, CCoinsViewCache& inputs, const CChainParams& params) EXCLUSIVE_LOCKS_REQUIRED(cs_main);
} g_chainstate;



CCriticalSection cs_main;

BlockMap& mapBlockIndex = g_chainstate.mapBlockIndex;
CChain& chainActive = g_chainstate.chainActive;

std::map<uint256, StakeConflict> mapStakeConflict;
std::map<COutPoint, uint256> mapStakeSeen;
std::list<COutPoint> listStakeSeen;

CoinStakeCache coinStakeCache;
std::set<CCmpPubKey> setConnectKi; // hacky workaround

CBlockIndex *pindexBestHeader = nullptr;
CWaitableCriticalSection g_best_block_mutex;
CConditionVariable g_best_block_cv;
uint256 g_best_block;
int nScriptCheckThreads = 0;
std::atomic_bool fImporting(false);
std::atomic_bool fReindex(false);
bool fSkipRangeproof = false;
bool fBusyImporting = false;        // covers ActivateBestChain too
bool fTxIndex = true;
bool fAddressIndex = false;
bool fTimestampIndex = false;
bool fSpentIndex = false;
bool fHavePruned = false;
bool fPruneMode = false;
bool fIsBareMultisigStd = DEFAULT_PERMIT_BAREMULTISIG;
bool fRequireStandard = true;
bool fCheckBlockIndex = false;
bool fCheckpointsEnabled = DEFAULT_CHECKPOINTS_ENABLED;
size_t nCoinCacheUsage = 5000 * 300;
uint64_t nPruneTarget = 0;
int64_t nMaxTipAge = DEFAULT_MAX_TIP_AGE;
bool fEnableReplacement = DEFAULT_ENABLE_REPLACEMENT;
static bool fVerifyingDB = false;

uint256 hashAssumeValid;
arith_uint256 nMinimumChainWork;

CFeeRate minRelayTxFee = CFeeRate(DEFAULT_MIN_RELAY_TX_FEE);
CAmount maxTxFee = DEFAULT_TRANSACTION_MAXFEE;

CBlockPolicyEstimator feeEstimator;
CTxMemPool mempool(&feeEstimator);
std::atomic_bool g_is_mempool_loaded{false};

/** Constant stuff for coinbase transactions we create: */
CScript COINBASE_FLAGS;


const std::string strMessageMagic = "Bitcoin Signed Message:\n";

extern bool IncomingBlockChecked(const CBlock &block, CValidationState &state);

// Internal stuff
namespace {
    CBlockIndex *&pindexBestInvalid = g_chainstate.pindexBestInvalid;

    /** All pairs A->B, where A (or one of its ancestors) misses transactions, but B has transactions.
     * Pruned nodes may have entries where B is missing data.
     */
    std::multimap<CBlockIndex*, CBlockIndex*>& mapBlocksUnlinked = g_chainstate.mapBlocksUnlinked;

    CCriticalSection cs_LastBlockFile;
    std::vector<CBlockFileInfo> vinfoBlockFile;
    int nLastBlockFile = 0;
    /** Global flag to indicate we should check to see if there are
     *  block/undo files that should be deleted.  Set on startup
     *  or if we allocate more file space when we're in prune mode
     */
    bool fCheckForPruning = false;

    /** Dirty block index entries. */
    std::set<CBlockIndex*> setDirtyBlockIndex;

    /** Dirty block file entries. */
    std::set<int> setDirtyFileInfo;
} // anon namespace

int StakeConflict::Add(NodeId id)
{
    nLastUpdated = GetAdjustedTime();
    std::pair<std::map<NodeId, int>::iterator,bool> ret;
    ret = peerCount.insert(std::pair<NodeId, int>(id, 1));
    if (ret.second == false) // existing element
        ret.first->second++;

    return 0;
};

CBlockIndex* FindForkInGlobalIndex(const CChain& chain, const CBlockLocator& locator)
{
    AssertLockHeld(cs_main);

    // Find the latest block common to locator and chain - we expect that
    // locator.vHave is sorted descending by height.
    for (const uint256& hash : locator.vHave) {
        CBlockIndex* pindex = LookupBlockIndex(hash);
        if (pindex) {
            if (chain.Contains(pindex))
                return pindex;
            if (pindex->GetAncestor(chain.Height()) == chain.Tip()) {
                return chain.Tip();
            }
        }
    }
    return chain.Genesis();
}

std::unique_ptr<CCoinsViewDB> pcoinsdbview;
std::unique_ptr<CCoinsViewCache> pcoinsTip;
std::unique_ptr<CBlockTreeDB> pblocktree;

// See definition for documentation
//static bool FlushStateToDisk(const CChainParams& chainParams, CValidationState &state, FlushStateMode mode, int nManualPruneHeight=0);
static void FindFilesToPruneManual(std::set<int>& setFilesToPrune, int nManualPruneHeight);
static void FindFilesToPrune(std::set<int>& setFilesToPrune, uint64_t nPruneAfterHeight);
bool CheckInputs(const CTransaction& tx, CValidationState &state, const CCoinsViewCache &inputs, bool fScriptChecks, unsigned int flags, bool cacheSigStore, bool cacheFullScriptStore, PrecomputedTransactionData& txdata, std::vector<CScriptCheck> *pvChecks = nullptr, bool fAnonChecks = true);
static FILE* OpenUndoFile(const CDiskBlockPos &pos, bool fReadOnly = false);

bool CheckFinalTx(const CTransaction &tx, int flags)
{
    AssertLockHeld(cs_main);

    // By convention a negative value for flags indicates that the
    // current network-enforced consensus rules should be used. In
    // a future soft-fork scenario that would mean checking which
    // rules would be enforced for the next block and setting the
    // appropriate flags. At the present time no soft-forks are
    // scheduled, so no flags are set.
    flags = std::max(flags, 0);

    // CheckFinalTx() uses chainActive.Height()+1 to evaluate
    // nLockTime because when IsFinalTx() is called within
    // CBlock::AcceptBlock(), the height of the block *being*
    // evaluated is what is used. Thus if we want to know if a
    // transaction can be part of the *next* block, we need to call
    // IsFinalTx() with one more than chainActive.Height().
    const int nBlockHeight = chainActive.Height() + 1;

    // BIP113 requires that time-locked transactions have nLockTime set to
    // less than the median time of the previous block they're contained in.
    // When the next block is created its previous block will be the current
    // chain tip, so we use that to calculate the median time passed to
    // IsFinalTx() if LOCKTIME_MEDIAN_TIME_PAST is set.
    const int64_t nBlockTime = (flags & LOCKTIME_MEDIAN_TIME_PAST)
                             ? chainActive.Tip()->GetMedianTimePast()
                             : GetAdjustedTime();

    return IsFinalTx(tx, nBlockHeight, nBlockTime);
}


bool TestLockPointValidity(const LockPoints* lp)
{
    AssertLockHeld(cs_main);
    assert(lp);
    // If there are relative lock times then the maxInputBlock will be set
    // If there are no relative lock times, the LockPoints don't depend on the chain
    if (lp->maxInputBlock) {
        // Check whether chainActive is an extension of the block at which the LockPoints
        // calculation was valid.  If not LockPoints are no longer valid
        if (!chainActive.Contains(lp->maxInputBlock)) {
            return false;
        }
    }

    // LockPoints still valid
    return true;
}

bool CheckSequenceLocks(const CTransaction &tx, int flags, LockPoints* lp, bool useExistingLockPoints)
{
    AssertLockHeld(cs_main);
    AssertLockHeld(mempool.cs);

    CBlockIndex* tip = chainActive.Tip();
    assert(tip != nullptr);

    CBlockIndex index;
    index.pprev = tip;
    // CheckSequenceLocks() uses chainActive.Height()+1 to evaluate
    // height based locks because when SequenceLocks() is called within
    // ConnectBlock(), the height of the block *being*
    // evaluated is what is used.
    // Thus if we want to know if a transaction can be part of the
    // *next* block, we need to use one more than chainActive.Height()
    index.nHeight = tip->nHeight + 1;

    std::pair<int, int64_t> lockPair;
    if (useExistingLockPoints) {
        assert(lp);
        lockPair.first = lp->height;
        lockPair.second = lp->time;
    }
    else {
        // pcoinsTip contains the UTXO set for chainActive.Tip()
        CCoinsViewMemPool viewMemPool(pcoinsTip.get(), mempool);
        std::vector<int> prevheights;
        prevheights.resize(tx.vin.size());
        for (size_t txinIndex = 0; txinIndex < tx.vin.size(); txinIndex++) {
            const CTxIn& txin = tx.vin[txinIndex];

            if (txin.IsAnonInput())
            {
                prevheights[txinIndex] = tip->nHeight + 1;
                continue;
            };

            Coin coin;
            if (!viewMemPool.GetCoin(txin.prevout, coin)) {
                return error("%s: Missing input", __func__);
            }
            if (coin.nHeight == MEMPOOL_HEIGHT) {
                // Assume all mempool transaction confirm in the next block
                prevheights[txinIndex] = tip->nHeight + 1;
            } else {
                prevheights[txinIndex] = coin.nHeight;
            }
        }
        lockPair = CalculateSequenceLocks(tx, flags, &prevheights, index);
        if (lp) {
            lp->height = lockPair.first;
            lp->time = lockPair.second;
            // Also store the hash of the block with the highest height of
            // all the blocks which have sequence locked prevouts.
            // This hash needs to still be on the chain
            // for these LockPoint calculations to be valid
            // Note: It is impossible to correctly calculate a maxInputBlock
            // if any of the sequence locked inputs depend on unconfirmed txs,
            // except in the special case where the relative lock time/height
            // is 0, which is equivalent to no sequence lock. Since we assume
            // input height of tip+1 for mempool txs and test the resulting
            // lockPair from CalculateSequenceLocks against tip+1.  We know
            // EvaluateSequenceLocks will fail if there was a non-zero sequence
            // lock on a mempool input, so we can use the return value of
            // CheckSequenceLocks to indicate the LockPoints validity
            int maxInputHeight = 0;
            for (int height : prevheights) {
                // Can ignore mempool inputs since we'll fail if they had non-zero locks
                if (height != tip->nHeight+1) {
                    maxInputHeight = std::max(maxInputHeight, height);
                }
            }
            lp->maxInputBlock = tip->GetAncestor(maxInputHeight);
        }
    }
    return EvaluateSequenceLocks(index, lockPair);
}

// Returns the script flags which should be checked for a given block
static unsigned int GetBlockScriptFlags(const CBlockIndex* pindex, const Consensus::Params& chainparams);


static void LimitMempoolSize(CTxMemPool& pool, size_t limit, unsigned long age) {
    int expired = pool.Expire(GetTime() - age);
    if (expired != 0) {
        LogPrint(BCLog::MEMPOOL, "Expired %i transactions from the memory pool\n", expired);
    }

    std::vector<COutPoint> vNoSpendsRemaining;
    pool.TrimToSize(limit, &vNoSpendsRemaining);
    for (const COutPoint& removed : vNoSpendsRemaining)
        pcoinsTip->Uncache(removed);
}

/** Convert CValidationState to a human-readable message for logging */
std::string FormatStateMessage(const CValidationState &state)
{
    return strprintf("%s%s (code %i)",
        state.GetRejectReason(),
        state.GetDebugMessage().empty() ? "" : ", "+state.GetDebugMessage(),
        state.GetRejectCode());
}

static bool IsCurrentForFeeEstimation() EXCLUSIVE_LOCKS_REQUIRED(cs_main)
{
    AssertLockHeld(cs_main);
    if (IsInitialBlockDownload())
        return false;
    if (chainActive.Tip()->GetBlockTime() < (GetTime() - MAX_FEE_ESTIMATION_TIP_AGE))
        return false;
    if (chainActive.Height() < pindexBestHeader->nHeight - 1)
        return false;
    return true;
}

/* Make mempool consistent after a reorg, by re-adding or recursively erasing
 * disconnected block transactions from the mempool, and also removing any
 * other transactions from the mempool that are no longer valid given the new
 * tip/height.
 *
 * Note: we assume that disconnectpool only contains transactions that are NOT
 * confirmed in the current chain nor already in the mempool (otherwise,
 * in-mempool descendants of such transactions would be removed).
 *
 * Passing fAddToMempool=false will skip trying to add the transactions back,
 * and instead just erase from the mempool as needed.
 */

static void UpdateMempoolForReorg(DisconnectedBlockTransactions &disconnectpool, bool fAddToMempool) EXCLUSIVE_LOCKS_REQUIRED(cs_main)
{
    AssertLockHeld(cs_main);
    std::vector<uint256> vHashUpdate;
    // disconnectpool's insertion_order index sorts the entries from
    // oldest to newest, but the oldest entry will be the last tx from the
    // latest mined block that was disconnected.
    // Iterate disconnectpool in reverse, so that we add transactions
    // back to the mempool starting with the earliest transaction that had
    // been previously seen in a block.
    auto it = disconnectpool.queuedTx.get<insertion_order>().rbegin();
    while (it != disconnectpool.queuedTx.get<insertion_order>().rend()) {
        // ignore validation errors in resurrected transactions
        CValidationState stateDummy;
        if (!fAddToMempool || (*it)->IsCoinBase() ||
            !AcceptToMemoryPool(mempool, stateDummy, *it, nullptr /* pfMissingInputs */,
                                nullptr /* plTxnReplaced */, true /* bypass_limits */, 0 /* nAbsurdFee */)) {
            // If the transaction doesn't make it in to the mempool, remove any
            // transactions that depend on it (which would now be orphans).
            mempool.removeRecursive(**it, MemPoolRemovalReason::REORG);
        } else if (mempool.exists((*it)->GetHash())) {
            vHashUpdate.push_back((*it)->GetHash());
        }
        ++it;
    }
    disconnectpool.queuedTx.clear();
    // AcceptToMemoryPool/addUnchecked all assume that new mempool entries have
    // no in-mempool children, which is generally not true when adding
    // previously-confirmed transactions back to the mempool.
    // UpdateTransactionsFromBlock finds descendants of any transactions in
    // the disconnectpool that were added back and cleans up the mempool state.
    mempool.UpdateTransactionsFromBlock(vHashUpdate);

    // We also need to remove any now-immature transactions
    mempool.removeForReorg(pcoinsTip.get(), chainActive.Tip()->nHeight + 1, STANDARD_LOCKTIME_VERIFY_FLAGS);
    // Re-limit mempool size, in case we added any transactions
    LimitMempoolSize(mempool, gArgs.GetArg("-maxmempool", DEFAULT_MAX_MEMPOOL_SIZE) * 1000000, gArgs.GetArg("-mempoolexpiry", DEFAULT_MEMPOOL_EXPIRY) * 60 * 60);
}

// Used to avoid mempool polluting consensus critical paths if CCoinsViewMempool
// were somehow broken and returning the wrong scriptPubKeys
static bool CheckInputsFromMempoolAndCache(const CTransaction& tx, CValidationState& state, const CCoinsViewCache& view, const CTxMemPool& pool,
                 unsigned int flags, bool cacheSigStore, PrecomputedTransactionData& txdata) EXCLUSIVE_LOCKS_REQUIRED(cs_main) {
    AssertLockHeld(cs_main);

    // pool.cs should be locked already, but go ahead and re-take the lock here
    // to enforce that mempool doesn't change between when we check the view
    // and when we actually call through to CheckInputs
    LOCK(pool.cs);

    assert(!tx.IsCoinBase());
    for (const CTxIn& txin : tx.vin) {
        if (txin.IsAnonInput())
            continue;
        const Coin& coin = view.AccessCoin(txin.prevout);

        // At this point we haven't actually checked if the coins are all
        // available (or shouldn't assume we have, since CheckInputs does).
        // So we just return failure if the inputs are not available here,
        // and then only have to check equivalence for available inputs.
        if (coin.IsSpent()) return false;

        const CTransactionRef& txFrom = pool.get(txin.prevout.hash);
        if (txFrom) {
            assert(txFrom->GetHash() == txin.prevout.hash);
            assert(txFrom->GetNumVOuts() > txin.prevout.n);
            if (txFrom->IsParticlVersion())
            {
                assert(coin.Matches(txFrom->vpout[txin.prevout.n].get()));
            } else
            {
                assert(txFrom->vout[txin.prevout.n] == coin.out);
            }
        } else {
            const Coin& coinFromDisk = pcoinsTip->AccessCoin(txin.prevout);
            assert(!coinFromDisk.IsSpent());
            assert(coinFromDisk.out == coin.out);
        }
    }

    return CheckInputs(tx, state, view, true, flags, cacheSigStore, true, txdata);
}

static bool AcceptToMemoryPoolWorker(const CChainParams& chainparams, CTxMemPool& pool, CValidationState& state, const CTransactionRef& ptx,
                              bool* pfMissingInputs, int64_t nAcceptTime, std::list<CTransactionRef>* plTxnReplaced,
                              bool bypass_limits, const CAmount& nAbsurdFee, std::vector<COutPoint>& coins_to_uncache, bool test_accept, bool ignore_locks) EXCLUSIVE_LOCKS_REQUIRED(cs_main)
{
    const CTransaction& tx = *ptx;
    const uint256 hash = tx.GetHash();
    AssertLockHeld(cs_main);
    LOCK(pool.cs); // mempool "read lock" (held through GetMainSignals().TransactionAddedToMempool())
    if (pfMissingInputs) {
        *pfMissingInputs = false;
    }

    if (!CheckTransaction(tx, state))
        return false; // state filled in by CheckTransaction

    // Coinbase is only valid in a block, not as a loose transaction
    if (tx.IsCoinBase())
        return state.DoS(100, false, REJECT_INVALID, "coinbase");

    // Coinstake is only valid in a block, not as a loose transaction
    if (tx.IsCoinStake())
        return state.DoS(100, false, REJECT_INVALID, "coinstake");

    // Rather not work on nonstandard transactions (unless -testnet/-regtest)
    std::string reason;
    if (fRequireStandard && !IsStandardTx(tx, reason))
        return state.DoS(0, false, REJECT_NONSTANDARD, reason);

    // Do not work on transactions that are too small.
    // A transaction with 1 segwit input and 1 P2WPHK output has non-witness size of 82 bytes.
    // Transactions smaller than this are not relayed to reduce unnecessary malloc overhead.
    if (::GetSerializeSize(tx, SER_NETWORK, PROTOCOL_VERSION | SERIALIZE_TRANSACTION_NO_WITNESS) < MIN_STANDARD_TX_NONWITNESS_SIZE)
        return state.DoS(0, false, REJECT_NONSTANDARD, "tx-size-small");

    // Only accept nLockTime-using transactions that can be mined in the next
    // block; we don't want our mempool filled up with transactions that can't
    // be mined yet.
    if (!test_accept || !ignore_locks)
    if (!CheckFinalTx(tx, STANDARD_LOCKTIME_VERIFY_FLAGS))
        return state.DoS(0, false, REJECT_NONSTANDARD, "non-final");

    // is it already in the memory pool?
    if (pool.exists(hash)) {
        return state.Invalid(false, REJECT_DUPLICATE, "txn-already-in-mempool");
    }

    // Check for conflicts with in-memory transactions
    std::set<uint256> setConflicts;
    for (const CTxIn &txin : tx.vin)
    {
        if (txin.IsAnonInput())
            continue;

        auto itConflicting = pool.mapNextTx.find(txin.prevout);
        if (itConflicting != pool.mapNextTx.end())
        {
            const CTransaction *ptxConflicting = itConflicting->second;
            if (!setConflicts.count(ptxConflicting->GetHash()))
            {
                // Allow opt-out of transaction replacement by setting
                // nSequence > MAX_BIP125_RBF_SEQUENCE (SEQUENCE_FINAL-2) on all inputs.
                //
                // SEQUENCE_FINAL-1 is picked to still allow use of nLockTime by
                // non-replaceable transactions. All inputs rather than just one
                // is for the sake of multi-party protocols, where we don't
                // want a single party to be able to disable replacement.
                //
                // The opt-out ignores descendants as anyone relying on
                // first-seen mempool behavior should be checking all
                // unconfirmed ancestors anyway; doing otherwise is hopelessly
                // insecure.
                bool fReplacementOptOut = true;
                if (fEnableReplacement)
                {
                    for (const CTxIn &_txin : ptxConflicting->vin)
                    {
                        if (_txin.nSequence <= MAX_BIP125_RBF_SEQUENCE)
                        {
                            fReplacementOptOut = false;
                            break;
                        }
                    }
                }
                if (fReplacementOptOut) {
                    return state.Invalid(false, REJECT_DUPLICATE, "txn-mempool-conflict");
                }

                setConflicts.insert(ptxConflicting->GetHash());
            }
        }
    }

    state.fHasAnonInput = false;
    {
        CCoinsView dummy;
        CCoinsViewCache view(&dummy);

        LockPoints lp;
        CCoinsViewMemPool viewMemPool(pcoinsTip.get(), pool);
        view.SetBackend(viewMemPool);

        // do all inputs exist?
        for (const CTxIn& txin : tx.vin)
        {
            if (txin.IsAnonInput())
            {
                state.fHasAnonInput = true;
                continue;
            };

            if (!pcoinsTip->HaveCoinInCache(txin.prevout)) {
                coins_to_uncache.push_back(txin.prevout);
            }
            if (!view.HaveCoin(txin.prevout)) {
                // Are inputs missing because we already have the tx?
                for (size_t out = 0; out < tx.GetNumVOuts(); out++) {
                    // Optimistically just do efficient check of cache for outputs
                    if (pcoinsTip->HaveCoinInCache(COutPoint(hash, out))) {
                        return state.Invalid(false, REJECT_DUPLICATE, "txn-already-known");
                    }
                }
                // Otherwise assume this might be an orphan tx for which we just haven't seen parents yet
                if (pfMissingInputs) {
                    *pfMissingInputs = true;
                }
                return false; // fMissingInputs and !state.IsInvalid() is used to detect this condition, don't set state.Invalid()
            }
        };

        if (state.fHasAnonInput
             && (chainActive.Height() < GetNumBlocksOfPeers()-1))
        {
            LogPrintf("%s: Ignoring anon transaction while chain syncs height %d - peers %d.\n",
                __func__, chainActive.Height(), GetNumBlocksOfPeers());
            return false; // Might be missing inputs
        };

        if (!AllAnonOutputsUnknown(tx, state)) // set state.fHasAnonOutput
            return false; // Already in the blockchain, containing block could have been received before loose tx

        // Bring the best block into scope
        view.GetBestBlock();
        // we have all inputs cached now, so switch back to dummy, so we don't need to keep lock on mempool
        view.SetBackend(dummy);

        // Only accept BIP68 sequence locked transactions that can be mined in the next
        // block; we don't want our mempool filled up with transactions that can't
        // be mined yet.
        // Must keep pool.cs for this unless we change CheckSequenceLocks to take a
        // CoinsViewCache instead of create its own
        if (!test_accept || !ignore_locks)
        if (!CheckSequenceLocks(tx, STANDARD_LOCKTIME_VERIFY_FLAGS, &lp))
            return state.DoS(0, false, REJECT_NONSTANDARD, "non-BIP68-final");

        CAmount nFees = 0;
        if (!Consensus::CheckTxInputs(tx, state, view, GetSpendHeight(view), nFees)) {
            return error("%s: Consensus::CheckTxInputs: %s, %s", __func__, tx.GetHash().ToString(), FormatStateMessage(state));
        }

        // Check for non-standard pay-to-script-hash in inputs
        if (fRequireStandard && !AreInputsStandard(tx, view))
            return state.Invalid(false, REJECT_NONSTANDARD, "bad-txns-nonstandard-inputs");

        // Check for non-standard witness in P2WSH
        if (tx.HasWitness() && fRequireStandard && !IsWitnessStandard(tx, view))
            return state.DoS(0, false, REJECT_NONSTANDARD, "bad-witness-nonstandard", true);

        int64_t nSigOpsCost = GetTransactionSigOpCost(tx, view, STANDARD_SCRIPT_VERIFY_FLAGS);

        // nModifiedFees includes any fee deltas from PrioritiseTransaction
        CAmount nModifiedFees = nFees;
        pool.ApplyDelta(hash, nModifiedFees);

        // Keep track of transactions that spend a coinbase, which we re-scan
        // during reorgs to ensure COINBASE_MATURITY is still met.
        bool fSpendsCoinbase = false;
        for (const CTxIn &txin : tx.vin)
        {
            if (txin.IsAnonInput())
                continue;
            const Coin &coin = view.AccessCoin(txin.prevout);
            if (coin.IsCoinBase()) {
                fSpendsCoinbase = true;
                break;
            }
        }


        CTxMemPoolEntry entry(ptx, nFees, nAcceptTime, chainActive.Height(),
                              fSpendsCoinbase, nSigOpsCost, lp);
        unsigned int nSize = entry.GetTxSize();

        // Check that the transaction doesn't have an excessive number of
        // sigops, making it impossible to mine. Since the coinbase transaction
        // itself can contain sigops MAX_STANDARD_TX_SIGOPS is less than
        // MAX_BLOCK_SIGOPS; we still consider this an invalid rather than
        // merely non-standard transaction.
        if (nSigOpsCost > MAX_STANDARD_TX_SIGOPS_COST)
            return state.DoS(0, false, REJECT_NONSTANDARD, "bad-txns-too-many-sigops", false,
                strprintf("%d", nSigOpsCost));

        CAmount mempoolRejectFee = pool.GetMinFee(gArgs.GetArg("-maxmempool", DEFAULT_MAX_MEMPOOL_SIZE) * 1000000).GetFee(nSize);
        if (state.fHasAnonOutput)
            mempoolRejectFee *= ANON_FEE_MULTIPLIER;

        if (!bypass_limits && mempoolRejectFee > 0 && nModifiedFees < mempoolRejectFee) {
            return state.DoS(0, false, REJECT_INSUFFICIENTFEE, "mempool min fee not met", false, strprintf("%d < %d", nModifiedFees, mempoolRejectFee));
        }

        // No transactions are allowed below minRelayTxFee except from disconnected blocks
        if (!bypass_limits && nModifiedFees < ::minRelayTxFee.GetFee(nSize)) {
            return state.DoS(0, false, REJECT_INSUFFICIENTFEE, "min relay fee not met", false, strprintf("%d < %d", nModifiedFees, ::minRelayTxFee.GetFee(nSize)));
        }

        if (nAbsurdFee && nFees > nAbsurdFee)
            return state.Invalid(false,
                REJECT_HIGHFEE, "absurdly-high-fee",
                strprintf("%d > %d", nFees, nAbsurdFee));

        // Calculate in-mempool ancestors, up to a limit.
        CTxMemPool::setEntries setAncestors;
        size_t nLimitAncestors = gArgs.GetArg("-limitancestorcount", DEFAULT_ANCESTOR_LIMIT);
        size_t nLimitAncestorSize = gArgs.GetArg("-limitancestorsize", DEFAULT_ANCESTOR_SIZE_LIMIT)*1000;
        size_t nLimitDescendants = gArgs.GetArg("-limitdescendantcount", DEFAULT_DESCENDANT_LIMIT);
        size_t nLimitDescendantSize = gArgs.GetArg("-limitdescendantsize", DEFAULT_DESCENDANT_SIZE_LIMIT)*1000;
        std::string errString;
        if (!pool.CalculateMemPoolAncestors(entry, setAncestors, nLimitAncestors, nLimitAncestorSize, nLimitDescendants, nLimitDescendantSize, errString)) {
            return state.DoS(0, false, REJECT_NONSTANDARD, "too-long-mempool-chain", false, errString);
        }

        // A transaction that spends outputs that would be replaced by it is invalid. Now
        // that we have the set of all ancestors we can detect this
        // pathological case by making sure setConflicts and setAncestors don't
        // intersect.
        for (CTxMemPool::txiter ancestorIt : setAncestors)
        {
            const uint256 &hashAncestor = ancestorIt->GetTx().GetHash();
            if (setConflicts.count(hashAncestor))
            {
                return state.DoS(10, false,
                                 REJECT_INVALID, "bad-txns-spends-conflicting-tx", false,
                                 strprintf("%s spends conflicting transaction %s",
                                           hash.ToString(),
                                           hashAncestor.ToString()));
            }
        }

        // Check if it's economically rational to mine this transaction rather
        // than the ones it replaces.
        CAmount nConflictingFees = 0;
        size_t nConflictingSize = 0;
        uint64_t nConflictingCount = 0;
        CTxMemPool::setEntries allConflicting;

        // If we don't hold the lock allConflicting might be incomplete; the
        // subsequent RemoveStaged() and addUnchecked() calls don't guarantee
        // mempool consistency for us.
        const bool fReplacementTransaction = setConflicts.size();
        if (fReplacementTransaction)
        {
            CFeeRate newFeeRate(nModifiedFees, nSize);
            std::set<uint256> setConflictsParents;
            const int maxDescendantsToVisit = 100;
            CTxMemPool::setEntries setIterConflicting;
            for (const uint256 &hashConflicting : setConflicts)
            {
                CTxMemPool::txiter mi = pool.mapTx.find(hashConflicting);
                if (mi == pool.mapTx.end())
                    continue;

                // Save these to avoid repeated lookups
                setIterConflicting.insert(mi);

                // Don't allow the replacement to reduce the feerate of the
                // mempool.
                //
                // We usually don't want to accept replacements with lower
                // feerates than what they replaced as that would lower the
                // feerate of the next block. Requiring that the feerate always
                // be increased is also an easy-to-reason about way to prevent
                // DoS attacks via replacements.
                //
                // We only consider the feerates of transactions being directly
                // replaced, not their indirect descendants. While that does
                // mean high feerate children are ignored when deciding whether
                // or not to replace, we do require the replacement to pay more
                // overall fees too, mitigating most cases.
                CFeeRate oldFeeRate(mi->GetModifiedFee(), mi->GetTxSize());
                if (newFeeRate <= oldFeeRate)
                {
                    return state.DoS(0, false,
                            REJECT_INSUFFICIENTFEE, "insufficient fee", false,
                            strprintf("rejecting replacement %s; new feerate %s <= old feerate %s",
                                  hash.ToString(),
                                  newFeeRate.ToString(),
                                  oldFeeRate.ToString()));
                }

                for (const CTxIn &txin : mi->GetTx().vin)
                {
                    setConflictsParents.insert(txin.prevout.hash);
                }

                nConflictingCount += mi->GetCountWithDescendants();
            }
            // This potentially overestimates the number of actual descendants
            // but we just want to be conservative to avoid doing too much
            // work.
            if (nConflictingCount <= maxDescendantsToVisit) {
                // If not too many to replace, then calculate the set of
                // transactions that would have to be evicted
                for (CTxMemPool::txiter it : setIterConflicting) {
                    pool.CalculateDescendants(it, allConflicting);
                }
                for (CTxMemPool::txiter it : allConflicting) {
                    nConflictingFees += it->GetModifiedFee();
                    nConflictingSize += it->GetTxSize();
                }
            } else {
                return state.DoS(0, false,
                        REJECT_NONSTANDARD, "too many potential replacements", false,
                        strprintf("rejecting replacement %s; too many potential replacements (%d > %d)\n",
                            hash.ToString(),
                            nConflictingCount,
                            maxDescendantsToVisit));
            }

            for (unsigned int j = 0; j < tx.vin.size(); j++)
            {
                if (tx.vin[j].IsAnonInput())
                    continue;
                // We don't want to accept replacements that require low
                // feerate junk to be mined first. Ideally we'd keep track of
                // the ancestor feerates and make the decision based on that,
                // but for now requiring all new inputs to be confirmed works.
                if (!setConflictsParents.count(tx.vin[j].prevout.hash))
                {
                    // Rather than check the UTXO set - potentially expensive -
                    // it's cheaper to just check if the new input refers to a
                    // tx that's in the mempool.
                    if (pool.mapTx.find(tx.vin[j].prevout.hash) != pool.mapTx.end())
                        return state.DoS(0, false,
                                         REJECT_NONSTANDARD, "replacement-adds-unconfirmed", false,
                                         strprintf("replacement %s adds unconfirmed input, idx %d",
                                                  hash.ToString(), j));
                }
            }

            // The replacement must pay greater fees than the transactions it
            // replaces - if we did the bandwidth used by those conflicting
            // transactions would not be paid for.
            if (nModifiedFees < nConflictingFees)
            {
                return state.DoS(0, false,
                                 REJECT_INSUFFICIENTFEE, "insufficient fee", false,
                                 strprintf("rejecting replacement %s, less fees than conflicting txs; %s < %s",
                                          hash.ToString(), FormatMoney(nModifiedFees), FormatMoney(nConflictingFees)));
            }

            // Finally in addition to paying more fees than the conflicts the
            // new transaction must pay for its own bandwidth.
            CAmount nDeltaFees = nModifiedFees - nConflictingFees;
            if (nDeltaFees < ::incrementalRelayFee.GetFee(nSize))
            {
                return state.DoS(0, false,
                        REJECT_INSUFFICIENTFEE, "insufficient fee", false,
                        strprintf("rejecting replacement %s, not enough additional fees to relay; %s < %s",
                              hash.ToString(),
                              FormatMoney(nDeltaFees),
                              FormatMoney(::incrementalRelayFee.GetFee(nSize))));
            }
        }

        constexpr unsigned int scriptVerifyFlags = STANDARD_SCRIPT_VERIFY_FLAGS;

        // Check against previous transactions
        // This is done last to help prevent CPU exhaustion denial-of-service attacks.
        PrecomputedTransactionData txdata(tx);

        state.fEnforceSmsgFees = nAcceptTime >= chainparams.GetConsensus().nPaidSmsgTime;
        if (!CheckInputs(tx, state, view, true, scriptVerifyFlags, true, false, txdata)) {
            // SCRIPT_VERIFY_CLEANSTACK requires SCRIPT_VERIFY_WITNESS, so we
            // need to turn both off, and compare against just turning off CLEANSTACK
            // to see if the failure is specifically due to witness validation.
            CValidationState stateDummy; // Want reported failures to be from first CheckInputs
            if (!tx.HasWitness() && CheckInputs(tx, stateDummy, view, true, scriptVerifyFlags & ~(SCRIPT_VERIFY_WITNESS | SCRIPT_VERIFY_CLEANSTACK), true, false, txdata) &&
                !CheckInputs(tx, stateDummy, view, true, scriptVerifyFlags & ~SCRIPT_VERIFY_CLEANSTACK, true, false, txdata)) {
                // Only the witness is missing, so the transaction itself may be fine.
                state.SetCorruptionPossible();
            }
            return false; // state filled in by CheckInputs
        }

        // Check again against the current block tip's script verification
        // flags to cache our script execution flags. This is, of course,
        // useless if the next block has different script flags from the
        // previous one, but because the cache tracks script flags for us it
        // will auto-invalidate and we'll just have a few blocks of extra
        // misses on soft-fork activation.
        //
        // This is also useful in case of bugs in the standard flags that cause
        // transactions to pass as valid when they're actually invalid. For
        // instance the STRICTENC flag was incorrectly allowing certain
        // CHECKSIG NOT scripts to pass, even though they were invalid.
        //
        // There is a similar check in CreateNewBlock() to prevent creating
        // invalid blocks (using TestBlockValidity), however allowing such
        // transactions into the mempool can be exploited as a DoS attack.
        unsigned int currentBlockScriptVerifyFlags = GetBlockScriptFlags(chainActive.Tip(), Params().GetConsensus());
        if (!CheckInputsFromMempoolAndCache(tx, state, view, pool, currentBlockScriptVerifyFlags, true, txdata)) {
            return error("%s: BUG! PLEASE REPORT THIS! CheckInputs failed against latest-block but not STANDARD flags %s, %s",
                    __func__, hash.ToString(), FormatStateMessage(state));
        }

        if (test_accept) {
            // Tx was accepted, but not added
            return true;
        }

        // Remove conflicting transactions from the mempool
        for (CTxMemPool::txiter it : allConflicting)
        {
            LogPrint(BCLog::MEMPOOL, "replacing tx %s with %s for %s %s additional fees, %d delta bytes\n",
                    it->GetTx().GetHash().ToString(),
                    hash.ToString(),
                    FormatMoney(nModifiedFees - nConflictingFees),
                    CURRENCY_UNIT.c_str(),
                    (int)nSize - (int)nConflictingSize);
            if (plTxnReplaced)
                plTxnReplaced->push_back(it->GetSharedTx());
        }
        pool.RemoveStaged(allConflicting, false, MemPoolRemovalReason::REPLACED);

        // This transaction should only count for fee estimation if:
        // - it isn't a BIP 125 replacement transaction (may not be widely supported)
        // - it's not being re-added during a reorg which bypasses typical mempool fee limits
        // - the node is not behind
        // - the transaction is not dependent on any other transactions in the mempool
        bool validForFeeEstimation = !fReplacementTransaction && !bypass_limits && IsCurrentForFeeEstimation() && pool.HasNoInputsOf(tx);

        // Store transaction in memory
        pool.addUnchecked(entry, setAncestors, validForFeeEstimation);

        // Add memory address index
        if (fAddressIndex)
            pool.addAddressIndex(entry, view);

        // Add memory spent index
        if (fSpentIndex)
            pool.addSpentIndex(entry, view);

        // trim mempool and check if tx was trimmed
        if (!bypass_limits) {
            LimitMempoolSize(pool, gArgs.GetArg("-maxmempool", DEFAULT_MAX_MEMPOOL_SIZE) * 1000000, gArgs.GetArg("-mempoolexpiry", DEFAULT_MEMPOOL_EXPIRY) * 60 * 60);
            if (!pool.exists(hash))
                return state.DoS(0, false, REJECT_INSUFFICIENTFEE, "mempool full");
        }
    }

    if (!AddKeyImagesToMempool(tx, pool))
        return state.DoS(100, error("%s: AddKeyImagesToMempool failed.", __func__), REJECT_MALFORMED, "bad-anonin-keyimages");

    GetMainSignals().TransactionAddedToMempool(ptx);

    return true;
}

/** (try to) add transaction to memory pool with a specified acceptance time **/
static bool AcceptToMemoryPoolWithTime(const CChainParams& chainparams, CTxMemPool& pool, CValidationState &state, const CTransactionRef &tx,
                        bool* pfMissingInputs, int64_t nAcceptTime, std::list<CTransactionRef>* plTxnReplaced,
                        bool bypass_limits, const CAmount nAbsurdFee, bool test_accept, bool ignore_locks) EXCLUSIVE_LOCKS_REQUIRED(cs_main)
{
    std::vector<COutPoint> coins_to_uncache;
    bool res = AcceptToMemoryPoolWorker(chainparams, pool, state, tx, pfMissingInputs, nAcceptTime, plTxnReplaced, bypass_limits, nAbsurdFee, coins_to_uncache, test_accept, ignore_locks);
    if (!res) {
        for (const COutPoint& hashTx : coins_to_uncache)
            pcoinsTip->Uncache(hashTx);
    }
    // After we've (potentially) uncached entries, ensure our coins cache is still within its size limits
    CValidationState stateDummy;
    FlushStateToDisk(chainparams, stateDummy, FlushStateMode::PERIODIC);
    return res;
}

bool AcceptToMemoryPool(CTxMemPool& pool, CValidationState &state, const CTransactionRef &tx,
                        bool* pfMissingInputs, std::list<CTransactionRef>* plTxnReplaced,
                        bool bypass_limits, const CAmount nAbsurdFee, bool test_accept, bool ignore_locks)
{
    const CChainParams& chainparams = Params();
    return AcceptToMemoryPoolWithTime(chainparams, pool, state, tx, pfMissingInputs, GetTime(), plTxnReplaced, bypass_limits, nAbsurdFee, test_accept, ignore_locks);
}

/**
 * Return transaction in txOut, and if it was found inside a block, its hash is placed in hashBlock.
 * If blockIndex is provided, the transaction is fetched from the corresponding block.
 */
bool GetTransaction(const uint256& hash, CTransactionRef& txOut, const Consensus::Params& consensusParams, uint256& hashBlock, bool fAllowSlow, CBlockIndex* blockIndex)
{
    CBlockIndex* pindexSlow = blockIndex;

    LOCK(cs_main);

    if (!blockIndex) {
        CTransactionRef ptx = mempool.get(hash);
        if (ptx) {
            txOut = ptx;
            return true;
        }

        if (g_txindex) {
            return g_txindex->FindTx(hash, hashBlock, txOut);
        }

        if (fAllowSlow) { // use coin database to locate block that contains transaction, and scan it
            const Coin& coin = AccessByTxid(*pcoinsTip, hash);
            if (!coin.IsSpent()) pindexSlow = chainActive[coin.nHeight];
        }
    }

    if (pindexSlow) {
        CBlock block;
        if (ReadBlockFromDisk(block, pindexSlow, consensusParams)) {
            for (const auto& tx : block.vtx) {
                if (tx->GetHash() == hash) {
                    txOut = tx;
                    hashBlock = pindexSlow->GetBlockHash();
                    return true;
                }
            }
        }
    }

    return false;
}


/** Retrieve a transaction and block header from disk
  * If blockIndex is provided, the transaction is fetched from the corresponding block.
  */
bool GetTransaction(const uint256 &hash, CTransactionRef &txOut, const Consensus::Params &consensusParams, CBlock &block, bool fAllowSlow, CBlockIndex* blockIndex)
{
    CBlockIndex *pindexSlow = blockIndex;

    LOCK(cs_main);

    if (g_txindex) {
        CBlockHeader header;
        if (g_txindex->FindTx(hash, header, txOut))
        {
            block = CBlock(header);
            return true;
        };
        return false;
    }

    if (fAllowSlow) { // use coin database to locate block that contains transaction, and scan it
        const Coin& coin = AccessByTxid(*pcoinsTip, hash);
        if (!coin.IsSpent()) pindexSlow = chainActive[coin.nHeight];
    }

    if (pindexSlow) {
        // read and return entire block
        if (ReadBlockFromDisk(block, pindexSlow, consensusParams)) {
            for (const auto& tx : block.vtx) {
                if (tx->GetHash() == hash) {
                    txOut = tx;
                    return true;
                }
            }
        }
    }

    return false;
}


//////////////////////////////////////////////////////////////////////////////
//
// CBlock and CBlockIndex
//

static bool WriteBlockToDisk(const CBlock& block, CDiskBlockPos& pos, const CMessageHeader::MessageStartChars& messageStart)
{
    // Open history file to append
    CAutoFile fileout(OpenBlockFile(pos), SER_DISK, CLIENT_VERSION);
    if (fileout.IsNull())
        return error("WriteBlockToDisk: OpenBlockFile failed");

    // Write index header
    unsigned int nSize = GetSerializeSize(fileout, block);
    fileout << messageStart << nSize;

    // Write block
    long fileOutPos = ftell(fileout.Get());
    if (fileOutPos < 0)
        return error("WriteBlockToDisk: ftell failed");
    pos.nPos = (unsigned int)fileOutPos;
    fileout << block;

    return true;
}

bool ReadBlockFromDisk(CBlock& block, const CDiskBlockPos& pos, const Consensus::Params& consensusParams)
{
    block.SetNull();

    // Open history file to read
    CAutoFile filein(OpenBlockFile(pos, true), SER_DISK, CLIENT_VERSION);
    if (filein.IsNull())
        return error("ReadBlockFromDisk: OpenBlockFile failed for %s", pos.ToString());

    // Read block
    try {
        filein >> block;
    }
    catch (const std::exception& e) {
        return error("%s: Deserialize or I/O error - %s at %s", __func__, e.what(), pos.ToString());
    }

    // Check the header
    if (fParticlMode)
    {
        // only CheckProofOfWork for genesis blocks
        if (block.hashPrevBlock.IsNull()
            && !CheckProofOfWork(block.GetHash(), block.nBits, consensusParams, 0, Params().GetLastImportHeight()))
            return error("ReadBlockFromDisk: Errors in block header at %s", pos.ToString());
    } else
    {
        if (!CheckProofOfWork(block.GetHash(), block.nBits, consensusParams))
            return error("ReadBlockFromDisk: Errors in block header at %s", pos.ToString());
    }

    return true;
}

bool ReadBlockFromDisk(CBlock& block, const CBlockIndex* pindex, const Consensus::Params& consensusParams)
{
    CDiskBlockPos blockPos;
    {
        LOCK(cs_main);
        blockPos = pindex->GetBlockPos();
    }

    if (!ReadBlockFromDisk(block, blockPos, consensusParams))
        return false;
    if (block.GetHash() != pindex->GetBlockHash())
        return error("ReadBlockFromDisk(CBlock&, CBlockIndex*): GetHash() doesn't match index for %s at %s",
                pindex->ToString(), pindex->GetBlockPos().ToString());
    return true;
}

bool ReadTransactionFromDiskBlock(const CBlockIndex* pindex, int nIndex, CTransactionRef &txOut)
{
    const CDiskBlockPos &pos = pindex->GetBlockPos();

    // Open history file to read
    CAutoFile filein(OpenBlockFile(pos, true), SER_DISK, CLIENT_VERSION);
    if (filein.IsNull())
        return error("%s: OpenBlockFile failed for %s", __func__, pos.ToString());

    CBlockHeader blockHeader;
    try {
        filein >> blockHeader;

        int nTxns = ReadCompactSize(filein);

        if (nTxns <= nIndex || nIndex < 0)
            return error("%s: Block %s, txn %d not in available range %d.", __func__, pindex->GetBlockPos().ToString(), nIndex, nTxns);

        for (int k = 0; k <= nIndex; ++k)
            filein >> txOut;
    } catch (const std::exception& e)
    {
        return error("%s: Deserialize or I/O error - %s at %s", __func__, e.what(), pos.ToString());
    }

    if (blockHeader.GetHash() != pindex->GetBlockHash())
        return error("%s: Hash doesn't match index for %s at %s",
                __func__, pindex->ToString(), pindex->GetBlockPos().ToString());
    return true;
}


bool ReadRawBlockFromDisk(std::vector<uint8_t>& block, const CDiskBlockPos& pos, const CMessageHeader::MessageStartChars& message_start)
{
    CDiskBlockPos hpos = pos;
    hpos.nPos -= 8; // Seek back 8 bytes for meta header
    CAutoFile filein(OpenBlockFile(hpos, true), SER_DISK, CLIENT_VERSION);
    if (filein.IsNull()) {
        return error("%s: OpenBlockFile failed for %s", __func__, pos.ToString());
    }

    try {
        CMessageHeader::MessageStartChars blk_start;
        unsigned int blk_size;

        filein >> blk_start >> blk_size;

        if (memcmp(blk_start, message_start, CMessageHeader::MESSAGE_START_SIZE)) {
            return error("%s: Block magic mismatch for %s: %s versus expected %s", __func__, pos.ToString(),
                    HexStr(blk_start, blk_start + CMessageHeader::MESSAGE_START_SIZE),
                    HexStr(message_start, message_start + CMessageHeader::MESSAGE_START_SIZE));
        }

        if (blk_size > MAX_SIZE) {
            return error("%s: Block data is larger than maximum deserialization size for %s: %s versus %s", __func__, pos.ToString(),
                    blk_size, MAX_SIZE);
        }

        block.resize(blk_size); // Zeroing of memory is intentional here
        filein.read((char*)block.data(), blk_size);
    } catch(const std::exception& e) {
        return error("%s: Read from block file failed: %s for %s", __func__, e.what(), pos.ToString());
    }

    return true;
}

bool ReadRawBlockFromDisk(std::vector<uint8_t>& block, const CBlockIndex* pindex, const CMessageHeader::MessageStartChars& message_start)
{
    CDiskBlockPos block_pos;
    {
        LOCK(cs_main);
        block_pos = pindex->GetBlockPos();
    }

    return ReadRawBlockFromDisk(block, block_pos, message_start);
}

CAmount GetBlockSubsidy(int nHeight, const Consensus::Params& consensusParams)
{
    int halvings = nHeight / consensusParams.nSubsidyHalvingInterval;
    // Force block reward to zero when right shift is undefined.
    if (halvings >= 64)
        return 0;

    CAmount nSubsidy = 50 * COIN;
    // Subsidy is cut in half every 210,000 blocks which will occur approximately every 4 years.
    nSubsidy >>= halvings;
    return nSubsidy;
}

int GetNumPeers()
{
    //return g_connman->GetNodeCount(CConnman::CONNECTIONS_IN); // doesn't seem accurate
    return g_connman ? g_connman->GetNodeCount(CConnman::CONNECTIONS_ALL) : 0;
}

int GetNumBlocksOfPeers()
{
    LOCK(cs_main);

    int nPeerBlocks = g_connman ? g_connman->cPeerBlockCounts.median() : 0;
    CBlockIndex *pcheckpoint = Checkpoints::GetLastCheckpoint(Params().Checkpoints());
    if (pcheckpoint)
        return std::max(nPeerBlocks, pcheckpoint->nHeight);
    return nPeerBlocks;
}

bool IsInitialBlockDownload()
{
    // Once this function has returned false, it must remain false.
    static std::atomic<bool> latchToFalse{false};
    // Optimization: pre-test latch before taking the lock.
    if (latchToFalse.load(std::memory_order_relaxed))
        return false;

    LOCK(cs_main);
    if (latchToFalse.load(std::memory_order_relaxed))
        return false;
    if (fImporting || fReindex)
        return true;
    if (chainActive.Tip() == nullptr)
        return true;
    if (chainActive.Tip()->nChainWork < nMinimumChainWork)
        return true;
    if (fRequireStandard // fRequireStandard is false on testnet
        && chainActive.Tip()->nHeight > COINBASE_MATURITY
        && chainActive.Tip()->GetBlockTime() < (GetTime() - nMaxTipAge))
        return true;
    if (fParticlMode
        && (GetNumPeers() < 1
            || chainActive.Tip()->nHeight < GetNumBlocksOfPeers()))
        return true;

    LogPrintf("Leaving InitialBlockDownload (latching to false)\n");
    latchToFalse.store(true, std::memory_order_relaxed);
    return false;
}

CBlockIndex *pindexBestForkTip = nullptr, *pindexBestForkBase = nullptr;

static void AlertNotify(const std::string& strMessage)
{
    uiInterface.NotifyAlertChanged();
    std::string strCmd = gArgs.GetArg("-alertnotify", "");
    if (strCmd.empty()) return;

    // Alert text should be plain ascii coming from a trusted source, but to
    // be safe we first strip anything not in safeChars, then add single quotes around
    // the whole string before passing it to the shell:
    std::string singleQuote("'");
    std::string safeStatus = SanitizeString(strMessage);
    safeStatus = singleQuote+safeStatus+singleQuote;
    boost::replace_all(strCmd, "%s", safeStatus);

    std::thread t(runCommand, strCmd);
    t.detach(); // thread runs free
}

static void CheckForkWarningConditions() EXCLUSIVE_LOCKS_REQUIRED(cs_main)
{
    AssertLockHeld(cs_main);
    // Before we get past initial download, we cannot reliably alert about forks
    // (we assume we don't get stuck on a fork before finishing our initial sync)
    if (IsInitialBlockDownload())
        return;

    // If our best fork is no longer within 72 blocks (+/- 12 hours if no one mines it)
    // of our head, drop it
    if (pindexBestForkTip && chainActive.Height() - pindexBestForkTip->nHeight >= 72)
        pindexBestForkTip = nullptr;

    if (pindexBestForkTip || (pindexBestInvalid && pindexBestInvalid->nChainWork > chainActive.Tip()->nChainWork + (GetBlockProof(*chainActive.Tip()) * 6)))
    {
        if (!GetfLargeWorkForkFound() && pindexBestForkBase)
        {
            std::string warning = std::string("'Warning: Large-work fork detected, forking after block ") +
                pindexBestForkBase->phashBlock->ToString() + std::string("'");
            AlertNotify(warning);
        }
        if (pindexBestForkTip && pindexBestForkBase)
        {
            LogPrintf("%s: Warning: Large valid fork found\n  forking the chain at height %d (%s)\n  lasting to height %d (%s).\nChain state database corruption likely.\n", __func__,
                   pindexBestForkBase->nHeight, pindexBestForkBase->phashBlock->ToString(),
                   pindexBestForkTip->nHeight, pindexBestForkTip->phashBlock->ToString());
            SetfLargeWorkForkFound(true);
        }
        else
        {
            LogPrintf("%s: Warning: Found invalid chain at least ~6 blocks longer than our best chain.\nChain state database corruption likely.\n", __func__);
            SetfLargeWorkInvalidChainFound(true);
        }
    }
    else
    {
        SetfLargeWorkForkFound(false);
        SetfLargeWorkInvalidChainFound(false);
    }
}

static void CheckForkWarningConditionsOnNewFork(CBlockIndex* pindexNewForkTip) EXCLUSIVE_LOCKS_REQUIRED(cs_main)
{
    AssertLockHeld(cs_main);
    // If we are on a fork that is sufficiently large, set a warning flag
    CBlockIndex* pfork = pindexNewForkTip;
    CBlockIndex* plonger = chainActive.Tip();
    while (pfork && pfork != plonger)
    {
        while (plonger && plonger->nHeight > pfork->nHeight)
            plonger = plonger->pprev;
        if (pfork == plonger)
            break;
        pfork = pfork->pprev;
    }

    // We define a condition where we should warn the user about as a fork of at least 7 blocks
    // with a tip within 72 blocks (+/- 12 hours if no one mines it) of ours
    // We use 7 blocks rather arbitrarily as it represents just under 10% of sustained network
    // hash rate operating on the fork.
    // or a chain that is entirely longer than ours and invalid (note that this should be detected by both)
    // We define it this way because it allows us to only store the highest fork tip (+ base) which meets
    // the 7-block condition and from this always have the most-likely-to-cause-warning fork
    if (pfork && (!pindexBestForkTip || pindexNewForkTip->nHeight > pindexBestForkTip->nHeight) &&
            pindexNewForkTip->nChainWork - pfork->nChainWork > (GetBlockProof(*pfork) * 7) &&
            chainActive.Height() - pindexNewForkTip->nHeight < 72)
    {
        pindexBestForkTip = pindexNewForkTip;
        pindexBestForkBase = pfork;
    }

    CheckForkWarningConditions();
}

void static InvalidChainFound(CBlockIndex* pindexNew) EXCLUSIVE_LOCKS_REQUIRED(cs_main)
{
    if (!pindexBestInvalid || pindexNew->nChainWork > pindexBestInvalid->nChainWork)
        pindexBestInvalid = pindexNew;

    LogPrintf("%s: invalid block=%s  height=%d  log2_work=%.8g  date=%s\n", __func__,
      pindexNew->GetBlockHash().ToString(), pindexNew->nHeight,
      log(pindexNew->nChainWork.getdouble())/log(2.0), FormatISO8601DateTime(pindexNew->GetBlockTime()));
    CBlockIndex *tip = chainActive.Tip();
    assert (tip);
    LogPrintf("%s:  current best=%s  height=%d  log2_work=%.8g  date=%s\n", __func__,
      tip->GetBlockHash().ToString(), chainActive.Height(), log(tip->nChainWork.getdouble())/log(2.0),
      FormatISO8601DateTime(tip->GetBlockTime()));
    CheckForkWarningConditions();
}

void CChainState::InvalidBlockFound(CBlockIndex *pindex, const CBlock &block, const CValidationState &state) {
    if (state.GetRejectReason() == "bad-cs-duplicate")
    {
        pindex->SetProofOfStake();
        pindex->prevoutStake = block.vtx[0]->vin[0].prevout;
        if (pindex->pprev && pindex->pprev->bnStakeModifier.IsNull())
            LogPrintf("Warning: %s - Previous stake modifier is null.\n", __func__);
        else
            pindex->bnStakeModifier = ComputeStakeModifierV2(pindex->pprev, pindex->prevoutStake.hash);

        pindex->nFlags |= BLOCK_FAILED_DUPLICATE_STAKE;
        setDirtyBlockIndex.insert(pindex);
    };

    if (!state.CorruptionPossible()) {
        pindex->nStatus |= BLOCK_FAILED_VALID;
        m_failed_blocks.insert(pindex);
        setDirtyBlockIndex.insert(pindex);
        setBlockIndexCandidates.erase(pindex);
        InvalidChainFound(pindex);
    }
}

void UpdateCoins(const CTransaction& tx, CCoinsViewCache& inputs, CTxUndo &txundo, int nHeight)
{
    // mark inputs spent
    if (!tx.IsCoinBase()) {
        txundo.vprevout.reserve(tx.vin.size());
        for (const CTxIn &txin : tx.vin)
        {
            if (txin.IsAnonInput())
                continue;

            txundo.vprevout.emplace_back();
            bool is_spent = inputs.SpendCoin(txin.prevout, &txundo.vprevout.back());
            assert(is_spent);
        }
    }
    // add outputs
    AddCoins(inputs, tx, nHeight);
}

void UpdateCoins(const CTransaction& tx, CCoinsViewCache& inputs, int nHeight)
{
    CTxUndo txundo;
    UpdateCoins(tx, inputs, txundo, nHeight);
}

bool CScriptCheck::operator()() {
    const CScript &scriptSig = ptxTo->vin[nIn].scriptSig;
    const CScriptWitness *witness = &ptxTo->vin[nIn].scriptWitness;

    return VerifyScript(scriptSig, scriptPubKey, witness, nFlags, CachingTransactionSignatureChecker(ptxTo, nIn, vchAmount, cacheStore, *txdata), &error);
    //return VerifyScript(scriptSig, m_tx_out.scriptPubKey, witness, nFlags, CachingTransactionSignatureChecker(ptxTo, nIn, m_tx_out.nValue, cacheStore, *txdata), &error);
}

int GetSpendHeight(const CCoinsViewCache& inputs)
{
    LOCK(cs_main);

    const CBlockIndex* pindexPrev = LookupBlockIndex(inputs.GetBestBlock());

    if (!pindexPrev)
        return 0;

    return pindexPrev->nHeight + 1;
}

static CuckooCache::cache<uint256, SignatureCacheHasher> scriptExecutionCache;
static uint256 scriptExecutionCacheNonce(GetRandHash());

void InitScriptExecutionCache() {
    // nMaxCacheSize is unsigned. If -maxsigcachesize is set to zero,
    // setup_bytes creates the minimum possible cache (2 elements).
    size_t nMaxCacheSize = std::min(std::max((int64_t)0, gArgs.GetArg("-maxsigcachesize", DEFAULT_MAX_SIG_CACHE_SIZE) / 2), MAX_MAX_SIG_CACHE_SIZE) * ((size_t) 1 << 20);
    size_t nElems = scriptExecutionCache.setup_bytes(nMaxCacheSize);
    LogPrintf("Using %zu MiB out of %zu/2 requested for script execution cache, able to store %zu elements\n",
            (nElems*sizeof(uint256)) >>20, (nMaxCacheSize*2)>>20, nElems);
}

/**
 * Check whether all inputs of this transaction are valid (no double spends, scripts & sigs, amounts)
 * This does not modify the UTXO set.
 *
 * If pvChecks is not nullptr, script checks are pushed onto it instead of being performed inline. Any
 * script checks which are not necessary (eg due to script execution cache hits) are, obviously,
 * not pushed onto pvChecks/run.
 *
 * Setting cacheSigStore/cacheFullScriptStore to false will remove elements from the corresponding cache
 * which are matched. This is useful for checking blocks where we will likely never need the cache
 * entry again.
 *
 * Non-static (and re-declared) in src/test/txvalidationcache_tests.cpp
 */
bool CheckInputs(const CTransaction& tx, CValidationState &state, const CCoinsViewCache &inputs, bool fScriptChecks, unsigned int flags, bool cacheSigStore, bool cacheFullScriptStore, PrecomputedTransactionData& txdata, std::vector<CScriptCheck> *pvChecks, bool fAnonChecks) EXCLUSIVE_LOCKS_REQUIRED(cs_main)
{
    if (!tx.IsCoinBase())
    {
        if (pvChecks)
            pvChecks->reserve(tx.vin.size());

        // The first loop above does all the inexpensive checks.
        // Only if ALL inputs pass do we perform expensive ECDSA signature checks.
        // Helps prevent CPU exhaustion attacks.

        // Skip script verification when connecting blocks under the
        // assumevalid block. Assuming the assumevalid block is valid this
        // is safe because block merkle hashes are still computed and checked,
        // Of course, if an assumed valid block is invalid due to false scriptSigs
        // this optimization would allow an invalid chain to be accepted.
        if (fScriptChecks) {
            bool fHasAnonInput = false;
            // First check if script executions have been cached with the same
            // flags. Note that this assumes that the inputs provided are
            // correct (ie that the transaction hash which is in tx's prevouts
            // properly commits to the scriptPubKey in the inputs view of that
            // transaction).
            uint256 hashCacheEntry;
            // We only use the first 19 bytes of nonce to avoid a second SHA
            // round - giving us 19 + 32 + 4 = 55 bytes (+ 8 + 1 = 64)
            static_assert(55 - sizeof(flags) - 32 >= 128/8, "Want at least 128 bits of nonce for script execution cache");
            CSHA256().Write(scriptExecutionCacheNonce.begin(), 55 - sizeof(flags) - 32).Write(tx.GetWitnessHash().begin(), 32).Write((unsigned char*)&flags, sizeof(flags)).Finalize(hashCacheEntry.begin());
            AssertLockHeld(cs_main); //TODO: Remove this requirement by making CuckooCache not require external locks

            if (scriptExecutionCache.contains(hashCacheEntry, !cacheFullScriptStore)) {
                return true;
            }

            for (unsigned int i = 0; i < tx.vin.size(); i++) {
                if (tx.vin[i].IsAnonInput())
                {
                    fHasAnonInput = true;
                    continue;
                };

                const COutPoint &prevout = tx.vin[i].prevout;
                const Coin& coin = inputs.AccessCoin(prevout);
                assert(!coin.IsSpent());

                // We very carefully only pass in things to CScriptCheck which
                // are clearly committed to by tx' witness hash. This provides
                // a sanity check that our caching is not introducing consensus
                // failures through additional data in, eg, the coins being
                // spent being checked as a part of CScriptCheck.
                const CScript& scriptPubKey = coin.out.scriptPubKey;
                const CAmount amount = coin.out.nValue;

                std::vector<uint8_t> vchAmount;
                if (coin.nType == OUTPUT_STANDARD)
                {
                    vchAmount.resize(8);
                    memcpy(vchAmount.data(), &amount, sizeof(amount));
                } else
                if (coin.nType == OUTPUT_CT)
                {
                    vchAmount.resize(33);
                    memcpy(vchAmount.data(), coin.commitment.data, 33);
                };

                // Verify signature
                CScriptCheck check(scriptPubKey, vchAmount, tx, i, flags, cacheSigStore, &txdata);
                if (pvChecks) {
                    pvChecks->push_back(CScriptCheck());
                    check.swap(pvChecks->back());
                } else if (!check()) {
                    if (flags & STANDARD_NOT_MANDATORY_VERIFY_FLAGS) {
                        // Check whether the failure was caused by a
                        // non-mandatory script verification check, such as
                        // non-standard DER encodings or non-null dummy
                        // arguments; if so, don't trigger DoS protection to
                        // avoid splitting the network between upgraded and
                        // non-upgraded nodes.
                        CScriptCheck check2(scriptPubKey, vchAmount, tx, i,
                                flags & ~STANDARD_NOT_MANDATORY_VERIFY_FLAGS, cacheSigStore, &txdata);

                        if (check2())
                            return state.Invalid(false, REJECT_NONSTANDARD, strprintf("non-mandatory-script-verify-flag (%s)", ScriptErrorString(check.GetScriptError())));
                    }
                    // Failures of other flags indicate a transaction that is
                    // invalid in new blocks, e.g. an invalid P2SH. We DoS ban
                    // such nodes as they are not following the protocol. That
                    // said during an upgrade careful thought should be taken
                    // as to the correct behavior - we may want to continue
                    // peering with non-upgraded nodes even after soft-fork
                    // super-majority signaling has occurred.
                    return state.DoS(100,false, REJECT_INVALID, strprintf("mandatory-script-verify-flag-failed (%s)", ScriptErrorString(check.GetScriptError())));
                }
            }

            if (fHasAnonInput && fAnonChecks
                && !VerifyMLSAG(tx, state))
                    return false;

            if (cacheFullScriptStore && !pvChecks) {
                // We executed all of the provided scripts, and were told to
                // cache the result. Do so now.
                scriptExecutionCache.insert(hashCacheEntry);
            }
        }
    }

    return true;
}

namespace {

bool UndoWriteToDisk(const CBlockUndo& blockundo, CDiskBlockPos& pos, const uint256& hashBlock, const CMessageHeader::MessageStartChars& messageStart)
{
    // Open history file to append
    CAutoFile fileout(OpenUndoFile(pos), SER_DISK, CLIENT_VERSION);
    if (fileout.IsNull())
        return error("%s: OpenUndoFile failed", __func__);

    // Write index header
    unsigned int nSize = GetSerializeSize(fileout, blockundo);
    fileout << messageStart << nSize;

    // Write undo data
    long fileOutPos = ftell(fileout.Get());
    if (fileOutPos < 0)
        return error("%s: ftell failed", __func__);
    pos.nPos = (unsigned int)fileOutPos;
    fileout << blockundo;

    // calculate & write checksum
    CHashWriter hasher(SER_GETHASH, PROTOCOL_VERSION);
    hasher << hashBlock;
    hasher << blockundo;
    fileout << hasher.GetHash();

    return true;
}

static bool UndoReadFromDisk(CBlockUndo& blockundo, const CBlockIndex *pindex)
{
    CDiskBlockPos pos = pindex->GetUndoPos();
    if (pos.IsNull()) {
        return error("%s: no undo data available", __func__);
    }

    // Open history file to read
    CAutoFile filein(OpenUndoFile(pos, true), SER_DISK, CLIENT_VERSION);
    if (filein.IsNull())
        return error("%s: OpenUndoFile failed", __func__);

    // Read block
    uint256 hashChecksum;
    CHashVerifier<CAutoFile> verifier(&filein); // We need a CHashVerifier as reserializing may lose data
    try {
        verifier << pindex->pprev->GetBlockHash();
        verifier >> blockundo;
        filein >> hashChecksum;
    }
    catch (const std::exception& e) {
        return error("%s: Deserialize or I/O error - %s", __func__, e.what());
    }

    // Verify checksum
    if (hashChecksum != verifier.GetHash())
        return error("%s: Checksum mismatch", __func__);

    return true;
}

/** Abort with a message */
static bool AbortNode(const std::string& strMessage, const std::string& userMessage="")
{
    SetMiscWarning(strMessage);
    LogPrintf("*** %s\n", strMessage);
    uiInterface.ThreadSafeMessageBox(
        userMessage.empty() ? _("Error: A fatal internal error occurred, see debug.log for details") : userMessage,
        "", CClientUIInterface::MSG_ERROR);
    StartShutdown();
    return false;
}

static bool AbortNode(CValidationState& state, const std::string& strMessage, const std::string& userMessage="")
{
    AbortNode(strMessage, userMessage);
    return state.Error(strMessage);
}

} // namespace

/**
 * Restore the UTXO in a Coin at a given COutPoint
 * @param undo The Coin to be restored.
 * @param view The coins view to which to apply the changes.
 * @param out The out point that corresponds to the tx input.
 * @return A DisconnectResult as an int
 */
int ApplyTxInUndo(Coin&& undo, CCoinsViewCache& view, const COutPoint& out)
{
    bool fClean = true;

    if (view.HaveCoin(out)) fClean = false; // overwriting transaction output

    if (undo.nHeight == 0) {
        // Missing undo metadata (height and coinbase). Older versions included this
        // information only in undo records for the last spend of a transactions'
        // outputs. This implies that it must be present for some other output of the same tx.
        const Coin& alternate = AccessByTxid(view, out.hash);
        if (!alternate.IsSpent()) {
            undo.nHeight = alternate.nHeight;
            undo.fCoinBase = alternate.fCoinBase;
        } else {
            return DISCONNECT_FAILED; // adding output for transaction without known metadata
        }
    }
    // The potential_overwrite parameter to AddCoin is only allowed to be false if we know for
    // sure that the coin did not already exist in the cache. As we have queried for that above
    // using HaveCoin, we don't need to guess. When fClean is false, a coin already existed and
    // it is an overwrite.
    view.AddCoin(out, std::move(undo), !fClean);

    return fClean ? DISCONNECT_OK : DISCONNECT_UNCLEAN;
}

/** Undo the effects of this block (with given index) on the UTXO set represented by coins.
 *  When FAILED is returned, view is left in an indeterminate state. */
DisconnectResult CChainState::DisconnectBlock(const CBlock& block, const CBlockIndex* pindex, CCoinsViewCache& view)
{
    if (LogAcceptCategory(BCLog::HDWALLET))
        LogPrintf("%s: hash %s, height %d\n", __func__, block.GetHash().ToString(), pindex->nHeight);

    assert(pindex->GetBlockHash() == view.GetBestBlock());

    bool fClean = true;

    CBlockUndo blockUndo;
    if (!UndoReadFromDisk(blockUndo, pindex)) {
        error("DisconnectBlock(): failure reading undo data");
        return DISCONNECT_FAILED;
    }

    if (!fParticlMode)
    {
        if (blockUndo.vtxundo.size() + 1 != block.vtx.size()) {
            error("DisconnectBlock(): block and undo data inconsistent");
            return DISCONNECT_FAILED;
        }
    } else
    {
        if (blockUndo.vtxundo.size() != block.vtx.size())
        {
            // Count non coinbase txns, this should only happen in early blocks.
            size_t nExpectTxns = 0;
            for (auto &tx : block.vtx)
                if (!tx->IsCoinBase())
                    nExpectTxns++;

            if (blockUndo.vtxundo.size() != nExpectTxns) {
                error("DisconnectBlock(): block and undo data inconsistent");
                return DISCONNECT_FAILED;
            };
        };
    };

    int nVtxundo = blockUndo.vtxundo.size()-1;
    // undo transactions in reverse order
    for (int i = block.vtx.size() - 1; i >= 0; i--)
    {
        const CTransaction &tx = *(block.vtx[i]);
        uint256 hash = tx.GetHash();

        for (const auto &txin : tx.vin)
        {
            if (txin.IsAnonInput())
            {
                uint32_t nInputs, nRingSize;
                txin.GetAnonInfo(nInputs, nRingSize);
                if (txin.scriptData.stack.size() != 1
                    || txin.scriptData.stack[0].size() != 33 * nInputs) {
                    error("%s: Bad scriptData stack, %s.", __func__, hash.ToString());
                    return DISCONNECT_FAILED;
                };

                const std::vector<uint8_t> &vKeyImages = txin.scriptData.stack[0];
                for (size_t k = 0; k < nInputs; ++k)
                {
                    const CCmpPubKey &ki = *((CCmpPubKey*)&vKeyImages[k*33]);

                    view.keyImages.push_back(std::make_pair(ki, hash));
                };
            };
        };

        bool is_coinbase = tx.IsCoinBase() || tx.IsCoinStake();

        for (size_t k = tx.vpout.size(); k-- > 0;)
        {
            const CTxOutBase *out = tx.vpout[k].get();

            if (out->IsType(OUTPUT_RINGCT))
            {
                CTxOutRingCT *txout = (CTxOutRingCT*)out;

                if (view.nLastRCTOutput == 0)
                {
                    view.nLastRCTOutput = pindex->nAnonOutputs;
                    // Verify data matches
                    CAnonOutput ao;
                    if (!pblocktree->ReadRCTOutput(view.nLastRCTOutput, ao)) {
                        error("%s: RCT output missing, txn %s, %d, index %d.", __func__, hash.ToString(), k, view.nLastRCTOutput);
                        if (!view.fForceDisconnect)
                            return DISCONNECT_FAILED;
                    } else
                    if (ao.pubkey != txout->pk) {
                        error("%s: RCT output mismatch, txn %s, %d, index %d.", __func__, hash.ToString(), k, view.nLastRCTOutput);
                        if (!view.fForceDisconnect)
                            return DISCONNECT_FAILED;
                    };
                };

                view.anonOutputLinks[txout->pk] = view.nLastRCTOutput;
                view.nLastRCTOutput--;

                continue;
            };

            // Check that all outputs are available and match the outputs in the block itself
            // exactly.
            if (out->IsType(OUTPUT_STANDARD) || out->IsType(OUTPUT_CT))
            {
                const CScript *pScript = out->GetPScriptPubKey();
                if (!pScript->IsUnspendable()) {
                    COutPoint op(hash, k);
                    Coin coin;

                    CTxOut txout(0, *pScript);

                    if (out->IsType(OUTPUT_STANDARD))
                        txout.nValue = out->GetValue();
                    bool is_spent = view.SpendCoin(op, &coin);
                    if (!is_spent || txout != coin.out || pindex->nHeight != coin.nHeight || is_coinbase != coin.fCoinBase) {
                        fClean = false; // transaction output mismatch
                    }
                }
            };

            if (!fAddressIndex
                || (!out->IsType(OUTPUT_STANDARD)
                && !out->IsType(OUTPUT_CT)))
                continue;

            const CScript *pScript;
            std::vector<unsigned char> hashBytes;
            int scriptType = 0;
            CAmount nValue;
            if (!ExtractIndexInfo(out, scriptType, hashBytes, nValue, pScript)
                || scriptType == 0)
                continue;
            // undo receiving activity
            view.addressIndex.push_back(std::make_pair(CAddressIndexKey(scriptType, uint256(hashBytes.data(), hashBytes.size()), pindex->nHeight, i, hash, k, false), nValue));
            // undo unspent index
            view.addressUnspentIndex.push_back(std::make_pair(CAddressUnspentKey(scriptType, uint256(hashBytes.data(), hashBytes.size()), hash, k), CAddressUnspentValue()));
        };


        if (fParticlMode)
        {
            // restore inputs
            if (!tx.IsCoinBase())
            {
                if (nVtxundo < 0 || nVtxundo >= (int)blockUndo.vtxundo.size())
                {
                    error("DisconnectBlock(): transaction undo data offset out of range.");
                    return DISCONNECT_FAILED;
                };

                size_t nExpectUndo = 0;
                for (const auto &txin : tx.vin)
                if (!txin.IsAnonInput())
                    nExpectUndo++;

                CTxUndo &txundo = blockUndo.vtxundo[nVtxundo--];
                if (txundo.vprevout.size() != nExpectUndo)
                {
                    error("DisconnectBlock(): transaction and undo data inconsistent");
                    return DISCONNECT_FAILED;
                };

                for (unsigned int j = tx.vin.size(); j-- > 0;)
                {
                    if (tx.vin[j].IsAnonInput())
                        continue;

                    const COutPoint &out = tx.vin[j].prevout;
                    int res = ApplyTxInUndo(std::move(txundo.vprevout[j]), view, out);
                    if (res == DISCONNECT_FAILED) return DISCONNECT_FAILED;
                    fClean = fClean && res != DISCONNECT_UNCLEAN;

                    const CTxIn input = tx.vin[j];

                    if (fSpentIndex) // undo and delete the spent index
                        view.spentIndex.push_back(std::make_pair(CSpentIndexKey(input.prevout.hash, input.prevout.n), CSpentIndexValue()));

                    if (fAddressIndex)
                    {
                        const Coin &coin = view.AccessCoin(tx.vin[j].prevout);
                        const CScript *pScript = &coin.out.scriptPubKey;

                        CAmount nValue = coin.nType == OUTPUT_CT ? 0 : coin.out.nValue;
                        std::vector<uint8_t> hashBytes;
                        int scriptType = 0;
                        if (!ExtractIndexInfo(pScript, scriptType, hashBytes)
                            || scriptType == 0)
                            continue;

                        // undo spending activity
                        view.addressIndex.push_back(std::make_pair(CAddressIndexKey(scriptType, uint256(hashBytes.data(), hashBytes.size()), pindex->nHeight, i, hash, j, true), nValue * -1));
                        // restore unspent index
                        view.addressUnspentIndex.push_back(std::make_pair(CAddressUnspentKey(scriptType, uint256(hashBytes.data(), hashBytes.size()), input.prevout.hash, input.prevout.n), CAddressUnspentValue(nValue, *pScript, coin.nHeight)));
                    }; // if (fAddressIndex)
                }; // for (unsigned int j = tx.vin.size(); j-- > 0;)
            };
        } else
        {
            // Check that all outputs are available and match the outputs in the block itself
            // exactly.
            for (size_t o = 0; o < tx.vout.size(); o++) {
                if (!tx.vout[o].scriptPubKey.IsUnspendable()) {
                    COutPoint out(hash, o);
                    Coin coin;
                    bool is_spent = view.SpendCoin(out, &coin);
                    if (!is_spent || tx.vout[o] != coin.out || pindex->nHeight != coin.nHeight || is_coinbase != coin.fCoinBase) {
                        fClean = false; // transaction output mismatch
                    }
                }
            }

            if (i > 0) { // not coinbases
                CTxUndo &txundo = blockUndo.vtxundo[i-1];
                if (txundo.vprevout.size() != tx.vin.size()) {
                    error("DisconnectBlock(): transaction and undo data inconsistent");
                    return DISCONNECT_FAILED;
                }
                for (unsigned int j = tx.vin.size(); j-- > 0;) {
                    const COutPoint &out = tx.vin[j].prevout;
                    int res = ApplyTxInUndo(std::move(txundo.vprevout[j]), view, out);
                    if (res == DISCONNECT_FAILED) return DISCONNECT_FAILED;
                    fClean = fClean && res != DISCONNECT_UNCLEAN;
                }
            }
            // At this point, all of txundo.vprevout should have been moved out.
        }
    }

    // move best block pointer to prevout block
    view.SetBestBlock(pindex->pprev->GetBlockHash(), pindex->pprev->nHeight);

    return fClean ? DISCONNECT_OK : DISCONNECT_UNCLEAN;
}

bool ConnectBlock(const CBlock& block, CValidationState& state, CBlockIndex* pindex,
    CCoinsViewCache& view, const CChainParams& chainparams, bool fJustCheck)
{
    return g_chainstate.ConnectBlock(block, state, pindex, view, chainparams, fJustCheck);
};

DisconnectResult DisconnectBlock(const CBlock& block, const CBlockIndex* pindex, CCoinsViewCache& view)
{
    return g_chainstate.DisconnectBlock(block, pindex, view);
};

void static FlushBlockFile(bool fFinalize = false)
{
    LOCK(cs_LastBlockFile);

    CDiskBlockPos posOld(nLastBlockFile, 0);
    bool status = true;

    FILE *fileOld = OpenBlockFile(posOld);
    if (fileOld) {
        if (fFinalize)
            status &= TruncateFile(fileOld, vinfoBlockFile[nLastBlockFile].nSize);
        status &= FileCommit(fileOld);
        fclose(fileOld);
    }

    fileOld = OpenUndoFile(posOld);
    if (fileOld) {
        if (fFinalize)
            status &= TruncateFile(fileOld, vinfoBlockFile[nLastBlockFile].nUndoSize);
        status &= FileCommit(fileOld);
        fclose(fileOld);
    }

    if (!status) {
        AbortNode("Flushing block file to disk failed. This is likely the result of an I/O error.");
    }
}

static bool FindUndoPos(CValidationState &state, int nFile, CDiskBlockPos &pos, unsigned int nAddSize);

static bool WriteUndoDataForBlock(const CBlockUndo& blockundo, CValidationState& state, CBlockIndex* pindex, const CChainParams& chainparams)
{
    // Write undo information to disk
    if (pindex->GetUndoPos().IsNull()) {
        CDiskBlockPos _pos;
        if (!FindUndoPos(state, pindex->nFile, _pos, ::GetSerializeSize(blockundo, SER_DISK, CLIENT_VERSION) + 40))
            return error("ConnectBlock(): FindUndoPos failed");
        if (!UndoWriteToDisk(blockundo, _pos, pindex->pprev->GetBlockHash(), chainparams.MessageStart()))
            return AbortNode(state, "Failed to write undo data");

        // update nUndoPos in block index
        pindex->nUndoPos = _pos.nPos;
        pindex->nStatus |= BLOCK_HAVE_UNDO;
        setDirtyBlockIndex.insert(pindex);
    }

    return true;
}

static CCheckQueue<CScriptCheck> scriptcheckqueue(128);

void ThreadScriptCheck() {
    RenameThread("particl-scriptch");
    scriptcheckqueue.Thread();
}

// Protected by cs_main
VersionBitsCache versionbitscache;

int32_t ComputeBlockVersion(const CBlockIndex* pindexPrev, const Consensus::Params& params)
{
    LOCK(cs_main);
    int32_t nVersion = VERSIONBITS_TOP_BITS;

    for (int i = 0; i < (int)Consensus::MAX_VERSION_BITS_DEPLOYMENTS; i++) {
        ThresholdState state = VersionBitsState(pindexPrev, params, static_cast<Consensus::DeploymentPos>(i), versionbitscache);
        if (state == ThresholdState::LOCKED_IN || state == ThresholdState::STARTED) {
            nVersion |= VersionBitsMask(params, static_cast<Consensus::DeploymentPos>(i));
        }
    }

    return nVersion;
}

/**
 * Threshold condition checker that triggers when unknown versionbits are seen on the network.
 */
class WarningBitsConditionChecker : public AbstractThresholdConditionChecker
{
private:
    int bit;

public:
    explicit WarningBitsConditionChecker(int bitIn) : bit(bitIn) {}

    int64_t BeginTime(const Consensus::Params& params) const override { return 0; }
    int64_t EndTime(const Consensus::Params& params) const override { return std::numeric_limits<int64_t>::max(); }
    int Period(const Consensus::Params& params) const override { return params.nMinerConfirmationWindow; }
    int Threshold(const Consensus::Params& params) const override { return params.nRuleChangeActivationThreshold; }

    bool Condition(const CBlockIndex* pindex, const Consensus::Params& params) const override
    {
        return ((pindex->nVersion & VERSIONBITS_TOP_MASK) == VERSIONBITS_TOP_BITS) &&
               ((pindex->nVersion >> bit) & 1) != 0 &&
               ((ComputeBlockVersion(pindex->pprev, params) >> bit) & 1) == 0;
    }
};

// Protected by cs_main
static ThresholdConditionCache warningcache[VERSIONBITS_NUM_BITS];

// 0.13.0 was shipped with a segwit deployment defined for testnet, but not for
// mainnet. We no longer need to support disabling the segwit deployment
// except for testing purposes, due to limitations of the functional test
// environment. See test/functional/p2p-segwit.py.
static bool IsScriptWitnessEnabled(const Consensus::Params& params)
{
    return params.vDeployments[Consensus::DEPLOYMENT_SEGWIT].nTimeout != 0;
}

static unsigned int GetBlockScriptFlags(const CBlockIndex* pindex, const Consensus::Params& consensusparams) EXCLUSIVE_LOCKS_REQUIRED(cs_main) {
    AssertLockHeld(cs_main);

    if (fParticlMode)
    {
        unsigned int flags = SCRIPT_VERIFY_P2SH;
        flags |= SCRIPT_VERIFY_DERSIG;
        flags |= SCRIPT_VERIFY_CHECKLOCKTIMEVERIFY;
        flags |= SCRIPT_VERIFY_CHECKSEQUENCEVERIFY;
        flags |= SCRIPT_VERIFY_WITNESS;
        flags |= SCRIPT_VERIFY_NULLDUMMY;

        if (pindex->nHeight < consensusparams.csp2shHeight) {
            flags |= SCRIPT_VERIFY_NO_CSP2SH;
        }
        return flags;
    };

    unsigned int flags = SCRIPT_VERIFY_NONE;

    // BIP16 didn't become active until Apr 1 2012 (on mainnet, and
    // retroactively applied to testnet)
    // However, only one historical block violated the P2SH rules (on both
    // mainnet and testnet), so for simplicity, always leave P2SH
    // on except for the one violating block.
    if (consensusparams.BIP16Exception.IsNull() || // no bip16 exception on this chain
        pindex->phashBlock == nullptr || // this is a new candidate block, eg from TestBlockValidity()
        *pindex->phashBlock != consensusparams.BIP16Exception) // this block isn't the historical exception
    {
        flags |= SCRIPT_VERIFY_P2SH;
    }

    // Enforce WITNESS rules whenever P2SH is in effect (and the segwit
    // deployment is defined).
    if (flags & SCRIPT_VERIFY_P2SH && IsScriptWitnessEnabled(consensusparams)) {
        flags |= SCRIPT_VERIFY_WITNESS;
    }

    // Start enforcing the DERSIG (BIP66) rule
    if (pindex->nHeight >= consensusparams.BIP66Height) {
        flags |= SCRIPT_VERIFY_DERSIG;
    }

    // Start enforcing CHECKLOCKTIMEVERIFY (BIP65) rule
    if (pindex->nHeight >= consensusparams.BIP65Height) {
        flags |= SCRIPT_VERIFY_CHECKLOCKTIMEVERIFY;
    }

    // Start enforcing BIP68 (sequence locks) and BIP112 (CHECKSEQUENCEVERIFY) using versionbits logic.
    if (VersionBitsState(pindex->pprev, consensusparams, Consensus::DEPLOYMENT_CSV, versionbitscache) == ThresholdState::ACTIVE) {
        flags |= SCRIPT_VERIFY_CHECKSEQUENCEVERIFY;
    }

    if (IsNullDummyEnabled(pindex->pprev, consensusparams)) {
        flags |= SCRIPT_VERIFY_NULLDUMMY;
    }

    return flags;
}



static int64_t nTimeCheck = 0;
static int64_t nTimeForks = 0;
static int64_t nTimeVerify = 0;
static int64_t nTimeConnect = 0;
static int64_t nTimeIndex = 0;
static int64_t nTimeCallbacks = 0;
static int64_t nTimeTotal = 0;
static int64_t nBlocksTotal = 0;

/** Apply the effects of this block (with given index) on the UTXO set represented by coins.
 *  Validity checks that depend on the UTXO set are also done; ConnectBlock()
 *  can fail if those validity checks fail (among other reasons). */
bool CChainState::ConnectBlock(const CBlock& block, CValidationState& state, CBlockIndex* pindex,
                  CCoinsViewCache& view, const CChainParams& chainparams, bool fJustCheck)
{
    AssertLockHeld(cs_main);
    assert(pindex);
    assert(*pindex->phashBlock == block.GetHash());
    int64_t nTimeStart = GetTimeMicros();

    // Check it again in case a previous version let a bad block in
    // NOTE: We don't currently (re-)invoke ContextualCheckBlock() or
    // ContextualCheckBlockHeader() here. This means that if we add a new
    // consensus rule that is enforced in one of those two functions, then we
    // may have let in a block that violates the rule prior to updating the
    // software, and we would NOT be enforcing the rule here. Fully solving
    // upgrade from one software version to the next after a consensus rule
    // change is potentially tricky and issue-specific (see RewindBlockIndex()
    // for one general approach that was used for BIP 141 deployment).
    // Also, currently the rule against blocks more than 2 hours in the future
    // is enforced in ContextualCheckBlockHeader(); we wouldn't want to
    // re-enforce that rule here (at least until we make it impossible for
    // GetAdjustedTime() to go backward).
    if (!CheckBlock(block, state, chainparams.GetConsensus(), !fJustCheck, !fJustCheck)) {
        if (state.CorruptionPossible()) {
            // We don't write down blocks to disk if they may have been
            // corrupted, so this should be impossible unless we're having hardware
            // problems.
            return AbortNode(state, "Corrupt block found indicating potential hardware failure; shutting down");
        }
        return error("%s: Consensus::CheckBlock: %s", __func__, FormatStateMessage(state));
    }

    if (block.IsProofOfStake())
    {
        pindex->bnStakeModifier = ComputeStakeModifierV2(pindex->pprev, pindex->prevoutStake.hash);
        setDirtyBlockIndex.insert(pindex);

        uint256 hashProof, targetProofOfStake;
        if (!CheckProofOfStake(pindex->pprev, *block.vtx[0], block.nTime, block.nBits, hashProof, targetProofOfStake))
            return state.DoS(100, error("%s: Check proof of stake failed.", __func__), REJECT_INVALID, "bad-proof-of-stake");
    };

    // verify that the view's current state corresponds to the previous block
    uint256 hashPrevBlock = pindex->pprev == nullptr ? uint256() : pindex->pprev->GetBlockHash();
    assert(hashPrevBlock == view.GetBestBlock());

    uint256 blockHash = block.GetHash();
    bool fIsGenesisBlock = blockHash == chainparams.GetConsensus().hashGenesisBlock;
    // Special case for the genesis block, skipping connection of its transactions
    // (its coinbase is unspendable)
    if (!fParticlMode  // genesis coinbase is spendable when in Particl mode
        && fIsGenesisBlock) {
        if (!fJustCheck)
            view.SetBestBlock(pindex->GetBlockHash(), pindex->nHeight);
        return true;
    }

    nBlocksTotal++;

    bool fScriptChecks = true;
    if (!hashAssumeValid.IsNull()) {
        // We've been configured with the hash of a block which has been externally verified to have a valid history.
        // A suitable default value is included with the software and updated from time to time.  Because validity
        //  relative to a piece of software is an objective fact these defaults can be easily reviewed.
        // This setting doesn't force the selection of any particular chain but makes validating some faster by
        //  effectively caching the result of part of the verification.
        BlockMap::const_iterator  it = mapBlockIndex.find(hashAssumeValid);
        if (it != mapBlockIndex.end()) {
            if (it->second->GetAncestor(pindex->nHeight) == pindex &&
                pindexBestHeader->GetAncestor(pindex->nHeight) == pindex &&
                pindexBestHeader->nChainWork >= nMinimumChainWork) {
                // This block is a member of the assumed verified chain and an ancestor of the best header.
                // The equivalent time check discourages hash power from extorting the network via DOS attack
                //  into accepting an invalid block through telling users they must manually set assumevalid.
                //  Requiring a software change or burying the invalid block, regardless of the setting, makes
                //  it hard to hide the implication of the demand.  This also avoids having release candidates
                //  that are hardly doing any signature verification at all in testing without having to
                //  artificially set the default assumed verified block further back.
                // The test against nMinimumChainWork prevents the skipping when denied access to any chain at
                //  least as good as the expected chain.
                fScriptChecks = (GetBlockProofEquivalentTime(*pindexBestHeader, *pindex, *pindexBestHeader, chainparams.GetConsensus()) <= 60 * 60 * 24 * 7 * 2);
            }
        }
    }

    int64_t nTime1 = GetTimeMicros(); nTimeCheck += nTime1 - nTimeStart;
    LogPrint(BCLog::BENCH, "    - Sanity checks: %.2fms [%.2fs (%.2fms/blk)]\n", MILLI * (nTime1 - nTimeStart), nTimeCheck * MICRO, nTimeCheck * MILLI / nBlocksTotal);

    bool fEnforceBIP30 = true;
    if (!fParticlMode)
    {
        // Do not allow blocks that contain transactions which 'overwrite' older transactions,
        // unless those are already completely spent.
        // If such overwrites are allowed, coinbases and transactions depending upon those
        // can be duplicated to remove the ability to spend the first instance -- even after
        // being sent to another address.
        // See BIP30 and http://r6.ca/blog/20120206T005236Z.html for more information.
        // This logic is not necessary for memory pool transactions, as AcceptToMemoryPool
        // already refuses previously-known transaction ids entirely.
        // This rule was originally applied to all blocks with a timestamp after March 15, 2012, 0:00 UTC.
        // Now that the whole chain is irreversibly beyond that time it is applied to all blocks except the
        // two in the chain that violate it. This prevents exploiting the issue against nodes during their
        // initial block download.
        bool fEnforceBIP30 = !((pindex->nHeight==91842 && pindex->GetBlockHash() == uint256S("0x00000000000a4d0a398161ffc163c503763b1f4360639393e0e4c8e300e0caec")) ||
                               (pindex->nHeight==91880 && pindex->GetBlockHash() == uint256S("0x00000000000743f190a18c5577a3c2d2a1f610ae9601ac046a38084ccb7cd721")));

        // Once BIP34 activated it was not possible to create new duplicate coinbases and thus other than starting
        // with the 2 existing duplicate coinbase pairs, not possible to create overwriting txs.  But by the
        // time BIP34 activated, in each of the existing pairs the duplicate coinbase had overwritten the first
        // before the first had been spent.  Since those coinbases are sufficiently buried it's no longer possible to create further
        // duplicate transactions descending from the known pairs either.
        // If we're on the known chain at height greater than where BIP34 activated, we can save the db accesses needed for the BIP30 check.

        // BIP34 requires that a block at height X (block X) has its coinbase
        // scriptSig start with a CScriptNum of X (indicated height X).  The above
        // logic of no longer requiring BIP30 once BIP34 activates is flawed in the
        // case that there is a block X before the BIP34 height of 227,931 which has
        // an indicated height Y where Y is greater than X.  The coinbase for block
        // X would also be a valid coinbase for block Y, which could be a BIP30
        // violation.  An exhaustive search of all mainnet coinbases before the
        // BIP34 height which have an indicated height greater than the block height
        // reveals many occurrences. The 3 lowest indicated heights found are
        // 209,921, 490,897, and 1,983,702 and thus coinbases for blocks at these 3
        // heights would be the first opportunity for BIP30 to be violated.

        // There is no potential to create a duplicate coinbase at block 209,921
        // because this is still before the BIP34 height and so explicit BIP30
        // checking is still active.

        // The final case is block 176,684 which has an indicated height of
        // 490,897. Unfortunately, this issue was not discovered until about 2 weeks
        // before block 490,897 so there was not much opportunity to address this
        // case other than to carefully analyze it and determine it would not be a
        // problem. Block 490,897 was, in fact, mined with a different coinbase than
        // block 176,684, but it is important to note that even if it hadn't been or
        // is remined on an alternate fork with a duplicate coinbase, we would still
        // not run into a BIP30 violation.  This is because the coinbase for 176,684
        // is spent in block 185,956 in transaction
        // d4f7fbbf92f4a3014a230b2dc70b8058d02eb36ac06b4a0736d9d60eaa9e8781.  This
        // spending transaction can't be duplicated because it also spends coinbase
        // 0328dd85c331237f18e781d692c92de57649529bd5edf1d01036daea32ffde29.  This
        // coinbase has an indicated height of over 4.2 billion, and wouldn't be
        // duplicatable until that height, and it's currently impossible to create a
        // chain that long. Nevertheless we may wish to consider a future soft fork
        // which retroactively prevents block 490,897 from creating a duplicate
        // coinbase. The two historical BIP30 violations often provide a confusing
        // edge case when manipulating the UTXO and it would be simpler not to have
        // another edge case to deal with.

        // testnet3 has no blocks before the BIP34 height with indicated heights
        // post BIP34 before approximately height 486,000,000 and presumably will
        // be reset before it reaches block 1,983,702 and starts doing unnecessary
        // BIP30 checking again.
        assert(pindex->pprev);
        CBlockIndex *pindexBIP34height = pindex->pprev->GetAncestor(chainparams.GetConsensus().BIP34Height);
        //Only continue to enforce if we're below BIP34 activation height or the block hash at that height doesn't correspond.
        fEnforceBIP30 = fEnforceBIP30 && (!pindexBIP34height || !(pindexBIP34height->GetBlockHash() == chainparams.GetConsensus().BIP34Hash));
    };

    // The search reveals a great many blocks which have an indicated height
    // greater than 1,983,702, so we simply remove the optimization to skip
    // BIP30 checking for blocks at height 1,983,702 or higher.  Before we reach
    // that block in another 25 years or so, we should take advantage of a
    // future consensus change to do a new and improved version of BIP34 that
    // will actually prevent ever creating any duplicate coinbases in the
    // future.
    static constexpr int BIP34_IMPLIES_BIP30_LIMIT = 1983702;

    // TODO: Remove BIP30 checking from block height 1,983,702 on, once we have a
    // consensus change that ensures coinbases at those heights can not
    // duplicate earlier coinbases.
    if (fEnforceBIP30 || pindex->nHeight >= BIP34_IMPLIES_BIP30_LIMIT) {
        for (const auto& tx : block.vtx) {
            for (size_t o = 0; o < tx->GetNumVOuts(); o++) {
                if (view.HaveCoin(COutPoint(tx->GetHash(), o))) {
                    return state.DoS(100, error("ConnectBlock(): tried to overwrite transaction"),
                                     REJECT_INVALID, "bad-txns-BIP30");
                }
            }
        }
    }

    int nLockTimeFlags = 0;
    if (fParticlMode || VersionBitsState(pindex->pprev, chainparams.GetConsensus(), Consensus::DEPLOYMENT_CSV, versionbitscache) == ThresholdState::ACTIVE) {
        nLockTimeFlags |= LOCKTIME_VERIFY_SEQUENCE;
    }

    // Get the script flags for this block
    unsigned int flags = GetBlockScriptFlags(pindex, chainparams.GetConsensus());

    int64_t nTime2 = GetTimeMicros(); nTimeForks += nTime2 - nTime1;
    LogPrint(BCLog::BENCH, "    - Fork checks: %.2fms [%.2fs (%.2fms/blk)]\n", MILLI * (nTime2 - nTime1), nTimeForks * MICRO, nTimeForks * MILLI / nBlocksTotal);

    CBlockUndo blockundo;

    CCheckQueueControl<CScriptCheck> control(fScriptChecks && nScriptCheckThreads ? &scriptcheckqueue : nullptr);

    std::vector<int> prevheights;
    CAmount nFees = 0;
    int nInputs = 0;
    int64_t nSigOpsCost = 0;
    int64_t nAnonIn = 0;
    int64_t nStakeReward = 0;

    blockundo.vtxundo.reserve(block.vtx.size() - (fParticlMode ? 0 : 1));

    std::vector<PrecomputedTransactionData> txdata;
    txdata.reserve(block.vtx.size()); // Required so that pointers to individual PrecomputedTransactionData don't get invalidated

    // NOTE: Be careful tracking coin created, block reward is based on nMoneySupply
    CAmount nMoneyCreated = 0;

    state.fEnforceSmsgFees = block.nTime >= chainparams.GetConsensus().nPaidSmsgTime;
    for (unsigned int i = 0; i < block.vtx.size(); i++)
    {
        const CTransaction &tx = *(block.vtx[i]);
        const uint256 txhash = tx.GetHash();
        nInputs += tx.vin.size();

        if (!tx.IsCoinBase())
        {
            CAmount txfee = 0;
            if (!Consensus::CheckTxInputs(tx, state, view, pindex->nHeight, txfee)) {
                control.Wait();
                return error("%s: Consensus::CheckTxInputs: %s, %s", __func__, tx.GetHash().ToString(), FormatStateMessage(state));
            }
            if (tx.IsCoinStake())
            {
                // Stake reward is passed back in txfee (nPlainValueOut - nPlainValueIn)
                nStakeReward += txfee;
                nMoneyCreated += nStakeReward;
            } else
            {
                nFees += txfee;
            };
            if (!MoneyRange(nFees)) {
                control.Wait();
                return state.DoS(100, error("%s: accumulated fee in the block out of range.", __func__),
                                 REJECT_INVALID, "bad-txns-accumulated-fee-outofrange");
            }

            // Check that transaction is BIP68 final
            // BIP68 lock checks (as opposed to nLockTime checks) must
            // be in ConnectBlock because they require the UTXO set

            prevheights.resize(tx.vin.size());
            for (size_t j = 0; j < tx.vin.size(); j++) {
                if (tx.vin[j].IsAnonInput())
                    prevheights[j] = 0;
                else
                    prevheights[j] = view.AccessCoin(tx.vin[j].prevout).nHeight;
            }

            if (!SequenceLocks(tx, nLockTimeFlags, &prevheights, *pindex)) {
                control.Wait();
                return state.DoS(100, error("%s: contains a non-BIP68-final transaction", __func__),
                                 REJECT_INVALID, "bad-txns-nonfinal");
            }

            if (tx.IsParticlVersion()
                && (fAddressIndex || fSpentIndex))
            {
                // Update spent inputs for insight
                for (size_t j = 0; j < tx.vin.size(); j++)
                {
                    const CTxIn input = tx.vin[j];
                    if (input.IsAnonInput())
                    {
                        nAnonIn++;
                        continue;
                    };

                    const Coin &coin = view.AccessCoin(input.prevout);
                    const CScript *pScript = &coin.out.scriptPubKey;

                    CAmount nValue = coin.nType == OUTPUT_CT ? 0 : coin.out.nValue;
                    std::vector<uint8_t> hashBytes;
                    int scriptType = 0;

                    if (!ExtractIndexInfo(pScript, scriptType, hashBytes)
                        || scriptType == 0)
                        continue;

                    uint256 hashAddress;
                    if (scriptType > 0)
                        hashAddress = uint256(hashBytes.data(), hashBytes.size());

                    if (fAddressIndex && scriptType > 0)
                    {
                        // record spending activity
                        view.addressIndex.push_back(std::make_pair(CAddressIndexKey(scriptType, hashAddress, pindex->nHeight, i, txhash, j, true), nValue * -1));
                        // remove address from unspent index
                        view.addressUnspentIndex.push_back(std::make_pair(CAddressUnspentKey(scriptType, hashAddress, input.prevout.hash, input.prevout.n), CAddressUnspentValue()));
                    };

                    if (fSpentIndex)
                    {
                        CAmount nValue = coin.nType == OUTPUT_CT ? -1 : coin.out.nValue;
                        // add the spent index to determine the txid and input that spent an output
                        // and to find the amount and address from an input
                        view.spentIndex.push_back(std::make_pair(CSpentIndexKey(input.prevout.hash, input.prevout.n), CSpentIndexValue(txhash, j, pindex->nHeight, nValue, scriptType, hashAddress)));
                    };
                };
            };
        };

        // GetTransactionSigOpCost counts 3 types of sigops:
        // * legacy (always)
        // * p2sh (when P2SH enabled in flags and excludes coinbase)
        // * witness (when witness enabled in flags and excludes coinbase)
        nSigOpsCost += GetTransactionSigOpCost(tx, view, flags);
        if (nSigOpsCost > MAX_BLOCK_SIGOPS_COST) {
            control.Wait();
            return state.DoS(100, error("ConnectBlock(): too many sigops"),
                             REJECT_INVALID, "bad-blk-sigops");
        }
        txdata.emplace_back(tx);

        if (!tx.IsCoinBase())
        {
            std::vector<CScriptCheck> vChecks;
            bool fCacheResults = fJustCheck; /* Don't cache results if we're actually connecting blocks (still consult the cache, though) */
            if (!CheckInputs(tx, state, view, fScriptChecks, flags, fCacheResults, fCacheResults, txdata[i], nScriptCheckThreads ? &vChecks : nullptr)) {
                control.Wait();
                return error("ConnectBlock(): CheckInputs on %s failed with %s",
                    txhash.ToString(), FormatStateMessage(state));
            };

            control.Add(vChecks);

            blockundo.vtxundo.push_back(CTxUndo());
            UpdateCoins(tx, view, blockundo.vtxundo.back(), pindex->nHeight);
        } else
        {
            // tx is coinbase
            CTxUndo undoDummy;
            UpdateCoins(tx, view, undoDummy, pindex->nHeight);
            nMoneyCreated += tx.GetValueOut();
        };

        if (view.nLastRCTOutput == 0)
            view.nLastRCTOutput = pindex->pprev ? pindex->pprev->nAnonOutputs : 0;
        // Index rct outputs and keyimages
        if (state.fHasAnonOutput || state.fHasAnonInput)
        {
            COutPoint op(txhash, 0);
            for (const auto &txin : tx.vin)
            {
                if (txin.IsAnonInput())
                {
                    uint32_t nAnonInputs, nRingSize;
                    txin.GetAnonInfo(nAnonInputs, nRingSize);
                    if (txin.scriptData.stack.size() != 1
                        || txin.scriptData.stack[0].size() != 33 * nAnonInputs) {
                        control.Wait();
                        return error("%s: Bad scriptData stack, %s.", __func__, txhash.ToString());
                    };

                    const std::vector<uint8_t> &vKeyImages = txin.scriptData.stack[0];
                    for (size_t k = 0; k < nAnonInputs; ++k)
                    {
                        const CCmpPubKey &ki = *((CCmpPubKey*)&vKeyImages[k*33]);

                        view.keyImages.push_back(std::make_pair(ki, txhash));
                    };
                };
            };

            for (unsigned int k = 0; k < tx.vpout.size(); k++)
            {
                if (!tx.vpout[k]->IsType(OUTPUT_RINGCT))
                    continue;

                CTxOutRingCT *txout = (CTxOutRingCT*)tx.vpout[k].get();

                int64_t nTestExists;
                if (!fVerifyingDB && pblocktree->ReadRCTOutputLink(txout->pk, nTestExists)) {
                    control.Wait();

                    if (nTestExists > pindex->pprev->nAnonOutputs)
                    {
                        // The anon index can diverge from the chain index if shutdown does not complete
                        LogPrintf("%s: Duplicate anon-output %s, index %d, above last index %d.\n", __func__, HexStr(txout->pk.begin(), txout->pk.end()), nTestExists, pindex->pprev->nAnonOutputs);
                        LogPrintf("Attempting to repair anon index.\n");
                        std::set<CCmpPubKey> setKi; // unused
                        RollBackRCTIndex(pindex->pprev->nAnonOutputs, nTestExists, setKi);
                        return false;
                    }

                    return error("%s: Duplicate anon-output (db) %s, index %d.", __func__, HexStr(txout->pk.begin(), txout->pk.end()), nTestExists);
                };
                if (!fVerifyingDB && view.ReadRCTOutputLink(txout->pk, nTestExists)) {
                    control.Wait();
                    return error("%s: Duplicate anon-output (view) %s, index %d.", __func__, HexStr(txout->pk.begin(), txout->pk.end()), nTestExists);
                };

                op.n = k;
                view.nLastRCTOutput++;
                CAnonOutput ao(txout->pk, txout->commitment, op, pindex->nHeight, 0);

                view.anonOutputLinks[txout->pk] = view.nLastRCTOutput;
                view.anonOutputs.push_back(std::make_pair(view.nLastRCTOutput, ao));
            };
        };

        if (fAddressIndex)
        {
            // Update outputs for insight
            for (unsigned int k = 0; k < tx.vpout.size(); k++)
            {
                const CTxOutBase *out = tx.vpout[k].get();

                if (!out->IsType(OUTPUT_STANDARD)
                    && !out->IsType(OUTPUT_CT))
                    continue;

                const CScript *pScript;
                std::vector<unsigned char> hashBytes;
                int scriptType = 0;
                CAmount nValue;
                if (!ExtractIndexInfo(out, scriptType, hashBytes, nValue, pScript)
                    || scriptType == 0)
                    continue;

                // record receiving activity
                view.addressIndex.push_back(std::make_pair(CAddressIndexKey(scriptType, uint256(hashBytes.data(), hashBytes.size()), pindex->nHeight, i, txhash, k, false), nValue));
                // record unspent output
                view.addressUnspentIndex.push_back(std::make_pair(CAddressUnspentKey(scriptType, uint256(hashBytes.data(), hashBytes.size()), txhash, k), CAddressUnspentValue(nValue, *pScript, pindex->nHeight)));
            };
        }; // if (fAddressIndex)
    };

    int64_t nTime3 = GetTimeMicros(); nTimeConnect += nTime3 - nTime2;
    LogPrint(BCLog::BENCH, "      - Connect %u transactions: %.2fms (%.3fms/tx, %.3fms/txin) [%.2fs (%.2fms/blk)]\n", (unsigned)block.vtx.size(), MILLI * (nTime3 - nTime2), MILLI * (nTime3 - nTime2) / block.vtx.size(), nInputs <= 1 ? 0 : MILLI * (nTime3 - nTime2) / (nInputs-1), nTimeConnect * MICRO, nTimeConnect * MILLI / nBlocksTotal);

    if (!control.Wait())
        return state.DoS(100, error("%s: CheckQueue failed", __func__), REJECT_INVALID, "block-validation-failed");

    if (fParticlMode)
    {
        if (block.IsProofOfStake()) // only the genesis block isn't proof of stake
        {
            CTransactionRef txCoinstake = block.vtx[0];
            const DevFundSettings *pDevFundSettings = Params().GetDevFundSettings(block.nTime);

            CAmount nCalculatedStakeReward = Params().GetProofOfStakeReward(pindex->pprev, nFees);

            if (!pDevFundSettings || pDevFundSettings->nMinDevStakePercent <= 0)
            {
                if (nStakeReward < 0 || nStakeReward > nCalculatedStakeReward)
                    return state.DoS(100, error("ConnectBlock() : coinstake pays too much(actual=%d vs calculated=%d)", nStakeReward, nCalculatedStakeReward), REJECT_INVALID, "bad-cs-amount");
            } else
            {
                assert(pDevFundSettings->nMinDevStakePercent <= 100);

                CAmount nMinDevPart = (nCalculatedStakeReward * pDevFundSettings->nMinDevStakePercent) / 100;
                CAmount nMaxHolderPart = nCalculatedStakeReward - nMinDevPart;
                if (nMinDevPart < 0 || nMaxHolderPart < 0)
                    return state.DoS(100, error("%s: bad coinstake split amount (foundation=%d vs reward=%d)", __func__, nMinDevPart, nMaxHolderPart), REJECT_INVALID, "bad-cs-amount");


                CAmount nDevBfwd = 0, nDevCfwdCheck = 0;
                if (pindex->pprev->nHeight > 0) // genesis block is pow
                {
                    CTransactionRef txPrevCoinstake;
                    if (!coinStakeCache.GetCoinStake(pindex->pprev->GetBlockHash(), txPrevCoinstake))
                        return state.DoS(100, error("%s: Failed to get previous coinstake.", __func__), REJECT_INVALID, "bad-cs-amount");

                    assert(txPrevCoinstake->IsCoinStake()); // Sanity check

                    if (!txPrevCoinstake->GetDevFundCfwd(nDevBfwd))
                        nDevBfwd = 0;
                };

                if (pindex->nHeight % pDevFundSettings->nDevOutputPeriod == 0)
                {
                    // Fund output must exist and match cfwd, cfwd data output must be unset
                    // nStakeReward must == nDevBfwd + nCalculatedStakeReward

                    if (nStakeReward != nDevBfwd + nCalculatedStakeReward)
                        return state.DoS(100, error("%s: bad stake-reward (actual=%d vs expected=%d)", __func__, nStakeReward, nDevBfwd + nCalculatedStakeReward), REJECT_INVALID, "bad-cs-amount");

                    CTxDestination dfDest = CBitcoinAddress(pDevFundSettings->sDevFundAddresses).Get();
                    if (dfDest.type() == typeid(CNoDestination))
                        return error("%s: Failed to get foundation fund destination: %s.", __func__, pDevFundSettings->sDevFundAddresses);
                    CScript devFundScriptPubKey = GetScriptForDestination(dfDest);

                    // output 1 must be to the dev fund
                    const CTxOutStandard *outputDF = txCoinstake->vpout[1]->GetStandardOutput();
                    if (!outputDF)
                        return state.DoS(100, error("%s: Bad foundation fund output.", __func__), REJECT_INVALID, "bad-cs");

                    if (outputDF->scriptPubKey != devFundScriptPubKey)
                        return state.DoS(100, error("%s: Bad foundation fund output script.", __func__), REJECT_INVALID, "bad-cs");

                    if (outputDF->nValue < nDevBfwd + nMinDevPart) // max value is clamped already
                        return state.DoS(100, error("%s: Bad foundation-reward (actual=%d vs minfundpart=%d)", __func__, nStakeReward, nDevBfwd + nMinDevPart), REJECT_INVALID, "bad-cs-fund-amount");


                    if (txCoinstake->GetDevFundCfwd(nDevCfwdCheck))
                        return state.DoS(100, error("%s: Coinstake foundation cfwd must be unset.", __func__), REJECT_INVALID, "bad-cs-cfwd");
                } else
                {
                    // Ensure cfwd data output is correct and nStakeReward is <= nHolderPart
                    // cfwd must == nDevBfwd + (nCalculatedStakeReward - nStakeReward) // allowing users to set a higher split

                    if (nStakeReward < 0 || nStakeReward > nMaxHolderPart)
                        return state.DoS(100, error("%s: Bad stake-reward (actual=%d vs maxholderpart=%d)", __func__, nStakeReward, nMaxHolderPart), REJECT_INVALID, "bad-cs-amount");

                    CAmount nDevCfwd = nDevBfwd + nCalculatedStakeReward - nStakeReward;
                    if (!txCoinstake->GetDevFundCfwd(nDevCfwdCheck)
                        || nDevCfwdCheck != nDevCfwd)
                        return state.DoS(100, error("%s: Coinstake foundation fund carried forward mismatch (actual=%d vs expected=%d)", __func__, nDevCfwdCheck, nDevCfwd), REJECT_INVALID, "bad-cs-cfwd");
                };

                coinStakeCache.InsertCoinStake(blockHash, txCoinstake);
            };
        } else
        {
            if (block.GetHash() != Params().GenesisBlock().GetHash())
                return state.DoS(100, error("ConnectBlock() : Found block that isn't coinstake or genesis."), REJECT_INVALID, "bad-cs");
        }
    } else
    {
        CAmount blockReward = nFees + GetBlockSubsidy(pindex->nHeight, chainparams.GetConsensus());
        if (block.vtx[0]->GetValueOut() > blockReward) // particl coins are imported as coinbase txns
            return state.DoS(100,
                             error("ConnectBlock(): coinbase pays too much (actual=%d vs limit=%d)",
                                   block.vtx[0]->GetValueOut(), blockReward),
                                   REJECT_INVALID, "bad-cb-amount");
    };

    int64_t nTime4 = GetTimeMicros(); nTimeVerify += nTime4 - nTime2;
    LogPrint(BCLog::BENCH, "    - Verify %u txins: %.2fms (%.3fms/txin) [%.2fs (%.2fms/blk)]\n", nInputs - 1, MILLI * (nTime4 - nTime2), nInputs <= 1 ? 0 : MILLI * (nTime4 - nTime2) / (nInputs-1), nTimeVerify * MICRO, nTimeVerify * MILLI / nBlocksTotal);

    if (fJustCheck)
        return true;

    pindex->nMoneySupply = (pindex->pprev ? pindex->pprev->nMoneySupply : 0) + nMoneyCreated;
    pindex->nAnonOutputs = view.nLastRCTOutput;
    setDirtyBlockIndex.insert(pindex); // pindex has changed, must save to disk

    if (!fIsGenesisBlock
     && !WriteUndoDataForBlock(blockundo, state, pindex, chainparams))
        return false;

    if (!pindex->IsValid(BLOCK_VALID_SCRIPTS)) {
        pindex->RaiseValidity(BLOCK_VALID_SCRIPTS);
        setDirtyBlockIndex.insert(pindex);
    }


    if (fTimestampIndex)
    {
        unsigned int logicalTS = pindex->nTime;
        unsigned int prevLogicalTS = 0;

        // retrieve logical timestamp of the previous block
        if (pindex->pprev)
            if (!pblocktree->ReadTimestampBlockIndex(pindex->pprev->GetBlockHash(), prevLogicalTS))
                LogPrintf("%s: Failed to read previous block's logical timestamp\n", __func__);

        if (logicalTS <= prevLogicalTS)
        {
            logicalTS = prevLogicalTS + 1;
            LogPrintf("%s: Previous logical timestamp is newer Actual[%d] prevLogical[%d] Logical[%d]\n", __func__, pindex->nTime, prevLogicalTS, logicalTS);
        }

        if (!pblocktree->WriteTimestampIndex(CTimestampIndexKey(logicalTS, pindex->GetBlockHash())))
            return AbortNode(state, "Failed to write timestamp index");

        if (!pblocktree->WriteTimestampBlockIndex(CTimestampBlockIndexKey(pindex->GetBlockHash()), CTimestampBlockIndexValue(logicalTS)))
            return AbortNode(state, "Failed to write blockhash index");
    };

    assert(pindex->phashBlock);
    // add this block to the view's block chain
    view.SetBestBlock(pindex->GetBlockHash(), pindex->nHeight);

    int64_t nTime5 = GetTimeMicros(); nTimeIndex += nTime5 - nTime4;
    LogPrint(BCLog::BENCH, "    - Index writing: %.2fms [%.2fs (%.2fms/blk)]\n", MILLI * (nTime5 - nTime4), nTimeIndex * MICRO, nTimeIndex * MILLI / nBlocksTotal);

    int64_t nTime6 = GetTimeMicros(); nTimeCallbacks += nTime6 - nTime5;
    LogPrint(BCLog::BENCH, "    - Callbacks: %.2fms [%.2fs (%.2fms/blk)]\n", MILLI * (nTime6 - nTime5), nTimeCallbacks * MICRO, nTimeCallbacks * MILLI / nBlocksTotal);

    return true;
}

/**
 * Update the on-disk chain state.
 * The caches and indexes are flushed depending on the mode we're called with
 * if they're too large, if it's been a while since the last write,
 * or always and in all cases if we're in prune mode and are deleting files.
 *
 * If FlushStateMode::NONE is used, then FlushStateToDisk(...) won't do anything
 * besides checking if we need to prune.
 */
bool FlushStateToDisk(const CChainParams& chainparams, CValidationState &state, FlushStateMode mode, int nManualPruneHeight) {
    int64_t nMempoolUsage = mempool.DynamicMemoryUsage();
    LOCK(cs_main);
    static int64_t nLastWrite = 0;
    static int64_t nLastFlush = 0;
    std::set<int> setFilesToPrune;
    bool full_flush_completed = false;
    try {
    {
        bool fFlushForPrune = false;
        bool fDoFullFlush = false;
        LOCK(cs_LastBlockFile);
        if (fPruneMode && (fCheckForPruning || nManualPruneHeight > 0) && !fReindex) {
            if (nManualPruneHeight > 0) {
                FindFilesToPruneManual(setFilesToPrune, nManualPruneHeight);
            } else {
                FindFilesToPrune(setFilesToPrune, chainparams.PruneAfterHeight());
                fCheckForPruning = false;
            }
            if (!setFilesToPrune.empty()) {
                fFlushForPrune = true;
                if (!fHavePruned) {
                    pblocktree->WriteFlag("prunedblockfiles", true);
                    fHavePruned = true;
                }
            }
        }
        int64_t nNow = GetTimeMicros();
        // Avoid writing/flushing immediately after startup.
        if (nLastWrite == 0) {
            nLastWrite = nNow;
        }
        if (nLastFlush == 0) {
            nLastFlush = nNow;
        }
        int64_t nMempoolSizeMax = gArgs.GetArg("-maxmempool", DEFAULT_MAX_MEMPOOL_SIZE) * 1000000;
        int64_t cacheSize = pcoinsTip->DynamicMemoryUsage();
        int64_t nTotalSpace = nCoinCacheUsage + std::max<int64_t>(nMempoolSizeMax - nMempoolUsage, 0);
        // The cache is large and we're within 10% and 10 MiB of the limit, but we have time now (not in the middle of a block processing).
        bool fCacheLarge = mode == FlushStateMode::PERIODIC && cacheSize > std::max((9 * nTotalSpace) / 10, nTotalSpace - MAX_BLOCK_COINSDB_USAGE * 1024 * 1024);
        // The cache is over the limit, we have to write now.
        bool fCacheCritical = mode == FlushStateMode::IF_NEEDED && cacheSize > nTotalSpace;
        // It's been a while since we wrote the block index to disk. Do this frequently, so we don't need to redownload after a crash.
        bool fPeriodicWrite = mode == FlushStateMode::PERIODIC && nNow > nLastWrite + (int64_t)DATABASE_WRITE_INTERVAL * 1000000;
        // It's been very long since we flushed the cache. Do this infrequently, to optimize cache usage.
        bool fPeriodicFlush = mode == FlushStateMode::PERIODIC && nNow > nLastFlush + (int64_t)DATABASE_FLUSH_INTERVAL * 1000000;
        // Combine all conditions that result in a full cache flush.
        fDoFullFlush = (mode == FlushStateMode::ALWAYS) || fCacheLarge || fCacheCritical || fPeriodicFlush || fFlushForPrune;
        // Write blocks and block index to disk.
        if (fDoFullFlush || fPeriodicWrite) {
            // Depend on nMinDiskSpace to ensure we can write block index
            if (!CheckDiskSpace(0, true))
                return state.Error("out of disk space");
            // First make sure all block and undo data is flushed to disk.
            FlushBlockFile();
            // Then update all block file information (which may refer to block and undo files).
            {
                std::vector<std::pair<int, const CBlockFileInfo*> > vFiles;
                vFiles.reserve(setDirtyFileInfo.size());
                for (std::set<int>::iterator it = setDirtyFileInfo.begin(); it != setDirtyFileInfo.end(); ) {
                    vFiles.push_back(std::make_pair(*it, &vinfoBlockFile[*it]));
                    setDirtyFileInfo.erase(it++);
                }
                std::vector<const CBlockIndex*> vBlocks;
                vBlocks.reserve(setDirtyBlockIndex.size());
                for (std::set<CBlockIndex*>::iterator it = setDirtyBlockIndex.begin(); it != setDirtyBlockIndex.end(); ) {
                    vBlocks.push_back(*it);
                    setDirtyBlockIndex.erase(it++);
                }
                if (!pblocktree->WriteBatchSync(vFiles, nLastBlockFile, vBlocks)) {
                    return AbortNode(state, "Failed to write to block index database");
                }
            }
            // Finally remove any pruned files
            if (fFlushForPrune)
                UnlinkPrunedFiles(setFilesToPrune);
            nLastWrite = nNow;
        }
        // Flush best chain related state. This can only be done if the blocks / block index write was also done.
        if (fDoFullFlush && !pcoinsTip->GetBestBlock().IsNull()) {
            // Typical Coin structures on disk are around 48 bytes in size.
            // Pushing a new one to the database can cause it to be written
            // twice (once in the log, and once in the tables). This is already
            // an overestimation, as most will delete an existing entry or
            // overwrite one. Still, use a conservative safety factor of 2.
            if (!CheckDiskSpace(48 * 2 * 2 * pcoinsTip->GetCacheSize()))
                return state.Error("out of disk space");
            // Flush the chainstate (which may refer to block index entries).
            if (!pcoinsTip->Flush())
                return AbortNode(state, "Failed to write to coin database");
            nLastFlush = nNow;
            full_flush_completed = true;
        }
    }
    if (full_flush_completed) {
        // Update best block in wallet (so we can detect restored wallets).
        GetMainSignals().ChainStateFlushed(chainActive.GetLocator());
    }
    } catch (const std::runtime_error& e) {
        return AbortNode(state, std::string("System error while flushing: ") + e.what());
    }
    return true;
}

void FlushStateToDisk() {
    CValidationState state;
    const CChainParams& chainparams = Params();
    if (!FlushStateToDisk(chainparams, state, FlushStateMode::ALWAYS)) {
        LogPrintf("%s: failed to flush state (%s)\n", __func__, FormatStateMessage(state));
    }
}

void PruneAndFlush() {
    CValidationState state;
    fCheckForPruning = true;
    const CChainParams& chainparams = Params();
    if (!FlushStateToDisk(chainparams, state, FlushStateMode::NONE)) {
        LogPrintf("%s: failed to flush state (%s)\n", __func__, FormatStateMessage(state));
    }
}

static void DoWarning(const std::string& strWarning)
{
    static bool fWarned = false;
    SetMiscWarning(strWarning);
    if (!fWarned) {
        AlertNotify(strWarning);
        fWarned = true;
    }
}

bool FlushView(CCoinsViewCache *view, CValidationState& state, bool fDisconnecting)
{
    if (!view->Flush())
        return false;

    if (fAddressIndex)
    {
        if (fDisconnecting)
        {
            if (!pblocktree->EraseAddressIndex(view->addressIndex))
                return AbortNode(state, "Failed to delete address index");
        } else
        {
            if (!pblocktree->WriteAddressIndex(view->addressIndex))
                return AbortNode(state, "Failed to write address index");
        };

        if (!pblocktree->UpdateAddressUnspentIndex(view->addressUnspentIndex))
            return AbortNode(state, "Failed to write address unspent index");
    };

    if (fSpentIndex)
    {
        if (!pblocktree->UpdateSpentIndex(view->spentIndex))
            return AbortNode(state, "Failed to write transaction index");
    };

    view->addressIndex.clear();
    view->addressUnspentIndex.clear();
    view->spentIndex.clear();

    if (fDisconnecting)
    {
        for (auto &it : view->keyImages)
            if (!pblocktree->EraseRCTKeyImage(it.first))
                return error("%s: EraseRCTKeyImage failed, txn %s.", __func__, it.second.ToString());

        if (view->anonOutputLinks.size() > 0)
        {
            for (auto &it : view->anonOutputLinks)
            {
                if (!pblocktree->EraseRCTOutput(it.second))
                    return error("%s: EraseRCTOutput failed.", __func__);

                if (!pblocktree->EraseRCTOutputLink(it.first))
                    return error("%s: EraseRCTOutput failed.", __func__);
            };

        };
    } else
    {
        CDBBatch batch(*pblocktree);

        for (auto &it : view->keyImages)
            batch.Write(std::make_pair(DB_RCTKEYIMAGE, it.first), it.second);

        for (auto &it : view->anonOutputs)
            batch.Write(std::make_pair(DB_RCTOUTPUT, it.first), it.second);

        for (auto &it : view->anonOutputLinks)
            batch.Write(std::make_pair(DB_RCTOUTPUT_LINK, it.first), it.second);

        if (!pblocktree->WriteBatch(batch))
            return error("%s: Write RCT outputs failed.", __func__);
    };

    view->nLastRCTOutput = 0;
    view->anonOutputs.clear();
    view->anonOutputLinks.clear();
    view->keyImages.clear();

    return true;
};

/** Private helper function that concatenates warning messages. */
static void AppendWarning(std::string& res, const std::string& warn)
{
    if (!res.empty()) res += ", ";
    res += warn;
}

/** Check warning conditions and do some notifications on new chain tip set. */
void UpdateTip(const CBlockIndex *pindexNew, const CChainParams& chainParams) {
    // New best block
    mempool.AddTransactionsUpdated(1);

    {
        WaitableLock lock(g_best_block_mutex);
        g_best_block = pindexNew->GetBlockHash();
        g_best_block_cv.notify_all();
    }

    std::string warningMessages;
    if (!IsInitialBlockDownload())
    {
        int nUpgraded = 0;
        const CBlockIndex* pindex = pindexNew;
        for (int bit = 0; bit < VERSIONBITS_NUM_BITS; bit++) {
            WarningBitsConditionChecker checker(bit);
            ThresholdState state = checker.GetStateFor(pindex, chainParams.GetConsensus(), warningcache[bit]);
            if (state == ThresholdState::ACTIVE || state == ThresholdState::LOCKED_IN) {
                const std::string strWarning = strprintf(_("Warning: unknown new rules activated (versionbit %i)"), bit);
                if (state == ThresholdState::ACTIVE) {
                    DoWarning(strWarning);
                } else {
                    AppendWarning(warningMessages, strWarning);
                }
            }
        }
        // Check the version of the last 100 blocks to see if we need to upgrade:
        for (int i = 0; i < 100 && pindex != nullptr; i++)
        {
            if (fParticlMode)
            {
                if (pindex->nVersion > PARTICL_BLOCK_VERSION)
                    ++nUpgraded;
            } else
            {
                int32_t nExpectedVersion = ComputeBlockVersion(pindex->pprev, chainParams.GetConsensus());
                if (pindex->nVersion > VERSIONBITS_LAST_OLD_BLOCK_VERSION && (pindex->nVersion & ~nExpectedVersion) != 0)
                    ++nUpgraded;
            }
            pindex = pindex->pprev;
        }
        if (nUpgraded > 0)
            AppendWarning(warningMessages, strprintf(_("%d of last 100 blocks have unexpected version"), nUpgraded));
        if (nUpgraded > 100/2)
        {
            std::string strWarning = _("Warning: Unknown block versions being mined! It's possible unknown rules are in effect");
            // notify GetWarnings(), called by Qt and the JSON-RPC code to warn the user:
            DoWarning(strWarning);
        }
    }
    LogPrintf("%s: new best=%s height=%d version=0x%08x log2_work=%.8g tx=%lu date='%s' progress=%f cache=%.1fMiB(%utxo)", __func__, /* Continued */
      pindexNew->GetBlockHash().ToString(), pindexNew->nHeight, pindexNew->nVersion,
      log(pindexNew->nChainWork.getdouble())/log(2.0), (unsigned long)pindexNew->nChainTx,
      FormatISO8601DateTime(pindexNew->GetBlockTime()),
      GuessVerificationProgress(chainParams.TxData(), pindexNew), pcoinsTip->DynamicMemoryUsage() * (1.0 / (1<<20)), pcoinsTip->GetCacheSize());
    if (!warningMessages.empty())
        LogPrintf(" warning='%s'", warningMessages); /* Continued */
    LogPrintf("\n");

}

/** Disconnect chainActive's tip.
  * After calling, the mempool will be in an inconsistent state, with
  * transactions from disconnected blocks being added to disconnectpool.  You
  * should make the mempool consistent again by calling UpdateMempoolForReorg.
  * with cs_main held.
  *
  * If disconnectpool is nullptr, then no disconnected transactions are added to
  * disconnectpool (note that the caller is responsible for mempool consistency
  * in any case).
  */
bool CChainState::DisconnectTip(CValidationState& state, const CChainParams& chainparams, DisconnectedBlockTransactions *disconnectpool)
{
    CBlockIndex *pindexDelete = chainActive.Tip();
    assert(pindexDelete);
    // Read block from disk.
    std::shared_ptr<CBlock> pblock = std::make_shared<CBlock>();
    CBlock& block = *pblock;
    if (!ReadBlockFromDisk(block, pindexDelete, chainparams.GetConsensus()))
        return AbortNode(state, "Failed to read block");
    // Apply the block atomically to the chain state.
    int64_t nStart = GetTimeMicros();
    {
        CCoinsViewCache view(pcoinsTip.get());
        assert(view.GetBestBlock() == pindexDelete->GetBlockHash());
        if (DisconnectBlock(block, pindexDelete, view) != DISCONNECT_OK)
            return error("DisconnectTip(): DisconnectBlock %s failed", pindexDelete->GetBlockHash().ToString());
        bool flushed = FlushView(&view, state, true);
        assert(flushed);
    }
    LogPrint(BCLog::BENCH, "- Disconnect block: %.2fms\n", (GetTimeMicros() - nStart) * MILLI);
    // Write the chain state to disk, if necessary.
    if (!FlushStateToDisk(chainparams, state, FlushStateMode::IF_NEEDED))
        return false;

    if (disconnectpool) {
        // Save transactions to re-add to mempool at end of reorg
        for (auto it = block.vtx.rbegin(); it != block.vtx.rend(); ++it) {
            disconnectpool->addTransaction(*it);
        }
        while (disconnectpool->DynamicMemoryUsage() > MAX_DISCONNECTED_TX_POOL_SIZE * 1000) {
            // Drop the earliest entry, and remove its children from the mempool.
            auto it = disconnectpool->queuedTx.get<insertion_order>().begin();
            mempool.removeRecursive(**it, MemPoolRemovalReason::REORG);
            disconnectpool->removeEntry(it);
        }
    }

    chainActive.SetTip(pindexDelete->pprev);

    UpdateTip(pindexDelete->pprev, chainparams);
    // Let wallets know transactions went from 1-confirmed to
    // 0-confirmed or conflicted:
    GetMainSignals().BlockDisconnected(pblock);
    return true;
}

static int64_t nTimeReadFromDisk = 0;
static int64_t nTimeConnectTotal = 0;
static int64_t nTimeFlush = 0;
static int64_t nTimeChainState = 0;
static int64_t nTimePostConnect = 0;

struct PerBlockConnectTrace {
    CBlockIndex* pindex = nullptr;
    std::shared_ptr<const CBlock> pblock;
    std::shared_ptr<std::vector<CTransactionRef>> conflictedTxs;
    PerBlockConnectTrace() : conflictedTxs(std::make_shared<std::vector<CTransactionRef>>()) {}
};
/**
 * Used to track blocks whose transactions were applied to the UTXO state as a
 * part of a single ActivateBestChainStep call.
 *
 * This class also tracks transactions that are removed from the mempool as
 * conflicts (per block) and can be used to pass all those transactions
 * through SyncTransaction.
 *
 * This class assumes (and asserts) that the conflicted transactions for a given
 * block are added via mempool callbacks prior to the BlockConnected() associated
 * with those transactions. If any transactions are marked conflicted, it is
 * assumed that an associated block will always be added.
 *
 * This class is single-use, once you call GetBlocksConnected() you have to throw
 * it away and make a new one.
 */
class ConnectTrace {
private:
    std::vector<PerBlockConnectTrace> blocksConnected;
    CTxMemPool &pool;

public:
    explicit ConnectTrace(CTxMemPool &_pool) : blocksConnected(1), pool(_pool) {
        pool.NotifyEntryRemoved.connect(boost::bind(&ConnectTrace::NotifyEntryRemoved, this, _1, _2));
    }

    ~ConnectTrace() {
        pool.NotifyEntryRemoved.disconnect(boost::bind(&ConnectTrace::NotifyEntryRemoved, this, _1, _2));
    }

    void BlockConnected(CBlockIndex* pindex, std::shared_ptr<const CBlock> pblock) {
        assert(!blocksConnected.back().pindex);
        assert(pindex);
        assert(pblock);
        blocksConnected.back().pindex = pindex;
        blocksConnected.back().pblock = std::move(pblock);
        blocksConnected.emplace_back();
    }

    std::vector<PerBlockConnectTrace>& GetBlocksConnected() {
        // We always keep one extra block at the end of our list because
        // blocks are added after all the conflicted transactions have
        // been filled in. Thus, the last entry should always be an empty
        // one waiting for the transactions from the next block. We pop
        // the last entry here to make sure the list we return is sane.
        assert(!blocksConnected.back().pindex);
        assert(blocksConnected.back().conflictedTxs->empty());
        blocksConnected.pop_back();
        return blocksConnected;
    }

    void NotifyEntryRemoved(CTransactionRef txRemoved, MemPoolRemovalReason reason) {
        assert(!blocksConnected.back().pindex);
        if (reason == MemPoolRemovalReason::CONFLICT) {
            blocksConnected.back().conflictedTxs->emplace_back(std::move(txRemoved));
        }
    }
};

/**
 * Connect a new block to chainActive. pblock is either nullptr or a pointer to a CBlock
 * corresponding to pindexNew, to bypass loading it again from disk.
 *
 * The block is added to connectTrace if connection succeeds.
 */
bool CChainState::ConnectTip(CValidationState& state, const CChainParams& chainparams, CBlockIndex* pindexNew, const std::shared_ptr<const CBlock>& pblock, ConnectTrace& connectTrace, DisconnectedBlockTransactions &disconnectpool)
{
    assert(pindexNew->pprev == chainActive.Tip());
    // Read block from disk.
    int64_t nTime1 = GetTimeMicros();
    std::shared_ptr<const CBlock> pthisBlock;
    if (!pblock) {
        std::shared_ptr<CBlock> pblockNew = std::make_shared<CBlock>();
        if (!ReadBlockFromDisk(*pblockNew, pindexNew, chainparams.GetConsensus()))
            return AbortNode(state, "Failed to read block");
        pthisBlock = pblockNew;
    } else {
        pthisBlock = pblock;
    }
    const CBlock& blockConnecting = *pthisBlock;
    // Apply the block atomically to the chain state.
    int64_t nTime2 = GetTimeMicros(); nTimeReadFromDisk += nTime2 - nTime1;
    int64_t nTime3;

    LogPrint(BCLog::BENCH, "  - Load block from disk: %.2fms [%.2fs]\n", (nTime2 - nTime1) * MILLI, nTimeReadFromDisk * MICRO);
    setConnectKi.clear();
    {

        CCoinsViewCache view(pcoinsTip.get());
        bool rv = ConnectBlock(blockConnecting, state, pindexNew, view, chainparams);
        if (pindexNew->nFlags & BLOCK_FAILED_DUPLICATE_STAKE)
            state.nFlags |= BLOCK_FAILED_DUPLICATE_STAKE;
        GetMainSignals().BlockChecked(blockConnecting, state);
        if (!rv) {
            if (state.IsInvalid())
<<<<<<< HEAD
                InvalidBlockFound(pindexNew, blockConnecting, state);

            return error("ConnectTip(): ConnectBlock %s failed", pindexNew->GetBlockHash().ToString());
=======
                InvalidBlockFound(pindexNew, state);
            return error("%s: ConnectBlock %s failed, %s", __func__, pindexNew->GetBlockHash().ToString(), FormatStateMessage(state));
>>>>>>> 4e9a6f87
        }
        nTime3 = GetTimeMicros(); nTimeConnectTotal += nTime3 - nTime2;
        LogPrint(BCLog::BENCH, "  - Connect total: %.2fms [%.2fs (%.2fms/blk)]\n", (nTime3 - nTime2) * MILLI, nTimeConnectTotal * MICRO, nTimeConnectTotal * MILLI / nBlocksTotal);
        bool flushed = FlushView(&view, state, false);
        assert(flushed);
    }
    int64_t nTime4 = GetTimeMicros(); nTimeFlush += nTime4 - nTime3;
    LogPrint(BCLog::BENCH, "  - Flush: %.2fms [%.2fs (%.2fms/blk)]\n", (nTime4 - nTime3) * MILLI, nTimeFlush * MICRO, nTimeFlush * MILLI / nBlocksTotal);
    // Write the chain state to disk, if necessary.
    if (!FlushStateToDisk(chainparams, state, FlushStateMode::IF_NEEDED))
    {
        //RollBackRCTIndex(nLastValidRCTOutput, setConnectKi);
        return false;
    }
    int64_t nTime5 = GetTimeMicros(); nTimeChainState += nTime5 - nTime4;
    LogPrint(BCLog::BENCH, "  - Writing chainstate: %.2fms [%.2fs (%.2fms/blk)]\n", (nTime5 - nTime4) * MILLI, nTimeChainState * MICRO, nTimeChainState * MILLI / nBlocksTotal);
    // Remove conflicting transactions from the mempool.;
    mempool.removeForBlock(blockConnecting.vtx, pindexNew->nHeight);
    disconnectpool.removeForBlock(blockConnecting.vtx);
    // Update chainActive & related variables.
    chainActive.SetTip(pindexNew);
    UpdateTip(pindexNew, chainparams);

    int64_t nTime6 = GetTimeMicros(); nTimePostConnect += nTime6 - nTime5; nTimeTotal += nTime6 - nTime1;
    LogPrint(BCLog::BENCH, "  - Connect postprocess: %.2fms [%.2fs (%.2fms/blk)]\n", (nTime6 - nTime5) * MILLI, nTimePostConnect * MICRO, nTimePostConnect * MILLI / nBlocksTotal);
    LogPrint(BCLog::BENCH, "- Connect block: %.2fms [%.2fs (%.2fms/blk)]\n", (nTime6 - nTime1) * MILLI, nTimeTotal * MICRO, nTimeTotal * MILLI / nBlocksTotal);

    connectTrace.BlockConnected(pindexNew, std::move(pthisBlock));
    return true;
}

/**
 * Return the tip of the chain with the most work in it, that isn't
 * known to be invalid (it's however far from certain to be valid).
 */
CBlockIndex* CChainState::FindMostWorkChain() {
    do {
        CBlockIndex *pindexNew = nullptr;

        // Find the best candidate header.
        {
            std::set<CBlockIndex*, CBlockIndexWorkComparator>::reverse_iterator it = setBlockIndexCandidates.rbegin();
            if (it == setBlockIndexCandidates.rend())
                return nullptr;
            pindexNew = *it;
        }

        // Check whether all blocks on the path between the currently active chain and the candidate are valid.
        // Just going until the active chain is an optimization, as we know all blocks in it are valid already.
        CBlockIndex *pindexTest = pindexNew;
        bool fInvalidAncestor = false;
        while (pindexTest && !chainActive.Contains(pindexTest)) {
            assert(pindexTest->nChainTx || pindexTest->nHeight == 0);

            // Pruned nodes may have entries in setBlockIndexCandidates for
            // which block files have been deleted.  Remove those as candidates
            // for the most work chain if we come across them; we can't switch
            // to a chain unless we have all the non-active-chain parent blocks.
            bool fFailedChain = pindexTest->nStatus & BLOCK_FAILED_MASK;
            bool fMissingData = !(pindexTest->nStatus & BLOCK_HAVE_DATA);

            if (fFailedChain || fMissingData) {
                // Candidate chain is not usable (either invalid or missing data)
                if (fFailedChain && (pindexBestInvalid == nullptr || pindexNew->nChainWork > pindexBestInvalid->nChainWork))
                    pindexBestInvalid = pindexNew;
                CBlockIndex *pindexFailed = pindexNew;
                // Remove the entire chain from the set.
                while (pindexTest != pindexFailed) {
                    if (fFailedChain) {

                        if (pindexTest->nFlags & BLOCK_FAILED_DUPLICATE_STAKE)
                            pindexFailed->nFlags |= BLOCK_FAILED_DUPLICATE_STAKE;

                        pindexFailed->nStatus |= BLOCK_FAILED_CHILD;
                    } else if (fMissingData) {
                        // If we're missing data, then add back to mapBlocksUnlinked,
                        // so that if the block arrives in the future we can try adding
                        // to setBlockIndexCandidates again.
                        mapBlocksUnlinked.insert(std::make_pair(pindexFailed->pprev, pindexFailed));
                    }
                    setBlockIndexCandidates.erase(pindexFailed);
                    pindexFailed = pindexFailed->pprev;
                }
                setBlockIndexCandidates.erase(pindexTest);
                fInvalidAncestor = true;
                break;
            }
            pindexTest = pindexTest->pprev;
        }
        if (!fInvalidAncestor)
            return pindexNew;
    } while(true);
}

/** Delete all entries in setBlockIndexCandidates that are worse than the current tip. */
void CChainState::PruneBlockIndexCandidates() {
    // Note that we can't delete the current block itself, as we may need to return to it later in case a
    // reorganization to a better block fails.
    std::set<CBlockIndex*, CBlockIndexWorkComparator>::iterator it = setBlockIndexCandidates.begin();
    while (it != setBlockIndexCandidates.end() && setBlockIndexCandidates.value_comp()(*it, chainActive.Tip())) {
        setBlockIndexCandidates.erase(it++);
    }
    // Either the current tip or a successor of it we're working towards is left in setBlockIndexCandidates.
    assert(!setBlockIndexCandidates.empty());
}

/**
 * Try to make some progress towards making pindexMostWork the active block.
 * pblock is either nullptr or a pointer to a CBlock corresponding to pindexMostWork.
 */
bool CChainState::ActivateBestChainStep(CValidationState& state, const CChainParams& chainparams, CBlockIndex* pindexMostWork, const std::shared_ptr<const CBlock>& pblock, bool& fInvalidFound, ConnectTrace& connectTrace)
{
    AssertLockHeld(cs_main);

    const CBlockIndex *pindexOldTip = chainActive.Tip();
    const CBlockIndex *pindexFork = chainActive.FindFork(pindexMostWork);

    // Disconnect active blocks which are no longer in the best chain.
    bool fBlocksDisconnected = false;
    DisconnectedBlockTransactions disconnectpool;
    while (chainActive.Tip() && chainActive.Tip() != pindexFork) {
        if (!DisconnectTip(state, chainparams, &disconnectpool)) {
            // This is likely a fatal error, but keep the mempool consistent,
            // just in case. Only remove from the mempool in this case.
            UpdateMempoolForReorg(disconnectpool, false);
            return false;
        }
        fBlocksDisconnected = true;
    }

    // Build list of new blocks to connect.
    std::vector<CBlockIndex*> vpindexToConnect;
    bool fContinue = true;
    int nHeight = pindexFork ? pindexFork->nHeight : -1;
    while (fContinue && nHeight != pindexMostWork->nHeight) {
        // Don't iterate the entire list of potential improvements toward the best tip, as we likely only need
        // a few blocks along the way.
        int nTargetHeight = std::min(nHeight + 32, pindexMostWork->nHeight);
        vpindexToConnect.clear();
        vpindexToConnect.reserve(nTargetHeight - nHeight);
        CBlockIndex *pindexIter = pindexMostWork->GetAncestor(nTargetHeight);
        while (pindexIter && pindexIter->nHeight != nHeight) {
            vpindexToConnect.push_back(pindexIter);
            pindexIter = pindexIter->pprev;
        }
        nHeight = nTargetHeight;

        // Connect new blocks.
        for (CBlockIndex *pindexConnect : reverse_iterate(vpindexToConnect)) {
            if (!ConnectTip(state, chainparams, pindexConnect, pindexConnect == pindexMostWork ? pblock : std::shared_ptr<const CBlock>(), connectTrace, disconnectpool)) {
                if (state.IsInvalid()) {
                    // The block violates a consensus rule.
                    if (!state.CorruptionPossible()) {
                        InvalidChainFound(vpindexToConnect.front());
                    }
                    state = CValidationState();
                    fInvalidFound = true;
                    fContinue = false;
                    break;
                } else {
                    // A system error occurred (disk space, database error, ...).
                    // Make the mempool consistent with the current tip, just in case
                    // any observers try to use it before shutdown.
                    UpdateMempoolForReorg(disconnectpool, false);
                    return false;
                }
            } else {
                PruneBlockIndexCandidates();
                if (!pindexOldTip || chainActive.Tip()->nChainWork > pindexOldTip->nChainWork) {
                    // We're in a better position than we were. Return temporarily to release the lock.
                    fContinue = false;
                    break;
                }
            }
        }
    }

    if (fBlocksDisconnected) {
        // If any blocks were disconnected, disconnectpool may be non empty.  Add
        // any disconnected transactions back to the mempool.
        UpdateMempoolForReorg(disconnectpool, true);
    }
    mempool.check(pcoinsTip.get());


    // Callbacks/notifications for a new best chain.
    if (fInvalidFound)
        CheckForkWarningConditionsOnNewFork(vpindexToConnect.back());
    else
        CheckForkWarningConditions();

    return true;
}

static void NotifyHeaderTip() LOCKS_EXCLUDED(cs_main) {
    bool fNotify = false;
    bool fInitialBlockDownload = false;
    static CBlockIndex* pindexHeaderOld = nullptr;
    CBlockIndex* pindexHeader = nullptr;
    {
        LOCK(cs_main);
        pindexHeader = pindexBestHeader;

        if (pindexHeader != pindexHeaderOld) {
            fNotify = true;
            fInitialBlockDownload = IsInitialBlockDownload();
            pindexHeaderOld = pindexHeader;
        }
    }
    // Send block tip changed notifications without cs_main
    if (fNotify) {
        uiInterface.NotifyHeaderTip(fInitialBlockDownload, pindexHeader);
    }
}

/**
 * Make the best chain active, in multiple steps. The result is either failure
 * or an activated best chain. pblock is either nullptr or a pointer to a block
 * that is already loaded (to avoid loading it again from disk).
 *
 * ActivateBestChain is split into steps (see ActivateBestChainStep) so that
 * we avoid holding cs_main for an extended period of time; the length of this
 * call may be quite long during reindexing or a substantial reorg.
 */
bool CChainState::ActivateBestChain(CValidationState &state, const CChainParams& chainparams, std::shared_ptr<const CBlock> pblock) {
    // Note that while we're often called here from ProcessNewBlock, this is
    // far from a guarantee. Things in the P2P/RPC will often end up calling
    // us in the middle of ProcessNewBlock - do not assume pblock is set
    // sanely for performance or correctness!
    AssertLockNotHeld(cs_main);

    // ABC maintains a fair degree of expensive-to-calculate internal state
    // because this function periodically releases cs_main so that it does not lock up other threads for too long
    // during large connects - and to allow for e.g. the callback queue to drain
    // we use m_cs_chainstate to enforce mutual exclusion so that only one caller may execute this function at a time
    LOCK(m_cs_chainstate);

    CBlockIndex *pindexMostWork = nullptr;
    CBlockIndex *pindexNewTip = nullptr;
    int nStopAtHeight = gArgs.GetArg("-stopatheight", DEFAULT_STOPATHEIGHT);
    do {
        boost::this_thread::interruption_point();

        if (GetMainSignals().CallbacksPending() > 10) {
            // Block until the validation queue drains. This should largely
            // never happen in normal operation, however may happen during
            // reindex, causing memory blowup if we run too far ahead.
            // Note that if a validationinterface callback ends up calling
            // ActivateBestChain this may lead to a deadlock! We should
            // probably have a DEBUG_LOCKORDER test for this in the future.
            SyncWithValidationInterfaceQueue();
        }

        {
            LOCK(cs_main);
            CBlockIndex* starting_tip = chainActive.Tip();
            bool blocks_connected = false;
            do {
                // We absolutely may not unlock cs_main until we've made forward progress
                // (with the exception of shutdown due to hardware issues, low disk space, etc).
                ConnectTrace connectTrace(mempool); // Destructed before cs_main is unlocked

                if (pindexMostWork == nullptr) {
                    pindexMostWork = FindMostWorkChain();
                }

                // Whether we have anything to do at all.
                if (pindexMostWork == nullptr || pindexMostWork == chainActive.Tip()) {
                    break;
                }

                bool fInvalidFound = false;
                std::shared_ptr<const CBlock> nullBlockPtr;
                if (!ActivateBestChainStep(state, chainparams, pindexMostWork, pblock && pblock->GetHash() == pindexMostWork->GetBlockHash() ? pblock : nullBlockPtr, fInvalidFound, connectTrace))
                    return false;
                blocks_connected = true;

                if (fInvalidFound) {
                    // Wipe cache, we may need another branch now.
                    pindexMostWork = nullptr;
                }
                pindexNewTip = chainActive.Tip();

                for (const PerBlockConnectTrace& trace : connectTrace.GetBlocksConnected()) {
                    assert(trace.pblock && trace.pindex);
                    GetMainSignals().BlockConnected(trace.pblock, trace.pindex, trace.conflictedTxs);
                }
            } while (!chainActive.Tip() || (starting_tip && CBlockIndexWorkComparator()(chainActive.Tip(), starting_tip)));
            if (!blocks_connected) return true;

            const CBlockIndex* pindexFork = chainActive.FindFork(starting_tip);
            bool fInitialDownload = IsInitialBlockDownload();

            // Notify external listeners about the new tip.
            // Enqueue while holding cs_main to ensure that UpdatedBlockTip is called in the order in which blocks are connected
            if (pindexFork != pindexNewTip) {
                // Notify ValidationInterface subscribers
                GetMainSignals().UpdatedBlockTip(pindexNewTip, pindexFork, fInitialDownload);

                // Always notify the UI if a new block tip was connected
                uiInterface.NotifyBlockTip(fInitialDownload, pindexNewTip);
            }
        }
        // When we reach this point, we switched to a new tip (stored in pindexNewTip).

        if (nStopAtHeight && pindexNewTip && pindexNewTip->nHeight >= nStopAtHeight) StartShutdown();

        // We check shutdown only after giving ActivateBestChainStep a chance to run once so that we
        // never shutdown before connecting the genesis block during LoadChainTip(). Previously this
        // caused an assert() failure during shutdown in such cases as the UTXO DB flushing checks
        // that the best block hash is non-null.
        if (ShutdownRequested())
            break;
    } while (pindexNewTip != pindexMostWork);
    CheckBlockIndex(chainparams.GetConsensus());


    // Write changes periodically to disk, after relay.
    if (!FlushStateToDisk(chainparams, state, FlushStateMode::PERIODIC)) {
        return false;
    }
    return true;
}

bool ActivateBestChain(CValidationState &state, const CChainParams& chainparams, std::shared_ptr<const CBlock> pblock) {
    return g_chainstate.ActivateBestChain(state, chainparams, std::move(pblock));
}

bool CChainState::PreciousBlock(CValidationState& state, const CChainParams& params, CBlockIndex *pindex)
{
    {
        LOCK(cs_main);
        if (pindex->nChainWork < chainActive.Tip()->nChainWork) {
            // Nothing to do, this block is not at the tip.
            return true;
        }
        if (chainActive.Tip()->nChainWork > nLastPreciousChainwork) {
            // The chain has been extended since the last call, reset the counter.
            nBlockReverseSequenceId = -1;
        }
        nLastPreciousChainwork = chainActive.Tip()->nChainWork;
        setBlockIndexCandidates.erase(pindex);
        pindex->nSequenceId = nBlockReverseSequenceId;
        if (nBlockReverseSequenceId > std::numeric_limits<int32_t>::min()) {
            // We can't keep reducing the counter if somebody really wants to
            // call preciousblock 2**31-1 times on the same set of tips...
            nBlockReverseSequenceId--;
        }
        if (pindex->IsValid(BLOCK_VALID_TRANSACTIONS) && pindex->nChainTx) {
            setBlockIndexCandidates.insert(pindex);
            PruneBlockIndexCandidates();
        }
    }

    return ActivateBestChain(state, params, std::shared_ptr<const CBlock>());
}
bool PreciousBlock(CValidationState& state, const CChainParams& params, CBlockIndex *pindex) {
    return g_chainstate.PreciousBlock(state, params, pindex);
}

bool CChainState::InvalidateBlock(CValidationState& state, const CChainParams& chainparams, CBlockIndex *pindex)
{
    AssertLockHeld(cs_main);

    // We first disconnect backwards and then mark the blocks as invalid.
    // This prevents a case where pruned nodes may fail to invalidateblock
    // and be left unable to start as they have no tip candidates (as there
    // are no blocks that meet the "have data and are not invalid per
    // nStatus" criteria for inclusion in setBlockIndexCandidates).

    bool pindex_was_in_chain = false;
    CBlockIndex *invalid_walk_tip = chainActive.Tip();

    DisconnectedBlockTransactions disconnectpool;
    while (chainActive.Contains(pindex)) {
        pindex_was_in_chain = true;
        // ActivateBestChain considers blocks already in chainActive
        // unconditionally valid already, so force disconnect away from it.
        if (!DisconnectTip(state, chainparams, &disconnectpool)) {
            // It's probably hopeless to try to make the mempool consistent
            // here if DisconnectTip failed, but we can try.
            UpdateMempoolForReorg(disconnectpool, false);
            return false;
        }
    }

    // Now mark the blocks we just disconnected as descendants invalid
    // (note this may not be all descendants).
    while (pindex_was_in_chain && invalid_walk_tip != pindex) {
        invalid_walk_tip->nStatus |= BLOCK_FAILED_CHILD;
        setDirtyBlockIndex.insert(invalid_walk_tip);
        setBlockIndexCandidates.erase(invalid_walk_tip);
        invalid_walk_tip = invalid_walk_tip->pprev;
    }

    // Mark the block itself as invalid.
    pindex->nStatus |= BLOCK_FAILED_VALID;
    setDirtyBlockIndex.insert(pindex);
    setBlockIndexCandidates.erase(pindex);
    m_failed_blocks.insert(pindex);

    // DisconnectTip will add transactions to disconnectpool; try to add these
    // back to the mempool.
    UpdateMempoolForReorg(disconnectpool, true);

    // The resulting new best tip may not be in setBlockIndexCandidates anymore, so
    // add it again.
    BlockMap::iterator it = mapBlockIndex.begin();
    while (it != mapBlockIndex.end()) {
        if (it->second->IsValid(BLOCK_VALID_TRANSACTIONS) && it->second->nChainTx && !setBlockIndexCandidates.value_comp()(it->second, chainActive.Tip())) {
            setBlockIndexCandidates.insert(it->second);
        }
        it++;
    }

    InvalidChainFound(pindex);

    // Only notify about a new block tip if the active chain was modified.
    if (pindex_was_in_chain) {
        uiInterface.NotifyBlockTip(IsInitialBlockDownload(), pindex->pprev);
    }
    return true;
}

bool InvalidateBlock(CValidationState& state, const CChainParams& chainparams, CBlockIndex *pindex) {
    return g_chainstate.InvalidateBlock(state, chainparams, pindex);
}

void CChainState::ResetBlockFailureFlags(CBlockIndex *pindex) {
    AssertLockHeld(cs_main);

    int nHeight = pindex->nHeight;

    // Remove the invalidity flag from this block and all its descendants.
    BlockMap::iterator it = mapBlockIndex.begin();
    while (it != mapBlockIndex.end()) {
        if (!it->second->IsValid() && it->second->GetAncestor(nHeight) == pindex) {
            it->second->nStatus &= ~BLOCK_FAILED_MASK;
            setDirtyBlockIndex.insert(it->second);
            if (it->second->IsValid(BLOCK_VALID_TRANSACTIONS) && it->second->nChainTx && setBlockIndexCandidates.value_comp()(chainActive.Tip(), it->second)) {
                setBlockIndexCandidates.insert(it->second);
            }
            if (it->second == pindexBestInvalid) {
                // Reset invalid block marker if it was pointing to one of those.
                pindexBestInvalid = nullptr;
            }
            m_failed_blocks.erase(it->second);
        }
        it++;
    }

    // Remove the invalidity flag from all ancestors too.
    while (pindex != nullptr) {
        if (pindex->nStatus & BLOCK_FAILED_MASK) {
            pindex->nStatus &= ~BLOCK_FAILED_MASK;
            setDirtyBlockIndex.insert(pindex);
            m_failed_blocks.erase(pindex);
        }
        pindex = pindex->pprev;
    }
}

void ResetBlockFailureFlags(CBlockIndex *pindex) {
    return g_chainstate.ResetBlockFailureFlags(pindex);
}

CBlockIndex* CChainState::AddToBlockIndex(const CBlockHeader& block)
{
    AssertLockHeld(cs_main);

    // Check for duplicate
    uint256 hash = block.GetHash();
    BlockMap::iterator it = mapBlockIndex.find(hash);
    if (it != mapBlockIndex.end())
        return it->second;

    // Construct new block index object
    CBlockIndex* pindexNew = new CBlockIndex(block);
    // We assign the sequence id to blocks only when the full data is available,
    // to avoid miners withholding blocks but broadcasting headers, to get a
    // competitive advantage.
    pindexNew->nSequenceId = 0;
    BlockMap::iterator mi = mapBlockIndex.insert(std::make_pair(hash, pindexNew)).first;
    pindexNew->phashBlock = &((*mi).first);
    BlockMap::iterator miPrev = mapBlockIndex.find(block.hashPrevBlock);
    if (miPrev != mapBlockIndex.end())
    {
        pindexNew->pprev = (*miPrev).second;
        pindexNew->nHeight = pindexNew->pprev->nHeight + 1;
        pindexNew->BuildSkip();
    }
    pindexNew->nTimeMax = (pindexNew->pprev ? std::max(pindexNew->pprev->nTimeMax, pindexNew->nTime) : pindexNew->nTime);
    pindexNew->nChainWork = (pindexNew->pprev ? pindexNew->pprev->nChainWork : 0) + GetBlockProof(*pindexNew);

    pindexNew->RaiseValidity(BLOCK_VALID_TREE);
    if (pindexBestHeader == nullptr || pindexBestHeader->nChainWork < pindexNew->nChainWork)
        pindexBestHeader = pindexNew;

    setDirtyBlockIndex.insert(pindexNew);

    return pindexNew;
}

/** Mark a block as having its data received and checked (up to BLOCK_VALID_TRANSACTIONS). */
void CChainState::ReceivedBlockTransactions(const CBlock& block, CBlockIndex* pindexNew, const CDiskBlockPos& pos, const Consensus::Params& consensusParams)
{
    pindexNew->nTx = block.vtx.size();
    pindexNew->nChainTx = 0;
    pindexNew->nFile = pos.nFile;
    pindexNew->nDataPos = pos.nPos;
    pindexNew->nUndoPos = 0;
    pindexNew->nStatus |= BLOCK_HAVE_DATA;
    if (IsWitnessEnabled(pindexNew->pprev, consensusParams)) {
        pindexNew->nStatus |= BLOCK_OPT_WITNESS;
    }
    pindexNew->RaiseValidity(BLOCK_VALID_TRANSACTIONS);
    setDirtyBlockIndex.insert(pindexNew);
    if (pindexNew->pprev == nullptr || pindexNew->pprev->nChainTx) {
        // If pindexNew is the genesis block or all parents are BLOCK_VALID_TRANSACTIONS.
        std::deque<CBlockIndex*> queue;
        queue.push_back(pindexNew);

        // Recursively process any descendant blocks that now may be eligible to be connected.
        while (!queue.empty()) {
            CBlockIndex *pindex = queue.front();
            queue.pop_front();
            pindex->nChainTx = (pindex->pprev ? pindex->pprev->nChainTx : 0) + pindex->nTx;
            {
                LOCK(cs_nBlockSequenceId);
                pindex->nSequenceId = nBlockSequenceId++;
            }
            if (chainActive.Tip() == nullptr || !setBlockIndexCandidates.value_comp()(pindex, chainActive.Tip())) {
                setBlockIndexCandidates.insert(pindex);
            }
            std::pair<std::multimap<CBlockIndex*, CBlockIndex*>::iterator, std::multimap<CBlockIndex*, CBlockIndex*>::iterator> range = mapBlocksUnlinked.equal_range(pindex);
            while (range.first != range.second) {
                std::multimap<CBlockIndex*, CBlockIndex*>::iterator it = range.first;
                queue.push_back(it->second);
                range.first++;
                mapBlocksUnlinked.erase(it);
            }
        }
    } else {
        if (pindexNew->pprev && pindexNew->pprev->IsValid(BLOCK_VALID_TREE)) {
            mapBlocksUnlinked.insert(std::make_pair(pindexNew->pprev, pindexNew));
        }
    }
}

static bool FindBlockPos(CDiskBlockPos &pos, unsigned int nAddSize, unsigned int nHeight, uint64_t nTime, bool fKnown = false)
{
    LOCK(cs_LastBlockFile);

    unsigned int nFile = fKnown ? pos.nFile : nLastBlockFile;
    if (vinfoBlockFile.size() <= nFile) {
        vinfoBlockFile.resize(nFile + 1);
    }

    if (!fKnown) {
        while (vinfoBlockFile[nFile].nSize + nAddSize >= MAX_BLOCKFILE_SIZE) {
            nFile++;
            if (vinfoBlockFile.size() <= nFile) {
                vinfoBlockFile.resize(nFile + 1);
            }
        }
        pos.nFile = nFile;
        pos.nPos = vinfoBlockFile[nFile].nSize;
    }

    if ((int)nFile != nLastBlockFile) {
        if (!fKnown) {
            LogPrintf("Leaving block file %i: %s\n", nLastBlockFile, vinfoBlockFile[nLastBlockFile].ToString());
        }
        FlushBlockFile(!fKnown);
        nLastBlockFile = nFile;
    }

    vinfoBlockFile[nFile].AddBlock(nHeight, nTime);
    if (fKnown)
        vinfoBlockFile[nFile].nSize = std::max(pos.nPos + nAddSize, vinfoBlockFile[nFile].nSize);
    else
        vinfoBlockFile[nFile].nSize += nAddSize;

    if (!fKnown) {
        unsigned int nOldChunks = (pos.nPos + BLOCKFILE_CHUNK_SIZE - 1) / BLOCKFILE_CHUNK_SIZE;
        unsigned int nNewChunks = (vinfoBlockFile[nFile].nSize + BLOCKFILE_CHUNK_SIZE - 1) / BLOCKFILE_CHUNK_SIZE;
        if (nNewChunks > nOldChunks) {
            if (fPruneMode)
                fCheckForPruning = true;
            if (CheckDiskSpace(nNewChunks * BLOCKFILE_CHUNK_SIZE - pos.nPos, true)) {
                FILE *file = OpenBlockFile(pos);
                if (file) {
                    LogPrintf("Pre-allocating up to position 0x%x in blk%05u.dat\n", nNewChunks * BLOCKFILE_CHUNK_SIZE, pos.nFile);
                    AllocateFileRange(file, pos.nPos, nNewChunks * BLOCKFILE_CHUNK_SIZE - pos.nPos);
                    fclose(file);
                }
            }
            else
                return error("out of disk space");
        }
    }

    setDirtyFileInfo.insert(nFile);
    return true;
}

static bool FindUndoPos(CValidationState &state, int nFile, CDiskBlockPos &pos, unsigned int nAddSize)
{
    pos.nFile = nFile;

    LOCK(cs_LastBlockFile);

    unsigned int nNewSize;
    pos.nPos = vinfoBlockFile[nFile].nUndoSize;
    nNewSize = vinfoBlockFile[nFile].nUndoSize += nAddSize;
    setDirtyFileInfo.insert(nFile);

    unsigned int nOldChunks = (pos.nPos + UNDOFILE_CHUNK_SIZE - 1) / UNDOFILE_CHUNK_SIZE;
    unsigned int nNewChunks = (nNewSize + UNDOFILE_CHUNK_SIZE - 1) / UNDOFILE_CHUNK_SIZE;
    if (nNewChunks > nOldChunks) {
        if (fPruneMode)
            fCheckForPruning = true;
        if (CheckDiskSpace(nNewChunks * UNDOFILE_CHUNK_SIZE - pos.nPos, true)) {
            FILE *file = OpenUndoFile(pos);
            if (file) {
                LogPrintf("Pre-allocating up to position 0x%x in rev%05u.dat\n", nNewChunks * UNDOFILE_CHUNK_SIZE, pos.nFile);
                AllocateFileRange(file, pos.nPos, nNewChunks * UNDOFILE_CHUNK_SIZE - pos.nPos);
                fclose(file);
            }
        }
        else
            return state.Error("out of disk space");
    }

    return true;
}

static bool CheckBlockHeader(const CBlockHeader& block, CValidationState& state, const Consensus::Params& consensusParams, bool fCheckPOW = true)
{
    if (fParticlMode
        && !block.IsParticlVersion())
        return state.DoS(100, false, REJECT_INVALID, "block-version", false, "bad block version");

    // Check timestamp
    if (fParticlMode
        && !block.hashPrevBlock.IsNull() // allow genesis block to be created in the future
        && block.GetBlockTime() > FutureDrift(GetAdjustedTime()))
        return state.DoS(50, false, REJECT_INVALID, "block-timestamp", false, "block timestamp too far in the future");

    // Check proof of work matches claimed amount
    if (!fParticlMode
        && fCheckPOW && !CheckProofOfWork(block.GetHash(), block.nBits, consensusParams))
        return state.DoS(50, false, REJECT_INVALID, "high-hash", false, "proof of work failed");

    return true;
}


bool CheckBlockSignature(const CBlock &block)
{
    if (!block.IsProofOfStake())
        return block.vchBlockSig.empty();
    if (block.vchBlockSig.empty())
        return false;
    if (block.vtx[0]->vin.size() < 1)
        return false;

    const auto &txin = block.vtx[0]->vin[0];
    if (txin.scriptWitness.stack.size() != 2)
        return false;

    if (txin.scriptWitness.stack[1].size() != 33)
        return false;

    CPubKey pubKey(txin.scriptWitness.stack[1]);
    return pubKey.Verify(block.GetHash(), block.vchBlockSig);
};

bool AddToMapStakeSeen(const COutPoint &kernel, const uint256 &blockHash)
{
    AssertLockHeld(cs_main);
    // Overwrites existing values

    std::pair<std::map<COutPoint, uint256>::iterator,bool> ret;
    ret = mapStakeSeen.insert(std::pair<COutPoint, uint256>(kernel, blockHash));
    if (ret.second == false) { // existing element
        ret.first->second = blockHash;
    } else {
        listStakeSeen.push_back(kernel);
    }

    return true;
};

bool CheckStakeUnused(const COutPoint &kernel)
{
    std::map<COutPoint, uint256>::const_iterator mi = mapStakeSeen.find(kernel);
    if (mi != mapStakeSeen.end())
        return false;
    return true;
}

bool CheckStakeUnique(const CBlock &block, bool fUpdate)
{
    LOCK(cs_main);

    uint256 blockHash = block.GetHash();
    const COutPoint &kernel = block.vtx[0]->vin[0].prevout;

    std::map<COutPoint, uint256>::const_iterator mi = mapStakeSeen.find(kernel);
    if (mi != mapStakeSeen.end()) {
        if (mi->second == blockHash)
            return true;

        return error("%s: Stake kernel for %s first seen on %s.", __func__, blockHash.ToString(), mi->second.ToString());
    }

    if (!fUpdate) {
        return true;
    }

    while (listStakeSeen.size() > MAX_STAKE_SEEN_SIZE) {
        const COutPoint &oldest = listStakeSeen.front();
        if (1 != mapStakeSeen.erase(oldest))
            LogPrintf("%s: Warning: mapStakeSeen did not erase %s %n\n", __func__, oldest.hash.ToString(), oldest.n);
        listStakeSeen.pop_front();
    }

    return AddToMapStakeSeen(kernel, blockHash);
};

bool CheckBlock(const CBlock& block, CValidationState& state, const Consensus::Params& consensusParams, bool fCheckPOW, bool fCheckMerkleRoot)
{
    // These are checks that are independent of context.

    if (block.fChecked)
        return true;

    // Check that the header is valid (particularly PoW).  This is mostly
    // redundant with the call in AcceptBlockHeader.
    if (!CheckBlockHeader(block, state, consensusParams, fCheckPOW))
        return false;

    // Check the merkle root.
    if (fCheckMerkleRoot) {
        bool mutated;

        uint256 hashMerkleRoot2 = BlockMerkleRoot(block, &mutated);

        if (block.hashMerkleRoot != hashMerkleRoot2)
            return state.DoS(100, false, REJECT_INVALID, "bad-txnmrklroot", true, "hashMerkleRoot mismatch");

        // Check for merkle tree malleability (CVE-2012-2459): repeating sequences
        // of transactions in a block without affecting the merkle root of a block,
        // while still invalidating it.
        if (mutated)
            return state.DoS(100, false, REJECT_INVALID, "bad-txns-duplicate", true, "duplicate transaction");
    }

    // All potential-corruption validation must be done before we do any
    // transaction validation, as otherwise we may mark the header as invalid
    // because we receive the wrong transactions for it.
    // Note that witness malleability is checked in ContextualCheckBlock, so no
    // checks that use witness data may be performed here.

    // Size limits
    if (block.vtx.empty() || block.vtx.size() * WITNESS_SCALE_FACTOR > MAX_BLOCK_WEIGHT || ::GetSerializeSize(block, SER_NETWORK, PROTOCOL_VERSION | SERIALIZE_TRANSACTION_NO_WITNESS) * WITNESS_SCALE_FACTOR > MAX_BLOCK_WEIGHT)
        return state.DoS(100, false, REJECT_INVALID, "bad-blk-length", false, "size limits failed");

    if (fParticlMode)
    {
        if (!IsInitialBlockDownload()
            && block.vtx[0]->IsCoinStake()
            && !CheckStakeUnique(block))
        {
            //state.DoS(10, false, REJECT_INVALID, "bad-cs-duplicate", false, "duplicate coinstake");

            state.nFlags |= BLOCK_FAILED_DUPLICATE_STAKE;

            /*
            // TODO: ask peers which stake kernel they have
            if (chainActive.Tip()->nHeight < GetNumBlocksOfPeers() - 8) // peers have significantly longer chain, this node must've got the wrong stake 1st
            {
                LogPrint(BCLog::POS, "%s: Ignoring CheckStakeUnique for block %s, chain height behind peers.\n", __func__, block.GetHash().ToString());
                const COutPoint &kernel = block.vtx[0]->vin[0].prevout;
                mapStakeSeen[kernel] = block.GetHash();
            } else
                return state.DoS(20, false, REJECT_INVALID, "bad-cs-duplicate", false, "duplicate coinstake");
            */
        };

        // First transaction must be coinbase (genesis only) or coinstake
        // 2nd txn may be coinbase in early blocks: check further in ContextualCheckBlock
        if (!(block.vtx[0]->IsCoinBase() || block.vtx[0]->IsCoinStake())) // only genesis can be coinbase, check in ContextualCheckBlock
            return state.DoS(100, false, REJECT_INVALID, "bad-cb-missing", false, "first tx is not coinbase");

        // 2nd txn may never be coinstake, remaining txns must not be coinbase/stake
        for (size_t i = 1; i < block.vtx.size(); i++)
            if ((i > 1 && block.vtx[i]->IsCoinBase()) || block.vtx[i]->IsCoinStake())
                return state.DoS(100, false, REJECT_INVALID, "bad-cb-multiple", false, "more than one coinbase or coinstake");

        if (!CheckBlockSignature(block))
            return state.DoS(100, false, REJECT_INVALID, "bad-block-signature", false, "bad block signature");
    } else
    {
        // First transaction must be coinbase, the rest must not be
        if (block.vtx.empty() || !block.vtx[0]->IsCoinBase())
            return state.DoS(100, false, REJECT_INVALID, "bad-cb-missing", false, "first tx is not coinbase");

        // Remaining txns must not be coinbase/stake
        for (size_t i = 1; i < block.vtx.size(); i++)
            if (block.vtx[i]->IsCoinBase() || block.vtx[i]->IsCoinStake())
                return state.DoS(100, false, REJECT_INVALID, "bad-cb-multiple", false, "more than one coinbase");
    };

    // Check transactions
    for (const auto& tx : block.vtx)
    {
        //if (!CheckTransaction(*tx, state, false))
        if (!CheckTransaction(*tx, state)) // Check for duplicate inputs, TODO: UpdateCoins should return a bool, db/coinsview txn should be undone
            return state.Invalid(false, state.GetRejectCode(), state.GetRejectReason(),
                                 strprintf("Transaction check failed (tx hash %s) %s", tx->GetHash().ToString(), state.GetDebugMessage()));
    };

    unsigned int nSigOps = 0;
    for (const auto& tx : block.vtx)
    {
        nSigOps += GetLegacySigOpCount(*tx);
    }
    if (nSigOps * WITNESS_SCALE_FACTOR > MAX_BLOCK_SIGOPS_COST)
        return state.DoS(100, false, REJECT_INVALID, "bad-blk-sigops", false, "out-of-bounds SigOpCount");

    if (fCheckPOW && fCheckMerkleRoot)
        block.fChecked = true;

    return true;
}

bool IsWitnessEnabled(const CBlockIndex* pindexPrev, const Consensus::Params& params)
{
    if (fParticlMode) return true;

    LOCK(cs_main);
    return (VersionBitsState(pindexPrev, params, Consensus::DEPLOYMENT_SEGWIT, versionbitscache) == ThresholdState::ACTIVE);
}

bool IsNullDummyEnabled(const CBlockIndex* pindexPrev, const Consensus::Params& params)
{
    LOCK(cs_main);
    return (VersionBitsState(pindexPrev, params, Consensus::DEPLOYMENT_SEGWIT, versionbitscache) == ThresholdState::ACTIVE);
}

// Compute at which vout of the block's coinbase transaction the witness
// commitment occurs, or -1 if not found.
static int GetWitnessCommitmentIndex(const CBlock& block)
{
    int commitpos = -1;
    if (!block.vtx.empty()) {
        for (size_t o = 0; o < block.vtx[0]->vout.size(); o++) {
            if (block.vtx[0]->vout[o].scriptPubKey.size() >= 38 && block.vtx[0]->vout[o].scriptPubKey[0] == OP_RETURN && block.vtx[0]->vout[o].scriptPubKey[1] == 0x24 && block.vtx[0]->vout[o].scriptPubKey[2] == 0xaa && block.vtx[0]->vout[o].scriptPubKey[3] == 0x21 && block.vtx[0]->vout[o].scriptPubKey[4] == 0xa9 && block.vtx[0]->vout[o].scriptPubKey[5] == 0xed) {
                commitpos = o;
            }
        }
    }
    return commitpos;
}

void UpdateUncommittedBlockStructures(CBlock& block, const CBlockIndex* pindexPrev, const Consensus::Params& consensusParams)
{
    int commitpos = GetWitnessCommitmentIndex(block);
    static const std::vector<unsigned char> nonce(32, 0x00);
    if (commitpos != -1 && IsWitnessEnabled(pindexPrev, consensusParams) && !block.vtx[0]->HasWitness()) {
        CMutableTransaction tx(*block.vtx[0]);
        tx.vin[0].scriptWitness.stack.resize(1);
        tx.vin[0].scriptWitness.stack[0] = nonce;
        block.vtx[0] = MakeTransactionRef(std::move(tx));
    }
}

std::vector<unsigned char> GenerateCoinbaseCommitment(CBlock& block, const CBlockIndex* pindexPrev, const Consensus::Params& consensusParams)
{
    std::vector<unsigned char> commitment;
    if (fParticlMode)
        return commitment;

    int commitpos = GetWitnessCommitmentIndex(block);
    std::vector<unsigned char> ret(32, 0x00);
    if (consensusParams.vDeployments[Consensus::DEPLOYMENT_SEGWIT].nTimeout != 0) {
        if (commitpos == -1) {
            uint256 witnessroot = BlockWitnessMerkleRoot(block, nullptr);
            CHash256().Write(witnessroot.begin(), 32).Write(ret.data(), 32).Finalize(witnessroot.begin());
            CTxOut out;
            out.nValue = 0;
            out.scriptPubKey.resize(38);
            out.scriptPubKey[0] = OP_RETURN;
            out.scriptPubKey[1] = 0x24;
            out.scriptPubKey[2] = 0xaa;
            out.scriptPubKey[3] = 0x21;
            out.scriptPubKey[4] = 0xa9;
            out.scriptPubKey[5] = 0xed;
            memcpy(&out.scriptPubKey[6], witnessroot.begin(), 32);
            commitment = std::vector<unsigned char>(out.scriptPubKey.begin(), out.scriptPubKey.end());
            CMutableTransaction tx(*block.vtx[0]);
            tx.vout.push_back(out);
            block.vtx[0] = MakeTransactionRef(std::move(tx));
        }
    }
    UpdateUncommittedBlockStructures(block, pindexPrev, consensusParams);
    return commitment;
}

unsigned int GetNextTargetRequired(const CBlockIndex *pindexLast)
{
    const Consensus::Params &consensus = Params().GetConsensus();

    arith_uint256 bnProofOfWorkLimit;
    unsigned int nProofOfWorkLimit;
    int nHeight = pindexLast ? pindexLast->nHeight+1 : 0;

    if (nHeight < (int)Params().GetLastImportHeight())
    {
        if (nHeight == 0)
            return arith_uint256("00ffffffffffffffffffffffffffffffffffffffffffffffffffffffffffffff").GetCompact();
        int nLastImportHeight = (int) Params().GetLastImportHeight();
        arith_uint256 nMaxProofOfWorkLimit = arith_uint256("000000000008ffffffffffffffffffffffffffffffffffffffffffffffffffff");
        arith_uint256 nMinProofOfWorkLimit = UintToArith256(consensus.powLimit);
        arith_uint256 nStep = (nMaxProofOfWorkLimit - nMinProofOfWorkLimit) / nLastImportHeight;


        bnProofOfWorkLimit = nMaxProofOfWorkLimit - (nStep * nHeight);
        nProofOfWorkLimit = bnProofOfWorkLimit.GetCompact();
    } else
    {
        bnProofOfWorkLimit = UintToArith256(consensus.powLimit);
        nProofOfWorkLimit = bnProofOfWorkLimit.GetCompact();
    };


    if (pindexLast == nullptr)
        return nProofOfWorkLimit; // Genesis block

    const CBlockIndex* pindexPrev = pindexLast;
    if (pindexPrev->pprev == nullptr)
        return nProofOfWorkLimit; // first block
    const CBlockIndex *pindexPrevPrev = pindexPrev->pprev;
    if (pindexPrevPrev->pprev == nullptr)
        return nProofOfWorkLimit; // second block

    int64_t nTargetSpacing = Params().GetTargetSpacing();
    int64_t nTargetTimespan = Params().GetTargetTimespan();
    int64_t nActualSpacing = pindexPrev->GetBlockTime() - pindexPrevPrev->GetBlockTime();

    if (nActualSpacing > nTargetSpacing * 10)
        nActualSpacing = nTargetSpacing * 10;

    // pos: target change every block
    // pos: retarget with exponential moving toward target spacing
    arith_uint256 bnNew;
    bnNew.SetCompact(pindexLast->nBits);

    int64_t nInterval = nTargetTimespan / nTargetSpacing;
    bnNew *= ((nInterval - 1) * nTargetSpacing + nActualSpacing + nActualSpacing);
    bnNew /= ((nInterval + 1) * nTargetSpacing);


    if (bnNew <= 0 || bnNew > bnProofOfWorkLimit)
        return nProofOfWorkLimit;

    return bnNew.GetCompact();
}

/** Context-dependent validity checks.
 *  By "context", we mean only the previous block headers, but not the UTXO
 *  set; UTXO-related validity checks are done in ConnectBlock().
 *  NOTE: This function is not currently invoked by ConnectBlock(), so we
 *  should consider upgrade issues if we change which consensus rules are
 *  enforced in this function (eg by adding a new consensus rule). See comment
 *  in ConnectBlock().
 *  Note that -reindex-chainstate skips the validation that happens here!
 */
static bool ContextualCheckBlockHeader(const CBlockHeader& block, CValidationState& state, const CChainParams& params, const CBlockIndex* pindexPrev, int64_t nAdjustedTime)
{
    const int nHeight = pindexPrev == nullptr ? 0 : pindexPrev->nHeight + 1;
    const Consensus::Params& consensusParams = params.GetConsensus();

    if (fParticlMode && pindexPrev)
    {
        // Check proof-of-stake
        if (block.nBits != GetNextTargetRequired(pindexPrev))
            return state.DoS(100, false, REJECT_INVALID, "bad-proof-of-stake", true, strprintf("%s: Bad proof-of-stake target", __func__));
    } else
    {
        // Check proof of work
        if (block.nBits != GetNextWorkRequired(pindexPrev, &block, consensusParams))
            return state.DoS(100, false, REJECT_INVALID, "bad-diffbits", false, "incorrect proof of work");
    };

    // Check against checkpoints
    if (fCheckpointsEnabled) {
        // Don't accept any forks from the main chain prior to last checkpoint.
        // GetLastCheckpoint finds the last checkpoint in MapCheckpoints that's in our
        // MapBlockIndex.
        CBlockIndex* pcheckpoint = Checkpoints::GetLastCheckpoint(params.Checkpoints());
        if (pcheckpoint && nHeight < pcheckpoint->nHeight)
            return state.DoS(100, error("%s: forked chain older than last checkpoint (height %d)", __func__, nHeight), REJECT_CHECKPOINT, "bad-fork-prior-to-checkpoint");
    }

    // Check timestamp against prev
    if (block.GetBlockTime() <= pindexPrev->GetMedianTimePast())
        return state.Invalid(false, REJECT_INVALID, "time-too-old", "block's timestamp is too early");

    // Check timestamp
    if (nHeight > 0
        && block.GetBlockTime() > nAdjustedTime + MAX_FUTURE_BLOCK_TIME)
        return state.Invalid(false, REJECT_INVALID, "time-too-new", "block timestamp too far in the future");

    // Reject outdated version blocks when 95% (75% on testnet) of the network has upgraded:
    // check for version 2, 3 and 4 upgrades
    if((block.nVersion < 2 && nHeight >= consensusParams.BIP34Height) ||
       (block.nVersion < 3 && nHeight >= consensusParams.BIP66Height) ||
       (block.nVersion < 4 && nHeight >= consensusParams.BIP65Height))
            return state.Invalid(false, REJECT_OBSOLETE, strprintf("bad-version(0x%08x)", block.nVersion),
                                 strprintf("rejected nVersion=0x%08x block", block.nVersion));

    return true;
}

/** NOTE: This function is not currently invoked by ConnectBlock(), so we
 *  should consider upgrade issues if we change which consensus rules are
 *  enforced in this function (eg by adding a new consensus rule). See comment
 *  in ConnectBlock().
 *  Note that -reindex-chainstate skips the validation that happens here!
 */
static bool ContextualCheckBlock(const CBlock& block, CValidationState& state, const Consensus::Params& consensusParams, const CBlockIndex* pindexPrev)
{
    const int nHeight = pindexPrev == nullptr ? 0 : pindexPrev->nHeight + 1;
    const int64_t nPrevTime = pindexPrev ? pindexPrev->nTime : 0;

    // Start enforcing BIP113 (Median Time Past) using versionbits logic.
    int nLockTimeFlags = 0;
    if (fParticlMode)
    {
        nLockTimeFlags |= LOCKTIME_MEDIAN_TIME_PAST;
    } else
    {
        if (VersionBitsState(pindexPrev, consensusParams, Consensus::DEPLOYMENT_CSV, versionbitscache) == ThresholdState::ACTIVE) {
            nLockTimeFlags |= LOCKTIME_MEDIAN_TIME_PAST;
        }
    };

    int64_t nLockTimeCutoff = (nLockTimeFlags & LOCKTIME_MEDIAN_TIME_PAST)
                              ? (pindexPrev ? pindexPrev->GetMedianTimePast() : block.GetBlockTime())
                              : block.GetBlockTime();

    // Check that all transactions are finalized
    for (const auto& tx : block.vtx) {
        if (!IsFinalTx(*tx, nHeight, nLockTimeCutoff)) {
            return state.DoS(10, false, REJECT_INVALID, "bad-txns-nonfinal", false, "non-final transaction");
        }
    }

    if (fParticlMode)
    {
        // Enforce rule that the coinbase/coinstake ends with serialized block height
        // genesis block scriptSig size will be different

        if (block.IsProofOfStake())
        {
            // Limit the number of outputs in a coinstake txn to 6: 1 data + 1 foundation + 4 user
            if (nPrevTime >= consensusParams.OpIsCoinstakeTime)
            {
                if (block.vtx[0]->vpout.size() > 6)
                    return state.DoS(100, false, REJECT_INVALID, "bad-cs-outputs", false, "Too many outputs in coinstake");
            };

            // coinstake output 0 must be data output of blockheight
            int i;
            if (!block.vtx[0]->GetCoinStakeHeight(i))
                return state.DoS(100, false, REJECT_INVALID, "bad-cs-malformed", false, "coinstake txn is malformed");

            if (i != nHeight)
                return state.DoS(100, false, REJECT_INVALID, "bad-cs-height", false, "block height mismatch in coinstake");

            std::vector<uint8_t> &vData = ((CTxOutData*)block.vtx[0]->vpout[0].get())->vData;
            if (vData.size() > 8 && vData[4] == DO_VOTE)
            {
                uint32_t voteToken;
                memcpy(&voteToken, &vData[5], 4);

                LogPrint(BCLog::HDWALLET, _("Block %d casts vote for option %u of proposal %u.\n").c_str(),
                    nHeight, voteToken >> 16, voteToken & 0xFFFF);
            };

            // check witness merkleroot, TODO: should witnessmerkleroot be hashed?
            bool malleated = false;
            uint256 hashWitness = BlockWitnessMerkleRoot(block, &malleated);

            if (hashWitness != block.hashWitnessMerkleRoot)
                return state.DoS(100, false, REJECT_INVALID, "bad-witness-merkle-match", true, strprintf("%s : witness merkle commitment mismatch", __func__));

            if (!CheckCoinStakeTimestamp(nHeight, block.GetBlockTime()))
                return state.DoS(50, false, REJECT_INVALID, "bad-coinstake-time", true, strprintf("%s: coinstake timestamp violation nTimeBlock=%d", __func__, block.GetBlockTime()));

            // Check timestamp against prev
            if (block.GetBlockTime() <= pindexPrev->GetPastTimeLimit() || FutureDrift(block.GetBlockTime()) < pindexPrev->GetBlockTime())
                return state.DoS(50, false, REJECT_INVALID, "bad-block-time", true, strprintf("%s: block's timestamp is too early", __func__));

            uint256 hashProof, targetProofOfStake;

            // Blocks are connected at end of import / reindex
            // CheckProofOfStake is run again during connectblock
            if (!IsInitialBlockDownload() // checks (!fImporting && !fReindex)
                && !CheckProofOfStake(pindexPrev, *block.vtx[0], block.nTime, block.nBits, hashProof, targetProofOfStake))
            {
                LogPrintf("WARNING: ContextualCheckBlock(): check proof-of-stake failed for block %s\n", block.GetHash().ToString());
                //return false; // do not error here as we expect this during initial block download
                if (pindexPrev->bnStakeModifier.IsNull())
                    // Can happen if the block is received out of order - CheckProofOfStake will run again on connectblock.
                    LogPrint(BCLog::POS, "%s: Accepting failed CheckProofOfStake block, missing stake-modifier.\n", __func__);
                else
                    return state.DoS(50, false, REJECT_INVALID, "bad-proof-of-stake", true, strprintf("%s: CheckProofOfStake failed.", __func__));
            };
        } else
        {
            bool fCheckPOW = true; // TODO: pass properly
            if (fCheckPOW && !CheckProofOfWork(block.GetHash(), block.nBits, consensusParams, nHeight, Params().GetLastImportHeight()))
                return state.DoS(50, false, REJECT_INVALID, "high-hash", false, "proof of work failed");

            // Enforce rule that the coinbase/ ends with serialized block height
            // genesis block scriptSig size will be different
            CScript expect = CScript() << OP_RETURN << nHeight;
            const CScript &scriptSig = block.vtx[0]->vin[0].scriptSig;
            if (scriptSig.size() < expect.size() ||
                !std::equal(expect.begin()
                    , expect.end(), scriptSig.begin() + scriptSig.size()-expect.size())) {
                return state.DoS(100, false, REJECT_INVALID, "bad-cb-height", false, "block height mismatch in coinbase");
            }
        };

        if (nHeight > 0 && !block.vtx[0]->IsCoinStake()) // only genesis block can start with coinbase
            return state.DoS(100, false, REJECT_INVALID, "bad-cs-missing", false, "first tx is not coinstake");

        if (nHeight > 0 // skip genesis
            && Params().GetLastImportHeight() >= (uint32_t)nHeight)
        {
            // 2nd txn must be coinbase
            if (block.vtx.size() < 2 || !block.vtx[1]->IsCoinBase())
                return state.DoS(100, false, REJECT_INVALID, "bad-cb", false, "Second txn of import block must be coinbase");

            // Check hash of genesis import txn matches expected hash.
            uint256 txnHash = block.vtx[1]->GetHash();
            if (!Params().CheckImportCoinbase(nHeight, txnHash))
                return state.DoS(100, false, REJECT_INVALID, "bad-cb", false, "Incorrect outputs hash.");
        } else
        {
            // 2nd txn can't be coinbase if block height > GetLastImportHeight
            if (block.vtx.size() > 1 && block.vtx[1]->IsCoinBase())
                return state.DoS(100, false, REJECT_INVALID, "bad-cb-multiple", false, "unexpected coinbase");
        };
    } else
    {
        if (nHeight >= consensusParams.BIP34Height)
        {
            CScript expect = CScript() << nHeight;
            if (block.vtx[0]->vin[0].scriptSig.size() < expect.size() ||
                !std::equal(expect.begin(), expect.end(), block.vtx[0]->vin[0].scriptSig.begin())) {
                return state.DoS(100, false, REJECT_INVALID, "bad-cb-height", false, "block height mismatch in coinbase");
            }
        }

        // Validation for witness commitments.
        // * We compute the witness hash (which is the hash including witnesses) of all the block's transactions, except the
        //   coinbase (where 0x0000....0000 is used instead).
        // * The coinbase scriptWitness is a stack of a single 32-byte vector, containing a witness reserved value (unconstrained).
        // * We build a merkle tree with all those witness hashes as leaves (similar to the hashMerkleRoot in the block header).
        // * There must be at least one output whose scriptPubKey is a single 36-byte push, the first 4 bytes of which are
        //   {0xaa, 0x21, 0xa9, 0xed}, and the following 32 bytes are SHA256^2(witness root, witness reserved value). In case there are
        //   multiple, the last one is used.
        bool fHaveWitness = false;
        if (VersionBitsState(pindexPrev, consensusParams, Consensus::DEPLOYMENT_SEGWIT, versionbitscache) == ThresholdState::ACTIVE) {
            int commitpos = GetWitnessCommitmentIndex(block);
            if (commitpos != -1) {
                bool malleated = false;
                uint256 hashWitness = BlockWitnessMerkleRoot(block, &malleated);
                // The malleation check is ignored; as the transaction tree itself
                // already does not permit it, it is impossible to trigger in the
                // witness tree.
                if (block.vtx[0]->vin[0].scriptWitness.stack.size() != 1 || block.vtx[0]->vin[0].scriptWitness.stack[0].size() != 32) {
                    return state.DoS(100, false, REJECT_INVALID, "bad-witness-nonce-size", true, strprintf("%s : invalid witness reserved value size", __func__));
                }
                CHash256().Write(hashWitness.begin(), 32).Write(&block.vtx[0]->vin[0].scriptWitness.stack[0][0], 32).Finalize(hashWitness.begin());
                if (memcmp(hashWitness.begin(), &block.vtx[0]->vout[commitpos].scriptPubKey[6], 32)) {
                    return state.DoS(100, false, REJECT_INVALID, "bad-witness-merkle-match", true, strprintf("%s : witness merkle commitment mismatch", __func__));
                }
                fHaveWitness = true;
            }
        }

        // No witness data is allowed in blocks that don't commit to witness data, as this would otherwise leave room for spam
        if (!fHaveWitness) {
          for (const auto& tx : block.vtx) {
                if (tx->HasWitness()) {
                    return state.DoS(100, false, REJECT_INVALID, "unexpected-witness", true, strprintf("%s : unexpected witness data found", __func__));
                }
            }
        }
    };

    // After the coinbase witness reserved value and commitment are verified,
    // we can check if the block weight passes (before we've checked the
    // coinbase witness, it would be possible for the weight to be too
    // large by filling up the coinbase witness, which doesn't change
    // the block hash, so we couldn't mark the block as permanently
    // failed).
    if (GetBlockWeight(block) > MAX_BLOCK_WEIGHT) {
        return state.DoS(100, false, REJECT_INVALID, "bad-blk-weight", false, strprintf("%s : weight limit failed", __func__));
    }

    return true;
}

bool ProcessDuplicateStakeHeader(CBlockIndex *pindex, NodeId nodeId)
{
    if (!pindex)
        return false;

    uint256 hash = pindex->GetBlockHash();

    bool fMakeValid = false;
    if (nodeId == -1)
    {
        LogPrintf("%s: Duplicate stake block %s was received in a group, marking valid.\n",
            __func__, hash.ToString());

        fMakeValid = true;
    };

    if (nodeId > -1)
    {
        std::pair<std::map<uint256, StakeConflict>::iterator,bool> ret;
        ret = mapStakeConflict.insert(std::pair<uint256, StakeConflict>(hash, StakeConflict()));
        StakeConflict &sc = ret.first->second;
        sc.Add(nodeId);

        if ((int)sc.peerCount.size() > std::min(GetNumPeers() / 2, 4))
        {
            LogPrintf("%s: More than half the connected peers are building on block %s," /* Continued */
                "  marked as duplicate stake, assuming this node has the duplicate.\n", __func__, hash.ToString());

            fMakeValid = true;
        };
    };

    if (fMakeValid)
    {
        pindex->nFlags &= (~BLOCK_FAILED_DUPLICATE_STAKE);
        pindex->nStatus |= BLOCK_VALID_HEADER;
        pindex->nStatus &= (~BLOCK_FAILED_VALID);
        setDirtyBlockIndex.insert(pindex);

        //if (pindex->nStatus & BLOCK_FAILED_CHILD)
        //{
            CBlockIndex *pindexPrev = pindex->pprev;
            while (pindexPrev)
            {
                if (pindexPrev->nStatus & BLOCK_VALID_MASK)
                    break;

                if (pindexPrev->nFlags & BLOCK_FAILED_DUPLICATE_STAKE)
                {
                    pindexPrev->nFlags &= (~BLOCK_FAILED_DUPLICATE_STAKE);
                    pindexPrev->nStatus |= BLOCK_VALID_HEADER;
                    pindexPrev->nStatus &= (~BLOCK_FAILED_VALID);
                    setDirtyBlockIndex.insert(pindexPrev);

                    if (!pindexPrev->prevoutStake.IsNull()) {
                        uint256 prevhash = pindexPrev->GetBlockHash();
                        AddToMapStakeSeen(pindexPrev->prevoutStake, prevhash);
                    }

                    pindexPrev->nStatus &= (~BLOCK_FAILED_CHILD);
                };

                pindexPrev = pindexPrev->pprev;
            };

            pindex->nStatus &= (~BLOCK_FAILED_CHILD);
        //};

        if (!pindex->prevoutStake.IsNull()) {
            AddToMapStakeSeen(pindex->prevoutStake, hash);
        }
        return true;
    };

    return false;
}

bool CChainState::AcceptBlockHeader(const CBlockHeader& block, CValidationState& state, const CChainParams& chainparams, CBlockIndex** ppindex)
{
    AssertLockHeld(cs_main);
    // Check for duplicate
    uint256 hash = block.GetHash();
    BlockMap::iterator miSelf = mapBlockIndex.find(hash);
    CBlockIndex *pindex = nullptr;
    if (hash != chainparams.GetConsensus().hashGenesisBlock) {
        if (miSelf != mapBlockIndex.end()) {
            // Block header is already known.
            pindex = miSelf->second;
            if (ppindex)
                *ppindex = pindex;

            if (pindex->nStatus & BLOCK_FAILED_MASK)
            {
                /*
                if (pindex->nFlags & BLOCK_FAILED_DUPLICATE_STAKE
                    && ProcessDuplicateStakeHeader(pindex, state.nodeId))
                {
                    // pass
                } else */
                {
                    return state.Invalid(error("%s: block %s is marked invalid", __func__, hash.ToString()), 0, "duplicate");
                };
            };
            return true;
        }

        if (!CheckBlockHeader(block, state, chainparams.GetConsensus()))
            return error("%s: Consensus::CheckBlockHeader: %s, %s", __func__, hash.ToString(), FormatStateMessage(state));

        // Get prev block index
        CBlockIndex* pindexPrev = nullptr;
        BlockMap::iterator mi = mapBlockIndex.find(block.hashPrevBlock);
        if (mi == mapBlockIndex.end())
            return state.DoS(10, error("%s: prev block not found", __func__), 0, "prev-blk-not-found");
        pindexPrev = (*mi).second;

        if (pindexPrev->nStatus & BLOCK_FAILED_MASK)
            return state.DoS(100, error("%s: prev block invalid", __func__), REJECT_INVALID, "bad-prevblk");
        if (!ContextualCheckBlockHeader(block, state, chainparams, pindexPrev, GetAdjustedTime()))
            return error("%s: Consensus::ContextualCheckBlockHeader: %s, %s", __func__, hash.ToString(), FormatStateMessage(state));

        // If the previous block index isn't valid, determine if it descends from any block which
        // has been found invalid (m_failed_blocks), then mark pindexPrev and any blocks
        // between them as failed.
        if (!pindexPrev->IsValid(BLOCK_VALID_SCRIPTS)) {
            for (const CBlockIndex* failedit : m_failed_blocks) {
                if (pindexPrev->GetAncestor(failedit->nHeight) == failedit) {
                    assert(failedit->nStatus & BLOCK_FAILED_VALID);
                    CBlockIndex* invalid_walk = pindexPrev;
                    while (invalid_walk != failedit) {
                        invalid_walk->nStatus |= BLOCK_FAILED_CHILD;
                        setDirtyBlockIndex.insert(invalid_walk);
                        invalid_walk = invalid_walk->pprev;
                    }
                    return state.DoS(100, error("%s: prev block invalid", __func__), REJECT_INVALID, "bad-prevblk");
                }
            }
        }
    }
    if (pindex == nullptr)
        pindex = AddToBlockIndex(block);

    if (ppindex)
        *ppindex = pindex;

    CheckBlockIndex(chainparams.GetConsensus());

    return true;
}

// Exposed wrapper for AcceptBlockHeader
bool ProcessNewBlockHeaders(const std::vector<CBlockHeader>& headers, CValidationState& state, const CChainParams& chainparams, const CBlockIndex** ppindex, CBlockHeader *first_invalid)
{
    if (first_invalid != nullptr) first_invalid->SetNull();
    {
        LOCK(cs_main);
        for (const CBlockHeader& header : headers) {
            CBlockIndex *pindex = nullptr; // Use a temp pindex instead of ppindex to avoid a const_cast
            if (!g_chainstate.AcceptBlockHeader(header, state, chainparams, &pindex)) {
                if (first_invalid) *first_invalid = header;
                return false;
            }
            if (ppindex) {
                *ppindex = pindex;
            }
        }
    }
    NotifyHeaderTip();
    return true;
}

/** Store block on disk. If dbp is non-nullptr, the file is known to already reside on disk */
static CDiskBlockPos SaveBlockToDisk(const CBlock& block, int nHeight, const CChainParams& chainparams, const CDiskBlockPos* dbp) {
    unsigned int nBlockSize = ::GetSerializeSize(block, SER_DISK, CLIENT_VERSION);
    CDiskBlockPos blockPos;
    if (dbp != nullptr)
        blockPos = *dbp;
    if (!FindBlockPos(blockPos, nBlockSize+8, nHeight, block.GetBlockTime(), dbp != nullptr)) {
        error("%s: FindBlockPos failed", __func__);
        return CDiskBlockPos();
    }
    if (dbp == nullptr) {
        if (!WriteBlockToDisk(block, blockPos, chainparams.MessageStart())) {
            AbortNode("Failed to write block");
            return CDiskBlockPos();
        }
    }
    return blockPos;
}

/** Store block on disk. If dbp is non-nullptr, the file is known to already reside on disk */
bool CChainState::AcceptBlock(const std::shared_ptr<const CBlock>& pblock, CValidationState& state, const CChainParams& chainparams, CBlockIndex** ppindex, bool fRequested, const CDiskBlockPos* dbp, bool* fNewBlock)
{
    const CBlock& block = *pblock;

    if (fNewBlock) *fNewBlock = false;
    AssertLockHeld(cs_main);

    CBlockIndex *pindexDummy = nullptr;
    CBlockIndex *&pindex = ppindex ? *ppindex : pindexDummy;

    if (!AcceptBlockHeader(block, state, chainparams, &pindex))
        return false;

    if (block.IsProofOfStake())
    {
        pindex->SetProofOfStake();
        pindex->prevoutStake = pblock->vtx[0]->vin[0].prevout;
        if (pindex->pprev && pindex->pprev->bnStakeModifier.IsNull()) // block received out of order
        {
            if (!IsInitialBlockDownload())
                LogPrintf("Warning: %s - Previous stake modifier is null.\n", __func__);
        } else
        {
            pindex->bnStakeModifier = ComputeStakeModifierV2(pindex->pprev, pindex->prevoutStake.hash);
        };
        setDirtyBlockIndex.insert(pindex);
    };

    // Try to process all requested blocks that we don't have, but only
    // process an unrequested block if it's new and has enough work to
    // advance our tip, and isn't too many blocks ahead.
    bool fAlreadyHave = pindex->nStatus & BLOCK_HAVE_DATA;
    bool fHasMoreOrSameWork = (chainActive.Tip() ? pindex->nChainWork >= chainActive.Tip()->nChainWork : true);
    // Blocks that are too out-of-order needlessly limit the effectiveness of
    // pruning, because pruning will not delete block files that contain any
    // blocks which are too close in height to the tip.  Apply this test
    // regardless of whether pruning is enabled; it should generally be safe to
    // not process unrequested blocks.
    bool fTooFarAhead = (pindex->nHeight > int(chainActive.Height() + MIN_BLOCKS_TO_KEEP));

    // TODO: Decouple this function from the block download logic by removing fRequested
    // This requires some new chain data structure to efficiently look up if a
    // block is in a chain leading to a candidate for best tip, despite not
    // being such a candidate itself.

    // TODO: deal better with return value and error conditions for duplicate
    // and unrequested blocks.
    if (fAlreadyHave) return true;
    if (!fRequested) {  // If we didn't ask for it:
        if (pindex->nTx != 0) return true;    // This is a previously-processed block that was pruned
        if (!fHasMoreOrSameWork) return true; // Don't process less-work chains
        if (fTooFarAhead) return true;        // Block height is too high

        // Protect against DoS attacks from low-work chains.
        // If our tip is behind, a peer could try to send us
        // low-work blocks on a fake chain that we would never
        // request; don't process these.
        if (pindex->nChainWork < nMinimumChainWork) return true;
    }

    if (!CheckBlock(block, state, chainparams.GetConsensus()) ||
        !ContextualCheckBlock(block, state, chainparams.GetConsensus(), pindex->pprev)) {
        if (state.IsInvalid() && !state.CorruptionPossible()) {
            pindex->nStatus |= BLOCK_FAILED_VALID;
            setDirtyBlockIndex.insert(pindex);
        }
        return error("%s: %s", __func__, FormatStateMessage(state));
    }

    // Header is valid/has work, merkle tree and segwit merkle tree are good...RELAY NOW
    // (but if it does not build on our best tip, let the SendMessages loop relay it)
    if (!IsInitialBlockDownload() && chainActive.Tip() == pindex->pprev)
    {
        if (!(state.nFlags & BLOCK_FAILED_DUPLICATE_STAKE))
            GetMainSignals().NewPoWValidBlock(pindex, pblock);
    };

    // Write block to history file
    if (fNewBlock) *fNewBlock = true;
    try {
        CDiskBlockPos blockPos = SaveBlockToDisk(block, pindex->nHeight, chainparams, dbp);
        if (blockPos.IsNull()) {
            state.Error(strprintf("%s: Failed to find position to write new block to disk", __func__));
            return false;
        }
        ReceivedBlockTransactions(block, pindex, blockPos, chainparams.GetConsensus());
    } catch (const std::runtime_error& e) {
        return AbortNode(state, std::string("System error: ") + e.what());
    }

    FlushStateToDisk(chainparams, state, FlushStateMode::NONE);

    CheckBlockIndex(chainparams.GetConsensus());

    return true;
}

bool ProcessNewBlock(const CChainParams& chainparams, const std::shared_ptr<const CBlock> pblock, bool fForceProcessing, bool *fNewBlock)
{
    AssertLockNotHeld(cs_main);

    {
        /*
        uint256 hash = pblock->GetHash();
        // Limited duplicity on stake: prevents block flood attack
        // Duplicate stake allowed only when there is orphan child block
        if (!fReindex && !fImporting && pblock->IsProofOfStake() && setStakeSeen.count(pblock->GetProofOfStake()) && !mapOrphanBlocksByPrev.count(hash))
            return error("%s: Duplicate proof-of-stake (%s, %d) for block %s", pblock->GetProofOfStake().first.ToString(), pblock->GetProofOfStake().second, hash.ToString());
        */

        CBlockIndex *pindex = nullptr;
        if (fNewBlock) *fNewBlock = false;
        CValidationState state;
        // Ensure that CheckBlock() passes before calling AcceptBlock, as
        // belt-and-suspenders.
        bool ret = CheckBlock(*pblock, state, chainparams.GetConsensus());

        LOCK(cs_main);

        if (ret) {
            // Store to disk
            ret = g_chainstate.AcceptBlock(pblock, state, chainparams, &pindex, fForceProcessing, nullptr, fNewBlock);
        }
        if (!ret) {
            if (fParticlMode)
            {
                // Mark block as invalid to prevent re-requesting from peer.
                // Block will have been added to the block index in AcceptBlockHeader
                CBlockIndex *pindex = g_chainstate.AddToBlockIndex(*pblock);
                g_chainstate.InvalidBlockFound(pindex, *pblock, state);

                if (IncomingBlockChecked(*pblock, state)) // returns true if it did nothing
                    GetMainSignals().BlockChecked(*pblock, state);
            } else
            {
                GetMainSignals().BlockChecked(*pblock, state);
            }
            return error("%s: AcceptBlock FAILED (%s)", __func__, FormatStateMessage(state));
        }

        if (pindex && state.nFlags & BLOCK_FAILED_DUPLICATE_STAKE)
        {
            pindex->nFlags |= BLOCK_FAILED_DUPLICATE_STAKE;
            setDirtyBlockIndex.insert(pindex);
            LogPrint(BCLog::POS, "%s Marking duplicate stake: %s.\n", __func__, pindex->GetBlockHash().ToString());
            //GetMainSignals().BlockChecked(*pblock, state);
            IncomingBlockChecked(*pblock, state);
        };
    }

    NotifyHeaderTip();

    CValidationState state; // Only used to report errors, not invalidity - ignore it
    if (!g_chainstate.ActivateBestChain(state, chainparams, pblock))
        return error("%s: ActivateBestChain failed (%s)", __func__, FormatStateMessage(state));

    if (smsg::fSecMsgEnabled && gArgs.GetBoolArg("-smsgscanincoming", false))
        smsgModule.ScanBlock(*pblock);
    return true;
}

bool TestBlockValidity(CValidationState& state, const CChainParams& chainparams, const CBlock& block, CBlockIndex* pindexPrev, bool fCheckPOW, bool fCheckMerkleRoot)
{
    AssertLockHeld(cs_main);
    assert(pindexPrev && pindexPrev == chainActive.Tip());
    CCoinsViewCache viewNew(pcoinsTip.get());
    uint256 block_hash(block.GetHash());
    CBlockIndex indexDummy(block);
    indexDummy.pprev = pindexPrev;
    indexDummy.nHeight = pindexPrev->nHeight + 1;
    indexDummy.phashBlock = &block_hash;

    // NOTE: CheckBlockHeader is called by CheckBlock
    if (!ContextualCheckBlockHeader(block, state, chainparams, pindexPrev, GetAdjustedTime()))
        return error("%s: Consensus::ContextualCheckBlockHeader: %s", __func__, FormatStateMessage(state));
    if (!CheckBlock(block, state, chainparams.GetConsensus(), fCheckPOW, fCheckMerkleRoot))
        return error("%s: Consensus::CheckBlock: %s", __func__, FormatStateMessage(state));
    if (!ContextualCheckBlock(block, state, chainparams.GetConsensus(), pindexPrev))
        return error("%s: Consensus::ContextualCheckBlock: %s", __func__, FormatStateMessage(state));
    if (!g_chainstate.ConnectBlock(block, state, &indexDummy, viewNew, chainparams, true))
        return false;
    assert(state.IsValid());

    return true;
}

/**
 * BLOCK PRUNING CODE
 */

/* Calculate the amount of disk space the block & undo files currently use */
uint64_t CalculateCurrentUsage()
{
    LOCK(cs_LastBlockFile);

    uint64_t retval = 0;
    for (const CBlockFileInfo &file : vinfoBlockFile) {
        retval += file.nSize + file.nUndoSize;
    }
    return retval;
}

/* Prune a block file (modify associated database entries)*/
void PruneOneBlockFile(const int fileNumber)
{
    LOCK(cs_LastBlockFile);

    for (const auto& entry : mapBlockIndex) {
        CBlockIndex* pindex = entry.second;
        if (pindex->nFile == fileNumber) {
            pindex->nStatus &= ~BLOCK_HAVE_DATA;
            pindex->nStatus &= ~BLOCK_HAVE_UNDO;
            pindex->nFile = 0;
            pindex->nDataPos = 0;
            pindex->nUndoPos = 0;
            setDirtyBlockIndex.insert(pindex);

            // Prune from mapBlocksUnlinked -- any block we prune would have
            // to be downloaded again in order to consider its chain, at which
            // point it would be considered as a candidate for
            // mapBlocksUnlinked or setBlockIndexCandidates.
            std::pair<std::multimap<CBlockIndex*, CBlockIndex*>::iterator, std::multimap<CBlockIndex*, CBlockIndex*>::iterator> range = mapBlocksUnlinked.equal_range(pindex->pprev);
            while (range.first != range.second) {
                std::multimap<CBlockIndex *, CBlockIndex *>::iterator _it = range.first;
                range.first++;
                if (_it->second == pindex) {
                    mapBlocksUnlinked.erase(_it);
                }
            }
        }
    }

    vinfoBlockFile[fileNumber].SetNull();
    setDirtyFileInfo.insert(fileNumber);
}


void UnlinkPrunedFiles(const std::set<int>& setFilesToPrune)
{
    for (std::set<int>::iterator it = setFilesToPrune.begin(); it != setFilesToPrune.end(); ++it) {
        CDiskBlockPos pos(*it, 0);
        fs::remove(GetBlockPosFilename(pos, "blk"));
        fs::remove(GetBlockPosFilename(pos, "rev"));
        LogPrintf("Prune: %s deleted blk/rev (%05u)\n", __func__, *it);
    }
}

/* Calculate the block/rev files to delete based on height specified by user with RPC command pruneblockchain */
static void FindFilesToPruneManual(std::set<int>& setFilesToPrune, int nManualPruneHeight)
{
    assert(fPruneMode && nManualPruneHeight > 0);

    LOCK2(cs_main, cs_LastBlockFile);
    if (chainActive.Tip() == nullptr)
        return;

    // last block to prune is the lesser of (user-specified height, MIN_BLOCKS_TO_KEEP from the tip)
    unsigned int nLastBlockWeCanPrune = std::min((unsigned)nManualPruneHeight, chainActive.Tip()->nHeight - MIN_BLOCKS_TO_KEEP);
    int count=0;
    for (int fileNumber = 0; fileNumber < nLastBlockFile; fileNumber++) {
        if (vinfoBlockFile[fileNumber].nSize == 0 || vinfoBlockFile[fileNumber].nHeightLast > nLastBlockWeCanPrune)
            continue;
        PruneOneBlockFile(fileNumber);
        setFilesToPrune.insert(fileNumber);
        count++;
    }
    LogPrintf("Prune (Manual): prune_height=%d removed %d blk/rev pairs\n", nLastBlockWeCanPrune, count);
}

/* This function is called from the RPC code for pruneblockchain */
void PruneBlockFilesManual(int nManualPruneHeight)
{
    CValidationState state;
    const CChainParams& chainparams = Params();
    if (!FlushStateToDisk(chainparams, state, FlushStateMode::NONE, nManualPruneHeight)) {
        LogPrintf("%s: failed to flush state (%s)\n", __func__, FormatStateMessage(state));
    }
}

/**
 * Prune block and undo files (blk???.dat and undo???.dat) so that the disk space used is less than a user-defined target.
 * The user sets the target (in MB) on the command line or in config file.  This will be run on startup and whenever new
 * space is allocated in a block or undo file, staying below the target. Changing back to unpruned requires a reindex
 * (which in this case means the blockchain must be re-downloaded.)
 *
 * Pruning functions are called from FlushStateToDisk when the global fCheckForPruning flag has been set.
 * Block and undo files are deleted in lock-step (when blk00003.dat is deleted, so is rev00003.dat.)
 * Pruning cannot take place until the longest chain is at least a certain length (100000 on mainnet, 1000 on testnet, 1000 on regtest).
 * Pruning will never delete a block within a defined distance (currently 288) from the active chain's tip.
 * The block index is updated by unsetting HAVE_DATA and HAVE_UNDO for any blocks that were stored in the deleted files.
 * A db flag records the fact that at least some block files have been pruned.
 *
 * @param[out]   setFilesToPrune   The set of file indices that can be unlinked will be returned
 */
static void FindFilesToPrune(std::set<int>& setFilesToPrune, uint64_t nPruneAfterHeight)
{
    LOCK2(cs_main, cs_LastBlockFile);
    if (chainActive.Tip() == nullptr || nPruneTarget == 0) {
        return;
    }
    if ((uint64_t)chainActive.Tip()->nHeight <= nPruneAfterHeight) {
        return;
    }

    unsigned int nLastBlockWeCanPrune = chainActive.Tip()->nHeight - MIN_BLOCKS_TO_KEEP;
    uint64_t nCurrentUsage = CalculateCurrentUsage();
    // We don't check to prune until after we've allocated new space for files
    // So we should leave a buffer under our target to account for another allocation
    // before the next pruning.
    uint64_t nBuffer = BLOCKFILE_CHUNK_SIZE + UNDOFILE_CHUNK_SIZE;
    uint64_t nBytesToPrune;
    int count=0;

    if (nCurrentUsage + nBuffer >= nPruneTarget) {
        // On a prune event, the chainstate DB is flushed.
        // To avoid excessive prune events negating the benefit of high dbcache
        // values, we should not prune too rapidly.
        // So when pruning in IBD, increase the buffer a bit to avoid a re-prune too soon.
        if (IsInitialBlockDownload()) {
            // Since this is only relevant during IBD, we use a fixed 10%
            nBuffer += nPruneTarget / 10;
        }

        for (int fileNumber = 0; fileNumber < nLastBlockFile; fileNumber++) {
            nBytesToPrune = vinfoBlockFile[fileNumber].nSize + vinfoBlockFile[fileNumber].nUndoSize;

            if (vinfoBlockFile[fileNumber].nSize == 0)
                continue;

            if (nCurrentUsage + nBuffer < nPruneTarget)  // are we below our target?
                break;

            // don't prune files that could have a block within MIN_BLOCKS_TO_KEEP of the main chain's tip but keep scanning
            if (vinfoBlockFile[fileNumber].nHeightLast > nLastBlockWeCanPrune)
                continue;

            PruneOneBlockFile(fileNumber);
            // Queue up the files for removal
            setFilesToPrune.insert(fileNumber);
            nCurrentUsage -= nBytesToPrune;
            count++;
        }
    }

    LogPrint(BCLog::PRUNE, "Prune: target=%dMiB actual=%dMiB diff=%dMiB max_prune_height=%d removed %d blk/rev pairs\n",
           nPruneTarget/1024/1024, nCurrentUsage/1024/1024,
           ((int64_t)nPruneTarget - (int64_t)nCurrentUsage)/1024/1024,
           nLastBlockWeCanPrune, count);
}

bool CheckDiskSpace(uint64_t nAdditionalBytes, bool blocks_dir)
{
    uint64_t nFreeBytesAvailable = fs::space(blocks_dir ? GetBlocksDir() : GetDataDir()).available;

    // Check for nMinDiskSpace bytes (currently 50MB)
    if (nFreeBytesAvailable < nMinDiskSpace + nAdditionalBytes)
        return AbortNode("Disk space is low!", _("Error: Disk space is low!"));

    return true;
}

static FILE* OpenDiskFile(const CDiskBlockPos &pos, const char *prefix, bool fReadOnly)
{
    if (pos.IsNull())
        return nullptr;
    fs::path path = GetBlockPosFilename(pos, prefix);
    fs::create_directories(path.parent_path());
    FILE* file = fsbridge::fopen(path, fReadOnly ? "rb": "rb+");
    if (!file && !fReadOnly)
        file = fsbridge::fopen(path, "wb+");
    if (!file) {
        LogPrintf("Unable to open file %s\n", path.string());
        return nullptr;
    }
    if (pos.nPos) {
        if (fseek(file, pos.nPos, SEEK_SET)) {
            LogPrintf("Unable to seek to position %u of %s\n", pos.nPos, path.string());
            fclose(file);
            return nullptr;
        }
    }
    return file;
}

FILE* OpenBlockFile(const CDiskBlockPos &pos, bool fReadOnly) {
    return OpenDiskFile(pos, "blk", fReadOnly);
}

/** Open an undo file (rev?????.dat) */
static FILE* OpenUndoFile(const CDiskBlockPos &pos, bool fReadOnly) {
    return OpenDiskFile(pos, "rev", fReadOnly);
}

fs::path GetBlockPosFilename(const CDiskBlockPos &pos, const char *prefix)
{
    return GetBlocksDir() / strprintf("%s%05u.dat", prefix, pos.nFile);
}

CBlockIndex * CChainState::InsertBlockIndex(const uint256& hash)
{
    AssertLockHeld(cs_main);

    if (hash.IsNull())
        return nullptr;

    // Return existing
    BlockMap::iterator mi = mapBlockIndex.find(hash);
    if (mi != mapBlockIndex.end())
        return (*mi).second;

    // Create new
    CBlockIndex* pindexNew = new CBlockIndex();
    mi = mapBlockIndex.insert(std::make_pair(hash, pindexNew)).first;
    pindexNew->phashBlock = &((*mi).first);

    return pindexNew;
}

bool CChainState::LoadBlockIndex(const Consensus::Params& consensus_params, CBlockTreeDB& blocktree)
{
    if (!blocktree.LoadBlockIndexGuts(consensus_params, [this](const uint256& hash) EXCLUSIVE_LOCKS_REQUIRED(cs_main) { return this->InsertBlockIndex(hash); }))
        return false;

    boost::this_thread::interruption_point();

    // Calculate nChainWork
    std::vector<std::pair<int, CBlockIndex*> > vSortedByHeight;
    vSortedByHeight.reserve(mapBlockIndex.size());
    for (const std::pair<const uint256, CBlockIndex*>& item : mapBlockIndex)
    {
        CBlockIndex* pindex = item.second;
        vSortedByHeight.push_back(std::make_pair(pindex->nHeight, pindex));
    }
    sort(vSortedByHeight.begin(), vSortedByHeight.end());
    for (const std::pair<int, CBlockIndex*>& item : vSortedByHeight)
    {
        CBlockIndex* pindex = item.second;
        pindex->nChainWork = (pindex->pprev ? pindex->pprev->nChainWork : 0) + GetBlockProof(*pindex);
        pindex->nTimeMax = (pindex->pprev ? std::max(pindex->pprev->nTimeMax, pindex->nTime) : pindex->nTime);
        // We can link the chain of blocks for which we've received transactions at some point.
        // Pruned nodes may have deleted the block.
        if (pindex->nTx > 0) {
            if (pindex->pprev) {
                if (pindex->pprev->nChainTx) {
                    pindex->nChainTx = pindex->pprev->nChainTx + pindex->nTx;
                } else {
                    pindex->nChainTx = 0;
                    mapBlocksUnlinked.insert(std::make_pair(pindex->pprev, pindex));
                }
            } else {
                pindex->nChainTx = pindex->nTx;
            }
        }
        if (!(pindex->nStatus & BLOCK_FAILED_MASK) && pindex->pprev && (pindex->pprev->nStatus & BLOCK_FAILED_MASK)) {
            pindex->nStatus |= BLOCK_FAILED_CHILD;
            setDirtyBlockIndex.insert(pindex);
        }
        if (pindex->IsValid(BLOCK_VALID_TRANSACTIONS) && (pindex->nChainTx || pindex->pprev == nullptr))
            setBlockIndexCandidates.insert(pindex);
        if (pindex->nStatus & BLOCK_FAILED_MASK && (!pindexBestInvalid || pindex->nChainWork > pindexBestInvalid->nChainWork))
            pindexBestInvalid = pindex;
        if (pindex->pprev)
            pindex->BuildSkip();
        if (pindex->IsValid(BLOCK_VALID_TREE) && (pindexBestHeader == nullptr || CBlockIndexWorkComparator()(pindexBestHeader, pindex)))
            pindexBestHeader = pindex;
    }

    return true;
}

bool static LoadBlockIndexDB(const CChainParams& chainparams) EXCLUSIVE_LOCKS_REQUIRED(cs_main)
{
    if (!g_chainstate.LoadBlockIndex(chainparams.GetConsensus(), *pblocktree))
        return false;

    // Load block file info
    pblocktree->ReadLastBlockFile(nLastBlockFile);
    vinfoBlockFile.resize(nLastBlockFile + 1);
    LogPrintf("%s: last block file = %i\n", __func__, nLastBlockFile);
    for (int nFile = 0; nFile <= nLastBlockFile; nFile++) {
        pblocktree->ReadBlockFileInfo(nFile, vinfoBlockFile[nFile]);
    }
    LogPrintf("%s: last block file info: %s\n", __func__, vinfoBlockFile[nLastBlockFile].ToString());
    for (int nFile = nLastBlockFile + 1; true; nFile++) {
        CBlockFileInfo info;
        if (pblocktree->ReadBlockFileInfo(nFile, info)) {
            vinfoBlockFile.push_back(info);
        } else {
            break;
        }
    }

    // Check presence of blk files
    LogPrintf("Checking all blk files are present...\n");
    std::set<int> setBlkDataFiles;
    for (const std::pair<const uint256, CBlockIndex*>& item : mapBlockIndex)
    {
        CBlockIndex* pindex = item.second;
        if (pindex->nStatus & BLOCK_HAVE_DATA) {
            setBlkDataFiles.insert(pindex->nFile);
        }
    }
    for (std::set<int>::iterator it = setBlkDataFiles.begin(); it != setBlkDataFiles.end(); it++)
    {
        CDiskBlockPos pos(*it, 0);
        if (CAutoFile(OpenBlockFile(pos, true), SER_DISK, CLIENT_VERSION).IsNull()) {
            return false;
        }
    }

    // Check whether we have ever pruned block & undo files
    pblocktree->ReadFlag("prunedblockfiles", fHavePruned);
    if (fHavePruned)
        LogPrintf("LoadBlockIndexDB(): Block files have previously been pruned\n");

    // Check whether we need to continue reindexing
    bool fReindexing = false;
    pblocktree->ReadReindexing(fReindexing);
    if(fReindexing) fReindex = true;

    // Check whether we have a transaction index
    //pblocktree->ReadFlag("txindex", fTxIndex);
    //LogPrintf("%s: transaction index %s\n", __func__, fTxIndex ? "enabled" : "disabled");

    // Check whether we have an address index
    pblocktree->ReadFlag("addressindex", fAddressIndex);
    LogPrintf("%s: address index %s\n", __func__, fAddressIndex ? "enabled" : "disabled");

    // Check whether we have a timestamp index
    pblocktree->ReadFlag("timestampindex", fTimestampIndex);
    LogPrintf("%s: timestamp index %s\n", __func__, fTimestampIndex ? "enabled" : "disabled");

    // Check whether we have a spent index
    pblocktree->ReadFlag("spentindex", fSpentIndex);
    LogPrintf("%s: spent index %s\n", __func__, fSpentIndex ? "enabled" : "disabled");

    return true;
}

bool LoadChainTip(const CChainParams& chainparams)
{
    AssertLockHeld(cs_main);

    if (chainActive.Tip() && chainActive.Tip()->GetBlockHash() == pcoinsTip->GetBestBlock()) return true;

    if (pcoinsTip->GetBestBlock().IsNull() && mapBlockIndex.size() == 1) {
        // In case we just added the genesis block, connect it now, so
        // that we always have a chainActive.Tip() when we return.
        LogPrintf("%s: Connecting genesis block...\n", __func__);
        CValidationState state;
        if (!ActivateBestChain(state, chainparams)) {
            LogPrintf("%s: failed to activate chain (%s)\n", __func__, FormatStateMessage(state));
            return false;
        }
    }

    // Load pointer to end of best chain
    CBlockIndex* pindex = LookupBlockIndex(pcoinsTip->GetBestBlock());
    if (!pindex) {
        return false;
    }
    chainActive.SetTip(pindex);

    g_chainstate.PruneBlockIndexCandidates();

    LogPrintf("Loaded best chain: hashBestChain=%s height=%d date=%s progress=%f\n",
        chainActive.Tip()->GetBlockHash().ToString(), chainActive.Height(),
        FormatISO8601DateTime(chainActive.Tip()->GetBlockTime()),
        GuessVerificationProgress(chainparams.TxData(), chainActive.Tip()));
    return true;
}

CVerifyDB::CVerifyDB()
{
    uiInterface.ShowProgress(_("Verifying blocks..."), 0, false);
}

CVerifyDB::~CVerifyDB()
{
    uiInterface.ShowProgress("", 100, false);
}

bool CVerifyDB::VerifyDB(const CChainParams& chainparams, CCoinsView *coinsview, int nCheckLevel, int nCheckDepth)
{
    LOCK(cs_main);
    if (chainActive.Tip() == nullptr || chainActive.Tip()->pprev == nullptr)
        return true;

    fVerifyingDB = true;

    // Verify blocks in the best chain
    if (nCheckDepth <= 0 || nCheckDepth > chainActive.Height())
        nCheckDepth = chainActive.Height();
    nCheckLevel = std::max(0, std::min(4, nCheckLevel));
    LogPrintf("Verifying last %i blocks at level %i\n", nCheckDepth, nCheckLevel);
    CCoinsViewCache coins(coinsview);
    CBlockIndex* pindex;
    CBlockIndex* pindexFailure = nullptr;
    int nGoodTransactions = 0;
    CValidationState state;
    int reportDone = 0;
    LogPrintf("[0%%]..."); /* Continued */
    for (pindex = chainActive.Tip(); pindex && pindex->pprev; pindex = pindex->pprev) {
        boost::this_thread::interruption_point();
        int percentageDone = std::max(1, std::min(99, (int)(((double)(chainActive.Height() - pindex->nHeight)) / (double)nCheckDepth * (nCheckLevel >= 4 ? 50 : 100))));
        if (reportDone < percentageDone/10) {
            // report every 10% step
            LogPrintf("[%d%%]...", percentageDone); /* Continued */
            reportDone = percentageDone/10;
        }
        uiInterface.ShowProgress(_("Verifying blocks..."), percentageDone, false);
        if (pindex->nHeight <= chainActive.Height()-nCheckDepth)
            break;
        if (fPruneMode && !(pindex->nStatus & BLOCK_HAVE_DATA)) {
            // If pruning, only go back as far as we have data.
            LogPrintf("VerifyDB(): block verification stopping at height %d (pruning, no data)\n", pindex->nHeight);
            break;
        }
        CBlock block;
        // check level 0: read from disk
        if (!ReadBlockFromDisk(block, pindex, chainparams.GetConsensus()))
            return error("VerifyDB(): *** ReadBlockFromDisk failed at %d, hash=%s", pindex->nHeight, pindex->GetBlockHash().ToString());
        // check level 1: verify block validity
        if (nCheckLevel >= 1 && !CheckBlock(block, state, chainparams.GetConsensus()))
            return error("%s: *** found bad block at %d, hash=%s (%s)\n", __func__,
                         pindex->nHeight, pindex->GetBlockHash().ToString(), FormatStateMessage(state));
        // check level 2: verify undo validity
        if (nCheckLevel >= 2 && pindex) {
            CBlockUndo undo;
            if (!pindex->GetUndoPos().IsNull()) {
                if (!UndoReadFromDisk(undo, pindex)) {
                    return error("VerifyDB(): *** found bad undo data at %d, hash=%s\n", pindex->nHeight, pindex->GetBlockHash().ToString());
                }
            }
        }
        // check level 3: check for inconsistencies during memory-only disconnect of tip blocks
        if (nCheckLevel >= 3 && (coins.DynamicMemoryUsage() + pcoinsTip->DynamicMemoryUsage()) <= nCoinCacheUsage) {
            assert(coins.GetBestBlock() == pindex->GetBlockHash());
            DisconnectResult res = g_chainstate.DisconnectBlock(block, pindex, coins);
            if (res == DISCONNECT_FAILED) {
                return error("VerifyDB(): *** irrecoverable inconsistency in block data at %d, hash=%s", pindex->nHeight, pindex->GetBlockHash().ToString());
            }
            if (res == DISCONNECT_UNCLEAN) {
                nGoodTransactions = 0;
                pindexFailure = pindex;
            } else {
                nGoodTransactions += block.vtx.size();
            }
        }
        if (ShutdownRequested())
            return true;
    }
    if (pindexFailure)
        return error("VerifyDB(): *** coin database inconsistencies found (last %i blocks, %i good transactions before that)\n", chainActive.Height() - pindexFailure->nHeight + 1, nGoodTransactions);

    // store block count as we move pindex at check level >= 4
    int block_count = chainActive.Height() - pindex->nHeight;

    // check level 4: try reconnecting blocks
    if (nCheckLevel >= 4) {
        while (pindex != chainActive.Tip()) {
            boost::this_thread::interruption_point();
            uiInterface.ShowProgress(_("Verifying blocks..."), std::max(1, std::min(99, 100 - (int)(((double)(chainActive.Height() - pindex->nHeight)) / (double)nCheckDepth * 50))), false);
            pindex = chainActive.Next(pindex);
            CBlock block;
            if (!ReadBlockFromDisk(block, pindex, chainparams.GetConsensus()))
                return error("VerifyDB(): *** ReadBlockFromDisk failed at %d, hash=%s", pindex->nHeight, pindex->GetBlockHash().ToString());
            if (!g_chainstate.ConnectBlock(block, state, pindex, coins, chainparams))
                return error("VerifyDB(): *** found unconnectable block at %d, hash=%s (%s)", pindex->nHeight, pindex->GetBlockHash().ToString(), FormatStateMessage(state));
        }
    }

    LogPrintf("[DONE].\n");
    LogPrintf("No coin database inconsistencies in last %i blocks (%i transactions)\n", block_count, nGoodTransactions);
    fVerifyingDB = false;

    return true;
}

/** Apply the effects of a block on the utxo cache, ignoring that it may already have been applied. */
bool CChainState::RollforwardBlock(const CBlockIndex* pindex, CCoinsViewCache& inputs, const CChainParams& params)
{
    // TODO: merge with ConnectBlock
    CBlock block;
    if (!ReadBlockFromDisk(block, pindex, params.GetConsensus())) {
        return error("ReplayBlock(): ReadBlockFromDisk failed at %d, hash=%s", pindex->nHeight, pindex->GetBlockHash().ToString());
    }

    for (const CTransactionRef& tx : block.vtx) {
        if (!tx->IsCoinBase()) {
            for (const CTxIn &txin : tx->vin) {
                inputs.SpendCoin(txin.prevout);
            }
        }
        // Pass check = true as every addition may be an overwrite.
        AddCoins(inputs, *tx, pindex->nHeight, true);
    }
    return true;
}

bool CChainState::ReplayBlocks(const CChainParams& params, CCoinsView* view)
{
    LOCK(cs_main);

    CCoinsViewCache cache(view);

    std::vector<uint256> hashHeads = view->GetHeadBlocks();
    if (hashHeads.empty()) return true; // We're already in a consistent state.
    if (hashHeads.size() != 2) return error("ReplayBlocks(): unknown inconsistent state");

    uiInterface.ShowProgress(_("Replaying blocks..."), 0, false);
    LogPrintf("Replaying blocks\n");

    const CBlockIndex* pindexOld = nullptr;  // Old tip during the interrupted flush.
    const CBlockIndex* pindexNew;            // New tip during the interrupted flush.
    const CBlockIndex* pindexFork = nullptr; // Latest block common to both the old and the new tip.

    if (mapBlockIndex.count(hashHeads[0]) == 0) {
        return error("ReplayBlocks(): reorganization to unknown block requested");
    }
    pindexNew = mapBlockIndex[hashHeads[0]];

    if (!hashHeads[1].IsNull()) { // The old tip is allowed to be 0, indicating it's the first flush.
        if (mapBlockIndex.count(hashHeads[1]) == 0) {
            return error("ReplayBlocks(): reorganization from unknown block requested");
        }
        pindexOld = mapBlockIndex[hashHeads[1]];
        pindexFork = LastCommonAncestor(pindexOld, pindexNew);
        assert(pindexFork != nullptr);
    }

    // Rollback along the old branch.
    while (pindexOld != pindexFork) {
        if (pindexOld->nHeight > 0) { // Never disconnect the genesis block.
            CBlock block;
            if (!ReadBlockFromDisk(block, pindexOld, params.GetConsensus())) {
                return error("RollbackBlock(): ReadBlockFromDisk() failed at %d, hash=%s", pindexOld->nHeight, pindexOld->GetBlockHash().ToString());
            }
            LogPrintf("Rolling back %s (%i)\n", pindexOld->GetBlockHash().ToString(), pindexOld->nHeight);
            DisconnectResult res = DisconnectBlock(block, pindexOld, cache);
            if (res == DISCONNECT_FAILED) {
                return error("RollbackBlock(): DisconnectBlock failed at %d, hash=%s", pindexOld->nHeight, pindexOld->GetBlockHash().ToString());
            }
            // If DISCONNECT_UNCLEAN is returned, it means a non-existing UTXO was deleted, or an existing UTXO was
            // overwritten. It corresponds to cases where the block-to-be-disconnect never had all its operations
            // applied to the UTXO set. However, as both writing a UTXO and deleting a UTXO are idempotent operations,
            // the result is still a version of the UTXO set with the effects of that block undone.
        }
        pindexOld = pindexOld->pprev;
    }

    // Roll forward from the forking point to the new tip.
    int nForkHeight = pindexFork ? pindexFork->nHeight : 0;
    for (int nHeight = nForkHeight + 1; nHeight <= pindexNew->nHeight; ++nHeight) {
        const CBlockIndex* pindex = pindexNew->GetAncestor(nHeight);
        LogPrintf("Rolling forward %s (%i)\n", pindex->GetBlockHash().ToString(), nHeight);
        if (!RollforwardBlock(pindex, cache, params)) return false;
    }

    cache.SetBestBlock(pindexNew->GetBlockHash(), pindexNew->nHeight);
    cache.Flush();
    uiInterface.ShowProgress("", 100, false);
    return true;
}

bool ReplayBlocks(const CChainParams& params, CCoinsView* view) {
    return g_chainstate.ReplayBlocks(params, view);
}

bool CChainState::RewindBlockIndex(const CChainParams& params)
{
    LOCK(cs_main);

    // Note that during -reindex-chainstate we are called with an empty chainActive!

    int nHeight = 1;
    while (nHeight <= chainActive.Height()) {
        // Although SCRIPT_VERIFY_WITNESS is now generally enforced on all
        // blocks in ConnectBlock, we don't need to go back and
        // re-download/re-verify blocks from before segwit actually activated.
        if (IsWitnessEnabled(chainActive[nHeight - 1], params.GetConsensus()) && !(chainActive[nHeight]->nStatus & BLOCK_OPT_WITNESS)) {
            break;
        }
        nHeight++;
    }

    // nHeight is now the height of the first insufficiently-validated block, or tipheight + 1
    CValidationState state;
    CBlockIndex* pindex = chainActive.Tip();
    while (chainActive.Height() >= nHeight) {
        if (fPruneMode && !(chainActive.Tip()->nStatus & BLOCK_HAVE_DATA)) {
            // If pruning, don't try rewinding past the HAVE_DATA point;
            // since older blocks can't be served anyway, there's
            // no need to walk further, and trying to DisconnectTip()
            // will fail (and require a needless reindex/redownload
            // of the blockchain).
            break;
        }
        if (!DisconnectTip(state, params, nullptr)) {
            return error("RewindBlockIndex: unable to disconnect block at height %i (%s)", pindex->nHeight, FormatStateMessage(state));
        }
        // Occasionally flush state to disk.
        if (!FlushStateToDisk(params, state, FlushStateMode::PERIODIC)) {
            LogPrintf("RewindBlockIndex: unable to flush state to disk (%s)\n", FormatStateMessage(state));
            return false;
        }
    }

    // Reduce validity flag and have-data flags.
    // We do this after actual disconnecting, otherwise we'll end up writing the lack of data
    // to disk before writing the chainstate, resulting in a failure to continue if interrupted.
    for (const auto& entry : mapBlockIndex) {
        CBlockIndex* pindexIter = entry.second;

        // Note: If we encounter an insufficiently validated block that
        // is on chainActive, it must be because we are a pruning node, and
        // this block or some successor doesn't HAVE_DATA, so we were unable to
        // rewind all the way.  Blocks remaining on chainActive at this point
        // must not have their validity reduced.
        if (IsWitnessEnabled(pindexIter->pprev, params.GetConsensus()) && !(pindexIter->nStatus & BLOCK_OPT_WITNESS) && !chainActive.Contains(pindexIter)) {
            // Reduce validity
            pindexIter->nStatus = std::min<unsigned int>(pindexIter->nStatus & BLOCK_VALID_MASK, BLOCK_VALID_TREE) | (pindexIter->nStatus & ~BLOCK_VALID_MASK);
            // Remove have-data flags.
            pindexIter->nStatus &= ~(BLOCK_HAVE_DATA | BLOCK_HAVE_UNDO);
            // Remove storage location.
            pindexIter->nFile = 0;
            pindexIter->nDataPos = 0;
            pindexIter->nUndoPos = 0;
            // Remove various other things
            pindexIter->nTx = 0;
            pindexIter->nChainTx = 0;
            pindexIter->nSequenceId = 0;
            // Make sure it gets written.
            setDirtyBlockIndex.insert(pindexIter);
            // Update indexes
            setBlockIndexCandidates.erase(pindexIter);
            std::pair<std::multimap<CBlockIndex*, CBlockIndex*>::iterator, std::multimap<CBlockIndex*, CBlockIndex*>::iterator> ret = mapBlocksUnlinked.equal_range(pindexIter->pprev);
            while (ret.first != ret.second) {
                if (ret.first->second == pindexIter) {
                    mapBlocksUnlinked.erase(ret.first++);
                } else {
                    ++ret.first;
                }
            }
        } else if (pindexIter->IsValid(BLOCK_VALID_TRANSACTIONS) && pindexIter->nChainTx) {
            setBlockIndexCandidates.insert(pindexIter);
        }
    }

    if (chainActive.Tip() != nullptr) {
        // We can't prune block index candidates based on our tip if we have
        // no tip due to chainActive being empty!
        PruneBlockIndexCandidates();

        CheckBlockIndex(params.GetConsensus());
    }

    return true;
}

bool RewindBlockIndex(const CChainParams& params) {
    if (!g_chainstate.RewindBlockIndex(params)) {
        return false;
    }

    if (chainActive.Tip() != nullptr) {
        // FlushStateToDisk can possibly read chainActive. Be conservative
        // and skip it here, we're about to -reindex-chainstate anyway, so
        // it'll get called a bunch real soon.
        CValidationState state;
        if (!FlushStateToDisk(params, state, FlushStateMode::ALWAYS)) {
            LogPrintf("RewindBlockIndex: unable to flush state to disk (%s)\n", FormatStateMessage(state));
            return false;
        }
    }

    return true;
}

void CChainState::UnloadBlockIndex() {
    nBlockSequenceId = 1;
    m_failed_blocks.clear();
    setBlockIndexCandidates.clear();
}

// May NOT be used after any connections are up as much
// of the peer-processing logic assumes a consistent
// block index state
void UnloadBlockIndex()
{
    LOCK(cs_main);
    chainActive.SetTip(nullptr);
    pindexBestInvalid = nullptr;
    pindexBestHeader = nullptr;
    mempool.clear();
    mapBlocksUnlinked.clear();
    vinfoBlockFile.clear();
    nLastBlockFile = 0;
    setDirtyBlockIndex.clear();
    setDirtyFileInfo.clear();
    versionbitscache.Clear();
    for (int b = 0; b < VERSIONBITS_NUM_BITS; b++) {
        warningcache[b].clear();
    }

    for (BlockMap::value_type& entry : mapBlockIndex) {
        delete entry.second;
    }
    mapBlockIndex.clear();
    fHavePruned = false;

    g_chainstate.UnloadBlockIndex();
}

bool TryAutoReindex()
{
    // Force reindex to update version
    bool nV1 = false;
    if (!pblocktree->ReadFlag("v1", nV1) || !nV1)
        return true;
    LogPrintf("%s: v1 Marker not detected, attempting reindex.\n", __func__);
    return false;
};

bool LoadBlockIndex(const CChainParams& chainparams)
{
    // Load block index from databases
    bool needs_init = fReindex;

    if (!fReindex) {
        bool ret = LoadBlockIndexDB(chainparams);
        if (!ret) return false;
        needs_init = mapBlockIndex.empty();
    }

    if (needs_init) {
        // Everything here is for *new* reindex/DBs. Thus, though
        // LoadBlockIndexDB may have set fReindex if we shut down
        // mid-reindex previously, we don't check fReindex and
        // instead only check it prior to LoadBlockIndexDB to set
        // needs_init.

        LogPrintf("Initializing databases...\n");
        pblocktree->WriteFlag("v1", true);

        // Use the provided setting for -addressindex in the new database
        fAddressIndex = gArgs.GetBoolArg("-addressindex", DEFAULT_ADDRESSINDEX);
        pblocktree->WriteFlag("addressindex", fAddressIndex);
        LogPrintf("%s: address index %s\n", __func__, fAddressIndex ? "enabled" : "disabled");

        // Use the provided setting for -timestampindex in the new database
        fTimestampIndex = gArgs.GetBoolArg("-timestampindex", DEFAULT_TIMESTAMPINDEX);
        pblocktree->WriteFlag("timestampindex", fTimestampIndex);
        LogPrintf("%s: timestamp index %s\n", __func__, fTimestampIndex ? "enabled" : "disabled");

        // Use the provided setting for -spentindex in the new database
        fSpentIndex = gArgs.GetBoolArg("-spentindex", DEFAULT_SPENTINDEX);
        pblocktree->WriteFlag("spentindex", fSpentIndex);
        LogPrintf("%s: spent index %s\n", __func__, fSpentIndex ? "enabled" : "disabled");
    }
    return true;
}

bool CChainState::LoadGenesisBlock(const CChainParams& chainparams)
{
    LOCK(cs_main);

    // Check whether we're already initialized by checking for genesis in
    // mapBlockIndex. Note that we can't use chainActive here, since it is
    // set based on the coins db, not the block index db, which is the only
    // thing loaded at this point.
    if (mapBlockIndex.count(chainparams.GenesisBlock().GetHash()))
        return true;

    try {
        CBlock &block = const_cast<CBlock&>(chainparams.GenesisBlock());
        CDiskBlockPos blockPos = SaveBlockToDisk(block, 0, chainparams, nullptr);
        if (blockPos.IsNull())
            return error("%s: writing genesis block to disk failed", __func__);
        CBlockIndex *pindex = AddToBlockIndex(block);
        ReceivedBlockTransactions(block, pindex, blockPos, chainparams.GetConsensus());
    } catch (const std::runtime_error& e) {
        return error("%s: failed to write genesis block: %s", __func__, e.what());
    }

    return true;
}

bool LoadGenesisBlock(const CChainParams& chainparams)
{
    return g_chainstate.LoadGenesisBlock(chainparams);
}

bool LoadExternalBlockFile(const CChainParams& chainparams, FILE* fileIn, CDiskBlockPos *dbp)
{
    // Map of disk positions for blocks with unknown parent (only used for reindex)
    static std::multimap<uint256, CDiskBlockPos> mapBlocksUnknownParent;
    int64_t nStart = GetTimeMillis();

    fAddressIndex = gArgs.GetBoolArg("-addressindex", DEFAULT_ADDRESSINDEX);
    fTimestampIndex = gArgs.GetBoolArg("-timestampindex", DEFAULT_TIMESTAMPINDEX);
    fSpentIndex = gArgs.GetBoolArg("-spentindex", DEFAULT_SPENTINDEX);

    int nLoaded = 0;
    try {
        // This takes over fileIn and calls fclose() on it in the CBufferedFile destructor
        CBufferedFile blkdat(fileIn, 2*MAX_BLOCK_SERIALIZED_SIZE, MAX_BLOCK_SERIALIZED_SIZE+8, SER_DISK, CLIENT_VERSION);
        uint64_t nRewind = blkdat.GetPos();
        while (!blkdat.eof()) {
            boost::this_thread::interruption_point();

            blkdat.SetPos(nRewind);
            nRewind++; // start one byte further next time, in case of failure
            blkdat.SetLimit(); // remove former limit
            unsigned int nSize = 0;
            try {
                // locate a header
                unsigned char buf[CMessageHeader::MESSAGE_START_SIZE];
                blkdat.FindByte(chainparams.MessageStart()[0]);
                nRewind = blkdat.GetPos()+1;
                blkdat >> buf;
                if (memcmp(buf, chainparams.MessageStart(), CMessageHeader::MESSAGE_START_SIZE))
                    continue;
                // read size
                blkdat >> nSize;
                if (nSize < 80 || nSize > MAX_BLOCK_SERIALIZED_SIZE)
                    continue;
            } catch (const std::exception&) {
                // no valid block header found; don't complain
                break;
            }
            try {
                // read block
                uint64_t nBlockPos = blkdat.GetPos();
                if (dbp)
                    dbp->nPos = nBlockPos;
                blkdat.SetLimit(nBlockPos + nSize);
                blkdat.SetPos(nBlockPos);
                std::shared_ptr<CBlock> pblock = std::make_shared<CBlock>();
                CBlock& block = *pblock;
                blkdat >> block;
                nRewind = blkdat.GetPos();

                uint256 hash = block.GetHash();
                {
                    LOCK(cs_main);
                    // detect out of order blocks, and store them for later
                    if (hash != chainparams.GetConsensus().hashGenesisBlock && !LookupBlockIndex(block.hashPrevBlock)) {
                        LogPrint(BCLog::REINDEX, "%s: Out of order block %s, parent %s not known\n", __func__, hash.ToString(),
                                block.hashPrevBlock.ToString());
                        if (dbp)
                            mapBlocksUnknownParent.insert(std::make_pair(block.hashPrevBlock, *dbp));
                        continue;
                    }

                    // process in case the block isn't known yet
                    CBlockIndex* pindex = LookupBlockIndex(hash);
                    if (!pindex || (pindex->nStatus & BLOCK_HAVE_DATA) == 0) {
                      CValidationState state;
                      if (g_chainstate.AcceptBlock(pblock, state, chainparams, nullptr, true, dbp, nullptr)) {
                          nLoaded++;
                      }
                      if (state.IsError()) {
                          break;
                      }
                    } else if (hash != chainparams.GetConsensus().hashGenesisBlock && pindex->nHeight % 1000 == 0) {
                      LogPrint(BCLog::REINDEX, "Block Import: already had block %s at height %d\n", hash.ToString(), pindex->nHeight);
                    }
                }

                // Activate the genesis block so normal node progress can continue
                if (hash == chainparams.GetConsensus().hashGenesisBlock) {
                    CValidationState state;
                    if (!ActivateBestChain(state, chainparams)) {
                        break;
                    }
                }

                NotifyHeaderTip();

                // Recursively process earlier encountered successors of this block
                std::deque<uint256> queue;
                queue.push_back(hash);
                while (!queue.empty()) {
                    uint256 head = queue.front();
                    queue.pop_front();
                    std::pair<std::multimap<uint256, CDiskBlockPos>::iterator, std::multimap<uint256, CDiskBlockPos>::iterator> range = mapBlocksUnknownParent.equal_range(head);
                    while (range.first != range.second) {
                        std::multimap<uint256, CDiskBlockPos>::iterator it = range.first;
                        std::shared_ptr<CBlock> pblockrecursive = std::make_shared<CBlock>();
                        if (ReadBlockFromDisk(*pblockrecursive, it->second, chainparams.GetConsensus()))
                        {
                            LogPrint(BCLog::REINDEX, "%s: Processing out of order child %s of %s\n", __func__, pblockrecursive->GetHash().ToString(),
                                    head.ToString());
                            LOCK(cs_main);
                            CValidationState dummy;
                            if (g_chainstate.AcceptBlock(pblockrecursive, dummy, chainparams, nullptr, true, &it->second, nullptr))
                            {
                                nLoaded++;
                                queue.push_back(pblockrecursive->GetHash());
                            }
                        }
                        range.first++;
                        mapBlocksUnknownParent.erase(it);
                        NotifyHeaderTip();
                    }
                }
            } catch (const std::exception& e) {
                LogPrintf("%s: Deserialize or I/O error - %s\n", __func__, e.what());
            }
        }
    } catch (const std::runtime_error& e) {
        AbortNode(std::string("System error: ") + e.what());
    }
    if (nLoaded > 0)
        LogPrintf("Loaded %i blocks from external file in %dms\n", nLoaded, GetTimeMillis() - nStart);
    return nLoaded > 0;
}

void CChainState::CheckBlockIndex(const Consensus::Params& consensusParams)
{
    if (!fCheckBlockIndex) {
        return;
    }

    LOCK(cs_main);

    // During a reindex, we read the genesis block and call CheckBlockIndex before ActivateBestChain,
    // so we have the genesis block in mapBlockIndex but no active chain.  (A few of the tests when
    // iterating the block tree require that chainActive has been initialized.)
    if (chainActive.Height() < 0) {
        assert(mapBlockIndex.size() <= 1);
        return;
    }

    // Build forward-pointing map of the entire block tree.
    std::multimap<CBlockIndex*,CBlockIndex*> forward;
    for (auto& entry : mapBlockIndex) {
        forward.insert(std::make_pair(entry.second->pprev, entry.second));
    }

    assert(forward.size() == mapBlockIndex.size());

    std::pair<std::multimap<CBlockIndex*,CBlockIndex*>::iterator,std::multimap<CBlockIndex*,CBlockIndex*>::iterator> rangeGenesis = forward.equal_range(nullptr);
    CBlockIndex *pindex = rangeGenesis.first->second;
    rangeGenesis.first++;
    assert(rangeGenesis.first == rangeGenesis.second); // There is only one index entry with parent nullptr.

    // Iterate over the entire block tree, using depth-first search.
    // Along the way, remember whether there are blocks on the path from genesis
    // block being explored which are the first to have certain properties.
    size_t nNodes = 0;
    int nHeight = 0;
    CBlockIndex* pindexFirstInvalid = nullptr; // Oldest ancestor of pindex which is invalid.
    CBlockIndex* pindexFirstMissing = nullptr; // Oldest ancestor of pindex which does not have BLOCK_HAVE_DATA.
    CBlockIndex* pindexFirstNeverProcessed = nullptr; // Oldest ancestor of pindex for which nTx == 0.
    CBlockIndex* pindexFirstNotTreeValid = nullptr; // Oldest ancestor of pindex which does not have BLOCK_VALID_TREE (regardless of being valid or not).
    CBlockIndex* pindexFirstNotTransactionsValid = nullptr; // Oldest ancestor of pindex which does not have BLOCK_VALID_TRANSACTIONS (regardless of being valid or not).
    CBlockIndex* pindexFirstNotChainValid = nullptr; // Oldest ancestor of pindex which does not have BLOCK_VALID_CHAIN (regardless of being valid or not).
    CBlockIndex* pindexFirstNotScriptsValid = nullptr; // Oldest ancestor of pindex which does not have BLOCK_VALID_SCRIPTS (regardless of being valid or not).
    while (pindex != nullptr) {
        nNodes++;
        if (pindexFirstInvalid == nullptr && pindex->nStatus & BLOCK_FAILED_VALID) pindexFirstInvalid = pindex;
        if (pindexFirstMissing == nullptr && !(pindex->nStatus & BLOCK_HAVE_DATA)) pindexFirstMissing = pindex;
        if (pindexFirstNeverProcessed == nullptr && pindex->nTx == 0) pindexFirstNeverProcessed = pindex;
        if (pindex->pprev != nullptr && pindexFirstNotTreeValid == nullptr && (pindex->nStatus & BLOCK_VALID_MASK) < BLOCK_VALID_TREE) pindexFirstNotTreeValid = pindex;
        if (pindex->pprev != nullptr && pindexFirstNotTransactionsValid == nullptr && (pindex->nStatus & BLOCK_VALID_MASK) < BLOCK_VALID_TRANSACTIONS) pindexFirstNotTransactionsValid = pindex;
        if (pindex->pprev != nullptr && pindexFirstNotChainValid == nullptr && (pindex->nStatus & BLOCK_VALID_MASK) < BLOCK_VALID_CHAIN) pindexFirstNotChainValid = pindex;
        if (pindex->pprev != nullptr && pindexFirstNotScriptsValid == nullptr && (pindex->nStatus & BLOCK_VALID_MASK) < BLOCK_VALID_SCRIPTS) pindexFirstNotScriptsValid = pindex;

        // Begin: actual consistency checks.
        if (pindex->pprev == nullptr) {
            // Genesis block checks.
            assert(pindex->GetBlockHash() == consensusParams.hashGenesisBlock); // Genesis block's hash must match.
            assert(pindex == chainActive.Genesis()); // The current active chain's genesis block must be this block.
        }
        if (pindex->nChainTx == 0) assert(pindex->nSequenceId <= 0);  // nSequenceId can't be set positive for blocks that aren't linked (negative is used for preciousblock)
        // VALID_TRANSACTIONS is equivalent to nTx > 0 for all nodes (whether or not pruning has occurred).
        // HAVE_DATA is only equivalent to nTx > 0 (or VALID_TRANSACTIONS) if no pruning has occurred.
        if (!fHavePruned) {
            // If we've never pruned, then HAVE_DATA should be equivalent to nTx > 0
            assert(!(pindex->nStatus & BLOCK_HAVE_DATA) == (pindex->nTx == 0));
            assert(pindexFirstMissing == pindexFirstNeverProcessed);
        } else {
            // If we have pruned, then we can only say that HAVE_DATA implies nTx > 0
            if (pindex->nStatus & BLOCK_HAVE_DATA) assert(pindex->nTx > 0);
        }
        if (pindex->nStatus & BLOCK_HAVE_UNDO) assert(pindex->nStatus & BLOCK_HAVE_DATA);
        assert(((pindex->nStatus & BLOCK_VALID_MASK) >= BLOCK_VALID_TRANSACTIONS) == (pindex->nTx > 0)); // This is pruning-independent.
        // All parents having had data (at some point) is equivalent to all parents being VALID_TRANSACTIONS, which is equivalent to nChainTx being set.
        assert((pindexFirstNeverProcessed != nullptr) == (pindex->nChainTx == 0)); // nChainTx != 0 is used to signal that all parent blocks have been processed (but may have been pruned).
        assert((pindexFirstNotTransactionsValid != nullptr) == (pindex->nChainTx == 0));
        assert(pindex->nHeight == nHeight); // nHeight must be consistent.
        assert(pindex->pprev == nullptr || pindex->nChainWork >= pindex->pprev->nChainWork); // For every block except the genesis block, the chainwork must be larger than the parent's.
        assert(nHeight < 2 || (pindex->pskip && (pindex->pskip->nHeight < nHeight))); // The pskip pointer must point back for all but the first 2 blocks.
        assert(pindexFirstNotTreeValid == nullptr); // All mapBlockIndex entries must at least be TREE valid
        if ((pindex->nStatus & BLOCK_VALID_MASK) >= BLOCK_VALID_TREE) assert(pindexFirstNotTreeValid == nullptr); // TREE valid implies all parents are TREE valid
        if ((pindex->nStatus & BLOCK_VALID_MASK) >= BLOCK_VALID_CHAIN) assert(pindexFirstNotChainValid == nullptr); // CHAIN valid implies all parents are CHAIN valid
        if ((pindex->nStatus & BLOCK_VALID_MASK) >= BLOCK_VALID_SCRIPTS) assert(pindexFirstNotScriptsValid == nullptr); // SCRIPTS valid implies all parents are SCRIPTS valid
        if (pindexFirstInvalid == nullptr) {
            // Checks for not-invalid blocks.
            assert((pindex->nStatus & BLOCK_FAILED_MASK) == 0); // The failed mask cannot be set for blocks without invalid parents.
        }
        if (!CBlockIndexWorkComparator()(pindex, chainActive.Tip()) && pindexFirstNeverProcessed == nullptr) {
            if (pindexFirstInvalid == nullptr) {
                // If this block sorts at least as good as the current tip and
                // is valid and we have all data for its parents, it must be in
                // setBlockIndexCandidates.  chainActive.Tip() must also be there
                // even if some data has been pruned.
                if (pindexFirstMissing == nullptr || pindex == chainActive.Tip()) {
                    assert(setBlockIndexCandidates.count(pindex));
                }
                // If some parent is missing, then it could be that this block was in
                // setBlockIndexCandidates but had to be removed because of the missing data.
                // In this case it must be in mapBlocksUnlinked -- see test below.
            }
        } else { // If this block sorts worse than the current tip or some ancestor's block has never been seen, it cannot be in setBlockIndexCandidates.
            assert(setBlockIndexCandidates.count(pindex) == 0);
        }
        // Check whether this block is in mapBlocksUnlinked.
        std::pair<std::multimap<CBlockIndex*,CBlockIndex*>::iterator,std::multimap<CBlockIndex*,CBlockIndex*>::iterator> rangeUnlinked = mapBlocksUnlinked.equal_range(pindex->pprev);
        bool foundInUnlinked = false;
        while (rangeUnlinked.first != rangeUnlinked.second) {
            assert(rangeUnlinked.first->first == pindex->pprev);
            if (rangeUnlinked.first->second == pindex) {
                foundInUnlinked = true;
                break;
            }
            rangeUnlinked.first++;
        }
        if (pindex->pprev && (pindex->nStatus & BLOCK_HAVE_DATA) && pindexFirstNeverProcessed != nullptr && pindexFirstInvalid == nullptr) {
            // If this block has block data available, some parent was never received, and has no invalid parents, it must be in mapBlocksUnlinked.
            assert(foundInUnlinked);
        }
        if (!(pindex->nStatus & BLOCK_HAVE_DATA)) assert(!foundInUnlinked); // Can't be in mapBlocksUnlinked if we don't HAVE_DATA
        if (pindexFirstMissing == nullptr) assert(!foundInUnlinked); // We aren't missing data for any parent -- cannot be in mapBlocksUnlinked.
        if (pindex->pprev && (pindex->nStatus & BLOCK_HAVE_DATA) && pindexFirstNeverProcessed == nullptr && pindexFirstMissing != nullptr) {
            // We HAVE_DATA for this block, have received data for all parents at some point, but we're currently missing data for some parent.
            assert(fHavePruned); // We must have pruned.
            // This block may have entered mapBlocksUnlinked if:
            //  - it has a descendant that at some point had more work than the
            //    tip, and
            //  - we tried switching to that descendant but were missing
            //    data for some intermediate block between chainActive and the
            //    tip.
            // So if this block is itself better than chainActive.Tip() and it wasn't in
            // setBlockIndexCandidates, then it must be in mapBlocksUnlinked.
            if (!CBlockIndexWorkComparator()(pindex, chainActive.Tip()) && setBlockIndexCandidates.count(pindex) == 0) {
                if (pindexFirstInvalid == nullptr) {
                    assert(foundInUnlinked);
                }
            }
        }
        // assert(pindex->GetBlockHash() == pindex->GetBlockHeader().GetHash()); // Perhaps too slow
        // End: actual consistency checks.

        // Try descending into the first subnode.
        std::pair<std::multimap<CBlockIndex*,CBlockIndex*>::iterator,std::multimap<CBlockIndex*,CBlockIndex*>::iterator> range = forward.equal_range(pindex);
        if (range.first != range.second) {
            // A subnode was found.
            pindex = range.first->second;
            nHeight++;
            continue;
        }
        // This is a leaf node.
        // Move upwards until we reach a node of which we have not yet visited the last child.
        while (pindex) {
            // We are going to either move to a parent or a sibling of pindex.
            // If pindex was the first with a certain property, unset the corresponding variable.
            if (pindex == pindexFirstInvalid) pindexFirstInvalid = nullptr;
            if (pindex == pindexFirstMissing) pindexFirstMissing = nullptr;
            if (pindex == pindexFirstNeverProcessed) pindexFirstNeverProcessed = nullptr;
            if (pindex == pindexFirstNotTreeValid) pindexFirstNotTreeValid = nullptr;
            if (pindex == pindexFirstNotTransactionsValid) pindexFirstNotTransactionsValid = nullptr;
            if (pindex == pindexFirstNotChainValid) pindexFirstNotChainValid = nullptr;
            if (pindex == pindexFirstNotScriptsValid) pindexFirstNotScriptsValid = nullptr;
            // Find our parent.
            CBlockIndex* pindexPar = pindex->pprev;
            // Find which child we just visited.
            std::pair<std::multimap<CBlockIndex*,CBlockIndex*>::iterator,std::multimap<CBlockIndex*,CBlockIndex*>::iterator> rangePar = forward.equal_range(pindexPar);
            while (rangePar.first->second != pindex) {
                assert(rangePar.first != rangePar.second); // Our parent must have at least the node we're coming from as child.
                rangePar.first++;
            }
            // Proceed to the next one.
            rangePar.first++;
            if (rangePar.first != rangePar.second) {
                // Move to the sibling.
                pindex = rangePar.first->second;
                break;
            } else {
                // Move up further.
                pindex = pindexPar;
                nHeight--;
                continue;
            }
        }
    }

    // Check that we actually traversed the entire map.
    assert(nNodes == forward.size());
}

std::string CBlockFileInfo::ToString() const
{
    return strprintf("CBlockFileInfo(blocks=%u, size=%u, heights=%u...%u, time=%s...%s)", nBlocks, nSize, nHeightFirst, nHeightLast, FormatISO8601Date(nTimeFirst), FormatISO8601Date(nTimeLast));
}

CBlockFileInfo* GetBlockFileInfo(size_t n)
{
    LOCK(cs_LastBlockFile);

    return &vinfoBlockFile.at(n);
}

ThresholdState VersionBitsTipState(const Consensus::Params& params, Consensus::DeploymentPos pos)
{
    LOCK(cs_main);
    return VersionBitsState(chainActive.Tip(), params, pos, versionbitscache);
}

BIP9Stats VersionBitsTipStatistics(const Consensus::Params& params, Consensus::DeploymentPos pos)
{
    LOCK(cs_main);
    return VersionBitsStatistics(chainActive.Tip(), params, pos);
}

int VersionBitsTipStateSinceHeight(const Consensus::Params& params, Consensus::DeploymentPos pos)
{
    LOCK(cs_main);
    return VersionBitsStateSinceHeight(chainActive.Tip(), params, pos, versionbitscache);
}

static const uint64_t MEMPOOL_DUMP_VERSION = 1;

bool LoadMempool(void)
{
    const CChainParams& chainparams = Params();
    int64_t nExpiryTimeout = gArgs.GetArg("-mempoolexpiry", DEFAULT_MEMPOOL_EXPIRY) * 60 * 60;
    FILE* filestr = fsbridge::fopen(GetDataDir() / "mempool.dat", "rb");
    CAutoFile file(filestr, SER_DISK, CLIENT_VERSION);
    if (file.IsNull()) {
        LogPrintf("Failed to open mempool file from disk. Continuing anyway.\n");
        return false;
    }

    int64_t count = 0;
    int64_t expired = 0;
    int64_t failed = 0;
    int64_t already_there = 0;
    int64_t nNow = GetTime();

    try {
        uint64_t version;
        file >> version;
        if (version != MEMPOOL_DUMP_VERSION) {
            return false;
        }
        uint64_t num;
        file >> num;
        while (num--) {
            CTransactionRef tx;
            int64_t nTime;
            int64_t nFeeDelta;
            file >> tx;
            file >> nTime;
            file >> nFeeDelta;

            CAmount amountdelta = nFeeDelta;
            if (amountdelta) {
                mempool.PrioritiseTransaction(tx->GetHash(), amountdelta);
            }
            CValidationState state;
            if (nTime + nExpiryTimeout > nNow) {
                LOCK(cs_main);
                AcceptToMemoryPoolWithTime(chainparams, mempool, state, tx, nullptr /* pfMissingInputs */, nTime,
                                           nullptr /* plTxnReplaced */, false /* bypass_limits */, 0 /* nAbsurdFee */,
                                           false /* test_accept */, false /* ignore_locks */);
                if (state.IsValid()) {
                    ++count;
                } else {
                    // mempool may contain the transaction already, e.g. from
                    // wallet(s) having loaded it while we were processing
                    // mempool transactions; consider these as valid, instead of
                    // failed, but mark them as 'already there'
                    if (mempool.exists(tx->GetHash())) {
                        ++already_there;
                    } else {
                        ++failed;
                    }
                }
            } else {
                ++expired;
            }
            if (ShutdownRequested())
                return false;
        }
        std::map<uint256, CAmount> mapDeltas;
        file >> mapDeltas;

        for (const auto& i : mapDeltas) {
            mempool.PrioritiseTransaction(i.first, i.second);
        }
    } catch (const std::exception& e) {
        LogPrintf("Failed to deserialize mempool data on disk: %s. Continuing anyway.\n", e.what());
        return false;
    }

    LogPrintf("Imported mempool transactions from disk: %i succeeded, %i failed, %i expired, %i already there\n", count, failed, expired, already_there);
    return true;
}

bool DumpMempool(void)
{
    int64_t start = GetTimeMicros();

    std::map<uint256, CAmount> mapDeltas;
    std::vector<TxMempoolInfo> vinfo;

    {
        LOCK(mempool.cs);
        for (const auto &i : mempool.mapDeltas) {
            mapDeltas[i.first] = i.second;
        }
        vinfo = mempool.infoAll();
    }

    int64_t mid = GetTimeMicros();

    try {
        FILE* filestr = fsbridge::fopen(GetDataDir() / "mempool.dat.new", "wb");
        if (!filestr) {
            return false;
        }

        CAutoFile file(filestr, SER_DISK, CLIENT_VERSION);

        uint64_t version = MEMPOOL_DUMP_VERSION;
        file << version;

        file << (uint64_t)vinfo.size();
        for (const auto& i : vinfo) {
            file << *(i.tx);
            file << (int64_t)i.nTime;
            file << (int64_t)i.nFeeDelta;
            mapDeltas.erase(i.tx->GetHash());
        }
        file << mapDeltas;
        if (!FileCommit(file.Get()))
            throw std::runtime_error("FileCommit failed");
        file.fclose();
        RenameOver(GetDataDir() / "mempool.dat.new", GetDataDir() / "mempool.dat");
        int64_t last = GetTimeMicros();
        LogPrintf("Dumped mempool: %gs to copy, %gs to dump\n", (mid-start)*MICRO, (last-mid)*MICRO);
    } catch (const std::exception& e) {
        LogPrintf("Failed to dump mempool: %s. Continuing anyway.\n", e.what());
        return false;
    }
    return true;
}

//! Guess how far we are in the verification process at the given block index
//! require cs_main if pindex has not been validated yet (because nChainTx might be unset)
double GuessVerificationProgress(const ChainTxData& data, const CBlockIndex *pindex) {
    if (pindex == nullptr)
        return 0.0;

    int64_t nNow = time(nullptr);

    double fTxTotal;

    if (pindex->nChainTx <= data.nTxCount) {
        fTxTotal = data.nTxCount + (nNow - data.nTime) * data.dTxRate;
    } else {
        fTxTotal = pindex->nChainTx + (nNow - pindex->GetBlockTime()) * data.dTxRate;
    }

    return pindex->nChainTx / fTxTotal;
}

class CMainCleanup
{
public:
    CMainCleanup() {}
    ~CMainCleanup() {
        // block headers
        BlockMap::iterator it1 = mapBlockIndex.begin();
        for (; it1 != mapBlockIndex.end(); it1++)
            delete (*it1).second;
        mapBlockIndex.clear();
    }
} instance_of_cmaincleanup;


bool CoinStakeCache::GetCoinStake(const uint256 &blockHash, CTransactionRef &tx)
{

    for (const auto &i : lData)
    {
        if (blockHash != i.first)
            continue;
        tx = i.second;
        return true;
    };

    BlockMap::iterator mi = mapBlockIndex.find(blockHash);
    if (mi == mapBlockIndex.end())
        return false;

    CBlockIndex *pindex = mi->second;
    if (ReadTransactionFromDiskBlock(pindex, 0, tx))
        return InsertCoinStake(blockHash, tx);

    return false;
};

bool CoinStakeCache::InsertCoinStake(const uint256 &blockHash, const CTransactionRef &tx)
{
    lData.emplace_front(blockHash, tx);

    while (lData.size() > nMaxSize)
        lData.pop_back();

    return true;
};
<|MERGE_RESOLUTION|>--- conflicted
+++ resolved
@@ -3288,14 +3288,8 @@
         GetMainSignals().BlockChecked(blockConnecting, state);
         if (!rv) {
             if (state.IsInvalid())
-<<<<<<< HEAD
                 InvalidBlockFound(pindexNew, blockConnecting, state);
-
-            return error("ConnectTip(): ConnectBlock %s failed", pindexNew->GetBlockHash().ToString());
-=======
-                InvalidBlockFound(pindexNew, state);
             return error("%s: ConnectBlock %s failed, %s", __func__, pindexNew->GetBlockHash().ToString(), FormatStateMessage(state));
->>>>>>> 4e9a6f87
         }
         nTime3 = GetTimeMicros(); nTimeConnectTotal += nTime3 - nTime2;
         LogPrint(BCLog::BENCH, "  - Connect total: %.2fms [%.2fs (%.2fms/blk)]\n", (nTime3 - nTime2) * MILLI, nTimeConnectTotal * MICRO, nTimeConnectTotal * MILLI / nBlocksTotal);
