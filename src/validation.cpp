--- conflicted
+++ resolved
@@ -1273,10 +1273,6 @@
     return nullptr;
 }
 
-<<<<<<< HEAD
-/** Retrieve a transaction and block header from disk
-  * If blockIndex is provided, the transaction is fetched from the corresponding block.
-  */
 bool GetTransaction(const uint256 &hash, CTransactionRef &txOut, const Consensus::Params &consensusParams, CBlock &block, bool fAllowSlow, CBlockIndex* blockIndex)
 {
     CBlockIndex *pindexSlow = blockIndex;
@@ -1312,168 +1308,6 @@
     return false;
 }
 
-//////////////////////////////////////////////////////////////////////////////
-//
-// CBlock and CBlockIndex
-//
-
-static bool WriteBlockToDisk(const CBlock& block, FlatFilePos& pos, const CMessageHeader::MessageStartChars& messageStart)
-{
-    // Open history file to append
-    CAutoFile fileout(OpenBlockFile(pos), SER_DISK, CLIENT_VERSION);
-    if (fileout.IsNull())
-        return error("WriteBlockToDisk: OpenBlockFile failed");
-
-    // Write index header
-    unsigned int nSize = GetSerializeSize(block, fileout.GetVersion());
-    fileout << messageStart << nSize;
-
-    // Write block
-    long fileOutPos = ftell(fileout.Get());
-    if (fileOutPos < 0)
-        return error("WriteBlockToDisk: ftell failed");
-    pos.nPos = (unsigned int)fileOutPos;
-    fileout << block;
-
-    return true;
-}
-
-bool ReadBlockFromDisk(CBlock& block, const FlatFilePos& pos, const Consensus::Params& consensusParams)
-{
-    block.SetNull();
-
-    // Open history file to read
-    CAutoFile filein(OpenBlockFile(pos, true), SER_DISK, CLIENT_VERSION);
-    if (filein.IsNull())
-        return error("ReadBlockFromDisk: OpenBlockFile failed for %s", pos.ToString());
-
-    // Read block
-    try {
-        filein >> block;
-    }
-    catch (const std::exception& e) {
-        return error("%s: Deserialize or I/O error - %s at %s", __func__, e.what(), pos.ToString());
-    }
-
-    // Check the header
-    if (fParticlMode) {
-        // only CheckProofOfWork for genesis blocks
-        if (block.hashPrevBlock.IsNull()
-            && !CheckProofOfWork(block.GetHash(), block.nBits, consensusParams, 0, Params().GetLastImportHeight())) {
-            return error("ReadBlockFromDisk: Errors in block header at %s", pos.ToString());
-        }
-    } else {
-        if (!CheckProofOfWork(block.GetHash(), block.nBits, consensusParams))
-            return error("ReadBlockFromDisk: Errors in block header at %s", pos.ToString());
-    }
-
-    // Signet only: check block solution
-    if (consensusParams.signet_blocks && !CheckSignetBlockSolution(block, consensusParams)) {
-        return error("ReadBlockFromDisk: Errors in block solution at %s", pos.ToString());
-    }
-
-    return true;
-}
-
-bool ReadBlockFromDisk(CBlock& block, const CBlockIndex* pindex, const Consensus::Params& consensusParams)
-{
-    FlatFilePos blockPos;
-    {
-        LOCK(cs_main);
-        blockPos = pindex->GetBlockPos();
-    }
-
-    if (!ReadBlockFromDisk(block, blockPos, consensusParams))
-        return false;
-    if (block.GetHash() != pindex->GetBlockHash())
-        return error("ReadBlockFromDisk(CBlock&, CBlockIndex*): GetHash() doesn't match index for %s at %s",
-                pindex->ToString(), pindex->GetBlockPos().ToString());
-    return true;
-}
-
-bool ReadTransactionFromDiskBlock(const CBlockIndex* pindex, int nIndex, CTransactionRef &txOut)
-{
-    FlatFilePos hpos;
-    {
-        LOCK(cs_main);
-        hpos = pindex->GetBlockPos();
-    }
-
-    // Open history file to read
-    CAutoFile filein(OpenBlockFile(hpos, true), SER_DISK, CLIENT_VERSION);
-    if (filein.IsNull())
-        return error("%s: OpenBlockFile failed for %s", __func__, hpos.ToString());
-
-    CBlockHeader blockHeader;
-    try {
-        filein >> blockHeader;
-
-        int nTxns = ReadCompactSize(filein);
-
-        if (nTxns <= nIndex || nIndex < 0)
-            return error("%s: Block %s, txn %d not in available range %d.", __func__, pindex->GetBlockPos().ToString(), nIndex, nTxns);
-
-        for (int k = 0; k <= nIndex; ++k)
-            filein >> txOut;
-    } catch (const std::exception& e)
-    {
-        return error("%s: Deserialize or I/O error - %s at %s", __func__, e.what(), hpos.ToString());
-    }
-
-    if (blockHeader.GetHash() != pindex->GetBlockHash())
-        return error("%s: Hash doesn't match index for %s at %s",
-                __func__, pindex->ToString(), hpos.ToString());
-    return true;
-}
-
-bool ReadRawBlockFromDisk(std::vector<uint8_t>& block, const FlatFilePos& pos, const CMessageHeader::MessageStartChars& message_start)
-{
-    FlatFilePos hpos = pos;
-    hpos.nPos -= 8; // Seek back 8 bytes for meta header
-    CAutoFile filein(OpenBlockFile(hpos, true), SER_DISK, CLIENT_VERSION);
-    if (filein.IsNull()) {
-        return error("%s: OpenBlockFile failed for %s", __func__, pos.ToString());
-    }
-
-    try {
-        CMessageHeader::MessageStartChars blk_start;
-        unsigned int blk_size;
-
-        filein >> blk_start >> blk_size;
-
-        if (memcmp(blk_start, message_start, CMessageHeader::MESSAGE_START_SIZE)) {
-            return error("%s: Block magic mismatch for %s: %s versus expected %s", __func__, pos.ToString(),
-                    HexStr(blk_start),
-                    HexStr(message_start));
-        }
-
-        if (blk_size > MAX_SIZE) {
-            return error("%s: Block data is larger than maximum deserialization size for %s: %s versus %s", __func__, pos.ToString(),
-                    blk_size, MAX_SIZE);
-        }
-
-        block.resize(blk_size); // Zeroing of memory is intentional here
-        filein.read((char*)block.data(), blk_size);
-    } catch(const std::exception& e) {
-        return error("%s: Read from block file failed: %s for %s", __func__, e.what(), pos.ToString());
-    }
-
-    return true;
-}
-
-bool ReadRawBlockFromDisk(std::vector<uint8_t>& block, const CBlockIndex* pindex, const CMessageHeader::MessageStartChars& message_start)
-{
-    FlatFilePos block_pos;
-    {
-        LOCK(cs_main);
-        block_pos = pindex->GetBlockPos();
-    }
-
-    return ReadRawBlockFromDisk(block, block_pos, message_start);
-}
-
-=======
->>>>>>> fadbd998
 CAmount GetBlockSubsidy(int nHeight, const Consensus::Params& consensusParams)
 {
     int halvings = nHeight / consensusParams.nSubsidyHalvingInterval;
