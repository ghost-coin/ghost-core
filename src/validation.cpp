--- conflicted
+++ resolved
@@ -212,15 +212,9 @@
      */
     void CheckBlockIndex(const Consensus::Params& consensusParams);
 
-<<<<<<< HEAD
     void InvalidBlockFound(CBlockIndex *pindex, const CBlock &block, const CValidationState &state);
-    CBlockIndex* FindMostWorkChain();
-    void ReceivedBlockTransactions(const CBlock& block, CBlockIndex* pindexNew, const CDiskBlockPos& pos, const Consensus::Params& consensusParams);
-=======
-    void InvalidBlockFound(CBlockIndex *pindex, const CValidationState &state);
     CBlockIndex* FindMostWorkChain() EXCLUSIVE_LOCKS_REQUIRED(cs_main);
     void ReceivedBlockTransactions(const CBlock& block, CBlockIndex* pindexNew, const CDiskBlockPos& pos, const Consensus::Params& consensusParams) EXCLUSIVE_LOCKS_REQUIRED(cs_main);
->>>>>>> fad42e8c
 
 
     bool RollforwardBlock(const CBlockIndex* pindex, CCoinsViewCache& inputs, const CChainParams& params) EXCLUSIVE_LOCKS_REQUIRED(cs_main);
