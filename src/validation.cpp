--- conflicted
+++ resolved
@@ -192,22 +192,18 @@
     std::set<int> setDirtyFileInfo;
 } // anon namespace
 
-<<<<<<< HEAD
 int StakeConflict::Add(NodeId id)
 {
     nLastUpdated = GetAdjustedTime();
     std::pair<std::map<NodeId, int>::iterator,bool> ret;
     ret = peerCount.insert(std::pair<NodeId, int>(id, 1));
-    if (ret.second == false) // existing element
+    if (ret.second == false) { // existing element
         ret.first->second++;
-
+    }
     return 0;
 };
 
-CBlockIndex* LookupBlockIndex(const uint256& hash)
-=======
 CBlockIndex* BlockManager::LookupBlockIndex(const uint256& hash)
->>>>>>> f72d80b0
 {
     AssertLockHeld(cs_main);
     assert(std::addressof(g_chainman.BlockIndex()) == std::addressof(m_block_index));
@@ -1445,13 +1441,14 @@
 }
 
 //! Returns last CBlockIndex* that is a checkpoint
-static CBlockIndex* GetLastCheckpoint(const CCheckpointData& data) EXCLUSIVE_LOCKS_REQUIRED(cs_main)
+CBlockIndex* BlockManager::GetLastCheckpoint(const CCheckpointData& data)
 {
     const MapCheckpoints& checkpoints = data.mapCheckpoints;
 
     for (const MapCheckpoints::value_type& i : reverse_iterate(checkpoints))
     {
         const uint256& hash = i.second;
+        assert(std::addressof(g_chainman.m_blockman) == std::addressof(*this));
         CBlockIndex* pindex = LookupBlockIndex(hash);
         if (pindex) {
             return pindex;
@@ -1530,7 +1527,7 @@
         num_elements++;
     }
 
-    static const CBlockIndex *pcheckpoint = GetLastCheckpoint(Params().Checkpoints());
+    static const CBlockIndex *pcheckpoint = g_chainman.m_blockman.GetLastCheckpoint(Params().Checkpoints());
     if (pcheckpoint) {
         if (new_value < pcheckpoint->nHeight) {
             new_value = std::numeric_limits<int>::max();
@@ -1721,19 +1718,12 @@
 
 int BlockManager::GetSpendHeight(const CCoinsViewCache& inputs)
 {
-<<<<<<< HEAD
-    LOCK(cs_main);
-
-    const CBlockIndex* pindexPrev = LookupBlockIndex(inputs.GetBestBlock());
-
-    if (!pindexPrev)
-        return 0;
-
-=======
     AssertLockHeld(cs_main);
     assert(std::addressof(g_chainman.m_blockman) == std::addressof(*this));
     CBlockIndex* pindexPrev = LookupBlockIndex(inputs.GetBestBlock());
->>>>>>> f72d80b0
+    if (!pindexPrev) {
+        return 0;
+    }
     return pindexPrev->nHeight + 1;
 }
 
@@ -4313,57 +4303,6 @@
     return pubKey.Verify(block.GetHash(), block.vchBlockSig);
 };
 
-bool AddToMapStakeSeen(const COutPoint &kernel, const uint256 &blockHash)
-{
-    // Overwrites existing values
-
-    std::pair<std::map<COutPoint, uint256>::iterator,bool> ret;
-    ret = mapStakeSeen.insert(std::pair<COutPoint, uint256>(kernel, blockHash));
-    if (ret.second == false) { // existing element
-        ret.first->second = blockHash;
-    } else {
-        listStakeSeen.push_back(kernel);
-    }
-
-    return true;
-};
-
-bool CheckStakeUnused(const COutPoint &kernel)
-{
-    std::map<COutPoint, uint256>::const_iterator mi = mapStakeSeen.find(kernel);
-    return (mi == mapStakeSeen.end());
-}
-
-bool CheckStakeUnique(const CBlock &block, bool fUpdate)
-{
-    LOCK(cs_main);
-
-    uint256 blockHash = block.GetHash();
-    const COutPoint &kernel = block.vtx[0]->vin[0].prevout;
-
-    std::map<COutPoint, uint256>::const_iterator mi = mapStakeSeen.find(kernel);
-    if (mi != mapStakeSeen.end()) {
-        if (mi->second == blockHash) {
-            return true;
-        }
-        return error("%s: Stake kernel for %s first seen on %s.", __func__, blockHash.ToString(), mi->second.ToString());
-    }
-
-    if (!fUpdate) {
-        return true;
-    }
-
-    while (listStakeSeen.size() > MAX_STAKE_SEEN_SIZE) {
-        const COutPoint &oldest = listStakeSeen.front();
-        if (1 != mapStakeSeen.erase(oldest)) {
-            LogPrintf("%s: Warning: mapStakeSeen did not erase %s %n\n", __func__, oldest.hash.ToString(), oldest.n);
-        }
-        listStakeSeen.pop_front();
-    }
-
-    return AddToMapStakeSeen(kernel, blockHash);
-};
-
 bool CheckBlock(const CBlock& block, BlockValidationState& state, const Consensus::Params& consensusParams, bool fCheckPOW, bool fCheckMerkleRoot)
 {
     // These are checks that are independent of context.
@@ -4412,7 +4351,7 @@
     if (fParticlMode) {
         if (!::ChainstateActive().IsInitialBlockDownload()
             && block.vtx[0]->IsCoinStake()
-            && !CheckStakeUnique(block)) {
+            && !particl::CheckStakeUnique(block)) {
             //state.DoS(10, false, "bad-cs-duplicate", false, "duplicate coinstake");
 
             state.nFlags |= BLOCK_FAILED_DUPLICATE_STAKE;
@@ -4599,7 +4538,7 @@
  *  in ConnectBlock().
  *  Note that -reindex-chainstate skips the validation that happens here!
  */
-static bool ContextualCheckBlockHeader(const CBlockHeader& block, BlockValidationState& state, const CChainParams& params, const CBlockIndex* pindexPrev, int64_t nAdjustedTime) EXCLUSIVE_LOCKS_REQUIRED(cs_main)
+static bool ContextualCheckBlockHeader(const CBlockHeader& block, BlockValidationState& state, BlockManager& blockman, const CChainParams& params, const CBlockIndex* pindexPrev, int64_t nAdjustedTime) EXCLUSIVE_LOCKS_REQUIRED(cs_main)
 {
     const int nHeight = pindexPrev == nullptr ? 0 : pindexPrev->nHeight + 1;
     const Consensus::Params& consensusParams = params.GetConsensus();
@@ -4619,7 +4558,8 @@
         // Don't accept any forks from the main chain prior to last checkpoint.
         // GetLastCheckpoint finds the last checkpoint in MapCheckpoints that's in our
         // BlockIndex().
-        CBlockIndex* pcheckpoint = GetLastCheckpoint(params.Checkpoints());
+        assert(std::addressof(g_chainman.m_blockman) == std::addressof(blockman));
+        CBlockIndex* pcheckpoint = blockman.GetLastCheckpoint(params.Checkpoints());
         if (pcheckpoint && nHeight < pcheckpoint->nHeight) {
             LogPrintf("ERROR: %s: forked chain older than last checkpoint (height %d)\n", __func__, nHeight);
             return state.Invalid(BlockValidationResult::BLOCK_CHECKPOINT, "bad-fork-prior-to-checkpoint");
@@ -4883,7 +4823,7 @@
 
                     if (!pindexPrev->prevoutStake.IsNull()) {
                         uint256 prevhash = pindexPrev->GetBlockHash();
-                        AddToMapStakeSeen(pindexPrev->prevoutStake, prevhash);
+                        particl::AddToMapStakeSeen(pindexPrev->prevoutStake, prevhash);
                     }
 
                     pindexPrev->nStatus &= (~BLOCK_FAILED_CHILD);
@@ -4896,7 +4836,7 @@
         //};
 
         if (!pindex->prevoutStake.IsNull()) {
-            AddToMapStakeSeen(pindex->prevoutStake, hash);
+            particl::AddToMapStakeSeen(pindex->prevoutStake, hash);
         }
         return true;
     }
@@ -4955,11 +4895,7 @@
     return true;
 }
 
-<<<<<<< HEAD
 void CheckDelayedBlocks(const CChainParams& chainparams, const uint256 &block_hash) LOCKS_EXCLUDED(cs_main)
-=======
-CBlockIndex* BlockManager::GetLastCheckpoint(const CCheckpointData& data)
->>>>>>> f72d80b0
 {
     if (list_delayed_blocks.empty()) {
         return;
@@ -4968,7 +4904,6 @@
     int64_t now = GetTime();
     std::vector<std::shared_ptr<const CBlock> > process_blocks;
     {
-<<<<<<< HEAD
         LOCK(cs_main);
         std::list<DelayedBlock>::iterator p = list_delayed_blocks.begin();
         while (p != list_delayed_blocks.end()) {
@@ -4984,13 +4919,6 @@
                 continue;
             }
             ++p;
-=======
-        const uint256& hash = i.second;
-        assert(std::addressof(g_chainman.m_blockman) == std::addressof(*this));
-        CBlockIndex* pindex = LookupBlockIndex(hash);
-        if (pindex) {
-            return pindex;
->>>>>>> f72d80b0
         }
     }
 
@@ -5001,20 +4929,7 @@
     }
 }
 
-<<<<<<< HEAD
 bool RemoveUnreceivedHeader(const uint256 &hash) EXCLUSIVE_LOCKS_REQUIRED(cs_main)
-=======
-/** Context-dependent validity checks.
- *  By "context", we mean only the previous block headers, but not the UTXO
- *  set; UTXO-related validity checks are done in ConnectBlock().
- *  NOTE: This function is not currently invoked by ConnectBlock(), so we
- *  should consider upgrade issues if we change which consensus rules are
- *  enforced in this function (eg by adding a new consensus rule). See comment
- *  in ConnectBlock().
- *  Note that -reindex-chainstate skips the validation that happens here!
- */
-static bool ContextualCheckBlockHeader(const CBlockHeader& block, BlockValidationState& state, BlockManager& blockman, const CChainParams& params, const CBlockIndex* pindexPrev, int64_t nAdjustedTime) EXCLUSIVE_LOCKS_REQUIRED(cs_main)
->>>>>>> f72d80b0
 {
     BlockMap::iterator mi = g_chainman.BlockIndex().find(hash);
     if (mi != g_chainman.BlockIndex().end() && (mi->second->nFlags & BLOCK_ACCEPTED)) {
@@ -5028,7 +4943,6 @@
     std::vector<BlockMap::iterator> remove_headers;
     std::vector<BlockMap::iterator> last_round[2];
 
-<<<<<<< HEAD
     size_t n = 0;
     last_round[n].push_back(mi);
     remove_headers.push_back(mi);
@@ -5048,18 +4962,6 @@
                 }
                 it++;
             }
-=======
-    // Check against checkpoints
-    if (fCheckpointsEnabled) {
-        // Don't accept any forks from the main chain prior to last checkpoint.
-        // GetLastCheckpoint finds the last checkpoint in MapCheckpoints that's in our
-        // BlockIndex().
-        assert(std::addressof(g_chainman.m_blockman) == std::addressof(blockman));
-        CBlockIndex* pcheckpoint = blockman.GetLastCheckpoint(params.Checkpoints());
-        if (pcheckpoint && nHeight < pcheckpoint->nHeight) {
-            LogPrintf("ERROR: %s: forked chain older than last checkpoint (height %d)\n", __func__, nHeight);
-            return state.Invalid(BlockValidationResult::BLOCK_CHECKPOINT, "bad-fork-prior-to-checkpoint");
->>>>>>> f72d80b0
         }
         n = !n;
     }
@@ -5157,16 +5059,12 @@
     if (hash != chainparams.GetConsensus().hashGenesisBlock) {
         if (miSelf != m_block_index.end()) {
             // Block header is already known.
-<<<<<<< HEAD
+            CBlockIndex* pindex = miSelf->second;
             if (fParticlMode && !fRequested && !::ChainstateActive().IsInitialBlockDownload() && state.nodeId >= 0
                 && !IncDuplicateHeaders(state.nodeId)) {
                 Misbehaving(state.nodeId, 5, "Too many duplicates");
             }
 
-            pindex = miSelf->second;
-=======
-            CBlockIndex* pindex = miSelf->second;
->>>>>>> f72d80b0
             if (ppindex)
                 *ppindex = pindex;
             if (pindex->nStatus & BLOCK_FAILED_MASK) {
@@ -5236,24 +5134,18 @@
             }
         }
     }
-<<<<<<< HEAD
-    if (pindex == nullptr) {
-        bool force_accept = true;
-        if (fParticlMode && !::ChainstateActive().IsInitialBlockDownload() && state.nodeId >= 0) {
-            if (!AddNodeHeader(state.nodeId, hash)) {
-                LogPrintf("ERROR: %s: DoS limits\n", __func__);
-                return state.Invalid(BlockValidationResult::DOS_20, "dos-limits");
-            }
-            force_accept = false;
-        }
-        pindex = AddToBlockIndex(block);
-        if (force_accept) {
-            pindex->nFlags |= BLOCK_ACCEPTED;
-        }
-    }
-=======
+    bool force_accept = true;
+    if (fParticlMode && !::ChainstateActive().IsInitialBlockDownload() && state.nodeId >= 0) {
+        if (!AddNodeHeader(state.nodeId, hash)) {
+            LogPrintf("ERROR: %s: DoS limits\n", __func__);
+            return state.Invalid(BlockValidationResult::DOS_20, "dos-limits");
+        }
+        force_accept = false;
+    }
     CBlockIndex* pindex = AddToBlockIndex(block);
->>>>>>> f72d80b0
+    if (force_accept) {
+        pindex->nFlags |= BLOCK_ACCEPTED;
+    }
 
     if (ppindex)
         *ppindex = pindex;
@@ -6266,77 +6158,6 @@
         warningcache[b].clear();
     }
     fHavePruned = false;
-}
-
-bool ShouldAutoReindex()
-{
-    // Force reindex to update version
-    bool nV1 = false;
-    if (!pblocktree->ReadFlag("v1", nV1) || !nV1) {
-        LogPrintf("%s: v1 marker not detected, attempting reindex.\n", __func__);
-        return true;
-    }
-    return false;
-};
-
-bool RebuildRollingIndices(CTxMemPool* mempool)
-{
-    bool nV2 = false;
-    if (gArgs.GetBoolArg("-rebuildrollingindices", false)) {
-        LogPrintf("%s: Manual override, attempting to rewind chain.\n", __func__);
-    } else
-    if (pblocktree->ReadFlag("v2", nV2) && nV2) {
-        return true;
-    } else {
-        LogPrintf("%s: v2 marker not detected, attempting to rewind chain.\n", __func__);
-    }
-    uiInterface.InitMessage(_("Rebuilding rolling indices...").translated);
-
-    if (!mempool) {
-        LogPrintf("%s: Requires mempool.\n", __func__);
-        return false;
-    }
-
-    int64_t now = GetAdjustedTime();
-    int rewound_tip_height, max_height_to_keep = 0;
-
-    {
-        LOCK(cs_main);
-        CBlockIndex *pindex_tip = ::ChainActive().Tip();
-        CBlockIndex *pindex = pindex_tip;
-        while (pindex && pindex->nTime >= now - smsg::KEEP_FUNDING_TX_DATA) {
-            max_height_to_keep = pindex->nHeight;
-            pindex = ::ChainActive()[pindex->nHeight-1];
-        }
-
-        LogPrintf("%s: Rewinding to block %d.\n", __func__, max_height_to_keep);
-        int num_disconnected = 0;
-
-        std::string str_error;
-        if (!RewindToHeight(*mempool, max_height_to_keep, num_disconnected, str_error)) {
-            LogPrintf("%s: RewindToHeight failed %s.\n", __func__, str_error);
-            return false;
-        }
-        rewound_tip_height = ::ChainActive().Tip()->nHeight;
-    }
-
-    const CChainParams& chainparams = Params();
-    BlockValidationState state;
-    if (!ActivateBestChain(state, chainparams)) {
-        LogPrintf("%s: ActivateBestChain failed %s.\n", __func__, state.ToString());
-        return false;
-    }
-
-    {
-        LOCK(cs_main);
-        LogPrintf("%s: Reprocessed chain from block %d to %d.\n", __func__, rewound_tip_height, ::ChainActive().Tip()->nHeight);
-
-        if (!pblocktree->WriteFlag("v2", true)) {
-            LogPrintf("%s: WriteFlag failed.\n", __func__);
-            return false;
-        }
-    }
-    return true;
 }
 
 bool ChainstateManager::LoadBlockIndex(const CChainParams& chainparams)
@@ -7123,4 +6944,131 @@
                 m_total_coinstip_cache * 0.95, m_total_coinsdb_cache * 0.95);
         }
     }
-}+}
+
+
+namespace particl {
+
+bool AddToMapStakeSeen(const COutPoint &kernel, const uint256 &blockHash)
+{
+    // Overwrites existing values
+
+    std::pair<std::map<COutPoint, uint256>::iterator,bool> ret;
+    ret = mapStakeSeen.insert(std::pair<COutPoint, uint256>(kernel, blockHash));
+    if (ret.second == false) { // existing element
+        ret.first->second = blockHash;
+    } else {
+        listStakeSeen.push_back(kernel);
+    }
+
+    return true;
+};
+
+bool CheckStakeUnused(const COutPoint &kernel)
+{
+    std::map<COutPoint, uint256>::const_iterator mi = mapStakeSeen.find(kernel);
+    return (mi == mapStakeSeen.end());
+}
+
+bool CheckStakeUnique(const CBlock &block, bool fUpdate)
+{
+    LOCK(cs_main);
+
+    uint256 blockHash = block.GetHash();
+    const COutPoint &kernel = block.vtx[0]->vin[0].prevout;
+
+    std::map<COutPoint, uint256>::const_iterator mi = mapStakeSeen.find(kernel);
+    if (mi != mapStakeSeen.end()) {
+        if (mi->second == blockHash) {
+            return true;
+        }
+        return error("%s: Stake kernel for %s first seen on %s.", __func__, blockHash.ToString(), mi->second.ToString());
+    }
+
+    if (!fUpdate) {
+        return true;
+    }
+
+    while (listStakeSeen.size() > MAX_STAKE_SEEN_SIZE) {
+        const COutPoint &oldest = listStakeSeen.front();
+        if (1 != mapStakeSeen.erase(oldest)) {
+            LogPrintf("%s: Warning: mapStakeSeen did not erase %s %n\n", __func__, oldest.hash.ToString(), oldest.n);
+        }
+        listStakeSeen.pop_front();
+    }
+
+    return AddToMapStakeSeen(kernel, blockHash);
+};
+
+bool ShouldAutoReindex()
+{
+    // Force reindex to update version
+    bool nV1 = false;
+    if (!pblocktree->ReadFlag("v1", nV1) || !nV1) {
+        LogPrintf("%s: v1 marker not detected, attempting reindex.\n", __func__);
+        return true;
+    }
+    return false;
+};
+
+bool RebuildRollingIndices(CTxMemPool* mempool)
+{
+    bool nV2 = false;
+    if (gArgs.GetBoolArg("-rebuildrollingindices", false)) {
+        LogPrintf("%s: Manual override, attempting to rewind chain.\n", __func__);
+    } else
+    if (pblocktree->ReadFlag("v2", nV2) && nV2) {
+        return true;
+    } else {
+        LogPrintf("%s: v2 marker not detected, attempting to rewind chain.\n", __func__);
+    }
+    uiInterface.InitMessage(_("Rebuilding rolling indices...").translated);
+
+    if (!mempool) {
+        LogPrintf("%s: Requires mempool.\n", __func__);
+        return false;
+    }
+
+    int64_t now = GetAdjustedTime();
+    int rewound_tip_height, max_height_to_keep = 0;
+
+    {
+        LOCK(cs_main);
+        CBlockIndex *pindex_tip = ::ChainActive().Tip();
+        CBlockIndex *pindex = pindex_tip;
+        while (pindex && pindex->nTime >= now - smsg::KEEP_FUNDING_TX_DATA) {
+            max_height_to_keep = pindex->nHeight;
+            pindex = ::ChainActive()[pindex->nHeight-1];
+        }
+
+        LogPrintf("%s: Rewinding to block %d.\n", __func__, max_height_to_keep);
+        int num_disconnected = 0;
+
+        std::string str_error;
+        if (!RewindToHeight(*mempool, max_height_to_keep, num_disconnected, str_error)) {
+            LogPrintf("%s: RewindToHeight failed %s.\n", __func__, str_error);
+            return false;
+        }
+        rewound_tip_height = ::ChainActive().Tip()->nHeight;
+    }
+
+    const CChainParams& chainparams = Params();
+    BlockValidationState state;
+    if (!ChainstateManagerActive().ActiveChainstate().ActivateBestChain(state, chainparams)) {
+        LogPrintf("%s: ActivateBestChain failed %s.\n", __func__, state.ToString());
+        return false;
+    }
+
+    {
+        LOCK(cs_main);
+        LogPrintf("%s: Reprocessed chain from block %d to %d.\n", __func__, rewound_tip_height, ::ChainActive().Tip()->nHeight);
+
+        if (!pblocktree->WriteFlag("v2", true)) {
+            LogPrintf("%s: WriteFlag failed.\n", __func__);
+            return false;
+        }
+    }
+    return true;
+}
+
+} // particl