--- conflicted
+++ resolved
@@ -638,17 +638,12 @@
 
     // Coinstake is only valid in a block, not as a loose transaction
     if (tx.IsCoinStake())
-        return state.DoS(100, false, REJECT_INVALID, "coinstake");
+        return state.Invalid(ValidationInvalidReason::CONSENSUS, false, REJECT_INVALID, "coinstake");
 
     // Rather not work on nonstandard transactions (unless -testnet/-regtest)
     std::string reason;
-<<<<<<< HEAD
     if (fRequireStandard && !IsStandardTx(tx, reason, nAcceptTime))
-        return state.DoS(0, false, REJECT_NONSTANDARD, reason);
-=======
-    if (fRequireStandard && !IsStandardTx(tx, reason))
         return state.Invalid(ValidationInvalidReason::TX_NOT_STANDARD, false, REJECT_NONSTANDARD, reason);
->>>>>>> d7d7d315
 
     // Do not work on transactions that are too small.
     // A transaction with 1 segwit input and 1 P2WPHK output has non-witness size of 82 bytes.
@@ -782,13 +777,8 @@
         }
 
         // Check for non-standard pay-to-script-hash in inputs
-<<<<<<< HEAD
         if (fRequireStandard && !AreInputsStandard(tx, view, nAcceptTime))
-            return state.Invalid(false, REJECT_NONSTANDARD, "bad-txns-nonstandard-inputs");
-=======
-        if (fRequireStandard && !AreInputsStandard(tx, view))
             return state.Invalid(ValidationInvalidReason::TX_NOT_STANDARD, false, REJECT_NONSTANDARD, "bad-txns-nonstandard-inputs");
->>>>>>> d7d7d315
 
         // Check for non-standard witness in P2WSH
         if (tx.HasWitness() && fRequireStandard && !IsWitnessStandard(tx, view))
@@ -1071,8 +1061,9 @@
         }
     }
 
-    if (!AddKeyImagesToMempool(tx, pool))
-        return state.DoS(100, error("%s: AddKeyImagesToMempool failed.", __func__), REJECT_MALFORMED, "bad-anonin-keyimages");
+    if (!AddKeyImagesToMempool(tx, pool)) {
+        return state.Invalid(ValidationInvalidReason::CONSENSUS, error("%s: AddKeyImagesToMempool failed.", __func__), REJECT_MALFORMED, "bad-anonin-keyimages");
+    }
 
     GetMainSignals().TransactionAddedToMempool(ptx);
 
@@ -1525,14 +1516,8 @@
     CheckForkWarningConditions();
 }
 
-<<<<<<< HEAD
 void CChainState::InvalidBlockFound(CBlockIndex *pindex, const CBlock &block, const CValidationState &state) {
-
-    if (!state.CorruptionPossible()) {
-=======
-void CChainState::InvalidBlockFound(CBlockIndex *pindex, const CValidationState &state) {
     if (state.GetReason() != ValidationInvalidReason::BLOCK_MUTATED) {
->>>>>>> d7d7d315
         pindex->nStatus |= BLOCK_FAILED_VALID;
         m_failed_blocks.insert(pindex);
         setDirtyBlockIndex.insert(pindex);
@@ -1690,19 +1675,12 @@
                         // Check whether the failure was caused by a
                         // non-mandatory script verification check, such as
                         // non-standard DER encodings or non-null dummy
-<<<<<<< HEAD
-                        // arguments; if so, don't trigger DoS protection to
-                        // avoid splitting the network between upgraded and
-                        // non-upgraded nodes.
-                        CScriptCheck check2(scriptPubKey, vchAmount, tx, i,
-=======
                         // arguments; if so, ensure we return NOT_STANDARD
                         // instead of CONSENSUS to avoid downstream users
                         // splitting the network between upgraded and
                         // non-upgraded nodes by banning CONSENSUS-failing
                         // data providers.
-                        CScriptCheck check2(coin.out, tx, i,
->>>>>>> d7d7d315
+                        CScriptCheck check2(scriptPubKey, vchAmount, tx, i,
                                 flags & ~STANDARD_NOT_MANDATORY_VERIFY_FLAGS, cacheSigStore, &txdata);
 
                         if (check2())
@@ -2485,9 +2463,7 @@
         {
             CAmount txfee = 0;
             if (!Consensus::CheckTxInputs(tx, state, view, pindex->nHeight, txfee)) {
-<<<<<<< HEAD
                 control.Wait();
-=======
                 if (!IsBlockReason(state.GetReason())) {
                     // CheckTxInputs may return MISSING_INPUTS or
                     // PREMATURE_SPEND but we can't return that, as it's not
@@ -2496,7 +2472,6 @@
                     state.Invalid(ValidationInvalidReason::CONSENSUS, false,
                             state.GetRejectCode(), state.GetRejectReason(), state.GetDebugMessage());
                 }
->>>>>>> d7d7d315
                 return error("%s: Consensus::CheckTxInputs: %s, %s", __func__, tx.GetHash().ToString(), FormatStateMessage(state));
             }
             if (tx.IsCoinStake())
@@ -2509,12 +2484,8 @@
                 nFees += txfee;
             }
             if (!MoneyRange(nFees)) {
-<<<<<<< HEAD
                 control.Wait();
-                return state.DoS(100, error("%s: accumulated fee in the block out of range.", __func__),
-=======
                 return state.Invalid(ValidationInvalidReason::CONSENSUS, error("%s: accumulated fee in the block out of range.", __func__),
->>>>>>> d7d7d315
                                  REJECT_INVALID, "bad-txns-accumulated-fee-outofrange");
             }
 
@@ -2531,12 +2502,8 @@
             }
 
             if (!SequenceLocks(tx, nLockTimeFlags, &prevheights, *pindex)) {
-<<<<<<< HEAD
                 control.Wait();
-                return state.DoS(100, error("%s: contains a non-BIP68-final transaction", __func__),
-=======
                 return state.Invalid(ValidationInvalidReason::CONSENSUS, error("%s: contains a non-BIP68-final transaction", __func__),
->>>>>>> d7d7d315
                                  REJECT_INVALID, "bad-txns-nonfinal");
             }
 
@@ -2587,14 +2554,9 @@
         // * p2sh (when P2SH enabled in flags and excludes coinbase)
         // * witness (when witness enabled in flags and excludes coinbase)
         nSigOpsCost += GetTransactionSigOpCost(tx, view, flags);
-<<<<<<< HEAD
         if (nSigOpsCost > MAX_BLOCK_SIGOPS_COST) {
             control.Wait();
-            return state.DoS(100, error("ConnectBlock(): too many sigops"),
-=======
-        if (nSigOpsCost > MAX_BLOCK_SIGOPS_COST)
             return state.Invalid(ValidationInvalidReason::CONSENSUS, error("ConnectBlock(): too many sigops"),
->>>>>>> d7d7d315
                              REJECT_INVALID, "bad-blk-sigops");
         }
         txdata.emplace_back(tx);
@@ -2604,13 +2566,7 @@
             std::vector<CScriptCheck> vChecks;
             bool fCacheResults = fJustCheck; /* Don't cache results if we're actually connecting blocks (still consult the cache, though) */
             if (!CheckInputs(tx, state, view, fScriptChecks, flags, fCacheResults, fCacheResults, txdata[i], nScriptCheckThreads ? &vChecks : nullptr)) {
-<<<<<<< HEAD
                 control.Wait();
-                return error("ConnectBlock(): CheckInputs on %s failed with %s",
-                    txhash.ToString(), FormatStateMessage(state));
-            };
-
-=======
                 if (state.GetReason() == ValidationInvalidReason::TX_NOT_STANDARD) {
                     // CheckInputs may return NOT_STANDARD for extra flags we passed,
                     // but we can't return that, as it's not defined for a block, so
@@ -2622,9 +2578,8 @@
                               state.GetRejectCode(), state.GetRejectReason(), state.GetDebugMessage());
                 }
                 return error("ConnectBlock(): CheckInputs on %s failed with %s",
-                    tx.GetHash().ToString(), FormatStateMessage(state));
-            }
->>>>>>> d7d7d315
+                    txhash.ToString(), FormatStateMessage(state));
+            }
             control.Add(vChecks);
 
             blockundo.vtxundo.push_back(CTxUndo());
@@ -2635,7 +2590,7 @@
             CTxUndo undoDummy;
             UpdateCoins(tx, view, undoDummy, pindex->nHeight);
             nMoneyCreated += tx.GetValueOut();
-        };
+        }
 
         if (view.nLastRCTOutput == 0) {
             view.nLastRCTOutput = pindex->pprev ? pindex->pprev->nAnonOutputs : 0;
@@ -2728,9 +2683,8 @@
     int64_t nTime3 = GetTimeMicros(); nTimeConnect += nTime3 - nTime2;
     LogPrint(BCLog::BENCH, "      - Connect %u transactions: %.2fms (%.3fms/tx, %.3fms/txin) [%.2fs (%.2fms/blk)]\n", (unsigned)block.vtx.size(), MILLI * (nTime3 - nTime2), MILLI * (nTime3 - nTime2) / block.vtx.size(), nInputs <= 1 ? 0 : MILLI * (nTime3 - nTime2) / (nInputs-1), nTimeConnect * MICRO, nTimeConnect * MILLI / nBlocksTotal);
 
-<<<<<<< HEAD
     if (!control.Wait())
-        return state.DoS(100, error("%s: CheckQueue failed", __func__), REJECT_INVALID, "block-validation-failed");
+        return state.Invalid(ValidationInvalidReason::CONSENSUS, error("%s: CheckQueue failed", __func__), REJECT_INVALID, "block-validation-failed");
 
     if (fParticlMode) {
         if (block.IsProofOfStake()) { // Only the genesis block isn't proof of stake
@@ -2745,22 +2699,22 @@
                     && pindex->pprev->nTime >= consensus.smsg_fee_time) {
                     if (!coinStakeCache.GetCoinStake(pindex->pprev->GetBlockHash(), txPrevCoinstake)
                         || !txPrevCoinstake->GetSmsgFeeRate(smsg_fee_prev)) {
-                        return state.DoS(100, error("%s: Failed to get previous smsg fee.", __func__), REJECT_INVALID, "bad-cs-smsg-fee-prev");
+                        return state.Invalid(ValidationInvalidReason::CONSENSUS, error("%s: Failed to get previous smsg fee.", __func__), REJECT_INVALID, "bad-cs-smsg-fee-prev");
                     }
                 } else {
                     smsg_fee_prev = consensus.smsg_fee_msg_per_day_per_k;
                 }
 
                 if (!txCoinstake->GetSmsgFeeRate(smsg_fee_new)) {
-                    return state.DoS(100, error("%s: Failed to get smsg fee.", __func__), REJECT_INVALID, "bad-cs-smsg-fee");
+                    return state.Invalid(ValidationInvalidReason::CONSENSUS, error("%s: Failed to get smsg fee.", __func__), REJECT_INVALID, "bad-cs-smsg-fee");
                 }
                 if (smsg_fee_new < 1) {
-                    return state.DoS(100, error("%s: Smsg fee < 1.", __func__), REJECT_INVALID, "bad-cs-smsg-fee");
+                    return state.Invalid(ValidationInvalidReason::CONSENSUS, error("%s: Smsg fee < 1.", __func__), REJECT_INVALID, "bad-cs-smsg-fee");
                 }
                 int64_t delta = std::abs(smsg_fee_new - smsg_fee_prev);
                 int64_t max_delta = chainparams.GetMaxSmsgFeeRateDelta(smsg_fee_prev);
                 if (delta > max_delta) {
-                    return state.DoS(100, error("%s: Bad smsg-fee (delta=%d, max_delta=%d)", __func__, delta, max_delta), REJECT_INVALID, "bad-cs-smsg-fee");
+                    return state.Invalid(ValidationInvalidReason::CONSENSUS, error("%s: Bad smsg-fee (delta=%d, max_delta=%d)", __func__, delta, max_delta), REJECT_INVALID, "bad-cs-smsg-fee");
                 }
             }
 
@@ -2770,27 +2724,27 @@
                     && pindex->pprev->nTime >= consensus.smsg_difficulty_time) {
                     if (!coinStakeCache.GetCoinStake(pindex->pprev->GetBlockHash(), txPrevCoinstake)
                         || !txPrevCoinstake->GetSmsgDifficulty(smsg_difficulty_prev)) {
-                        return state.DoS(100, error("%s: Failed to get previous smsg difficulty.", __func__), REJECT_INVALID, "bad-cs-smsg-diff-prev");
+                        return state.Invalid(ValidationInvalidReason::CONSENSUS, error("%s: Failed to get previous smsg difficulty.", __func__), REJECT_INVALID, "bad-cs-smsg-diff-prev");
                     }
                 } else {
                     smsg_difficulty_prev = consensus.smsg_min_difficulty;
                 }
 
                 if (!txCoinstake->GetSmsgDifficulty(smsg_difficulty_new)) {
-                    return state.DoS(100, error("%s: Failed to get smsg difficulty.", __func__), REJECT_INVALID, "bad-cs-smsg-diff");
+                    return state.Invalid(ValidationInvalidReason::CONSENSUS, error("%s: Failed to get smsg difficulty.", __func__), REJECT_INVALID, "bad-cs-smsg-diff");
                 }
                 if (smsg_difficulty_new < 1 || smsg_difficulty_new > consensus.smsg_min_difficulty) {
-                    return state.DoS(100, error("%s: Smsg difficulty out of range.", __func__), REJECT_INVALID, "bad-cs-smsg-diff");
+                    return state.Invalid(ValidationInvalidReason::CONSENSUS, error("%s: Smsg difficulty out of range.", __func__), REJECT_INVALID, "bad-cs-smsg-diff");
                 }
                 int delta = int(smsg_difficulty_prev) - int(smsg_difficulty_new);
                 if (abs(delta) > int(consensus.smsg_difficulty_max_delta)) {
-                    return state.DoS(100, error("%s: Smsg difficulty change out of range.", __func__), REJECT_INVALID, "bad-cs-smsg-diff");
+                    return state.Invalid(ValidationInvalidReason::CONSENSUS, error("%s: Smsg difficulty change out of range.", __func__), REJECT_INVALID, "bad-cs-smsg-diff");
                 }
             }
 
             if (!pDevFundSettings || pDevFundSettings->nMinDevStakePercent <= 0) {
                 if (nStakeReward < 0 || nStakeReward > nCalculatedStakeReward) {
-                    return state.DoS(100, error("%s: Coinstake pays too much(actual=%d vs calculated=%d)", __func__, nStakeReward, nCalculatedStakeReward), REJECT_INVALID, "bad-cs-amount");
+                    return state.Invalid(ValidationInvalidReason::CONSENSUS, error("%s: Coinstake pays too much(actual=%d vs calculated=%d)", __func__, nStakeReward, nCalculatedStakeReward), REJECT_INVALID, "bad-cs-amount");
                 }
             } else {
                 assert(pDevFundSettings->nMinDevStakePercent <= 100);
@@ -2799,13 +2753,13 @@
                 CAmount nMinDevPart = (nCalculatedStakeReward * pDevFundSettings->nMinDevStakePercent) / 100;
                 CAmount nMaxHolderPart = nCalculatedStakeReward - nMinDevPart;
                 if (nMinDevPart < 0 || nMaxHolderPart < 0) {
-                    return state.DoS(100, error("%s: Bad coinstake split amount (foundation=%d vs reward=%d)", __func__, nMinDevPart, nMaxHolderPart), REJECT_INVALID, "bad-cs-amount");
+                    return state.Invalid(ValidationInvalidReason::CONSENSUS, error("%s: Bad coinstake split amount (foundation=%d vs reward=%d)", __func__, nMinDevPart, nMaxHolderPart), REJECT_INVALID, "bad-cs-amount");
                 }
 
                 if (pindex->pprev->nHeight > 0) { // Genesis block is pow
                     if (!txPrevCoinstake
                         && !coinStakeCache.GetCoinStake(pindex->pprev->GetBlockHash(), txPrevCoinstake)) {
-                        return state.DoS(100, error("%s: Failed to get previous coinstake.", __func__), REJECT_INVALID, "bad-cs-prev");
+                        return state.Invalid(ValidationInvalidReason::CONSENSUS, error("%s: Failed to get previous coinstake.", __func__), REJECT_INVALID, "bad-cs-prev");
                     }
 
                     assert(txPrevCoinstake->IsCoinStake()); // Sanity check
@@ -2819,7 +2773,7 @@
                     // nStakeReward must == nDevBfwd + nCalculatedStakeReward
 
                     if (nStakeReward != nDevBfwd + nCalculatedStakeReward) {
-                        return state.DoS(100, error("%s: Bad stake-reward (actual=%d vs expected=%d)", __func__, nStakeReward, nDevBfwd + nCalculatedStakeReward), REJECT_INVALID, "bad-cs-amount");
+                        return state.Invalid(ValidationInvalidReason::CONSENSUS, error("%s: Bad stake-reward (actual=%d vs expected=%d)", __func__, nStakeReward, nDevBfwd + nCalculatedStakeReward), REJECT_INVALID, "bad-cs-amount");
                     }
 
                     CTxDestination dfDest = CBitcoinAddress(pDevFundSettings->sDevFundAddresses).Get();
@@ -2831,28 +2785,28 @@
                     // Output 1 must be to the dev fund
                     const CTxOutStandard *outputDF = txCoinstake->vpout[1]->GetStandardOutput();
                     if (!outputDF) {
-                        return state.DoS(100, error("%s: Bad foundation fund output.", __func__), REJECT_INVALID, "bad-cs");
+                        return state.Invalid(ValidationInvalidReason::CONSENSUS, error("%s: Bad foundation fund output.", __func__), REJECT_INVALID, "bad-cs");
                     }
                     if (outputDF->scriptPubKey != devFundScriptPubKey) {
-                        return state.DoS(100, error("%s: Bad foundation fund output script.", __func__), REJECT_INVALID, "bad-cs");
+                        return state.Invalid(ValidationInvalidReason::CONSENSUS, error("%s: Bad foundation fund output script.", __func__), REJECT_INVALID, "bad-cs");
                     }
                     if (outputDF->nValue < nDevBfwd + nMinDevPart) { // Max value is clamped already
-                        return state.DoS(100, error("%s: Bad foundation-reward (actual=%d vs minfundpart=%d)", __func__, nStakeReward, nDevBfwd + nMinDevPart), REJECT_INVALID, "bad-cs-fund-amount");
+                        return state.Invalid(ValidationInvalidReason::CONSENSUS, error("%s: Bad foundation-reward (actual=%d vs minfundpart=%d)", __func__, nStakeReward, nDevBfwd + nMinDevPart), REJECT_INVALID, "bad-cs-fund-amount");
                     }
                     if (txCoinstake->GetDevFundCfwd(nDevCfwdCheck)) {
-                        return state.DoS(100, error("%s: Coinstake foundation cfwd must be unset.", __func__), REJECT_INVALID, "bad-cs-cfwd");
+                        return state.Invalid(ValidationInvalidReason::CONSENSUS, error("%s: Coinstake foundation cfwd must be unset.", __func__), REJECT_INVALID, "bad-cs-cfwd");
                     }
                 } else {
                     // Ensure cfwd data output is correct and nStakeReward is <= nHolderPart
                     // cfwd must == nDevBfwd + (nCalculatedStakeReward - nStakeReward) // Allowing users to set a higher split
 
                     if (nStakeReward < 0 || nStakeReward > nMaxHolderPart) {
-                        return state.DoS(100, error("%s: Bad stake-reward (actual=%d vs maxholderpart=%d)", __func__, nStakeReward, nMaxHolderPart), REJECT_INVALID, "bad-cs-amount");
+                        return state.Invalid(ValidationInvalidReason::CONSENSUS, error("%s: Bad stake-reward (actual=%d vs maxholderpart=%d)", __func__, nStakeReward, nMaxHolderPart), REJECT_INVALID, "bad-cs-amount");
                     }
                     CAmount nDevCfwd = nDevBfwd + nCalculatedStakeReward - nStakeReward;
                     if (!txCoinstake->GetDevFundCfwd(nDevCfwdCheck)
                         || nDevCfwdCheck != nDevCfwd) {
-                        return state.DoS(100, error("%s: Coinstake foundation fund carried forward mismatch (actual=%d vs expected=%d)", __func__, nDevCfwdCheck, nDevCfwd), REJECT_INVALID, "bad-cs-cfwd");
+                        return state.Invalid(ValidationInvalidReason::CONSENSUS, error("%s: Coinstake foundation fund carried forward mismatch (actual=%d vs expected=%d)", __func__, nDevCfwdCheck, nDevCfwd), REJECT_INVALID, "bad-cs-cfwd");
                     }
                 }
 
@@ -2860,29 +2814,18 @@
             }
         } else {
             if (block.GetHash() != chainparams.GenesisBlock().GetHash()) {
-                return state.DoS(100, error("%s: Block isn't coinstake or genesis.", __func__), REJECT_INVALID, "bad-cs");
+                return state.Invalid(ValidationInvalidReason::CONSENSUS, error("%s: Block isn't coinstake or genesis.", __func__), REJECT_INVALID, "bad-cs");
             }
         }
     } else {
         CAmount blockReward = nFees + GetBlockSubsidy(pindex->nHeight, chainparams.GetConsensus());
-        if (block.vtx[0]->GetValueOut() > blockReward) // Particl coins are imported as coinbase txns
-            return state.DoS(100,
+        if (block.vtx[0]->GetValueOut() > blockReward)
+            return state.Invalid(ValidationInvalidReason::CONSENSUS,
                              error("ConnectBlock(): coinbase pays too much (actual=%d vs limit=%d)",
                                    block.vtx[0]->GetValueOut(), blockReward),
                                    REJECT_INVALID, "bad-cb-amount");
     }
 
-=======
-    CAmount blockReward = nFees + GetBlockSubsidy(pindex->nHeight, chainparams.GetConsensus());
-    if (block.vtx[0]->GetValueOut() > blockReward)
-        return state.Invalid(ValidationInvalidReason::CONSENSUS,
-                         error("ConnectBlock(): coinbase pays too much (actual=%d vs limit=%d)",
-                               block.vtx[0]->GetValueOut(), blockReward),
-                               REJECT_INVALID, "bad-cb-amount");
-
-    if (!control.Wait())
-        return state.Invalid(ValidationInvalidReason::CONSENSUS, error("%s: CheckQueue failed", __func__), REJECT_INVALID, "block-validation-failed");
->>>>>>> d7d7d315
     int64_t nTime4 = GetTimeMicros(); nTimeVerify += nTime4 - nTime2;
     LogPrint(BCLog::BENCH, "    - Verify %u txins: %.2fms (%.3fms/txin) [%.2fs (%.2fms/blk)]\n", nInputs - 1, MILLI * (nTime4 - nTime2), nInputs <= 1 ? 0 : MILLI * (nTime4 - nTime2) / (nInputs-1), nTimeVerify * MICRO, nTimeVerify * MILLI / nBlocksTotal);
 
@@ -4049,23 +3992,18 @@
 {
     if (fParticlMode
         && !block.IsParticlVersion())
-        return state.DoS(100, false, REJECT_INVALID, "block-version", false, "bad block version");
+        return state.Invalid(ValidationInvalidReason::CONSENSUS, false, REJECT_INVALID, "block-version", "bad block version");
 
     // Check timestamp
     if (fParticlMode
         && !block.hashPrevBlock.IsNull() // allow genesis block to be created in the future
         && block.GetBlockTime() > FutureDrift(GetAdjustedTime()))
-        return state.DoS(50, false, REJECT_INVALID, "block-timestamp", false, "block timestamp too far in the future");
+        return state.Invalid(ValidationInvalidReason::CONSENSUS, false, REJECT_INVALID, "block-timestamp", "block timestamp too far in the future");
 
     // Check proof of work matches claimed amount
-<<<<<<< HEAD
     if (!fParticlMode
         && fCheckPOW && !CheckProofOfWork(block.GetHash(), block.nBits, consensusParams))
-        return state.DoS(50, false, REJECT_INVALID, "high-hash", false, "proof of work failed");
-=======
-    if (fCheckPOW && !CheckProofOfWork(block.GetHash(), block.nBits, consensusParams))
         return state.Invalid(ValidationInvalidReason::BLOCK_INVALID_HEADER, false, REJECT_INVALID, "high-hash", "proof of work failed");
->>>>>>> d7d7d315
 
     return true;
 }
@@ -4184,7 +4122,6 @@
     if (block.vtx.empty() || block.vtx.size() * WITNESS_SCALE_FACTOR > MAX_BLOCK_WEIGHT || ::GetSerializeSize(block, PROTOCOL_VERSION | SERIALIZE_TRANSACTION_NO_WITNESS) * WITNESS_SCALE_FACTOR > MAX_BLOCK_WEIGHT)
         return state.Invalid(ValidationInvalidReason::CONSENSUS, false, REJECT_INVALID, "bad-blk-length", "size limits failed");
 
-<<<<<<< HEAD
     if (fParticlMode) {
         if (!IsInitialBlockDownload()
             && block.vtx[0]->IsCoinStake()
@@ -4208,47 +4145,32 @@
         // First transaction must be coinbase (genesis only) or coinstake
         // 2nd txn may be coinbase in early blocks: check further in ContextualCheckBlock
         if (!(block.vtx[0]->IsCoinBase() || block.vtx[0]->IsCoinStake())) { // only genesis can be coinbase, check in ContextualCheckBlock
-            return state.DoS(100, false, REJECT_INVALID, "bad-cb-missing", false, "first tx is not coinbase");
+            return state.Invalid(ValidationInvalidReason::CONSENSUS, false, REJECT_INVALID, "bad-cb-missing", "first tx is not coinbase");
         }
 
         // 2nd txn may never be coinstake, remaining txns must not be coinbase/stake
         for (size_t i = 1; i < block.vtx.size(); i++) {
             if ((i > 1 && block.vtx[i]->IsCoinBase()) || block.vtx[i]->IsCoinStake()) {
-                return state.DoS(100, false, REJECT_INVALID, "bad-cb-multiple", false, "more than one coinbase or coinstake");
+                return state.Invalid(ValidationInvalidReason::CONSENSUS, false, REJECT_INVALID, "bad-cb-multiple", "more than one coinbase or coinstake");
             }
         }
 
         if (!CheckBlockSignature(block)) {
-            return state.DoS(100, false, REJECT_INVALID, "bad-block-signature", false, "bad block signature");
+            return state.Invalid(ValidationInvalidReason::CONSENSUS, false, REJECT_INVALID, "bad-block-signature", "bad block signature");
         }
     } else {
         // First transaction must be coinbase, the rest must not be
         if (block.vtx.empty() || !block.vtx[0]->IsCoinBase())
-            return state.DoS(100, false, REJECT_INVALID, "bad-cb-missing", false, "first tx is not coinbase");
-
-        // Remaining txns must not be coinbase/stake
-        for (size_t i = 1; i < block.vtx.size(); i++)
-            if (block.vtx[i]->IsCoinBase() || block.vtx[i]->IsCoinStake())
-                return state.DoS(100, false, REJECT_INVALID, "bad-cb-multiple", false, "more than one coinbase");
+            return state.Invalid(ValidationInvalidReason::CONSENSUS, false, REJECT_INVALID, "bad-cb-missing", "first tx is not coinbase");
+        for (unsigned int i = 1; i < block.vtx.size(); i++)
+        if (block.vtx[i]->IsCoinBase())
+            return state.Invalid(ValidationInvalidReason::CONSENSUS, false, REJECT_INVALID, "bad-cb-multiple", "more than one coinbase");
     }
 
     // Check transactions
     for (const auto& tx : block.vtx)
         if (!CheckTransaction(*tx, state, true)) // Check for duplicate inputs, TODO: UpdateCoins should return a bool, db/coinsview txn should be undone
-            return state.Invalid(false, state.GetRejectCode(), state.GetRejectReason(),
-=======
-    // First transaction must be coinbase, the rest must not be
-    if (block.vtx.empty() || !block.vtx[0]->IsCoinBase())
-        return state.Invalid(ValidationInvalidReason::CONSENSUS, false, REJECT_INVALID, "bad-cb-missing", "first tx is not coinbase");
-    for (unsigned int i = 1; i < block.vtx.size(); i++)
-        if (block.vtx[i]->IsCoinBase())
-            return state.Invalid(ValidationInvalidReason::CONSENSUS, false, REJECT_INVALID, "bad-cb-multiple", "more than one coinbase");
-
-    // Check transactions
-    for (const auto& tx : block.vtx)
-        if (!CheckTransaction(*tx, state, true))
             return state.Invalid(state.GetReason(), false, state.GetRejectCode(), state.GetRejectReason(),
->>>>>>> d7d7d315
                                  strprintf("Transaction check failed (tx hash %s) %s", tx->GetHash().ToString(), state.GetDebugMessage()));
 
     unsigned int nSigOps = 0;
@@ -4407,23 +4329,16 @@
 {
     const int nHeight = pindexPrev == nullptr ? 0 : pindexPrev->nHeight + 1;
     const Consensus::Params& consensusParams = params.GetConsensus();
-<<<<<<< HEAD
-
-    if (fParticlMode && pindexPrev)
-    {
+
+    if (fParticlMode && pindexPrev) {
         // Check proof-of-stake
         if (block.nBits != GetNextTargetRequired(pindexPrev))
-            return state.DoS(100, false, REJECT_INVALID, "bad-proof-of-stake", true, strprintf("%s: Bad proof-of-stake target", __func__));
-    } else
-    {
+            return state.Invalid(ValidationInvalidReason::BLOCK_INVALID_HEADER, false, REJECT_INVALID, "bad-diffbits-pos", "incorrect proof of stake");
+    } else {
         // Check proof of work
         if (block.nBits != GetNextWorkRequired(pindexPrev, &block, consensusParams))
-            return state.DoS(100, false, REJECT_INVALID, "bad-diffbits", false, "incorrect proof of work");
-    };
-=======
-    if (block.nBits != GetNextWorkRequired(pindexPrev, &block, consensusParams))
-        return state.Invalid(ValidationInvalidReason::BLOCK_INVALID_HEADER, false, REJECT_INVALID, "bad-diffbits", "incorrect proof of work");
->>>>>>> d7d7d315
+            return state.Invalid(ValidationInvalidReason::BLOCK_INVALID_HEADER, false, REJECT_INVALID, "bad-diffbits", "incorrect proof of work");
+    }
 
     // Check against checkpoints
     if (fCheckpointsEnabled) {
@@ -4440,14 +4355,9 @@
         return state.Invalid(ValidationInvalidReason::BLOCK_INVALID_HEADER, false, REJECT_INVALID, "time-too-old", "block's timestamp is too early");
 
     // Check timestamp
-<<<<<<< HEAD
     if (nHeight > 0
         && block.GetBlockTime() > nAdjustedTime + MAX_FUTURE_BLOCK_TIME)
-        return state.Invalid(false, REJECT_INVALID, "time-too-new", "block timestamp too far in the future");
-=======
-    if (block.GetBlockTime() > nAdjustedTime + MAX_FUTURE_BLOCK_TIME)
         return state.Invalid(ValidationInvalidReason::BLOCK_TIME_FUTURE, false, REJECT_INVALID, "time-too-new", "block timestamp too far in the future");
->>>>>>> d7d7d315
 
     // Reject outdated version blocks when 95% (75% on testnet) of the network has upgraded:
     // check for version 2, 3 and 4 upgrades
@@ -4493,7 +4403,6 @@
         }
     }
 
-<<<<<<< HEAD
     if (fParticlMode) {
         // Enforce rule that the coinbase/coinstake ends with serialized block height
         // genesis block scriptSig size will be different
@@ -4502,18 +4411,18 @@
             // Limit the number of outputs in a coinstake txn to 6: 1 data + 1 foundation + 4 user
             if (nPrevTime >= consensusParams.OpIsCoinstakeTime) {
                 if (block.vtx[0]->vpout.size() > 6) {
-                    return state.DoS(100, false, REJECT_INVALID, "bad-cs-outputs", false, "Too many outputs in coinstake");
+                    return state.Invalid(ValidationInvalidReason::CONSENSUS, false, REJECT_INVALID, "bad-cs-outputs", "Too many outputs in coinstake");
                 }
             }
 
             // coinstake output 0 must be data output of blockheight
             int i;
             if (!block.vtx[0]->GetCoinStakeHeight(i)) {
-                return state.DoS(100, false, REJECT_INVALID, "bad-cs-malformed", false, "coinstake txn is malformed");
+                return state.Invalid(ValidationInvalidReason::CONSENSUS, false, REJECT_INVALID, "bad-cs-malformed", "coinstake txn is malformed");
             }
 
             if (i != nHeight) {
-                return state.DoS(100, false, REJECT_INVALID, "bad-cs-height", false, "block height mismatch in coinstake");
+                return state.Invalid(ValidationInvalidReason::CONSENSUS, false, REJECT_INVALID, "bad-cs-height", "block height mismatch in coinstake");
             }
 
             std::vector<uint8_t> &vData = ((CTxOutData*)block.vtx[0]->vpout[0].get())->vData;
@@ -4530,51 +4439,16 @@
             uint256 hashWitness = BlockWitnessMerkleRoot(block, &malleated);
 
             if (hashWitness != block.hashWitnessMerkleRoot) {
-                return state.DoS(100, false, REJECT_INVALID, "bad-witness-merkle-match", true, strprintf("%s : witness merkle commitment mismatch", __func__));
-=======
-    // Enforce rule that the coinbase starts with serialized block height
-    if (nHeight >= consensusParams.BIP34Height)
-    {
-        CScript expect = CScript() << nHeight;
-        if (block.vtx[0]->vin[0].scriptSig.size() < expect.size() ||
-            !std::equal(expect.begin(), expect.end(), block.vtx[0]->vin[0].scriptSig.begin())) {
-            return state.Invalid(ValidationInvalidReason::CONSENSUS, false, REJECT_INVALID, "bad-cb-height", "block height mismatch in coinbase");
-        }
-    }
-
-    // Validation for witness commitments.
-    // * We compute the witness hash (which is the hash including witnesses) of all the block's transactions, except the
-    //   coinbase (where 0x0000....0000 is used instead).
-    // * The coinbase scriptWitness is a stack of a single 32-byte vector, containing a witness reserved value (unconstrained).
-    // * We build a merkle tree with all those witness hashes as leaves (similar to the hashMerkleRoot in the block header).
-    // * There must be at least one output whose scriptPubKey is a single 36-byte push, the first 4 bytes of which are
-    //   {0xaa, 0x21, 0xa9, 0xed}, and the following 32 bytes are SHA256^2(witness root, witness reserved value). In case there are
-    //   multiple, the last one is used.
-    bool fHaveWitness = false;
-    if (VersionBitsState(pindexPrev, consensusParams, Consensus::DEPLOYMENT_SEGWIT, versionbitscache) == ThresholdState::ACTIVE) {
-        int commitpos = GetWitnessCommitmentIndex(block);
-        if (commitpos != -1) {
-            bool malleated = false;
-            uint256 hashWitness = BlockWitnessMerkleRoot(block, &malleated);
-            // The malleation check is ignored; as the transaction tree itself
-            // already does not permit it, it is impossible to trigger in the
-            // witness tree.
-            if (block.vtx[0]->vin[0].scriptWitness.stack.size() != 1 || block.vtx[0]->vin[0].scriptWitness.stack[0].size() != 32) {
-                return state.Invalid(ValidationInvalidReason::BLOCK_MUTATED, false, REJECT_INVALID, "bad-witness-nonce-size", strprintf("%s : invalid witness reserved value size", __func__));
-            }
-            CHash256().Write(hashWitness.begin(), 32).Write(&block.vtx[0]->vin[0].scriptWitness.stack[0][0], 32).Finalize(hashWitness.begin());
-            if (memcmp(hashWitness.begin(), &block.vtx[0]->vout[commitpos].scriptPubKey[6], 32)) {
                 return state.Invalid(ValidationInvalidReason::BLOCK_MUTATED, false, REJECT_INVALID, "bad-witness-merkle-match", strprintf("%s : witness merkle commitment mismatch", __func__));
->>>>>>> d7d7d315
             }
 
             if (!CheckCoinStakeTimestamp(nHeight, block.GetBlockTime())) {
-                return state.DoS(50, false, REJECT_INVALID, "bad-coinstake-time", true, strprintf("%s: coinstake timestamp violation nTimeBlock=%d", __func__, block.GetBlockTime()));
+                return state.Invalid(ValidationInvalidReason::DOS_50, false, REJECT_INVALID, "bad-coinstake-time", strprintf("%s: coinstake timestamp violation nTimeBlock=%d", __func__, block.GetBlockTime()));
             }
 
             // Check timestamp against prev
             if (block.GetBlockTime() <= pindexPrev->GetPastTimeLimit() || FutureDrift(block.GetBlockTime()) < pindexPrev->GetBlockTime()) {
-                return state.DoS(50, false, REJECT_INVALID, "bad-block-time", true, strprintf("%s: block's timestamp is too early", __func__));
+                return state.Invalid(ValidationInvalidReason::DOS_50, false, REJECT_INVALID, "bad-block-time", strprintf("%s: block's timestamp is too early", __func__));
             }
 
             uint256 hashProof, targetProofOfStake;
@@ -4586,11 +4460,10 @@
                 && !CheckProofOfStake(state, pindexPrev, *block.vtx[0], block.nTime, block.nBits, hashProof, targetProofOfStake)) {
                 return error("ContextualCheckBlock(): check proof-of-stake failed for block %s\n", block.GetHash().ToString());
             }
-        } else
-        {
+        } else {
             bool fCheckPOW = true; // TODO: pass properly
             if (fCheckPOW && !CheckProofOfWork(block.GetHash(), block.nBits, consensusParams, nHeight, Params().GetLastImportHeight()))
-                return state.DoS(50, false, REJECT_INVALID, "high-hash", false, "proof of work failed");
+                return state.Invalid(ValidationInvalidReason::BLOCK_INVALID_HEADER, false, REJECT_INVALID, "high-hash", "proof of work failed");
 
             // Enforce rule that the coinbase/ ends with serialized block height
             // genesis block scriptSig size will be different
@@ -4599,42 +4472,42 @@
             if (scriptSig.size() < expect.size() ||
                 !std::equal(expect.begin()
                     , expect.end(), scriptSig.begin() + scriptSig.size()-expect.size())) {
-                return state.DoS(100, false, REJECT_INVALID, "bad-cb-height", false, "block height mismatch in coinbase");
-            }
-        };
-
-        if (nHeight > 0 && !block.vtx[0]->IsCoinStake()) // only genesis block can start with coinbase
-            return state.DoS(100, false, REJECT_INVALID, "bad-cs-missing", false, "first tx is not coinstake");
+                return state.Invalid(ValidationInvalidReason::CONSENSUS, false, REJECT_INVALID, "bad-cb-height", "block height mismatch in coinbase");
+            }
+        }
+
+        if (nHeight > 0 && !block.vtx[0]->IsCoinStake()) { // only genesis block can start with coinbase
+            return state.Invalid(ValidationInvalidReason::CONSENSUS, false, REJECT_INVALID, "bad-cs-missing", "first tx is not coinstake");
+        }
 
         if (nHeight > 0 // skip genesis
-            && Params().GetLastImportHeight() >= (uint32_t)nHeight)
-        {
+            && Params().GetLastImportHeight() >= (uint32_t)nHeight) {
             // 2nd txn must be coinbase
-            if (block.vtx.size() < 2 || !block.vtx[1]->IsCoinBase())
-                return state.DoS(100, false, REJECT_INVALID, "bad-cb", false, "Second txn of import block must be coinbase");
+            if (block.vtx.size() < 2 || !block.vtx[1]->IsCoinBase()) {
+                return state.Invalid(ValidationInvalidReason::CONSENSUS, false, REJECT_INVALID, "bad-cb", "Second txn of import block must be coinbase");
+            }
 
             // Check hash of genesis import txn matches expected hash.
             uint256 txnHash = block.vtx[1]->GetHash();
-            if (!Params().CheckImportCoinbase(nHeight, txnHash))
-                return state.DoS(100, false, REJECT_INVALID, "bad-cb", false, "Incorrect outputs hash.");
-        } else
-        {
+            if (!Params().CheckImportCoinbase(nHeight, txnHash)) {
+                return state.Invalid(ValidationInvalidReason::CONSENSUS, false, REJECT_INVALID, "bad-cb", "Incorrect outputs hash.");
+            }
+        } else {
             // 2nd txn can't be coinbase if block height > GetLastImportHeight
-            if (block.vtx.size() > 1 && block.vtx[1]->IsCoinBase())
-                return state.DoS(100, false, REJECT_INVALID, "bad-cb-multiple", false, "unexpected coinbase");
-        };
-    } else
-    {
+            if (block.vtx.size() > 1 && block.vtx[1]->IsCoinBase()) {
+                return state.Invalid(ValidationInvalidReason::CONSENSUS, false, REJECT_INVALID, "bad-cb-multiple", "unexpected coinbase");
+            }
+        }
+    } else {
         if (nHeight >= consensusParams.BIP34Height)
         {
             CScript expect = CScript() << nHeight;
             if (block.vtx[0]->vin[0].scriptSig.size() < expect.size() ||
                 !std::equal(expect.begin(), expect.end(), block.vtx[0]->vin[0].scriptSig.begin())) {
-                return state.DoS(100, false, REJECT_INVALID, "bad-cb-height", false, "block height mismatch in coinbase");
-            }
-        }
-
-<<<<<<< HEAD
+                return state.Invalid(ValidationInvalidReason::CONSENSUS, false, REJECT_INVALID, "bad-cb-height", "block height mismatch in coinbase");
+            }
+        }
+
         // Validation for witness commitments.
         // * We compute the witness hash (which is the hash including witnesses) of all the block's transactions, except the
         //   coinbase (where 0x0000....0000 is used instead).
@@ -4653,20 +4526,13 @@
                 // already does not permit it, it is impossible to trigger in the
                 // witness tree.
                 if (block.vtx[0]->vin[0].scriptWitness.stack.size() != 1 || block.vtx[0]->vin[0].scriptWitness.stack[0].size() != 32) {
-                    return state.DoS(100, false, REJECT_INVALID, "bad-witness-nonce-size", true, strprintf("%s : invalid witness reserved value size", __func__));
+                    return state.Invalid(ValidationInvalidReason::BLOCK_MUTATED, false, REJECT_INVALID, "bad-witness-nonce-size", strprintf("%s : invalid witness reserved value size", __func__));
                 }
                 CHash256().Write(hashWitness.begin(), 32).Write(&block.vtx[0]->vin[0].scriptWitness.stack[0][0], 32).Finalize(hashWitness.begin());
                 if (memcmp(hashWitness.begin(), &block.vtx[0]->vout[commitpos].scriptPubKey[6], 32)) {
-                    return state.DoS(100, false, REJECT_INVALID, "bad-witness-merkle-match", true, strprintf("%s : witness merkle commitment mismatch", __func__));
+                    return state.Invalid(ValidationInvalidReason::BLOCK_MUTATED, false, REJECT_INVALID, "bad-witness-merkle-match", strprintf("%s : witness merkle commitment mismatch", __func__));
                 }
                 fHaveWitness = true;
-=======
-    // No witness data is allowed in blocks that don't commit to witness data, as this would otherwise leave room for spam
-    if (!fHaveWitness) {
-      for (const auto& tx : block.vtx) {
-            if (tx->HasWitness()) {
-                return state.Invalid(ValidationInvalidReason::BLOCK_MUTATED, false, REJECT_INVALID, "unexpected-witness", strprintf("%s : unexpected witness data found", __func__));
->>>>>>> d7d7d315
             }
         }
 
@@ -4674,7 +4540,7 @@
         if (!fHaveWitness) {
           for (const auto& tx : block.vtx) {
                 if (tx->HasWitness()) {
-                    return state.DoS(100, false, REJECT_INVALID, "unexpected-witness", true, strprintf("%s : unexpected witness data found", __func__));
+                    return state.Invalid(ValidationInvalidReason::BLOCK_MUTATED, false, REJECT_INVALID, "unexpected-witness", strprintf("%s : unexpected witness data found", __func__));
                 }
             }
         }
@@ -4983,7 +4849,7 @@
 
             if (fParticlMode && !IsInitialBlockDownload() && state.nodeId >= 0
                 && !IncDuplicateHeaders(state.nodeId)) {
-                return state.DoS(5, error("%s: DoS limits, too many duplicates", __func__), REJECT_INVALID, "dos-limits");
+                return state.Invalid(ValidationInvalidReason::DOS_5, error("%s: DoS limits, too many duplicates", __func__), REJECT_INVALID, "dos-limits");
             }
 
             pindex = miSelf->second;
@@ -4991,21 +4857,7 @@
                 *ppindex = pindex;
 
             if (pindex->nStatus & BLOCK_FAILED_MASK)
-<<<<<<< HEAD
-            {
-                /*
-                if (pindex->nFlags & BLOCK_FAILED_DUPLICATE_STAKE
-                    && ProcessDuplicateStakeHeader(pindex, state.nodeId))
-                {
-                    // pass
-                } else */
-                {
-                    return state.Invalid(error("%s: block %s is marked invalid", __func__, hash.ToString()), 0, "duplicate");
-                }
-            }
-=======
                 return state.Invalid(ValidationInvalidReason::CACHED_INVALID, error("%s: block %s is marked invalid", __func__, hash.ToString()), 0, "duplicate");
->>>>>>> d7d7d315
             return true;
         }
 
@@ -5067,7 +4919,7 @@
         bool force_accept = true;
         if (fParticlMode && !IsInitialBlockDownload() && state.nodeId >= 0) {
             if (!AddNodeHeader(state.nodeId, hash)) {
-                return state.DoS(20, error("%s: DoS limits", __func__), REJECT_INVALID, "dos-limits");
+                return state.Invalid(ValidationInvalidReason::DOS_20, error("%s: DoS limits", __func__), REJECT_INVALID, "dos-limits");
             }
             force_accept = false;
         }
@@ -5171,7 +5023,6 @@
         if (pindex->nChainWork < nMinimumChainWork) return true;
     }
 
-<<<<<<< HEAD
     if (!CheckBlock(block, state, chainparams.GetConsensus())) {
         return error("%s: %s", __func__, FormatStateMessage(state));
     }
@@ -5200,13 +5051,8 @@
     }
 
     if (!ContextualCheckBlock(block, state, chainparams.GetConsensus(), pindex->pprev, true)) {
-        if (state.IsInvalid() && !state.CorruptionPossible()) {
-=======
-    if (!CheckBlock(block, state, chainparams.GetConsensus()) ||
-        !ContextualCheckBlock(block, state, chainparams.GetConsensus(), pindex->pprev)) {
         assert(IsBlockReason(state.GetReason()));
         if (state.IsInvalid() && state.GetReason() != ValidationInvalidReason::BLOCK_MUTATED) {
->>>>>>> d7d7d315
             pindex->nStatus |= BLOCK_FAILED_VALID;
             setDirtyBlockIndex.insert(pindex);
         }
