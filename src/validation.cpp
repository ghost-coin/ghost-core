// Copyright (c) 2009-2010 Satoshi Nakamoto
// Copyright (c) 2009-2021 The Bitcoin Core developers
// Distributed under the MIT software license, see the accompanying
// file COPYING or http://www.opensource.org/licenses/mit-license.php.

#include <validation.h>

#include <kernel/coinstats.h>
#include <kernel/mempool_persist.h>

#include <arith_uint256.h>
#include <chain.h>
#include <chainparams.h>
#include <checkqueue.h>
#include <consensus/amount.h>
#include <consensus/consensus.h>
#include <consensus/merkle.h>
#include <consensus/tx_check.h>
#include <consensus/tx_verify.h>
#include <consensus/validation.h>
#include <cuckoocache.h>
#include <flatfile.h>
#include <fs.h>
#include <hash.h>
#include <logging.h>
#include <logging/timer.h>
#include <node/blockstorage.h>
#include <node/interface_ui.h>
#include <node/utxo_snapshot.h>
#include <policy/policy.h>
#include <policy/rbf.h>
#include <policy/settings.h>
#include <pow.h>
#include <primitives/block.h>
#include <primitives/transaction.h>
#include <random.h>
#include <reverse_iterator.h>
#include <script/script.h>
#include <script/interpreter.h>
#include <script/sigcache.h>
#include <shutdown.h>
#include <signet.h>
#include <tinyformat.h>
#include <txdb.h>
#include <txmempool.h>
#include <uint256.h>
#include <undo.h>
#include <util/check.h> // For NDEBUG compile time check
#include <util/hasher.h>
#include <util/moneystr.h>
#include <util/rbf.h>
#include <util/strencodings.h>
#include <util/system.h>
#include <util/time.h>
#include <util/trace.h>
#include <util/translation.h>
#include <validationinterface.h>
#include <warnings.h>
#include <script/standard.h>
#include <key_io.h>
#include <net.h>
#include <smsg/manager.h>
#include <pos/kernel.h>
#include <pos/miner.h>
#include <anon.h>
#include <rctindex.h>
#include <insight/insight.h>
#include <insight/balanceindex.h>
#include <net_processing.h>

#include <algorithm>
#include <chrono>
#include <deque>
#include <numeric>
#include <optional>
#include <string>

using kernel::CCoinsStats;
using kernel::CoinStatsHashType;
using kernel::ComputeUTXOStats;
using kernel::LoadMempool;

using fsbridge::FopenFn;
using node::BlockManager;
using node::BlockMap;
using node::CBlockIndexHeightOnlyComparator;
using node::CBlockIndexWorkComparator;
using node::fImporting;
using node::fPruneMode;
using node::fReindex;
using node::ReadBlockFromDisk;
using node::SnapshotMetadata;
using node::UndoReadFromDisk;
using node::UnlinkPrunedFiles;

#define MICRO 0.000001
#define MILLI 0.001

/** Maximum kilobytes for transactions to store for processing during reorg */
static const unsigned int MAX_DISCONNECTED_TX_POOL_SIZE = 20000;
/** Time to wait between writing blocks/block index to disk. */
static constexpr std::chrono::hours DATABASE_WRITE_INTERVAL{1};
/** Time to wait between flushing chainstate to disk. */
static constexpr std::chrono::hours DATABASE_FLUSH_INTERVAL{24};
/** Maximum age of our tip for us to be considered current for fee estimation */
static constexpr std::chrono::hours MAX_FEE_ESTIMATION_TIP_AGE{3};
const std::vector<std::string> CHECKLEVEL_DOC {
    "level 0 reads the blocks from disk",
    "level 1 verifies block validity",
    "level 2 verifies undo data",
    "level 3 checks disconnection of tip blocks",
    "level 4 tries to reconnect the blocks",
    "each level includes the checks of the previous levels",
};
/** The number of blocks to keep below the deepest prune lock.
 *  There is nothing special about this number. It is higher than what we
 *  expect to see in regular mainnet reorgs, but not so high that it would
 *  noticeably interfere with the pruning mechanism.
 * */
static constexpr int PRUNE_LOCK_BUFFER{10};

/**
 * Mutex to guard access to validation specific variables, such as reading
 * or changing the chainstate.
 *
 * This may also need to be locked when updating the transaction pool, e.g. on
 * AcceptToMemoryPool. See CTxMemPool::cs comment for details.
 *
 * The transaction pool has a separate lock to allow reading from it and the
 * chainstate at the same time.
 */
RecursiveMutex cs_main;

GlobalMutex g_best_block_mutex;
std::condition_variable g_best_block_cv;
uint256 g_best_block;
bool g_parallel_script_checks{false};
std::atomic_bool fSkipRangeproof(false);
std::atomic_bool fBusyImporting(false);        // covers ActivateBestChain too
bool fRequireStandard = true;
bool fCheckBlockIndex = false;
bool fCheckpointsEnabled = DEFAULT_CHECKPOINTS_ENABLED;
unsigned int MIN_BLOCKS_TO_KEEP = 288;
unsigned int NODE_NETWORK_LIMITED_MIN_BLOCKS = 288;
int64_t nMaxTipAge = DEFAULT_MAX_TIP_AGE;

uint256 hashAssumeValid;
arith_uint256 nMinimumChainWork;

const CBlockIndex* CChainState::FindForkInGlobalIndex(const CBlockLocator& locator) const
{
    AssertLockHeld(cs_main);

    // Find the latest block common to locator and chain - we expect that
    // locator.vHave is sorted descending by height.
    for (const uint256& hash : locator.vHave) {
        const CBlockIndex* pindex{m_blockman.LookupBlockIndex(hash)};
        if (pindex) {
            if (m_chain.Contains(pindex)) {
                return pindex;
            }
            if (pindex->GetAncestor(m_chain.Height()) == m_chain.Tip()) {
                return m_chain.Tip();
            }
        }
    }
    return m_chain.Genesis();
}

namespace particl {
bool DelayBlock(BlockManager &blockman, const std::shared_ptr<const CBlock> &pblock, BlockValidationState &state) EXCLUSIVE_LOCKS_REQUIRED(cs_main);
void CheckDelayedBlocks(BlockManager &blockman, BlockValidationState &state, const uint256 &block_hash) LOCKS_EXCLUDED(cs_main);

std::map<uint256, StakeConflict> mapStakeConflict;
std::map<COutPoint, uint256> mapStakeSeen;
std::list<COutPoint> listStakeSeen;

CoinStakeCache coinStakeCache GUARDED_BY(cs_main);
CoinStakeCache smsgFeeCoinstakeCache;
CoinStakeCache smsgDifficultyCoinstakeCache(180);

size_t MAX_DELAYED_BLOCKS = 64;
int64_t MAX_DELAY_BLOCK_SECONDS = 180;

class DelayedBlock
{
public:
    DelayedBlock(const std::shared_ptr<const CBlock>& pblock, int node_id) : m_pblock(pblock), m_node_id(node_id) {
        m_time = GetTime();
    }
    int64_t m_time;
    std::shared_ptr<const CBlock> m_pblock;
    int m_node_id;
};
std::list<DelayedBlock> list_delayed_blocks;
bool fVerifyingDB = false;
static bool attempted_rct_index_repair = false;
} // namespace particl


bool CheckInputScripts(const CTransaction& tx, TxValidationState& state,
                       const CCoinsViewCache& inputs, unsigned int flags, bool cacheSigStore,
                       bool cacheFullScriptStore, PrecomputedTransactionData& txdata,
                       std::vector<CScriptCheck> *pvChecks = nullptr, bool fAnonChecks = true)
                       EXCLUSIVE_LOCKS_REQUIRED(cs_main);

bool CheckFinalTxAtTip(const CBlockIndex* active_chain_tip, const CTransaction& tx)
{
    AssertLockHeld(cs_main);
    assert(active_chain_tip); // TODO: Make active_chain_tip a reference

    // CheckFinalTxAtTip() uses active_chain_tip.Height()+1 to evaluate
    // nLockTime because when IsFinalTx() is called within
    // AcceptBlock(), the height of the block *being*
    // evaluated is what is used. Thus if we want to know if a
    // transaction can be part of the *next* block, we need to call
    // IsFinalTx() with one more than active_chain_tip.Height().
    const int nBlockHeight = active_chain_tip->nHeight + 1;

    // BIP113 requires that time-locked transactions have nLockTime set to
    // less than the median time of the previous block they're contained in.
    // When the next block is created its previous block will be the current
    // chain tip, so we use that to calculate the median time passed to
    // IsFinalTx().
    const int64_t nBlockTime{active_chain_tip->GetMedianTimePast()};

    return IsFinalTx(tx, nBlockHeight, nBlockTime);
}

bool CheckSequenceLocksAtTip(CBlockIndex* tip,
                        const CCoinsView& coins_view,
                        const CTransaction& tx,
                        LockPoints* lp,
                        bool useExistingLockPoints)
{
    assert(tip != nullptr);

    CBlockIndex index;
    index.pprev = tip;
    // CheckSequenceLocksAtTip() uses active_chainstate.m_chain.Height()+1 to evaluate
    // height based locks because when SequenceLocks() is called within
    // ConnectBlock(), the height of the block *being*
    // evaluated is what is used.
    // Thus if we want to know if a transaction can be part of the
    // *next* block, we need to use one more than active_chainstate.m_chain.Height()
    index.nHeight = tip->nHeight + 1;

    std::pair<int, int64_t> lockPair;
    if (useExistingLockPoints) {
        assert(lp);
        lockPair.first = lp->height;
        lockPair.second = lp->time;
    }
    else {
        std::vector<int> prevheights;
        prevheights.resize(tx.vin.size());
        for (size_t txinIndex = 0; txinIndex < tx.vin.size(); txinIndex++) {
            const CTxIn& txin = tx.vin[txinIndex];

            if (txin.IsAnonInput()) {
                prevheights[txinIndex] = tip->nHeight + 1;
                continue;
            }

            Coin coin;
            if (!coins_view.GetCoin(txin.prevout, coin)) {
                return error("%s: Missing input", __func__);
            }
            if (coin.nHeight == MEMPOOL_HEIGHT) {
                // Assume all mempool transaction confirm in the next block
                prevheights[txinIndex] = tip->nHeight + 1;
            } else {
                prevheights[txinIndex] = coin.nHeight;
            }
        }
        lockPair = CalculateSequenceLocks(tx, STANDARD_LOCKTIME_VERIFY_FLAGS, prevheights, index);
        if (lp) {
            lp->height = lockPair.first;
            lp->time = lockPair.second;
            // Also store the hash of the block with the highest height of
            // all the blocks which have sequence locked prevouts.
            // This hash needs to still be on the chain
            // for these LockPoint calculations to be valid
            // Note: It is impossible to correctly calculate a maxInputBlock
            // if any of the sequence locked inputs depend on unconfirmed txs,
            // except in the special case where the relative lock time/height
            // is 0, which is equivalent to no sequence lock. Since we assume
            // input height of tip+1 for mempool txs and test the resulting
            // lockPair from CalculateSequenceLocks against tip+1.  We know
            // EvaluateSequenceLocks will fail if there was a non-zero sequence
            // lock on a mempool input, so we can use the return value of
            // CheckSequenceLocksAtTip to indicate the LockPoints validity
            int maxInputHeight = 0;
            for (const int height : prevheights) {
                // Can ignore mempool inputs since we'll fail if they had non-zero locks
                if (height != tip->nHeight+1) {
                    maxInputHeight = std::max(maxInputHeight, height);
                }
            }
            // tip->GetAncestor(maxInputHeight) should never return a nullptr
            // because maxInputHeight is always less than the tip height.
            // It would, however, be a bad bug to continue execution, since a
            // LockPoints object with the maxInputBlock member set to nullptr
            // signifies no relative lock time.
            lp->maxInputBlock = Assert(tip->GetAncestor(maxInputHeight));
        }
    }
    return EvaluateSequenceLocks(index, lockPair);
}

// Returns the script flags which should be checked for a given block
static unsigned int GetBlockScriptFlags(const CBlockIndex& block_index, const ChainstateManager& chainman);

static void LimitMempoolSize(CTxMemPool& pool, CCoinsViewCache& coins_cache)
    EXCLUSIVE_LOCKS_REQUIRED(::cs_main, pool.cs)
{
    AssertLockHeld(::cs_main);
    AssertLockHeld(pool.cs);
    int expired = pool.Expire(GetTime<std::chrono::seconds>() - pool.m_expiry);
    if (expired != 0) {
        LogPrint(BCLog::MEMPOOL, "Expired %i transactions from the memory pool\n", expired);
    }

    std::vector<COutPoint> vNoSpendsRemaining;
    pool.TrimToSize(pool.m_max_size_bytes, &vNoSpendsRemaining);
    for (const COutPoint& removed : vNoSpendsRemaining)
        coins_cache.Uncache(removed);
}

static bool IsCurrentForFeeEstimation(CChainState& active_chainstate) EXCLUSIVE_LOCKS_REQUIRED(cs_main)
{
    AssertLockHeld(cs_main);
    if (active_chainstate.IsInitialBlockDownload())
        return false;
    if (active_chainstate.m_chain.Tip()->GetBlockTime() < count_seconds(GetTime<std::chrono::seconds>() - MAX_FEE_ESTIMATION_TIP_AGE))
        return false;
    if (active_chainstate.m_chain.Height() < active_chainstate.m_chainman.m_best_header->nHeight - 1) {
        return false;
    }
    return true;
}

void CChainState::MaybeUpdateMempoolForReorg(
    DisconnectedBlockTransactions& disconnectpool,
    bool fAddToMempool)
{
    if (!m_mempool) return;

    AssertLockHeld(cs_main);
    AssertLockHeld(m_mempool->cs);
    std::vector<uint256> vHashUpdate;
    // disconnectpool's insertion_order index sorts the entries from
    // oldest to newest, but the oldest entry will be the last tx from the
    // latest mined block that was disconnected.
    // Iterate disconnectpool in reverse, so that we add transactions
    // back to the mempool starting with the earliest transaction that had
    // been previously seen in a block.
    auto it = disconnectpool.queuedTx.get<insertion_order>().rbegin();
    while (it != disconnectpool.queuedTx.get<insertion_order>().rend()) {
        // ignore validation errors in resurrected transactions
        if (!fAddToMempool || (*it)->IsCoinBase() || (*it)->IsCoinStake() ||
            AcceptToMemoryPool(*this, *it, GetTime(),
                /*bypass_limits=*/true, /*test_accept=*/false).m_result_type !=
                    MempoolAcceptResult::ResultType::VALID) {
            // If the transaction doesn't make it in to the mempool, remove any
            // transactions that depend on it (which would now be orphans).
            m_mempool->removeRecursive(**it, MemPoolRemovalReason::REORG);
        } else if (m_mempool->exists(GenTxid::Txid((*it)->GetHash()))) {
            vHashUpdate.push_back((*it)->GetHash());
        }
        ++it;
    }
    disconnectpool.queuedTx.clear();
    // AcceptToMemoryPool/addUnchecked all assume that new mempool entries have
    // no in-mempool children, which is generally not true when adding
    // previously-confirmed transactions back to the mempool.
    // UpdateTransactionsFromBlock finds descendants of any transactions in
    // the disconnectpool that were added back and cleans up the mempool state.
    m_mempool->UpdateTransactionsFromBlock(vHashUpdate);

    // Predicate to use for filtering transactions in removeForReorg.
    // Checks whether the transaction is still final and, if it spends a coinbase output, mature.
    // Also updates valid entries' cached LockPoints if needed.
    // If false, the tx is still valid and its lockpoints are updated.
    // If true, the tx would be invalid in the next block; remove this entry and all of its descendants.
    const auto filter_final_and_mature = [this](CTxMemPool::txiter it)
        EXCLUSIVE_LOCKS_REQUIRED(m_mempool->cs, ::cs_main) {
        AssertLockHeld(m_mempool->cs);
        AssertLockHeld(::cs_main);
        const CTransaction& tx = it->GetTx();

        // The transaction must be final.
        if (!CheckFinalTxAtTip(m_chain.Tip(), tx)) return true;
        LockPoints lp = it->GetLockPoints();
        const bool validLP{TestLockPointValidity(m_chain, lp)};
        CCoinsViewMemPool view_mempool(&CoinsTip(), *m_mempool);
        // CheckSequenceLocksAtTip checks if the transaction will be final in the next block to be
        // created on top of the new chain. We use useExistingLockPoints=false so that, instead of
        // using the information in lp (which might now refer to a block that no longer exists in
        // the chain), it will update lp to contain LockPoints relevant to the new chain.
        if (!CheckSequenceLocksAtTip(m_chain.Tip(), view_mempool, tx, &lp, validLP)) {
            // If CheckSequenceLocksAtTip fails, remove the tx and don't depend on the LockPoints.
            return true;
        } else if (!validLP) {
            // If CheckSequenceLocksAtTip succeeded, it also updated the LockPoints.
            // Now update the mempool entry lockpoints as well.
            m_mempool->mapTx.modify(it, [&lp](CTxMemPoolEntry& e) { e.UpdateLockPoints(lp); });
        }

        // If the transaction spends any coinbase outputs, it must be mature.
        if (it->GetSpendsCoinbase()) {
            for (const CTxIn& txin : tx.vin) {
                if (txin.IsAnonInput()) {
                    continue;
                }
                auto it2 = m_mempool->mapTx.find(txin.prevout.hash);
                if (it2 != m_mempool->mapTx.end())
                    continue;
                const Coin& coin{CoinsTip().AccessCoin(txin.prevout)};
                assert(!coin.IsSpent());
                const auto mempool_spend_height{m_chain.Tip()->nHeight + 1};
                if (coin.IsCoinBase() && mempool_spend_height - coin.nHeight < COINBASE_MATURITY) {
                    return true;
                }
            }
        }
        // Transaction is still valid and cached LockPoints are updated.
        return false;
    };

    // We also need to remove any now-immature transactions
    m_mempool->removeForReorg(m_chain, filter_final_and_mature);
    // Re-limit mempool size, in case we added any transactions
    LimitMempoolSize(*m_mempool, this->CoinsTip());
}

/**
* Checks to avoid mempool polluting consensus critical paths since cached
* signature and script validity results will be reused if we validate this
* transaction again during block validation.
* */
static bool CheckInputsFromMempoolAndCache(const CTransaction& tx, TxValidationState& state,
                const CCoinsViewCache& view, const CTxMemPool& pool,
                unsigned int flags, PrecomputedTransactionData& txdata, CCoinsViewCache& coins_tip)
                EXCLUSIVE_LOCKS_REQUIRED(cs_main, pool.cs)
{
    AssertLockHeld(cs_main);
    AssertLockHeld(pool.cs);

    assert(!tx.IsCoinBase());
    for (const CTxIn& txin : tx.vin) {
        if (txin.IsAnonInput()) {
            continue;
        }
        const Coin& coin = view.AccessCoin(txin.prevout);

        // This coin was checked in PreChecks and MemPoolAccept
        // has been holding cs_main since then.
        Assume(!coin.IsSpent());
        if (coin.IsSpent()) return false;

        // If the Coin is available, there are 2 possibilities:
        // it is available in our current ChainstateActive UTXO set,
        // or it's a UTXO provided by a transaction in our mempool.
        // Ensure the scriptPubKeys in Coins from CoinsView are correct.
        const CTransactionRef& txFrom = pool.get(txin.prevout.hash);
        if (txFrom) {
            assert(txFrom->GetHash() == txin.prevout.hash);
            assert(txFrom->GetNumVOuts() > txin.prevout.n);
            if (txFrom->IsParticlVersion()) {
                assert(coin.Matches(txFrom->vpout[txin.prevout.n].get()));
            } else {
                assert(txFrom->vout[txin.prevout.n] == coin.out);
            }
        } else {
            const Coin& coinFromUTXOSet = coins_tip.AccessCoin(txin.prevout);
            assert(!coinFromUTXOSet.IsSpent());
            assert(coinFromUTXOSet.out == coin.out);
        }
    }

    // Call CheckInputScripts() to cache signature and script validity against current tip consensus rules.
    return CheckInputScripts(tx, state, view, flags, /* cacheSigStore= */ true, /* cacheFullScriptStore= */ true, txdata);
}

namespace {

class MemPoolAccept
{
public:
    explicit MemPoolAccept(CTxMemPool& mempool, CChainState& active_chainstate) : m_pool(mempool), m_view(&m_dummy), m_viewmempool(&active_chainstate.CoinsTip(), m_pool), m_active_chainstate(active_chainstate),
        m_limit_ancestors(m_pool.m_limits.ancestor_count),
        m_limit_ancestor_size(m_pool.m_limits.ancestor_size_vbytes),
        m_limit_descendants(m_pool.m_limits.descendant_count),
        m_limit_descendant_size(m_pool.m_limits.descendant_size_vbytes) {
    }

    // We put the arguments we're handed into a struct, so we can pass them
    // around easier.
    struct ATMPArgs {
        const CChainParams& m_chainparams;
        const int64_t m_accept_time;
        const bool m_bypass_limits;
        /*
         * Return any outpoints which were not previously present in the coins
         * cache, but were added as a result of validating the tx for mempool
         * acceptance. This allows the caller to optionally remove the cache
         * additions if the associated transaction ends up being rejected by
         * the mempool.
         */
        std::vector<COutPoint>& m_coins_to_uncache;
        const bool m_test_accept;
        /** Whether we allow transactions to replace mempool transactions by BIP125 rules. If false,
         * any transaction spending the same inputs as a transaction in the mempool is considered
         * a conflict. */
        const bool m_allow_bip125_replacement;
        /** When true, the mempool will not be trimmed when individual transactions are submitted in
         * Finalize(). Instead, limits should be enforced at the end to ensure the package is not
         * partially submitted.
         */
        const bool m_package_submission;
        /** When true, use package feerates instead of individual transaction feerates for fee-based
         * policies such as mempool min fee and min relay fee.
         */
        const bool m_package_feerates;

        /** Particl - test if tx would get in the mempool without considering locks */
        const bool m_ignore_locks;

        /** Parameters for single transaction mempool validation. */
        static ATMPArgs SingleAccept(const CChainParams& chainparams, int64_t accept_time,
                                     bool bypass_limits, std::vector<COutPoint>& coins_to_uncache,
                                     bool test_accept, bool ignore_locks) {
            return ATMPArgs{/* m_chainparams */ chainparams,
                            /* m_accept_time */ accept_time,
                            /* m_bypass_limits */ bypass_limits,
                            /* m_coins_to_uncache */ coins_to_uncache,
                            /* m_test_accept */ test_accept,
                            /* m_allow_bip125_replacement */ true,
                            /* m_package_submission */ false,
                            /* m_package_feerates */ false,
                            ignore_locks,
            };
        }

        /** Parameters for test package mempool validation through testmempoolaccept. */
        static ATMPArgs PackageTestAccept(const CChainParams& chainparams, int64_t accept_time,
                                          std::vector<COutPoint>& coins_to_uncache, bool ignore_locks) {
            return ATMPArgs{/* m_chainparams */ chainparams,
                            /* m_accept_time */ accept_time,
                            /* m_bypass_limits */ false,
                            /* m_coins_to_uncache */ coins_to_uncache,
                            /* m_test_accept */ true,
                            /* m_allow_bip125_replacement */ false,
                            /* m_package_submission */ false, // not submitting to mempool
                            /* m_package_feerates */ false,
                            ignore_locks,
            };
        }

        /** Parameters for child-with-unconfirmed-parents package validation. */
        static ATMPArgs PackageChildWithParents(const CChainParams& chainparams, int64_t accept_time,
                                                std::vector<COutPoint>& coins_to_uncache, bool ignore_locks) {
            return ATMPArgs{/* m_chainparams */ chainparams,
                            /* m_accept_time */ accept_time,
                            /* m_bypass_limits */ false,
                            /* m_coins_to_uncache */ coins_to_uncache,
                            /* m_test_accept */ false,
                            /* m_allow_bip125_replacement */ false,
                            /* m_package_submission */ true,
                            /* m_package_feerates */ true,
                            ignore_locks,
            };
        }

        /** Parameters for a single transaction within a package. */
        static ATMPArgs SingleInPackageAccept(const ATMPArgs& package_args) {
            return ATMPArgs{/* m_chainparams */ package_args.m_chainparams,
                            /* m_accept_time */ package_args.m_accept_time,
                            /* m_bypass_limits */ false,
                            /* m_coins_to_uncache */ package_args.m_coins_to_uncache,
                            /* m_test_accept */ package_args.m_test_accept,
                            /* m_allow_bip125_replacement */ true,
                            /* m_package_submission */ false,
                            /* m_package_feerates */ false, // only 1 transaction
                            /* m_ignore_locks */ package_args.m_ignore_locks,
            };
        }

    private:
        // Private ctor to avoid exposing details to clients and allowing the possibility of
        // mixing up the order of the arguments. Use static functions above instead.
        ATMPArgs(const CChainParams& chainparams,
                 int64_t accept_time,
                 bool bypass_limits,
                 std::vector<COutPoint>& coins_to_uncache,
                 bool test_accept,
                 bool allow_bip125_replacement,
                 bool package_submission,
                 bool package_feerates,
                 bool ignore_locks)
            : m_chainparams{chainparams},
              m_accept_time{accept_time},
              m_bypass_limits{bypass_limits},
              m_coins_to_uncache{coins_to_uncache},
              m_test_accept{test_accept},
              m_allow_bip125_replacement{allow_bip125_replacement},
              m_package_submission{package_submission},
              m_package_feerates{package_feerates},
              m_ignore_locks{ignore_locks}
        {
        }
    };

    // Single transaction acceptance
    MempoolAcceptResult AcceptSingleTransaction(const CTransactionRef& ptx, ATMPArgs& args) EXCLUSIVE_LOCKS_REQUIRED(cs_main);

    /**
    * Multiple transaction acceptance. Transactions may or may not be interdependent, but must not
    * conflict with each other, and the transactions cannot already be in the mempool. Parents must
    * come before children if any dependencies exist.
    */
    PackageMempoolAcceptResult AcceptMultipleTransactions(const std::vector<CTransactionRef>& txns, ATMPArgs& args) EXCLUSIVE_LOCKS_REQUIRED(cs_main);

    /**
     * Package (more specific than just multiple transactions) acceptance. Package must be a child
     * with all of its unconfirmed parents, and topologically sorted.
     */
    PackageMempoolAcceptResult AcceptPackage(const Package& package, ATMPArgs& args) EXCLUSIVE_LOCKS_REQUIRED(cs_main);

private:
    // All the intermediate state that gets passed between the various levels
    // of checking a given transaction.
    struct Workspace {
        explicit Workspace(const CTransactionRef& ptx) : m_ptx(ptx), m_hash(ptx->GetHash()) {}
        /** Txids of mempool transactions that this transaction directly conflicts with. */
        std::set<uint256> m_conflicts;
        /** Iterators to mempool entries that this transaction directly conflicts with. */
        CTxMemPool::setEntries m_iters_conflicting;
        /** Iterators to all mempool entries that would be replaced by this transaction, including
         * those it directly conflicts with and their descendants. */
        CTxMemPool::setEntries m_all_conflicting;
        /** All mempool ancestors of this transaction. */
        CTxMemPool::setEntries m_ancestors;
        /** Mempool entry constructed for this transaction. Constructed in PreChecks() but not
         * inserted into the mempool until Finalize(). */
        std::unique_ptr<CTxMemPoolEntry> m_entry;
        /** Pointers to the transactions that have been removed from the mempool and replaced by
         * this transaction, used to return to the MemPoolAccept caller. Only populated if
         * validation is successful and the original transactions are removed. */
        std::list<CTransactionRef> m_replaced_transactions;

        /** Virtual size of the transaction as used by the mempool, calculated using serialized size
         * of the transaction and sigops. */
        int64_t m_vsize;
        /** Fees paid by this transaction: total input amounts subtracted by total output amounts. */
        CAmount m_base_fees;
        /** Base fees + any fee delta set by the user with prioritisetransaction. */
        CAmount m_modified_fees;
        /** Total modified fees of all transactions being replaced. */
        CAmount m_conflicting_fees{0};
        /** Total virtual size of all transactions being replaced. */
        size_t m_conflicting_size{0};

        const CTransactionRef& m_ptx;
        /** Txid. */
        const uint256& m_hash;
        TxValidationState m_state;
        /** A temporary cache containing serialized transaction data for signature verification.
         * Reused across PolicyScriptChecks and ConsensusScriptChecks. */
        PrecomputedTransactionData m_precomputed_txdata;
    };

    // Run the policy checks on a given transaction, excluding any script checks.
    // Looks up inputs, calculates feerate, considers replacement, evaluates
    // package limits, etc. As this function can be invoked for "free" by a peer,
    // only tests that are fast should be done here (to avoid CPU DoS).
    bool PreChecks(ATMPArgs& args, Workspace& ws) EXCLUSIVE_LOCKS_REQUIRED(cs_main, m_pool.cs);

    // Run checks for mempool replace-by-fee.
    bool ReplacementChecks(Workspace& ws) EXCLUSIVE_LOCKS_REQUIRED(cs_main, m_pool.cs);

    // Enforce package mempool ancestor/descendant limits (distinct from individual
    // ancestor/descendant limits done in PreChecks).
    bool PackageMempoolChecks(const std::vector<CTransactionRef>& txns,
                              PackageValidationState& package_state) EXCLUSIVE_LOCKS_REQUIRED(cs_main, m_pool.cs);

    // Run the script checks using our policy flags. As this can be slow, we should
    // only invoke this on transactions that have otherwise passed policy checks.
    bool PolicyScriptChecks(const ATMPArgs& args, Workspace& ws) EXCLUSIVE_LOCKS_REQUIRED(cs_main, m_pool.cs);

    // Re-run the script checks, using consensus flags, and try to cache the
    // result in the scriptcache. This should be done after
    // PolicyScriptChecks(). This requires that all inputs either be in our
    // utxo set or in the mempool.
    bool ConsensusScriptChecks(const ATMPArgs& args, Workspace& ws) EXCLUSIVE_LOCKS_REQUIRED(cs_main, m_pool.cs);

    // Try to add the transaction to the mempool, removing any conflicts first.
    // Returns true if the transaction is in the mempool after any size
    // limiting is performed, false otherwise.
    bool Finalize(const ATMPArgs& args, Workspace& ws) EXCLUSIVE_LOCKS_REQUIRED(cs_main, m_pool.cs);

    // Submit all transactions to the mempool and call ConsensusScriptChecks to add to the script
    // cache - should only be called after successful validation of all transactions in the package.
    // The package may end up partially-submitted after size limiting; returns true if all
    // transactions are successfully added to the mempool, false otherwise.
    bool SubmitPackage(const ATMPArgs& args, std::vector<Workspace>& workspaces, PackageValidationState& package_state,
                       std::map<const uint256, const MempoolAcceptResult>& results)
         EXCLUSIVE_LOCKS_REQUIRED(cs_main, m_pool.cs);

    // Compare a package's feerate against minimum allowed.
    bool CheckFeeRate(size_t package_size, CAmount package_fee, TxValidationState& state) EXCLUSIVE_LOCKS_REQUIRED(::cs_main, m_pool.cs)
    {
        AssertLockHeld(::cs_main);
        AssertLockHeld(m_pool.cs);
        CAmount mempoolRejectFee = m_pool.GetMinFee().GetFee(package_size);
        if (state.m_has_anon_output) {
            mempoolRejectFee *= ANON_FEE_MULTIPLIER;
        }
        if (mempoolRejectFee > 0 && package_fee < mempoolRejectFee) {
            return state.Invalid(TxValidationResult::TX_MEMPOOL_POLICY, "mempool min fee not met", strprintf("%d < %d", package_fee, mempoolRejectFee));
        }

        if (package_fee < ::minRelayTxFee.GetFee(package_size)) {
            return state.Invalid(TxValidationResult::TX_MEMPOOL_POLICY, "min relay fee not met", strprintf("%d < %d", package_fee, ::minRelayTxFee.GetFee(package_size)));
        }
        return true;
    }

private:
    CTxMemPool& m_pool;
    CCoinsViewCache m_view;
    CCoinsViewMemPool m_viewmempool;
    CCoinsView m_dummy;

    CChainState& m_active_chainstate;

    // The package limits in effect at the time of invocation.
    const size_t m_limit_ancestors;
    const size_t m_limit_ancestor_size;
    // These may be modified while evaluating a transaction (eg to account for
    // in-mempool conflicts; see below).
    size_t m_limit_descendants;
    size_t m_limit_descendant_size;

    /** Whether the transaction(s) would replace any mempool transactions. If so, RBF rules apply. */
    bool m_rbf{false};
};

bool MemPoolAccept::PreChecks(ATMPArgs& args, Workspace& ws)
{
    AssertLockHeld(cs_main);
    AssertLockHeld(m_pool.cs);
    const CTransactionRef& ptx = ws.m_ptx;
    const CTransaction& tx = *ws.m_ptx;
    const uint256& hash = ws.m_hash;

    // Copy/alias what we need out of args
    const int64_t nAcceptTime = args.m_accept_time;
    const bool bypass_limits = args.m_bypass_limits;
    std::vector<COutPoint>& coins_to_uncache = args.m_coins_to_uncache;

    // Alias what we need out of ws
    TxValidationState& state = ws.m_state;
    std::unique_ptr<CTxMemPoolEntry>& entry = ws.m_entry;

    const Consensus::Params &consensus = Params().GetConsensus();
    state.SetStateInfo(nAcceptTime, m_active_chainstate.m_chain.Height(), consensus, fParticlMode, (fBusyImporting && fSkipRangeproof));

    if (!CheckTransaction(tx, state)) {
        return false; // state filled in by CheckTransaction
    }

    // Coinbase is only valid in a block, not as a loose transaction
    if (tx.IsCoinBase())
        return state.Invalid(TxValidationResult::TX_CONSENSUS, "coinbase");

    // Coinstake is only valid in a block, not as a loose transaction
    if (tx.IsCoinStake())
        return state.Invalid(TxValidationResult::TX_CONSENSUS, "coinstake");

    // Rather not work on nonstandard transactions (unless -testnet/-regtest)
    std::string reason;
    if (fRequireStandard && !IsStandardTx(tx, reason, nAcceptTime))
        return state.Invalid(TxValidationResult::TX_NOT_STANDARD, reason);

    // Do not work on transactions that are too small.
    // A transaction with 1 segwit input and 1 P2WPHK output has non-witness size of 82 bytes.
    // Transactions smaller than this are not relayed to mitigate CVE-2017-12842 by not relaying
    // 64-byte transactions.
    if (::GetSerializeSize(tx, PROTOCOL_VERSION | SERIALIZE_TRANSACTION_NO_WITNESS) < (fParticlMode ? MIN_STANDARD_TX_NONWITNESS_SIZE_PART : MIN_STANDARD_TX_NONWITNESS_SIZE))
        return state.Invalid(TxValidationResult::TX_NOT_STANDARD, "tx-size-small");

    // Only accept nLockTime-using transactions that can be mined in the next
    // block; we don't want our mempool filled up with transactions that can't
    // be mined yet.
    if (!args.m_test_accept || !args.m_ignore_locks)
    if (!CheckFinalTxAtTip(m_active_chainstate.m_chain.Tip(), tx)) {
        return state.Invalid(TxValidationResult::TX_PREMATURE_SPEND, "non-final");
    }

    if (m_pool.exists(GenTxid::Wtxid(tx.GetWitnessHash()))) {
        // Exact transaction already exists in the mempool.
        return state.Invalid(TxValidationResult::TX_CONFLICT, "txn-already-in-mempool");
    } else if (m_pool.exists(GenTxid::Txid(tx.GetHash()))) {
        // Transaction with the same non-witness data but different witness (same txid, different
        // wtxid) already exists in the mempool.
        return state.Invalid(TxValidationResult::TX_CONFLICT, "txn-same-nonwitness-data-in-mempool");
    }

    // Check for conflicts with in-memory transactions
    for (const CTxIn &txin : tx.vin)
    {
        if (txin.IsAnonInput()) {
            if (!CheckAnonInputMempoolConflicts(txin, hash, &m_pool, state)) {
                return false; // state filled in by CheckAnonInputMempoolConflicts
            }
            continue;
        }
        const CTransaction* ptxConflicting = m_pool.GetConflictTx(txin.prevout);
        if (ptxConflicting) {
            if (!args.m_allow_bip125_replacement) {
                // Transaction conflicts with a mempool tx, but we're not allowing replacements.
                return state.Invalid(TxValidationResult::TX_MEMPOOL_POLICY, "bip125-replacement-disallowed");
            }
            if (!ws.m_conflicts.count(ptxConflicting->GetHash()))
            {
                // Transactions that don't explicitly signal replaceability are
                // *not* replaceable with the current logic, even if one of their
                // unconfirmed ancestors signals replaceability. This diverges
                // from BIP125's inherited signaling description (see CVE-2021-31876).
                // Applications relying on first-seen mempool behavior should
                // check all unconfirmed ancestors; otherwise an opt-in ancestor
                // might be replaced, causing removal of this descendant.
                //
                // If replaceability signaling is ignored due to node setting,
                // replacement is always allowed.
                if (!m_pool.m_full_rbf && !SignalsOptInRBF(*ptxConflicting)) {
                    return state.Invalid(TxValidationResult::TX_MEMPOOL_POLICY, "txn-mempool-conflict");
                }

                ws.m_conflicts.insert(ptxConflicting->GetHash());
            }
        }
    }

    LockPoints lp;
    m_view.SetBackend(m_viewmempool);

    state.m_has_anon_input = false;
    const CCoinsViewCache& coins_cache = m_active_chainstate.CoinsTip();
    // do all inputs exist?
    for (const CTxIn& txin : tx.vin) {
        if (txin.IsAnonInput()) {
            state.m_has_anon_input = true;
            continue;
        }
        if (!coins_cache.HaveCoinInCache(txin.prevout)) {
            coins_to_uncache.push_back(txin.prevout);
        }

        // Note: this call may add txin.prevout to the coins cache
        // (coins_cache.cacheCoins) by way of FetchCoin(). It should be removed
        // later (via coins_to_uncache) if this tx turns out to be invalid.
        if (!m_view.HaveCoin(txin.prevout)) {
            // Are inputs missing because we already have the tx?
            for (size_t out = 0; out < tx.GetNumVOuts(); out++) {
                // Optimistically just do efficient check of cache for outputs
                if (coins_cache.HaveCoinInCache(COutPoint(hash, out))) {
                    return state.Invalid(TxValidationResult::TX_CONFLICT, "txn-already-known");
                }
            }
            // Otherwise assume this might be an orphan tx for which we just haven't seen parents yet
            return state.Invalid(TxValidationResult::TX_MISSING_INPUTS, "bad-txns-inputs-missingorspent");
        }
    }

    if (state.m_has_anon_input && gArgs.GetBoolArg("-checkpeerheight", true) &&
        m_active_chainstate.m_chain.Height() < particl::GetNumBlocksOfPeers() - 1) {
        LogPrintf("%s: Ignoring anon transaction while chain syncs height %d - peers %d.\n",
            __func__, m_active_chainstate.m_chain.Height(), particl::GetNumBlocksOfPeers());
        return state.Error("Syncing");
    }

    if (!AllAnonOutputsUnknown(m_active_chainstate, tx, state)) { // Also sets state.m_has_anon_output
        // Already in the blockchain, containing block could have been received before loose tx
        return state.Invalid(TxValidationResult::TX_CONFLICT, "txn-already-in-mempool");
    }
    // This is const, but calls into the back end CoinsViews. The CCoinsViewDB at the bottom of the
    // hierarchy brings the best block into scope. See CCoinsViewDB::GetBestBlock().
    m_view.GetBestBlock();

    // we have all inputs cached now, so switch back to dummy (to protect
    // against bugs where we pull more inputs from disk that miss being added
    // to coins_to_uncache)
    m_view.SetBackend(m_dummy);

    assert(m_active_chainstate.m_blockman.LookupBlockIndex(m_view.GetBestBlock()) == m_active_chainstate.m_chain.Tip());

    // Only accept BIP68 sequence locked transactions that can be mined in the next
    // block; we don't want our mempool filled up with transactions that can't
    // be mined yet.
    // Pass in m_view which has all of the relevant inputs cached. Note that, since m_view's
    // backend was removed, it no longer pulls coins from the mempool.
    if (!args.m_test_accept || !args.m_ignore_locks)  // Particl: Only check m_ignore_locks when m_test_accept is true
    if (!CheckSequenceLocksAtTip(m_active_chainstate.m_chain.Tip(), m_view, tx, &lp)) {
        return state.Invalid(TxValidationResult::TX_PREMATURE_SPEND, "non-BIP68-final");
    }

    // The mempool holds txs for the next block, so pass height+1 to CheckTxInputs
    if (!Consensus::CheckTxInputs(tx, state, m_view, m_active_chainstate.m_chain.Height() + 1, ws.m_base_fees)) {
        return false; // state filled in by CheckTxInputs
    }

    // Check for non-standard pay-to-script-hash in inputs
    const bool taproot_active = fParticlMode ? m_active_chainstate.m_chain.Tip()->nTime >= args.m_chainparams.GetConsensus().m_taproot_time : true;
    if (fRequireStandard && !AreInputsStandard(tx, m_view, taproot_active, nAcceptTime)) {
        return state.Invalid(TxValidationResult::TX_INPUTS_NOT_STANDARD, "bad-txns-nonstandard-inputs");
    }

    // Check for non-standard witnesses.
    if (tx.HasWitness() && fRequireStandard && !IsWitnessStandard(tx, m_view))
        return state.Invalid(TxValidationResult::TX_WITNESS_MUTATED, "bad-witness-nonstandard");

    int64_t nSigOpsCost = GetTransactionSigOpCost(tx, m_view, STANDARD_SCRIPT_VERIFY_FLAGS);

    // ws.m_modified_fees includes any fee deltas from PrioritiseTransaction
    ws.m_modified_fees = ws.m_base_fees;
    m_pool.ApplyDelta(hash, ws.m_modified_fees);

    // Keep track of transactions that spend a coinbase, which we re-scan
    // during reorgs to ensure COINBASE_MATURITY is still met.
    bool fSpendsCoinbase = false;
    for (const CTxIn &txin : tx.vin) {
        if (txin.IsAnonInput()) {
            continue;
        }
        const Coin &coin = m_view.AccessCoin(txin.prevout);
        if (coin.IsCoinBase()) {
            fSpendsCoinbase = true;
            break;
        }
    }

    entry.reset(new CTxMemPoolEntry(ptx, ws.m_base_fees, nAcceptTime, m_active_chainstate.m_chain.Height(),
            fSpendsCoinbase, nSigOpsCost, lp));
    ws.m_vsize = entry->GetTxSize();

    if (nSigOpsCost > MAX_STANDARD_TX_SIGOPS_COST)
        return state.Invalid(TxValidationResult::TX_NOT_STANDARD, "bad-txns-too-many-sigops",
                strprintf("%d", nSigOpsCost));

    // No individual transactions are allowed below minRelayTxFee and mempool min fee except from
    // disconnected blocks and transactions in a package. Package transactions will be checked using
    // package feerate later.
    if (!bypass_limits && !args.m_package_feerates && !CheckFeeRate(ws.m_vsize, ws.m_modified_fees, state)) return false;

    ws.m_iters_conflicting = m_pool.GetIterSet(ws.m_conflicts);
    // Calculate in-mempool ancestors, up to a limit.
    if (ws.m_conflicts.size() == 1) {
        // In general, when we receive an RBF transaction with mempool conflicts, we want to know whether we
        // would meet the chain limits after the conflicts have been removed. However, there isn't a practical
        // way to do this short of calculating the ancestor and descendant sets with an overlay cache of
        // changed mempool entries. Due to both implementation and runtime complexity concerns, this isn't
        // very realistic, thus we only ensure a limited set of transactions are RBF'able despite mempool
        // conflicts here. Importantly, we need to ensure that some transactions which were accepted using
        // the below carve-out are able to be RBF'ed, without impacting the security the carve-out provides
        // for off-chain contract systems (see link in the comment below).
        //
        // Specifically, the subset of RBF transactions which we allow despite chain limits are those which
        // conflict directly with exactly one other transaction (but may evict children of said transaction),
        // and which are not adding any new mempool dependencies. Note that the "no new mempool dependencies"
        // check is accomplished later, so we don't bother doing anything about it here, but if BIP 125 is
        // amended, we may need to move that check to here instead of removing it wholesale.
        //
        // Such transactions are clearly not merging any existing packages, so we are only concerned with
        // ensuring that (a) no package is growing past the package size (not count) limits and (b) we are
        // not allowing something to effectively use the (below) carve-out spot when it shouldn't be allowed
        // to.
        //
        // To check these we first check if we meet the RBF criteria, above, and increment the descendant
        // limits by the direct conflict and its descendants (as these are recalculated in
        // CalculateMempoolAncestors by assuming the new transaction being added is a new descendant, with no
        // removals, of each parent's existing dependent set). The ancestor count limits are unmodified (as
        // the ancestor limits should be the same for both our new transaction and any conflicts).
        // We don't bother incrementing m_limit_descendants by the full removal count as that limit never comes
        // into force here (as we're only adding a single transaction).
        assert(ws.m_iters_conflicting.size() == 1);
        CTxMemPool::txiter conflict = *ws.m_iters_conflicting.begin();

        m_limit_descendants += 1;
        m_limit_descendant_size += conflict->GetSizeWithDescendants();
    }

    std::string errString;
    if (!m_pool.CalculateMemPoolAncestors(*entry, ws.m_ancestors, m_limit_ancestors, m_limit_ancestor_size, m_limit_descendants, m_limit_descendant_size, errString)) {
        ws.m_ancestors.clear();
        // If CalculateMemPoolAncestors fails second time, we want the original error string.
        std::string dummy_err_string;
        // Contracting/payment channels CPFP carve-out:
        // If the new transaction is relatively small (up to 40k weight)
        // and has at most one ancestor (ie ancestor limit of 2, including
        // the new transaction), allow it if its parent has exactly the
        // descendant limit descendants.
        //
        // This allows protocols which rely on distrusting counterparties
        // being able to broadcast descendants of an unconfirmed transaction
        // to be secure by simply only having two immediately-spendable
        // outputs - one for each counterparty. For more info on the uses for
        // this, see https://lists.linuxfoundation.org/pipermail/bitcoin-dev/2018-November/016518.html
        if (ws.m_vsize > EXTRA_DESCENDANT_TX_SIZE_LIMIT ||
                !m_pool.CalculateMemPoolAncestors(*entry, ws.m_ancestors, 2, m_limit_ancestor_size, m_limit_descendants + 1, m_limit_descendant_size + EXTRA_DESCENDANT_TX_SIZE_LIMIT, dummy_err_string)) {
            return state.Invalid(TxValidationResult::TX_MEMPOOL_POLICY, "too-long-mempool-chain", errString);
        }
    }

    // A transaction that spends outputs that would be replaced by it is invalid. Now
    // that we have the set of all ancestors we can detect this
    // pathological case by making sure ws.m_conflicts and ws.m_ancestors don't
    // intersect.
    if (const auto err_string{EntriesAndTxidsDisjoint(ws.m_ancestors, ws.m_conflicts, hash)}) {
        // We classify this as a consensus error because a transaction depending on something it
        // conflicts with would be inconsistent.
        return state.Invalid(TxValidationResult::TX_CONSENSUS, "bad-txns-spends-conflicting-tx", *err_string);
    }

    m_rbf = !ws.m_conflicts.empty();
    return true;
}

bool MemPoolAccept::ReplacementChecks(Workspace& ws)
{
    AssertLockHeld(cs_main);
    AssertLockHeld(m_pool.cs);

    const CTransaction& tx = *ws.m_ptx;
    const uint256& hash = ws.m_hash;
    TxValidationState& state = ws.m_state;

    CFeeRate newFeeRate(ws.m_modified_fees, ws.m_vsize);
    // The replacement transaction must have a higher feerate than its direct conflicts.
    // - The motivation for this check is to ensure that the replacement transaction is preferable for
    //   block-inclusion, compared to what would be removed from the mempool.
    // - This logic predates ancestor feerate-based transaction selection, which is why it doesn't
    //   consider feerates of descendants.
    // - Note: Ancestor feerate-based transaction selection has made this comparison insufficient to
    //   guarantee that this is incentive-compatible for miners, because it is possible for a
    //   descendant transaction of a direct conflict to pay a higher feerate than the transaction that
    //   might replace them, under these rules.
    if (const auto err_string{PaysMoreThanConflicts(ws.m_iters_conflicting, newFeeRate, hash)}) {
        return state.Invalid(TxValidationResult::TX_MEMPOOL_POLICY, "insufficient fee", *err_string);
    }

    // Calculate all conflicting entries and enforce BIP125 Rule #5.
    if (const auto err_string{GetEntriesForConflicts(tx, m_pool, ws.m_iters_conflicting, ws.m_all_conflicting)}) {
        return state.Invalid(TxValidationResult::TX_MEMPOOL_POLICY,
                             "too many potential replacements", *err_string);
    }
    // Enforce BIP125 Rule #2.
    if (const auto err_string{HasNoNewUnconfirmed(tx, m_pool, ws.m_iters_conflicting)}) {
        return state.Invalid(TxValidationResult::TX_MEMPOOL_POLICY,
                             "replacement-adds-unconfirmed", *err_string);
    }
    // Check if it's economically rational to mine this transaction rather than the ones it
    // replaces and pays for its own relay fees. Enforce BIP125 Rules #3 and #4.
    for (CTxMemPool::txiter it : ws.m_all_conflicting) {
        ws.m_conflicting_fees += it->GetModifiedFee();
        ws.m_conflicting_size += it->GetTxSize();
    }
    if (const auto err_string{PaysForRBF(ws.m_conflicting_fees, ws.m_modified_fees, ws.m_vsize,
                                         ::incrementalRelayFee, hash)}) {
        return state.Invalid(TxValidationResult::TX_MEMPOOL_POLICY, "insufficient fee", *err_string);
    }
    return true;
}

bool MemPoolAccept::PackageMempoolChecks(const std::vector<CTransactionRef>& txns,
                                         PackageValidationState& package_state)
{
    AssertLockHeld(cs_main);
    AssertLockHeld(m_pool.cs);

    // CheckPackageLimits expects the package transactions to not already be in the mempool.
    assert(std::all_of(txns.cbegin(), txns.cend(), [this](const auto& tx)
                       { return !m_pool.exists(GenTxid::Txid(tx->GetHash()));}));

    std::string err_string;
    if (!m_pool.CheckPackageLimits(txns, m_limit_ancestors, m_limit_ancestor_size, m_limit_descendants,
                                   m_limit_descendant_size, err_string)) {
        // This is a package-wide error, separate from an individual transaction error.
        return package_state.Invalid(PackageValidationResult::PCKG_POLICY, "package-mempool-limits", err_string);
    }
   return true;
}

bool MemPoolAccept::PolicyScriptChecks(const ATMPArgs& args, Workspace& ws)
{
    AssertLockHeld(cs_main);
    AssertLockHeld(m_pool.cs);
    const CTransaction& tx = *ws.m_ptx;
    TxValidationState& state = ws.m_state;
    state.m_chainstate = &m_active_chainstate;

    constexpr unsigned int scriptVerifyFlags = STANDARD_SCRIPT_VERIFY_FLAGS;

    // Check input scripts and signatures.
    // This is done last to help prevent CPU exhaustion denial-of-service attacks.
    if (!CheckInputScripts(tx, state, m_view, scriptVerifyFlags, true, false, ws.m_precomputed_txdata)) {
        // SCRIPT_VERIFY_CLEANSTACK requires SCRIPT_VERIFY_WITNESS, so we
        // need to turn both off, and compare against just turning off CLEANSTACK
        // to see if the failure is specifically due to witness validation.
        TxValidationState state_dummy; // Want reported failures to be from first CheckInputScripts
        state_dummy.CopyStateInfo(state);
        if (!tx.HasWitness() && CheckInputScripts(tx, state_dummy, m_view, scriptVerifyFlags & ~(SCRIPT_VERIFY_WITNESS | SCRIPT_VERIFY_CLEANSTACK), true, false, ws.m_precomputed_txdata) &&
                !CheckInputScripts(tx, state_dummy, m_view, scriptVerifyFlags & ~SCRIPT_VERIFY_CLEANSTACK, true, false, ws.m_precomputed_txdata)) {
            // Only the witness is missing, so the transaction itself may be fine.
            state.Invalid(TxValidationResult::TX_WITNESS_STRIPPED,
                    state.GetRejectReason(), state.GetDebugMessage());
        }
        return false; // state filled in by CheckInputScripts
    }

    return true;
}

bool MemPoolAccept::ConsensusScriptChecks(const ATMPArgs& args, Workspace& ws)
{
    AssertLockHeld(cs_main);
    AssertLockHeld(m_pool.cs);
    const CTransaction& tx = *ws.m_ptx;
    const uint256& hash = ws.m_hash;
    TxValidationState& state = ws.m_state;
    state.m_chainstate = &m_active_chainstate;

    // Check again against the current block tip's script verification
    // flags to cache our script execution flags. This is, of course,
    // useless if the next block has different script flags from the
    // previous one, but because the cache tracks script flags for us it
    // will auto-invalidate and we'll just have a few blocks of extra
    // misses on soft-fork activation.
    //
    // This is also useful in case of bugs in the standard flags that cause
    // transactions to pass as valid when they're actually invalid. For
    // instance the STRICTENC flag was incorrectly allowing certain
    // CHECKSIG NOT scripts to pass, even though they were invalid.
    //
    // There is a similar check in CreateNewBlock() to prevent creating
    // invalid blocks (using TestBlockValidity), however allowing such
    // transactions into the mempool can be exploited as a DoS attack.
    unsigned int currentBlockScriptVerifyFlags{GetBlockScriptFlags(*m_active_chainstate.m_chain.Tip(), m_active_chainstate.m_chainman)};
    if (!CheckInputsFromMempoolAndCache(tx, state, m_view, m_pool, currentBlockScriptVerifyFlags,
                                        ws.m_precomputed_txdata, m_active_chainstate.CoinsTip())) {
        LogPrintf("BUG! PLEASE REPORT THIS! CheckInputScripts failed against latest-block but not STANDARD flags %s, %s\n", hash.ToString(), state.ToString());
        return Assume(false);
    }

    return true;
}

bool MemPoolAccept::Finalize(const ATMPArgs& args, Workspace& ws)
{
    AssertLockHeld(cs_main);
    AssertLockHeld(m_pool.cs);
    const CTransaction& tx = *ws.m_ptx;
    const uint256& hash = ws.m_hash;
    TxValidationState& state = ws.m_state;
    const bool bypass_limits = args.m_bypass_limits;

    std::unique_ptr<CTxMemPoolEntry>& entry = ws.m_entry;

    // Remove conflicting transactions from the mempool
    for (CTxMemPool::txiter it : ws.m_all_conflicting)
    {
        LogPrint(BCLog::MEMPOOL, "replacing tx %s with %s for %s additional fees, %d delta bytes\n",
                it->GetTx().GetHash().ToString(),
                hash.ToString(),
                FormatMoney(ws.m_modified_fees - ws.m_conflicting_fees),
                (int)entry->GetTxSize() - (int)ws.m_conflicting_size);
        ws.m_replaced_transactions.push_back(it->GetSharedTx());
    }
    m_pool.RemoveStaged(ws.m_all_conflicting, false, MemPoolRemovalReason::REPLACED);

    // This transaction should only count for fee estimation if:
    // - it's not being re-added during a reorg which bypasses typical mempool fee limits
    // - the node is not behind
    // - the transaction is not dependent on any other transactions in the mempool
    // - it's not part of a package. Since package relay is not currently supported, this
    // transaction has not necessarily been accepted to miners' mempools.
    bool validForFeeEstimation = !bypass_limits && !args.m_package_submission && IsCurrentForFeeEstimation(m_active_chainstate) && m_pool.HasNoInputsOf(tx);

    // Store transaction in memory
    m_pool.addUnchecked(*entry, ws.m_ancestors, validForFeeEstimation);

    // trim mempool and check if tx was trimmed
    // If we are validating a package, don't trim here because we could evict a previous transaction
    // in the package. LimitMempoolSize() should be called at the very end to make sure the mempool
    // is still within limits and package submission happens atomically.
    if (!args.m_package_submission && !bypass_limits) {
        LimitMempoolSize(m_pool, m_active_chainstate.CoinsTip());
        if (!m_pool.exists(GenTxid::Txid(hash)))
            return state.Invalid(TxValidationResult::TX_MEMPOOL_POLICY, "mempool full");
    }

    if (!AddKeyImagesToMempool(tx, m_pool)) {
        LogPrintf("ERROR: %s: AddKeyImagesToMempool failed.\n", __func__);
        return state.Invalid(TxValidationResult::TX_CONSENSUS, "bad-anonin-keyimages");
    }

    // Update mempool indices
    if (fAddressIndex) {
        m_pool.addAddressIndex(*entry, m_view);
    }
    if (fSpentIndex) {
        m_pool.addSpentIndex(*entry, m_view);
    }

    return true;
}

bool MemPoolAccept::SubmitPackage(const ATMPArgs& args, std::vector<Workspace>& workspaces,
                                  PackageValidationState& package_state,
                                  std::map<const uint256, const MempoolAcceptResult>& results)
{
    AssertLockHeld(cs_main);
    AssertLockHeld(m_pool.cs);
    // Sanity check: none of the transactions should be in the mempool, and none of the transactions
    // should have a same-txid-different-witness equivalent in the mempool.
    assert(std::all_of(workspaces.cbegin(), workspaces.cend(), [this](const auto& ws){
        return !m_pool.exists(GenTxid::Txid(ws.m_ptx->GetHash())); }));

    bool all_submitted = true;
    // ConsensusScriptChecks adds to the script cache and is therefore consensus-critical;
    // CheckInputsFromMempoolAndCache asserts that transactions only spend coins available from the
    // mempool or UTXO set. Submit each transaction to the mempool immediately after calling
    // ConsensusScriptChecks to make the outputs available for subsequent transactions.
    for (Workspace& ws : workspaces) {
        if (!ConsensusScriptChecks(args, ws)) {
            results.emplace(ws.m_ptx->GetWitnessHash(), MempoolAcceptResult::Failure(ws.m_state));
            // Since PolicyScriptChecks() passed, this should never fail.
            Assume(false);
            all_submitted = false;
            package_state.Invalid(PackageValidationResult::PCKG_MEMPOOL_ERROR,
                                  strprintf("BUG! PolicyScriptChecks succeeded but ConsensusScriptChecks failed: %s",
                                            ws.m_ptx->GetHash().ToString()));
        }

        // Re-calculate mempool ancestors to call addUnchecked(). They may have changed since the
        // last calculation done in PreChecks, since package ancestors have already been submitted.
        std::string unused_err_string;
        if(!m_pool.CalculateMemPoolAncestors(*ws.m_entry, ws.m_ancestors, m_limit_ancestors,
                                             m_limit_ancestor_size, m_limit_descendants,
                                             m_limit_descendant_size, unused_err_string)) {
            results.emplace(ws.m_ptx->GetWitnessHash(), MempoolAcceptResult::Failure(ws.m_state));
            // Since PreChecks() and PackageMempoolChecks() both enforce limits, this should never fail.
            Assume(false);
            all_submitted = false;
            package_state.Invalid(PackageValidationResult::PCKG_MEMPOOL_ERROR,
                                  strprintf("BUG! Mempool ancestors or descendants were underestimated: %s",
                                            ws.m_ptx->GetHash().ToString()));
        }
        // If we call LimitMempoolSize() for each individual Finalize(), the mempool will not take
        // the transaction's descendant feerate into account because it hasn't seen them yet. Also,
        // we risk evicting a transaction that a subsequent package transaction depends on. Instead,
        // allow the mempool to temporarily bypass limits, the maximum package size) while
        // submitting transactions individually and then trim at the very end.
        if (!Finalize(args, ws)) {
            results.emplace(ws.m_ptx->GetWitnessHash(), MempoolAcceptResult::Failure(ws.m_state));
            // Since LimitMempoolSize() won't be called, this should never fail.
            Assume(false);
            all_submitted = false;
            package_state.Invalid(PackageValidationResult::PCKG_MEMPOOL_ERROR,
                                  strprintf("BUG! Adding to mempool failed: %s", ws.m_ptx->GetHash().ToString()));
        }
    }

    // It may or may not be the case that all the transactions made it into the mempool. Regardless,
    // make sure we haven't exceeded max mempool size.
    LimitMempoolSize(m_pool, m_active_chainstate.CoinsTip());

    // Find the wtxids of the transactions that made it into the mempool. Allow partial submission,
    // but don't report success unless they all made it into the mempool.
    for (Workspace& ws : workspaces) {
        if (m_pool.exists(GenTxid::Wtxid(ws.m_ptx->GetWitnessHash()))) {
            results.emplace(ws.m_ptx->GetWitnessHash(),
                MempoolAcceptResult::Success(std::move(ws.m_replaced_transactions), ws.m_vsize, ws.m_base_fees));
            GetMainSignals().TransactionAddedToMempool(ws.m_ptx, m_pool.GetAndIncrementSequence());
        } else {
            all_submitted = false;
            ws.m_state.Invalid(TxValidationResult::TX_MEMPOOL_POLICY, "mempool full");
            results.emplace(ws.m_ptx->GetWitnessHash(), MempoolAcceptResult::Failure(ws.m_state));
        }
    }
    return all_submitted;
}

MempoolAcceptResult MemPoolAccept::AcceptSingleTransaction(const CTransactionRef& ptx, ATMPArgs& args)
{
    AssertLockHeld(cs_main);
    LOCK(m_pool.cs); // mempool "read lock" (held through GetMainSignals().TransactionAddedToMempool())

    Workspace ws(ptx);

    if (!PreChecks(args, ws)) return MempoolAcceptResult::Failure(ws.m_state);

    if (m_rbf && !ReplacementChecks(ws)) return MempoolAcceptResult::Failure(ws.m_state);

    // Perform the inexpensive checks first and avoid hashing and signature verification unless
    // those checks pass, to mitigate CPU exhaustion denial-of-service attacks.
    if (!PolicyScriptChecks(args, ws)) return MempoolAcceptResult::Failure(ws.m_state);

    if (!ConsensusScriptChecks(args, ws)) return MempoolAcceptResult::Failure(ws.m_state);

    // Tx was accepted, but not added
    if (args.m_test_accept) {
        return MempoolAcceptResult::Success(std::move(ws.m_replaced_transactions), ws.m_vsize, ws.m_base_fees);
    }

    if (!Finalize(args, ws)) return MempoolAcceptResult::Failure(ws.m_state);

    GetMainSignals().TransactionAddedToMempool(ptx, m_pool.GetAndIncrementSequence());

    return MempoolAcceptResult::Success(std::move(ws.m_replaced_transactions), ws.m_vsize, ws.m_base_fees);
}

PackageMempoolAcceptResult MemPoolAccept::AcceptMultipleTransactions(const std::vector<CTransactionRef>& txns, ATMPArgs& args)
{
    AssertLockHeld(cs_main);

    // These context-free package limits can be done before taking the mempool lock.
    PackageValidationState package_state;
    if (!CheckPackage(txns, package_state)) return PackageMempoolAcceptResult(package_state, {});

    std::vector<Workspace> workspaces{};
    workspaces.reserve(txns.size());
    std::transform(txns.cbegin(), txns.cend(), std::back_inserter(workspaces),
                   [](const auto& tx) { return Workspace(tx); });
    std::map<const uint256, const MempoolAcceptResult> results;

    LOCK(m_pool.cs);

    // Do all PreChecks first and fail fast to avoid running expensive script checks when unnecessary.
    for (Workspace& ws : workspaces) {
        if (!PreChecks(args, ws)) {
            package_state.Invalid(PackageValidationResult::PCKG_TX, "transaction failed");
            // Exit early to avoid doing pointless work. Update the failed tx result; the rest are unfinished.
            results.emplace(ws.m_ptx->GetWitnessHash(), MempoolAcceptResult::Failure(ws.m_state));
            return PackageMempoolAcceptResult(package_state, std::move(results));
        }
        // Make the coins created by this transaction available for subsequent transactions in the
        // package to spend. Since we already checked conflicts in the package and we don't allow
        // replacements, we don't need to track the coins spent. Note that this logic will need to be
        // updated if package replace-by-fee is allowed in the future.
        assert(!args.m_allow_bip125_replacement);
        m_viewmempool.PackageAddTransaction(ws.m_ptx);
    }

    // Transactions must meet two minimum feerates: the mempool minimum fee and min relay fee.
    // For transactions consisting of exactly one child and its parents, it suffices to use the
    // package feerate (total modified fees / total virtual size) to check this requirement.
    const auto m_total_vsize = std::accumulate(workspaces.cbegin(), workspaces.cend(), int64_t{0},
        [](int64_t sum, auto& ws) { return sum + ws.m_vsize; });
    const auto m_total_modified_fees = std::accumulate(workspaces.cbegin(), workspaces.cend(), CAmount{0},
        [](CAmount sum, auto& ws) { return sum + ws.m_modified_fees; });
    const CFeeRate package_feerate(m_total_modified_fees, m_total_vsize);
    TxValidationState placeholder_state;
    if (args.m_package_feerates &&
        !CheckFeeRate(m_total_vsize, m_total_modified_fees, placeholder_state)) {
        package_state.Invalid(PackageValidationResult::PCKG_POLICY, "package-fee-too-low");
        return PackageMempoolAcceptResult(package_state, package_feerate, {});
    }

    // Apply package mempool ancestor/descendant limits. Skip if there is only one transaction,
    // because it's unnecessary. Also, CPFP carve out can increase the limit for individual
    // transactions, but this exemption is not extended to packages in CheckPackageLimits().
    std::string err_string;
    if (txns.size() > 1 && !PackageMempoolChecks(txns, package_state)) {
        return PackageMempoolAcceptResult(package_state, package_feerate, std::move(results));
    }

    for (Workspace& ws : workspaces) {
        if (!PolicyScriptChecks(args, ws)) {
            // Exit early to avoid doing pointless work. Update the failed tx result; the rest are unfinished.
            package_state.Invalid(PackageValidationResult::PCKG_TX, "transaction failed");
            results.emplace(ws.m_ptx->GetWitnessHash(), MempoolAcceptResult::Failure(ws.m_state));
            return PackageMempoolAcceptResult(package_state, package_feerate, std::move(results));
        }
        if (args.m_test_accept) {
            // When test_accept=true, transactions that pass PolicyScriptChecks are valid because there are
            // no further mempool checks (passing PolicyScriptChecks implies passing ConsensusScriptChecks).
            results.emplace(ws.m_ptx->GetWitnessHash(),
                            MempoolAcceptResult::Success(std::move(ws.m_replaced_transactions),
                                                         ws.m_vsize, ws.m_base_fees));
        }
    }

    if (args.m_test_accept) return PackageMempoolAcceptResult(package_state, package_feerate, std::move(results));

    if (!SubmitPackage(args, workspaces, package_state, results)) {
        // PackageValidationState filled in by SubmitPackage().
        return PackageMempoolAcceptResult(package_state, package_feerate, std::move(results));
    }

    return PackageMempoolAcceptResult(package_state, package_feerate, std::move(results));
}

PackageMempoolAcceptResult MemPoolAccept::AcceptPackage(const Package& package, ATMPArgs& args)
{
    AssertLockHeld(cs_main);
    PackageValidationState package_state;

    // Check that the package is well-formed. If it isn't, we won't try to validate any of the
    // transactions and thus won't return any MempoolAcceptResults, just a package-wide error.

    // Context-free package checks.
    if (!CheckPackage(package, package_state)) return PackageMempoolAcceptResult(package_state, {});

    // All transactions in the package must be a parent of the last transaction. This is just an
    // opportunity for us to fail fast on a context-free check without taking the mempool lock.
    if (!IsChildWithParents(package)) {
        package_state.Invalid(PackageValidationResult::PCKG_POLICY, "package-not-child-with-parents");
        return PackageMempoolAcceptResult(package_state, {});
    }

    // IsChildWithParents() guarantees the package is > 1 transactions.
    assert(package.size() > 1);
    // The package must be 1 child with all of its unconfirmed parents. The package is expected to
    // be sorted, so the last transaction is the child.
    const auto& child = package.back();
    std::unordered_set<uint256, SaltedTxidHasher> unconfirmed_parent_txids;
    std::transform(package.cbegin(), package.cend() - 1,
                   std::inserter(unconfirmed_parent_txids, unconfirmed_parent_txids.end()),
                   [](const auto& tx) { return tx->GetHash(); });

    // All child inputs must refer to a preceding package transaction or a confirmed UTXO. The only
    // way to verify this is to look up the child's inputs in our current coins view (not including
    // mempool), and enforce that all parents not present in the package be available at chain tip.
    // Since this check can bring new coins into the coins cache, keep track of these coins and
    // uncache them if we don't end up submitting this package to the mempool.
    const CCoinsViewCache& coins_tip_cache = m_active_chainstate.CoinsTip();
    for (const auto& input : child->vin) {
        if (!coins_tip_cache.HaveCoinInCache(input.prevout)) {
            args.m_coins_to_uncache.push_back(input.prevout);
        }
    }
    // Using the MemPoolAccept m_view cache allows us to look up these same coins faster later.
    // This should be connecting directly to CoinsTip, not to m_viewmempool, because we specifically
    // require inputs to be confirmed if they aren't in the package.
    m_view.SetBackend(m_active_chainstate.CoinsTip());
    const auto package_or_confirmed = [this, &unconfirmed_parent_txids](const auto& input) {
         return unconfirmed_parent_txids.count(input.prevout.hash) > 0 || m_view.HaveCoin(input.prevout);
    };
    if (!std::all_of(child->vin.cbegin(), child->vin.cend(), package_or_confirmed)) {
        package_state.Invalid(PackageValidationResult::PCKG_POLICY, "package-not-child-with-unconfirmed-parents");
        return PackageMempoolAcceptResult(package_state, {});
    }
    // Protect against bugs where we pull more inputs from disk that miss being added to
    // coins_to_uncache. The backend will be connected again when needed in PreChecks.
    m_view.SetBackend(m_dummy);

    LOCK(m_pool.cs);
    std::map<const uint256, const MempoolAcceptResult> results;
    // Node operators are free to set their mempool policies however they please, nodes may receive
    // transactions in different orders, and malicious counterparties may try to take advantage of
    // policy differences to pin or delay propagation of transactions. As such, it's possible for
    // some package transaction(s) to already be in the mempool, and we don't want to reject the
    // entire package in that case (as that could be a censorship vector). De-duplicate the
    // transactions that are already in the mempool, and only call AcceptMultipleTransactions() with
    // the new transactions. This ensures we don't double-count transaction counts and sizes when
    // checking ancestor/descendant limits, or double-count transaction fees for fee-related policy.
    ATMPArgs single_args = ATMPArgs::SingleInPackageAccept(args);
    bool quit_early{false};
    std::vector<CTransactionRef> txns_new;
    for (const auto& tx : package) {
        const auto& wtxid = tx->GetWitnessHash();
        const auto& txid = tx->GetHash();
        // There are 3 possibilities: already in mempool, same-txid-diff-wtxid already in mempool,
        // or not in mempool. An already confirmed tx is treated as one not in mempool, because all
        // we know is that the inputs aren't available.
        if (m_pool.exists(GenTxid::Wtxid(wtxid))) {
            // Exact transaction already exists in the mempool.
            auto iter = m_pool.GetIter(txid);
            assert(iter != std::nullopt);
            results.emplace(wtxid, MempoolAcceptResult::MempoolTx(iter.value()->GetTxSize(), iter.value()->GetFee()));
        } else if (m_pool.exists(GenTxid::Txid(txid))) {
            // Transaction with the same non-witness data but different witness (same txid,
            // different wtxid) already exists in the mempool.
            //
            // We don't allow replacement transactions right now, so just swap the package
            // transaction for the mempool one. Note that we are ignoring the validity of the
            // package transaction passed in.
            // TODO: allow witness replacement in packages.
            auto iter = m_pool.GetIter(txid);
            assert(iter != std::nullopt);
            // Provide the wtxid of the mempool tx so that the caller can look it up in the mempool.
            results.emplace(wtxid, MempoolAcceptResult::MempoolTxDifferentWitness(iter.value()->GetTx().GetWitnessHash()));
        } else {
            // Transaction does not already exist in the mempool.
            // Try submitting the transaction on its own.
            const auto single_res = AcceptSingleTransaction(tx, single_args);
            if (single_res.m_result_type == MempoolAcceptResult::ResultType::VALID) {
                // The transaction succeeded on its own and is now in the mempool. Don't include it
                // in package validation, because its fees should only be "used" once.
                assert(m_pool.exists(GenTxid::Wtxid(wtxid)));
                results.emplace(wtxid, single_res);
            } else if (single_res.m_state.GetResult() != TxValidationResult::TX_MEMPOOL_POLICY &&
                       single_res.m_state.GetResult() != TxValidationResult::TX_MISSING_INPUTS) {
                // Package validation policy only differs from individual policy in its evaluation
                // of feerate. For example, if a transaction fails here due to violation of a
                // consensus rule, the result will not change when it is submitted as part of a
                // package. To minimize the amount of repeated work, unless the transaction fails
                // due to feerate or missing inputs (its parent is a previous transaction in the
                // package that failed due to feerate), don't run package validation. Note that this
                // decision might not make sense if different types of packages are allowed in the
                // future.  Continue individually validating the rest of the transactions, because
                // some of them may still be valid.
                quit_early = true;
            } else {
                txns_new.push_back(tx);
            }
        }
    }

    // Nothing to do if the entire package has already been submitted.
    if (quit_early || txns_new.empty()) {
        // No package feerate when no package validation was done.
        return PackageMempoolAcceptResult(package_state, std::move(results));
    }
    // Validate the (deduplicated) transactions as a package.
    auto submission_result = AcceptMultipleTransactions(txns_new, args);
    // Include already-in-mempool transaction results in the final result.
    for (const auto& [wtxid, mempoolaccept_res] : results) {
        submission_result.m_tx_results.emplace(wtxid, mempoolaccept_res);
    }
    if (submission_result.m_state.IsValid()) assert(submission_result.m_package_feerate.has_value());
    return submission_result;
}

} // anon namespace

MempoolAcceptResult AcceptToMemoryPool(CChainState& active_chainstate, const CTransactionRef& tx,
                                       int64_t accept_time, bool bypass_limits, bool test_accept, bool ignore_locks)
    EXCLUSIVE_LOCKS_REQUIRED(::cs_main)
{
    AssertLockHeld(::cs_main);
    const CChainParams& chainparams{active_chainstate.m_params};
    assert(active_chainstate.GetMempool() != nullptr);
    CTxMemPool& pool{*active_chainstate.GetMempool()};

    std::vector<COutPoint> coins_to_uncache;
    auto args = MemPoolAccept::ATMPArgs::SingleAccept(chainparams, accept_time, bypass_limits, coins_to_uncache, test_accept, ignore_locks);
    const MempoolAcceptResult result = MemPoolAccept(pool, active_chainstate).AcceptSingleTransaction(tx, args);
    if (result.m_result_type != MempoolAcceptResult::ResultType::VALID) {
        // Remove coins that were not present in the coins cache before calling
        // AcceptSingleTransaction(); this is to prevent memory DoS in case we receive a large
        // number of invalid transactions that attempt to overrun the in-memory coins cache
        // (`CCoinsViewCache::cacheCoins`).

        for (const COutPoint& hashTx : coins_to_uncache)
            active_chainstate.CoinsTip().Uncache(hashTx);
    }
    // After we've (potentially) uncached entries, ensure our coins cache is still within its size limits
    BlockValidationState state_dummy;
    active_chainstate.FlushStateToDisk(state_dummy, FlushStateMode::PERIODIC);
    return result;
}

PackageMempoolAcceptResult ProcessNewPackage(CChainState& active_chainstate, CTxMemPool& pool,
                                                   const Package& package, bool test_accept, bool ignore_locks)
{
    AssertLockHeld(cs_main);
    assert(!package.empty());
    assert(std::all_of(package.cbegin(), package.cend(), [](const auto& tx){return tx != nullptr;}));

    std::vector<COutPoint> coins_to_uncache;
    const CChainParams& chainparams = active_chainstate.m_params;
    const auto result = [&]() EXCLUSIVE_LOCKS_REQUIRED(cs_main) {
        AssertLockHeld(cs_main);
        if (test_accept) {
            auto args = MemPoolAccept::ATMPArgs::PackageTestAccept(chainparams, GetTime(), coins_to_uncache, ignore_locks);
            return MemPoolAccept(pool, active_chainstate).AcceptMultipleTransactions(package, args);
        } else {
            auto args = MemPoolAccept::ATMPArgs::PackageChildWithParents(chainparams, GetTime(), coins_to_uncache, ignore_locks);
            return MemPoolAccept(pool, active_chainstate).AcceptPackage(package, args);
        }
    }();

    // Uncache coins pertaining to transactions that were not submitted to the mempool.
    if (test_accept || result.m_state.IsInvalid()) {
        for (const COutPoint& hashTx : coins_to_uncache) {
            active_chainstate.CoinsTip().Uncache(hashTx);
        }
    }
    // Ensure the coins cache is still within limits.
    BlockValidationState state_dummy;
    active_chainstate.FlushStateToDisk(state_dummy, FlushStateMode::PERIODIC);
    return result;
}

CAmount GetBlockSubsidy(int nHeight, const Consensus::Params& consensusParams)
{
    int halvings = nHeight / consensusParams.nSubsidyHalvingInterval;
    // Force block reward to zero when right shift is undefined.
    if (halvings >= 64)
        return 0;

    CAmount nSubsidy = 50 * COIN;
    // Subsidy is cut in half every 210,000 blocks which will occur approximately every 4 years.
    nSubsidy >>= halvings;
    return nSubsidy;
}

CoinsViews::CoinsViews(
    fs::path ldb_name,
    size_t cache_size_bytes,
    bool in_memory,
    bool should_wipe) : m_dbview(
                            gArgs.GetDataDirNet() / ldb_name, cache_size_bytes, in_memory, should_wipe),
                        m_catcherview(&m_dbview) {}

void CoinsViews::InitCache()
{
    AssertLockHeld(::cs_main);
    m_cacheview = std::make_unique<CCoinsViewCache>(&m_catcherview);
}

CChainState::CChainState(
    CTxMemPool* mempool,
    BlockManager& blockman,
    ChainstateManager& chainman,
    std::optional<uint256> from_snapshot_blockhash)
    : m_mempool(mempool),
      m_blockman(blockman),
      m_params(chainman.GetParams()),
      m_chainman(chainman),
      m_from_snapshot_blockhash(from_snapshot_blockhash) {}

void CChainState::InitCoinsDB(
    size_t cache_size_bytes,
    bool in_memory,
    bool should_wipe,
    fs::path leveldb_name)
{
    if (m_from_snapshot_blockhash) {
        leveldb_name += "_" + m_from_snapshot_blockhash->ToString();
    }

    m_coins_views = std::make_unique<CoinsViews>(
        leveldb_name, cache_size_bytes, in_memory, should_wipe);
}

void CChainState::InitCoinsCache(size_t cache_size_bytes)
{
    AssertLockHeld(::cs_main);
    assert(m_coins_views != nullptr);
    m_coinstip_cache_size_bytes = cache_size_bytes;
    m_coins_views->InitCache();
}

// Note that though this is marked const, we may end up modifying `m_cached_finished_ibd`, which
// is a performance-related implementation detail. This function must be marked
// `const` so that `CValidationInterface` clients (which are given a `const CChainState*`)
// can call it.
//
bool CChainState::IsInitialBlockDownload() const
{
    // Optimization: pre-test latch before taking the lock.
    if (m_cached_finished_ibd.load(std::memory_order_relaxed))
        return false;

    static bool check_peer_height = gArgs.GetBoolArg("-checkpeerheight", true);

    {
    LOCK(cs_main);
    if (m_cached_finished_ibd.load(std::memory_order_relaxed))
        return false;
    if (fImporting || fReindex)
        return true;
    if (m_chain.Tip() == nullptr)
        return true;
    if (m_chain.Tip()->nChainWork < nMinimumChainWork)
        return true;
    if ((!fParticlMode || m_chain.Tip()->nHeight > COINBASE_MATURITY) &&
        m_chain.Tip()->GetBlockTime() < (GetTime() - nMaxTipAge))
        return true;
    if (fParticlMode && check_peer_height &&
        (particl::GetNumPeers() < 1 ||
         m_chain.Tip()->nHeight < particl::GetNumBlocksOfPeers() - 10))
        return true;

    LogPrintf("Leaving InitialBlockDownload (latching to false)\n");
    m_cached_finished_ibd.store(true, std::memory_order_relaxed);
    }
    GetMainSignals().LeavingIBD();
    WakeAllThreadStakeMiner();
    return false;
}

static void AlertNotify(const std::string& strMessage)
{
    uiInterface.NotifyAlertChanged();
#if HAVE_SYSTEM
    std::string strCmd = gArgs.GetArg("-alertnotify", "");
    if (strCmd.empty()) return;

    // Alert text should be plain ascii coming from a trusted source, but to
    // be safe we first strip anything not in safeChars, then add single quotes around
    // the whole string before passing it to the shell:
    std::string singleQuote("'");
    std::string safeStatus = SanitizeString(strMessage);
    safeStatus = singleQuote+safeStatus+singleQuote;
    ReplaceAll(strCmd, "%s", safeStatus);

    std::thread t(runCommand, strCmd);
    t.detach(); // thread runs free
#endif
}

void CChainState::CheckForkWarningConditions()
{
    AssertLockHeld(cs_main);

    // Before we get past initial download, we cannot reliably alert about forks
    // (we assume we don't get stuck on a fork before finishing our initial sync)
    if (IsInitialBlockDownload()) {
        return;
    }

    if (m_chainman.m_best_invalid && m_chainman.m_best_invalid->nChainWork > m_chain.Tip()->nChainWork + (GetBlockProof(*m_chain.Tip()) * 6)) {
        LogPrintf("%s: Warning: Found invalid chain at least ~6 blocks longer than our best chain.\nChain state database corruption likely.\n", __func__);
        SetfLargeWorkInvalidChainFound(true);
    } else {
        SetfLargeWorkInvalidChainFound(false);
    }
}

// Called both upon regular invalid block discovery *and* InvalidateBlock
void CChainState::InvalidChainFound(CBlockIndex* pindexNew)
{
    AssertLockHeld(cs_main);
    if (!m_chainman.m_best_invalid || pindexNew->nChainWork > m_chainman.m_best_invalid->nChainWork) {
        m_chainman.m_best_invalid = pindexNew;
    }
    if (m_chainman.m_best_header != nullptr && m_chainman.m_best_header->GetAncestor(pindexNew->nHeight) == pindexNew) {
        m_chainman.m_best_header = m_chain.Tip();
    }

    LogPrintf("%s: invalid block=%s  height=%d  log2_work=%f  date=%s\n", __func__,
      pindexNew->GetBlockHash().ToString(), pindexNew->nHeight,
      log(pindexNew->nChainWork.getdouble())/log(2.0), FormatISO8601DateTime(pindexNew->GetBlockTime()));
    CBlockIndex *tip = m_chain.Tip();
    assert (tip);
    LogPrintf("%s:  current best=%s  height=%d  log2_work=%f  date=%s\n", __func__,
      tip->GetBlockHash().ToString(), m_chain.Height(), log(tip->nChainWork.getdouble())/log(2.0),
      FormatISO8601DateTime(tip->GetBlockTime()));
    CheckForkWarningConditions();
}

// Same as InvalidChainFound, above, except not called directly from InvalidateBlock,
// which does its own setBlockIndexCandidates management.
void CChainState::InvalidBlockFound(CBlockIndex* pindex, const BlockValidationState& state)
{
    AssertLockHeld(cs_main);
    if (state.GetResult() != BlockValidationResult::BLOCK_MUTATED) {
        pindex->nStatus |= BLOCK_FAILED_VALID;
        m_chainman.m_failed_blocks.insert(pindex);
        m_blockman.m_dirty_blockindex.insert(pindex);
        setBlockIndexCandidates.erase(pindex);
        InvalidChainFound(pindex);
    }
}

void UpdateCoins(const CTransaction& tx, CCoinsViewCache& inputs, CTxUndo &txundo, int nHeight)
{
    // mark inputs spent
    if (!tx.IsCoinBase()) {
        txundo.vprevout.reserve(tx.vin.size());
        for (const CTxIn &txin : tx.vin)
        {
            if (txin.IsAnonInput()) {
                continue;
            }

            txundo.vprevout.emplace_back();
            bool is_spent = inputs.SpendCoin(txin.prevout, &txundo.vprevout.back());
            assert(is_spent);
        }
    }
    // add outputs
    AddCoins(inputs, tx, nHeight);
}

bool CScriptCheck::operator()() {
    const CScript &scriptSig = ptxTo->vin[nIn].scriptSig;
    const CScriptWitness *witness = &ptxTo->vin[nIn].scriptWitness;

    return VerifyScript(scriptSig, scriptPubKey, witness, nFlags, CachingTransactionSignatureChecker(ptxTo, nIn, vchAmount, cacheStore, *txdata), &error);
    //return VerifyScript(scriptSig, m_tx_out.scriptPubKey, witness, nFlags, CachingTransactionSignatureChecker(ptxTo, nIn, m_tx_out.nValue, cacheStore, *txdata), &error);
}

static CuckooCache::cache<uint256, SignatureCacheHasher> g_scriptExecutionCache;
static CSHA256 g_scriptExecutionCacheHasher;

void InitScriptExecutionCache() {
    // Setup the salted hasher
    uint256 nonce = GetRandHash();
    // We want the nonce to be 64 bytes long to force the hasher to process
    // this chunk, which makes later hash computations more efficient. We
    // just write our 32-byte entropy twice to fill the 64 bytes.
    g_scriptExecutionCacheHasher.Write(nonce.begin(), 32);
    g_scriptExecutionCacheHasher.Write(nonce.begin(), 32);
    // nMaxCacheSize is unsigned. If -maxsigcachesize is set to zero,
    // setup_bytes creates the minimum possible cache (2 elements).
    size_t nMaxCacheSize = std::min(std::max((int64_t)0, gArgs.GetIntArg("-maxsigcachesize", DEFAULT_MAX_SIG_CACHE_SIZE) / 2), MAX_MAX_SIG_CACHE_SIZE) * ((size_t) 1 << 20);
    size_t nElems = g_scriptExecutionCache.setup_bytes(nMaxCacheSize);
    LogPrintf("Using %zu MiB out of %zu/2 requested for script execution cache, able to store %zu elements\n",
            (nElems*sizeof(uint256)) >>20, (nMaxCacheSize*2)>>20, nElems);
}

/**
 * Check whether all of this transaction's input scripts succeed.
 *
 * This involves ECDSA signature checks so can be computationally intensive. This function should
 * only be called after the cheap sanity checks in CheckTxInputs passed.
 *
 * If pvChecks is not nullptr, script checks are pushed onto it instead of being performed inline. Any
 * script checks which are not necessary (eg due to script execution cache hits) are, obviously,
 * not pushed onto pvChecks/run.
 *
 * Setting cacheSigStore/cacheFullScriptStore to false will remove elements from the corresponding cache
 * which are matched. This is useful for checking blocks where we will likely never need the cache
 * entry again.
 *
 * Note that we may set state.reason to NOT_STANDARD for extra soft-fork flags in flags, block-checking
 * callers should probably reset it to CONSENSUS in such cases.
 *
 * Non-static (and re-declared) in src/test/txvalidationcache_tests.cpp
 */
bool CheckInputScripts(const CTransaction& tx, TxValidationState &state,
                       const CCoinsViewCache &inputs, unsigned int flags, bool cacheSigStore,
                       bool cacheFullScriptStore, PrecomputedTransactionData& txdata,
                       std::vector<CScriptCheck> *pvChecks, bool fAnonChecks)
{
    if (tx.IsCoinBase()) return true;
    if (pvChecks) {
        pvChecks->reserve(tx.vin.size());
    }

    // First check if script executions have been cached with the same
    // flags. Note that this assumes that the inputs provided are
    // correct (ie that the transaction hash which is in tx's prevouts
    // properly commits to the scriptPubKey in the inputs view of that
    // transaction).
    bool m_has_anon_input = false;
    uint256 hashCacheEntry;
    CSHA256 hasher = g_scriptExecutionCacheHasher;
    hasher.Write(tx.GetWitnessHash().begin(), 32).Write((unsigned char*)&flags, sizeof(flags)).Finalize(hashCacheEntry.begin());
    AssertLockHeld(cs_main); //TODO: Remove this requirement by making CuckooCache not require external locks
    if (g_scriptExecutionCache.contains(hashCacheEntry, !cacheFullScriptStore)) {
        return true;
    }

    if (!txdata.m_spent_outputs_ready) {
        std::vector<CTxOutSign> spent_outputs;
        spent_outputs.reserve(tx.vin.size());

        for (const auto& txin : tx.vin) {
            if (txin.IsAnonInput()) {
                // Add placeholder CTxOutSign to maintain index
                spent_outputs.emplace_back();
                continue;
            }
            const COutPoint& prevout = txin.prevout;
            const Coin& coin = inputs.AccessCoin(prevout);
            assert(!coin.IsSpent());
            const CScript& scriptPubKey = coin.out.scriptPubKey;

            std::vector<uint8_t> vchAmount;
            if (coin.nType == OUTPUT_STANDARD) {
                part::SetAmount(vchAmount, coin.out.nValue);
            } else
            if (coin.nType == OUTPUT_CT) {
                vchAmount.resize(33);
                memcpy(vchAmount.data(), coin.commitment.data, 33);
            }

            spent_outputs.emplace_back(vchAmount, scriptPubKey);
        }
        txdata.Init_vec(tx, std::move(spent_outputs));
    }
    assert(txdata.m_spent_outputs.size() == tx.vin.size());

    for (unsigned int i = 0; i < tx.vin.size(); i++) {
        if (tx.vin[i].IsAnonInput()) {
            m_has_anon_input = true;
            continue;
        }

        // We very carefully only pass in things to CScriptCheck which
        // are clearly committed to by tx' witness hash. This provides
        // a sanity check that our caching is not introducing consensus
        // failures through additional data in, eg, the coins being
        // spent being checked as a part of CScriptCheck.

        // Verify signature
        CScriptCheck check(txdata.m_spent_outputs[i], tx, i, flags, cacheSigStore, &txdata);
        if (pvChecks) {
            pvChecks->push_back(CScriptCheck());
            check.swap(pvChecks->back());
        } else if (!check()) {
            if (flags & STANDARD_NOT_MANDATORY_VERIFY_FLAGS) {
                // Check whether the failure was caused by a
                // non-mandatory script verification check, such as
                // non-standard DER encodings or non-null dummy
                // arguments; if so, ensure we return NOT_STANDARD
                // instead of CONSENSUS to avoid downstream users
                // splitting the network between upgraded and
                // non-upgraded nodes by banning CONSENSUS-failing
                // data providers.
                CScriptCheck check2(txdata.m_spent_outputs[i], tx, i,
                        flags & ~STANDARD_NOT_MANDATORY_VERIFY_FLAGS, cacheSigStore, &txdata);

                if (check2())
                    return state.Invalid(TxValidationResult::TX_NOT_STANDARD, strprintf("non-mandatory-script-verify-flag (%s)", ScriptErrorString(check.GetScriptError())));
            }
            // MANDATORY flag failures correspond to
            // TxValidationResult::TX_CONSENSUS. Because CONSENSUS
            // failures are the most serious case of validation
            // failures, we may need to consider using
            // RECENT_CONSENSUS_CHANGE for any script failure that
            // could be due to non-upgraded nodes which we may want to
            // support, to avoid splitting the network (but this
            // depends on the details of how net_processing handles
            // such errors).
            return state.Invalid(TxValidationResult::TX_CONSENSUS, strprintf("mandatory-script-verify-flag-failed (%s)", ScriptErrorString(check.GetScriptError())));
        }
    }

    if (m_has_anon_input && fAnonChecks
        && !VerifyMLSAG(tx, state)) {
        return false;
    }

    if (cacheFullScriptStore && !pvChecks) {
        // We executed all of the provided scripts, and were told to
        // cache the result. Do so now.
        g_scriptExecutionCache.insert(hashCacheEntry);
    }

    return true;
}

bool AbortNode(BlockValidationState& state, const std::string& strMessage, const bilingual_str& userMessage)
{
    AbortNode(strMessage, userMessage);
    return state.Error(strMessage);
}

/**
 * Restore the UTXO in a Coin at a given COutPoint
 * @param undo The Coin to be restored.
 * @param view The coins view to which to apply the changes.
 * @param out The out point that corresponds to the tx input.
 * @return A DisconnectResult as an int
 */
int ApplyTxInUndo(Coin&& undo, CCoinsViewCache& view, const COutPoint& out)
{
    bool fClean = true;

    if (view.HaveCoin(out)) fClean = false; // overwriting transaction output

    if (undo.nHeight == 0 && // Genesis block txns are spendable in Particl
        (!fParticlMode || out.hash != Params().GenesisBlock().vtx[0]->GetHash())) {
        // Missing undo metadata (height and coinbase). Older versions included this
        // information only in undo records for the last spend of a transactions'
        // outputs. This implies that it must be present for some other output of the same tx.
        const Coin& alternate = AccessByTxid(view, out.hash);
        if (!alternate.IsSpent()) {
            undo.nHeight = alternate.nHeight;
            undo.fCoinBase = alternate.fCoinBase;
        } else {
            return DISCONNECT_FAILED; // adding output for transaction without known metadata
        }
    }
    // If the coin already exists as an unspent coin in the cache, then the
    // possible_overwrite parameter to AddCoin must be set to true. We have
    // already checked whether an unspent coin exists above using HaveCoin, so
    // we don't need to guess. When fClean is false, an unspent coin already
    // existed and it is an overwrite.
    view.AddCoin(out, std::move(undo), !fClean);

    return fClean ? DISCONNECT_OK : DISCONNECT_UNCLEAN;
}

/** Undo the effects of this block (with given index) on the UTXO set represented by coins.
 *  When FAILED is returned, view is left in an indeterminate state. */
DisconnectResult CChainState::DisconnectBlock(const CBlock& block, const CBlockIndex* pindex, CCoinsViewCache& view)
{
    AssertLockHeld(::cs_main);

    if (LogAcceptCategory(BCLog::HDWALLET, BCLog::Level::Debug)) {
        LogPrintf("%s: hash %s, height %d\n", __func__, block.GetHash().ToString(), pindex->nHeight);
    }

    bool fClean = true;

    CBlockUndo blockUndo;
    if (!UndoReadFromDisk(blockUndo, pindex)) {
        error("DisconnectBlock(): failure reading undo data");
        return DISCONNECT_FAILED;
    }

    if (!fParticlMode) {
        if (blockUndo.vtxundo.size() + 1 != block.vtx.size()) {
            error("DisconnectBlock(): block and undo data inconsistent");
            return DISCONNECT_FAILED;
        }
    } else {
        if (blockUndo.vtxundo.size() != block.vtx.size()) {
            // Count non coinbase txns, this should only happen in early blocks.
            size_t nExpectTxns = 0;
            for (auto &tx : block.vtx) {
                if (!tx->IsCoinBase()) {
                    nExpectTxns++;
                }
            }

            if (blockUndo.vtxundo.size() != nExpectTxns) {
                error("DisconnectBlock(): block and undo data inconsistent");
                return DISCONNECT_FAILED;
            }
        }
    }

    int nVtxundo = (int)blockUndo.vtxundo.size()-1;
    // undo transactions in reverse order
    for (int i = block.vtx.size() - 1; i >= 0; i--)
    {
        const CTransaction &tx = *(block.vtx[i]);
        uint256 hash = tx.GetHash();

        for (const auto &txin : tx.vin) {
            if (txin.IsAnonInput()) {
                uint32_t nInputs, nRingSize;
                txin.GetAnonInfo(nInputs, nRingSize);
                if (txin.scriptData.stack.size() != 1
                    || txin.scriptData.stack[0].size() != 33 * nInputs) {
                    error("%s: Bad scriptData stack, %s.", __func__, hash.ToString());
                    return DISCONNECT_FAILED;
                }

                const std::vector<uint8_t> &vKeyImages = txin.scriptData.stack[0];
                for (size_t k = 0; k < nInputs; ++k) {
                    const CCmpPubKey &ki = *((CCmpPubKey*)&vKeyImages[k*33]);
                    view.keyImages[ki] = hash;
                }
            } else {
                Coin coin;
                view.spent_cache.emplace_back(txin.prevout, SpentCoin());
            }
        }

        bool is_coinbase = tx.IsCoinBase() || tx.IsCoinStake();

        for (int k = (int)tx.vpout.size(); k-- > 0;) {
            const CTxOutBase *out = tx.vpout[k].get();

            if (out->IsType(OUTPUT_RINGCT)) {
                const CTxOutRingCT *txout = (CTxOutRingCT*)out;

                if (view.nLastRCTOutput == 0) {
                    view.nLastRCTOutput = pindex->nAnonOutputs;
                    // Verify data matches
                    CAnonOutput ao;
                    if (!m_blockman.m_block_tree_db->ReadRCTOutput(view.nLastRCTOutput, ao)) {
                        error("%s: RCT output missing, txn %s, %d, index %d.", __func__, hash.ToString(), k, view.nLastRCTOutput);
                        if (!view.fForceDisconnect) {
                            return DISCONNECT_FAILED;
                        }
                    } else
                    if (ao.pubkey != txout->pk) {
                        error("%s: RCT output mismatch, txn %s, %d, index %d.", __func__, hash.ToString(), k, view.nLastRCTOutput);
                        if (!view.fForceDisconnect) {
                            return DISCONNECT_FAILED;
                        }
                    }
                }

                view.anonOutputLinks[txout->pk] = view.nLastRCTOutput;
                view.nLastRCTOutput--;

                continue;
            }

            // Check that all outputs are available and match the outputs in the block itself
            // exactly.
            if (out->IsType(OUTPUT_STANDARD) || out->IsType(OUTPUT_CT)) {
                const CScript *pScript = out->GetPScriptPubKey();
                if (!pScript->IsUnspendable()) {
                    COutPoint op(hash, k);
                    Coin coin;
                    CTxOut txout(0, *pScript);

                    if (out->IsType(OUTPUT_STANDARD)) {
                        txout.nValue = out->GetValue();
                    }
                    bool is_spent = view.SpendCoin(op, &coin);
                    if (!is_spent || txout != coin.out || pindex->nHeight != coin.nHeight || is_coinbase != coin.fCoinBase) {
                        fClean = false; // transaction output mismatch
                    }
                }
            }

            if (!fAddressIndex ||
                (!out->IsType(OUTPUT_STANDARD) &&
                 !out->IsType(OUTPUT_CT))) {
                continue;
            }

            const CScript *pScript;
            std::vector<unsigned char> hashBytes;
            int scriptType = 0;
            CAmount nValue;
            if (!ExtractIndexInfo(out, scriptType, hashBytes, nValue, pScript)
                || scriptType == 0) {
                continue;
            }
            // undo receiving activity
            view.addressIndex.push_back(std::make_pair(CAddressIndexKey(scriptType, uint256(hashBytes.data(), hashBytes.size()), pindex->nHeight, i, hash, k, false), nValue));
            // undo unspent index
            view.addressUnspentIndex.push_back(std::make_pair(CAddressUnspentKey(scriptType, uint256(hashBytes.data(), hashBytes.size()), hash, k), CAddressUnspentValue()));
        }


        if (fParticlMode) {
            // Restore inputs
            if (!tx.IsCoinBase()) {
                if (nVtxundo < 0 || nVtxundo >= (int)blockUndo.vtxundo.size()) {
                    error("DisconnectBlock(): transaction undo data offset out of range.");
                    return DISCONNECT_FAILED;
                }

                size_t nExpectUndo = 0;
                for (const auto &txin : tx.vin)
                if (!txin.IsAnonInput()) {
                    nExpectUndo++;
                }

                CTxUndo &txundo = blockUndo.vtxundo[nVtxundo--];
                if (txundo.vprevout.size() != nExpectUndo) {
                    error("DisconnectBlock(): transaction and undo data inconsistent");
                    return DISCONNECT_FAILED;
                }

                for (unsigned int j = tx.vin.size(); j > 0;) {
                    --j;
                    if (tx.vin[j].IsAnonInput()) {
                        continue;
                    }

                    const COutPoint &out = tx.vin[j].prevout;
                    int res = ApplyTxInUndo(std::move(txundo.vprevout[j]), view, out);
                    if (res == DISCONNECT_FAILED) {
                        error("DisconnectBlock(): ApplyTxInUndo failed");
                        return DISCONNECT_FAILED;
                    }
                    fClean = fClean && res != DISCONNECT_UNCLEAN;

                    const CTxIn input = tx.vin[j];

                    if (fSpentIndex) { // undo and delete the spent index
                        view.spentIndex.push_back(std::make_pair(CSpentIndexKey(input.prevout.hash, input.prevout.n), CSpentIndexValue()));
                    }

                    if (fAddressIndex) {
                        const Coin &coin = view.AccessCoin(tx.vin[j].prevout);
                        const CScript *pScript = &coin.out.scriptPubKey;

                        CAmount nValue = coin.nType == OUTPUT_CT ? 0 : coin.out.nValue;
                        std::vector<uint8_t> hashBytes;
                        int scriptType = 0;
                        if (!ExtractIndexInfo(pScript, scriptType, hashBytes)
                            || scriptType == 0) {
                            continue;
                        }

                        // undo spending activity
                        view.addressIndex.push_back(std::make_pair(CAddressIndexKey(scriptType, uint256(hashBytes.data(), hashBytes.size()), pindex->nHeight, i, hash, j, true), nValue * -1));
                        // restore unspent index
                        view.addressUnspentIndex.push_back(std::make_pair(CAddressUnspentKey(scriptType, uint256(hashBytes.data(), hashBytes.size()), input.prevout.hash, input.prevout.n), CAddressUnspentValue(nValue, *pScript, coin.nHeight)));
                    }
                }
            }
        } else {
            // Check that all outputs are available and match the outputs in the block itself
            // exactly.
            for (size_t o = 0; o < tx.vout.size(); o++) {
                if (!tx.vout[o].scriptPubKey.IsUnspendable()) {
                    COutPoint out(hash, o);
                    Coin coin;
                    bool is_spent = view.SpendCoin(out, &coin);
                    if (!is_spent || tx.vout[o] != coin.out || pindex->nHeight != coin.nHeight || is_coinbase != coin.fCoinBase) {
                        fClean = false; // transaction output mismatch
                    }
                }
            }

            if (i > 0) { // not coinbases
                CTxUndo &txundo = blockUndo.vtxundo[i-1];
                if (txundo.vprevout.size() != tx.vin.size()) {
                    error("DisconnectBlock(): transaction and undo data inconsistent");
                    return DISCONNECT_FAILED;
                }
                for (unsigned int j = tx.vin.size(); j > 0;) {
                    --j;
                    const COutPoint& out = tx.vin[j].prevout;
                    int res = ApplyTxInUndo(std::move(txundo.vprevout[j]), view, out);
                    if (res == DISCONNECT_FAILED) return DISCONNECT_FAILED;
                    fClean = fClean && res != DISCONNECT_UNCLEAN;
                }
            }
            // At this point, all of txundo.vprevout should have been moved out.
        }
    }

    // move best block pointer to prevout block
    view.SetBestBlock(pindex->pprev->GetBlockHash(), pindex->pprev->nHeight);

    return fClean ? DISCONNECT_OK : DISCONNECT_UNCLEAN;
}

static CCheckQueue<CScriptCheck> scriptcheckqueue(128);

void StartScriptCheckWorkerThreads(int threads_num)
{
    scriptcheckqueue.StartWorkerThreads(threads_num);
}

void StopScriptCheckWorkerThreads()
{
    scriptcheckqueue.StopWorkerThreads();
}

/**
 * Threshold condition checker that triggers when unknown versionbits are seen on the network.
 */
class WarningBitsConditionChecker : public AbstractThresholdConditionChecker
{
private:
    const ChainstateManager& m_chainman;
    int m_bit;

public:
    explicit WarningBitsConditionChecker(const ChainstateManager& chainman, int bit) : m_chainman{chainman}, m_bit(bit) {}

    int64_t BeginTime(const Consensus::Params& params) const override { return 0; }
    int64_t EndTime(const Consensus::Params& params) const override { return std::numeric_limits<int64_t>::max(); }
    int Period(const Consensus::Params& params) const override { return params.nMinerConfirmationWindow; }
    int Threshold(const Consensus::Params& params) const override { return params.nRuleChangeActivationThreshold; }

    bool Condition(const CBlockIndex* pindex, const Consensus::Params& params) const override
    {
        return pindex->nHeight >= params.MinBIP9WarningHeight &&
               ((pindex->nVersion & VERSIONBITS_TOP_MASK) == VERSIONBITS_TOP_BITS) &&
               ((pindex->nVersion >> m_bit) & 1) != 0 &&
               ((m_chainman.m_versionbitscache.ComputeBlockVersion(pindex->pprev, params) >> m_bit) & 1) == 0;
    }
};

static std::array<ThresholdConditionCache, VERSIONBITS_NUM_BITS> warningcache GUARDED_BY(cs_main);

static unsigned int GetBlockScriptFlags(const CBlockIndex& block_index, const ChainstateManager& chainman)
{
    const Consensus::Params& consensusparams = chainman.GetConsensus();

    if (fParticlMode) {
        unsigned int flags = SCRIPT_VERIFY_P2SH;
        flags |= SCRIPT_VERIFY_DERSIG;
        flags |= SCRIPT_VERIFY_CHECKLOCKTIMEVERIFY;
        flags |= SCRIPT_VERIFY_CHECKSEQUENCEVERIFY;
        flags |= SCRIPT_VERIFY_WITNESS;
        flags |= SCRIPT_VERIFY_NULLDUMMY;

        if (block_index.nTime >= consensusparams.m_taproot_time) {
            flags |= SCRIPT_VERIFY_TAPROOT;
        }

        return flags;
    }

    // BIP16 didn't become active until Apr 1 2012 (on mainnet, and
    // retroactively applied to testnet)
    // However, only one historical block violated the P2SH rules (on both
    // mainnet and testnet).
    // Similarly, only one historical block violated the TAPROOT rules on
    // mainnet.
    // For simplicity, always leave P2SH+WITNESS+TAPROOT on except for the two
    // violating blocks.
    uint32_t flags{SCRIPT_VERIFY_P2SH | SCRIPT_VERIFY_WITNESS | SCRIPT_VERIFY_TAPROOT};
    const auto it{consensusparams.script_flag_exceptions.find(*Assert(block_index.phashBlock))};
    if (it != consensusparams.script_flag_exceptions.end()) {
        flags = it->second;
    }

    // Enforce the DERSIG (BIP66) rule
    if (DeploymentActiveAt(block_index, chainman, Consensus::DEPLOYMENT_DERSIG)) {
        flags |= SCRIPT_VERIFY_DERSIG;
    }

    // Enforce CHECKLOCKTIMEVERIFY (BIP65)
    if (DeploymentActiveAt(block_index, chainman, Consensus::DEPLOYMENT_CLTV)) {
        flags |= SCRIPT_VERIFY_CHECKLOCKTIMEVERIFY;
    }

    // Enforce CHECKSEQUENCEVERIFY (BIP112)
    if (DeploymentActiveAt(block_index, chainman, Consensus::DEPLOYMENT_CSV)) {
        flags |= SCRIPT_VERIFY_CHECKSEQUENCEVERIFY;
    }

    // Enforce BIP147 NULLDUMMY (activated simultaneously with segwit)
    if (DeploymentActiveAt(block_index, chainman, Consensus::DEPLOYMENT_SEGWIT)) {
        flags |= SCRIPT_VERIFY_NULLDUMMY;
    }

    return flags;
}


static int64_t nTimeCheck = 0;
static int64_t nTimeForks = 0;
static int64_t nTimeConnect = 0;
static int64_t nTimeVerify = 0;
static int64_t nTimeUndo = 0;
static int64_t nTimeIndex = 0;
static int64_t nTimeTotal = 0;
static int64_t nBlocksTotal = 0;

/** Apply the effects of this block (with given index) on the UTXO set represented by coins.
 *  Validity checks that depend on the UTXO set are also done; ConnectBlock()
 *  can fail if those validity checks fail (among other reasons). */
bool CChainState::ConnectBlock(const CBlock& block, BlockValidationState& state, CBlockIndex* pindex,
                               CCoinsViewCache& view, bool fJustCheck)
{
    AssertLockHeld(cs_main);
    assert(pindex);

    uint256 block_hash{block.GetHash()};
    assert(*pindex->phashBlock == block_hash);

    int64_t nTimeStart = GetTimeMicros();

    const Consensus::Params &consensus = Params().GetConsensus();
    state.SetStateInfo(block.nTime, pindex->nHeight, consensus, fParticlMode, (fBusyImporting && fSkipRangeproof), true);

    // Check it again in case a previous version let a bad block in
    // NOTE: We don't currently (re-)invoke ContextualCheckBlock() or
    // ContextualCheckBlockHeader() here. This means that if we add a new
    // consensus rule that is enforced in one of those two functions, then we
    // may have let in a block that violates the rule prior to updating the
    // software, and we would NOT be enforcing the rule here. Fully solving
    // upgrade from one software version to the next after a consensus rule
    // change is potentially tricky and issue-specific (see NeedsRedownload()
    // for one approach that was used for BIP 141 deployment).
    // Also, currently the rule against blocks more than 2 hours in the future
    // is enforced in ContextualCheckBlockHeader(); we wouldn't want to
    // re-enforce that rule here (at least until we make it impossible for
    // m_adjusted_time_callback() to go backward).
    if (!CheckBlock(block, state, m_params.GetConsensus(), !fJustCheck, !fJustCheck)) {
        if (state.GetResult() == BlockValidationResult::BLOCK_MUTATED) {
            // We don't write down blocks to disk if they may have been
            // corrupted, so this should be impossible unless we're having hardware
            // problems.
            return AbortNode(state, "Corrupt block found indicating potential hardware failure; shutting down");
        }
        return error("%s: Consensus::CheckBlock: %s", __func__, state.ToString());
    }

    if (block.IsProofOfStake()) {
        pindex->bnStakeModifier = ComputeStakeModifierV2(pindex->pprev, pindex->prevoutStake.hash);
        m_blockman.m_dirty_blockindex.insert(pindex);

        uint256 hashProof, targetProofOfStake;
        if (!CheckProofOfStake(*this, state, pindex->pprev, *block.vtx[0], block.nTime, block.nBits, hashProof, targetProofOfStake)) {
            return error("%s: Check proof of stake failed.", __func__);
        }
    }

    // verify that the view's current state corresponds to the previous block
    uint256 hashPrevBlock = pindex->pprev == nullptr ? uint256() : pindex->pprev->GetBlockHash();
    assert(hashPrevBlock == view.GetBestBlock());

    const uint256 blockHash = block.GetHash();
    bool fIsGenesisBlock = blockHash == m_params.GetConsensus().hashGenesisBlock;
    nBlocksTotal++;

    // Special case for the genesis block, skipping connection of its transactions
    // (its coinbase is unspendable)
    if (!fParticlMode &&    // genesis coinbase is spendable when in Particl mode
        fIsGenesisBlock) {
        if (!fJustCheck)
            view.SetBestBlock(pindex->GetBlockHash(), pindex->nHeight);
        return true;
    }

    bool fScriptChecks = true;
    if (!hashAssumeValid.IsNull()) {
        // We've been configured with the hash of a block which has been externally verified to have a valid history.
        // A suitable default value is included with the software and updated from time to time.  Because validity
        //  relative to a piece of software is an objective fact these defaults can be easily reviewed.
        // This setting doesn't force the selection of any particular chain but makes validating some faster by
        //  effectively caching the result of part of the verification.
        BlockMap::const_iterator  it = m_blockman.m_block_index.find(hashAssumeValid);
        if (it != m_blockman.m_block_index.end()) {
            if (it->second.GetAncestor(pindex->nHeight) == pindex &&
                m_chainman.m_best_header->GetAncestor(pindex->nHeight) == pindex &&
                m_chainman.m_best_header->nChainWork >= nMinimumChainWork) {
                // This block is a member of the assumed verified chain and an ancestor of the best header.
                // Script verification is skipped when connecting blocks under the
                // assumevalid block. Assuming the assumevalid block is valid this
                // is safe because block merkle hashes are still computed and checked,
                // Of course, if an assumed valid block is invalid due to false scriptSigs
                // this optimization would allow an invalid chain to be accepted.
                // The equivalent time check discourages hash power from extorting the network via DOS attack
                //  into accepting an invalid block through telling users they must manually set assumevalid.
                //  Requiring a software change or burying the invalid block, regardless of the setting, makes
                //  it hard to hide the implication of the demand.  This also avoids having release candidates
                //  that are hardly doing any signature verification at all in testing without having to
                //  artificially set the default assumed verified block further back.
                // The test against nMinimumChainWork prevents the skipping when denied access to any chain at
                //  least as good as the expected chain.
                fScriptChecks = (GetBlockProofEquivalentTime(*m_chainman.m_best_header, *pindex, *m_chainman.m_best_header, m_params.GetConsensus()) <= 60 * 60 * 24 * 7 * 2);
            }
        }
    }



    int64_t nTime1 = GetTimeMicros(); nTimeCheck += nTime1 - nTimeStart;
    LogPrint(BCLog::BENCH, "    - Sanity checks: %.2fms [%.2fs (%.2fms/blk)]\n", MILLI * (nTime1 - nTimeStart), nTimeCheck * MICRO, nTimeCheck * MILLI / nBlocksTotal);

    // Do not allow blocks that contain transactions which 'overwrite' older transactions,
    // unless those are already completely spent.
    // If such overwrites are allowed, coinbases and transactions depending upon those
    // can be duplicated to remove the ability to spend the first instance -- even after
    // being sent to another address.
    // See BIP30, CVE-2012-1909, and http://r6.ca/blog/20120206T005236Z.html for more information.
    // This rule was originally applied to all blocks with a timestamp after March 15, 2012, 0:00 UTC.
    // Now that the whole chain is irreversibly beyond that time it is applied to all blocks except the
    // two in the chain that violate it. This prevents exploiting the issue against nodes during their
    // initial block download.
    bool fEnforceBIP30 = fParticlMode || (!((pindex->nHeight==91842 && pindex->GetBlockHash() == uint256S("0x00000000000a4d0a398161ffc163c503763b1f4360639393e0e4c8e300e0caec")) ||
                           (pindex->nHeight==91880 && pindex->GetBlockHash() == uint256S("0x00000000000743f190a18c5577a3c2d2a1f610ae9601ac046a38084ccb7cd721"))));

    // Once BIP34 activated it was not possible to create new duplicate coinbases and thus other than starting
    // with the 2 existing duplicate coinbase pairs, not possible to create overwriting txs.  But by the
    // time BIP34 activated, in each of the existing pairs the duplicate coinbase had overwritten the first
    // before the first had been spent.  Since those coinbases are sufficiently buried it's no longer possible to create further
    // duplicate transactions descending from the known pairs either.
    // If we're on the known chain at height greater than where BIP34 activated, we can save the db accesses needed for the BIP30 check.

    // BIP34 requires that a block at height X (block X) has its coinbase
    // scriptSig start with a CScriptNum of X (indicated height X).  The above
    // logic of no longer requiring BIP30 once BIP34 activates is flawed in the
    // case that there is a block X before the BIP34 height of 227,931 which has
    // an indicated height Y where Y is greater than X.  The coinbase for block
    // X would also be a valid coinbase for block Y, which could be a BIP30
    // violation.  An exhaustive search of all mainnet coinbases before the
    // BIP34 height which have an indicated height greater than the block height
    // reveals many occurrences. The 3 lowest indicated heights found are
    // 209,921, 490,897, and 1,983,702 and thus coinbases for blocks at these 3
    // heights would be the first opportunity for BIP30 to be violated.

    // The search reveals a great many blocks which have an indicated height
    // greater than 1,983,702, so we simply remove the optimization to skip
    // BIP30 checking for blocks at height 1,983,702 or higher.  Before we reach
    // that block in another 25 years or so, we should take advantage of a
    // future consensus change to do a new and improved version of BIP34 that
    // will actually prevent ever creating any duplicate coinbases in the
    // future.
    static constexpr int BIP34_IMPLIES_BIP30_LIMIT = 1983702;

    // There is no potential to create a duplicate coinbase at block 209,921
    // because this is still before the BIP34 height and so explicit BIP30
    // checking is still active.

    // The final case is block 176,684 which has an indicated height of
    // 490,897. Unfortunately, this issue was not discovered until about 2 weeks
    // before block 490,897 so there was not much opportunity to address this
    // case other than to carefully analyze it and determine it would not be a
    // problem. Block 490,897 was, in fact, mined with a different coinbase than
    // block 176,684, but it is important to note that even if it hadn't been or
    // is remined on an alternate fork with a duplicate coinbase, we would still
    // not run into a BIP30 violation.  This is because the coinbase for 176,684
    // is spent in block 185,956 in transaction
    // d4f7fbbf92f4a3014a230b2dc70b8058d02eb36ac06b4a0736d9d60eaa9e8781.  This
    // spending transaction can't be duplicated because it also spends coinbase
    // 0328dd85c331237f18e781d692c92de57649529bd5edf1d01036daea32ffde29.  This
    // coinbase has an indicated height of over 4.2 billion, and wouldn't be
    // duplicatable until that height, and it's currently impossible to create a
    // chain that long. Nevertheless we may wish to consider a future soft fork
    // which retroactively prevents block 490,897 from creating a duplicate
    // coinbase. The two historical BIP30 violations often provide a confusing
    // edge case when manipulating the UTXO and it would be simpler not to have
    // another edge case to deal with.

    // testnet3 has no blocks before the BIP34 height with indicated heights
    // post BIP34 before approximately height 486,000,000. After block
    // 1,983,702 testnet3 starts doing unnecessary BIP30 checking again.
    if (pindex->pprev) {
        CBlockIndex* pindexBIP34height = pindex->pprev->GetAncestor(m_params.GetConsensus().BIP34Height);
        //Only continue to enforce if we're below BIP34 activation height or the block hash at that height doesn't correspond.
        fEnforceBIP30 = fEnforceBIP30 && (!pindexBIP34height || !(pindexBIP34height->GetBlockHash() == m_params.GetConsensus().BIP34Hash));
    }

    // TODO: Remove BIP30 checking from block height 1,983,702 on, once we have a
    // consensus change that ensures coinbases at those heights cannot
    // duplicate earlier coinbases.
    if (fEnforceBIP30 || pindex->nHeight >= BIP34_IMPLIES_BIP30_LIMIT) {
        for (const auto& tx : block.vtx) {
            for (size_t o = 0; o < tx->GetNumVOuts(); o++) {
                if (view.HaveCoin(COutPoint(tx->GetHash(), o))) {
                    LogPrintf("ERROR: ConnectBlock(): tried to overwrite transaction\n");
                    return state.Invalid(BlockValidationResult::BLOCK_CONSENSUS, "bad-txns-BIP30");
                }
            }
        }
    }

    // Enforce BIP68 (sequence locks)
    int nLockTimeFlags = 0;
    if (DeploymentActiveAt(*pindex, m_chainman, Consensus::DEPLOYMENT_CSV)) {
        nLockTimeFlags |= LOCKTIME_VERIFY_SEQUENCE;
    }

    // Get the script flags for this block
    unsigned int flags{GetBlockScriptFlags(*pindex, m_chainman)};

    int64_t nTime2 = GetTimeMicros(); nTimeForks += nTime2 - nTime1;
    LogPrint(BCLog::BENCH, "    - Fork checks: %.2fms [%.2fs (%.2fms/blk)]\n", MILLI * (nTime2 - nTime1), nTimeForks * MICRO, nTimeForks * MILLI / nBlocksTotal);

    CBlockUndo blockundo;

    // Precomputed transaction data pointers must not be invalidated
    // until after `control` has run the script checks (potentially
    // in multiple threads). Preallocate the vector size so a new allocation
    // doesn't invalidate pointers into the vector, and keep txsdata in scope
    // for as long as `control`.
    CCheckQueueControl<CScriptCheck> control(fScriptChecks && g_parallel_script_checks ? &scriptcheckqueue : nullptr);
    std::vector<PrecomputedTransactionData> txsdata(block.vtx.size());

    std::vector<int> prevheights;
    CAmount nFees = 0;
    int nInputs = 0;
    int64_t nSigOpsCost = 0;
    int64_t nAnonIn = 0;
    int64_t nStakeReward = 0;

    blockundo.vtxundo.reserve(block.vtx.size() - (fParticlMode ? 0 : 1));

    // NOTE: Block reward is based on nMoneySupply
    CAmount nMoneyCreated = 0;
    CAmount nMoneyBurned = 0;
    CAmount block_balances[3] = {0};
    bool reset_balances = false;

    for (unsigned int i = 0; i < block.vtx.size(); i++)
    {
        const CTransaction &tx = *(block.vtx[i]);
        const uint256 txhash = tx.GetHash();
        nInputs += tx.vin.size();

        TxValidationState tx_state;
        tx_state.SetStateInfo(block.nTime, pindex->nHeight, consensus, fParticlMode, (fBusyImporting && fSkipRangeproof), true);
        tx_state.m_chainman = state.m_chainman;
        tx_state.m_chainstate = this;
        if (!tx.IsCoinBase())
        {
            CAmount txfee = 0;
            if (!Consensus::CheckTxInputs(tx, tx_state, view, pindex->nHeight, txfee)) {
                control.Wait();
                // Any transaction validation failure in ConnectBlock is a block consensus failure
                state.Invalid(BlockValidationResult::BLOCK_CONSENSUS,
                            tx_state.GetRejectReason(), tx_state.GetDebugMessage());
                return error("%s: Consensus::CheckTxInputs: %s, %s", __func__, tx.GetHash().ToString(), state.ToString());
            }
            if (tx_state.m_exploit_fix_2 && tx_state.m_spends_frozen_blinded) {
                // Add redeemed frozen blinded value to moneysupply
                nMoneyCreated += tx.GetValueOut() + txfee;
            }
            if (tx.IsCoinStake())
            {
                // Block reward is passed back in txfee (nPlainValueOut - nPlainValueIn)
                nStakeReward += txfee;
                nMoneyCreated += nStakeReward;
            } else
            {
                nFees += txfee;
            }
            if (!MoneyRange(nFees)) {
                control.Wait();
                LogPrintf("ERROR: %s: accumulated fee in the block out of range.\n", __func__);
                return state.Invalid(BlockValidationResult::BLOCK_CONSENSUS, "bad-txns-accumulated-fee-outofrange");
            }

            // Check that transaction is BIP68 final
            // BIP68 lock checks (as opposed to nLockTime checks) must
            // be in ConnectBlock because they require the UTXO set

            prevheights.resize(tx.vin.size());
            for (size_t j = 0; j < tx.vin.size(); j++) {
                if (tx.vin[j].IsAnonInput())
                    prevheights[j] = 0;
                else
                    prevheights[j] = view.AccessCoin(tx.vin[j].prevout).nHeight;
            }

            if (!SequenceLocks(tx, nLockTimeFlags, prevheights, *pindex)) {
                control.Wait();
                LogPrintf("ERROR: %s: contains a non-BIP68-final transaction\n", __func__);
                return state.Invalid(BlockValidationResult::BLOCK_CONSENSUS, "bad-txns-nonfinal");
            }

            if (tx.IsParticlVersion()) {
                // Update spent inputs
                for (size_t j = 0; j < tx.vin.size(); j++) {
                    const CTxIn input = tx.vin[j];
                    if (input.IsAnonInput()) {
                        nAnonIn++;
                        continue;
                    }

                    const Coin &coin = view.AccessCoin(input.prevout);

                    if (coin.nType != OUTPUT_CT) {
                        // Cache recently spent coins for staking.
                        view.spent_cache.emplace_back(input.prevout, SpentCoin(coin, pindex->nHeight));
                    }
                    if (!fAddressIndex && !fSpentIndex) {
                        continue;
                    }

                    const CScript *pScript = &coin.out.scriptPubKey;
                    CAmount nValue = coin.nType == OUTPUT_CT ? 0 : coin.out.nValue;
                    std::vector<uint8_t> hashBytes;
                    int scriptType = 0;

                    if (!ExtractIndexInfo(pScript, scriptType, hashBytes)) {
                        continue;
                    }

                    uint256 hashAddress;
                    if (scriptType > 0) {
                        hashAddress = uint256(hashBytes.data(), hashBytes.size());
                    }
                    if (fAddressIndex && scriptType > 0) {
                        // record spending activity
                        view.addressIndex.push_back(std::make_pair(CAddressIndexKey(scriptType, hashAddress, pindex->nHeight, i, txhash, j, true), nValue * -1));
                        // remove address from unspent index
                        view.addressUnspentIndex.push_back(std::make_pair(CAddressUnspentKey(scriptType, hashAddress, input.prevout.hash, input.prevout.n), CAddressUnspentValue()));
                    }
                    if (fSpentIndex) {
                        CAmount nValue = coin.nType == OUTPUT_CT ? -1 : coin.out.nValue;
                        // add the spent index to determine the txid and input that spent an output
                        // and to find the amount and address from an input
                        view.spentIndex.push_back(std::make_pair(CSpentIndexKey(input.prevout.hash, input.prevout.n), CSpentIndexValue(txhash, j, pindex->nHeight, nValue, scriptType, hashAddress)));
                    }
                }

                if (tx_state.m_funds_smsg) {
                    m_chainman.m_smsgman->StoreFundingTx(view.smsg_cache, tx, pindex);
                }
            }
        } else {
            tx_state.tx_balances[BAL_IND_PLAIN_ADDED] = tx.GetValueOut();
        }

        // GetTransactionSigOpCost counts 3 types of sigops:
        // * legacy (always)
        // * p2sh (when P2SH enabled in flags and excludes coinbase)
        // * witness (when witness enabled in flags and excludes coinbase)
        nSigOpsCost += GetTransactionSigOpCost(tx, view, flags);
        if (nSigOpsCost > MAX_BLOCK_SIGOPS_COST) {
            control.Wait();
            LogPrintf("ERROR: ConnectBlock(): too many sigops\n");
            return state.Invalid(BlockValidationResult::BLOCK_CONSENSUS, "bad-blk-sigops");
        }

        if (!tx.IsCoinBase())
        {
            std::vector<CScriptCheck> vChecks;
            bool fCacheResults = fJustCheck; /* Don't cache results if we're actually connecting blocks (still consult the cache, though) */
            //TxValidationState tx_state;
            if (fScriptChecks && !CheckInputScripts(tx, tx_state, view, flags, fCacheResults, fCacheResults, txsdata[i], g_parallel_script_checks ? &vChecks : nullptr)) {
                control.Wait();
                // Any transaction validation failure in ConnectBlock is a block consensus failure
                state.Invalid(BlockValidationResult::BLOCK_CONSENSUS,
                              tx_state.GetRejectReason(), tx_state.GetDebugMessage());
                return error("ConnectBlock(): CheckInputScripts on %s failed with %s",
                    txhash.ToString(), state.ToString());
            }
            control.Add(vChecks);

            blockundo.vtxundo.push_back(CTxUndo());
            UpdateCoins(tx, view, blockundo.vtxundo.back(), pindex->nHeight);
        } else
        {
            // tx is coinbase
            CTxUndo undoDummy;
            UpdateCoins(tx, view, undoDummy, pindex->nHeight);
            nMoneyCreated += tx.GetValueOut();
        }

        if (view.nLastRCTOutput == 0) {
            view.nLastRCTOutput = pindex->pprev ? pindex->pprev->nAnonOutputs : 0;
        }

        // Index rct outputs and keyimages
        if (tx_state.m_has_anon_output || tx_state.m_has_anon_input) {
            COutPoint op(txhash, 0);
            if (tx_state.m_has_anon_input) {
                assert(tx_state.m_setHaveKI.size());
            }
            for (const auto &ki : tx_state.m_setHaveKI) {
                // Test for duplicate keyimage used in block
                if (!view.keyImages.insert(std::make_pair(ki, txhash)).second) {
                    return state.Invalid(BlockValidationResult::BLOCK_CONSENSUS, "bad-anonin-dup-ki");
                }
            }

            for (unsigned int k = 0; k < tx.vpout.size(); k++) {
                if (!tx.vpout[k]->IsType(OUTPUT_RINGCT)) {
                    continue;
                }

                CTxOutRingCT *txout = (CTxOutRingCT*)tx.vpout[k].get();

                int64_t nTestExists;
                if (!particl::fVerifyingDB && m_blockman.m_block_tree_db->ReadRCTOutputLink(txout->pk, nTestExists)) {
                    control.Wait();

                    if (nTestExists > pindex->pprev->nAnonOutputs) {
                        // The anon index can diverge from the chain index if shutdown does not complete
                        LogPrintf("%s: Duplicate anon-output %s, index %d, above last index %d.\n", __func__, HexStr(txout->pk), nTestExists, pindex->pprev->nAnonOutputs);

                        if (!particl::attempted_rct_index_repair) {
                            LogPrintf("Attempting to repair anon index.\n");
                            assert(state.m_chainman);
                            std::set<CCmpPubKey> setKi; // unused
                            RollBackRCTIndex(*state.m_chainman, pindex->pprev->nAnonOutputs, nTestExists, pindex->pprev->nHeight, setKi);
                            particl::attempted_rct_index_repair = true;
                            return false;
                        } else {
                            LogPrintf("Not attempting anon index repair, already tried once.\n");
                        }
                    }

                    return error("%s: Duplicate anon-output (db) %s, index %d.", __func__, HexStr(txout->pk), nTestExists);
                }
                if (!particl::fVerifyingDB && view.ReadRCTOutputLink(txout->pk, nTestExists)) {
                    control.Wait();
                    return error("%s: Duplicate anon-output (view) %s, index %d.", __func__, HexStr(txout->pk), nTestExists);
                }

                op.n = k;
                view.nLastRCTOutput++;
                CAnonOutput ao(txout->pk, txout->commitment, op, pindex->nHeight, 0);

                view.anonOutputLinks[txout->pk] = view.nLastRCTOutput;
                view.anonOutputs.push_back(std::make_pair(view.nLastRCTOutput, ao));
            }
        }

        if (fAddressIndex) {
            // Update outputs for insight
            for (unsigned int k = 0; k < tx.vpout.size(); k++) {
                const CTxOutBase *out = tx.vpout[k].get();

                if (!out->IsType(OUTPUT_STANDARD)
                    && !out->IsType(OUTPUT_CT)) {
                    continue;
                }

                const CScript *pScript;
                std::vector<unsigned char> hashBytes;
                int scriptType = 0;
                CAmount nValue;
                if (!ExtractIndexInfo(out, scriptType, hashBytes, nValue, pScript)
                    || scriptType == 0) {
                    continue;
                }

                // Record receiving activity
                view.addressIndex.push_back(std::make_pair(CAddressIndexKey(scriptType, uint256(hashBytes.data(), hashBytes.size()), pindex->nHeight, i, txhash, k, false), nValue));
                // Record unspent output
                view.addressUnspentIndex.push_back(std::make_pair(CAddressUnspentKey(scriptType, uint256(hashBytes.data(), hashBytes.size()), txhash, k), CAddressUnspentValue(nValue, *pScript, pindex->nHeight)));
            }
        }

        block_balances[BAL_IND_PLAIN] += tx_state.tx_balances[BAL_IND_PLAIN_ADDED] - tx_state.tx_balances[BAL_IND_PLAIN_REMOVED];
        block_balances[BAL_IND_BLIND] += tx_state.tx_balances[BAL_IND_BLIND_ADDED] - tx_state.tx_balances[BAL_IND_BLIND_REMOVED];
        block_balances[BAL_IND_ANON]  += tx_state.tx_balances[BAL_IND_ANON_ADDED]  - tx_state.tx_balances[BAL_IND_ANON_REMOVED];
        nMoneyBurned += tx.GetPlainValueBurned();
    }

    int64_t nTime3 = GetTimeMicros(); nTimeConnect += nTime3 - nTime2;
    LogPrint(BCLog::BENCH, "      - Connect %u transactions: %.2fms (%.3fms/tx, %.3fms/txin) [%.2fs (%.2fms/blk)]\n", (unsigned)block.vtx.size(), MILLI * (nTime3 - nTime2), MILLI * (nTime3 - nTime2) / block.vtx.size(), nInputs <= 1 ? 0 : MILLI * (nTime3 - nTime2) / (nInputs-1), nTimeConnect * MICRO, nTimeConnect * MILLI / nBlocksTotal);


    if (!control.Wait()) {
        LogPrintf("ERROR: %s: CheckQueue failed\n", __func__);
        return state.Invalid(BlockValidationResult::BLOCK_CONSENSUS, "block-validation-failed");
    }

    if (fParticlMode) {
        if (block.nTime >= consensus.clamp_tx_version_time) {
            nMoneyCreated -= nFees;  // nStakeReward includes fees
            nMoneyCreated -= nMoneyBurned;
        }
        if (block.IsProofOfStake()) { // Only the genesis block isn't proof of stake
            CTransactionRef txCoinstake = block.vtx[0];
            CTransactionRef txPrevCoinstake = nullptr;
            const TreasuryFundSettings *pTreasuryFundSettings = m_params.GetTreasuryFundSettings(block.nTime);
            const CAmount nCalculatedStakeReward = m_params.GetProofOfStakeReward(pindex->pprev, nFees);

            if (block.nTime >= consensus.smsg_fee_time) {
                CAmount smsg_fee_new, smsg_fee_prev = consensus.smsg_fee_msg_per_day_per_k;
                if (pindex->pprev->nHeight > 0 // Skip genesis block (POW)
                    && pindex->pprev->nTime >= consensus.smsg_fee_time) {
                    if (!particl::coinStakeCache.GetCoinStake(*this, pindex->pprev->GetBlockHash(), txPrevCoinstake)
                        || !txPrevCoinstake->GetSmsgFeeRate(smsg_fee_prev)) {
                        LogPrintf("ERROR: %s: Failed to get previous smsg fee.\n", __func__);
                        return state.Invalid(BlockValidationResult::BLOCK_CONSENSUS, "bad-cs-smsg-fee-prev");
                    }
                }

                if (!txCoinstake->GetSmsgFeeRate(smsg_fee_new)) {
                    LogPrintf("ERROR: %s: Failed to get smsg fee.\n", __func__);
                    return state.Invalid(BlockValidationResult::BLOCK_CONSENSUS, "bad-cs-smsg-fee");
                }
                if (smsg_fee_new < 1) {
                    LogPrintf("ERROR: %s: Smsg fee < 1.\n", __func__);
                    return state.Invalid(BlockValidationResult::BLOCK_CONSENSUS, "bad-cs-smsg-fee");
                }
                int64_t delta = std::abs(smsg_fee_new - smsg_fee_prev);
                int64_t max_delta = m_params.GetMaxSmsgFeeRateDelta(smsg_fee_prev, pindex->nTime);
                if (delta > max_delta) {
                    LogPrintf("ERROR: %s: Bad smsg-fee (delta=%d, max_delta=%d)\n", __func__, delta, max_delta);
                    return state.Invalid(BlockValidationResult::BLOCK_CONSENSUS, "bad-cs-smsg-fee");
                }
            }

            if (block.nTime >= consensus.smsg_difficulty_time) {
                uint32_t smsg_difficulty_new, smsg_difficulty_prev = consensus.smsg_min_difficulty;
                if (pindex->pprev->nHeight > 0 // Skip genesis block (POW)
                    && pindex->pprev->nTime >= consensus.smsg_difficulty_time) {
                    if (!particl::coinStakeCache.GetCoinStake(*this, pindex->pprev->GetBlockHash(), txPrevCoinstake)
                        || !txPrevCoinstake->GetSmsgDifficulty(smsg_difficulty_prev)) {
                        LogPrintf("ERROR: %s: Failed to get previous smsg difficulty.\n", __func__);
                        return state.Invalid(BlockValidationResult::BLOCK_CONSENSUS, "bad-cs-smsg-diff-prev");
                    }
                }

                if (!txCoinstake->GetSmsgDifficulty(smsg_difficulty_new)) {
                    LogPrintf("ERROR: %s: Failed to get smsg difficulty.\n", __func__);
                    return state.Invalid(BlockValidationResult::BLOCK_CONSENSUS, "bad-cs-smsg-diff");
                }
                if (smsg_difficulty_new < 1 || smsg_difficulty_new > consensus.smsg_min_difficulty) {
                    LogPrintf("ERROR: %s: Smsg difficulty out of range.\n", __func__);
                    return state.Invalid(BlockValidationResult::BLOCK_CONSENSUS, "bad-cs-smsg-diff");
                }
                int delta = int(smsg_difficulty_prev) - int(smsg_difficulty_new);
                if (abs(delta) > int(consensus.smsg_difficulty_max_delta)) {
                    LogPrintf("ERROR: %s: Smsg difficulty change out of range.\n", __func__);
                    return state.Invalid(BlockValidationResult::BLOCK_CONSENSUS, "bad-cs-smsg-diff");
                }
            }

            if (!pTreasuryFundSettings || pTreasuryFundSettings->nMinTreasuryStakePercent <= 0) {
                if (nStakeReward < 0 || nStakeReward > nCalculatedStakeReward) {
                    LogPrintf("ERROR: %s: Coinstake pays too much(actual=%d vs calculated=%d)\n", __func__, nStakeReward, nCalculatedStakeReward);
                    return state.Invalid(BlockValidationResult::BLOCK_CONSENSUS, "bad-cs-amount");
                }
            } else {
                assert(pTreasuryFundSettings->nMinTreasuryStakePercent <= 100);

                CAmount nTreasuryBfwd = 0, nTreasuryCfwdCheck = 0;
                CAmount nMinTreasuryPart = (nCalculatedStakeReward * pTreasuryFundSettings->nMinTreasuryStakePercent) / 100;
                CAmount nMaxHolderPart = nCalculatedStakeReward - nMinTreasuryPart;
                if (nMinTreasuryPart < 0 || nMaxHolderPart < 0) {
                    LogPrintf("ERROR: %s: Bad coinstake split amount (treasury=%d vs reward=%d)\n", __func__, nMinTreasuryPart, nMaxHolderPart);
                    return state.Invalid(BlockValidationResult::BLOCK_CONSENSUS, "bad-cs-amount");
                }

                if (pindex->pprev->nHeight > 0) { // Genesis block is pow
                    if (!txPrevCoinstake &&
                        !particl::coinStakeCache.GetCoinStake(*this, pindex->pprev->GetBlockHash(), txPrevCoinstake)) {
                        LogPrintf("ERROR: %s: Failed to get previous coinstake.\n", __func__);
                        return state.Invalid(BlockValidationResult::BLOCK_CONSENSUS, "bad-cs-prev");
                    }

                    assert(txPrevCoinstake->IsCoinStake()); // Sanity check
                    if (!txPrevCoinstake->GetTreasuryFundCfwd(nTreasuryBfwd)) {
                        nTreasuryBfwd = 0;
                    }
                }

                if (pindex->nHeight % pTreasuryFundSettings->nTreasuryOutputPeriod == 0) {
                    // Fund output must exist and match cfwd, cfwd data output must be unset
                    // nStakeReward must == nTreasuryBfwd + nCalculatedStakeReward

                    if (nStakeReward != nTreasuryBfwd + nCalculatedStakeReward) {
                        LogPrintf("ERROR: %s: Bad stake-reward (actual=%d vs expected=%d)\n", __func__, nStakeReward, nTreasuryBfwd + nCalculatedStakeReward);
                        return state.Invalid(BlockValidationResult::BLOCK_CONSENSUS, "bad-cs-amount");
                    }

                    CTxDestination dfDest = DecodeDestination(pTreasuryFundSettings->sTreasuryFundAddresses);
                    if (std::get_if<CNoDestination>(&dfDest)) {
                        return error("%s: Failed to get treasury fund destination: %s.", __func__, pTreasuryFundSettings->sTreasuryFundAddresses);
                    }
                    CScript fundScriptPubKey = GetScriptForDestination(dfDest);

                    // Output 1 must be to the treasury fund
                    const CTxOutStandard *outputDF = txCoinstake->vpout[1]->GetStandardOutput();
                    if (!outputDF) {
                        LogPrintf("ERROR: %s: Bad treasury fund output.\n", __func__);
                        return state.Invalid(BlockValidationResult::BLOCK_CONSENSUS, "bad-cs");
                    }
                    if (outputDF->scriptPubKey != fundScriptPubKey) {
                        LogPrintf("ERROR: %s: Bad treasury fund output script.\n", __func__);
                        return state.Invalid(BlockValidationResult::BLOCK_CONSENSUS, "bad-cs");
                    }
                    if (outputDF->nValue < nTreasuryBfwd + nMinTreasuryPart) { // Max value is clamped already
                        LogPrintf("ERROR: %s: Bad treasury-reward (actual=%d vs minfundpart=%d)\n", __func__, nStakeReward, nTreasuryBfwd + nMinTreasuryPart);
                        return state.Invalid(BlockValidationResult::BLOCK_CONSENSUS, "bad-cs-fund-amount");
                    }
                    if (txCoinstake->GetTreasuryFundCfwd(nTreasuryCfwdCheck)) {
                        LogPrintf("ERROR: %s: Coinstake treasury cfwd must be unset.\n", __func__);
                        return state.Invalid(BlockValidationResult::BLOCK_CONSENSUS, "bad-cs-cfwd");
                    }
                } else {
                    // Ensure cfwd data output is correct and nStakeReward is <= nHolderPart
                    // cfwd must == nTreasuryBfwd + (nCalculatedStakeReward - nStakeReward) // Allowing users to set a higher split

                    if (nStakeReward < 0 || nStakeReward > nMaxHolderPart) {
                        LogPrintf("ERROR: %s: Bad stake-reward (actual=%d vs maxholderpart=%d)\n", __func__, nStakeReward, nMaxHolderPart);
                        return state.Invalid(BlockValidationResult::BLOCK_CONSENSUS, "bad-cs-amount");
                    }
                    CAmount nTreasuryCfwd = nTreasuryBfwd + nCalculatedStakeReward - nStakeReward;
                    if (!txCoinstake->GetTreasuryFundCfwd(nTreasuryCfwdCheck)
                        || nTreasuryCfwdCheck != nTreasuryCfwd) {
                        LogPrintf("ERROR: %s: Coinstake treasury fund carried forward mismatch (actual=%d vs expected=%d)\n", __func__, nTreasuryCfwdCheck, nTreasuryCfwd);
                        return state.Invalid(BlockValidationResult::BLOCK_CONSENSUS, "bad-cs-cfwd");
                    }
                }

                particl::coinStakeCache.InsertCoinStake(blockHash, txCoinstake);
            }
        } else {
            if (blockHash != m_params.GetConsensus().hashGenesisBlock) {
                LogPrintf("ERROR: %s: Block isn't coinstake or genesis.\n", __func__);
                return state.Invalid(BlockValidationResult::BLOCK_CONSENSUS, "bad-cs");
            }
        }
    } else {
        CAmount blockReward = nFees + GetBlockSubsidy(pindex->nHeight, m_params.GetConsensus());
        if (block.vtx[0]->GetValueOut() > blockReward) {
            LogPrintf("ERROR: ConnectBlock(): coinbase pays too much (actual=%d vs limit=%d)\n", block.vtx[0]->GetValueOut(), blockReward);
            return state.Invalid(BlockValidationResult::BLOCK_CONSENSUS, "bad-cb-amount");
        }
    }

    int64_t nTime4 = GetTimeMicros(); nTimeVerify += nTime4 - nTime2;
    LogPrint(BCLog::BENCH, "    - Verify %u txins: %.2fms (%.3fms/txin) [%.2fs (%.2fms/blk)]\n", nInputs - 1, MILLI * (nTime4 - nTime2), nInputs <= 1 ? 0 : MILLI * (nTime4 - nTime2) / (nInputs-1), nTimeVerify * MICRO, nTimeVerify * MILLI / nBlocksTotal);

    if (fJustCheck)
        return true;

    if (consensus.exploit_fix_2_height && pindex->nHeight == (int)consensus.exploit_fix_2_height) {
        // Set moneysupply to utxoset sum
        pindex->nMoneySupply = particl::GetUTXOSum(*this) + nMoneyCreated;
        LogPrintf("RCT mint fix HF2, set nMoneySupply to: %d\n", pindex->nMoneySupply);
        reset_balances = true;
        block_balances[BAL_IND_PLAIN] = pindex->nMoneySupply;
    } else {
        pindex->nMoneySupply = (pindex->pprev ? pindex->pprev->nMoneySupply : 0) + nMoneyCreated;
    }
    pindex->nAnonOutputs = view.nLastRCTOutput;
    m_blockman.m_dirty_blockindex.insert(pindex); // pindex has changed, must save to disk

    if ((!fIsGenesisBlock || fParticlMode) &&
        !m_blockman.WriteUndoDataForBlock(blockundo, state, pindex, m_params)) {
        return false;
    }

    int64_t nTime5 = GetTimeMicros(); nTimeUndo += nTime5 - nTime4;
    LogPrint(BCLog::BENCH, "    - Write undo data: %.2fms [%.2fs (%.2fms/blk)]\n", MILLI * (nTime5 - nTime4), nTimeUndo * MICRO, nTimeUndo * MILLI / nBlocksTotal);

    if (!pindex->IsValid(BLOCK_VALID_SCRIPTS)) {
        pindex->RaiseValidity(BLOCK_VALID_SCRIPTS);
        m_blockman.m_dirty_blockindex.insert(pindex);
    }


    if (fTimestampIndex) {
        unsigned int logicalTS = pindex->nTime;
        if (!m_blockman.m_block_tree_db->WriteTimestampIndex(CTimestampIndexKey(logicalTS, pindex->GetBlockHash()))) {
            return AbortNode(state, "Failed to write timestamp index");
        }
        if (!m_blockman.m_block_tree_db->WriteTimestampBlockIndex(CTimestampBlockIndexKey(pindex->GetBlockHash()), CTimestampBlockIndexValue(logicalTS))) {
            return AbortNode(state, "Failed to write blockhash index");
        }
    }
    if (fBalancesIndex) {
        BlockBalances values(block_balances);
        if (pindex->pprev && !reset_balances) {
            BlockBalances prev_balances;
            if (!m_blockman.m_block_tree_db->ReadBlockBalancesIndex(pindex->pprev->GetBlockHash(), prev_balances)) {
                return AbortNode(state, "Failed to read previous block's balances");
            } else {
                values.sum(prev_balances);
            }
        }
        if (!m_blockman.m_block_tree_db->WriteBlockBalancesIndex(block.GetHash(), values)) {
            return AbortNode(state, "Failed to write balances index");
        }
    }

    assert(pindex->phashBlock);

    m_chainman.m_smsgman->SetBestBlock(view.smsg_cache, pindex->GetBlockHash(), pindex->nHeight, pindex->nTime);

    // add this block to the view's block chain
    view.SetBestBlock(pindex->GetBlockHash(), pindex->nHeight);

    int64_t nTime6 = GetTimeMicros(); nTimeIndex += nTime6 - nTime5;
    LogPrint(BCLog::BENCH, "    - Index writing: %.2fms [%.2fs (%.2fms/blk)]\n", MILLI * (nTime6 - nTime5), nTimeIndex * MICRO, nTimeIndex * MILLI / nBlocksTotal);

    TRACE6(validation, block_connected,
        block_hash.data(),
        pindex->nHeight,
        block.vtx.size(),
        nInputs,
        nSigOpsCost,
        nTime5 - nTimeStart // in microseconds (µs)
    );

    return true;
}

CoinsCacheSizeState CChainState::GetCoinsCacheSizeState()
{
    AssertLockHeld(::cs_main);
    return this->GetCoinsCacheSizeState(
        m_coinstip_cache_size_bytes,
        m_mempool ? m_mempool->m_max_size_bytes : 0);
}

CoinsCacheSizeState CChainState::GetCoinsCacheSizeState(
    size_t max_coins_cache_size_bytes,
    size_t max_mempool_size_bytes)
{
    AssertLockHeld(::cs_main);
    const int64_t nMempoolUsage = m_mempool ? m_mempool->DynamicMemoryUsage() : 0;
    int64_t cacheSize = CoinsTip().DynamicMemoryUsage();
    int64_t nTotalSpace =
        max_coins_cache_size_bytes + std::max<int64_t>(int64_t(max_mempool_size_bytes) - nMempoolUsage, 0);

    //! No need to periodic flush if at least this much space still available.
    static constexpr int64_t MAX_BLOCK_COINSDB_USAGE_BYTES = 10 * 1024 * 1024;  // 10MB
    int64_t large_threshold =
        std::max((9 * nTotalSpace) / 10, nTotalSpace - MAX_BLOCK_COINSDB_USAGE_BYTES);

    if (cacheSize > nTotalSpace) {
        LogPrintf("Cache size (%s) exceeds total space (%s)\n", cacheSize, nTotalSpace);
        return CoinsCacheSizeState::CRITICAL;
    } else if (cacheSize > large_threshold) {
        return CoinsCacheSizeState::LARGE;
    }
    return CoinsCacheSizeState::OK;
}

bool CChainState::FlushStateToDisk(
    BlockValidationState &state,
    FlushStateMode mode,
    int nManualPruneHeight)
{
    LOCK(cs_main);
    assert(this->CanFlushToDisk());
    static std::chrono::microseconds nLastWrite{0};
    static std::chrono::microseconds nLastFlush{0};
    std::set<int> setFilesToPrune;
    bool full_flush_completed = false;

    const size_t coins_count = CoinsTip().GetCacheSize();
    const size_t coins_mem_usage = CoinsTip().DynamicMemoryUsage();

    try {
    {
        bool fFlushForPrune = false;
        bool fDoFullFlush = false;

        CoinsCacheSizeState cache_state = GetCoinsCacheSizeState();
        LOCK(m_blockman.cs_LastBlockFile);
        if (fPruneMode && (m_blockman.m_check_for_pruning || nManualPruneHeight > 0) && !fReindex) {
            // make sure we don't prune above any of the prune locks bestblocks
            // pruning is height-based
            int last_prune{m_chain.Height()}; // last height we can prune
            std::optional<std::string> limiting_lock; // prune lock that actually was the limiting factor, only used for logging

            for (const auto& prune_lock : m_blockman.m_prune_locks) {
                if (prune_lock.second.height_first == std::numeric_limits<int>::max()) continue;
                // Remove the buffer and one additional block here to get actual height that is outside of the buffer
                const int lock_height{prune_lock.second.height_first - PRUNE_LOCK_BUFFER - 1};
                last_prune = std::max(1, std::min(last_prune, lock_height));
                if (last_prune == lock_height) {
                    limiting_lock = prune_lock.first;
                }
            }

            if (limiting_lock) {
                LogPrint(BCLog::PRUNE, "%s limited pruning to height %d\n", limiting_lock.value(), last_prune);
            }

            if (nManualPruneHeight > 0) {
                LOG_TIME_MILLIS_WITH_CATEGORY("find files to prune (manual)", BCLog::BENCH);

                m_blockman.FindFilesToPruneManual(setFilesToPrune, std::min(last_prune, nManualPruneHeight), m_chain.Height());
            } else {
                LOG_TIME_MILLIS_WITH_CATEGORY("find files to prune", BCLog::BENCH);

                m_blockman.FindFilesToPrune(setFilesToPrune, m_params.PruneAfterHeight(), m_chain.Height(), last_prune, IsInitialBlockDownload());
                m_blockman.m_check_for_pruning = false;
            }
            if (!setFilesToPrune.empty()) {
                fFlushForPrune = true;
                if (!m_blockman.m_have_pruned) {
                    m_blockman.m_block_tree_db->WriteFlag("prunedblockfiles", true);
                    m_blockman.m_have_pruned = true;
                }
            }
        }
        const auto nNow = GetTime<std::chrono::microseconds>();
        // Avoid writing/flushing immediately after startup.
        if (nLastWrite.count() == 0) {
            nLastWrite = nNow;
        }
        if (nLastFlush.count() == 0) {
            nLastFlush = nNow;
        }
        // The cache is large and we're within 10% and 10 MiB of the limit, but we have time now (not in the middle of a block processing).
        bool fCacheLarge = mode == FlushStateMode::PERIODIC && cache_state >= CoinsCacheSizeState::LARGE;
        // The cache is over the limit, we have to write now.
        bool fCacheCritical = mode == FlushStateMode::IF_NEEDED && cache_state >= CoinsCacheSizeState::CRITICAL;
        // It's been a while since we wrote the block index to disk. Do this frequently, so we don't need to redownload after a crash.
        bool fPeriodicWrite = mode == FlushStateMode::PERIODIC && nNow > nLastWrite + DATABASE_WRITE_INTERVAL;
        // It's been very long since we flushed the cache. Do this infrequently, to optimize cache usage.
        bool fPeriodicFlush = mode == FlushStateMode::PERIODIC && nNow > nLastFlush + DATABASE_FLUSH_INTERVAL;
        // Combine all conditions that result in a full cache flush.
        fDoFullFlush = (mode == FlushStateMode::ALWAYS) || fCacheLarge || fCacheCritical || fPeriodicFlush || fFlushForPrune;
        // Write blocks and block index to disk.
        if (fDoFullFlush || fPeriodicWrite) {
            // Ensure we can write block index
            if (!CheckDiskSpace(gArgs.GetBlocksDirPath())) {
                return AbortNode(state, "Disk space is too low!", _("Disk space is too low!"));
            }
            {
                LOG_TIME_MILLIS_WITH_CATEGORY("write block and undo data to disk", BCLog::BENCH);

                // First make sure all block and undo data is flushed to disk.
                m_blockman.FlushBlockFile();
            }

            // Then update all block file information (which may refer to block and undo files).
            {
                LOG_TIME_MILLIS_WITH_CATEGORY("write block index to disk", BCLog::BENCH);

                if (!m_blockman.WriteBlockIndexDB()) {
                    return AbortNode(state, "Failed to write to block index database");
                }
            }
            // Finally remove any pruned files
            if (fFlushForPrune) {
                LOG_TIME_MILLIS_WITH_CATEGORY("unlink pruned files", BCLog::BENCH);

                UnlinkPrunedFiles(setFilesToPrune);
            }
            nLastWrite = nNow;
        }
        // Flush best chain related state. This can only be done if the blocks / block index write was also done.
        if (fDoFullFlush && !CoinsTip().GetBestBlock().IsNull()) {
            LOG_TIME_MILLIS_WITH_CATEGORY(strprintf("write coins cache to disk (%d coins, %.2fkB)",
                coins_count, coins_mem_usage / 1000), BCLog::BENCH);

            // Typical Coin structures on disk are around 48 bytes in size.
            // Pushing a new one to the database can cause it to be written
            // twice (once in the log, and once in the tables). This is already
            // an overestimation, as most will delete an existing entry or
            // overwrite one. Still, use a conservative safety factor of 2.
            if (!CheckDiskSpace(gArgs.GetDataDirNet(), 48 * 2 * 2 * CoinsTip().GetCacheSize())) {
                return AbortNode(state, "Disk space is too low!", _("Disk space is too low!"));
            }
            // Flush the chainstate (which may refer to block index entries).
            if (!CoinsTip().Flush())
                return AbortNode(state, "Failed to write to coin database");
            nLastFlush = nNow;
            full_flush_completed = true;
            TRACE5(utxocache, flush,
                   (int64_t)(GetTimeMicros() - nNow.count()), // in microseconds (µs)
                   (uint32_t)mode,
                   (uint64_t)coins_count,
                   (uint64_t)coins_mem_usage,
                   (bool)fFlushForPrune);
        }
    }
    if (full_flush_completed) {
        // Update best block in wallet (so we can detect restored wallets).
        GetMainSignals().ChainStateFlushed(m_chain.GetLocator());
    }
    } catch (const std::runtime_error& e) {
        return AbortNode(state, std::string("System error while flushing: ") + e.what());
    }
    return true;
}

void CChainState::ForceFlushStateToDisk()
{
    BlockValidationState state;
    if (!this->FlushStateToDisk(state, FlushStateMode::ALWAYS)) {
        LogPrintf("%s: failed to flush state (%s)\n", __func__, state.ToString());
    }
}

void CChainState::PruneAndFlush()
{
    BlockValidationState state;
    m_blockman.m_check_for_pruning = true;
    if (!this->FlushStateToDisk(state, FlushStateMode::NONE)) {
        LogPrintf("%s: failed to flush state (%s)\n", __func__, state.ToString());
    }
}

static void DoWarning(const bilingual_str& warning)
{
    static bool fWarned = false;
    SetMiscWarning(warning);
    if (!fWarned) {
        AlertNotify(warning.original);
        fWarned = true;
    }
}

static void ClearSpentCache(CChainState &chainstate, CDBBatch &batch, int height)
{
    CBlockIndex* pblockindex = chainstate.m_chain[height];
    if (!pblockindex) {
        return;
    }
    CBlock block;
    if (!ReadBlockFromDisk(block, pblockindex, chainstate.m_params.GetConsensus())) {
        LogPrintf("%s: failed read block from disk (%d, %s)\n", __func__, height, pblockindex->GetBlockHash().ToString());
        return;
    }
    for (int i = block.vtx.size() - 1; i >= 0; i--) {
        const CTransaction &tx = *(block.vtx[i]);
        for (const auto &txin : tx.vin) {
            if (!txin.IsAnonInput()) {
                std::pair<uint8_t, COutPoint> key = std::make_pair(DB_SPENTCACHE, txin.prevout);
                batch.Erase(key);
            }
        }
    }
}

bool FlushView(CCoinsViewCache *view, BlockValidationState& state, CChainState &chainstate, bool fDisconnecting)
{
    auto& pblocktree{chainstate.m_blockman.m_block_tree_db};

    if (!view->Flush())
        return false;

    if (fAddressIndex) {
        if (fDisconnecting) {
            if (!pblocktree->EraseAddressIndex(view->addressIndex)) {
                return AbortNode(state, "Failed to delete address index");
            }
        } else {
            if (!pblocktree->WriteAddressIndex(view->addressIndex)) {
                return AbortNode(state, "Failed to write address index");
            }
        }
        if (!pblocktree->UpdateAddressUnspentIndex(view->addressUnspentIndex)) {
            return AbortNode(state, "Failed to write address unspent index");
        }
    }

    if (fSpentIndex) {
        if (!pblocktree->UpdateSpentIndex(view->spentIndex)) {
            return AbortNode(state, "Failed to write transaction index");
        }
    }

    view->addressIndex.clear();
    view->addressUnspentIndex.clear();
    view->spentIndex.clear();

    if (fDisconnecting) {
        for (const auto &it : view->keyImages) {
            if (!pblocktree->EraseRCTKeyImage(it.first)) {
                return error("%s: EraseRCTKeyImage failed, txn %s.", __func__, it.second.ToString());
            }
        }
        for (const auto &it : view->anonOutputLinks) {
            if (!pblocktree->EraseRCTOutput(it.second)) {
                return error("%s: EraseRCTOutput failed.", __func__);
            }
            if (!pblocktree->EraseRCTOutputLink(it.first)) {
                return error("%s: EraseRCTOutputLink failed.", __func__);
            }
        }
        for (const auto &it : view->spent_cache) {
            if (!pblocktree->EraseSpentCache(it.first)) {
                return error("%s: EraseSpentCache failed.", __func__);
            }
        }
    } else {
        CDBBatch batch(*pblocktree);

        for (const auto &it : view->keyImages) {
            CAnonKeyImageInfo data(it.second, state.m_spend_height);
            std::pair<uint8_t, CCmpPubKey> key = std::make_pair(DB_RCTKEYIMAGE, it.first);
            batch.Write(key, data);
        }
        for (const auto &it : view->anonOutputs) {
            std::pair<uint8_t, int64_t> key = std::make_pair(DB_RCTOUTPUT, it.first);
            batch.Write(key, it.second);
        }
        for (const auto &it : view->anonOutputLinks) {
            std::pair<uint8_t, CCmpPubKey> key = std::make_pair(DB_RCTOUTPUT_LINK, it.first);
            batch.Write(key, it.second);
        }
        for (const auto &it : view->spent_cache) {
            std::pair<uint8_t, COutPoint> key = std::make_pair(DB_SPENTCACHE, it.first);
            batch.Write(key, it.second);
        }
        if (state.m_spend_height > (int)MIN_BLOCKS_TO_KEEP) {
            ClearSpentCache(chainstate, batch, state.m_spend_height - (MIN_BLOCKS_TO_KEEP+1));
        }
        if (!pblocktree->WriteBatch(batch)) {
            return error("%s: Write index data failed.", __func__);
        }
        if (0 != chainstate.m_chainman.m_smsgman->WriteCache(view->smsg_cache)) {
            return error("%s: smsgModule WriteCache failed.", __func__);
        }
    }

    view->nLastRCTOutput = 0;
    view->anonOutputs.clear();
    view->anonOutputLinks.clear();
    view->keyImages.clear();
    view->spent_cache.clear();
    view->smsg_cache.Clear();

    return true;
};

/** Private helper function that concatenates warning messages. */
static void AppendWarning(bilingual_str& res, const bilingual_str& warn)
{
    if (!res.empty()) res += Untranslated(", ");
    res += warn;
}

static void UpdateTipLog(
    const CCoinsViewCache& coins_tip,
    const CBlockIndex* tip,
    const CChainParams& params,
    const std::string& func_name,
    const std::string& prefix,
    const std::string& warning_messages) EXCLUSIVE_LOCKS_REQUIRED(::cs_main)
{

    AssertLockHeld(::cs_main);
    LogPrintf("%s%s: new best=%s height=%d version=0x%08x log2_work=%f tx=%lu date='%s' progress=%f cache=%.1fMiB(%utxo)%s\n",
        prefix, func_name,
        tip->GetBlockHash().ToString(), tip->nHeight, tip->nVersion,
        log(tip->nChainWork.getdouble()) / log(2.0), (unsigned long)tip->nChainTx,
        FormatISO8601DateTime(tip->GetBlockTime()),
        GuessVerificationProgress(params.TxData(), tip),
        coins_tip.DynamicMemoryUsage() * (1.0 / (1 << 20)),
        coins_tip.GetCacheSize(),
        !warning_messages.empty() ? strprintf(" warning='%s'", warning_messages) : "");
}

void CChainState::UpdateTip(const CBlockIndex* pindexNew)
{
    AssertLockHeld(::cs_main);
    const auto& coins_tip = this->CoinsTip();

    // The remainder of the function isn't relevant if we are not acting on
    // the active chainstate, so return if need be.
    if (this != &m_chainman.ActiveChainstate()) {
        // Only log every so often so that we don't bury log messages at the tip.
        constexpr int BACKGROUND_LOG_INTERVAL = 2000;
        if (pindexNew->nHeight % BACKGROUND_LOG_INTERVAL == 0) {
            UpdateTipLog(coins_tip, pindexNew, m_params, __func__, "[background validation] ", "");
        }
        return;
    }

    // New best block
    if (m_mempool) {
        m_mempool->AddTransactionsUpdated(1);
    }

    {
        LOCK(g_best_block_mutex);
        g_best_block = pindexNew->GetBlockHash();
        g_best_block_cv.notify_all();
    }

    bilingual_str warning_messages;
    if (!this->IsInitialBlockDownload()) {
        const CBlockIndex* pindex = pindexNew;
        for (int bit = 0; bit < VERSIONBITS_NUM_BITS; bit++) {
            WarningBitsConditionChecker checker(m_chainman, bit);
            ThresholdState state = checker.GetStateFor(pindex, m_params.GetConsensus(), warningcache.at(bit));
            if (state == ThresholdState::ACTIVE || state == ThresholdState::LOCKED_IN) {
                const bilingual_str warning = strprintf(_("Unknown new rules activated (versionbit %i)"), bit);
                if (state == ThresholdState::ACTIVE) {
                    DoWarning(warning);
                } else {
                    AppendWarning(warning_messages, warning);
                }
            }
        }
    }
    UpdateTipLog(coins_tip, pindexNew, m_params, __func__, "", warning_messages.original);
}

/** Disconnect m_chain's tip.
  * After calling, the mempool will be in an inconsistent state, with
  * transactions from disconnected blocks being added to disconnectpool.  You
  * should make the mempool consistent again by calling MaybeUpdateMempoolForReorg.
  * with cs_main held.
  *
  * If disconnectpool is nullptr, then no disconnected transactions are added to
  * disconnectpool (note that the caller is responsible for mempool consistency
  * in any case).
  */
bool CChainState::DisconnectTip(BlockValidationState& state, DisconnectedBlockTransactions* disconnectpool)
{
    AssertLockHeld(cs_main);
    if (m_mempool) AssertLockHeld(m_mempool->cs);

    CBlockIndex *pindexDelete = m_chain.Tip();
    assert(pindexDelete);
    // Read block from disk.
    std::shared_ptr<CBlock> pblock = std::make_shared<CBlock>();
    CBlock& block = *pblock;
    if (!ReadBlockFromDisk(block, pindexDelete, m_params.GetConsensus())) {
        return error("DisconnectTip(): Failed to read block");
    }
    // Apply the block atomically to the chain state.
    int64_t nStart = GetTimeMicros();
    {
        CCoinsViewCache view(&CoinsTip());
        assert(view.GetBestBlock() == pindexDelete->GetBlockHash());
        if (DisconnectBlock(block, pindexDelete, view) != DISCONNECT_OK)
            return error("DisconnectTip(): DisconnectBlock %s failed", pindexDelete->GetBlockHash().ToString());
        bool flushed = FlushView(&view, state, *this, true);
        assert(flushed);
    }
    LogPrint(BCLog::BENCH, "- Disconnect block: %.2fms\n", (GetTimeMicros() - nStart) * MILLI);

    {
        // Prune locks that began at or after the tip should be moved backward so they get a chance to reorg
        const int max_height_first{pindexDelete->nHeight - 1};
        for (auto& prune_lock : m_blockman.m_prune_locks) {
            if (prune_lock.second.height_first <= max_height_first) continue;

            prune_lock.second.height_first = max_height_first;
            LogPrint(BCLog::PRUNE, "%s prune lock moved back to %d\n", prune_lock.first, max_height_first);
        }
    }

    // Write the chain state to disk, if necessary.
    if (!FlushStateToDisk(state, FlushStateMode::IF_NEEDED)) {
        return false;
    }

    if (disconnectpool && m_mempool) {
        // Save transactions to re-add to mempool at end of reorg
        for (auto it = block.vtx.rbegin(); it != block.vtx.rend(); ++it) {
            disconnectpool->addTransaction(*it);
        }
        while (disconnectpool->DynamicMemoryUsage() > MAX_DISCONNECTED_TX_POOL_SIZE * 1000) {
            // Drop the earliest entry, and remove its children from the mempool.
            auto it = disconnectpool->queuedTx.get<insertion_order>().begin();
            m_mempool->removeRecursive(**it, MemPoolRemovalReason::REORG);
            disconnectpool->removeEntry(it);
        }
    }

    m_chain.SetTip(pindexDelete->pprev);

    UpdateTip(pindexDelete->pprev);
    // Let wallets know transactions went from 1-confirmed to
    // 0-confirmed or conflicted:
    GetMainSignals().BlockDisconnected(pblock, pindexDelete);
    return true;
}

static int64_t nTimeReadFromDiskTotal = 0;
static int64_t nTimeConnectTotal = 0;
static int64_t nTimeFlush = 0;
static int64_t nTimeChainState = 0;
static int64_t nTimePostConnect = 0;

struct PerBlockConnectTrace {
    CBlockIndex* pindex = nullptr;
    std::shared_ptr<const CBlock> pblock;
    PerBlockConnectTrace() = default;
};
/**
 * Used to track blocks whose transactions were applied to the UTXO state as a
 * part of a single ActivateBestChainStep call.
 *
 * This class is single-use, once you call GetBlocksConnected() you have to throw
 * it away and make a new one.
 */
class ConnectTrace {
private:
    std::vector<PerBlockConnectTrace> blocksConnected;

public:
    explicit ConnectTrace() : blocksConnected(1) {}

    void BlockConnected(CBlockIndex* pindex, std::shared_ptr<const CBlock> pblock) {
        assert(!blocksConnected.back().pindex);
        assert(pindex);
        assert(pblock);
        blocksConnected.back().pindex = pindex;
        blocksConnected.back().pblock = std::move(pblock);
        blocksConnected.emplace_back();
    }

    std::vector<PerBlockConnectTrace>& GetBlocksConnected() {
        // We always keep one extra block at the end of our list because
        // blocks are added after all the conflicted transactions have
        // been filled in. Thus, the last entry should always be an empty
        // one waiting for the transactions from the next block. We pop
        // the last entry here to make sure the list we return is sane.
        assert(!blocksConnected.back().pindex);
        blocksConnected.pop_back();
        return blocksConnected;
    }
};

/**
 * Connect a new block to m_chain. pblock is either nullptr or a pointer to a CBlock
 * corresponding to pindexNew, to bypass loading it again from disk.
 *
 * The block is added to connectTrace if connection succeeds.
 */
bool CChainState::ConnectTip(BlockValidationState& state, CBlockIndex* pindexNew, const std::shared_ptr<const CBlock>& pblock, ConnectTrace& connectTrace, DisconnectedBlockTransactions& disconnectpool)
{
    AssertLockHeld(cs_main);
    if (m_mempool) AssertLockHeld(m_mempool->cs);

    assert(pindexNew->pprev == m_chain.Tip());
    // Read block from disk.
    int64_t nTime1 = GetTimeMicros();
    std::shared_ptr<const CBlock> pthisBlock;
    if (!pblock) {
        std::shared_ptr<CBlock> pblockNew = std::make_shared<CBlock>();
        if (!ReadBlockFromDisk(*pblockNew, pindexNew, m_params.GetConsensus())) {
            return AbortNode(state, "Failed to read block");
        }
        pthisBlock = pblockNew;
    } else {
        LogPrint(BCLog::BENCH, "  - Using cached block\n");
        pthisBlock = pblock;
    }
    const CBlock& blockConnecting = *pthisBlock;
    // Apply the block atomically to the chain state.
    int64_t nTime2 = GetTimeMicros(); nTimeReadFromDiskTotal += nTime2 - nTime1;
    int64_t nTime3;
    LogPrint(BCLog::BENCH, "  - Load block from disk: %.2fms [%.2fs (%.2fms/blk)]\n", (nTime2 - nTime1) * MILLI, nTimeReadFromDiskTotal * MICRO, nTimeReadFromDiskTotal * MILLI / nBlocksTotal);
    {
        CCoinsViewCache view(&CoinsTip());
        bool rv = ConnectBlock(blockConnecting, state, pindexNew, view);
        if (pindexNew->nFlags & BLOCK_FAILED_DUPLICATE_STAKE) {
            state.nFlags |= BLOCK_FAILED_DUPLICATE_STAKE;
        }
        GetMainSignals().BlockChecked(blockConnecting, state);
        if (!rv) {
            if (state.IsInvalid())
                InvalidBlockFound(pindexNew, state);
            return error("%s: ConnectBlock %s failed, %s", __func__, pindexNew->GetBlockHash().ToString(), state.ToString());
        }
        nTime3 = GetTimeMicros(); nTimeConnectTotal += nTime3 - nTime2;
        assert(nBlocksTotal > 0);
        LogPrint(BCLog::BENCH, "  - Connect total: %.2fms [%.2fs (%.2fms/blk)]\n", (nTime3 - nTime2) * MILLI, nTimeConnectTotal * MICRO, nTimeConnectTotal * MILLI / nBlocksTotal);
        bool flushed = FlushView(&view, state, *this, false);
        assert(flushed);
    }
    int64_t nTime4 = GetTimeMicros(); nTimeFlush += nTime4 - nTime3;
    LogPrint(BCLog::BENCH, "  - Flush: %.2fms [%.2fs (%.2fms/blk)]\n", (nTime4 - nTime3) * MILLI, nTimeFlush * MICRO, nTimeFlush * MILLI / nBlocksTotal);
    // Write the chain state to disk, if necessary.
    if (!FlushStateToDisk(state, FlushStateMode::IF_NEEDED))
    {
        //RollBackRCTIndex(nLastValidRCTOutput, setConnectKi);
        return false;
    }
    int64_t nTime5 = GetTimeMicros(); nTimeChainState += nTime5 - nTime4;
    LogPrint(BCLog::BENCH, "  - Writing chainstate: %.2fms [%.2fs (%.2fms/blk)]\n", (nTime5 - nTime4) * MILLI, nTimeChainState * MICRO, nTimeChainState * MILLI / nBlocksTotal);
    // Remove conflicting transactions from the mempool.;
    if (m_mempool) {
        m_mempool->removeForBlock(blockConnecting.vtx, pindexNew->nHeight);
        disconnectpool.removeForBlock(blockConnecting.vtx);
    }
    // Update m_chain & related variables.
    m_chain.SetTip(pindexNew);
    UpdateTip(pindexNew);

    int64_t nTime6 = GetTimeMicros(); nTimePostConnect += nTime6 - nTime5; nTimeTotal += nTime6 - nTime1;
    LogPrint(BCLog::BENCH, "  - Connect postprocess: %.2fms [%.2fs (%.2fms/blk)]\n", (nTime6 - nTime5) * MILLI, nTimePostConnect * MICRO, nTimePostConnect * MILLI / nBlocksTotal);
    LogPrint(BCLog::BENCH, "- Connect block: %.2fms [%.2fs (%.2fms/blk)]\n", (nTime6 - nTime1) * MILLI, nTimeTotal * MICRO, nTimeTotal * MILLI / nBlocksTotal);

    connectTrace.BlockConnected(pindexNew, std::move(pthisBlock));
    return true;
}

/**
 * Return the tip of the chain with the most work in it, that isn't
 * known to be invalid (it's however far from certain to be valid).
 */
CBlockIndex* CChainState::FindMostWorkChain()
{
    AssertLockHeld(::cs_main);
    do {
        CBlockIndex *pindexNew = nullptr;

        // Find the best candidate header.
        {
            std::set<CBlockIndex*, CBlockIndexWorkComparator>::reverse_iterator it = setBlockIndexCandidates.rbegin();
            if (it == setBlockIndexCandidates.rend())
                return nullptr;
            pindexNew = *it;
        }

        // Check whether all blocks on the path between the currently active chain and the candidate are valid.
        // Just going until the active chain is an optimization, as we know all blocks in it are valid already.
        CBlockIndex *pindexTest = pindexNew;
        bool fInvalidAncestor = false;
        while (pindexTest && !m_chain.Contains(pindexTest)) {
            assert(pindexTest->HaveTxsDownloaded() || pindexTest->nHeight == 0);

            // Pruned nodes may have entries in setBlockIndexCandidates for
            // which block files have been deleted.  Remove those as candidates
            // for the most work chain if we come across them; we can't switch
            // to a chain unless we have all the non-active-chain parent blocks.
            bool fFailedChain = pindexTest->nStatus & BLOCK_FAILED_MASK;
            bool fMissingData = !(pindexTest->nStatus & BLOCK_HAVE_DATA);

            if (fFailedChain || fMissingData) {
                // Candidate chain is not usable (either invalid or missing data)
                if (fFailedChain && (m_chainman.m_best_invalid == nullptr || pindexNew->nChainWork > m_chainman.m_best_invalid->nChainWork)) {
                    m_chainman.m_best_invalid = pindexNew;
                }
                CBlockIndex *pindexFailed = pindexNew;
                // Remove the entire chain from the set.
                while (pindexTest != pindexFailed) {
                    if (fFailedChain) {

                        if (pindexTest->nFlags & BLOCK_FAILED_DUPLICATE_STAKE)
                            pindexFailed->nFlags |= BLOCK_FAILED_DUPLICATE_STAKE;

                        pindexFailed->nStatus |= BLOCK_FAILED_CHILD;
                    } else if (fMissingData) {
                        // If we're missing data, then add back to m_blocks_unlinked,
                        // so that if the block arrives in the future we can try adding
                        // to setBlockIndexCandidates again.
                        m_blockman.m_blocks_unlinked.insert(
                            std::make_pair(pindexFailed->pprev, pindexFailed));
                    }
                    setBlockIndexCandidates.erase(pindexFailed);
                    pindexFailed = pindexFailed->pprev;
                }
                setBlockIndexCandidates.erase(pindexTest);
                fInvalidAncestor = true;
                break;
            }
            pindexTest = pindexTest->pprev;
        }
        if (!fInvalidAncestor)
            return pindexNew;
    } while(true);
}

/** Delete all entries in setBlockIndexCandidates that are worse than the current tip. */
void CChainState::PruneBlockIndexCandidates() {
    // Note that we can't delete the current block itself, as we may need to return to it later in case a
    // reorganization to a better block fails.
    std::set<CBlockIndex*, CBlockIndexWorkComparator>::iterator it = setBlockIndexCandidates.begin();
    while (it != setBlockIndexCandidates.end() && setBlockIndexCandidates.value_comp()(*it, m_chain.Tip())) {
        setBlockIndexCandidates.erase(it++);
    }
    // Either the current tip or a successor of it we're working towards is left in setBlockIndexCandidates.
    assert(!setBlockIndexCandidates.empty());
}

/**
 * Try to make some progress towards making pindexMostWork the active block.
 * pblock is either nullptr or a pointer to a CBlock corresponding to pindexMostWork.
 *
 * @returns true unless a system error occurred
 */
bool CChainState::ActivateBestChainStep(BlockValidationState& state, CBlockIndex* pindexMostWork, const std::shared_ptr<const CBlock>& pblock, bool& fInvalidFound, ConnectTrace& connectTrace)
{
    AssertLockHeld(cs_main);
    if (m_mempool) AssertLockHeld(m_mempool->cs);

    const CBlockIndex* pindexOldTip = m_chain.Tip();
    const CBlockIndex* pindexFork = m_chain.FindFork(pindexMostWork);

    // Disconnect active blocks which are no longer in the best chain.
    bool fBlocksDisconnected = false;
    DisconnectedBlockTransactions disconnectpool;
    while (m_chain.Tip() && m_chain.Tip() != pindexFork) {
        if (!DisconnectTip(state, &disconnectpool)) {
            // This is likely a fatal error, but keep the mempool consistent,
            // just in case. Only remove from the mempool in this case.
            MaybeUpdateMempoolForReorg(disconnectpool, false);

            // If we're unable to disconnect a block during normal operation,
            // then that is a failure of our local system -- we should abort
            // rather than stay on a less work chain.
            AbortNode(state, "Failed to disconnect block; see debug.log for details");
            return false;
        }
        fBlocksDisconnected = true;
    }

    // Build list of new blocks to connect (in descending height order).
    std::vector<CBlockIndex*> vpindexToConnect;
    bool fContinue = true;
    int nHeight = pindexFork ? pindexFork->nHeight : -1;
    while (fContinue && nHeight != pindexMostWork->nHeight) {
        // Don't iterate the entire list of potential improvements toward the best tip, as we likely only need
        // a few blocks along the way.
        int nTargetHeight = std::min(nHeight + 32, pindexMostWork->nHeight);
        vpindexToConnect.clear();
        vpindexToConnect.reserve(nTargetHeight - nHeight);
        CBlockIndex* pindexIter = pindexMostWork->GetAncestor(nTargetHeight);
        while (pindexIter && pindexIter->nHeight != nHeight) {
            vpindexToConnect.push_back(pindexIter);
            pindexIter = pindexIter->pprev;
        }
        nHeight = nTargetHeight;

        // Connect new blocks.
        for (CBlockIndex* pindexConnect : reverse_iterate(vpindexToConnect)) {
            if (!ConnectTip(state, pindexConnect, pindexConnect == pindexMostWork ? pblock : std::shared_ptr<const CBlock>(), connectTrace, disconnectpool)) {
                if (state.IsInvalid()) {
                    // The block violates a consensus rule.
                    if (state.GetResult() != BlockValidationResult::BLOCK_MUTATED) {
                        InvalidChainFound(vpindexToConnect.front());
                    }
                    if (!state.m_preserve_state) {
                        auto pchainman = state.m_chainman;
                        auto ppeerman = state.m_peerman;
                        state = BlockValidationState();
                        state.m_chainman = pchainman;
                        state.m_peerman = ppeerman;
                    }
                    fInvalidFound = true;
                    fContinue = false;
                    break;
                } else {
                    // A system error occurred (disk space, database error, ...).
                    // Make the mempool consistent with the current tip, just in case
                    // any observers try to use it before shutdown.
                    MaybeUpdateMempoolForReorg(disconnectpool, false);
                    return false;
                }
            } else {
                PruneBlockIndexCandidates();
                if (!pindexOldTip || m_chain.Tip()->nChainWork > pindexOldTip->nChainWork) {
                    // We're in a better position than we were. Return temporarily to release the lock.
                    fContinue = false;
                    break;
                }
            }
        }
    }

    if (fBlocksDisconnected) {
        // If any blocks were disconnected, disconnectpool may be non empty.  Add
        // any disconnected transactions back to the mempool.
        MaybeUpdateMempoolForReorg(disconnectpool, true);
    }
    if (m_mempool) m_mempool->check(this->CoinsTip(), this->m_chain.Height() + 1);

    CheckForkWarningConditions();

    return true;
}

static SynchronizationState GetSynchronizationState(bool init)
{
    if (!init) return SynchronizationState::POST_INIT;
    if (::fReindex) return SynchronizationState::INIT_REINDEX;
    return SynchronizationState::INIT_DOWNLOAD;
}

static bool NotifyHeaderTip(CChainState& chainstate) LOCKS_EXCLUDED(cs_main) {
    bool fNotify = false;
    bool fInitialBlockDownload = false;
    static CBlockIndex* pindexHeaderOld = nullptr;
    CBlockIndex* pindexHeader = nullptr;
    {
        LOCK(cs_main);
        pindexHeader = chainstate.m_chainman.m_best_header;

        if (pindexHeader != pindexHeaderOld) {
            fNotify = true;
            fInitialBlockDownload = chainstate.IsInitialBlockDownload();
            pindexHeaderOld = pindexHeader;
        }
    }
    // Send block tip changed notifications without cs_main
    if (fNotify) {
        uiInterface.NotifyHeaderTip(GetSynchronizationState(fInitialBlockDownload), pindexHeader);
    }
    return fNotify;
}

static void LimitValidationInterfaceQueue() LOCKS_EXCLUDED(cs_main) {
    AssertLockNotHeld(cs_main);

    if (GetMainSignals().CallbacksPending() > 10) {
        SyncWithValidationInterfaceQueue();
    }
}

bool CChainState::ActivateBestChain(BlockValidationState& state, std::shared_ptr<const CBlock> pblock)
{
    AssertLockNotHeld(m_chainstate_mutex);
    std::vector<uint256> connected_blocks;

    // Note that while we're often called here from ProcessNewBlock, this is
    // far from a guarantee. Things in the P2P/RPC will often end up calling
    // us in the middle of ProcessNewBlock - do not assume pblock is set
    // sanely for performance or correctness!
    AssertLockNotHeld(::cs_main);

    // ABC maintains a fair degree of expensive-to-calculate internal state
    // because this function periodically releases cs_main so that it does not lock up other threads for too long
    // during large connects - and to allow for e.g. the callback queue to drain
    // we use m_chainstate_mutex to enforce mutual exclusion so that only one caller may execute this function at a time
    { // CheckDelayedBlocks can call ActivateBestChain
    LOCK(m_chainstate_mutex);

    CBlockIndex *pindexMostWork = nullptr;
    CBlockIndex *pindexNewTip = nullptr;
    int nStopAtHeight = gArgs.GetIntArg("-stopatheight", DEFAULT_STOPATHEIGHT);
    do {
        // Block until the validation queue drains. This should largely
        // never happen in normal operation, however may happen during
        // reindex, causing memory blowup if we run too far ahead.
        // Note that if a validationinterface callback ends up calling
        // ActivateBestChain this may lead to a deadlock! We should
        // probably have a DEBUG_LOCKORDER test for this in the future.
        LimitValidationInterfaceQueue();

        {
            LOCK(cs_main);
            // Lock transaction pool for at least as long as it takes for connectTrace to be consumed
            LOCK(MempoolMutex());
            CBlockIndex* starting_tip = m_chain.Tip();
            bool blocks_connected = false;
            do {
                // We absolutely may not unlock cs_main until we've made forward progress
                // (with the exception of shutdown due to hardware issues, low disk space, etc).
                ConnectTrace connectTrace; // Destructed before cs_main is unlocked

                if (pindexMostWork == nullptr) {
                    pindexMostWork = FindMostWorkChain();
                }

                // Whether we have anything to do at all.
                if (pindexMostWork == nullptr || pindexMostWork == m_chain.Tip()) {
                    break;
                }

                bool fInvalidFound = false;
                std::shared_ptr<const CBlock> nullBlockPtr;
                if (!ActivateBestChainStep(state, pindexMostWork, pblock && pblock->GetHash() == pindexMostWork->GetBlockHash() ? pblock : nullBlockPtr, fInvalidFound, connectTrace)) {
                    // A system error occurred
                    return false;
                }
                blocks_connected = true;

                if (fInvalidFound) {
                    // Wipe cache, we may need another branch now.
                    pindexMostWork = nullptr;
                }
                pindexNewTip = m_chain.Tip();

                for (const PerBlockConnectTrace& trace : connectTrace.GetBlocksConnected()) {
                    assert(trace.pblock && trace.pindex);
                    connected_blocks.push_back(trace.pblock->GetHash());
                    GetMainSignals().BlockConnected(trace.pblock, trace.pindex);
                }
            } while (!m_chain.Tip() || (starting_tip && CBlockIndexWorkComparator()(m_chain.Tip(), starting_tip)));
            if (!blocks_connected) return true;

            const CBlockIndex* pindexFork = m_chain.FindFork(starting_tip);
            bool fInitialDownload = IsInitialBlockDownload();

            // Notify external listeners about the new tip.
            // Enqueue while holding cs_main to ensure that UpdatedBlockTip is called in the order in which blocks are connected
            if (pindexFork != pindexNewTip) {
                // Notify ValidationInterface subscribers
                GetMainSignals().UpdatedBlockTip(pindexNewTip, pindexFork, fInitialDownload);

                // Always notify the UI if a new block tip was connected
                uiInterface.NotifyBlockTip(GetSynchronizationState(fInitialDownload), pindexNewTip);
            }
        }
        // When we reach this point, we switched to a new tip (stored in pindexNewTip).

        if (nStopAtHeight && pindexNewTip && pindexNewTip->nHeight >= nStopAtHeight) StartShutdown();

        // We check shutdown only after giving ActivateBestChainStep a chance to run once so that we
        // never shutdown before connecting the genesis block during LoadChainTip(). Previously this
        // caused an assert() failure during shutdown in such cases as the UTXO DB flushing checks
        // that the best block hash is non-null.
        if (ShutdownRequested()) break;
    } while (pindexNewTip != pindexMostWork);
    CheckBlockIndex();

    // Write changes periodically to disk, after relay.
    if (!FlushStateToDisk(state, FlushStateMode::PERIODIC)) {
        return false;
    }
    }

    for (const auto &block_hash : connected_blocks) {
        particl::CheckDelayedBlocks(m_blockman, state, block_hash);
    }

    return true;
}

bool CChainState::PreciousBlock(BlockValidationState& state, CBlockIndex* pindex)
{
    AssertLockNotHeld(m_chainstate_mutex);
    AssertLockNotHeld(::cs_main);
    {
        LOCK(cs_main);
        if (pindex->nChainWork < m_chain.Tip()->nChainWork) {
            // Nothing to do, this block is not at the tip.
            return true;
        }
        if (m_chain.Tip()->nChainWork > nLastPreciousChainwork) {
            // The chain has been extended since the last call, reset the counter.
            nBlockReverseSequenceId = -1;
        }
        nLastPreciousChainwork = m_chain.Tip()->nChainWork;
        setBlockIndexCandidates.erase(pindex);
        pindex->nSequenceId = nBlockReverseSequenceId;
        if (nBlockReverseSequenceId > std::numeric_limits<int32_t>::min()) {
            // We can't keep reducing the counter if somebody really wants to
            // call preciousblock 2**31-1 times on the same set of tips...
            nBlockReverseSequenceId--;
        }
        if (pindex->IsValid(BLOCK_VALID_TRANSACTIONS) && pindex->HaveTxsDownloaded()) {
            setBlockIndexCandidates.insert(pindex);
            PruneBlockIndexCandidates();
        }
    }

    return ActivateBestChain(state, std::shared_ptr<const CBlock>());
}

bool CChainState::InvalidateBlock(BlockValidationState& state, CBlockIndex* pindex)
{
    AssertLockNotHeld(m_chainstate_mutex);
    AssertLockNotHeld(::cs_main);

    // Genesis block can't be invalidated
    assert(pindex);
    if (pindex->nHeight == 0) return false;

    CBlockIndex* to_mark_failed = pindex;
    bool pindex_was_in_chain = false;
    int disconnected = 0;

    // We do not allow ActivateBestChain() to run while InvalidateBlock() is
    // running, as that could cause the tip to change while we disconnect
    // blocks.
    LOCK(m_chainstate_mutex);

    // We'll be acquiring and releasing cs_main below, to allow the validation
    // callbacks to run. However, we should keep the block index in a
    // consistent state as we disconnect blocks -- in particular we need to
    // add equal-work blocks to setBlockIndexCandidates as we disconnect.
    // To avoid walking the block index repeatedly in search of candidates,
    // build a map once so that we can look up candidate blocks by chain
    // work as we go.
    std::multimap<const arith_uint256, CBlockIndex *> candidate_blocks_by_work;

    {
        LOCK(cs_main);
        for (auto& entry : m_blockman.m_block_index) {
            CBlockIndex* candidate = &entry.second;
            // We don't need to put anything in our active chain into the
            // multimap, because those candidates will be found and considered
            // as we disconnect.
            // Instead, consider only non-active-chain blocks that have at
            // least as much work as where we expect the new tip to end up.
            if (!m_chain.Contains(candidate) &&
                    !CBlockIndexWorkComparator()(candidate, pindex->pprev) &&
                    candidate->IsValid(BLOCK_VALID_TRANSACTIONS) &&
                    candidate->HaveTxsDownloaded()) {
                candidate_blocks_by_work.insert(std::make_pair(candidate->nChainWork, candidate));
            }
        }
    }

    // Disconnect (descendants of) pindex, and mark them invalid.
    while (true) {
        if (ShutdownRequested()) break;

        // Make sure the queue of validation callbacks doesn't grow unboundedly.
        LimitValidationInterfaceQueue();

        LOCK(cs_main);
        // Lock for as long as disconnectpool is in scope to make sure MaybeUpdateMempoolForReorg is
        // called after DisconnectTip without unlocking in between
        LOCK(MempoolMutex());
        if (!m_chain.Contains(pindex)) break;
        pindex_was_in_chain = true;
        CBlockIndex *invalid_walk_tip = m_chain.Tip();

        // ActivateBestChain considers blocks already in m_chain
        // unconditionally valid already, so force disconnect away from it.
        DisconnectedBlockTransactions disconnectpool;
        bool ret = DisconnectTip(state, &disconnectpool);
        // DisconnectTip will add transactions to disconnectpool.
        // Adjust the mempool to be consistent with the new tip, adding
        // transactions back to the mempool if disconnecting was successful,
        // and we're not doing a very deep invalidation (in which case
        // keeping the mempool up to date is probably futile anyway).
        MaybeUpdateMempoolForReorg(disconnectpool, /* fAddToMempool = */ (++disconnected <= 10) && ret);
        if (!ret) return false;
        assert(invalid_walk_tip->pprev == m_chain.Tip());

        // We immediately mark the disconnected blocks as invalid.
        // This prevents a case where pruned nodes may fail to invalidateblock
        // and be left unable to start as they have no tip candidates (as there
        // are no blocks that meet the "have data and are not invalid per
        // nStatus" criteria for inclusion in setBlockIndexCandidates).
        invalid_walk_tip->nStatus |= BLOCK_FAILED_VALID;
        m_blockman.m_dirty_blockindex.insert(invalid_walk_tip);
        setBlockIndexCandidates.erase(invalid_walk_tip);
        setBlockIndexCandidates.insert(invalid_walk_tip->pprev);
        if (invalid_walk_tip->pprev == to_mark_failed && (to_mark_failed->nStatus & BLOCK_FAILED_VALID)) {
            // We only want to mark the last disconnected block as BLOCK_FAILED_VALID; its children
            // need to be BLOCK_FAILED_CHILD instead.
            to_mark_failed->nStatus = (to_mark_failed->nStatus ^ BLOCK_FAILED_VALID) | BLOCK_FAILED_CHILD;
            m_blockman.m_dirty_blockindex.insert(to_mark_failed);
        }

        // Add any equal or more work headers to setBlockIndexCandidates
        auto candidate_it = candidate_blocks_by_work.lower_bound(invalid_walk_tip->pprev->nChainWork);
        while (candidate_it != candidate_blocks_by_work.end()) {
            if (!CBlockIndexWorkComparator()(candidate_it->second, invalid_walk_tip->pprev)) {
                setBlockIndexCandidates.insert(candidate_it->second);
                candidate_it = candidate_blocks_by_work.erase(candidate_it);
            } else {
                ++candidate_it;
            }
        }

        // Track the last disconnected block, so we can correct its BLOCK_FAILED_CHILD status in future
        // iterations, or, if it's the last one, call InvalidChainFound on it.
        to_mark_failed = invalid_walk_tip;
    }

    CheckBlockIndex();

    {
        LOCK(cs_main);
        if (m_chain.Contains(to_mark_failed)) {
            // If the to-be-marked invalid block is in the active chain, something is interfering and we can't proceed.
            return false;
        }

        // Mark pindex (or the last disconnected block) as invalid, even when it never was in the main chain
        to_mark_failed->nStatus |= BLOCK_FAILED_VALID;
        m_blockman.m_dirty_blockindex.insert(to_mark_failed);
        setBlockIndexCandidates.erase(to_mark_failed);
        m_chainman.m_failed_blocks.insert(to_mark_failed);

        // If any new blocks somehow arrived while we were disconnecting
        // (above), then the pre-calculation of what should go into
        // setBlockIndexCandidates may have missed entries. This would
        // technically be an inconsistency in the block index, but if we clean
        // it up here, this should be an essentially unobservable error.
        // Loop back over all block index entries and add any missing entries
        // to setBlockIndexCandidates.
        for (auto& [_, block_index] : m_blockman.m_block_index) {
            if (block_index.IsValid(BLOCK_VALID_TRANSACTIONS) && block_index.HaveTxsDownloaded() && !setBlockIndexCandidates.value_comp()(&block_index, m_chain.Tip())) {
                setBlockIndexCandidates.insert(&block_index);
            }
        }

        InvalidChainFound(to_mark_failed);
    }

    // Only notify about a new block tip if the active chain was modified.
    if (pindex_was_in_chain) {
        uiInterface.NotifyBlockTip(GetSynchronizationState(IsInitialBlockDownload()), to_mark_failed->pprev);
    }
    return true;
}

void CChainState::ResetBlockFailureFlags(CBlockIndex *pindex) {
    AssertLockHeld(cs_main);

    int nHeight = pindex->nHeight;

    // Remove the invalidity flag from this block and all its descendants.
    for (auto& [_, block_index] : m_blockman.m_block_index) {
        if (!block_index.IsValid() && block_index.GetAncestor(nHeight) == pindex) {
            block_index.nStatus &= ~BLOCK_FAILED_MASK;
            block_index.nFlags &= ~(BLOCK_FAILED_DUPLICATE_STAKE | BLOCK_STAKE_KERNEL_SPENT);
            m_blockman.m_dirty_blockindex.insert(&block_index);
            if (block_index.IsValid(BLOCK_VALID_TRANSACTIONS) && block_index.HaveTxsDownloaded() && setBlockIndexCandidates.value_comp()(m_chain.Tip(), &block_index)) {
                setBlockIndexCandidates.insert(&block_index);
            }
            if (&block_index == m_chainman.m_best_invalid) {
                // Reset invalid block marker if it was pointing to one of those.
                m_chainman.m_best_invalid = nullptr;
            }
            m_chainman.m_failed_blocks.erase(&block_index);
        }
    }

    // Remove the invalidity flag from all ancestors too.
    while (pindex != nullptr) {
        if (pindex->nStatus & BLOCK_FAILED_MASK) {
            pindex->nStatus &= ~BLOCK_FAILED_MASK;
            m_blockman.m_dirty_blockindex.insert(pindex);
            m_chainman.m_failed_blocks.erase(pindex);
        }
        pindex = pindex->pprev;
    }
}

/** Mark a block as having its data received and checked (up to BLOCK_VALID_TRANSACTIONS). */
void CChainState::ReceivedBlockTransactions(const CBlock& block, CBlockIndex* pindexNew, const FlatFilePos& pos)
{
    AssertLockHeld(cs_main);
    pindexNew->nTx = block.vtx.size();
    pindexNew->nChainTx = 0;
    pindexNew->nFile = pos.nFile;
    pindexNew->nDataPos = pos.nPos;
    pindexNew->nUndoPos = 0;
    pindexNew->nStatus |= BLOCK_HAVE_DATA;
    if (DeploymentActiveAt(*pindexNew, m_chainman, Consensus::DEPLOYMENT_SEGWIT)) {
        pindexNew->nStatus |= BLOCK_OPT_WITNESS;
    }
    pindexNew->RaiseValidity(BLOCK_VALID_TRANSACTIONS);
    m_blockman.m_dirty_blockindex.insert(pindexNew);

    if (pindexNew->pprev == nullptr || pindexNew->pprev->HaveTxsDownloaded()) {
        // If pindexNew is the genesis block or all parents are BLOCK_VALID_TRANSACTIONS.
        std::deque<CBlockIndex*> queue;
        queue.push_back(pindexNew);

        // Recursively process any descendant blocks that now may be eligible to be connected.
        while (!queue.empty()) {
            CBlockIndex *pindex = queue.front();
            queue.pop_front();
            pindex->nChainTx = (pindex->pprev ? pindex->pprev->nChainTx : 0) + pindex->nTx;
            pindex->nSequenceId = nBlockSequenceId++;
            if (m_chain.Tip() == nullptr || !setBlockIndexCandidates.value_comp()(pindex, m_chain.Tip())) {
                setBlockIndexCandidates.insert(pindex);
            }
            std::pair<std::multimap<CBlockIndex*, CBlockIndex*>::iterator, std::multimap<CBlockIndex*, CBlockIndex*>::iterator> range = m_blockman.m_blocks_unlinked.equal_range(pindex);
            while (range.first != range.second) {
                std::multimap<CBlockIndex*, CBlockIndex*>::iterator it = range.first;
                queue.push_back(it->second);
                range.first++;
                m_blockman.m_blocks_unlinked.erase(it);
            }
        }
    } else {
        if (pindexNew->pprev && pindexNew->pprev->IsValid(BLOCK_VALID_TREE)) {
            m_blockman.m_blocks_unlinked.insert(std::make_pair(pindexNew->pprev, pindexNew));
        }
    }
}

static bool CheckBlockHeader(const CBlockHeader& block, BlockValidationState& state, const Consensus::Params& consensusParams, bool fCheckPOW = true)
{
    if (fParticlMode &&
        !block.IsParticlVersion())
        return state.Invalid(BlockValidationResult::BLOCK_CONSENSUS, "block-version", "bad block version");

    // Check proof of work matches claimed amount
    if (!fParticlMode &&
        fCheckPOW && !CheckProofOfWork(block.GetHash(), block.nBits, consensusParams))
        return state.Invalid(BlockValidationResult::BLOCK_INVALID_HEADER, "high-hash", "proof of work failed");

    return true;
}


bool CheckBlockSignature(const CBlock &block)
{
    if (!block.IsProofOfStake())
        return block.vchBlockSig.empty();
    if (block.vchBlockSig.empty())
        return false;
    if (block.vtx[0]->vin.size() < 1)
        return false;

    const auto &txin = block.vtx[0]->vin[0];
    if (txin.scriptWitness.stack.size() != 2)
        return false;

    if (txin.scriptWitness.stack[1].size() != 33)
        return false;

    CPubKey pubKey(txin.scriptWitness.stack[1]);
    return pubKey.Verify(block.GetHash(), block.vchBlockSig);
};

bool CheckBlock(const CBlock& block, BlockValidationState& state, const Consensus::Params& consensusParams, bool fCheckPOW, bool fCheckMerkleRoot)
{
    // These are checks that are independent of context.

    if (block.fChecked)
        return true;

    // Check that the header is valid (particularly PoW).  This is mostly
    // redundant with the call in AcceptBlockHeader.
    if (!CheckBlockHeader(block, state, consensusParams, fCheckPOW))
        return false;

    state.SetStateInfo(block.nTime, -1, consensusParams, fParticlMode, (fBusyImporting && fSkipRangeproof), true);

    // Signet only: check block solution
    if (consensusParams.signet_blocks && fCheckPOW && !CheckSignetBlockSolution(block, consensusParams)) {
        return state.Invalid(BlockValidationResult::BLOCK_CONSENSUS, "bad-signet-blksig", "signet block signature validation failure");
    }

    // Check the merkle root.
    if (fCheckMerkleRoot) {
        bool mutated;

        uint256 hashMerkleRoot2 = BlockMerkleRoot(block, &mutated);

        if (block.hashMerkleRoot != hashMerkleRoot2)
            return state.Invalid(BlockValidationResult::BLOCK_MUTATED, "bad-txnmrklroot", "hashMerkleRoot mismatch");

        // Check for merkle tree malleability (CVE-2012-2459): repeating sequences
        // of transactions in a block without affecting the merkle root of a block,
        // while still invalidating it.
        if (mutated)
            return state.Invalid(BlockValidationResult::BLOCK_MUTATED, "bad-txns-duplicate", "duplicate transaction");
    }

    // All potential-corruption validation must be done before we do any
    // transaction validation, as otherwise we may mark the header as invalid
    // because we receive the wrong transactions for it.
    // Note that witness malleability is checked in ContextualCheckBlock, so no
    // checks that use witness data may be performed here.

    // Size limits
    if (block.vtx.empty() || block.vtx.size() * WITNESS_SCALE_FACTOR > MAX_BLOCK_WEIGHT || ::GetSerializeSize(block, PROTOCOL_VERSION | SERIALIZE_TRANSACTION_NO_WITNESS) * WITNESS_SCALE_FACTOR > MAX_BLOCK_WEIGHT)
        return state.Invalid(BlockValidationResult::BLOCK_CONSENSUS, "bad-blk-length", "size limits failed");

    if (fParticlMode) {
        // First transaction must be coinbase (genesis only) or coinstake
        // 2nd txn may be coinbase in early blocks: check further in ContextualCheckBlock
        if (!(block.vtx[0]->IsCoinBase() || block.vtx[0]->IsCoinStake())) { // only genesis can be coinbase, check in ContextualCheckBlock
            return state.Invalid(BlockValidationResult::BLOCK_CONSENSUS, "bad-cb-missing", "first tx is not coinbase");
        }

        // 2nd txn may never be coinstake, remaining txns must not be coinbase/stake
        for (size_t i = 1; i < block.vtx.size(); i++) {
            if ((i > 1 && block.vtx[i]->IsCoinBase()) || block.vtx[i]->IsCoinStake()) {
                return state.Invalid(BlockValidationResult::BLOCK_CONSENSUS, "bad-cb-multiple", "more than one coinbase or coinstake");
            }
        }

        if (!CheckBlockSignature(block)) {
            return state.Invalid(BlockValidationResult::BLOCK_CONSENSUS, "bad-block-signature", "bad block signature");
        }
    } else {
        // First transaction must be coinbase, the rest must not be
        if (block.vtx.empty() || !block.vtx[0]->IsCoinBase())
            return state.Invalid(BlockValidationResult::BLOCK_CONSENSUS, "bad-cb-missing", "first tx is not coinbase");
        for (unsigned int i = 1; i < block.vtx.size(); i++)
        if (block.vtx[i]->IsCoinBase())
            return state.Invalid(BlockValidationResult::BLOCK_CONSENSUS, "bad-cb-multiple", "more than one coinbase");
    }

    // Check transactions
    // Must check for duplicate inputs (see CVE-2018-17144)
    for (const auto& tx : block.vtx) {
        TxValidationState tx_state;
        tx_state.SetStateInfo(block.nTime, -1, consensusParams, fParticlMode, (fBusyImporting && fSkipRangeproof), true);
        tx_state.m_chainman = state.m_chainman;
        if (state.m_chainman) {
            tx_state.m_chainstate = &state.m_chainman->ActiveChainstate();
        }
        if (!CheckTransaction(*tx, tx_state)) {
            // CheckBlock() does context-free validation checks. The only
            // possible failures are consensus failures.
            assert(tx_state.GetResult() == TxValidationResult::TX_CONSENSUS);
            return state.Invalid(BlockValidationResult::BLOCK_CONSENSUS, tx_state.GetRejectReason(),
                                 strprintf("Transaction check failed (tx hash %s) %s", tx->GetHash().ToString(), tx_state.GetDebugMessage()));
        }
    }
    unsigned int nSigOps = 0;
    for (const auto& tx : block.vtx)
    {
        nSigOps += GetLegacySigOpCount(*tx);
    }
    if (nSigOps * WITNESS_SCALE_FACTOR > MAX_BLOCK_SIGOPS_COST)
        return state.Invalid(BlockValidationResult::BLOCK_CONSENSUS, "bad-blk-sigops", "out-of-bounds SigOpCount");

    if (fCheckPOW && fCheckMerkleRoot)
        block.fChecked = true;

    return true;
}

void ChainstateManager::UpdateUncommittedBlockStructures(CBlock& block, const CBlockIndex* pindexPrev) const
{
    int commitpos = GetWitnessCommitmentIndex(block);
    static const std::vector<unsigned char> nonce(32, 0x00);
    if (commitpos != NO_WITNESS_COMMITMENT && DeploymentActiveAfter(pindexPrev, *this, Consensus::DEPLOYMENT_SEGWIT) && !block.vtx[0]->HasWitness()) {
        CMutableTransaction tx(*block.vtx[0]);
        tx.vin[0].scriptWitness.stack.resize(1);
        tx.vin[0].scriptWitness.stack[0] = nonce;
        block.vtx[0] = MakeTransactionRef(std::move(tx));
    }
}

std::vector<unsigned char> ChainstateManager::GenerateCoinbaseCommitment(CBlock& block, const CBlockIndex* pindexPrev) const
{
    std::vector<unsigned char> commitment;
    if (fParticlMode) {
        return commitment;
    }

    int commitpos = GetWitnessCommitmentIndex(block);
    std::vector<unsigned char> ret(32, 0x00);
    if (commitpos == NO_WITNESS_COMMITMENT) {
        uint256 witnessroot = BlockWitnessMerkleRoot(block, nullptr);
        CHash256().Write(witnessroot).Write(ret).Finalize(witnessroot);
        CTxOut out;
        out.nValue = 0;
        out.scriptPubKey.resize(MINIMUM_WITNESS_COMMITMENT);
        out.scriptPubKey[0] = OP_RETURN;
        out.scriptPubKey[1] = 0x24;
        out.scriptPubKey[2] = 0xaa;
        out.scriptPubKey[3] = 0x21;
        out.scriptPubKey[4] = 0xa9;
        out.scriptPubKey[5] = 0xed;
        memcpy(&out.scriptPubKey[6], witnessroot.begin(), 32);
        commitment = std::vector<unsigned char>(out.scriptPubKey.begin(), out.scriptPubKey.end());
        CMutableTransaction tx(*block.vtx[0]);
        tx.vout.push_back(out);
        block.vtx[0] = MakeTransactionRef(std::move(tx));
    }
    UpdateUncommittedBlockStructures(block, pindexPrev);
    return commitment;
}

unsigned int GetNextTargetRequired(const CBlockIndex *pindexLast, const Consensus::Params &consensus)
{
    arith_uint256 bnProofOfWorkLimit;
    unsigned int nProofOfWorkLimit;
    int nHeight = pindexLast ? pindexLast->nHeight+1 : 0;

    if (nHeight < (int)Params().GetLastImportHeight()) {
        if (nHeight == 0) {
            return arith_uint256("00ffffffffffffffffffffffffffffffffffffffffffffffffffffffffffffff").GetCompact();
        }
        int nLastImportHeight = (int) Params().GetLastImportHeight();
        arith_uint256 nMaxProofOfWorkLimit = arith_uint256("000000000008ffffffffffffffffffffffffffffffffffffffffffffffffffff");
        arith_uint256 nMinProofOfWorkLimit = UintToArith256(consensus.powLimit);
        arith_uint256 nStep = (nMaxProofOfWorkLimit - nMinProofOfWorkLimit) / nLastImportHeight;

        bnProofOfWorkLimit = nMaxProofOfWorkLimit - (nStep * nHeight);
        nProofOfWorkLimit = bnProofOfWorkLimit.GetCompact();
    } else {
        bnProofOfWorkLimit = UintToArith256(consensus.powLimit);
        nProofOfWorkLimit = bnProofOfWorkLimit.GetCompact();
    }

    if (pindexLast == nullptr) {
        return nProofOfWorkLimit; // Genesis block
    }

    const CBlockIndex* pindexPrev = pindexLast;
    if (pindexPrev->pprev == nullptr) {
        return nProofOfWorkLimit; // first block
    }
    const CBlockIndex *pindexPrevPrev = pindexPrev->pprev;
    if (pindexPrevPrev->pprev == nullptr) {
        return nProofOfWorkLimit; // second block
    }

    int64_t nTargetSpacing = Params().GetTargetSpacing();
    int64_t nTargetTimespan = Params().GetTargetTimespan();
    int64_t nActualSpacing = pindexPrev->GetBlockTime() - pindexPrevPrev->GetBlockTime();

    if (nActualSpacing > nTargetSpacing * 10) {
        nActualSpacing = nTargetSpacing * 10;
    }

    // pos: target change every block
    // pos: retarget with exponential moving toward target spacing
    arith_uint256 bnNew;
    bnNew.SetCompact(pindexLast->nBits);

    int64_t nInterval = nTargetTimespan / nTargetSpacing;
    bnNew *= ((nInterval - 1) * nTargetSpacing + nActualSpacing + nActualSpacing);
    bnNew /= ((nInterval + 1) * nTargetSpacing);

    if (bnNew <= 0 || bnNew > bnProofOfWorkLimit) {
        return nProofOfWorkLimit;
    }

    return bnNew.GetCompact();
}

/** Context-dependent validity checks.
 *  By "context", we mean only the previous block headers, but not the UTXO
 *  set; UTXO-related validity checks are done in ConnectBlock().
 *  NOTE: This function is not currently invoked by ConnectBlock(), so we
 *  should consider upgrade issues if we change which consensus rules are
 *  enforced in this function (eg by adding a new consensus rule). See comment
 *  in ConnectBlock().
 *  Note that -reindex-chainstate skips the validation that happens here!
 */
static bool ContextualCheckBlockHeader(const CBlockHeader& block, BlockValidationState& state, BlockManager& blockman, const ChainstateManager& chainman, const CBlockIndex* pindexPrev, int64_t nAdjustedTime) EXCLUSIVE_LOCKS_REQUIRED(::cs_main)
{
    AssertLockHeld(::cs_main);
    //assert(pindexPrev != nullptr);
    const int nHeight = pindexPrev == nullptr ? 0 : pindexPrev->nHeight + 1;

    // Check proof of work
    const Consensus::Params& consensusParams = chainman.GetConsensus();
    if (fParticlMode && pindexPrev) {
        // Check proof-of-stake
        if (block.nBits != GetNextTargetRequired(pindexPrev, consensusParams))
            return state.Invalid(BlockValidationResult::BLOCK_INVALID_HEADER, "bad-diffbits-pos", "incorrect proof of stake");
    } else {
        // Check proof of work
        if (block.nBits != GetNextWorkRequired(pindexPrev, &block, consensusParams))
            return state.Invalid(BlockValidationResult::BLOCK_INVALID_HEADER, "bad-diffbits", "incorrect proof of work");
    }

    // Check against checkpoints
    if (fCheckpointsEnabled) {
        // Don't accept any forks from the main chain prior to last checkpoint.
        // GetLastCheckpoint finds the last checkpoint in MapCheckpoints that's in our
        // BlockIndex().
        const CBlockIndex* pcheckpoint = blockman.GetLastCheckpoint(chainman.GetParams().Checkpoints());
        if (pcheckpoint && nHeight < pcheckpoint->nHeight) {
            LogPrintf("ERROR: %s: forked chain older than last checkpoint (height %d)\n", __func__, nHeight);
            return state.Invalid(BlockValidationResult::BLOCK_CHECKPOINT, "bad-fork-prior-to-checkpoint");
        }
    }

    // Check timestamp against prev
    if (block.GetBlockTime() <= pindexPrev->GetMedianTimePast())
        return state.Invalid(BlockValidationResult::BLOCK_INVALID_HEADER, "time-too-old", "block's timestamp is too early");

    // Check timestamp
    if (!block.hashPrevBlock.IsNull() && // allow genesis block to be created in the future
        block.GetBlockTime() > (fParticlMode ? particl::FutureDrift(nAdjustedTime) : nAdjustedTime + MAX_FUTURE_BLOCK_TIME))
        return state.Invalid(BlockValidationResult::BLOCK_TIME_FUTURE, "time-too-new", "block timestamp too far in the future");

    // Reject blocks with outdated version
    if ((block.nVersion < 2 && DeploymentActiveAfter(pindexPrev, chainman, Consensus::DEPLOYMENT_HEIGHTINCB)) ||
        (block.nVersion < 3 && DeploymentActiveAfter(pindexPrev, chainman, Consensus::DEPLOYMENT_DERSIG)) ||
        (block.nVersion < 4 && DeploymentActiveAfter(pindexPrev, chainman, Consensus::DEPLOYMENT_CLTV))) {
            return state.Invalid(BlockValidationResult::BLOCK_INVALID_HEADER, strprintf("bad-version(0x%08x)", block.nVersion),
                                 strprintf("rejected nVersion=0x%08x block", block.nVersion));
    }

    return true;
}

/** NOTE: This function is not currently invoked by ConnectBlock(), so we
 *  should consider upgrade issues if we change which consensus rules are
 *  enforced in this function (eg by adding a new consensus rule). See comment
 *  in ConnectBlock().
 *  Note that -reindex-chainstate skips the validation that happens here!
 */
static bool ContextualCheckBlock(const CBlock& block, BlockValidationState& state, const ChainstateManager& chainman, const CBlockIndex* pindexPrev, bool accept_block=false) EXCLUSIVE_LOCKS_REQUIRED(cs_main)
{
    const int nHeight = pindexPrev == nullptr ? 0 : pindexPrev->nHeight + 1;
    const int64_t nPrevTime = pindexPrev ? pindexPrev->nTime : 0;

    // Enforce BIP113 (Median Time Past).
    bool enforce_locktime_median_time_past{false};
    if (DeploymentActiveAfter(pindexPrev, chainman, Consensus::DEPLOYMENT_CSV)) {
        assert(pindexPrev != nullptr);
        enforce_locktime_median_time_past = true;
    }

    const int64_t nLockTimeCutoff{enforce_locktime_median_time_past ?
                                      (pindexPrev ? pindexPrev->GetMedianTimePast() : block.GetBlockTime()) :
                                      block.GetBlockTime()};

    // Check that all transactions are finalized
    for (const auto& tx : block.vtx) {
        if (!IsFinalTx(*tx, nHeight, nLockTimeCutoff)) {
            return state.Invalid(BlockValidationResult::BLOCK_CONSENSUS, "bad-txns-nonfinal", "non-final transaction");
        }
    }

    if (fParticlMode) {
        if (block.IsProofOfStake()) {
            if (!chainman.ActiveChainstate().IsInitialBlockDownload() &&
                !particl::CheckStakeUnique(block)) {
                //state.DoS(10, false, "bad-cs-duplicate", false, "duplicate coinstake");

                state.nFlags |= BLOCK_FAILED_DUPLICATE_STAKE;

                /*
                // TODO: ask peers which stake kernel they have
                if (chainActive.Tip()->nHeight < GetNumBlocksOfPeers() - 8) // peers have significantly longer chain, this node must've got the wrong stake 1st
                {
                    LogPrint(BCLog::POS, "%s: Ignoring CheckStakeUnique for block %s, chain height behind peers.\n", __func__, block.GetHash().ToString());
                    const COutPoint &kernel = block.vtx[0]->vin[0].prevout;
                    mapStakeSeen[kernel] = block.GetHash();
                } else
                    return state.DoS(20, false, "bad-cs-duplicate", false, "duplicate coinstake");
                */
            }

            // Limit the number of outputs in a coinstake txn to 6: 1 data + 1 treasury + 4 user
            if (nPrevTime >= chainman.ActiveChainstate().m_params.GetConsensus().OpIsCoinstakeTime) {
                if (block.vtx[0]->vpout.size() > 6) {
                    return state.Invalid(BlockValidationResult::BLOCK_CONSENSUS, "bad-cs-outputs", "Too many outputs in coinstake");
                }
            }

            // Coinstake output 0 must be data output of blockheight
            int i;
            if (!block.vtx[0]->GetCoinStakeHeight(i)) {
                return state.Invalid(BlockValidationResult::BLOCK_CONSENSUS, "bad-cs-malformed", "coinstake txn is malformed");
            }

            if (i != nHeight) {
                return state.Invalid(BlockValidationResult::BLOCK_CONSENSUS, "bad-cs-height", "block height mismatch in coinstake");
            }

            std::vector<uint8_t> &vData = ((CTxOutData*)block.vtx[0]->vpout[0].get())->vData;
            if (vData.size() > 8 && vData[4] == DO_VOTE) {
                uint32_t voteToken;
                memcpy(&voteToken, &vData[5], 4);
                voteToken = le32toh(voteToken);

                LogPrint(BCLog::HDWALLET, _("Block %d casts vote for option %u of proposal %u.\n").translated.c_str(),
                    nHeight, voteToken >> 16, voteToken & 0xFFFF);
            }

            // check witness merkleroot, TODO: should witnessmerkleroot be hashed?
            bool malleated = false;
            uint256 hashWitness = BlockWitnessMerkleRoot(block, &malleated);

            if (hashWitness != block.hashWitnessMerkleRoot) {
                return state.Invalid(BlockValidationResult::BLOCK_MUTATED, "bad-witness-merkle-match", strprintf("%s : witness merkle commitment mismatch", __func__));
            }

            if (!CheckCoinStakeTimestamp(nHeight, block.GetBlockTime())) {
                return state.Invalid(BlockValidationResult::DOS_50, "bad-coinstake-time", strprintf("%s: coinstake timestamp violation nTimeBlock=%d", __func__, block.GetBlockTime()));
            }

            // Check timestamp against prev
            if (block.GetBlockTime() <= pindexPrev->GetPastTimeLimit() || particl::FutureDrift(block.GetBlockTime()) < pindexPrev->GetBlockTime()) {
                return state.Invalid(BlockValidationResult::DOS_50, "bad-block-time", strprintf("%s: block's timestamp is too early", __func__));
            }

            uint256 hashProof, targetProofOfStake;

            // IsInitialBlockDownload tests (!fImporting && !fReindex)
            // Blocks are connected at end of import / reindex
            if (accept_block && chainman.ActiveChainstate().IsInitialBlockDownload()) {
                // CheckProofOfStake is run again during connectblock
            } else
            if (!CheckProofOfStake(chainman.ActiveChainstate(), state, pindexPrev, *block.vtx[0], block.nTime, block.nBits, hashProof, targetProofOfStake)) {
                return error("ContextualCheckBlock(): check proof-of-stake failed for block %s\n", block.GetHash().ToString());
            }
        } else {
            bool fCheckPOW = true; // TODO: pass properly
            if (fCheckPOW && !CheckProofOfWork(block.GetHash(), block.nBits, chainman.ActiveChainstate().m_params.GetConsensus(), nHeight, chainman.ActiveChainstate().m_params.GetLastImportHeight()))
                return state.Invalid(BlockValidationResult::BLOCK_INVALID_HEADER, "high-hash", "proof of work failed");

            // Enforce rule that the coinbase ends with serialized block height
            // genesis block scriptSig size will be different
            CScript expect = CScript() << OP_RETURN << nHeight;
            const CScript &scriptSig = block.vtx[0]->vin[0].scriptSig;
            if (scriptSig.size() < expect.size() ||
                !std::equal(expect.begin()
                    , expect.end(), scriptSig.begin() + scriptSig.size()-expect.size())) {
                return state.Invalid(BlockValidationResult::BLOCK_CONSENSUS, "bad-cb-height", "block height mismatch in coinbase");
            }
        }

        if (nHeight > 0 && !block.vtx[0]->IsCoinStake()) { // only genesis block can start with coinbase
            return state.Invalid(BlockValidationResult::BLOCK_CONSENSUS, "bad-cs-missing", "first tx is not coinstake");
        }

        if (nHeight > 0 &&  // skip genesis
            chainman.ActiveChainstate().m_params.GetLastImportHeight() >= (uint32_t)nHeight) {
            // 2nd txn must be coinbase
            if (block.vtx.size() < 2 || !block.vtx[1]->IsCoinBase()) {
                return state.Invalid(BlockValidationResult::BLOCK_CONSENSUS, "bad-cb", "Second txn of import block must be coinbase");
            }

            // Check hash of genesis import txn matches expected hash.
            uint256 txnHash = block.vtx[1]->GetHash();
            if (!chainman.ActiveChainstate().m_params.CheckImportCoinbase(nHeight, txnHash)) {
                return state.Invalid(BlockValidationResult::BLOCK_CONSENSUS, "bad-cb", "Incorrect outputs hash.");
            }
        } else {
            // 2nd txn can't be coinbase if block height > GetLastImportHeight
            if (block.vtx.size() > 1 && block.vtx[1]->IsCoinBase()) {
                return state.Invalid(BlockValidationResult::BLOCK_CONSENSUS, "bad-cb-multiple", "unexpected coinbase");
            }
        }
    } else {
        // Enforce rule that the coinbase starts with serialized block height
        if (DeploymentActiveAfter(pindexPrev, chainman, Consensus::DEPLOYMENT_HEIGHTINCB))
        {
            CScript expect = CScript() << nHeight;
            if (block.vtx[0]->vin[0].scriptSig.size() < expect.size() ||
                !std::equal(expect.begin(), expect.end(), block.vtx[0]->vin[0].scriptSig.begin())) {
                return state.Invalid(BlockValidationResult::BLOCK_CONSENSUS, "bad-cb-height", "block height mismatch in coinbase");
            }
        }

        // Validation for witness commitments.
        // * We compute the witness hash (which is the hash including witnesses) of all the block's transactions, except the
        //   coinbase (where 0x0000....0000 is used instead).
        // * The coinbase scriptWitness is a stack of a single 32-byte vector, containing a witness reserved value (unconstrained).
        // * We build a merkle tree with all those witness hashes as leaves (similar to the hashMerkleRoot in the block header).
        // * There must be at least one output whose scriptPubKey is a single 36-byte push, the first 4 bytes of which are
        //   {0xaa, 0x21, 0xa9, 0xed}, and the following 32 bytes are SHA256^2(witness root, witness reserved value). In case there are
        //   multiple, the last one is used.
        bool fHaveWitness = false;
        if (DeploymentActiveAfter(pindexPrev, chainman, Consensus::DEPLOYMENT_SEGWIT)) {
            int commitpos = GetWitnessCommitmentIndex(block);
            if (commitpos != NO_WITNESS_COMMITMENT) {
                bool malleated = false;
                uint256 hashWitness = BlockWitnessMerkleRoot(block, &malleated);
                // The malleation check is ignored; as the transaction tree itself
                // already does not permit it, it is impossible to trigger in the
                // witness tree.
                if (block.vtx[0]->vin[0].scriptWitness.stack.size() != 1 || block.vtx[0]->vin[0].scriptWitness.stack[0].size() != 32) {
                    return state.Invalid(BlockValidationResult::BLOCK_MUTATED, "bad-witness-nonce-size", strprintf("%s : invalid witness reserved value size", __func__));
                }
                CHash256().Write(hashWitness).Write(block.vtx[0]->vin[0].scriptWitness.stack[0]).Finalize(hashWitness);
                if (memcmp(hashWitness.begin(), &block.vtx[0]->vout[commitpos].scriptPubKey[6], 32)) {
                    return state.Invalid(BlockValidationResult::BLOCK_MUTATED, "bad-witness-merkle-match", strprintf("%s : witness merkle commitment mismatch", __func__));
                }
                fHaveWitness = true;
            }
        }

        // No witness data is allowed in blocks that don't commit to witness data, as this would otherwise leave room for spam
        if (!fHaveWitness) {
          for (const auto& tx : block.vtx) {
                if (tx->HasWitness()) {
                    return state.Invalid(BlockValidationResult::BLOCK_MUTATED, "unexpected-witness", strprintf("%s : unexpected witness data found", __func__));
                }
            }
        }
    }

    // After the coinbase witness reserved value and commitment are verified,
    // we can check if the block weight passes (before we've checked the
    // coinbase witness, it would be possible for the weight to be too
    // large by filling up the coinbase witness, which doesn't change
    // the block hash, so we couldn't mark the block as permanently
    // failed).
    if (GetBlockWeight(block) > MAX_BLOCK_WEIGHT) {
        return state.Invalid(BlockValidationResult::BLOCK_CONSENSUS, "bad-blk-weight", strprintf("%s : weight limit failed", __func__));
    }

    return true;
}

bool ChainstateManager::AcceptBlockHeader(const CBlockHeader& block, BlockValidationState& state, CBlockIndex** ppindex, bool fRequested)
{
    AssertLockHeld(cs_main);
    // Check for duplicate
    uint256 hash = block.GetHash();
    BlockMap::iterator miSelf{m_blockman.m_block_index.find(hash)};
    if (hash != GetConsensus().hashGenesisBlock) {
        if (miSelf != m_blockman.m_block_index.end()) {
            // Block header is already known.
            CBlockIndex* pindex = &(miSelf->second);
            if (state.m_chainman && !state.m_peerman) {
                state.m_peerman = state.m_chainman->m_peerman;
            }
            if (fParticlMode && !fRequested &&
                !state.m_chainman->ActiveChainstate().IsInitialBlockDownload() && state.nodeId >= 0 &&
                !state.m_peerman->IncDuplicateHeaders(state.nodeId)) {
                state.m_punish_for_duplicates = true;
            }

            if (ppindex)
                *ppindex = pindex;
            if (pindex->nStatus & BLOCK_FAILED_MASK) {
                /*
                if (pindex->nFlags & BLOCK_FAILED_DUPLICATE_STAKE
                    && ProcessDuplicateStakeHeader(pindex, state.nodeId))
                {
                    // pass
                } else */
                LogPrint(BCLog::VALIDATION, "%s: block %s is marked invalid\n", __func__, hash.ToString());
                return state.Invalid(BlockValidationResult::BLOCK_CACHED_INVALID, "duplicate");
            }
            return true;
        }

        if (!CheckBlockHeader(block, state, GetConsensus())) {
            LogPrint(BCLog::VALIDATION, "%s: Consensus::CheckBlockHeader: %s, %s\n", __func__, hash.ToString(), state.ToString());
            return false;
        }

        // Get prev block index
        CBlockIndex* pindexPrev = nullptr;
        BlockMap::iterator mi{m_blockman.m_block_index.find(block.hashPrevBlock)};
        if (mi == m_blockman.m_block_index.end()) {
            LogPrint(BCLog::VALIDATION, "%s: %s prev block not found\n", __func__, hash.ToString());
            return state.Invalid(BlockValidationResult::BLOCK_MISSING_PREV, "prev-blk-not-found");
        }
        pindexPrev = &((*mi).second);
        if (pindexPrev->nStatus & BLOCK_FAILED_MASK) {
            LogPrint(BCLog::VALIDATION, "%s: %s prev block invalid\n", __func__, hash.ToString());
            return state.Invalid(BlockValidationResult::BLOCK_INVALID_PREV, "bad-prevblk");
        }
        if (!ContextualCheckBlockHeader(block, state, m_blockman, *this, pindexPrev, m_adjusted_time_callback())) {
            LogPrint(BCLog::VALIDATION, "%s: Consensus::ContextualCheckBlockHeader: %s, %s\n", __func__, hash.ToString(), state.ToString());
            return false;
        }

        /* Determine if this block descends from any block which has been found
         * invalid (m_failed_blocks), then mark pindexPrev and any blocks between
         * them as failed. For example:
         *
         *                D3
         *              /
         *      B2 - C2
         *    /         \
         *  A             D2 - E2 - F2
         *    \
         *      B1 - C1 - D1 - E1
         *
         * In the case that we attempted to reorg from E1 to F2, only to find
         * C2 to be invalid, we would mark D2, E2, and F2 as BLOCK_FAILED_CHILD
         * but NOT D3 (it was not in any of our candidate sets at the time).
         *
         * In any case D3 will also be marked as BLOCK_FAILED_CHILD at restart
         * in LoadBlockIndex.
         */
        if (!pindexPrev->IsValid(BLOCK_VALID_SCRIPTS)) {
            // The above does not mean "invalid": it checks if the previous block
            // hasn't been validated up to BLOCK_VALID_SCRIPTS. This is a performance
            // optimization, in the common case of adding a new block to the tip,
            // we don't need to iterate over the failed blocks list.
            for (const CBlockIndex* failedit : m_failed_blocks) {
                if (pindexPrev->GetAncestor(failedit->nHeight) == failedit) {
                    //assert(failedit->nStatus & BLOCK_FAILED_VALID);
                    CBlockIndex* invalid_walk = pindexPrev;
                    if (failedit->nStatus & BLOCK_FAILED_VALID)
                    while (invalid_walk != failedit) {
                        invalid_walk->nStatus |= BLOCK_FAILED_CHILD;
                        m_blockman.m_dirty_blockindex.insert(invalid_walk);
                        invalid_walk = invalid_walk->pprev;
                    }
                    LogPrint(BCLog::VALIDATION, "%s: %s prev block invalid ancestor %s\n", __func__, hash.ToString(), failedit->GetBlockHash().ToString());
                    return state.Invalid(BlockValidationResult::BLOCK_INVALID_PREV, "bad-prevblk");
                }
            }
        }
    }
    bool force_accept = true;
    if (fParticlMode &&
        state.nodeId >= 0 &&
        state.m_chainman->HaveActiveChainstate() &&
        !state.m_chainman->ActiveChainstate().IsInitialBlockDownload()) {
        if (!state.m_peerman->AddNodeHeader(state.nodeId, hash)) {
            LogPrintf("ERROR: %s: DoS limits\n", __func__);
            return state.Invalid(BlockValidationResult::DOS_20, "dos-limits");
        }
        force_accept = false;
    }
    CBlockIndex* pindex{m_blockman.AddToBlockIndex(block, m_best_header)};
    if (force_accept) {
        pindex->nFlags |= BLOCK_ACCEPTED;
    }

    if (ppindex)
        *ppindex = pindex;

    return true;
}

// Exposed wrapper for AcceptBlockHeader
bool ChainstateManager::ProcessNewBlockHeaders(const std::vector<CBlockHeader>& headers, BlockValidationState& state, const CBlockIndex** ppindex)
{
    state.m_chainman = this;
    AssertLockNotHeld(cs_main);
    {
        LOCK(cs_main);
        for (const CBlockHeader& header : headers) {
            CBlockIndex *pindex = nullptr; // Use a temp pindex instead of ppindex to avoid a const_cast
            bool accepted{AcceptBlockHeader(header, state, &pindex)};
            ActiveChainstate().CheckBlockIndex();

            if (!accepted) {
                return false;
            }
            if (ppindex) {
                *ppindex = pindex;
            }
        }
    }
    if (NotifyHeaderTip(ActiveChainstate())) {
        if (ActiveChainstate().IsInitialBlockDownload() && ppindex && *ppindex) {
            const CBlockIndex& last_accepted{**ppindex};
            const int64_t blocks_left{(GetTime() - last_accepted.GetBlockTime()) / GetConsensus().nPowTargetSpacing};
            const double progress{100.0 * last_accepted.nHeight / (last_accepted.nHeight + blocks_left)};
            LogPrintf("Synchronizing blockheaders, height: %d (~%.2f%%)\n", last_accepted.nHeight, progress);
        }
    }
    return true;
}

/** Store block on disk. If dbp is non-nullptr, the file is known to already reside on disk */
bool CChainState::AcceptBlock(const std::shared_ptr<const CBlock>& pblock, BlockValidationState& state, CBlockIndex** ppindex, bool fRequested, const FlatFilePos* dbp, bool* fNewBlock)
{
    const CBlock& block = *pblock;

    if (fNewBlock) *fNewBlock = false;
    AssertLockHeld(cs_main);

    CBlockIndex *pindexDummy = nullptr;
    CBlockIndex *&pindex = ppindex ? *ppindex : pindexDummy;

    bool accepted_header{m_chainman.AcceptBlockHeader(block, state, &pindex, fRequested)};
    CheckBlockIndex();

    if (!accepted_header)
        return false;

    // Try to process all requested blocks that we don't have, but only
    // process an unrequested block if it's new and has enough work to
    // advance our tip, and isn't too many blocks ahead.
    bool fAlreadyHave = pindex->nStatus & BLOCK_HAVE_DATA;
    bool fHasMoreOrSameWork = (m_chain.Tip() ? pindex->nChainWork >= m_chain.Tip()->nChainWork : true);
    // Blocks that are too out-of-order needlessly limit the effectiveness of
    // pruning, because pruning will not delete block files that contain any
    // blocks which are too close in height to the tip.  Apply this test
    // regardless of whether pruning is enabled; it should generally be safe to
    // not process unrequested blocks.
    bool fTooFarAhead{pindex->nHeight > m_chain.Height() + int(MIN_BLOCKS_TO_KEEP)};

    // TODO: Decouple this function from the block download logic by removing fRequested
    // This requires some new chain data structure to efficiently look up if a
    // block is in a chain leading to a candidate for best tip, despite not
    // being such a candidate itself.
    // Note that this would break the getblockfrompeer RPC

    // TODO: deal better with return value and error conditions for duplicate
    // and unrequested blocks.
    if (fAlreadyHave) return true;
    if (!fRequested) {  // If we didn't ask for it:
        if (pindex->nTx != 0) return true;    // This is a previously-processed block that was pruned
        if (!fHasMoreOrSameWork) return true; // Don't process less-work chains
        if (fTooFarAhead) return true;        // Block height is too high

        // Protect against DoS attacks from low-work chains.
        // If our tip is behind, a peer could try to send us
        // low-work blocks on a fake chain that we would never
        // request; don't process these.
        if (pindex->nChainWork < nMinimumChainWork) return true;
    }

    if (!CheckBlock(block, state, m_params.GetConsensus())) {
        if (state.IsInvalid() && state.GetResult() != BlockValidationResult::BLOCK_MUTATED) {
            pindex->nStatus |= BLOCK_FAILED_VALID;
            m_blockman.m_dirty_blockindex.insert(pindex);
        }
        return error("%s: %s", __func__, state.ToString());
    }

    if (block.IsProofOfStake()) {
        pindex->SetProofOfStake();
        pindex->prevoutStake = pblock->vtx[0]->vin[0].prevout;
        if (!pindex->pprev ||
            (pindex->pprev->bnStakeModifier.IsNull() &&
             pindex->pprev->GetBlockHash() != m_params.GetConsensus().hashGenesisBlock)) {
            // Block received out of order
            if (fParticlMode && !IsInitialBlockDownload()) {
                if (pindex->nFlags & BLOCK_DELAYED) {
                    // Block is already delayed
                    state.nFlags |= BLOCK_DELAYED;
                    return true;
                }
                pindex->nFlags |= BLOCK_DELAYED;
                return particl::DelayBlock(m_blockman, pblock, state);
            }
        } else {
            pindex->bnStakeModifier = ComputeStakeModifierV2(pindex->pprev, pindex->prevoutStake.hash);
        }
        pindex->nFlags = pindex->nFlags & (uint32_t)~BLOCK_DELAYED;
        m_blockman.m_dirty_blockindex.insert(pindex);
    }

    if (!ContextualCheckBlock(block, state, m_chainman, pindex->pprev, true)) {
        if (state.IsInvalid() && state.GetResult() != BlockValidationResult::BLOCK_MUTATED) {
            pindex->nStatus |= BLOCK_FAILED_VALID;
            m_blockman.m_dirty_blockindex.insert(pindex);
        }
        return error("%s: %s", __func__, state.ToString());
    }

    if (state.nFlags & BLOCK_STAKE_KERNEL_SPENT && !(state.nFlags & BLOCK_FAILED_DUPLICATE_STAKE)) {
        if (state.nodeId > -1) {
            state.m_peerman->MisbehavingById(state.nodeId, 20, "Spent kernel");
        }
    }

    // m_peerman is not set in unit tests
    if (m_chainman.m_peerman) {
        m_chainman.m_peerman->RemoveNodeHeader(pindex->GetBlockHash());
    }
    pindex->nFlags |= BLOCK_ACCEPTED;
    m_blockman.m_dirty_blockindex.insert(pindex);

    // Header is valid/has work, merkle tree and segwit merkle tree are good...RELAY NOW
    // (but if it does not build on our best tip, let the SendMessages loop relay it)
    if (!(state.nFlags & (BLOCK_STAKE_KERNEL_SPENT | BLOCK_FAILED_DUPLICATE_STAKE)) &&
        !IsInitialBlockDownload() && m_chain.Tip() == pindex->pprev) {
        GetMainSignals().NewPoWValidBlock(pindex, pblock);
    }

    // Write block to history file
    if (fNewBlock) *fNewBlock = true;
    try {
        FlatFilePos blockPos{m_blockman.SaveBlockToDisk(block, pindex->nHeight, m_chain, m_params, dbp)};
        if (blockPos.IsNull()) {
            state.Error(strprintf("%s: Failed to find position to write new block to disk", __func__));
            return false;
        }
        ReceivedBlockTransactions(block, pindex, blockPos);
    } catch (const std::runtime_error& e) {
        return AbortNode(state, std::string("System error: ") + e.what());
    }

    FlushStateToDisk(state, FlushStateMode::NONE);

    CheckBlockIndex();

    return true;
}

bool ChainstateManager::ProcessNewBlock(const std::shared_ptr<const CBlock>& block, bool force_processing, bool* new_block, NodeId node_id, PeerManager *peerman)
{
    AssertLockNotHeld(cs_main);

    CBlockIndex *pindex = nullptr;
    {
        /*
        uint256 hash = pblock->GetHash();
        // Limited duplicity on stake: prevents block flood attack
        // Duplicate stake allowed only when there is orphan child block
        if (!fReindex && !fImporting && pblock->IsProofOfStake() && setStakeSeen.count(pblock->GetProofOfStake()) && !mapOrphanBlocksByPrev.count(hash))
            return error("%s: Duplicate proof-of-stake (%s, %d) for block %s", pblock->GetProofOfStake().first.ToString(), pblock->GetProofOfStake().second, hash.ToString());
        */

        if (new_block) *new_block = false;
        BlockValidationState state;
        state.m_chainman = this;
        if (peerman) {
            state.m_peerman = peerman;
        } else {
            state.m_peerman = this->m_peerman;
        }
        if (node_id > -1) {
            state.nodeId = node_id;
        }

        // CheckBlock() does not support multi-threaded block validation because CBlock::fChecked can cause data race.
        // Therefore, the following critical section must include the CheckBlock() call as well.
        LOCK(cs_main);

        // Skipping AcceptBlock() for CheckBlock() failures means that we will never mark a block as invalid if
        // CheckBlock() fails.  This is protective against consensus failure if there are any unknown forms of block
        // malleability that cause CheckBlock() to fail; see e.g. CVE-2012-2459 and
        // https://lists.linuxfoundation.org/pipermail/bitcoin-dev/2019-February/016697.html.  Because CheckBlock() is
        // not very expensive, the anti-DoS benefits of caching failure (of a definitely-invalid block) are not substantial.
        bool ret = CheckBlock(*block, state, GetConsensus());
        if (ret) {
            // Store to disk
            ret = ActiveChainstate().AcceptBlock(block, state, &pindex, force_processing, nullptr, new_block);
        }
        if (state.nFlags & BLOCK_DELAYED) {
            return true;
        }
        if (!ret) {
            if (fParticlMode && state.GetResult() != BlockValidationResult::BLOCK_MISSING_PREV) {
                // Mark block as invalid to prevent re-requesting from peer.
                // Block will have been added to the block index in AcceptBlockHeader
                CBlockIndex *pindex = ActiveChainstate().m_blockman.AddToBlockIndex(*block, m_best_header);
                ActiveChainstate().InvalidBlockFound(pindex, state);
            }
            GetMainSignals().BlockChecked(*block, state);
            return error("%s: AcceptBlock FAILED (%s)", __func__, state.ToString());
        }

        if (pindex && state.nFlags & BLOCK_FAILED_DUPLICATE_STAKE) {
            pindex->nFlags |= BLOCK_FAILED_DUPLICATE_STAKE;
            m_blockman.m_dirty_blockindex.insert(pindex);
            LogPrint(BCLog::POS, "%s Marking duplicate stake: %s.\n", __func__, pindex->GetBlockHash().ToString());
            GetMainSignals().BlockChecked(*block, state);
        }
    }

    NotifyHeaderTip(ActiveChainstate());

    BlockValidationState state; // Only used to report errors, not invalidity - ignore it
    state.m_chainman = this;
    if (peerman) {
        state.m_peerman = peerman;
    } else {
        state.m_peerman = this->m_peerman;
    }
    if (!ActiveChainstate().ActivateBestChain(state, block)) {
        return error("%s: ActivateBestChain failed (%s)", __func__, state.ToString());
    }

    if (m_smsgman->IsEnabled() && gArgs.GetBoolArg("-smsgscanincoming", false)) {
        m_smsgman->ScanBlock(*block);
    }

    {
        assert(pindex);
        // Check here for blocks not connected to the chain, TODO: move to a timer.
        particl::CheckDelayedBlocks(ActiveChainstate().m_blockman, state, pindex->GetBlockHash());
    }

    return true;
}

MempoolAcceptResult ChainstateManager::ProcessTransaction(const CTransactionRef& tx, bool test_accept, bool ignore_locks)
{
    AssertLockHeld(cs_main);
    CChainState& active_chainstate = ActiveChainstate();
    if (!active_chainstate.GetMempool()) {
        TxValidationState state;
        state.Invalid(TxValidationResult::TX_NO_MEMPOOL, "no-mempool");
        return MempoolAcceptResult::Failure(state);
    }
    auto result = AcceptToMemoryPool(active_chainstate, tx, GetTime(), /*bypass_limits=*/ false, test_accept, ignore_locks);
    active_chainstate.GetMempool()->check(active_chainstate.CoinsTip(), active_chainstate.m_chain.Height() + 1);
    return result;
}

bool TestBlockValidity(BlockValidationState& state,
                       const CChainParams& chainparams,
                       CChainState& chainstate,
                       const CBlock& block,
                       CBlockIndex* pindexPrev,
                       const std::function<int64_t()>& adjusted_time_callback,
                       bool fCheckPOW,
                       bool fCheckMerkleRoot)
{
    AssertLockHeld(cs_main);
    assert(pindexPrev && pindexPrev == chainstate.m_chain.Tip());
    CCoinsViewCache viewNew(&chainstate.CoinsTip());
    uint256 block_hash(block.GetHash());
    CBlockIndex indexDummy(block);
    indexDummy.pprev = pindexPrev;
    indexDummy.nHeight = pindexPrev->nHeight + 1;
    indexDummy.phashBlock = &block_hash;

    // NOTE: CheckBlockHeader is called by CheckBlock
    if (!ContextualCheckBlockHeader(block, state, chainstate.m_blockman, chainstate.m_chainman, pindexPrev, adjusted_time_callback()))
        return error("%s: Consensus::ContextualCheckBlockHeader: %s", __func__, state.ToString());
    if (!CheckBlock(block, state, chainparams.GetConsensus(), fCheckPOW, fCheckMerkleRoot))
        return error("%s: Consensus::CheckBlock: %s", __func__, state.ToString());
    if (!ContextualCheckBlock(block, state, chainstate.m_chainman, pindexPrev))
        return error("%s: Consensus::ContextualCheckBlock: %s", __func__, state.ToString());
    if (!chainstate.ConnectBlock(block, state, &indexDummy, viewNew, true)) {
        return false;
    }
    assert(state.IsValid());

    return true;
}

/* This function is called from the RPC code for pruneblockchain */
void PruneBlockFilesManual(CChainState& active_chainstate, int nManualPruneHeight)
{
    BlockValidationState state;
    if (!active_chainstate.FlushStateToDisk(
            state, FlushStateMode::NONE, nManualPruneHeight)) {
        LogPrintf("%s: failed to flush state (%s)\n", __func__, state.ToString());
    }
}

void CChainState::LoadMempool(const fs::path& load_path, FopenFn mockable_fopen_function)
{
    if (!m_mempool) return;
    ::LoadMempool(*m_mempool, load_path, *this, mockable_fopen_function);
    m_mempool->SetLoadTried(!ShutdownRequested());
}

bool CChainState::LoadChainTip()
{
    AssertLockHeld(cs_main);
    const CCoinsViewCache& coins_cache = CoinsTip();
    assert(!coins_cache.GetBestBlock().IsNull()); // Never called when the coins view is empty
    const CBlockIndex* tip = m_chain.Tip();

    if (tip && tip->GetBlockHash() == coins_cache.GetBestBlock()) {
        return true;
    }

    // Load pointer to end of best chain
    CBlockIndex* pindex = m_blockman.LookupBlockIndex(coins_cache.GetBestBlock());
    if (!pindex) {
        return false;
    }
    m_chain.SetTip(pindex);
    PruneBlockIndexCandidates();

    tip = m_chain.Tip();
    LogPrintf("Loaded best chain: hashBestChain=%s height=%d date=%s progress=%f\n",
              tip->GetBlockHash().ToString(),
              m_chain.Height(),
              FormatISO8601DateTime(tip->GetBlockTime()),
              GuessVerificationProgress(m_params.TxData(), tip));
    return true;
}

CVerifyDB::CVerifyDB()
{
    uiInterface.ShowProgress(_("Verifying blocks…").translated, 0, false);
}

CVerifyDB::~CVerifyDB()
{
    uiInterface.ShowProgress("", 100, false);
}

bool CVerifyDB::VerifyDB(
    CChainState& chainstate,
    const Consensus::Params& consensus_params,
    CCoinsView& coinsview,
    int nCheckLevel, int nCheckDepth)
{
    AssertLockHeld(cs_main);

    if (chainstate.m_chain.Tip() == nullptr || chainstate.m_chain.Tip()->pprev == nullptr) {
        return true;
    }

    particl::fVerifyingDB = true;

    // Verify blocks in the best chain
    if (nCheckDepth <= 0 || nCheckDepth > chainstate.m_chain.Height()) {
        nCheckDepth = chainstate.m_chain.Height();
    }
    nCheckLevel = std::max(0, std::min(4, nCheckLevel));
    LogPrintf("Verifying last %i blocks at level %i\n", nCheckDepth, nCheckLevel);
    CCoinsViewCache coins(&coinsview);
    CBlockIndex* pindex;
    CBlockIndex* pindexFailure = nullptr;
    int nGoodTransactions = 0;
    BlockValidationState state;
    int reportDone = 0;
    LogPrintf("[0%%]..."); /* Continued */

    const bool is_snapshot_cs{!chainstate.m_from_snapshot_blockhash};

    for (pindex = chainstate.m_chain.Tip(); pindex && pindex->pprev; pindex = pindex->pprev) {
        const int percentageDone = std::max(1, std::min(99, (int)(((double)(chainstate.m_chain.Height() - pindex->nHeight)) / (double)nCheckDepth * (nCheckLevel >= 4 ? 50 : 100))));
        if (reportDone < percentageDone / 10) {
            // report every 10% step
            LogPrintf("[%d%%]...", percentageDone); /* Continued */
            reportDone = percentageDone / 10;
        }
        uiInterface.ShowProgress(_("Verifying blocks…").translated, percentageDone, false);
        if (pindex->nHeight <= chainstate.m_chain.Height() - nCheckDepth) {
            break;
        }
        if ((fPruneMode || is_snapshot_cs) && !(pindex->nStatus & BLOCK_HAVE_DATA)) {
            // If pruning or running under an assumeutxo snapshot, only go
            // back as far as we have data.
            LogPrintf("VerifyDB(): block verification stopping at height %d (pruning, no data)\n", pindex->nHeight);
            break;
        }
        CBlock block;
        // check level 0: read from disk
        if (!ReadBlockFromDisk(block, pindex, consensus_params)) {
            return error("VerifyDB(): *** ReadBlockFromDisk failed at %d, hash=%s", pindex->nHeight, pindex->GetBlockHash().ToString());
        }
        // check level 1: verify block validity
        if (nCheckLevel >= 1 && !CheckBlock(block, state, consensus_params)) {
            return error("%s: *** found bad block at %d, hash=%s (%s)\n", __func__,
                         pindex->nHeight, pindex->GetBlockHash().ToString(), state.ToString());
        }
        // check level 2: verify undo validity
        if (nCheckLevel >= 2 && pindex) {
            CBlockUndo undo;
            if (!pindex->GetUndoPos().IsNull()) {
                if (!UndoReadFromDisk(undo, pindex)) {
                    return error("VerifyDB(): *** found bad undo data at %d, hash=%s\n", pindex->nHeight, pindex->GetBlockHash().ToString());
                }
            }
        }
        // check level 3: check for inconsistencies during memory-only disconnect of tip blocks
        size_t curr_coins_usage = coins.DynamicMemoryUsage() + chainstate.CoinsTip().DynamicMemoryUsage();

        if (nCheckLevel >= 3 && curr_coins_usage <= chainstate.m_coinstip_cache_size_bytes) {
            assert(coins.GetBestBlock() == pindex->GetBlockHash());
            DisconnectResult res = chainstate.DisconnectBlock(block, pindex, coins);
            if (res == DISCONNECT_FAILED) {
                return error("VerifyDB(): *** irrecoverable inconsistency in block data at %d, hash=%s", pindex->nHeight, pindex->GetBlockHash().ToString());
            }
            if (res == DISCONNECT_UNCLEAN) {
                nGoodTransactions = 0;
                pindexFailure = pindex;
            } else {
                nGoodTransactions += block.vtx.size();
            }
        }
        if (ShutdownRequested()) return true;
    }
    if (pindexFailure) {
        return error("VerifyDB(): *** coin database inconsistencies found (last %i blocks, %i good transactions before that)\n", chainstate.m_chain.Height() - pindexFailure->nHeight + 1, nGoodTransactions);
    }

    // store block count as we move pindex at check level >= 4
    int block_count = chainstate.m_chain.Height() - pindex->nHeight;

    // check level 4: try reconnecting blocks
    if (nCheckLevel >= 4) {
        while (pindex != chainstate.m_chain.Tip()) {
            const int percentageDone = std::max(1, std::min(99, 100 - (int)(((double)(chainstate.m_chain.Height() - pindex->nHeight)) / (double)nCheckDepth * 50)));
            if (reportDone < percentageDone / 10) {
                // report every 10% step
                LogPrintf("[%d%%]...", percentageDone); /* Continued */
                reportDone = percentageDone / 10;
            }
            uiInterface.ShowProgress(_("Verifying blocks…").translated, percentageDone, false);
            pindex = chainstate.m_chain.Next(pindex);
            CBlock block;
            if (!ReadBlockFromDisk(block, pindex, consensus_params))
                return error("VerifyDB(): *** ReadBlockFromDisk failed at %d, hash=%s", pindex->nHeight, pindex->GetBlockHash().ToString());
            // Particl: Clear state, data from VerifyDB is not written to disk.
            BlockValidationState state;
            coins.ClearFlushed();
            if (!chainstate.ConnectBlock(block, state, pindex, coins)) {
                return error("VerifyDB(): *** found unconnectable block at %d, hash=%s (%s)", pindex->nHeight, pindex->GetBlockHash().ToString(), state.ToString());
            }
            if (ShutdownRequested()) return true;
        }
    }

    LogPrintf("[DONE].\n");
    LogPrintf("No coin database inconsistencies in last %i blocks (%i transactions)\n", block_count, nGoodTransactions);
    particl::fVerifyingDB = false;

    return true;
}

/** Apply the effects of a block on the utxo cache, ignoring that it may already have been applied. */
bool CChainState::RollforwardBlock(const CBlockIndex* pindex, CCoinsViewCache& inputs)
{
    AssertLockHeld(cs_main);
    // TODO: merge with ConnectBlock
    CBlock block;
    if (!ReadBlockFromDisk(block, pindex, m_params.GetConsensus())) {
        return error("ReplayBlock(): ReadBlockFromDisk failed at %d, hash=%s", pindex->nHeight, pindex->GetBlockHash().ToString());
    }

    for (const CTransactionRef& tx : block.vtx) {
        if (!tx->IsCoinBase()) {
            for (const CTxIn &txin : tx->vin) {
                inputs.SpendCoin(txin.prevout);
            }
        }
        // Pass check = true as every addition may be an overwrite.
        AddCoins(inputs, *tx, pindex->nHeight, true);
    }
    return true;
}

bool CChainState::ReplayBlocks()
{
    LOCK(cs_main);

    CCoinsView& db = this->CoinsDB();
    CCoinsViewCache cache(&db);

    std::vector<uint256> hashHeads = db.GetHeadBlocks();
    if (hashHeads.empty()) return true; // We're already in a consistent state.
    if (hashHeads.size() != 2) return error("ReplayBlocks(): unknown inconsistent state");

    uiInterface.ShowProgress(_("Replaying blocks…").translated, 0, false);
    LogPrintf("Replaying blocks\n");

    const CBlockIndex* pindexOld = nullptr;  // Old tip during the interrupted flush.
    const CBlockIndex* pindexNew;            // New tip during the interrupted flush.
    const CBlockIndex* pindexFork = nullptr; // Latest block common to both the old and the new tip.

    if (m_blockman.m_block_index.count(hashHeads[0]) == 0) {
        return error("ReplayBlocks(): reorganization to unknown block requested");
    }
    pindexNew = &(m_blockman.m_block_index[hashHeads[0]]);

    if (!hashHeads[1].IsNull()) { // The old tip is allowed to be 0, indicating it's the first flush.
        if (m_blockman.m_block_index.count(hashHeads[1]) == 0) {
            return error("ReplayBlocks(): reorganization from unknown block requested");
        }
        pindexOld = &(m_blockman.m_block_index[hashHeads[1]]);
        pindexFork = LastCommonAncestor(pindexOld, pindexNew);
        assert(pindexFork != nullptr);
    }

    // Rollback along the old branch.
    while (pindexOld != pindexFork) {
        if (pindexOld->nHeight > 0) { // Never disconnect the genesis block.
            CBlock block;
            if (!ReadBlockFromDisk(block, pindexOld, m_params.GetConsensus())) {
                return error("RollbackBlock(): ReadBlockFromDisk() failed at %d, hash=%s", pindexOld->nHeight, pindexOld->GetBlockHash().ToString());
            }
            LogPrintf("Rolling back %s (%i)\n", pindexOld->GetBlockHash().ToString(), pindexOld->nHeight);
            DisconnectResult res = DisconnectBlock(block, pindexOld, cache);
            if (res == DISCONNECT_FAILED) {
                return error("RollbackBlock(): DisconnectBlock failed at %d, hash=%s", pindexOld->nHeight, pindexOld->GetBlockHash().ToString());
            }
            // If DISCONNECT_UNCLEAN is returned, it means a non-existing UTXO was deleted, or an existing UTXO was
            // overwritten. It corresponds to cases where the block-to-be-disconnect never had all its operations
            // applied to the UTXO set. However, as both writing a UTXO and deleting a UTXO are idempotent operations,
            // the result is still a version of the UTXO set with the effects of that block undone.
        }
        pindexOld = pindexOld->pprev;
    }

    // Roll forward from the forking point to the new tip.
    int nForkHeight = pindexFork ? pindexFork->nHeight : 0;
    for (int nHeight = nForkHeight + 1; nHeight <= pindexNew->nHeight; ++nHeight) {
        const CBlockIndex& pindex{*Assert(pindexNew->GetAncestor(nHeight))};

        LogPrintf("Rolling forward %s (%i)\n", pindex.GetBlockHash().ToString(), nHeight);
        uiInterface.ShowProgress(_("Replaying blocks…").translated, (int) ((nHeight - nForkHeight) * 100.0 / (pindexNew->nHeight - nForkHeight)) , false);
        if (!RollforwardBlock(&pindex, cache)) return false;
    }

    cache.SetBestBlock(pindexNew->GetBlockHash(), pindexNew->nHeight);
    cache.Flush();
    uiInterface.ShowProgress("", 100, false);
    return true;
}

bool CChainState::NeedsRedownload() const
{
    AssertLockHeld(cs_main);

    // At and above m_params.SegwitHeight, segwit consensus rules must be validated
    CBlockIndex* block{m_chain.Tip()};

    while (block != nullptr && DeploymentActiveAt(*block, m_chainman, Consensus::DEPLOYMENT_SEGWIT)) {
        if (!(block->nStatus & BLOCK_OPT_WITNESS)) {
            // block is insufficiently validated for a segwit client
            return true;
        }
        block = block->pprev;
    }

    return false;
}

void CChainState::UnloadBlockIndex()
{
    AssertLockHeld(::cs_main);
    nBlockSequenceId = 1;
    setBlockIndexCandidates.clear();
}

bool ChainstateManager::LoadBlockIndex()
{
    AssertLockHeld(cs_main);
    // Load block index from databases
    bool needs_init = fReindex;

    if (!fReindex) {
        bool ret = m_blockman.LoadBlockIndexDB(GetConsensus());
        if (!ret) return false;

        std::vector<CBlockIndex*> vSortedByHeight{m_blockman.GetAllBlockIndices()};
        std::sort(vSortedByHeight.begin(), vSortedByHeight.end(),
                  CBlockIndexHeightOnlyComparator());

        // Find start of assumed-valid region.
        int first_assumed_valid_height = std::numeric_limits<int>::max();

        for (const CBlockIndex* block : vSortedByHeight) {
            if (block->IsAssumedValid()) {
                auto chainstates = GetAll();

                // If we encounter an assumed-valid block index entry, ensure that we have
                // one chainstate that tolerates assumed-valid entries and another that does
                // not (i.e. the background validation chainstate), since assumed-valid
                // entries should always be pending validation by a fully-validated chainstate.
                auto any_chain = [&](auto fnc) { return std::any_of(chainstates.cbegin(), chainstates.cend(), fnc); };
                assert(any_chain([](auto chainstate) { return chainstate->reliesOnAssumedValid(); }));
                assert(any_chain([](auto chainstate) { return !chainstate->reliesOnAssumedValid(); }));

                first_assumed_valid_height = block->nHeight;
                break;
            }
        }

        for (CBlockIndex* pindex : vSortedByHeight) {
            if (ShutdownRequested()) return false;
            if (pindex->IsAssumedValid() ||
                    (pindex->IsValid(BLOCK_VALID_TRANSACTIONS) &&
                     (pindex->HaveTxsDownloaded() || pindex->pprev == nullptr))) {

                // Fill each chainstate's block candidate set. Only add assumed-valid
                // blocks to the tip candidate set if the chainstate is allowed to rely on
                // assumed-valid blocks.
                //
                // If all setBlockIndexCandidates contained the assumed-valid blocks, the
                // background chainstate's ActivateBestChain() call would add assumed-valid
                // blocks to the chain (based on how FindMostWorkChain() works). Obviously
                // we don't want this since the purpose of the background validation chain
                // is to validate assued-valid blocks.
                //
                // Note: This is considering all blocks whose height is greater or equal to
                // the first assumed-valid block to be assumed-valid blocks, and excluding
                // them from the background chainstate's setBlockIndexCandidates set. This
                // does mean that some blocks which are not technically assumed-valid
                // (later blocks on a fork beginning before the first assumed-valid block)
                // might not get added to the background chainstate, but this is ok,
                // because they will still be attached to the active chainstate if they
                // actually contain more work.
                //
                // Instead of this height-based approach, an earlier attempt was made at
                // detecting "holistically" whether the block index under consideration
                // relied on an assumed-valid ancestor, but this proved to be too slow to
                // be practical.
                for (CChainState* chainstate : GetAll()) {
                    if (chainstate->reliesOnAssumedValid() ||
                            pindex->nHeight < first_assumed_valid_height) {
                        chainstate->setBlockIndexCandidates.insert(pindex);
                    }
                }
            }
            if (pindex->nStatus & BLOCK_FAILED_MASK && (!m_best_invalid || pindex->nChainWork > m_best_invalid->nChainWork)) {
                m_best_invalid = pindex;
            }
            if (pindex->IsValid(BLOCK_VALID_TREE) && (m_best_header == nullptr || CBlockIndexWorkComparator()(m_best_header, pindex)))
                m_best_header = pindex;
        }

        needs_init = m_blockman.m_block_index.empty();
    }

    if (needs_init) {
        // Everything here is for *new* reindex/DBs. Thus, though
        // LoadBlockIndexDB may have set fReindex if we shut down
        // mid-reindex previously, we don't check fReindex and
        // instead only check it prior to LoadBlockIndexDB to set
        // needs_init.

        LogPrintf("Initializing databases...\n");
        m_blockman.m_block_tree_db->WriteFlag("v1", true);
        m_blockman.m_block_tree_db->WriteFlag("v2", true);

        // Use the provided setting for indices in the new database
        fAddressIndex = gArgs.GetBoolArg("-addressindex", particl::DEFAULT_ADDRESSINDEX);
        m_blockman.m_block_tree_db->WriteFlag("addressindex", fAddressIndex);
        LogPrintf("%s: address index %s\n", __func__, fAddressIndex ? "enabled" : "disabled");
        fTimestampIndex = gArgs.GetBoolArg("-timestampindex", particl::DEFAULT_TIMESTAMPINDEX);
        m_blockman.m_block_tree_db->WriteFlag("timestampindex", fTimestampIndex);
        LogPrintf("%s: timestamp index %s\n", __func__, fTimestampIndex ? "enabled" : "disabled");
        fSpentIndex = gArgs.GetBoolArg("-spentindex", particl::DEFAULT_SPENTINDEX);
        m_blockman.m_block_tree_db->WriteFlag("spentindex", fSpentIndex);
        LogPrintf("%s: spent index %s\n", __func__, fSpentIndex ? "enabled" : "disabled");
        fBalancesIndex = gArgs.GetBoolArg("-balancesindex", particl::DEFAULT_BALANCESINDEX);
        m_blockman.m_block_tree_db->WriteFlag("balancesindex", fBalancesIndex);
        LogPrintf("%s: balances index %s\n", __func__, fBalancesIndex ? "enabled" : "disabled");
    }
    return true;
}

bool CChainState::LoadGenesisBlock()
{
    LOCK(cs_main);

    // Check whether we're already initialized by checking for genesis in
    // m_blockman.m_block_index. Note that we can't use m_chain here, since it is
    // set based on the coins db, not the block index db, which is the only
    // thing loaded at this point.
    if (m_blockman.m_block_index.count(m_params.GenesisBlock().GetHash()))
        return true;

    try {
        const CBlock& block = m_params.GenesisBlock();
        FlatFilePos blockPos{m_blockman.SaveBlockToDisk(block, 0, m_chain, m_params, nullptr)};
        if (blockPos.IsNull()) {
            return error("%s: writing genesis block to disk failed", __func__);
        }
        CBlockIndex* pindex = m_blockman.AddToBlockIndex(block, m_chainman.m_best_header);
        pindex->nFlags |= BLOCK_ACCEPTED;
        ReceivedBlockTransactions(block, pindex, blockPos);
    } catch (const std::runtime_error& e) {
        return error("%s: failed to write genesis block: %s", __func__, e.what());
    }

    return true;
}

void CChainState::LoadExternalBlockFile(FILE* fileIn, FlatFilePos* dbp, ChainstateManager *chainman)
{
    AssertLockNotHeld(m_chainstate_mutex);
    // Map of disk positions for blocks with unknown parent (only used for reindex)
    static std::multimap<uint256, FlatFilePos> mapBlocksUnknownParent;
    int64_t nStart = GetTimeMillis();

    fAddressIndex = gArgs.GetBoolArg("-addressindex", particl::DEFAULT_ADDRESSINDEX);
    fTimestampIndex = gArgs.GetBoolArg("-timestampindex", particl::DEFAULT_TIMESTAMPINDEX);
    fSpentIndex = gArgs.GetBoolArg("-spentindex", particl::DEFAULT_SPENTINDEX);
    fBalancesIndex = gArgs.GetBoolArg("-balancesindex", particl::DEFAULT_BALANCESINDEX);

    int nLoaded = 0;
    try {
        // This takes over fileIn and calls fclose() on it in the CBufferedFile destructor
        CBufferedFile blkdat(fileIn, 2*MAX_BLOCK_SERIALIZED_SIZE, MAX_BLOCK_SERIALIZED_SIZE+8, SER_DISK, CLIENT_VERSION);
        uint64_t nRewind = blkdat.GetPos();
        while (!blkdat.eof()) {
            if (ShutdownRequested()) return;

            blkdat.SetPos(nRewind);
            nRewind++; // start one byte further next time, in case of failure
            blkdat.SetLimit(); // remove former limit
            unsigned int nSize = 0;
            try {
                // locate a header
                unsigned char buf[CMessageHeader::MESSAGE_START_SIZE];
                blkdat.FindByte(m_params.MessageStart()[0]);
                nRewind = blkdat.GetPos() + 1;
                blkdat >> buf;
                if (memcmp(buf, m_params.MessageStart(), CMessageHeader::MESSAGE_START_SIZE)) {
                    continue;
                }
                // read size
                blkdat >> nSize;
                if (nSize < 80 || nSize > MAX_BLOCK_SERIALIZED_SIZE)
                    continue;
            } catch (const std::exception&) {
                // no valid block header found; don't complain
                break;
            }
            try {
                // read block
                uint64_t nBlockPos = blkdat.GetPos();
                if (dbp)
                    dbp->nPos = nBlockPos;
                blkdat.SetLimit(nBlockPos + nSize);
                std::shared_ptr<CBlock> pblock = std::make_shared<CBlock>();
                CBlock& block = *pblock;
                blkdat >> block;
                nRewind = blkdat.GetPos();

                uint256 hash = block.GetHash();
                {
                    LOCK(cs_main);
                    // detect out of order blocks, and store them for later
                    if (hash != m_params.GetConsensus().hashGenesisBlock && !m_blockman.LookupBlockIndex(block.hashPrevBlock)) {
                        LogPrint(BCLog::REINDEX, "%s: Out of order block %s, parent %s not known\n", __func__, hash.ToString(),
                                block.hashPrevBlock.ToString());
                        if (dbp)
                            mapBlocksUnknownParent.insert(std::make_pair(block.hashPrevBlock, *dbp));
                        continue;
                    }

                    // process in case the block isn't known yet
                    const CBlockIndex* pindex = m_blockman.LookupBlockIndex(hash);
                    if (!pindex || (pindex->nStatus & BLOCK_HAVE_DATA) == 0) {
                      BlockValidationState state;
                      state.m_chainman = chainman;
                      if (AcceptBlock(pblock, state, nullptr, true, dbp, nullptr)) {
                          nLoaded++;
                      }
                      if (state.IsError()) {
                          break;
                      }
                    } else if (hash != m_params.GetConsensus().hashGenesisBlock && pindex->nHeight % 1000 == 0) {
                        LogPrint(BCLog::REINDEX, "Block Import: already had block %s at height %d\n", hash.ToString(), pindex->nHeight);
                    }
                }

                // Activate the genesis block so normal node progress can continue
                if (hash == m_params.GetConsensus().hashGenesisBlock) {
                    BlockValidationState state;
                    state.m_chainman = chainman;
                    if (!ActivateBestChain(state, nullptr)) {
                        break;
                    }
                }

                NotifyHeaderTip(*this);

                // Recursively process earlier encountered successors of this block
                std::deque<uint256> queue;
                queue.push_back(hash);
                while (!queue.empty()) {
                    uint256 head = queue.front();
                    queue.pop_front();
                    std::pair<std::multimap<uint256, FlatFilePos>::iterator, std::multimap<uint256, FlatFilePos>::iterator> range = mapBlocksUnknownParent.equal_range(head);
                    while (range.first != range.second) {
                        std::multimap<uint256, FlatFilePos>::iterator it = range.first;
                        std::shared_ptr<CBlock> pblockrecursive = std::make_shared<CBlock>();
                        if (ReadBlockFromDisk(*pblockrecursive, it->second, m_params.GetConsensus())) {
                            LogPrint(BCLog::REINDEX, "%s: Processing out of order child %s of %s\n", __func__, pblockrecursive->GetHash().ToString(),
                                    head.ToString());
                            LOCK(cs_main);
                            BlockValidationState dummy;
                            dummy.m_chainman = chainman;
                            if (AcceptBlock(pblockrecursive, dummy, nullptr, true, &it->second, nullptr))
                            {
                                nLoaded++;
                                queue.push_back(pblockrecursive->GetHash());
                            }
                        }
                        range.first++;
                        mapBlocksUnknownParent.erase(it);
                        NotifyHeaderTip(*this);
                    }
                }
            } catch (const std::exception& e) {
                LogPrintf("%s: Deserialize or I/O error - %s\n", __func__, e.what());
            }
        }
    } catch (const std::runtime_error& e) {
        AbortNode(std::string("System error: ") + e.what());
    }
    LogPrintf("Loaded %i blocks from external file in %dms\n", nLoaded, GetTimeMillis() - nStart);
}

void CChainState::CheckBlockIndex()
{
    if (!fCheckBlockIndex) {
        return;
    }

    LOCK(cs_main);

    // During a reindex, we read the genesis block and call CheckBlockIndex before ActivateBestChain,
    // so we have the genesis block in m_blockman.m_block_index but no active chain. (A few of the
    // tests when iterating the block tree require that m_chain has been initialized.)
    if (m_chain.Height() < 0) {
        assert(m_blockman.m_block_index.size() <= 1);
        return;
    }

    // Build forward-pointing map of the entire block tree.
    std::multimap<CBlockIndex*,CBlockIndex*> forward;
    for (auto& [_, block_index] : m_blockman.m_block_index) {
        forward.emplace(block_index.pprev, &block_index);
    }

    assert(forward.size() == m_blockman.m_block_index.size());

    std::pair<std::multimap<CBlockIndex*,CBlockIndex*>::iterator,std::multimap<CBlockIndex*,CBlockIndex*>::iterator> rangeGenesis = forward.equal_range(nullptr);
    CBlockIndex *pindex = rangeGenesis.first->second;
    rangeGenesis.first++;
    assert(rangeGenesis.first == rangeGenesis.second); // There is only one index entry with parent nullptr.

    // Iterate over the entire block tree, using depth-first search.
    // Along the way, remember whether there are blocks on the path from genesis
    // block being explored which are the first to have certain properties.
    size_t nNodes = 0;
    int nHeight = 0;
    CBlockIndex* pindexFirstInvalid = nullptr; // Oldest ancestor of pindex which is invalid.
    CBlockIndex* pindexFirstMissing = nullptr; // Oldest ancestor of pindex which does not have BLOCK_HAVE_DATA.
    CBlockIndex* pindexFirstNeverProcessed = nullptr; // Oldest ancestor of pindex for which nTx == 0.
    CBlockIndex* pindexFirstNotTreeValid = nullptr; // Oldest ancestor of pindex which does not have BLOCK_VALID_TREE (regardless of being valid or not).
    CBlockIndex* pindexFirstNotTransactionsValid = nullptr; // Oldest ancestor of pindex which does not have BLOCK_VALID_TRANSACTIONS (regardless of being valid or not).
    CBlockIndex* pindexFirstNotChainValid = nullptr; // Oldest ancestor of pindex which does not have BLOCK_VALID_CHAIN (regardless of being valid or not).
    CBlockIndex* pindexFirstNotScriptsValid = nullptr; // Oldest ancestor of pindex which does not have BLOCK_VALID_SCRIPTS (regardless of being valid or not).
    while (pindex != nullptr) {
        nNodes++;
        if (pindexFirstInvalid == nullptr && pindex->nStatus & BLOCK_FAILED_VALID) pindexFirstInvalid = pindex;
        // Assumed-valid index entries will not have data since we haven't downloaded the
        // full block yet.
        if (pindexFirstMissing == nullptr && !(pindex->nStatus & BLOCK_HAVE_DATA) && !pindex->IsAssumedValid()) {
            pindexFirstMissing = pindex;
        }
        if (pindexFirstNeverProcessed == nullptr && pindex->nTx == 0) pindexFirstNeverProcessed = pindex;
        if (pindex->pprev != nullptr && pindexFirstNotTreeValid == nullptr && (pindex->nStatus & BLOCK_VALID_MASK) < BLOCK_VALID_TREE) pindexFirstNotTreeValid = pindex;

        if (pindex->pprev != nullptr && !pindex->IsAssumedValid()) {
            // Skip validity flag checks for BLOCK_ASSUMED_VALID index entries, since these
            // *_VALID_MASK flags will not be present for index entries we are temporarily assuming
            // valid.
            if (pindexFirstNotTransactionsValid == nullptr &&
                    (pindex->nStatus & BLOCK_VALID_MASK) < BLOCK_VALID_TRANSACTIONS) {
                pindexFirstNotTransactionsValid = pindex;
            }

            if (pindexFirstNotChainValid == nullptr &&
                    (pindex->nStatus & BLOCK_VALID_MASK) < BLOCK_VALID_CHAIN) {
                pindexFirstNotChainValid = pindex;
            }

            if (pindexFirstNotScriptsValid == nullptr &&
                    (pindex->nStatus & BLOCK_VALID_MASK) < BLOCK_VALID_SCRIPTS) {
                pindexFirstNotScriptsValid = pindex;
            }
        }

        // Begin: actual consistency checks.
        if (pindex->pprev == nullptr) {
            // Genesis block checks.
            assert(pindex->GetBlockHash() == m_params.GetConsensus().hashGenesisBlock); // Genesis block's hash must match.
            assert(pindex == m_chain.Genesis()); // The current active chain's genesis block must be this block.
        }
        if (!pindex->HaveTxsDownloaded()) assert(pindex->nSequenceId <= 0); // nSequenceId can't be set positive for blocks that aren't linked (negative is used for preciousblock)
        // VALID_TRANSACTIONS is equivalent to nTx > 0 for all nodes (whether or not pruning has occurred).
        // HAVE_DATA is only equivalent to nTx > 0 (or VALID_TRANSACTIONS) if no pruning has occurred.
        // Unless these indexes are assumed valid and pending block download on a
        // background chainstate.
        if (!m_blockman.m_have_pruned && !pindex->IsAssumedValid()) {
            // If we've never pruned, then HAVE_DATA should be equivalent to nTx > 0
            assert(!(pindex->nStatus & BLOCK_HAVE_DATA) == (pindex->nTx == 0));
            assert(pindexFirstMissing == pindexFirstNeverProcessed);
        } else {
            // If we have pruned, then we can only say that HAVE_DATA implies nTx > 0
            if (pindex->nStatus & BLOCK_HAVE_DATA) assert(pindex->nTx > 0);
        }
        if (pindex->nStatus & BLOCK_HAVE_UNDO) assert(pindex->nStatus & BLOCK_HAVE_DATA);
        if (pindex->IsAssumedValid()) {
            // Assumed-valid blocks should have some nTx value.
            assert(pindex->nTx > 0);
            // Assumed-valid blocks should connect to the main chain.
            assert((pindex->nStatus & BLOCK_VALID_MASK) >= BLOCK_VALID_TREE);
        } else {
            // Otherwise there should only be an nTx value if we have
            // actually seen a block's transactions.
            assert(((pindex->nStatus & BLOCK_VALID_MASK) >= BLOCK_VALID_TRANSACTIONS) == (pindex->nTx > 0)); // This is pruning-independent.
        }
        // All parents having had data (at some point) is equivalent to all parents being VALID_TRANSACTIONS, which is equivalent to HaveTxsDownloaded().
        assert((pindexFirstNeverProcessed == nullptr) == pindex->HaveTxsDownloaded());
        assert((pindexFirstNotTransactionsValid == nullptr) == pindex->HaveTxsDownloaded());
        assert(pindex->nHeight == nHeight); // nHeight must be consistent.
        assert(pindex->pprev == nullptr || pindex->nChainWork >= pindex->pprev->nChainWork); // For every block except the genesis block, the chainwork must be larger than the parent's.
        assert(nHeight < 2 || (pindex->pskip && (pindex->pskip->nHeight < nHeight))); // The pskip pointer must point back for all but the first 2 blocks.
        assert(pindexFirstNotTreeValid == nullptr); // All m_blockman.m_block_index entries must at least be TREE valid
        if ((pindex->nStatus & BLOCK_VALID_MASK) >= BLOCK_VALID_TREE) assert(pindexFirstNotTreeValid == nullptr); // TREE valid implies all parents are TREE valid
        if ((pindex->nStatus & BLOCK_VALID_MASK) >= BLOCK_VALID_CHAIN) assert(pindexFirstNotChainValid == nullptr); // CHAIN valid implies all parents are CHAIN valid
        if ((pindex->nStatus & BLOCK_VALID_MASK) >= BLOCK_VALID_SCRIPTS) assert(pindexFirstNotScriptsValid == nullptr); // SCRIPTS valid implies all parents are SCRIPTS valid
        if (pindexFirstInvalid == nullptr) {
            // Checks for not-invalid blocks.
            assert((pindex->nStatus & BLOCK_FAILED_MASK) == 0); // The failed mask cannot be set for blocks without invalid parents.
        }
        if (!CBlockIndexWorkComparator()(pindex, m_chain.Tip()) && pindexFirstNeverProcessed == nullptr) {
            if (pindexFirstInvalid == nullptr) {
                const bool is_active = this == &m_chainman.ActiveChainstate();

                // If this block sorts at least as good as the current tip and
                // is valid and we have all data for its parents, it must be in
                // setBlockIndexCandidates.  m_chain.Tip() must also be there
                // even if some data has been pruned.
                //
                // Don't perform this check for the background chainstate since
                // its setBlockIndexCandidates shouldn't have some entries (i.e. those past the
                // snapshot block) which do exist in the block index for the active chainstate.
                if (is_active && (pindexFirstMissing == nullptr || pindex == m_chain.Tip())) {
                    assert(setBlockIndexCandidates.count(pindex));
                }
                // If some parent is missing, then it could be that this block was in
                // setBlockIndexCandidates but had to be removed because of the missing data.
                // In this case it must be in m_blocks_unlinked -- see test below.
            }
        } else { // If this block sorts worse than the current tip or some ancestor's block has never been seen, it cannot be in setBlockIndexCandidates.
            assert(setBlockIndexCandidates.count(pindex) == 0);
        }
        // Check whether this block is in m_blocks_unlinked.
        std::pair<std::multimap<CBlockIndex*,CBlockIndex*>::iterator,std::multimap<CBlockIndex*,CBlockIndex*>::iterator> rangeUnlinked = m_blockman.m_blocks_unlinked.equal_range(pindex->pprev);
        bool foundInUnlinked = false;
        while (rangeUnlinked.first != rangeUnlinked.second) {
            assert(rangeUnlinked.first->first == pindex->pprev);
            if (rangeUnlinked.first->second == pindex) {
                foundInUnlinked = true;
                break;
            }
            rangeUnlinked.first++;
        }
        if (pindex->pprev && (pindex->nStatus & BLOCK_HAVE_DATA) && pindexFirstNeverProcessed != nullptr && pindexFirstInvalid == nullptr) {
            // If this block has block data available, some parent was never received, and has no invalid parents, it must be in m_blocks_unlinked.
            assert(foundInUnlinked);
        }
        if (!(pindex->nStatus & BLOCK_HAVE_DATA)) assert(!foundInUnlinked); // Can't be in m_blocks_unlinked if we don't HAVE_DATA
        if (pindexFirstMissing == nullptr) assert(!foundInUnlinked); // We aren't missing data for any parent -- cannot be in m_blocks_unlinked.
        if (pindex->pprev && (pindex->nStatus & BLOCK_HAVE_DATA) && pindexFirstNeverProcessed == nullptr && pindexFirstMissing != nullptr) {
            // We HAVE_DATA for this block, have received data for all parents at some point, but we're currently missing data for some parent.
            assert(m_blockman.m_have_pruned); // We must have pruned.
            // This block may have entered m_blocks_unlinked if:
            //  - it has a descendant that at some point had more work than the
            //    tip, and
            //  - we tried switching to that descendant but were missing
            //    data for some intermediate block between m_chain and the
            //    tip.
            // So if this block is itself better than m_chain.Tip() and it wasn't in
            // setBlockIndexCandidates, then it must be in m_blocks_unlinked.
            if (!CBlockIndexWorkComparator()(pindex, m_chain.Tip()) && setBlockIndexCandidates.count(pindex) == 0) {
                if (pindexFirstInvalid == nullptr) {
                    assert(foundInUnlinked);
                }
            }
        }
        // assert(pindex->GetBlockHash() == pindex->GetBlockHeader().GetHash()); // Perhaps too slow
        // End: actual consistency checks.

        // Try descending into the first subnode.
        std::pair<std::multimap<CBlockIndex*,CBlockIndex*>::iterator,std::multimap<CBlockIndex*,CBlockIndex*>::iterator> range = forward.equal_range(pindex);
        if (range.first != range.second) {
            // A subnode was found.
            pindex = range.first->second;
            nHeight++;
            continue;
        }
        // This is a leaf node.
        // Move upwards until we reach a node of which we have not yet visited the last child.
        while (pindex) {
            // We are going to either move to a parent or a sibling of pindex.
            // If pindex was the first with a certain property, unset the corresponding variable.
            if (pindex == pindexFirstInvalid) pindexFirstInvalid = nullptr;
            if (pindex == pindexFirstMissing) pindexFirstMissing = nullptr;
            if (pindex == pindexFirstNeverProcessed) pindexFirstNeverProcessed = nullptr;
            if (pindex == pindexFirstNotTreeValid) pindexFirstNotTreeValid = nullptr;
            if (pindex == pindexFirstNotTransactionsValid) pindexFirstNotTransactionsValid = nullptr;
            if (pindex == pindexFirstNotChainValid) pindexFirstNotChainValid = nullptr;
            if (pindex == pindexFirstNotScriptsValid) pindexFirstNotScriptsValid = nullptr;
            // Find our parent.
            CBlockIndex* pindexPar = pindex->pprev;
            // Find which child we just visited.
            std::pair<std::multimap<CBlockIndex*,CBlockIndex*>::iterator,std::multimap<CBlockIndex*,CBlockIndex*>::iterator> rangePar = forward.equal_range(pindexPar);
            while (rangePar.first->second != pindex) {
                assert(rangePar.first != rangePar.second); // Our parent must have at least the node we're coming from as child.
                rangePar.first++;
            }
            // Proceed to the next one.
            rangePar.first++;
            if (rangePar.first != rangePar.second) {
                // Move to the sibling.
                pindex = rangePar.first->second;
                break;
            } else {
                // Move up further.
                pindex = pindexPar;
                nHeight--;
                continue;
            }
        }
    }

    // Check that we actually traversed the entire map.
    assert(nNodes == forward.size());
}

std::string CChainState::ToString()
{
    AssertLockHeld(::cs_main);
    CBlockIndex* tip = m_chain.Tip();
    return strprintf("Chainstate [%s] @ height %d (%s)",
                     m_from_snapshot_blockhash ? "snapshot" : "ibd",
                     tip ? tip->nHeight : -1, tip ? tip->GetBlockHash().ToString() : "null");
}

bool CChainState::ResizeCoinsCaches(size_t coinstip_size, size_t coinsdb_size)
{
    AssertLockHeld(::cs_main);
    if (coinstip_size == m_coinstip_cache_size_bytes &&
            coinsdb_size == m_coinsdb_cache_size_bytes) {
        // Cache sizes are unchanged, no need to continue.
        return true;
    }
    size_t old_coinstip_size = m_coinstip_cache_size_bytes;
    m_coinstip_cache_size_bytes = coinstip_size;
    m_coinsdb_cache_size_bytes = coinsdb_size;
    CoinsDB().ResizeCache(coinsdb_size);

    LogPrintf("[%s] resized coinsdb cache to %.1f MiB\n",
        this->ToString(), coinsdb_size * (1.0 / 1024 / 1024));
    LogPrintf("[%s] resized coinstip cache to %.1f MiB\n",
        this->ToString(), coinstip_size * (1.0 / 1024 / 1024));

    BlockValidationState state;
    bool ret;

    if (coinstip_size > old_coinstip_size) {
        // Likely no need to flush if cache sizes have grown.
        ret = FlushStateToDisk(state, FlushStateMode::IF_NEEDED);
    } else {
        // Otherwise, flush state to disk and deallocate the in-memory coins map.
        ret = FlushStateToDisk(state, FlushStateMode::ALWAYS);
        CoinsTip().ReallocateCache();
    }
    return ret;
}

<<<<<<< HEAD
static const uint64_t MEMPOOL_DUMP_VERSION = 1;

bool LoadMempool(CTxMemPool& pool, CChainState& active_chainstate, FopenFn mockable_fopen_function)
{
    int64_t nExpiryTimeout = std::chrono::seconds{pool.m_expiry}.count();
    FILE* filestr{mockable_fopen_function(gArgs.GetDataDirNet() / "mempool.dat", "rb")};
    CAutoFile file(filestr, SER_DISK, CLIENT_VERSION);
    if (file.IsNull()) {
        LogPrintf("Failed to open mempool file from disk. Continuing anyway.\n");
        return false;
    }

    int64_t count = 0;
    int64_t expired = 0;
    int64_t failed = 0;
    int64_t already_there = 0;
    int64_t unbroadcast = 0;
    int64_t nNow = GetTime();

    try {
        uint64_t version;
        file >> version;
        if (version != MEMPOOL_DUMP_VERSION) {
            return false;
        }
        uint64_t num;
        file >> num;
        while (num) {
            --num;
            CTransactionRef tx;
            int64_t nTime;
            int64_t nFeeDelta;
            file >> tx;
            file >> nTime;
            file >> nFeeDelta;

            CAmount amountdelta = nFeeDelta;
            if (amountdelta) {
                pool.PrioritiseTransaction(tx->GetHash(), amountdelta);
            }
            if (nTime > nNow - nExpiryTimeout) {
                LOCK(cs_main);
                const auto& accepted = AcceptToMemoryPool(active_chainstate, tx, nTime, /*bypass_limits=*/false, /*test_accept=*/false, /*ignore_locks=*/false);
                if (accepted.m_result_type == MempoolAcceptResult::ResultType::VALID) {
                    ++count;
                } else {
                    // mempool may contain the transaction already, e.g. from
                    // wallet(s) having loaded it while we were processing
                    // mempool transactions; consider these as valid, instead of
                    // failed, but mark them as 'already there'
                    if (pool.exists(GenTxid::Txid(tx->GetHash()))) {
                        ++already_there;
                    } else {
                        ++failed;
                    }
                }
            } else {
                ++expired;
            }
            if (ShutdownRequested())
                return false;
        }
        std::map<uint256, CAmount> mapDeltas;
        file >> mapDeltas;

        for (const auto& i : mapDeltas) {
            pool.PrioritiseTransaction(i.first, i.second);
        }

        std::set<uint256> unbroadcast_txids;
        file >> unbroadcast_txids;
        unbroadcast = unbroadcast_txids.size();
        for (const auto& txid : unbroadcast_txids) {
            // Ensure transactions were accepted to mempool then add to
            // unbroadcast set.
            if (pool.get(txid) != nullptr) pool.AddUnbroadcastTx(txid);
        }
    } catch (const std::exception& e) {
        LogPrintf("Failed to deserialize mempool data on disk: %s. Continuing anyway.\n", e.what());
        return false;
    }

    LogPrintf("Imported mempool transactions from disk: %i succeeded, %i failed, %i expired, %i already there, %i waiting for initial broadcast\n", count, failed, expired, already_there, unbroadcast);
    return true;
}

bool DumpMempool(const CTxMemPool& pool, FopenFn mockable_fopen_function, bool skip_file_commit)
{
    int64_t start = GetTimeMicros();

    std::map<uint256, CAmount> mapDeltas;
    std::vector<TxMempoolInfo> vinfo;
    std::set<uint256> unbroadcast_txids;

    static Mutex dump_mutex;
    LOCK(dump_mutex);

    {
        LOCK(pool.cs);
        for (const auto &i : pool.mapDeltas) {
            mapDeltas[i.first] = i.second;
        }
        vinfo = pool.infoAll();
        unbroadcast_txids = pool.GetUnbroadcastTxs();
    }

    int64_t mid = GetTimeMicros();

    try {
        FILE* filestr{mockable_fopen_function(gArgs.GetDataDirNet() / "mempool.dat.new", "wb")};
        if (!filestr) {
            return false;
        }

        CAutoFile file(filestr, SER_DISK, CLIENT_VERSION);

        uint64_t version = MEMPOOL_DUMP_VERSION;
        file << version;

        file << (uint64_t)vinfo.size();
        for (const auto& i : vinfo) {
            file << *(i.tx);
            file << int64_t{count_seconds(i.m_time)};
            file << int64_t{i.nFeeDelta};
            mapDeltas.erase(i.tx->GetHash());
        }
        file << mapDeltas;

        LogPrintf("Writing %d unbroadcast transactions to disk.\n", unbroadcast_txids.size());
        file << unbroadcast_txids;

        if (!skip_file_commit && !FileCommit(file.Get()))
            throw std::runtime_error("FileCommit failed");
        file.fclose();
        if (!RenameOver(gArgs.GetDataDirNet() / "mempool.dat.new", gArgs.GetDataDirNet() / "mempool.dat")) {
            throw std::runtime_error("Rename failed");
        }
        int64_t last = GetTimeMicros();
        LogPrintf("Dumped mempool: %gs to copy, %gs to dump\n", (mid-start)*MICRO, (last-mid)*MICRO);
    } catch (const std::exception& e) {
        LogPrintf("Failed to dump mempool: %s. Continuing anyway.\n", e.what());
        return false;
    }
    return true;
}

=======
>>>>>>> 895937ed
//! Guess how far we are in the verification process at the given block index
//! require cs_main if pindex has not been validated yet (because nChainTx might be unset)
double GuessVerificationProgress(const ChainTxData& data, const CBlockIndex *pindex) {
    if (pindex == nullptr)
        return 0.0;

    int64_t nNow = time(nullptr);

    double fTxTotal;

    if (pindex->nChainTx <= data.nTxCount) {
        fTxTotal = data.nTxCount + (nNow - data.nTime) * data.dTxRate;
    } else {
        fTxTotal = pindex->nChainTx + (nNow - pindex->GetBlockTime()) * data.dTxRate;
    }

    return std::min<double>(pindex->nChainTx / fTxTotal, 1.0);
}

std::optional<uint256> ChainstateManager::SnapshotBlockhash() const
{
    LOCK(::cs_main);
    if (m_active_chainstate && m_active_chainstate->m_from_snapshot_blockhash) {
        // If a snapshot chainstate exists, it will always be our active.
        return m_active_chainstate->m_from_snapshot_blockhash;
    }
    return std::nullopt;
}

std::vector<CChainState*> ChainstateManager::GetAll()
{
    LOCK(::cs_main);
    std::vector<CChainState*> out;

    if (!IsSnapshotValidated() && m_ibd_chainstate) {
        out.push_back(m_ibd_chainstate.get());
    }

    if (m_snapshot_chainstate) {
        out.push_back(m_snapshot_chainstate.get());
    }

    return out;
}

CChainState& ChainstateManager::InitializeChainstate(
    CTxMemPool* mempool, const std::optional<uint256>& snapshot_blockhash)
{
    AssertLockHeld(::cs_main);
    bool is_snapshot = snapshot_blockhash.has_value();
    std::unique_ptr<CChainState>& to_modify =
        is_snapshot ? m_snapshot_chainstate : m_ibd_chainstate;

    if (to_modify) {
        throw std::logic_error("should not be overwriting a chainstate");
    }
    to_modify.reset(new CChainState(mempool, m_blockman, *this, snapshot_blockhash));

    // Snapshot chainstates and initial IBD chaintates always become active.
    if (is_snapshot || (!is_snapshot && !m_active_chainstate)) {
        LogPrintf("Switching active chainstate to %s\n", to_modify->ToString());
        m_active_chainstate = to_modify.get();
    } else {
        throw std::logic_error("unexpected chainstate activation");
    }

    return *to_modify;
}

const AssumeutxoData* ExpectedAssumeutxo(
    const int height, const CChainParams& chainparams)
{
    const MapAssumeutxo& valid_assumeutxos_map = chainparams.Assumeutxo();
    const auto assumeutxo_found = valid_assumeutxos_map.find(height);

    if (assumeutxo_found != valid_assumeutxos_map.end()) {
        return &assumeutxo_found->second;
    }
    return nullptr;
}

bool ChainstateManager::ActivateSnapshot(
        AutoFile& coins_file,
        const SnapshotMetadata& metadata,
        bool in_memory)
{
    uint256 base_blockhash = metadata.m_base_blockhash;

    if (this->SnapshotBlockhash()) {
        LogPrintf("[snapshot] can't activate a snapshot-based chainstate more than once\n");
        return false;
    }

    int64_t current_coinsdb_cache_size{0};
    int64_t current_coinstip_cache_size{0};

    // Cache percentages to allocate to each chainstate.
    //
    // These particular percentages don't matter so much since they will only be
    // relevant during snapshot activation; caches are rebalanced at the conclusion of
    // this function. We want to give (essentially) all available cache capacity to the
    // snapshot to aid the bulk load later in this function.
    static constexpr double IBD_CACHE_PERC = 0.01;
    static constexpr double SNAPSHOT_CACHE_PERC = 0.99;

    {
        LOCK(::cs_main);
        // Resize the coins caches to ensure we're not exceeding memory limits.
        //
        // Allocate the majority of the cache to the incoming snapshot chainstate, since
        // (optimistically) getting to its tip will be the top priority. We'll need to call
        // `MaybeRebalanceCaches()` once we're done with this function to ensure
        // the right allocation (including the possibility that no snapshot was activated
        // and that we should restore the active chainstate caches to their original size).
        //
        current_coinsdb_cache_size = this->ActiveChainstate().m_coinsdb_cache_size_bytes;
        current_coinstip_cache_size = this->ActiveChainstate().m_coinstip_cache_size_bytes;

        // Temporarily resize the active coins cache to make room for the newly-created
        // snapshot chain.
        this->ActiveChainstate().ResizeCoinsCaches(
            static_cast<size_t>(current_coinstip_cache_size * IBD_CACHE_PERC),
            static_cast<size_t>(current_coinsdb_cache_size * IBD_CACHE_PERC));
    }

    auto snapshot_chainstate = WITH_LOCK(::cs_main,
        return std::make_unique<CChainState>(
            /*mempool=*/nullptr, m_blockman, *this, base_blockhash));

    {
        LOCK(::cs_main);
        snapshot_chainstate->InitCoinsDB(
            static_cast<size_t>(current_coinsdb_cache_size * SNAPSHOT_CACHE_PERC),
            in_memory, false, "chainstate");
        snapshot_chainstate->InitCoinsCache(
            static_cast<size_t>(current_coinstip_cache_size * SNAPSHOT_CACHE_PERC));
    }

    const bool snapshot_ok = this->PopulateAndValidateSnapshot(
        *snapshot_chainstate, coins_file, metadata);

    if (!snapshot_ok) {
        WITH_LOCK(::cs_main, this->MaybeRebalanceCaches());
        return false;
    }

    {
        LOCK(::cs_main);
        assert(!m_snapshot_chainstate);
        m_snapshot_chainstate.swap(snapshot_chainstate);
        const bool chaintip_loaded = m_snapshot_chainstate->LoadChainTip();
        assert(chaintip_loaded);

        m_active_chainstate = m_snapshot_chainstate.get();

        LogPrintf("[snapshot] successfully activated snapshot %s\n", base_blockhash.ToString());
        LogPrintf("[snapshot] (%.2f MB)\n",
            m_snapshot_chainstate->CoinsTip().DynamicMemoryUsage() / (1000 * 1000));

        this->MaybeRebalanceCaches();
    }
    return true;
}

static void FlushSnapshotToDisk(CCoinsViewCache& coins_cache, bool snapshot_loaded)
{
    LOG_TIME_MILLIS_WITH_CATEGORY_MSG_ONCE(
        strprintf("%s (%.2f MB)",
                  snapshot_loaded ? "saving snapshot chainstate" : "flushing coins cache",
                  coins_cache.DynamicMemoryUsage() / (1000 * 1000)),
        BCLog::LogFlags::ALL);

    coins_cache.Flush();
}

bool ChainstateManager::PopulateAndValidateSnapshot(
    CChainState& snapshot_chainstate,
    AutoFile& coins_file,
    const SnapshotMetadata& metadata)
{
    // It's okay to release cs_main before we're done using `coins_cache` because we know
    // that nothing else will be referencing the newly created snapshot_chainstate yet.
    CCoinsViewCache& coins_cache = *WITH_LOCK(::cs_main, return &snapshot_chainstate.CoinsTip());

    uint256 base_blockhash = metadata.m_base_blockhash;

    CBlockIndex* snapshot_start_block = WITH_LOCK(::cs_main, return m_blockman.LookupBlockIndex(base_blockhash));

    if (!snapshot_start_block) {
        // Needed for ComputeUTXOStats and ExpectedAssumeutxo to determine the
        // height and to avoid a crash when base_blockhash.IsNull()
        LogPrintf("[snapshot] Did not find snapshot start blockheader %s\n",
                  base_blockhash.ToString());
        return false;
    }

    int base_height = snapshot_start_block->nHeight;
    // Set SetBestBlock again now that the height is known
    coins_cache.SetBestBlock(base_blockhash, base_height);
    auto maybe_au_data = ExpectedAssumeutxo(base_height, GetParams());

    if (!maybe_au_data) {
        LogPrintf("[snapshot] assumeutxo height in snapshot metadata not recognized " /* Continued */
                  "(%d) - refusing to load snapshot\n", base_height);
        return false;
    }

    const AssumeutxoData& au_data = *maybe_au_data;

    COutPoint outpoint;
    Coin coin;
    const uint64_t coins_count = metadata.m_coins_count;
    uint64_t coins_left = metadata.m_coins_count;

    LogPrintf("[snapshot] loading coins from snapshot %s\n", base_blockhash.ToString());
    int64_t coins_processed{0};

    while (coins_left > 0) {
        try {
            coins_file >> outpoint;
            coins_file >> coin;
        } catch (const std::ios_base::failure&) {
            LogPrintf("[snapshot] bad snapshot format or truncated snapshot after deserializing %d coins\n",
                      coins_count - coins_left);
            return false;
        }
        if (coin.nHeight > base_height ||
            outpoint.n >= std::numeric_limits<decltype(outpoint.n)>::max() // Avoid integer wrap-around in coinstats.cpp:ApplyHash
        ) {
            LogPrintf("[snapshot] bad snapshot data after deserializing %d coins\n",
                      coins_count - coins_left);
            return false;
        }

        coins_cache.EmplaceCoinInternalDANGER(std::move(outpoint), std::move(coin));

        --coins_left;
        ++coins_processed;

        if (coins_processed % 1000000 == 0) {
            LogPrintf("[snapshot] %d coins loaded (%.2f%%, %.2f MB)\n",
                coins_processed,
                static_cast<float>(coins_processed) * 100 / static_cast<float>(coins_count),
                coins_cache.DynamicMemoryUsage() / (1000 * 1000));
        }

        // Batch write and flush (if we need to) every so often.
        //
        // If our average Coin size is roughly 41 bytes, checking every 120,000 coins
        // means <5MB of memory imprecision.
        if (coins_processed % 120000 == 0) {
            if (ShutdownRequested()) {
                return false;
            }

            const auto snapshot_cache_state = WITH_LOCK(::cs_main,
                return snapshot_chainstate.GetCoinsCacheSizeState());

            if (snapshot_cache_state >= CoinsCacheSizeState::CRITICAL) {
                // This is a hack - we don't know what the actual best block is, but that
                // doesn't matter for the purposes of flushing the cache here. We'll set this
                // to its correct value (`base_blockhash`) below after the coins are loaded.
                coins_cache.SetBestBlock(GetRandHash(), 5);

                // No need to acquire cs_main since this chainstate isn't being used yet.
                FlushSnapshotToDisk(coins_cache, /*snapshot_loaded=*/false);
            }
        }
    }

    // Important that we set this. This and the coins_cache accesses above are
    // sort of a layer violation, but either we reach into the innards of
    // CCoinsViewCache here or we have to invert some of the CChainState to
    // embed them in a snapshot-activation-specific CCoinsViewCache bulk load
    // method.
    coins_cache.SetBestBlock(base_blockhash, 5);

    bool out_of_coins{false};
    try {
        coins_file >> outpoint;
    } catch (const std::ios_base::failure&) {
        // We expect an exception since we should be out of coins.
        out_of_coins = true;
    }
    if (!out_of_coins) {
        LogPrintf("[snapshot] bad snapshot - coins left over after deserializing %d coins\n",
            coins_count);
        return false;
    }

    LogPrintf("[snapshot] loaded %d (%.2f MB) coins from snapshot %s\n",
        coins_count,
        coins_cache.DynamicMemoryUsage() / (1000 * 1000),
        base_blockhash.ToString());

    // No need to acquire cs_main since this chainstate isn't being used yet.
    FlushSnapshotToDisk(coins_cache, /*snapshot_loaded=*/true);

    assert(coins_cache.GetBestBlock() == base_blockhash);

    auto breakpoint_fnc = [] { /* TODO insert breakpoint here? */ };

    // As above, okay to immediately release cs_main here since no other context knows
    // about the snapshot_chainstate.
    CCoinsViewDB* snapshot_coinsdb = WITH_LOCK(::cs_main, return &snapshot_chainstate.CoinsDB());

    const std::optional<CCoinsStats> maybe_stats = ComputeUTXOStats(CoinStatsHashType::HASH_SERIALIZED, snapshot_coinsdb, m_blockman, breakpoint_fnc);
    if (!maybe_stats.has_value()) {
        LogPrintf("[snapshot] failed to generate coins stats\n");
        return false;
    }

    // Assert that the deserialized chainstate contents match the expected assumeutxo value.
    if (AssumeutxoHash{maybe_stats->hashSerialized} != au_data.hash_serialized) {
        LogPrintf("[snapshot] bad snapshot content hash: expected %s, got %s\n",
            au_data.hash_serialized.ToString(), maybe_stats->hashSerialized.ToString());
        return false;
    }

    snapshot_chainstate.m_chain.SetTip(snapshot_start_block);

    // The remainder of this function requires modifying data protected by cs_main.
    LOCK(::cs_main);

    // Fake various pieces of CBlockIndex state:
    CBlockIndex* index = nullptr;

    // Don't make any modifications to the genesis block.
    // This is especially important because we don't want to erroneously
    // apply BLOCK_ASSUMED_VALID to genesis, which would happen if we didn't skip
    // it here (since it apparently isn't BLOCK_VALID_SCRIPTS).
    constexpr int AFTER_GENESIS_START{1};

    for (int i = AFTER_GENESIS_START; i <= snapshot_chainstate.m_chain.Height(); ++i) {
        index = snapshot_chainstate.m_chain[i];

        // Fake nTx so that LoadBlockIndex() loads assumed-valid CBlockIndex
        // entries (among other things)
        if (!index->nTx) {
            index->nTx = 1;
        }
        // Fake nChainTx so that GuessVerificationProgress reports accurately
        index->nChainTx = index->pprev->nChainTx + index->nTx;

        // Mark unvalidated block index entries beneath the snapshot base block as assumed-valid.
        if (!index->IsValid(BLOCK_VALID_SCRIPTS)) {
            // This flag will be removed once the block is fully validated by a
            // background chainstate.
            index->nStatus |= BLOCK_ASSUMED_VALID;
        }

        // Fake BLOCK_OPT_WITNESS so that CChainState::NeedsRedownload()
        // won't ask to rewind the entire assumed-valid chain on startup.
        if (DeploymentActiveAt(*index, *this, Consensus::DEPLOYMENT_SEGWIT)) {
            index->nStatus |= BLOCK_OPT_WITNESS;
        }

        m_blockman.m_dirty_blockindex.insert(index);
        // Changes to the block index will be flushed to disk after this call
        // returns in `ActivateSnapshot()`, when `MaybeRebalanceCaches()` is
        // called, since we've added a snapshot chainstate and therefore will
        // have to downsize the IBD chainstate, which will result in a call to
        // `FlushStateToDisk(ALWAYS)`.
    }

    assert(index);
    index->nChainTx = au_data.nChainTx;
    snapshot_chainstate.setBlockIndexCandidates.insert(snapshot_start_block);

    LogPrintf("[snapshot] validated snapshot (%.2f MB)\n",
        coins_cache.DynamicMemoryUsage() / (1000 * 1000));
    return true;
}

CChainState& ChainstateManager::ActiveChainstate() const
{
    LOCK(::cs_main);
    assert(m_active_chainstate);
    return *m_active_chainstate;
}

bool ChainstateManager::IsSnapshotActive() const
{
    LOCK(::cs_main);
    return m_snapshot_chainstate && m_active_chainstate == m_snapshot_chainstate.get();
}

void ChainstateManager::MaybeRebalanceCaches()
{
    AssertLockHeld(::cs_main);
    if (m_ibd_chainstate && !m_snapshot_chainstate) {
        LogPrintf("[snapshot] allocating all cache to the IBD chainstate\n");
        // Allocate everything to the IBD chainstate.
        m_ibd_chainstate->ResizeCoinsCaches(m_total_coinstip_cache, m_total_coinsdb_cache);
    }
    else if (m_snapshot_chainstate && !m_ibd_chainstate) {
        LogPrintf("[snapshot] allocating all cache to the snapshot chainstate\n");
        // Allocate everything to the snapshot chainstate.
        m_snapshot_chainstate->ResizeCoinsCaches(m_total_coinstip_cache, m_total_coinsdb_cache);
    }
    else if (m_ibd_chainstate && m_snapshot_chainstate) {
        // If both chainstates exist, determine who needs more cache based on IBD status.
        //
        // Note: shrink caches first so that we don't inadvertently overwhelm available memory.
        if (m_snapshot_chainstate->IsInitialBlockDownload()) {
            m_ibd_chainstate->ResizeCoinsCaches(
                m_total_coinstip_cache * 0.05, m_total_coinsdb_cache * 0.05);
            m_snapshot_chainstate->ResizeCoinsCaches(
                m_total_coinstip_cache * 0.95, m_total_coinsdb_cache * 0.95);
        } else {
            m_snapshot_chainstate->ResizeCoinsCaches(
                m_total_coinstip_cache * 0.05, m_total_coinsdb_cache * 0.05);
            m_ibd_chainstate->ResizeCoinsCaches(
                m_total_coinstip_cache * 0.95, m_total_coinsdb_cache * 0.95);
        }
    }
}

ChainstateManager::~ChainstateManager()
{
    LOCK(::cs_main);

    m_versionbitscache.Clear();

    // TODO: The warning cache should probably become non-global
    for (auto& i : warningcache) {
        i.clear();
    }
}

namespace particl {

class HeightEntry {
public:
    HeightEntry(int height, NodeId id, int64_t time) : m_height(height), m_id(id), m_time(time)  {};
    int m_height;
    NodeId m_id;
    int64_t m_time;
};
static std::atomic_int nPeerBlocks(std::numeric_limits<int>::max());
static std::atomic_int nPeers(0);
static std::list<HeightEntry> peer_blocks;
const size_t max_peer_blocks = 9;

void UpdateNumPeers(int num_peers)
{
    nPeers = num_peers;
}

int GetNumPeers()
{
    return nPeers;
}

CAmount GetUTXOSum(CChainState &chainstate)
{
    // GetUTXOStats is fragile
    LOCK(cs_main);
    chainstate.ForceFlushStateToDisk();
    CCoinsView *coins_view = &chainstate.CoinsDB();
    CAmount total = 0;
    std::unique_ptr<CCoinsViewCursor> pcursor(coins_view->Cursor());
    while (pcursor->Valid()) {
        COutPoint key;
        Coin coin;
        if (pcursor->GetKey(key) && pcursor->GetValue(coin)) {
            if (coin.nType == OUTPUT_STANDARD) {
                total += coin.out.nValue;
            }
        } else {
            break;
        }
        pcursor->Next();
    }
    return total;
}

void UpdateNumBlocksOfPeers(ChainstateManager &chainman, NodeId id, int height) EXCLUSIVE_LOCKS_REQUIRED(cs_main)
{
    // Select median value. Only one sample per peer. Remove oldest sample.
    int new_value = 0;

    bool inserted = false;
    size_t num_elements = 0;
    std::list<HeightEntry>::iterator oldest = peer_blocks.end();
    for (auto it = peer_blocks.begin(); it != peer_blocks.end(); ) {
        if (id == it->m_id) {
            if (height == it->m_height) {
                inserted = true;
            } else {
                it = peer_blocks.erase(it);
                continue;
            }
        }
        if (!inserted && it->m_height > height) {
            peer_blocks.emplace(it, height, id, GetTime());
            inserted = true;
        }
        if (oldest == peer_blocks.end() || oldest->m_time > it->m_time) {
            oldest = it;
        }
        it++;
        num_elements++;
    }

    if (!inserted) {
        peer_blocks.emplace_back(height, id, GetTime());
        num_elements++;
    }
    if (num_elements > max_peer_blocks && oldest != peer_blocks.end()) {
        peer_blocks.erase(oldest);
        num_elements--;
    }

    size_t stop = num_elements / 2;
    num_elements = 0;
    for (auto it = peer_blocks.begin(); it != peer_blocks.end(); ++it) {
        if (num_elements >= stop) {
            new_value = it->m_height;
            break;
        }
        num_elements++;
    }

    static const CBlockIndex *pcheckpoint = chainman.m_blockman.GetLastCheckpoint(Params().Checkpoints());
    if (pcheckpoint) {
        if (new_value < pcheckpoint->nHeight) {
            new_value = std::numeric_limits<int>::max();
        }
    }
    nPeerBlocks = new_value;
}

int GetNumBlocksOfPeers()
{
    return nPeerBlocks;
}

void SetNumBlocksOfPeers(int num_blocks)
{
    assert(Params().IsMockableChain());
    nPeerBlocks = num_blocks;
}

int StakeConflict::Add(NodeId id)
{
    nLastUpdated = GetTime();
    std::pair<std::map<NodeId, int>::iterator,bool> ret;
    ret = peerCount.insert(std::pair<NodeId, int>(id, 1));
    if (ret.second == false) { // existing element
        ret.first->second++;
    }
    return 0;
};

bool CoinStakeCache::GetCoinStake(CChainState &chainstate, const uint256 &blockHash, CTransactionRef &tx)
{
    for (const auto &i : lData) {
        if (blockHash != i.first) {
            continue;
        }
        tx = i.second;
        return true;
    }

    BlockMap::iterator mi = chainstate.BlockIndex().find(blockHash);
    if (mi == chainstate.BlockIndex().end()) {
        return false;
    }

    CBlockIndex *pindex = &mi->second;
    if (node::ReadTransactionFromDiskBlock(pindex, 0, tx)) {
        return InsertCoinStake(blockHash, tx);
    }

    return false;
}

bool CoinStakeCache::InsertCoinStake(const uint256 &blockHash, const CTransactionRef &tx)
{
    lData.emplace_front(blockHash, tx);

    while (lData.size() > nMaxSize) {
        lData.pop_back();
    }

    return true;
}

static void EraseDelayedBlock(BlockManager &blockman, std::list<DelayedBlock>::iterator p, BlockValidationState &state) EXCLUSIVE_LOCKS_REQUIRED(cs_main)
{
    assert(state.m_chainman);
    if (p->m_node_id > -1) {
        if (state.m_peerman) {
            state.m_peerman->MisbehavingById(p->m_node_id, 25, "Delayed block");
        }
    }

    assert(state.m_chainman);
    auto it = state.m_chainman->BlockIndex().find(p->m_pblock->GetHash());
    if (it != state.m_chainman->BlockIndex().end()) {
        it->second.nFlags = it->second.nFlags & (uint32_t)~BLOCK_DELAYED;
        blockman.m_dirty_blockindex.insert(&it->second);
    }
}

bool DelayBlock(BlockManager &blockman, const std::shared_ptr<const CBlock> &pblock, BlockValidationState &state) EXCLUSIVE_LOCKS_REQUIRED(cs_main)
{
    if (state.nodeId < 0) {
        // Try lookup the blocksource if not known.
        assert(state.m_peerman);
        state.nodeId = state.m_peerman->GetBlockSource(pblock->GetHash());
    }
    LogPrintf("Warning: %s - Previous stake modifier is null for block %s from peer %d.\n", __func__, pblock->GetHash().ToString(), state.nodeId);
    while (list_delayed_blocks.size() >= MAX_DELAYED_BLOCKS) {
        LogPrint(BCLog::NET, "Removing Delayed block %s, too many delayed.\n", pblock->GetHash().ToString());
        EraseDelayedBlock(blockman, list_delayed_blocks.begin(), state);
        list_delayed_blocks.erase(list_delayed_blocks.begin());
    }
    assert(list_delayed_blocks.size() < MAX_DELAYED_BLOCKS);
    state.nFlags |= BLOCK_DELAYED; // Mark to prevent further processing
    list_delayed_blocks.emplace_back(pblock, state.nodeId);
    return true;
}

void CheckDelayedBlocks(BlockManager &blockman, BlockValidationState &state, const uint256 &block_hash) LOCKS_EXCLUDED(cs_main)
{
    if (!fParticlMode) {
        return;
    }
    assert(state.m_chainman);
    if (!state.m_peerman) {
        state.m_peerman = state.m_chainman->m_peerman;
    }
    //assert(state.m_peerman);
    if (list_delayed_blocks.empty()) {
        return;
    }

    int64_t now = GetTime();
    std::vector<std::shared_ptr<const CBlock> > process_blocks;
    {
        LOCK(cs_main);
        std::list<DelayedBlock>::iterator p = list_delayed_blocks.begin();
        while (p != list_delayed_blocks.end()) {
            if (p->m_pblock->hashPrevBlock == block_hash) {
                process_blocks.push_back(p->m_pblock);
                p = list_delayed_blocks.erase(p);
                continue;
            }
            if (p->m_time + MAX_DELAY_BLOCK_SECONDS < now) {
                LogPrint(BCLog::NET, "Removing delayed block %s, timed out.\n", p->m_pblock->GetHash().ToString());
                EraseDelayedBlock(blockman, p, state);
                p = list_delayed_blocks.erase(p);
                continue;
            }
            ++p;
        }
    }

    for (auto &p : process_blocks) {
        LogPrint(BCLog::NET, "Processing delayed block %s prev %s.\n", p->GetHash().ToString(), block_hash.ToString());
        state.m_chainman->ProcessNewBlock(p, false, nullptr); // Should update DoS if necessary, finding block through mapBlockSource
    }
}

bool RemoveUnreceivedHeader(ChainstateManager &chainman, const uint256 &hash) EXCLUSIVE_LOCKS_REQUIRED(cs_main)
{
    node::BlockMap::iterator mi = chainman.BlockIndex().find(hash);
    if (mi != chainman.BlockIndex().end() && (mi->second.nFlags & BLOCK_ACCEPTED)) {
        return false;
    }
    if (mi == chainman.BlockIndex().end()) {
        return true; // Was already removed, peer misbehaving
    }

    // Remove entire chain
    std::vector<BlockMap::iterator> remove_headers;
    std::vector<BlockMap::iterator> last_round[2];

    size_t n = 0;
    last_round[n].push_back(mi);
    remove_headers.push_back(mi);
    while (last_round[n].size()) {
        last_round[!n].clear();

        for (BlockMap::iterator& check_header : last_round[n]) {
            BlockMap::iterator it = chainman.BlockIndex().begin();
            while (it != chainman.BlockIndex().end()) {
                if (it->second.pprev == &check_header->second) {
                    if ((it->second.nFlags & BLOCK_ACCEPTED)) {
                        LogPrintf("Can't remove header %s, descendant block %s accepted.\n", hash.ToString(), it->second.GetBlockHash().ToString());
                        return true; // Can't remove any blocks, peer misbehaving for not sending
                    }
                    last_round[!n].push_back(it);
                    remove_headers.push_back(it);
                }
                it++;
            }
        }
        n = !n;
    }

    LogPrintf("Removing %d loose headers from %s.\n", remove_headers.size(), hash.ToString());

    for (auto &entry : remove_headers) {
        LogPrint(BCLog::NET, "Removing loose header %s.\n", entry->second.GetBlockHash().ToString());
        chainman.ActiveChainstate().m_blockman.m_dirty_blockindex.erase(&entry->second);

        if (chainman.m_best_header == &entry->second) {
            chainman.m_best_header = chainman.ActiveChain().Tip();
        }
        if (chainman.m_best_invalid == &entry->second) {
            chainman.m_best_invalid = nullptr;
        }
        if (chainman.m_peerman) {
            chainman.m_peerman->RemoveNonReceivedHeaderFromNodes(entry);
        }
        chainman.BlockIndex().erase(entry);
    }

    return true;
}

size_t CountDelayedBlocks() EXCLUSIVE_LOCKS_REQUIRED(cs_main)
{
    return list_delayed_blocks.size();
}

bool ProcessDuplicateStakeHeader(BlockManager &blockman, CBlockIndex *pindex, NodeId nodeId) EXCLUSIVE_LOCKS_REQUIRED(cs_main)
{
    if (!pindex) {
        return false;
    }

    uint256 hash = pindex->GetBlockHash();

    bool fMakeValid = false;
    if (nodeId == -1) {
        LogPrintf("%s: Duplicate stake block %s was received in a group, marking valid.\n",
            __func__, hash.ToString());

        fMakeValid = true;
    }

    if (nodeId > -1) {
        std::pair<std::map<uint256, StakeConflict>::iterator,bool> ret;
        ret = mapStakeConflict.insert(std::pair<uint256, StakeConflict>(hash, StakeConflict()));
        StakeConflict &sc = ret.first->second;
        sc.Add(nodeId);

        if ((int)sc.peerCount.size() > std::min(GetNumPeers() / 2, 4)) {
            LogPrintf("%s: More than half the connected peers are building on block %s," /* Continued */
                "  marked as duplicate stake, assuming this node has the duplicate.\n", __func__, hash.ToString());

            fMakeValid = true;
        }
    }

    if (fMakeValid) {
        pindex->nFlags &= (~BLOCK_FAILED_DUPLICATE_STAKE);
        pindex->nStatus &= (~BLOCK_FAILED_VALID);
        blockman.m_dirty_blockindex.insert(pindex);

        //if (pindex->nStatus & BLOCK_FAILED_CHILD)
        //{
            CBlockIndex *pindexPrev = pindex->pprev;
            while (pindexPrev) {
                if (pindexPrev->nStatus & BLOCK_VALID_MASK) {
                    break;
                }

                if (pindexPrev->nFlags & BLOCK_FAILED_DUPLICATE_STAKE) {
                    pindexPrev->nFlags &= (~BLOCK_FAILED_DUPLICATE_STAKE);
                    pindexPrev->nStatus &= (~BLOCK_FAILED_VALID);
                    blockman.m_dirty_blockindex.insert(pindexPrev);

                    if (!pindexPrev->prevoutStake.IsNull()) {
                        uint256 prevhash = pindexPrev->GetBlockHash();
                        particl::AddToMapStakeSeen(pindexPrev->prevoutStake, prevhash);
                    }

                    pindexPrev->nStatus &= (~BLOCK_FAILED_CHILD);
                }

                pindexPrev = pindexPrev->pprev;
            }

            pindex->nStatus &= (~BLOCK_FAILED_CHILD);
        //};

        if (!pindex->prevoutStake.IsNull()) {
            particl::AddToMapStakeSeen(pindex->prevoutStake, hash);
        }
        return true;
    }

    return false;
}


bool AddToMapStakeSeen(const COutPoint &kernel, const uint256 &blockHash)
{
    // Overwrites existing values

    std::pair<std::map<COutPoint, uint256>::iterator,bool> ret;
    ret = mapStakeSeen.insert(std::pair<COutPoint, uint256>(kernel, blockHash));
    if (ret.second == false) { // existing element
        ret.first->second = blockHash;
    } else {
        listStakeSeen.push_back(kernel);
    }

    return true;
};

bool CheckStakeUnused(const COutPoint &kernel)
{
    std::map<COutPoint, uint256>::const_iterator mi = mapStakeSeen.find(kernel);
    return (mi == mapStakeSeen.end());
}

bool CheckStakeUnique(const CBlock &block, bool fUpdate)
{
    LOCK(cs_main);

    uint256 blockHash = block.GetHash();
    const COutPoint &kernel = block.vtx[0]->vin[0].prevout;

    std::map<COutPoint, uint256>::const_iterator mi = mapStakeSeen.find(kernel);
    if (mi != mapStakeSeen.end()) {
        if (mi->second == blockHash) {
            return true;
        }
        return error("%s: Stake kernel for %s first seen on %s.", __func__, blockHash.ToString(), mi->second.ToString());
    }

    if (!fUpdate) {
        return true;
    }

    while (listStakeSeen.size() > particl::MAX_STAKE_SEEN_SIZE) {
        const COutPoint &oldest = listStakeSeen.front();
        if (1 != mapStakeSeen.erase(oldest)) {
            LogPrintf("%s: Warning: mapStakeSeen did not erase %s %n\n", __func__, oldest.hash.ToString(), oldest.n);
        }
        listStakeSeen.pop_front();
    }

    return AddToMapStakeSeen(kernel, blockHash);
};

bool ShouldAutoReindex(ChainstateManager &chainman)
{
    auto& pblocktree{chainman.m_blockman.m_block_tree_db};

    if (pblocktree->CountBlockIndex() < 1) {
        return false; // db will be initialised later in LoadBlockIndex
    }

    // Force reindex to update version
    bool nV1 = false;
    if (!pblocktree->ReadFlag("v1", nV1) || !nV1) {
        LogPrintf("%s: v1 marker not detected, attempting reindex.\n", __func__);
        return true;
    }
    return false;
};

bool RebuildRollingIndices(ChainstateManager &chainman, CTxMemPool* mempool)
{
    AssertLockNotHeld(cs_main);

    CBlockIndex *pindex_tip{nullptr};
    uint256 best_smsg_block_hash;
    int best_smsg_block_height{0}, last_known_height{0};
    chainman.m_smsgman->ReadBestBlock(best_smsg_block_hash, best_smsg_block_height);

    {
        LOCK(cs_main);
        pindex_tip = chainman.ActiveChain().Tip();
    }

    auto &pblocktree{chainman.m_blockman.m_block_tree_db};
    bool nV2 = false;
    if (gArgs.GetBoolArg("-rebuildrollingindices", false)) {
        LogPrintf("%s: Manual override, attempting to rewind chain.\n", __func__);
    } else
    if (pindex_tip &&
        chainman.m_smsgman->TrackFundingTxns() &&
        !best_smsg_block_hash.IsNull() &&
        best_smsg_block_hash != pindex_tip->GetBlockHash() &&
        pindex_tip->nHeight > best_smsg_block_height) {
        LogPrintf("%s: SMSG best block mismatch, attempting to rewind chain. SMSG %s, %s.\n", __func__, best_smsg_block_hash.ToString(), pindex_tip->GetBlockHash().ToString());
        if (best_smsg_block_height < pindex_tip->nHeight) {
            last_known_height = best_smsg_block_height;
        }
    } else
    if (pblocktree->ReadFlag("v2", nV2) && nV2) {
        return true;
    } else {
        LogPrintf("%s: v2 marker not detected, attempting to rewind chain.\n", __func__);
    }
    uiInterface.InitMessage(_("Rebuilding rolling indices...").translated);

    if (!mempool) {
        LogPrintf("%s: Requires mempool.\n", __func__);
        return false;
    }

    int64_t now = chainman.m_adjusted_time_callback();
    int rewound_tip_height;

    {
        LOCK(cs_main);
        CBlockIndex *pindex = pindex_tip;
        int max_height_to_keep = pindex ? pindex->nHeight : 0;
        while (pindex && pindex->nTime >= now - smsg::KEEP_FUNDING_TX_DATA) {
            if (pindex->nHeight < last_known_height) {
                break;
            }
            max_height_to_keep = pindex->nHeight;
            pindex = pindex->pprev;
        }

        LogPrintf("%s: Rewinding to block %d.\n", __func__, max_height_to_keep);
        int num_disconnected = 0;

        std::string str_error;
        if (!RewindToHeight(chainman, *mempool, max_height_to_keep, num_disconnected, str_error)) {
            LogPrintf("%s: RewindToHeight failed %s.\n", __func__, str_error);
            return false;
        }
        rewound_tip_height = pindex_tip ? pindex_tip->nHeight : 0;
    }

    BlockValidationState state;
    state.m_chainman = &chainman;
    if (!chainman.ActiveChainstate().ActivateBestChain(state)) {
        LogPrintf("%s: ActivateBestChain failed %s.\n", __func__, state.ToString());
        return false;
    }

    {
        LOCK(cs_main);
        // Ensure chainstate has been fully written to disk
        chainman.ActiveChainstate().ForceFlushStateToDisk();

        LogPrintf("%s: Reprocessed chain from block %d to %d.\n", __func__, rewound_tip_height, chainman.ActiveChain().Tip()->nHeight);

        if (!chainman.m_blockman.m_block_tree_db->WriteFlag("v2", true)) {
            LogPrintf("%s: WriteFlag failed.\n", __func__);
            return false;
        }
    }
    return true;
}

int64_t GetSmsgFeeRate(ChainstateManager &chainman, const CBlockIndex *pindex, bool reduce_height) EXCLUSIVE_LOCKS_REQUIRED(cs_main)
{
    const Consensus::Params &consensusParams = Params().GetConsensus();

    if ((pindex && pindex->nTime < consensusParams.smsg_fee_time) ||
        (!pindex && GetTime() < consensusParams.smsg_fee_time)) {
        return consensusParams.smsg_fee_msg_per_day_per_k;
    }

    int chain_height = pindex ? pindex->nHeight : chainman.ActiveChain().Height();
    if (reduce_height) { // Grace period, push back to previous period
        chain_height -= 10;
    }
    int fee_height = (chain_height / consensusParams.smsg_fee_period) * consensusParams.smsg_fee_period;

    CBlockIndex *fee_block = chainman.ActiveChain()[fee_height];
    if (!fee_block || fee_block->nTime < consensusParams.smsg_fee_time) {
        return consensusParams.smsg_fee_msg_per_day_per_k;
    }

    int64_t smsg_fee_rate = consensusParams.smsg_fee_msg_per_day_per_k;
    CTransactionRef coinstake = nullptr;
    if (!smsgFeeCoinstakeCache.GetCoinStake(chainman.ActiveChainstate(), fee_block->GetBlockHash(), coinstake) ||
        !coinstake->GetSmsgFeeRate(smsg_fee_rate)) {
        return consensusParams.smsg_fee_msg_per_day_per_k;
    }

    return smsg_fee_rate;
};

uint32_t GetSmsgDifficulty(ChainstateManager &chainman, uint64_t time, bool verify) EXCLUSIVE_LOCKS_REQUIRED(cs_main)
{
    const Consensus::Params &consensusParams = Params().GetConsensus();

    CBlockIndex *pindex = chainman.ActiveChain().Tip();
    for (size_t k = 0; k < 180; ++k) {
        if (!pindex) {
            break;
        }
        if (time >= pindex->nTime) {
            uint32_t smsg_difficulty = 0;
            CTransactionRef coinstake = nullptr;
            if (smsgDifficultyCoinstakeCache.GetCoinStake(chainman.ActiveChainstate(), pindex->GetBlockHash(), coinstake) &&
                coinstake->GetSmsgDifficulty(smsg_difficulty)) {

                if (verify && smsg_difficulty != consensusParams.smsg_min_difficulty) {
                    return smsg_difficulty + consensusParams.smsg_difficulty_max_delta;
                }
                return smsg_difficulty - consensusParams.smsg_difficulty_max_delta;
            }
        }
        pindex = pindex->pprev;
    }

    return consensusParams.smsg_min_difficulty - consensusParams.smsg_difficulty_max_delta;
};

} // namespace particl<|MERGE_RESOLUTION|>--- conflicted
+++ resolved
@@ -135,8 +135,6 @@
 std::condition_variable g_best_block_cv;
 uint256 g_best_block;
 bool g_parallel_script_checks{false};
-std::atomic_bool fSkipRangeproof(false);
-std::atomic_bool fBusyImporting(false);        // covers ActivateBestChain too
 bool fRequireStandard = true;
 bool fCheckBlockIndex = false;
 bool fCheckpointsEnabled = DEFAULT_CHECKPOINTS_ENABLED;
@@ -195,6 +193,8 @@
 std::list<DelayedBlock> list_delayed_blocks;
 bool fVerifyingDB = false;
 static bool attempted_rct_index_repair = false;
+std::atomic_bool fSkipRangeproof(false);
+std::atomic_bool fBusyImporting(false);        // covers ActivateBestChain too
 } // namespace particl
 
 
@@ -765,7 +765,7 @@
     std::unique_ptr<CTxMemPoolEntry>& entry = ws.m_entry;
 
     const Consensus::Params &consensus = Params().GetConsensus();
-    state.SetStateInfo(nAcceptTime, m_active_chainstate.m_chain.Height(), consensus, fParticlMode, (fBusyImporting && fSkipRangeproof));
+    state.SetStateInfo(nAcceptTime, m_active_chainstate.m_chain.Height(), consensus, fParticlMode, (particl::fBusyImporting && particl::fSkipRangeproof));
 
     if (!CheckTransaction(tx, state)) {
         return false; // state filled in by CheckTransaction
@@ -2349,7 +2349,7 @@
     int64_t nTimeStart = GetTimeMicros();
 
     const Consensus::Params &consensus = Params().GetConsensus();
-    state.SetStateInfo(block.nTime, pindex->nHeight, consensus, fParticlMode, (fBusyImporting && fSkipRangeproof), true);
+    state.SetStateInfo(block.nTime, pindex->nHeight, consensus, fParticlMode, (particl::fBusyImporting && particl::fSkipRangeproof), true);
 
     // Check it again in case a previous version let a bad block in
     // NOTE: We don't currently (re-)invoke ContextualCheckBlock() or
@@ -2569,7 +2569,7 @@
         nInputs += tx.vin.size();
 
         TxValidationState tx_state;
-        tx_state.SetStateInfo(block.nTime, pindex->nHeight, consensus, fParticlMode, (fBusyImporting && fSkipRangeproof), true);
+        tx_state.SetStateInfo(block.nTime, pindex->nHeight, consensus, fParticlMode, (particl::fBusyImporting && particl::fSkipRangeproof), true);
         tx_state.m_chainman = state.m_chainman;
         tx_state.m_chainstate = this;
         if (!tx.IsCoinBase())
@@ -4252,7 +4252,7 @@
     if (!CheckBlockHeader(block, state, consensusParams, fCheckPOW))
         return false;
 
-    state.SetStateInfo(block.nTime, -1, consensusParams, fParticlMode, (fBusyImporting && fSkipRangeproof), true);
+    state.SetStateInfo(block.nTime, -1, consensusParams, fParticlMode, (particl::fBusyImporting && particl::fSkipRangeproof), true);
 
     // Signet only: check block solution
     if (consensusParams.signet_blocks && fCheckPOW && !CheckSignetBlockSolution(block, consensusParams)) {
@@ -4315,7 +4315,7 @@
     // Must check for duplicate inputs (see CVE-2018-17144)
     for (const auto& tx : block.vtx) {
         TxValidationState tx_state;
-        tx_state.SetStateInfo(block.nTime, -1, consensusParams, fParticlMode, (fBusyImporting && fSkipRangeproof), true);
+        tx_state.SetStateInfo(block.nTime, -1, consensusParams, fParticlMode, (particl::fBusyImporting && particl::fSkipRangeproof), true);
         tx_state.m_chainman = state.m_chainman;
         if (state.m_chainman) {
             tx_state.m_chainstate = &state.m_chainman->ActiveChainstate();
@@ -5937,155 +5937,6 @@
     return ret;
 }
 
-<<<<<<< HEAD
-static const uint64_t MEMPOOL_DUMP_VERSION = 1;
-
-bool LoadMempool(CTxMemPool& pool, CChainState& active_chainstate, FopenFn mockable_fopen_function)
-{
-    int64_t nExpiryTimeout = std::chrono::seconds{pool.m_expiry}.count();
-    FILE* filestr{mockable_fopen_function(gArgs.GetDataDirNet() / "mempool.dat", "rb")};
-    CAutoFile file(filestr, SER_DISK, CLIENT_VERSION);
-    if (file.IsNull()) {
-        LogPrintf("Failed to open mempool file from disk. Continuing anyway.\n");
-        return false;
-    }
-
-    int64_t count = 0;
-    int64_t expired = 0;
-    int64_t failed = 0;
-    int64_t already_there = 0;
-    int64_t unbroadcast = 0;
-    int64_t nNow = GetTime();
-
-    try {
-        uint64_t version;
-        file >> version;
-        if (version != MEMPOOL_DUMP_VERSION) {
-            return false;
-        }
-        uint64_t num;
-        file >> num;
-        while (num) {
-            --num;
-            CTransactionRef tx;
-            int64_t nTime;
-            int64_t nFeeDelta;
-            file >> tx;
-            file >> nTime;
-            file >> nFeeDelta;
-
-            CAmount amountdelta = nFeeDelta;
-            if (amountdelta) {
-                pool.PrioritiseTransaction(tx->GetHash(), amountdelta);
-            }
-            if (nTime > nNow - nExpiryTimeout) {
-                LOCK(cs_main);
-                const auto& accepted = AcceptToMemoryPool(active_chainstate, tx, nTime, /*bypass_limits=*/false, /*test_accept=*/false, /*ignore_locks=*/false);
-                if (accepted.m_result_type == MempoolAcceptResult::ResultType::VALID) {
-                    ++count;
-                } else {
-                    // mempool may contain the transaction already, e.g. from
-                    // wallet(s) having loaded it while we were processing
-                    // mempool transactions; consider these as valid, instead of
-                    // failed, but mark them as 'already there'
-                    if (pool.exists(GenTxid::Txid(tx->GetHash()))) {
-                        ++already_there;
-                    } else {
-                        ++failed;
-                    }
-                }
-            } else {
-                ++expired;
-            }
-            if (ShutdownRequested())
-                return false;
-        }
-        std::map<uint256, CAmount> mapDeltas;
-        file >> mapDeltas;
-
-        for (const auto& i : mapDeltas) {
-            pool.PrioritiseTransaction(i.first, i.second);
-        }
-
-        std::set<uint256> unbroadcast_txids;
-        file >> unbroadcast_txids;
-        unbroadcast = unbroadcast_txids.size();
-        for (const auto& txid : unbroadcast_txids) {
-            // Ensure transactions were accepted to mempool then add to
-            // unbroadcast set.
-            if (pool.get(txid) != nullptr) pool.AddUnbroadcastTx(txid);
-        }
-    } catch (const std::exception& e) {
-        LogPrintf("Failed to deserialize mempool data on disk: %s. Continuing anyway.\n", e.what());
-        return false;
-    }
-
-    LogPrintf("Imported mempool transactions from disk: %i succeeded, %i failed, %i expired, %i already there, %i waiting for initial broadcast\n", count, failed, expired, already_there, unbroadcast);
-    return true;
-}
-
-bool DumpMempool(const CTxMemPool& pool, FopenFn mockable_fopen_function, bool skip_file_commit)
-{
-    int64_t start = GetTimeMicros();
-
-    std::map<uint256, CAmount> mapDeltas;
-    std::vector<TxMempoolInfo> vinfo;
-    std::set<uint256> unbroadcast_txids;
-
-    static Mutex dump_mutex;
-    LOCK(dump_mutex);
-
-    {
-        LOCK(pool.cs);
-        for (const auto &i : pool.mapDeltas) {
-            mapDeltas[i.first] = i.second;
-        }
-        vinfo = pool.infoAll();
-        unbroadcast_txids = pool.GetUnbroadcastTxs();
-    }
-
-    int64_t mid = GetTimeMicros();
-
-    try {
-        FILE* filestr{mockable_fopen_function(gArgs.GetDataDirNet() / "mempool.dat.new", "wb")};
-        if (!filestr) {
-            return false;
-        }
-
-        CAutoFile file(filestr, SER_DISK, CLIENT_VERSION);
-
-        uint64_t version = MEMPOOL_DUMP_VERSION;
-        file << version;
-
-        file << (uint64_t)vinfo.size();
-        for (const auto& i : vinfo) {
-            file << *(i.tx);
-            file << int64_t{count_seconds(i.m_time)};
-            file << int64_t{i.nFeeDelta};
-            mapDeltas.erase(i.tx->GetHash());
-        }
-        file << mapDeltas;
-
-        LogPrintf("Writing %d unbroadcast transactions to disk.\n", unbroadcast_txids.size());
-        file << unbroadcast_txids;
-
-        if (!skip_file_commit && !FileCommit(file.Get()))
-            throw std::runtime_error("FileCommit failed");
-        file.fclose();
-        if (!RenameOver(gArgs.GetDataDirNet() / "mempool.dat.new", gArgs.GetDataDirNet() / "mempool.dat")) {
-            throw std::runtime_error("Rename failed");
-        }
-        int64_t last = GetTimeMicros();
-        LogPrintf("Dumped mempool: %gs to copy, %gs to dump\n", (mid-start)*MICRO, (last-mid)*MICRO);
-    } catch (const std::exception& e) {
-        LogPrintf("Failed to dump mempool: %s. Continuing anyway.\n", e.what());
-        return false;
-    }
-    return true;
-}
-
-=======
->>>>>>> 895937ed
 //! Guess how far we are in the verification process at the given block index
 //! require cs_main if pindex has not been validated yet (because nChainTx might be unset)
 double GuessVerificationProgress(const ChainTxData& data, const CBlockIndex *pindex) {
@@ -6938,23 +6789,6 @@
     return AddToMapStakeSeen(kernel, blockHash);
 };
 
-bool ShouldAutoReindex(ChainstateManager &chainman)
-{
-    auto& pblocktree{chainman.m_blockman.m_block_tree_db};
-
-    if (pblocktree->CountBlockIndex() < 1) {
-        return false; // db will be initialised later in LoadBlockIndex
-    }
-
-    // Force reindex to update version
-    bool nV1 = false;
-    if (!pblocktree->ReadFlag("v1", nV1) || !nV1) {
-        LogPrintf("%s: v1 marker not detected, attempting reindex.\n", __func__);
-        return true;
-    }
-    return false;
-};
-
 bool RebuildRollingIndices(ChainstateManager &chainman, CTxMemPool* mempool)
 {
     AssertLockNotHeld(cs_main);
