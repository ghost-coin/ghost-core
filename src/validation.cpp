// Copyright (c) 2009-2010 Satoshi Nakamoto
// Copyright (c) 2009-2021 The Bitcoin Core developers
// Distributed under the MIT software license, see the accompanying
// file COPYING or http://www.opensource.org/licenses/mit-license.php.

#include <validation.h>

#include <kernel/coinstats.h>
#include <kernel/mempool_persist.h>

#include <arith_uint256.h>
#include <chain.h>
#include <chainparams.h>
#include <checkqueue.h>
#include <consensus/amount.h>
#include <consensus/consensus.h>
#include <consensus/merkle.h>
#include <consensus/tx_check.h>
#include <consensus/tx_verify.h>
#include <consensus/validation.h>
#include <cuckoocache.h>
#include <flatfile.h>
#include <fs.h>
#include <hash.h>
#include <logging.h>
#include <logging/timer.h>
#include <node/blockstorage.h>
#include <node/interface_ui.h>
#include <node/utxo_snapshot.h>
#include <policy/policy.h>
#include <policy/rbf.h>
#include <policy/settings.h>
#include <pow.h>
#include <primitives/block.h>
#include <primitives/transaction.h>
#include <random.h>
#include <reverse_iterator.h>
#include <script/script.h>
#include <script/interpreter.h>
#include <script/sigcache.h>
#include <shutdown.h>
#include <signet.h>
#include <tinyformat.h>
#include <txdb.h>
#include <txmempool.h>
#include <txmempool_entry.h>
#include <uint256.h>
#include <undo.h>
#include <util/check.h> // For NDEBUG compile time check
#include <util/hasher.h>
#include <util/moneystr.h>
#include <util/rbf.h>
#include <util/strencodings.h>
#include <util/system.h>
#include <util/time.h>
#include <util/trace.h>
#include <util/translation.h>
#include <validationinterface.h>
#include <warnings.h>
#include <script/standard.h>
#include <key_io.h>
#include <net.h>
#include <smsg/manager.h>
#include <pos/kernel.h>
#include <pos/miner.h>
#include <anon.h>
#include <rctindex.h>
#include <insight/insight.h>
#include <insight/balanceindex.h>
#include <net_processing.h>

#include <algorithm>
#include <cassert>
#include <chrono>
#include <deque>
#include <numeric>
#include <optional>
#include <string>

using kernel::CCoinsStats;
using kernel::CoinStatsHashType;
using kernel::ComputeUTXOStats;
using kernel::LoadMempool;

using fsbridge::FopenFn;
using node::BlockManager;
using node::BlockMap;
using node::CBlockIndexHeightOnlyComparator;
using node::CBlockIndexWorkComparator;
using node::fImporting;
using node::fPruneMode;
using node::fReindex;
using node::ReadBlockFromDisk;
using node::SnapshotMetadata;
using node::UndoReadFromDisk;
using node::UnlinkPrunedFiles;

/** Maximum kilobytes for transactions to store for processing during reorg */
static const unsigned int MAX_DISCONNECTED_TX_POOL_SIZE = 20000;
/** Time to wait between writing blocks/block index to disk. */
static constexpr std::chrono::hours DATABASE_WRITE_INTERVAL{1};
/** Time to wait between flushing chainstate to disk. */
static constexpr std::chrono::hours DATABASE_FLUSH_INTERVAL{24};
/** Maximum age of our tip for us to be considered current for fee estimation */
static constexpr std::chrono::hours MAX_FEE_ESTIMATION_TIP_AGE{3};
const std::vector<std::string> CHECKLEVEL_DOC {
    "level 0 reads the blocks from disk",
    "level 1 verifies block validity",
    "level 2 verifies undo data",
    "level 3 checks disconnection of tip blocks",
    "level 4 tries to reconnect the blocks",
    "each level includes the checks of the previous levels",
};
/** The number of blocks to keep below the deepest prune lock.
 *  There is nothing special about this number. It is higher than what we
 *  expect to see in regular mainnet reorgs, but not so high that it would
 *  noticeably interfere with the pruning mechanism.
 * */
static constexpr int PRUNE_LOCK_BUFFER{10};

/**
 * Mutex to guard access to validation specific variables, such as reading
 * or changing the chainstate.
 *
 * This may also need to be locked when updating the transaction pool, e.g. on
 * AcceptToMemoryPool. See CTxMemPool::cs comment for details.
 *
 * The transaction pool has a separate lock to allow reading from it and the
 * chainstate at the same time.
 */
RecursiveMutex cs_main;

GlobalMutex g_best_block_mutex;
std::condition_variable g_best_block_cv;
uint256 g_best_block;

unsigned int MIN_BLOCKS_TO_KEEP = 288;
unsigned int NODE_NETWORK_LIMITED_MIN_BLOCKS = 288;

const CBlockIndex* Chainstate::FindForkInGlobalIndex(const CBlockLocator& locator) const
{
    AssertLockHeld(cs_main);

    // Find the latest block common to locator and chain - we expect that
    // locator.vHave is sorted descending by height.
    for (const uint256& hash : locator.vHave) {
        const CBlockIndex* pindex{m_blockman.LookupBlockIndex(hash)};
        if (pindex) {
            if (m_chain.Contains(pindex)) {
                return pindex;
            }
            if (pindex->GetAncestor(m_chain.Height()) == m_chain.Tip()) {
                return m_chain.Tip();
            }
        }
    }
    return m_chain.Genesis();
}

namespace particl {
bool DelayBlock(BlockManager &blockman, const std::shared_ptr<const CBlock> &pblock, BlockValidationState &state) EXCLUSIVE_LOCKS_REQUIRED(cs_main);
void CheckDelayedBlocks(BlockManager &blockman, BlockValidationState &state, const uint256 &block_hash) LOCKS_EXCLUDED(cs_main);

std::map<uint256, StakeConflict> mapStakeConflict;
std::map<COutPoint, uint256> mapStakeSeen;
std::list<COutPoint> listStakeSeen;

CoinStakeCache coinStakeCache GUARDED_BY(cs_main);
CoinStakeCache smsgFeeCoinstakeCache;
CoinStakeCache smsgDifficultyCoinstakeCache(180);

size_t MAX_DELAYED_BLOCKS = 64;
int64_t MAX_DELAY_BLOCK_SECONDS = 180;

class DelayedBlock
{
public:
    DelayedBlock(const std::shared_ptr<const CBlock>& pblock, int node_id) : m_pblock(pblock), m_node_id(node_id) {
        m_time = GetTime();
    }
    int64_t m_time;
    std::shared_ptr<const CBlock> m_pblock;
    int m_node_id;
};
std::list<DelayedBlock> list_delayed_blocks;
bool fVerifyingDB = false;
static bool attempted_rct_index_repair = false;
std::atomic_bool fSkipRangeproof(false);
std::atomic_bool fBusyImporting(false);        // covers ActivateBestChain too
} // namespace particl


bool CheckInputScripts(const CTransaction& tx, TxValidationState& state,
                       const CCoinsViewCache& inputs, unsigned int flags, bool cacheSigStore,
                       bool cacheFullScriptStore, PrecomputedTransactionData& txdata,
                       std::vector<CScriptCheck> *pvChecks = nullptr, bool fAnonChecks = true)
                       EXCLUSIVE_LOCKS_REQUIRED(cs_main);

bool CheckFinalTxAtTip(const CBlockIndex& active_chain_tip, const CTransaction& tx)
{
    AssertLockHeld(cs_main);

    // CheckFinalTxAtTip() uses active_chain_tip.Height()+1 to evaluate
    // nLockTime because when IsFinalTx() is called within
    // AcceptBlock(), the height of the block *being*
    // evaluated is what is used. Thus if we want to know if a
    // transaction can be part of the *next* block, we need to call
    // IsFinalTx() with one more than active_chain_tip.Height().
    const int nBlockHeight = active_chain_tip.nHeight + 1;

    // BIP113 requires that time-locked transactions have nLockTime set to
    // less than the median time of the previous block they're contained in.
    // When the next block is created its previous block will be the current
    // chain tip, so we use that to calculate the median time passed to
    // IsFinalTx().
    const int64_t nBlockTime{active_chain_tip.GetMedianTimePast()};

    return IsFinalTx(tx, nBlockHeight, nBlockTime);
}

bool CheckSequenceLocksAtTip(CBlockIndex* tip,
                        const CCoinsView& coins_view,
                        const CTransaction& tx,
                        LockPoints* lp,
                        bool useExistingLockPoints)
{
    assert(tip != nullptr);

    CBlockIndex index;
    index.pprev = tip;
    // CheckSequenceLocksAtTip() uses active_chainstate.m_chain.Height()+1 to evaluate
    // height based locks because when SequenceLocks() is called within
    // ConnectBlock(), the height of the block *being*
    // evaluated is what is used.
    // Thus if we want to know if a transaction can be part of the
    // *next* block, we need to use one more than active_chainstate.m_chain.Height()
    index.nHeight = tip->nHeight + 1;

    std::pair<int, int64_t> lockPair;
    if (useExistingLockPoints) {
        assert(lp);
        lockPair.first = lp->height;
        lockPair.second = lp->time;
    }
    else {
        std::vector<int> prevheights;
        prevheights.resize(tx.vin.size());
        for (size_t txinIndex = 0; txinIndex < tx.vin.size(); txinIndex++) {
            const CTxIn& txin = tx.vin[txinIndex];

            if (txin.IsAnonInput()) {
                prevheights[txinIndex] = tip->nHeight + 1;
                continue;
            }

            Coin coin;
            if (!coins_view.GetCoin(txin.prevout, coin)) {
                return error("%s: Missing input", __func__);
            }
            if (coin.nHeight == MEMPOOL_HEIGHT) {
                // Assume all mempool transaction confirm in the next block
                prevheights[txinIndex] = tip->nHeight + 1;
            } else {
                prevheights[txinIndex] = coin.nHeight;
            }
        }
        lockPair = CalculateSequenceLocks(tx, STANDARD_LOCKTIME_VERIFY_FLAGS, prevheights, index);
        if (lp) {
            lp->height = lockPair.first;
            lp->time = lockPair.second;
            // Also store the hash of the block with the highest height of
            // all the blocks which have sequence locked prevouts.
            // This hash needs to still be on the chain
            // for these LockPoint calculations to be valid
            // Note: It is impossible to correctly calculate a maxInputBlock
            // if any of the sequence locked inputs depend on unconfirmed txs,
            // except in the special case where the relative lock time/height
            // is 0, which is equivalent to no sequence lock. Since we assume
            // input height of tip+1 for mempool txs and test the resulting
            // lockPair from CalculateSequenceLocks against tip+1.  We know
            // EvaluateSequenceLocks will fail if there was a non-zero sequence
            // lock on a mempool input, so we can use the return value of
            // CheckSequenceLocksAtTip to indicate the LockPoints validity
            int maxInputHeight = 0;
            for (const int height : prevheights) {
                // Can ignore mempool inputs since we'll fail if they had non-zero locks
                if (height != tip->nHeight+1) {
                    maxInputHeight = std::max(maxInputHeight, height);
                }
            }
            // tip->GetAncestor(maxInputHeight) should never return a nullptr
            // because maxInputHeight is always less than the tip height.
            // It would, however, be a bad bug to continue execution, since a
            // LockPoints object with the maxInputBlock member set to nullptr
            // signifies no relative lock time.
            lp->maxInputBlock = Assert(tip->GetAncestor(maxInputHeight));
        }
    }
    return EvaluateSequenceLocks(index, lockPair);
}

// Returns the script flags which should be checked for a given block
static unsigned int GetBlockScriptFlags(const CBlockIndex& block_index, const ChainstateManager& chainman);

static void LimitMempoolSize(CTxMemPool& pool, CCoinsViewCache& coins_cache)
    EXCLUSIVE_LOCKS_REQUIRED(::cs_main, pool.cs)
{
    AssertLockHeld(::cs_main);
    AssertLockHeld(pool.cs);
    int expired = pool.Expire(GetTime<std::chrono::seconds>() - pool.m_expiry);
    if (expired != 0) {
        LogPrint(BCLog::MEMPOOL, "Expired %i transactions from the memory pool\n", expired);
    }

    std::vector<COutPoint> vNoSpendsRemaining;
    pool.TrimToSize(pool.m_max_size_bytes, &vNoSpendsRemaining);
    for (const COutPoint& removed : vNoSpendsRemaining)
        coins_cache.Uncache(removed);
}

static bool IsCurrentForFeeEstimation(Chainstate& active_chainstate) EXCLUSIVE_LOCKS_REQUIRED(cs_main)
{
    AssertLockHeld(cs_main);
    if (active_chainstate.IsInitialBlockDownload())
        return false;
    if (active_chainstate.m_chain.Tip()->GetBlockTime() < count_seconds(GetTime<std::chrono::seconds>() - MAX_FEE_ESTIMATION_TIP_AGE))
        return false;
    if (active_chainstate.m_chain.Height() < active_chainstate.m_chainman.m_best_header->nHeight - 1) {
        return false;
    }
    return true;
}

void Chainstate::MaybeUpdateMempoolForReorg(
    DisconnectedBlockTransactions& disconnectpool,
    bool fAddToMempool)
{
    if (!m_mempool) return;

    AssertLockHeld(cs_main);
    AssertLockHeld(m_mempool->cs);
    std::vector<uint256> vHashUpdate;
    // disconnectpool's insertion_order index sorts the entries from
    // oldest to newest, but the oldest entry will be the last tx from the
    // latest mined block that was disconnected.
    // Iterate disconnectpool in reverse, so that we add transactions
    // back to the mempool starting with the earliest transaction that had
    // been previously seen in a block.
    auto it = disconnectpool.queuedTx.get<insertion_order>().rbegin();
    while (it != disconnectpool.queuedTx.get<insertion_order>().rend()) {
        // ignore validation errors in resurrected transactions
        if (!fAddToMempool || (*it)->IsCoinBase() || (*it)->IsCoinStake() ||
            AcceptToMemoryPool(*this, *it, GetTime(),
                /*bypass_limits=*/true, /*test_accept=*/false).m_result_type !=
                    MempoolAcceptResult::ResultType::VALID) {
            // If the transaction doesn't make it in to the mempool, remove any
            // transactions that depend on it (which would now be orphans).
            m_mempool->removeRecursive(**it, MemPoolRemovalReason::REORG);
        } else if (m_mempool->exists(GenTxid::Txid((*it)->GetHash()))) {
            vHashUpdate.push_back((*it)->GetHash());
        }
        ++it;
    }
    disconnectpool.queuedTx.clear();
    // AcceptToMemoryPool/addUnchecked all assume that new mempool entries have
    // no in-mempool children, which is generally not true when adding
    // previously-confirmed transactions back to the mempool.
    // UpdateTransactionsFromBlock finds descendants of any transactions in
    // the disconnectpool that were added back and cleans up the mempool state.
    m_mempool->UpdateTransactionsFromBlock(vHashUpdate);

    // Predicate to use for filtering transactions in removeForReorg.
    // Checks whether the transaction is still final and, if it spends a coinbase output, mature.
    // Also updates valid entries' cached LockPoints if needed.
    // If false, the tx is still valid and its lockpoints are updated.
    // If true, the tx would be invalid in the next block; remove this entry and all of its descendants.
    const auto filter_final_and_mature = [this](CTxMemPool::txiter it)
        EXCLUSIVE_LOCKS_REQUIRED(m_mempool->cs, ::cs_main) {
        AssertLockHeld(m_mempool->cs);
        AssertLockHeld(::cs_main);
        const CTransaction& tx = it->GetTx();

        // The transaction must be final.
        if (!CheckFinalTxAtTip(*Assert(m_chain.Tip()), tx)) return true;
        LockPoints lp = it->GetLockPoints();
        const bool validLP{TestLockPointValidity(m_chain, lp)};
        CCoinsViewMemPool view_mempool(&CoinsTip(), *m_mempool);
        // CheckSequenceLocksAtTip checks if the transaction will be final in the next block to be
        // created on top of the new chain. We use useExistingLockPoints=false so that, instead of
        // using the information in lp (which might now refer to a block that no longer exists in
        // the chain), it will update lp to contain LockPoints relevant to the new chain.
        if (!CheckSequenceLocksAtTip(m_chain.Tip(), view_mempool, tx, &lp, validLP)) {
            // If CheckSequenceLocksAtTip fails, remove the tx and don't depend on the LockPoints.
            return true;
        } else if (!validLP) {
            // If CheckSequenceLocksAtTip succeeded, it also updated the LockPoints.
            // Now update the mempool entry lockpoints as well.
            m_mempool->mapTx.modify(it, [&lp](CTxMemPoolEntry& e) { e.UpdateLockPoints(lp); });
        }

        // If the transaction spends any coinbase outputs, it must be mature.
        if (it->GetSpendsCoinbase()) {
            for (const CTxIn& txin : tx.vin) {
                if (txin.IsAnonInput()) {
                    continue;
                }
                auto it2 = m_mempool->mapTx.find(txin.prevout.hash);
                if (it2 != m_mempool->mapTx.end())
                    continue;
                const Coin& coin{CoinsTip().AccessCoin(txin.prevout)};
                assert(!coin.IsSpent());
                const auto mempool_spend_height{m_chain.Tip()->nHeight + 1};
                if (coin.IsCoinBase() && mempool_spend_height - coin.nHeight < COINBASE_MATURITY) {
                    return true;
                }
            }
        }
        // Transaction is still valid and cached LockPoints are updated.
        return false;
    };

    // We also need to remove any now-immature transactions
    m_mempool->removeForReorg(m_chain, filter_final_and_mature);
    // Re-limit mempool size, in case we added any transactions
    LimitMempoolSize(*m_mempool, this->CoinsTip());
}

/**
* Checks to avoid mempool polluting consensus critical paths since cached
* signature and script validity results will be reused if we validate this
* transaction again during block validation.
* */
static bool CheckInputsFromMempoolAndCache(const CTransaction& tx, TxValidationState& state,
                const CCoinsViewCache& view, const CTxMemPool& pool,
                unsigned int flags, PrecomputedTransactionData& txdata, CCoinsViewCache& coins_tip)
                EXCLUSIVE_LOCKS_REQUIRED(cs_main, pool.cs)
{
    AssertLockHeld(cs_main);
    AssertLockHeld(pool.cs);

    assert(!tx.IsCoinBase());
    for (const CTxIn& txin : tx.vin) {
        if (txin.IsAnonInput()) {
            continue;
        }
        const Coin& coin = view.AccessCoin(txin.prevout);

        // This coin was checked in PreChecks and MemPoolAccept
        // has been holding cs_main since then.
        Assume(!coin.IsSpent());
        if (coin.IsSpent()) return false;

        // If the Coin is available, there are 2 possibilities:
        // it is available in our current ChainstateActive UTXO set,
        // or it's a UTXO provided by a transaction in our mempool.
        // Ensure the scriptPubKeys in Coins from CoinsView are correct.
        const CTransactionRef& txFrom = pool.get(txin.prevout.hash);
        if (txFrom) {
            assert(txFrom->GetHash() == txin.prevout.hash);
            assert(txFrom->GetNumVOuts() > txin.prevout.n);
            if (txFrom->IsParticlVersion()) {
                assert(coin.Matches(txFrom->vpout[txin.prevout.n].get()));
            } else {
                assert(txFrom->vout[txin.prevout.n] == coin.out);
            }
        } else {
            const Coin& coinFromUTXOSet = coins_tip.AccessCoin(txin.prevout);
            assert(!coinFromUTXOSet.IsSpent());
            assert(coinFromUTXOSet.out == coin.out);
        }
    }

    // Call CheckInputScripts() to cache signature and script validity against current tip consensus rules.
    return CheckInputScripts(tx, state, view, flags, /* cacheSigStore= */ true, /* cacheFullScriptStore= */ true, txdata);
}

namespace {

class MemPoolAccept
{
public:
    explicit MemPoolAccept(CTxMemPool& mempool, Chainstate& active_chainstate) :
        m_pool(mempool),
        m_view(&m_dummy),
        m_viewmempool(&active_chainstate.CoinsTip(), m_pool),
        m_active_chainstate(active_chainstate),
        m_limits{m_pool.m_limits}
    {
    }

    // We put the arguments we're handed into a struct, so we can pass them
    // around easier.
    struct ATMPArgs {
        const CChainParams& m_chainparams;
        const int64_t m_accept_time;
        const bool m_bypass_limits;
        /*
         * Return any outpoints which were not previously present in the coins
         * cache, but were added as a result of validating the tx for mempool
         * acceptance. This allows the caller to optionally remove the cache
         * additions if the associated transaction ends up being rejected by
         * the mempool.
         */
        std::vector<COutPoint>& m_coins_to_uncache;
        const bool m_test_accept;
        /** Whether we allow transactions to replace mempool transactions by BIP125 rules. If false,
         * any transaction spending the same inputs as a transaction in the mempool is considered
         * a conflict. */
        const bool m_allow_replacement;
        /** When true, the mempool will not be trimmed when individual transactions are submitted in
         * Finalize(). Instead, limits should be enforced at the end to ensure the package is not
         * partially submitted.
         */
        const bool m_package_submission;
        /** When true, use package feerates instead of individual transaction feerates for fee-based
         * policies such as mempool min fee and min relay fee.
         */
        const bool m_package_feerates;

        /** Particl - test if tx would get in the mempool without considering locks */
        const bool m_ignore_locks;

        /** Parameters for single transaction mempool validation. */
        static ATMPArgs SingleAccept(const CChainParams& chainparams, int64_t accept_time,
                                     bool bypass_limits, std::vector<COutPoint>& coins_to_uncache,
                                     bool test_accept, bool ignore_locks) {
            return ATMPArgs{/* m_chainparams */ chainparams,
                            /* m_accept_time */ accept_time,
                            /* m_bypass_limits */ bypass_limits,
                            /* m_coins_to_uncache */ coins_to_uncache,
                            /* m_test_accept */ test_accept,
                            /* m_allow_replacement */ true,
                            /* m_package_submission */ false,
                            /* m_package_feerates */ false,
                            ignore_locks,
            };
        }

        /** Parameters for test package mempool validation through testmempoolaccept. */
        static ATMPArgs PackageTestAccept(const CChainParams& chainparams, int64_t accept_time,
                                          std::vector<COutPoint>& coins_to_uncache, bool ignore_locks) {
            return ATMPArgs{/* m_chainparams */ chainparams,
                            /* m_accept_time */ accept_time,
                            /* m_bypass_limits */ false,
                            /* m_coins_to_uncache */ coins_to_uncache,
                            /* m_test_accept */ true,
                            /* m_allow_replacement */ false,
                            /* m_package_submission */ false, // not submitting to mempool
                            /* m_package_feerates */ false,
                            ignore_locks,
            };
        }

        /** Parameters for child-with-unconfirmed-parents package validation. */
        static ATMPArgs PackageChildWithParents(const CChainParams& chainparams, int64_t accept_time,
                                                std::vector<COutPoint>& coins_to_uncache, bool ignore_locks) {
            return ATMPArgs{/* m_chainparams */ chainparams,
                            /* m_accept_time */ accept_time,
                            /* m_bypass_limits */ false,
                            /* m_coins_to_uncache */ coins_to_uncache,
                            /* m_test_accept */ false,
                            /* m_allow_replacement */ false,
                            /* m_package_submission */ true,
                            /* m_package_feerates */ true,
                            ignore_locks,
            };
        }

        /** Parameters for a single transaction within a package. */
        static ATMPArgs SingleInPackageAccept(const ATMPArgs& package_args) {
            return ATMPArgs{/* m_chainparams */ package_args.m_chainparams,
                            /* m_accept_time */ package_args.m_accept_time,
                            /* m_bypass_limits */ false,
                            /* m_coins_to_uncache */ package_args.m_coins_to_uncache,
                            /* m_test_accept */ package_args.m_test_accept,
                            /* m_allow_replacement */ true,
                            /* m_package_submission */ false,
                            /* m_package_feerates */ false, // only 1 transaction
                            /* m_ignore_locks */ package_args.m_ignore_locks,
            };
        }

    private:
        // Private ctor to avoid exposing details to clients and allowing the possibility of
        // mixing up the order of the arguments. Use static functions above instead.
        ATMPArgs(const CChainParams& chainparams,
                 int64_t accept_time,
                 bool bypass_limits,
                 std::vector<COutPoint>& coins_to_uncache,
                 bool test_accept,
                 bool allow_replacement,
                 bool package_submission,
                 bool package_feerates,
                 bool ignore_locks)
            : m_chainparams{chainparams},
              m_accept_time{accept_time},
              m_bypass_limits{bypass_limits},
              m_coins_to_uncache{coins_to_uncache},
              m_test_accept{test_accept},
              m_allow_replacement{allow_replacement},
              m_package_submission{package_submission},
              m_package_feerates{package_feerates},
              m_ignore_locks{ignore_locks}
        {
        }
    };

    // Single transaction acceptance
    MempoolAcceptResult AcceptSingleTransaction(const CTransactionRef& ptx, ATMPArgs& args) EXCLUSIVE_LOCKS_REQUIRED(cs_main);

    /**
    * Multiple transaction acceptance. Transactions may or may not be interdependent, but must not
    * conflict with each other, and the transactions cannot already be in the mempool. Parents must
    * come before children if any dependencies exist.
    */
    PackageMempoolAcceptResult AcceptMultipleTransactions(const std::vector<CTransactionRef>& txns, ATMPArgs& args) EXCLUSIVE_LOCKS_REQUIRED(cs_main);

    /**
     * Package (more specific than just multiple transactions) acceptance. Package must be a child
     * with all of its unconfirmed parents, and topologically sorted.
     */
    PackageMempoolAcceptResult AcceptPackage(const Package& package, ATMPArgs& args) EXCLUSIVE_LOCKS_REQUIRED(cs_main);

private:
    // All the intermediate state that gets passed between the various levels
    // of checking a given transaction.
    struct Workspace {
        explicit Workspace(const CTransactionRef& ptx) : m_ptx(ptx), m_hash(ptx->GetHash()) {}
        /** Txids of mempool transactions that this transaction directly conflicts with. */
        std::set<uint256> m_conflicts;
        /** Iterators to mempool entries that this transaction directly conflicts with. */
        CTxMemPool::setEntries m_iters_conflicting;
        /** Iterators to all mempool entries that would be replaced by this transaction, including
         * those it directly conflicts with and their descendants. */
        CTxMemPool::setEntries m_all_conflicting;
        /** All mempool ancestors of this transaction. */
        CTxMemPool::setEntries m_ancestors;
        /** Mempool entry constructed for this transaction. Constructed in PreChecks() but not
         * inserted into the mempool until Finalize(). */
        std::unique_ptr<CTxMemPoolEntry> m_entry;
        /** Pointers to the transactions that have been removed from the mempool and replaced by
         * this transaction, used to return to the MemPoolAccept caller. Only populated if
         * validation is successful and the original transactions are removed. */
        std::list<CTransactionRef> m_replaced_transactions;

        /** Virtual size of the transaction as used by the mempool, calculated using serialized size
         * of the transaction and sigops. */
        int64_t m_vsize;
        /** Fees paid by this transaction: total input amounts subtracted by total output amounts. */
        CAmount m_base_fees;
        /** Base fees + any fee delta set by the user with prioritisetransaction. */
        CAmount m_modified_fees;
        /** Total modified fees of all transactions being replaced. */
        CAmount m_conflicting_fees{0};
        /** Total virtual size of all transactions being replaced. */
        size_t m_conflicting_size{0};

        const CTransactionRef& m_ptx;
        /** Txid. */
        const uint256& m_hash;
        TxValidationState m_state;
        /** A temporary cache containing serialized transaction data for signature verification.
         * Reused across PolicyScriptChecks and ConsensusScriptChecks. */
        PrecomputedTransactionData m_precomputed_txdata;
    };

    // Run the policy checks on a given transaction, excluding any script checks.
    // Looks up inputs, calculates feerate, considers replacement, evaluates
    // package limits, etc. As this function can be invoked for "free" by a peer,
    // only tests that are fast should be done here (to avoid CPU DoS).
    bool PreChecks(ATMPArgs& args, Workspace& ws) EXCLUSIVE_LOCKS_REQUIRED(cs_main, m_pool.cs);

    // Run checks for mempool replace-by-fee.
    bool ReplacementChecks(Workspace& ws) EXCLUSIVE_LOCKS_REQUIRED(cs_main, m_pool.cs);

    // Enforce package mempool ancestor/descendant limits (distinct from individual
    // ancestor/descendant limits done in PreChecks).
    bool PackageMempoolChecks(const std::vector<CTransactionRef>& txns,
                              PackageValidationState& package_state) EXCLUSIVE_LOCKS_REQUIRED(cs_main, m_pool.cs);

    // Run the script checks using our policy flags. As this can be slow, we should
    // only invoke this on transactions that have otherwise passed policy checks.
    bool PolicyScriptChecks(const ATMPArgs& args, Workspace& ws) EXCLUSIVE_LOCKS_REQUIRED(cs_main, m_pool.cs);

    // Re-run the script checks, using consensus flags, and try to cache the
    // result in the scriptcache. This should be done after
    // PolicyScriptChecks(). This requires that all inputs either be in our
    // utxo set or in the mempool.
    bool ConsensusScriptChecks(const ATMPArgs& args, Workspace& ws) EXCLUSIVE_LOCKS_REQUIRED(cs_main, m_pool.cs);

    // Try to add the transaction to the mempool, removing any conflicts first.
    // Returns true if the transaction is in the mempool after any size
    // limiting is performed, false otherwise.
    bool Finalize(const ATMPArgs& args, Workspace& ws) EXCLUSIVE_LOCKS_REQUIRED(cs_main, m_pool.cs);

    // Submit all transactions to the mempool and call ConsensusScriptChecks to add to the script
    // cache - should only be called after successful validation of all transactions in the package.
    // The package may end up partially-submitted after size limiting; returns true if all
    // transactions are successfully added to the mempool, false otherwise.
    bool SubmitPackage(const ATMPArgs& args, std::vector<Workspace>& workspaces, PackageValidationState& package_state,
                       std::map<const uint256, const MempoolAcceptResult>& results)
         EXCLUSIVE_LOCKS_REQUIRED(cs_main, m_pool.cs);

    // Compare a package's feerate against minimum allowed.
    bool CheckFeeRate(size_t package_size, CAmount package_fee, TxValidationState& state) EXCLUSIVE_LOCKS_REQUIRED(::cs_main, m_pool.cs)
    {
        AssertLockHeld(::cs_main);
        AssertLockHeld(m_pool.cs);
        CAmount mempoolRejectFee = m_pool.GetMinFee().GetFee(package_size);
        if (state.m_has_anon_output) {
            mempoolRejectFee *= ANON_FEE_MULTIPLIER;
        }
        if (mempoolRejectFee > 0 && package_fee < mempoolRejectFee) {
            return state.Invalid(TxValidationResult::TX_MEMPOOL_POLICY, "mempool min fee not met", strprintf("%d < %d", package_fee, mempoolRejectFee));
        }

        if (package_fee < m_pool.m_min_relay_feerate.GetFee(package_size)) {
            return state.Invalid(TxValidationResult::TX_MEMPOOL_POLICY, "min relay fee not met",
                                 strprintf("%d < %d", package_fee, m_pool.m_min_relay_feerate.GetFee(package_size)));
        }
        return true;
    }

private:
    CTxMemPool& m_pool;
    CCoinsViewCache m_view;
    CCoinsViewMemPool m_viewmempool;
    CCoinsView m_dummy;

    Chainstate& m_active_chainstate;

    CTxMemPool::Limits m_limits;

    /** Whether the transaction(s) would replace any mempool transactions. If so, RBF rules apply. */
    bool m_rbf{false};
};

bool MemPoolAccept::PreChecks(ATMPArgs& args, Workspace& ws)
{
    AssertLockHeld(cs_main);
    AssertLockHeld(m_pool.cs);
    const CTransactionRef& ptx = ws.m_ptx;
    const CTransaction& tx = *ws.m_ptx;
    const uint256& hash = ws.m_hash;

    // Copy/alias what we need out of args
    const int64_t nAcceptTime = args.m_accept_time;
    const bool bypass_limits = args.m_bypass_limits;
    std::vector<COutPoint>& coins_to_uncache = args.m_coins_to_uncache;

    // Alias what we need out of ws
    TxValidationState& state = ws.m_state;
    std::unique_ptr<CTxMemPoolEntry>& entry = ws.m_entry;

    const Consensus::Params &consensus = Params().GetConsensus();
    state.SetStateInfo(nAcceptTime, m_active_chainstate.m_chain.Height(), consensus, fParticlMode, (particl::fBusyImporting && particl::fSkipRangeproof));

    if (!CheckTransaction(tx, state)) {
        return false; // state filled in by CheckTransaction
    }

    // Coinbase is only valid in a block, not as a loose transaction
    if (tx.IsCoinBase())
        return state.Invalid(TxValidationResult::TX_CONSENSUS, "coinbase");

    // Coinstake is only valid in a block, not as a loose transaction
    if (tx.IsCoinStake())
        return state.Invalid(TxValidationResult::TX_CONSENSUS, "coinstake");

    // Rather not work on nonstandard transactions (unless -testnet/-regtest)
    std::string reason;
    if (m_pool.m_require_standard && !IsStandardTx(tx, m_pool.m_max_datacarrier_bytes, m_pool.m_permit_bare_multisig, m_pool.m_dust_relay_feerate, reason, nAcceptTime)) {
        return state.Invalid(TxValidationResult::TX_NOT_STANDARD, reason);
    }

    // Do not work on transactions that are too small.
    // A transaction with 1 segwit input and 1 P2WPHK output has non-witness size of 82 bytes.
    // Transactions smaller than this are not relayed to mitigate CVE-2017-12842 by not relaying
    // 64-byte transactions.
    if (::GetSerializeSize(tx, PROTOCOL_VERSION | SERIALIZE_TRANSACTION_NO_WITNESS) < (fParticlMode ? MIN_STANDARD_TX_NONWITNESS_SIZE_PART : MIN_STANDARD_TX_NONWITNESS_SIZE))
        return state.Invalid(TxValidationResult::TX_NOT_STANDARD, "tx-size-small");

    // Only accept nLockTime-using transactions that can be mined in the next
    // block; we don't want our mempool filled up with transactions that can't
    // be mined yet.
    if (!args.m_test_accept || !args.m_ignore_locks)
    if (!CheckFinalTxAtTip(*Assert(m_active_chainstate.m_chain.Tip()), tx)) {
        return state.Invalid(TxValidationResult::TX_PREMATURE_SPEND, "non-final");
    }

    if (m_pool.exists(GenTxid::Wtxid(tx.GetWitnessHash()))) {
        // Exact transaction already exists in the mempool.
        return state.Invalid(TxValidationResult::TX_CONFLICT, "txn-already-in-mempool");
    } else if (m_pool.exists(GenTxid::Txid(tx.GetHash()))) {
        // Transaction with the same non-witness data but different witness (same txid, different
        // wtxid) already exists in the mempool.
        return state.Invalid(TxValidationResult::TX_CONFLICT, "txn-same-nonwitness-data-in-mempool");
    }

    // Check for conflicts with in-memory transactions
    for (const CTxIn &txin : tx.vin)
    {
        if (txin.IsAnonInput()) {
            if (!CheckAnonInputMempoolConflicts(txin, hash, &m_pool, state)) {
                return false; // state filled in by CheckAnonInputMempoolConflicts
            }
            continue;
        }
        const CTransaction* ptxConflicting = m_pool.GetConflictTx(txin.prevout);
        if (ptxConflicting) {
            if (!args.m_allow_replacement) {
                // Transaction conflicts with a mempool tx, but we're not allowing replacements.
                return state.Invalid(TxValidationResult::TX_MEMPOOL_POLICY, "bip125-replacement-disallowed");
            }
            if (!ws.m_conflicts.count(ptxConflicting->GetHash()))
            {
                // Transactions that don't explicitly signal replaceability are
                // *not* replaceable with the current logic, even if one of their
                // unconfirmed ancestors signals replaceability. This diverges
                // from BIP125's inherited signaling description (see CVE-2021-31876).
                // Applications relying on first-seen mempool behavior should
                // check all unconfirmed ancestors; otherwise an opt-in ancestor
                // might be replaced, causing removal of this descendant.
                //
                // If replaceability signaling is ignored due to node setting,
                // replacement is always allowed.
                if (!m_pool.m_full_rbf && !SignalsOptInRBF(*ptxConflicting)) {
                    return state.Invalid(TxValidationResult::TX_MEMPOOL_POLICY, "txn-mempool-conflict");
                }

                ws.m_conflicts.insert(ptxConflicting->GetHash());
            }
        }
    }

    LockPoints lp;
    m_view.SetBackend(m_viewmempool);

    state.m_has_anon_input = false;
    const CCoinsViewCache& coins_cache = m_active_chainstate.CoinsTip();
    // do all inputs exist?
    for (const CTxIn& txin : tx.vin) {
        if (txin.IsAnonInput()) {
            state.m_has_anon_input = true;
            continue;
        }
        if (!coins_cache.HaveCoinInCache(txin.prevout)) {
            coins_to_uncache.push_back(txin.prevout);
        }

        // Note: this call may add txin.prevout to the coins cache
        // (coins_cache.cacheCoins) by way of FetchCoin(). It should be removed
        // later (via coins_to_uncache) if this tx turns out to be invalid.
        if (!m_view.HaveCoin(txin.prevout)) {
            // Are inputs missing because we already have the tx?
            for (size_t out = 0; out < tx.GetNumVOuts(); out++) {
                // Optimistically just do efficient check of cache for outputs
                if (coins_cache.HaveCoinInCache(COutPoint(hash, out))) {
                    return state.Invalid(TxValidationResult::TX_CONFLICT, "txn-already-known");
                }
            }
            // Otherwise assume this might be an orphan tx for which we just haven't seen parents yet
            return state.Invalid(TxValidationResult::TX_MISSING_INPUTS, "bad-txns-inputs-missingorspent");
        }
    }

    if (state.m_has_anon_input && gArgs.GetBoolArg("-checkpeerheight", true) &&
        m_active_chainstate.m_chain.Height() < particl::GetNumBlocksOfPeers() - 1) {
        LogPrintf("%s: Ignoring anon transaction while chain syncs height %d - peers %d.\n",
            __func__, m_active_chainstate.m_chain.Height(), particl::GetNumBlocksOfPeers());
        return state.Error("Syncing");
    }

    if (!AllAnonOutputsUnknown(m_active_chainstate, tx, state)) { // Also sets state.m_has_anon_output
        // Already in the blockchain, containing block could have been received before loose tx
        return state.Invalid(TxValidationResult::TX_CONFLICT, "txn-already-in-mempool");
    }
    // This is const, but calls into the back end CoinsViews. The CCoinsViewDB at the bottom of the
    // hierarchy brings the best block into scope. See CCoinsViewDB::GetBestBlock().
    m_view.GetBestBlock();

    // we have all inputs cached now, so switch back to dummy (to protect
    // against bugs where we pull more inputs from disk that miss being added
    // to coins_to_uncache)
    m_view.SetBackend(m_dummy);

    assert(m_active_chainstate.m_blockman.LookupBlockIndex(m_view.GetBestBlock()) == m_active_chainstate.m_chain.Tip());

    // Only accept BIP68 sequence locked transactions that can be mined in the next
    // block; we don't want our mempool filled up with transactions that can't
    // be mined yet.
    // Pass in m_view which has all of the relevant inputs cached. Note that, since m_view's
    // backend was removed, it no longer pulls coins from the mempool.
    if (!args.m_test_accept || !args.m_ignore_locks)  // Particl: Only check m_ignore_locks when m_test_accept is true
    if (!CheckSequenceLocksAtTip(m_active_chainstate.m_chain.Tip(), m_view, tx, &lp)) {
        return state.Invalid(TxValidationResult::TX_PREMATURE_SPEND, "non-BIP68-final");
    }

    // The mempool holds txs for the next block, so pass height+1 to CheckTxInputs
    if (!Consensus::CheckTxInputs(tx, state, m_view, m_active_chainstate.m_chain.Height() + 1, ws.m_base_fees)) {
        return false; // state filled in by CheckTxInputs
    }

    if (m_pool.m_require_standard && !AreInputsStandard(tx, m_view, nAcceptTime)) {
        return state.Invalid(TxValidationResult::TX_INPUTS_NOT_STANDARD, "bad-txns-nonstandard-inputs");
    }

    // Check for non-standard witnesses.
    if (tx.HasWitness() && m_pool.m_require_standard && !IsWitnessStandard(tx, m_view)) {
        return state.Invalid(TxValidationResult::TX_WITNESS_MUTATED, "bad-witness-nonstandard");
    }

    int64_t nSigOpsCost = GetTransactionSigOpCost(tx, m_view, STANDARD_SCRIPT_VERIFY_FLAGS);

    // ws.m_modified_fees includes any fee deltas from PrioritiseTransaction
    ws.m_modified_fees = ws.m_base_fees;
    m_pool.ApplyDelta(hash, ws.m_modified_fees);

    // Keep track of transactions that spend a coinbase, which we re-scan
    // during reorgs to ensure COINBASE_MATURITY is still met.
    bool fSpendsCoinbase = false;
    for (const CTxIn &txin : tx.vin) {
        if (txin.IsAnonInput()) {
            continue;
        }
        const Coin &coin = m_view.AccessCoin(txin.prevout);
        if (coin.IsCoinBase()) {
            fSpendsCoinbase = true;
            break;
        }
    }

    entry.reset(new CTxMemPoolEntry(ptx, ws.m_base_fees, nAcceptTime, m_active_chainstate.m_chain.Height(),
            fSpendsCoinbase, nSigOpsCost, lp));
    ws.m_vsize = entry->GetTxSize();

    if (nSigOpsCost > MAX_STANDARD_TX_SIGOPS_COST)
        return state.Invalid(TxValidationResult::TX_NOT_STANDARD, "bad-txns-too-many-sigops",
                strprintf("%d", nSigOpsCost));

    // No individual transactions are allowed below the min relay feerate and mempool min feerate except from
    // disconnected blocks and transactions in a package. Package transactions will be checked using
    // package feerate later.
    if (!bypass_limits && !args.m_package_feerates && !CheckFeeRate(ws.m_vsize, ws.m_modified_fees, state)) return false;

    ws.m_iters_conflicting = m_pool.GetIterSet(ws.m_conflicts);
    // Calculate in-mempool ancestors, up to a limit.
    if (ws.m_conflicts.size() == 1) {
        // In general, when we receive an RBF transaction with mempool conflicts, we want to know whether we
        // would meet the chain limits after the conflicts have been removed. However, there isn't a practical
        // way to do this short of calculating the ancestor and descendant sets with an overlay cache of
        // changed mempool entries. Due to both implementation and runtime complexity concerns, this isn't
        // very realistic, thus we only ensure a limited set of transactions are RBF'able despite mempool
        // conflicts here. Importantly, we need to ensure that some transactions which were accepted using
        // the below carve-out are able to be RBF'ed, without impacting the security the carve-out provides
        // for off-chain contract systems (see link in the comment below).
        //
        // Specifically, the subset of RBF transactions which we allow despite chain limits are those which
        // conflict directly with exactly one other transaction (but may evict children of said transaction),
        // and which are not adding any new mempool dependencies. Note that the "no new mempool dependencies"
        // check is accomplished later, so we don't bother doing anything about it here, but if our
        // policy changes, we may need to move that check to here instead of removing it wholesale.
        //
        // Such transactions are clearly not merging any existing packages, so we are only concerned with
        // ensuring that (a) no package is growing past the package size (not count) limits and (b) we are
        // not allowing something to effectively use the (below) carve-out spot when it shouldn't be allowed
        // to.
        //
        // To check these we first check if we meet the RBF criteria, above, and increment the descendant
        // limits by the direct conflict and its descendants (as these are recalculated in
        // CalculateMempoolAncestors by assuming the new transaction being added is a new descendant, with no
        // removals, of each parent's existing dependent set). The ancestor count limits are unmodified (as
        // the ancestor limits should be the same for both our new transaction and any conflicts).
        // We don't bother incrementing m_limit_descendants by the full removal count as that limit never comes
        // into force here (as we're only adding a single transaction).
        assert(ws.m_iters_conflicting.size() == 1);
        CTxMemPool::txiter conflict = *ws.m_iters_conflicting.begin();

        m_limits.descendant_count += 1;
        m_limits.descendant_size_vbytes += conflict->GetSizeWithDescendants();
    }

    std::string errString;
    if (!m_pool.CalculateMemPoolAncestors(*entry, ws.m_ancestors, m_limits, errString)) {
        ws.m_ancestors.clear();
        // If CalculateMemPoolAncestors fails second time, we want the original error string.
        std::string dummy_err_string;
        // Contracting/payment channels CPFP carve-out:
        // If the new transaction is relatively small (up to 40k weight)
        // and has at most one ancestor (ie ancestor limit of 2, including
        // the new transaction), allow it if its parent has exactly the
        // descendant limit descendants.
        //
        // This allows protocols which rely on distrusting counterparties
        // being able to broadcast descendants of an unconfirmed transaction
        // to be secure by simply only having two immediately-spendable
        // outputs - one for each counterparty. For more info on the uses for
        // this, see https://lists.linuxfoundation.org/pipermail/bitcoin-dev/2018-November/016518.html
        CTxMemPool::Limits cpfp_carve_out_limits{
            .ancestor_count = 2,
            .ancestor_size_vbytes = m_limits.ancestor_size_vbytes,
            .descendant_count = m_limits.descendant_count + 1,
            .descendant_size_vbytes = m_limits.descendant_size_vbytes + EXTRA_DESCENDANT_TX_SIZE_LIMIT,
        };
        if (ws.m_vsize > EXTRA_DESCENDANT_TX_SIZE_LIMIT ||
                !m_pool.CalculateMemPoolAncestors(*entry, ws.m_ancestors,
                                                  cpfp_carve_out_limits,
                                                  dummy_err_string)) {
            return state.Invalid(TxValidationResult::TX_MEMPOOL_POLICY, "too-long-mempool-chain", errString);
        }
    }

    // A transaction that spends outputs that would be replaced by it is invalid. Now
    // that we have the set of all ancestors we can detect this
    // pathological case by making sure ws.m_conflicts and ws.m_ancestors don't
    // intersect.
    if (const auto err_string{EntriesAndTxidsDisjoint(ws.m_ancestors, ws.m_conflicts, hash)}) {
        // We classify this as a consensus error because a transaction depending on something it
        // conflicts with would be inconsistent.
        return state.Invalid(TxValidationResult::TX_CONSENSUS, "bad-txns-spends-conflicting-tx", *err_string);
    }

    m_rbf = !ws.m_conflicts.empty();
    return true;
}

bool MemPoolAccept::ReplacementChecks(Workspace& ws)
{
    AssertLockHeld(cs_main);
    AssertLockHeld(m_pool.cs);

    const CTransaction& tx = *ws.m_ptx;
    const uint256& hash = ws.m_hash;
    TxValidationState& state = ws.m_state;

    CFeeRate newFeeRate(ws.m_modified_fees, ws.m_vsize);
    // Enforce Rule #6. The replacement transaction must have a higher feerate than its direct conflicts.
    // - The motivation for this check is to ensure that the replacement transaction is preferable for
    //   block-inclusion, compared to what would be removed from the mempool.
    // - This logic predates ancestor feerate-based transaction selection, which is why it doesn't
    //   consider feerates of descendants.
    // - Note: Ancestor feerate-based transaction selection has made this comparison insufficient to
    //   guarantee that this is incentive-compatible for miners, because it is possible for a
    //   descendant transaction of a direct conflict to pay a higher feerate than the transaction that
    //   might replace them, under these rules.
    if (const auto err_string{PaysMoreThanConflicts(ws.m_iters_conflicting, newFeeRate, hash)}) {
        return state.Invalid(TxValidationResult::TX_MEMPOOL_POLICY, "insufficient fee", *err_string);
    }

    // Calculate all conflicting entries and enforce Rule #5.
    if (const auto err_string{GetEntriesForConflicts(tx, m_pool, ws.m_iters_conflicting, ws.m_all_conflicting)}) {
        return state.Invalid(TxValidationResult::TX_MEMPOOL_POLICY,
                             "too many potential replacements", *err_string);
    }
    // Enforce Rule #2.
    if (const auto err_string{HasNoNewUnconfirmed(tx, m_pool, ws.m_iters_conflicting)}) {
        return state.Invalid(TxValidationResult::TX_MEMPOOL_POLICY,
                             "replacement-adds-unconfirmed", *err_string);
    }
    // Check if it's economically rational to mine this transaction rather than the ones it
    // replaces and pays for its own relay fees. Enforce Rules #3 and #4.
    for (CTxMemPool::txiter it : ws.m_all_conflicting) {
        ws.m_conflicting_fees += it->GetModifiedFee();
        ws.m_conflicting_size += it->GetTxSize();
    }
    if (const auto err_string{PaysForRBF(ws.m_conflicting_fees, ws.m_modified_fees, ws.m_vsize,
                                         m_pool.m_incremental_relay_feerate, hash)}) {
        return state.Invalid(TxValidationResult::TX_MEMPOOL_POLICY, "insufficient fee", *err_string);
    }
    return true;
}

bool MemPoolAccept::PackageMempoolChecks(const std::vector<CTransactionRef>& txns,
                                         PackageValidationState& package_state)
{
    AssertLockHeld(cs_main);
    AssertLockHeld(m_pool.cs);

    // CheckPackageLimits expects the package transactions to not already be in the mempool.
    assert(std::all_of(txns.cbegin(), txns.cend(), [this](const auto& tx)
                       { return !m_pool.exists(GenTxid::Txid(tx->GetHash()));}));

    std::string err_string;
    if (!m_pool.CheckPackageLimits(txns, m_limits, err_string)) {
        // This is a package-wide error, separate from an individual transaction error.
        return package_state.Invalid(PackageValidationResult::PCKG_POLICY, "package-mempool-limits", err_string);
    }
   return true;
}

bool MemPoolAccept::PolicyScriptChecks(const ATMPArgs& args, Workspace& ws)
{
    AssertLockHeld(cs_main);
    AssertLockHeld(m_pool.cs);
    const CTransaction& tx = *ws.m_ptx;
    TxValidationState& state = ws.m_state;
    state.m_chainstate = &m_active_chainstate;

    constexpr unsigned int scriptVerifyFlags = STANDARD_SCRIPT_VERIFY_FLAGS;

    // Check input scripts and signatures.
    // This is done last to help prevent CPU exhaustion denial-of-service attacks.
    if (!CheckInputScripts(tx, state, m_view, scriptVerifyFlags, true, false, ws.m_precomputed_txdata)) {
        // SCRIPT_VERIFY_CLEANSTACK requires SCRIPT_VERIFY_WITNESS, so we
        // need to turn both off, and compare against just turning off CLEANSTACK
        // to see if the failure is specifically due to witness validation.
        TxValidationState state_dummy; // Want reported failures to be from first CheckInputScripts
        state_dummy.CopyStateInfo(state);
        if (!tx.HasWitness() && CheckInputScripts(tx, state_dummy, m_view, scriptVerifyFlags & ~(SCRIPT_VERIFY_WITNESS | SCRIPT_VERIFY_CLEANSTACK), true, false, ws.m_precomputed_txdata) &&
                !CheckInputScripts(tx, state_dummy, m_view, scriptVerifyFlags & ~SCRIPT_VERIFY_CLEANSTACK, true, false, ws.m_precomputed_txdata)) {
            // Only the witness is missing, so the transaction itself may be fine.
            state.Invalid(TxValidationResult::TX_WITNESS_STRIPPED,
                    state.GetRejectReason(), state.GetDebugMessage());
        }
        return false; // state filled in by CheckInputScripts
    }

    return true;
}

bool MemPoolAccept::ConsensusScriptChecks(const ATMPArgs& args, Workspace& ws)
{
    AssertLockHeld(cs_main);
    AssertLockHeld(m_pool.cs);
    const CTransaction& tx = *ws.m_ptx;
    const uint256& hash = ws.m_hash;
    TxValidationState& state = ws.m_state;
    state.m_chainstate = &m_active_chainstate;

    // Check again against the current block tip's script verification
    // flags to cache our script execution flags. This is, of course,
    // useless if the next block has different script flags from the
    // previous one, but because the cache tracks script flags for us it
    // will auto-invalidate and we'll just have a few blocks of extra
    // misses on soft-fork activation.
    //
    // This is also useful in case of bugs in the standard flags that cause
    // transactions to pass as valid when they're actually invalid. For
    // instance the STRICTENC flag was incorrectly allowing certain
    // CHECKSIG NOT scripts to pass, even though they were invalid.
    //
    // There is a similar check in CreateNewBlock() to prevent creating
    // invalid blocks (using TestBlockValidity), however allowing such
    // transactions into the mempool can be exploited as a DoS attack.
    unsigned int currentBlockScriptVerifyFlags{GetBlockScriptFlags(*m_active_chainstate.m_chain.Tip(), m_active_chainstate.m_chainman)};
    if (!CheckInputsFromMempoolAndCache(tx, state, m_view, m_pool, currentBlockScriptVerifyFlags,
                                        ws.m_precomputed_txdata, m_active_chainstate.CoinsTip())) {
        LogPrintf("BUG! PLEASE REPORT THIS! CheckInputScripts failed against latest-block but not STANDARD flags %s, %s\n", hash.ToString(), state.ToString());
        return Assume(false);
    }

    return true;
}

bool MemPoolAccept::Finalize(const ATMPArgs& args, Workspace& ws)
{
    AssertLockHeld(cs_main);
    AssertLockHeld(m_pool.cs);
    const CTransaction& tx = *ws.m_ptx;
    const uint256& hash = ws.m_hash;
    TxValidationState& state = ws.m_state;
    const bool bypass_limits = args.m_bypass_limits;

    std::unique_ptr<CTxMemPoolEntry>& entry = ws.m_entry;

    // Remove conflicting transactions from the mempool
    for (CTxMemPool::txiter it : ws.m_all_conflicting)
    {
        LogPrint(BCLog::MEMPOOL, "replacing tx %s with %s for %s additional fees, %d delta bytes\n",
                it->GetTx().GetHash().ToString(),
                hash.ToString(),
                FormatMoney(ws.m_modified_fees - ws.m_conflicting_fees),
                (int)entry->GetTxSize() - (int)ws.m_conflicting_size);
        ws.m_replaced_transactions.push_back(it->GetSharedTx());
    }
    m_pool.RemoveStaged(ws.m_all_conflicting, false, MemPoolRemovalReason::REPLACED);

    // This transaction should only count for fee estimation if:
    // - it's not being re-added during a reorg which bypasses typical mempool fee limits
    // - the node is not behind
    // - the transaction is not dependent on any other transactions in the mempool
    // - it's not part of a package. Since package relay is not currently supported, this
    // transaction has not necessarily been accepted to miners' mempools.
    bool validForFeeEstimation = !bypass_limits && !args.m_package_submission && IsCurrentForFeeEstimation(m_active_chainstate) && m_pool.HasNoInputsOf(tx);

    // Store transaction in memory
    m_pool.addUnchecked(*entry, ws.m_ancestors, validForFeeEstimation);

    // trim mempool and check if tx was trimmed
    // If we are validating a package, don't trim here because we could evict a previous transaction
    // in the package. LimitMempoolSize() should be called at the very end to make sure the mempool
    // is still within limits and package submission happens atomically.
    if (!args.m_package_submission && !bypass_limits) {
        LimitMempoolSize(m_pool, m_active_chainstate.CoinsTip());
        if (!m_pool.exists(GenTxid::Txid(hash)))
            return state.Invalid(TxValidationResult::TX_MEMPOOL_POLICY, "mempool full");
    }

    if (!AddKeyImagesToMempool(tx, m_pool)) {
        LogPrintf("ERROR: %s: AddKeyImagesToMempool failed.\n", __func__);
        return state.Invalid(TxValidationResult::TX_CONSENSUS, "bad-anonin-keyimages");
    }

    // Update mempool indices
    if (fAddressIndex) {
        m_pool.addAddressIndex(*entry, m_view);
    }
    if (fSpentIndex) {
        m_pool.addSpentIndex(*entry, m_view);
    }

    return true;
}

bool MemPoolAccept::SubmitPackage(const ATMPArgs& args, std::vector<Workspace>& workspaces,
                                  PackageValidationState& package_state,
                                  std::map<const uint256, const MempoolAcceptResult>& results)
{
    AssertLockHeld(cs_main);
    AssertLockHeld(m_pool.cs);
    // Sanity check: none of the transactions should be in the mempool, and none of the transactions
    // should have a same-txid-different-witness equivalent in the mempool.
    assert(std::all_of(workspaces.cbegin(), workspaces.cend(), [this](const auto& ws){
        return !m_pool.exists(GenTxid::Txid(ws.m_ptx->GetHash())); }));

    bool all_submitted = true;
    // ConsensusScriptChecks adds to the script cache and is therefore consensus-critical;
    // CheckInputsFromMempoolAndCache asserts that transactions only spend coins available from the
    // mempool or UTXO set. Submit each transaction to the mempool immediately after calling
    // ConsensusScriptChecks to make the outputs available for subsequent transactions.
    for (Workspace& ws : workspaces) {
        if (!ConsensusScriptChecks(args, ws)) {
            results.emplace(ws.m_ptx->GetWitnessHash(), MempoolAcceptResult::Failure(ws.m_state));
            // Since PolicyScriptChecks() passed, this should never fail.
            Assume(false);
            all_submitted = false;
            package_state.Invalid(PackageValidationResult::PCKG_MEMPOOL_ERROR,
                                  strprintf("BUG! PolicyScriptChecks succeeded but ConsensusScriptChecks failed: %s",
                                            ws.m_ptx->GetHash().ToString()));
        }

        // Re-calculate mempool ancestors to call addUnchecked(). They may have changed since the
        // last calculation done in PreChecks, since package ancestors have already been submitted.
        std::string unused_err_string;
        if(!m_pool.CalculateMemPoolAncestors(*ws.m_entry, ws.m_ancestors, m_limits, unused_err_string)) {
            results.emplace(ws.m_ptx->GetWitnessHash(), MempoolAcceptResult::Failure(ws.m_state));
            // Since PreChecks() and PackageMempoolChecks() both enforce limits, this should never fail.
            Assume(false);
            all_submitted = false;
            package_state.Invalid(PackageValidationResult::PCKG_MEMPOOL_ERROR,
                                  strprintf("BUG! Mempool ancestors or descendants were underestimated: %s",
                                            ws.m_ptx->GetHash().ToString()));
        }
        // If we call LimitMempoolSize() for each individual Finalize(), the mempool will not take
        // the transaction's descendant feerate into account because it hasn't seen them yet. Also,
        // we risk evicting a transaction that a subsequent package transaction depends on. Instead,
        // allow the mempool to temporarily bypass limits, the maximum package size) while
        // submitting transactions individually and then trim at the very end.
        if (!Finalize(args, ws)) {
            results.emplace(ws.m_ptx->GetWitnessHash(), MempoolAcceptResult::Failure(ws.m_state));
            // Since LimitMempoolSize() won't be called, this should never fail.
            Assume(false);
            all_submitted = false;
            package_state.Invalid(PackageValidationResult::PCKG_MEMPOOL_ERROR,
                                  strprintf("BUG! Adding to mempool failed: %s", ws.m_ptx->GetHash().ToString()));
        }
    }

    // It may or may not be the case that all the transactions made it into the mempool. Regardless,
    // make sure we haven't exceeded max mempool size.
    LimitMempoolSize(m_pool, m_active_chainstate.CoinsTip());

    // Find the wtxids of the transactions that made it into the mempool. Allow partial submission,
    // but don't report success unless they all made it into the mempool.
    for (Workspace& ws : workspaces) {
        if (m_pool.exists(GenTxid::Wtxid(ws.m_ptx->GetWitnessHash()))) {
            results.emplace(ws.m_ptx->GetWitnessHash(),
                MempoolAcceptResult::Success(std::move(ws.m_replaced_transactions), ws.m_vsize, ws.m_base_fees));
            GetMainSignals().TransactionAddedToMempool(ws.m_ptx, m_pool.GetAndIncrementSequence());
        } else {
            all_submitted = false;
            ws.m_state.Invalid(TxValidationResult::TX_MEMPOOL_POLICY, "mempool full");
            results.emplace(ws.m_ptx->GetWitnessHash(), MempoolAcceptResult::Failure(ws.m_state));
        }
    }
    return all_submitted;
}

MempoolAcceptResult MemPoolAccept::AcceptSingleTransaction(const CTransactionRef& ptx, ATMPArgs& args)
{
    AssertLockHeld(cs_main);
    LOCK(m_pool.cs); // mempool "read lock" (held through GetMainSignals().TransactionAddedToMempool())

    Workspace ws(ptx);

    if (!PreChecks(args, ws)) return MempoolAcceptResult::Failure(ws.m_state);

    if (m_rbf && !ReplacementChecks(ws)) return MempoolAcceptResult::Failure(ws.m_state);

    // Perform the inexpensive checks first and avoid hashing and signature verification unless
    // those checks pass, to mitigate CPU exhaustion denial-of-service attacks.
    if (!PolicyScriptChecks(args, ws)) return MempoolAcceptResult::Failure(ws.m_state);

    if (!ConsensusScriptChecks(args, ws)) return MempoolAcceptResult::Failure(ws.m_state);

    // Tx was accepted, but not added
    if (args.m_test_accept) {
        return MempoolAcceptResult::Success(std::move(ws.m_replaced_transactions), ws.m_vsize, ws.m_base_fees);
    }

    if (!Finalize(args, ws)) return MempoolAcceptResult::Failure(ws.m_state);

    GetMainSignals().TransactionAddedToMempool(ptx, m_pool.GetAndIncrementSequence());

    return MempoolAcceptResult::Success(std::move(ws.m_replaced_transactions), ws.m_vsize, ws.m_base_fees);
}

PackageMempoolAcceptResult MemPoolAccept::AcceptMultipleTransactions(const std::vector<CTransactionRef>& txns, ATMPArgs& args)
{
    AssertLockHeld(cs_main);

    // These context-free package limits can be done before taking the mempool lock.
    PackageValidationState package_state;
    if (!CheckPackage(txns, package_state)) return PackageMempoolAcceptResult(package_state, {});

    std::vector<Workspace> workspaces{};
    workspaces.reserve(txns.size());
    std::transform(txns.cbegin(), txns.cend(), std::back_inserter(workspaces),
                   [](const auto& tx) { return Workspace(tx); });
    std::map<const uint256, const MempoolAcceptResult> results;

    LOCK(m_pool.cs);

    // Do all PreChecks first and fail fast to avoid running expensive script checks when unnecessary.
    for (Workspace& ws : workspaces) {
        if (!PreChecks(args, ws)) {
            package_state.Invalid(PackageValidationResult::PCKG_TX, "transaction failed");
            // Exit early to avoid doing pointless work. Update the failed tx result; the rest are unfinished.
            results.emplace(ws.m_ptx->GetWitnessHash(), MempoolAcceptResult::Failure(ws.m_state));
            return PackageMempoolAcceptResult(package_state, std::move(results));
        }
        // Make the coins created by this transaction available for subsequent transactions in the
        // package to spend. Since we already checked conflicts in the package and we don't allow
        // replacements, we don't need to track the coins spent. Note that this logic will need to be
        // updated if package replace-by-fee is allowed in the future.
        assert(!args.m_allow_replacement);
        m_viewmempool.PackageAddTransaction(ws.m_ptx);
    }

    // Transactions must meet two minimum feerates: the mempool minimum fee and min relay fee.
    // For transactions consisting of exactly one child and its parents, it suffices to use the
    // package feerate (total modified fees / total virtual size) to check this requirement.
    const auto m_total_vsize = std::accumulate(workspaces.cbegin(), workspaces.cend(), int64_t{0},
        [](int64_t sum, auto& ws) { return sum + ws.m_vsize; });
    const auto m_total_modified_fees = std::accumulate(workspaces.cbegin(), workspaces.cend(), CAmount{0},
        [](CAmount sum, auto& ws) { return sum + ws.m_modified_fees; });
    const CFeeRate package_feerate(m_total_modified_fees, m_total_vsize);
    TxValidationState placeholder_state;
    if (args.m_package_feerates &&
        !CheckFeeRate(m_total_vsize, m_total_modified_fees, placeholder_state)) {
        package_state.Invalid(PackageValidationResult::PCKG_POLICY, "package-fee-too-low");
        return PackageMempoolAcceptResult(package_state, package_feerate, {});
    }

    // Apply package mempool ancestor/descendant limits. Skip if there is only one transaction,
    // because it's unnecessary. Also, CPFP carve out can increase the limit for individual
    // transactions, but this exemption is not extended to packages in CheckPackageLimits().
    std::string err_string;
    if (txns.size() > 1 && !PackageMempoolChecks(txns, package_state)) {
        return PackageMempoolAcceptResult(package_state, package_feerate, std::move(results));
    }

    for (Workspace& ws : workspaces) {
        if (!PolicyScriptChecks(args, ws)) {
            // Exit early to avoid doing pointless work. Update the failed tx result; the rest are unfinished.
            package_state.Invalid(PackageValidationResult::PCKG_TX, "transaction failed");
            results.emplace(ws.m_ptx->GetWitnessHash(), MempoolAcceptResult::Failure(ws.m_state));
            return PackageMempoolAcceptResult(package_state, package_feerate, std::move(results));
        }
        if (args.m_test_accept) {
            // When test_accept=true, transactions that pass PolicyScriptChecks are valid because there are
            // no further mempool checks (passing PolicyScriptChecks implies passing ConsensusScriptChecks).
            results.emplace(ws.m_ptx->GetWitnessHash(),
                            MempoolAcceptResult::Success(std::move(ws.m_replaced_transactions),
                                                         ws.m_vsize, ws.m_base_fees));
        }
    }

    if (args.m_test_accept) return PackageMempoolAcceptResult(package_state, package_feerate, std::move(results));

    if (!SubmitPackage(args, workspaces, package_state, results)) {
        // PackageValidationState filled in by SubmitPackage().
        return PackageMempoolAcceptResult(package_state, package_feerate, std::move(results));
    }

    return PackageMempoolAcceptResult(package_state, package_feerate, std::move(results));
}

PackageMempoolAcceptResult MemPoolAccept::AcceptPackage(const Package& package, ATMPArgs& args)
{
    AssertLockHeld(cs_main);
    PackageValidationState package_state;

    // Check that the package is well-formed. If it isn't, we won't try to validate any of the
    // transactions and thus won't return any MempoolAcceptResults, just a package-wide error.

    // Context-free package checks.
    if (!CheckPackage(package, package_state)) return PackageMempoolAcceptResult(package_state, {});

    // All transactions in the package must be a parent of the last transaction. This is just an
    // opportunity for us to fail fast on a context-free check without taking the mempool lock.
    if (!IsChildWithParents(package)) {
        package_state.Invalid(PackageValidationResult::PCKG_POLICY, "package-not-child-with-parents");
        return PackageMempoolAcceptResult(package_state, {});
    }

    // IsChildWithParents() guarantees the package is > 1 transactions.
    assert(package.size() > 1);
    // The package must be 1 child with all of its unconfirmed parents. The package is expected to
    // be sorted, so the last transaction is the child.
    const auto& child = package.back();
    std::unordered_set<uint256, SaltedTxidHasher> unconfirmed_parent_txids;
    std::transform(package.cbegin(), package.cend() - 1,
                   std::inserter(unconfirmed_parent_txids, unconfirmed_parent_txids.end()),
                   [](const auto& tx) { return tx->GetHash(); });

    // All child inputs must refer to a preceding package transaction or a confirmed UTXO. The only
    // way to verify this is to look up the child's inputs in our current coins view (not including
    // mempool), and enforce that all parents not present in the package be available at chain tip.
    // Since this check can bring new coins into the coins cache, keep track of these coins and
    // uncache them if we don't end up submitting this package to the mempool.
    const CCoinsViewCache& coins_tip_cache = m_active_chainstate.CoinsTip();
    for (const auto& input : child->vin) {
        if (!coins_tip_cache.HaveCoinInCache(input.prevout)) {
            args.m_coins_to_uncache.push_back(input.prevout);
        }
    }
    // Using the MemPoolAccept m_view cache allows us to look up these same coins faster later.
    // This should be connecting directly to CoinsTip, not to m_viewmempool, because we specifically
    // require inputs to be confirmed if they aren't in the package.
    m_view.SetBackend(m_active_chainstate.CoinsTip());
    const auto package_or_confirmed = [this, &unconfirmed_parent_txids](const auto& input) {
         return unconfirmed_parent_txids.count(input.prevout.hash) > 0 || m_view.HaveCoin(input.prevout);
    };
    if (!std::all_of(child->vin.cbegin(), child->vin.cend(), package_or_confirmed)) {
        package_state.Invalid(PackageValidationResult::PCKG_POLICY, "package-not-child-with-unconfirmed-parents");
        return PackageMempoolAcceptResult(package_state, {});
    }
    // Protect against bugs where we pull more inputs from disk that miss being added to
    // coins_to_uncache. The backend will be connected again when needed in PreChecks.
    m_view.SetBackend(m_dummy);

    LOCK(m_pool.cs);
    std::map<const uint256, const MempoolAcceptResult> results;
    // Node operators are free to set their mempool policies however they please, nodes may receive
    // transactions in different orders, and malicious counterparties may try to take advantage of
    // policy differences to pin or delay propagation of transactions. As such, it's possible for
    // some package transaction(s) to already be in the mempool, and we don't want to reject the
    // entire package in that case (as that could be a censorship vector). De-duplicate the
    // transactions that are already in the mempool, and only call AcceptMultipleTransactions() with
    // the new transactions. This ensures we don't double-count transaction counts and sizes when
    // checking ancestor/descendant limits, or double-count transaction fees for fee-related policy.
    ATMPArgs single_args = ATMPArgs::SingleInPackageAccept(args);
    bool quit_early{false};
    std::vector<CTransactionRef> txns_new;
    for (const auto& tx : package) {
        const auto& wtxid = tx->GetWitnessHash();
        const auto& txid = tx->GetHash();
        // There are 3 possibilities: already in mempool, same-txid-diff-wtxid already in mempool,
        // or not in mempool. An already confirmed tx is treated as one not in mempool, because all
        // we know is that the inputs aren't available.
        if (m_pool.exists(GenTxid::Wtxid(wtxid))) {
            // Exact transaction already exists in the mempool.
            auto iter = m_pool.GetIter(txid);
            assert(iter != std::nullopt);
            results.emplace(wtxid, MempoolAcceptResult::MempoolTx(iter.value()->GetTxSize(), iter.value()->GetFee()));
        } else if (m_pool.exists(GenTxid::Txid(txid))) {
            // Transaction with the same non-witness data but different witness (same txid,
            // different wtxid) already exists in the mempool.
            //
            // We don't allow replacement transactions right now, so just swap the package
            // transaction for the mempool one. Note that we are ignoring the validity of the
            // package transaction passed in.
            // TODO: allow witness replacement in packages.
            auto iter = m_pool.GetIter(txid);
            assert(iter != std::nullopt);
            // Provide the wtxid of the mempool tx so that the caller can look it up in the mempool.
            results.emplace(wtxid, MempoolAcceptResult::MempoolTxDifferentWitness(iter.value()->GetTx().GetWitnessHash()));
        } else {
            // Transaction does not already exist in the mempool.
            // Try submitting the transaction on its own.
            const auto single_res = AcceptSingleTransaction(tx, single_args);
            if (single_res.m_result_type == MempoolAcceptResult::ResultType::VALID) {
                // The transaction succeeded on its own and is now in the mempool. Don't include it
                // in package validation, because its fees should only be "used" once.
                assert(m_pool.exists(GenTxid::Wtxid(wtxid)));
                results.emplace(wtxid, single_res);
            } else if (single_res.m_state.GetResult() != TxValidationResult::TX_MEMPOOL_POLICY &&
                       single_res.m_state.GetResult() != TxValidationResult::TX_MISSING_INPUTS) {
                // Package validation policy only differs from individual policy in its evaluation
                // of feerate. For example, if a transaction fails here due to violation of a
                // consensus rule, the result will not change when it is submitted as part of a
                // package. To minimize the amount of repeated work, unless the transaction fails
                // due to feerate or missing inputs (its parent is a previous transaction in the
                // package that failed due to feerate), don't run package validation. Note that this
                // decision might not make sense if different types of packages are allowed in the
                // future.  Continue individually validating the rest of the transactions, because
                // some of them may still be valid.
                quit_early = true;
            } else {
                txns_new.push_back(tx);
            }
        }
    }

    // Nothing to do if the entire package has already been submitted.
    if (quit_early || txns_new.empty()) {
        // No package feerate when no package validation was done.
        return PackageMempoolAcceptResult(package_state, std::move(results));
    }
    // Validate the (deduplicated) transactions as a package.
    auto submission_result = AcceptMultipleTransactions(txns_new, args);
    // Include already-in-mempool transaction results in the final result.
    for (const auto& [wtxid, mempoolaccept_res] : results) {
        submission_result.m_tx_results.emplace(wtxid, mempoolaccept_res);
    }
    if (submission_result.m_state.IsValid()) assert(submission_result.m_package_feerate.has_value());
    return submission_result;
}

} // anon namespace

MempoolAcceptResult AcceptToMemoryPool(Chainstate& active_chainstate, const CTransactionRef& tx,
                                       int64_t accept_time, bool bypass_limits, bool test_accept, bool ignore_locks)
    EXCLUSIVE_LOCKS_REQUIRED(::cs_main)
{
    AssertLockHeld(::cs_main);
    const CChainParams& chainparams{active_chainstate.m_chainman.GetParams()};
    assert(active_chainstate.GetMempool() != nullptr);
    CTxMemPool& pool{*active_chainstate.GetMempool()};

    std::vector<COutPoint> coins_to_uncache;
    auto args = MemPoolAccept::ATMPArgs::SingleAccept(chainparams, accept_time, bypass_limits, coins_to_uncache, test_accept, ignore_locks);
    const MempoolAcceptResult result = MemPoolAccept(pool, active_chainstate).AcceptSingleTransaction(tx, args);
    if (result.m_result_type != MempoolAcceptResult::ResultType::VALID) {
        // Remove coins that were not present in the coins cache before calling
        // AcceptSingleTransaction(); this is to prevent memory DoS in case we receive a large
        // number of invalid transactions that attempt to overrun the in-memory coins cache
        // (`CCoinsViewCache::cacheCoins`).

        for (const COutPoint& hashTx : coins_to_uncache)
            active_chainstate.CoinsTip().Uncache(hashTx);
    }
    // After we've (potentially) uncached entries, ensure our coins cache is still within its size limits
    BlockValidationState state_dummy;
    active_chainstate.FlushStateToDisk(state_dummy, FlushStateMode::PERIODIC);
    return result;
}

PackageMempoolAcceptResult ProcessNewPackage(Chainstate& active_chainstate, CTxMemPool& pool,
                                                   const Package& package, bool test_accept, bool ignore_locks)
{
    AssertLockHeld(cs_main);
    assert(!package.empty());
    assert(std::all_of(package.cbegin(), package.cend(), [](const auto& tx){return tx != nullptr;}));

    std::vector<COutPoint> coins_to_uncache;
    const CChainParams& chainparams = active_chainstate.m_chainman.GetParams();
    const auto result = [&]() EXCLUSIVE_LOCKS_REQUIRED(cs_main) {
        AssertLockHeld(cs_main);
        if (test_accept) {
            auto args = MemPoolAccept::ATMPArgs::PackageTestAccept(chainparams, GetTime(), coins_to_uncache, ignore_locks);
            return MemPoolAccept(pool, active_chainstate).AcceptMultipleTransactions(package, args);
        } else {
            auto args = MemPoolAccept::ATMPArgs::PackageChildWithParents(chainparams, GetTime(), coins_to_uncache, ignore_locks);
            return MemPoolAccept(pool, active_chainstate).AcceptPackage(package, args);
        }
    }();

    // Uncache coins pertaining to transactions that were not submitted to the mempool.
    if (test_accept || result.m_state.IsInvalid()) {
        for (const COutPoint& hashTx : coins_to_uncache) {
            active_chainstate.CoinsTip().Uncache(hashTx);
        }
    }
    // Ensure the coins cache is still within limits.
    BlockValidationState state_dummy;
    active_chainstate.FlushStateToDisk(state_dummy, FlushStateMode::PERIODIC);
    return result;
}

CAmount GetBlockSubsidy(int nHeight, const Consensus::Params& consensusParams)
{
    int halvings = nHeight / consensusParams.nSubsidyHalvingInterval;
    // Force block reward to zero when right shift is undefined.
    if (halvings >= 64)
        return 0;

    CAmount nSubsidy = 50 * COIN;
    // Subsidy is cut in half every 210,000 blocks which will occur approximately every 4 years.
    nSubsidy >>= halvings;
    return nSubsidy;
}

CoinsViews::CoinsViews(
    fs::path ldb_name,
    size_t cache_size_bytes,
    bool in_memory,
    bool should_wipe) : m_dbview(
                            gArgs.GetDataDirNet() / ldb_name, cache_size_bytes, in_memory, should_wipe),
                        m_catcherview(&m_dbview) {}

void CoinsViews::InitCache()
{
    AssertLockHeld(::cs_main);
    m_cacheview = std::make_unique<CCoinsViewCache>(&m_catcherview);
}

Chainstate::Chainstate(
    CTxMemPool* mempool,
    BlockManager& blockman,
    ChainstateManager& chainman,
    std::optional<uint256> from_snapshot_blockhash)
    : m_mempool(mempool),
      m_blockman(blockman),
      m_chainman(chainman),
      m_from_snapshot_blockhash(from_snapshot_blockhash) {}

void Chainstate::InitCoinsDB(
    size_t cache_size_bytes,
    bool in_memory,
    bool should_wipe,
    fs::path leveldb_name)
{
    if (m_from_snapshot_blockhash) {
        leveldb_name += node::SNAPSHOT_CHAINSTATE_SUFFIX;
    }

    m_coins_views = std::make_unique<CoinsViews>(
        leveldb_name, cache_size_bytes, in_memory, should_wipe);
}

void Chainstate::InitCoinsCache(size_t cache_size_bytes)
{
    AssertLockHeld(::cs_main);
    assert(m_coins_views != nullptr);
    m_coinstip_cache_size_bytes = cache_size_bytes;
    m_coins_views->InitCache();
}

// Note that though this is marked const, we may end up modifying `m_cached_finished_ibd`, which
// is a performance-related implementation detail. This function must be marked
// `const` so that `CValidationInterface` clients (which are given a `const Chainstate*`)
// can call it.
//
bool Chainstate::IsInitialBlockDownload() const
{
    // Optimization: pre-test latch before taking the lock.
    if (m_cached_finished_ibd.load(std::memory_order_relaxed))
        return false;

    static bool check_peer_height = gArgs.GetBoolArg("-checkpeerheight", true);

    {
    LOCK(cs_main);
    if (m_cached_finished_ibd.load(std::memory_order_relaxed))
        return false;
    if (fImporting || fReindex)
        return true;
    if (m_chain.Tip() == nullptr)
        return true;
    if (m_chain.Tip()->nChainWork < m_chainman.MinimumChainWork())
        return true;
    if ((!fParticlMode || m_chain.Tip()->nHeight > COINBASE_MATURITY) &&
        m_chain.Tip()->Time() < NodeClock::now() - m_chainman.m_options.max_tip_age)
        return true;
    if (fParticlMode && check_peer_height &&
        (particl::GetNumPeers() < 1 ||
         m_chain.Tip()->nHeight < particl::GetNumBlocksOfPeers() - 10))
        return true;
    LogPrintf("Leaving InitialBlockDownload (latching to false)\n");
    m_cached_finished_ibd.store(true, std::memory_order_relaxed);
    }
    GetMainSignals().LeavingIBD();
    WakeAllThreadStakeMiner();
    return false;
}

static void AlertNotify(const std::string& strMessage)
{
    uiInterface.NotifyAlertChanged();
#if HAVE_SYSTEM
    std::string strCmd = gArgs.GetArg("-alertnotify", "");
    if (strCmd.empty()) return;

    // Alert text should be plain ascii coming from a trusted source, but to
    // be safe we first strip anything not in safeChars, then add single quotes around
    // the whole string before passing it to the shell:
    std::string singleQuote("'");
    std::string safeStatus = SanitizeString(strMessage);
    safeStatus = singleQuote+safeStatus+singleQuote;
    ReplaceAll(strCmd, "%s", safeStatus);

    std::thread t(runCommand, strCmd);
    t.detach(); // thread runs free
#endif
}

void Chainstate::CheckForkWarningConditions()
{
    AssertLockHeld(cs_main);

    // Before we get past initial download, we cannot reliably alert about forks
    // (we assume we don't get stuck on a fork before finishing our initial sync)
    if (IsInitialBlockDownload()) {
        return;
    }

    if (m_chainman.m_best_invalid && m_chainman.m_best_invalid->nChainWork > m_chain.Tip()->nChainWork + (GetBlockProof(*m_chain.Tip()) * 6)) {
        LogPrintf("%s: Warning: Found invalid chain at least ~6 blocks longer than our best chain.\nChain state database corruption likely.\n", __func__);
        SetfLargeWorkInvalidChainFound(true);
    } else {
        SetfLargeWorkInvalidChainFound(false);
    }
}

// Called both upon regular invalid block discovery *and* InvalidateBlock
void Chainstate::InvalidChainFound(CBlockIndex* pindexNew)
{
    AssertLockHeld(cs_main);
    if (!m_chainman.m_best_invalid || pindexNew->nChainWork > m_chainman.m_best_invalid->nChainWork) {
        m_chainman.m_best_invalid = pindexNew;
    }
    if (m_chainman.m_best_header != nullptr && m_chainman.m_best_header->GetAncestor(pindexNew->nHeight) == pindexNew) {
        m_chainman.m_best_header = m_chain.Tip();
    }

    LogPrintf("%s: invalid block=%s  height=%d  log2_work=%f  date=%s\n", __func__,
      pindexNew->GetBlockHash().ToString(), pindexNew->nHeight,
      log(pindexNew->nChainWork.getdouble())/log(2.0), FormatISO8601DateTime(pindexNew->GetBlockTime()));
    CBlockIndex *tip = m_chain.Tip();
    assert (tip);
    LogPrintf("%s:  current best=%s  height=%d  log2_work=%f  date=%s\n", __func__,
      tip->GetBlockHash().ToString(), m_chain.Height(), log(tip->nChainWork.getdouble())/log(2.0),
      FormatISO8601DateTime(tip->GetBlockTime()));
    CheckForkWarningConditions();
}

// Same as InvalidChainFound, above, except not called directly from InvalidateBlock,
// which does its own setBlockIndexCandidates management.
void Chainstate::InvalidBlockFound(CBlockIndex* pindex, const BlockValidationState& state)
{
    AssertLockHeld(cs_main);
    if (state.GetResult() != BlockValidationResult::BLOCK_MUTATED) {
        pindex->nStatus |= BLOCK_FAILED_VALID;
        m_chainman.m_failed_blocks.insert(pindex);
        m_blockman.m_dirty_blockindex.insert(pindex);
        setBlockIndexCandidates.erase(pindex);
        InvalidChainFound(pindex);
    }
}

void UpdateCoins(const CTransaction& tx, CCoinsViewCache& inputs, CTxUndo &txundo, int nHeight)
{
    // mark inputs spent
    if (!tx.IsCoinBase()) {
        txundo.vprevout.reserve(tx.vin.size());
        for (const CTxIn &txin : tx.vin)
        {
            if (txin.IsAnonInput()) {
                continue;
            }

            txundo.vprevout.emplace_back();
            bool is_spent = inputs.SpendCoin(txin.prevout, &txundo.vprevout.back());
            assert(is_spent);
        }
    }
    // add outputs
    AddCoins(inputs, tx, nHeight);
}

bool CScriptCheck::operator()() {
    const CScript &scriptSig = ptxTo->vin[nIn].scriptSig;
    const CScriptWitness *witness = &ptxTo->vin[nIn].scriptWitness;

    return VerifyScript(scriptSig, scriptPubKey, witness, nFlags, CachingTransactionSignatureChecker(ptxTo, nIn, vchAmount, cacheStore, *txdata), &error);
    //return VerifyScript(scriptSig, m_tx_out.scriptPubKey, witness, nFlags, CachingTransactionSignatureChecker(ptxTo, nIn, m_tx_out.nValue, cacheStore, *txdata), &error);
}

static CuckooCache::cache<uint256, SignatureCacheHasher> g_scriptExecutionCache;
static CSHA256 g_scriptExecutionCacheHasher;

bool InitScriptExecutionCache(size_t max_size_bytes)
{
    // Setup the salted hasher
    uint256 nonce = GetRandHash();
    // We want the nonce to be 64 bytes long to force the hasher to process
    // this chunk, which makes later hash computations more efficient. We
    // just write our 32-byte entropy twice to fill the 64 bytes.
    g_scriptExecutionCacheHasher.Write(nonce.begin(), 32);
    g_scriptExecutionCacheHasher.Write(nonce.begin(), 32);

    auto setup_results = g_scriptExecutionCache.setup_bytes(max_size_bytes);
    if (!setup_results) return false;

    const auto [num_elems, approx_size_bytes] = *setup_results;
    LogPrintf("Using %zu MiB out of %zu MiB requested for script execution cache, able to store %zu elements\n",
              approx_size_bytes >> 20, max_size_bytes >> 20, num_elems);
    return true;
}

/**
 * Check whether all of this transaction's input scripts succeed.
 *
 * This involves ECDSA signature checks so can be computationally intensive. This function should
 * only be called after the cheap sanity checks in CheckTxInputs passed.
 *
 * If pvChecks is not nullptr, script checks are pushed onto it instead of being performed inline. Any
 * script checks which are not necessary (eg due to script execution cache hits) are, obviously,
 * not pushed onto pvChecks/run.
 *
 * Setting cacheSigStore/cacheFullScriptStore to false will remove elements from the corresponding cache
 * which are matched. This is useful for checking blocks where we will likely never need the cache
 * entry again.
 *
 * Note that we may set state.reason to NOT_STANDARD for extra soft-fork flags in flags, block-checking
 * callers should probably reset it to CONSENSUS in such cases.
 *
 * Non-static (and re-declared) in src/test/txvalidationcache_tests.cpp
 */
bool CheckInputScripts(const CTransaction& tx, TxValidationState &state,
                       const CCoinsViewCache &inputs, unsigned int flags, bool cacheSigStore,
                       bool cacheFullScriptStore, PrecomputedTransactionData& txdata,
                       std::vector<CScriptCheck> *pvChecks, bool fAnonChecks)
{
    if (tx.IsCoinBase()) return true;
    if (pvChecks) {
        pvChecks->reserve(tx.vin.size());
    }

    // First check if script executions have been cached with the same
    // flags. Note that this assumes that the inputs provided are
    // correct (ie that the transaction hash which is in tx's prevouts
    // properly commits to the scriptPubKey in the inputs view of that
    // transaction).
    bool m_has_anon_input = false;
    uint256 hashCacheEntry;
    CSHA256 hasher = g_scriptExecutionCacheHasher;
    hasher.Write(tx.GetWitnessHash().begin(), 32).Write((unsigned char*)&flags, sizeof(flags)).Finalize(hashCacheEntry.begin());
    AssertLockHeld(cs_main); //TODO: Remove this requirement by making CuckooCache not require external locks
    if (g_scriptExecutionCache.contains(hashCacheEntry, !cacheFullScriptStore)) {
        return true;
    }

    if (!txdata.m_spent_outputs_ready) {
        std::vector<CTxOutSign> spent_outputs;
        spent_outputs.reserve(tx.vin.size());

        for (const auto& txin : tx.vin) {
            if (txin.IsAnonInput()) {
                // Add placeholder CTxOutSign to maintain index
                spent_outputs.emplace_back();
                continue;
            }
            const COutPoint& prevout = txin.prevout;
            const Coin& coin = inputs.AccessCoin(prevout);
            assert(!coin.IsSpent());
            const CScript& scriptPubKey = coin.out.scriptPubKey;

            std::vector<uint8_t> vchAmount;
            if (coin.nType == OUTPUT_STANDARD) {
                part::SetAmount(vchAmount, coin.out.nValue);
            } else
            if (coin.nType == OUTPUT_CT) {
                vchAmount.resize(33);
                memcpy(vchAmount.data(), coin.commitment.data, 33);
            }

            spent_outputs.emplace_back(vchAmount, scriptPubKey);
        }
        txdata.Init_vec(tx, std::move(spent_outputs));
    }
    assert(txdata.m_spent_outputs.size() == tx.vin.size());

    for (unsigned int i = 0; i < tx.vin.size(); i++) {
        if (tx.vin[i].IsAnonInput()) {
            m_has_anon_input = true;
            continue;
        }

        // We very carefully only pass in things to CScriptCheck which
        // are clearly committed to by tx' witness hash. This provides
        // a sanity check that our caching is not introducing consensus
        // failures through additional data in, eg, the coins being
        // spent being checked as a part of CScriptCheck.

        // Verify signature
        CScriptCheck check(txdata.m_spent_outputs[i], tx, i, flags, cacheSigStore, &txdata);
        if (pvChecks) {
            pvChecks->push_back(CScriptCheck());
            check.swap(pvChecks->back());
        } else if (!check()) {
            if (flags & STANDARD_NOT_MANDATORY_VERIFY_FLAGS) {
                // Check whether the failure was caused by a
                // non-mandatory script verification check, such as
                // non-standard DER encodings or non-null dummy
                // arguments; if so, ensure we return NOT_STANDARD
                // instead of CONSENSUS to avoid downstream users
                // splitting the network between upgraded and
                // non-upgraded nodes by banning CONSENSUS-failing
                // data providers.
                CScriptCheck check2(txdata.m_spent_outputs[i], tx, i,
                        flags & ~STANDARD_NOT_MANDATORY_VERIFY_FLAGS, cacheSigStore, &txdata);

                if (check2())
                    return state.Invalid(TxValidationResult::TX_NOT_STANDARD, strprintf("non-mandatory-script-verify-flag (%s)", ScriptErrorString(check.GetScriptError())));
            }
            // MANDATORY flag failures correspond to
            // TxValidationResult::TX_CONSENSUS. Because CONSENSUS
            // failures are the most serious case of validation
            // failures, we may need to consider using
            // RECENT_CONSENSUS_CHANGE for any script failure that
            // could be due to non-upgraded nodes which we may want to
            // support, to avoid splitting the network (but this
            // depends on the details of how net_processing handles
            // such errors).
            return state.Invalid(TxValidationResult::TX_CONSENSUS, strprintf("mandatory-script-verify-flag-failed (%s)", ScriptErrorString(check.GetScriptError())));
        }
    }

    if (m_has_anon_input && fAnonChecks
        && !VerifyMLSAG(tx, state)) {
        return false;
    }

    if (cacheFullScriptStore && !pvChecks) {
        // We executed all of the provided scripts, and were told to
        // cache the result. Do so now.
        g_scriptExecutionCache.insert(hashCacheEntry);
    }

    return true;
}

bool AbortNode(BlockValidationState& state, const std::string& strMessage, const bilingual_str& userMessage)
{
    AbortNode(strMessage, userMessage);
    return state.Error(strMessage);
}

/**
 * Restore the UTXO in a Coin at a given COutPoint
 * @param undo The Coin to be restored.
 * @param view The coins view to which to apply the changes.
 * @param out The out point that corresponds to the tx input.
 * @return A DisconnectResult as an int
 */
int ApplyTxInUndo(Coin&& undo, CCoinsViewCache& view, const COutPoint& out)
{
    bool fClean = true;

    if (view.HaveCoin(out)) fClean = false; // overwriting transaction output

    if (undo.nHeight == 0 && // Genesis block txns are spendable in Particl
        (!fParticlMode || out.hash != Params().GenesisBlock().vtx[0]->GetHash())) {
        // Missing undo metadata (height and coinbase). Older versions included this
        // information only in undo records for the last spend of a transactions'
        // outputs. This implies that it must be present for some other output of the same tx.
        const Coin& alternate = AccessByTxid(view, out.hash);
        if (!alternate.IsSpent()) {
            undo.nHeight = alternate.nHeight;
            undo.fCoinBase = alternate.fCoinBase;
        } else {
            return DISCONNECT_FAILED; // adding output for transaction without known metadata
        }
    }
    // If the coin already exists as an unspent coin in the cache, then the
    // possible_overwrite parameter to AddCoin must be set to true. We have
    // already checked whether an unspent coin exists above using HaveCoin, so
    // we don't need to guess. When fClean is false, an unspent coin already
    // existed and it is an overwrite.
    view.AddCoin(out, std::move(undo), !fClean);

    return fClean ? DISCONNECT_OK : DISCONNECT_UNCLEAN;
}

/** Undo the effects of this block (with given index) on the UTXO set represented by coins.
 *  When FAILED is returned, view is left in an indeterminate state. */
DisconnectResult Chainstate::DisconnectBlock(const CBlock& block, const CBlockIndex* pindex, CCoinsViewCache& view)
{
    AssertLockHeld(::cs_main);

    if (LogAcceptCategory(BCLog::HDWALLET, BCLog::Level::Debug)) {
        LogPrintf("%s: hash %s, height %d\n", __func__, block.GetHash().ToString(), pindex->nHeight);
    }

    bool fClean = true;

    CBlockUndo blockUndo;
    if (!UndoReadFromDisk(blockUndo, pindex)) {
        error("DisconnectBlock(): failure reading undo data");
        return DISCONNECT_FAILED;
    }

    if (!fParticlMode) {
        if (blockUndo.vtxundo.size() + 1 != block.vtx.size()) {
            error("DisconnectBlock(): block and undo data inconsistent");
            return DISCONNECT_FAILED;
        }
    } else {
        if (blockUndo.vtxundo.size() != block.vtx.size()) {
            // Count non coinbase txns, this should only happen in early blocks.
            size_t nExpectTxns = 0;
            for (auto &tx : block.vtx) {
                if (!tx->IsCoinBase()) {
                    nExpectTxns++;
                }
            }

            if (blockUndo.vtxundo.size() != nExpectTxns) {
                error("DisconnectBlock(): block and undo data inconsistent");
                return DISCONNECT_FAILED;
            }
        }
    }

    int nVtxundo = (int)blockUndo.vtxundo.size()-1;

    // Ignore blocks that contain transactions which are 'overwritten' by later transactions,
    // unless those are already completely spent.
    // See https://github.com/bitcoin/bitcoin/issues/22596 for additional information.
    // Note: the blocks specified here are different than the ones used in ConnectBlock because DisconnectBlock
    // unwinds the blocks in reverse. As a result, the inconsistency is not discovered until the earlier
    // blocks with the duplicate coinbase transactions are disconnected.
    bool fEnforceBIP30 = fParticlMode || (!((pindex->nHeight==91842 && pindex->GetBlockHash() == uint256S("0x00000000000a4d0a398161ffc163c503763b1f4360639393e0e4c8e300e0caec")) ||
                           (pindex->nHeight==91880 && pindex->GetBlockHash() == uint256S("0x00000000000743f190a18c5577a3c2d2a1f610ae9601ac046a38084ccb7cd721"))));

    // undo transactions in reverse order
    for (int i = block.vtx.size() - 1; i >= 0; i--)
    {
        const CTransaction &tx = *(block.vtx[i]);
        uint256 hash = tx.GetHash();

        for (const auto &txin : tx.vin) {
            if (txin.IsAnonInput()) {
                uint32_t nInputs, nRingSize;
                txin.GetAnonInfo(nInputs, nRingSize);
                if (txin.scriptData.stack.size() != 1 ||
                    txin.scriptData.stack[0].size() != 33 * nInputs) {
                    error("%s: Bad scriptData stack, %s.", __func__, hash.ToString());
                    return DISCONNECT_FAILED;
                }

                const std::vector<uint8_t> &vKeyImages = txin.scriptData.stack[0];
                for (size_t k = 0; k < nInputs; ++k) {
                    const CCmpPubKey &ki = *((CCmpPubKey*)&vKeyImages[k*33]);
                    view.keyImages[ki] = hash;
                }
            } else {
                Coin coin;
                view.spent_cache.emplace_back(txin.prevout, SpentCoin());
            }
        }

        bool is_coinbase = tx.IsCoinBase() || tx.IsCoinStake();
        bool is_bip30_exception = (is_coinbase && !fEnforceBIP30);

        for (int k = (int)tx.vpout.size(); k-- > 0;) {
            const CTxOutBase *out = tx.vpout[k].get();

            if (out->IsType(OUTPUT_RINGCT)) {
                const CTxOutRingCT *txout = (CTxOutRingCT*)out;

                if (view.nLastRCTOutput == 0) {
                    view.nLastRCTOutput = pindex->nAnonOutputs;
                    // Verify data matches
                    CAnonOutput ao;
                    if (!m_blockman.m_block_tree_db->ReadRCTOutput(view.nLastRCTOutput, ao)) {
                        error("%s: RCT output missing, txn %s, %d, index %d.", __func__, hash.ToString(), k, view.nLastRCTOutput);
                        if (!view.fForceDisconnect) {
                            return DISCONNECT_FAILED;
                        }
                    } else
                    if (ao.pubkey != txout->pk) {
                        error("%s: RCT output mismatch, txn %s, %d, index %d.", __func__, hash.ToString(), k, view.nLastRCTOutput);
                        if (!view.fForceDisconnect) {
                            return DISCONNECT_FAILED;
                        }
                    }
                }

                view.anonOutputLinks[txout->pk] = view.nLastRCTOutput;
                view.nLastRCTOutput--;

                continue;
            }

            // Check that all outputs are available and match the outputs in the block itself
            // exactly.
            if (out->IsType(OUTPUT_STANDARD) || out->IsType(OUTPUT_CT)) {
                const CScript *pScript = out->GetPScriptPubKey();
                if (!pScript->IsUnspendable()) {
                    COutPoint op(hash, k);
                    Coin coin;
                    CTxOut txout(0, *pScript);

                    if (out->IsType(OUTPUT_STANDARD)) {
                        txout.nValue = out->GetValue();
                    }
                    bool is_spent = view.SpendCoin(op, &coin);
                    if (!is_spent || txout != coin.out || pindex->nHeight != coin.nHeight || is_coinbase != coin.fCoinBase) {
                        if (!is_bip30_exception) {
                            fClean = false; // transaction output mismatch
                        }
                    }
                }
            }

            if (!fAddressIndex ||
                (!out->IsType(OUTPUT_STANDARD) &&
                 !out->IsType(OUTPUT_CT))) {
                continue;
            }

            const CScript *pScript;
            std::vector<unsigned char> hashBytes;
            int scriptType = 0;
            CAmount nValue;
            if (!ExtractIndexInfo(out, scriptType, hashBytes, nValue, pScript) ||
                scriptType == 0) {
                continue;
            }
            // undo receiving activity
            view.addressIndex.push_back(std::make_pair(CAddressIndexKey(scriptType, uint256(hashBytes.data(), hashBytes.size()), pindex->nHeight, i, hash, k, false), nValue));
            // undo unspent index
            view.addressUnspentIndex.push_back(std::make_pair(CAddressUnspentKey(scriptType, uint256(hashBytes.data(), hashBytes.size()), hash, k), CAddressUnspentValue()));
        }


        if (fParticlMode) {
            // Restore inputs
            if (!tx.IsCoinBase()) {
                if (nVtxundo < 0 || nVtxundo >= (int)blockUndo.vtxundo.size()) {
                    error("DisconnectBlock(): transaction undo data offset out of range.");
                    return DISCONNECT_FAILED;
                }

                size_t nExpectUndo = 0;
                for (const auto &txin : tx.vin)
                if (!txin.IsAnonInput()) {
                    nExpectUndo++;
                }

                CTxUndo &txundo = blockUndo.vtxundo[nVtxundo--];
                if (txundo.vprevout.size() != nExpectUndo) {
                    error("DisconnectBlock(): transaction and undo data inconsistent");
                    return DISCONNECT_FAILED;
                }

                for (unsigned int j = tx.vin.size(); j > 0;) {
                    --j;
                    if (tx.vin[j].IsAnonInput()) {
                        continue;
                    }

                    const COutPoint &out = tx.vin[j].prevout;
                    int res = ApplyTxInUndo(std::move(txundo.vprevout[j]), view, out);
                    if (res == DISCONNECT_FAILED) {
                        error("DisconnectBlock(): ApplyTxInUndo failed");
                        return DISCONNECT_FAILED;
                    }
                    fClean = fClean && res != DISCONNECT_UNCLEAN;

                    const CTxIn input = tx.vin[j];

                    if (fSpentIndex) { // undo and delete the spent index
                        view.spentIndex.push_back(std::make_pair(CSpentIndexKey(input.prevout.hash, input.prevout.n), CSpentIndexValue()));
                    }

                    if (fAddressIndex) {
                        const Coin &coin = view.AccessCoin(tx.vin[j].prevout);
                        const CScript *pScript = &coin.out.scriptPubKey;

                        CAmount nValue = coin.nType == OUTPUT_CT ? 0 : coin.out.nValue;
                        std::vector<uint8_t> hashBytes;
                        int scriptType = 0;
                        if (!ExtractIndexInfo(pScript, scriptType, hashBytes) ||
                            scriptType == 0) {
                            continue;
                        }

                        // undo spending activity
                        view.addressIndex.push_back(std::make_pair(CAddressIndexKey(scriptType, uint256(hashBytes.data(), hashBytes.size()), pindex->nHeight, i, hash, j, true), nValue * -1));
                        // restore unspent index
                        view.addressUnspentIndex.push_back(std::make_pair(CAddressUnspentKey(scriptType, uint256(hashBytes.data(), hashBytes.size()), input.prevout.hash, input.prevout.n), CAddressUnspentValue(nValue, *pScript, coin.nHeight)));
                    }
                }
            }
        } else {
            // Check that all outputs are available and match the outputs in the block itself
            // exactly.
            for (size_t o = 0; o < tx.vout.size(); o++) {
                if (!tx.vout[o].scriptPubKey.IsUnspendable()) {
                    COutPoint out(hash, o);
                    Coin coin;
                    bool is_spent = view.SpendCoin(out, &coin);
                    if (!is_spent || tx.vout[o] != coin.out || pindex->nHeight != coin.nHeight || is_coinbase != coin.fCoinBase) {
                        fClean = false; // transaction output mismatch
                    }
                }
            }

            if (i > 0) { // not coinbases
                CTxUndo &txundo = blockUndo.vtxundo[i-1];
                if (txundo.vprevout.size() != tx.vin.size()) {
                    error("DisconnectBlock(): transaction and undo data inconsistent");
                    return DISCONNECT_FAILED;
                }
                for (unsigned int j = tx.vin.size(); j > 0;) {
                    --j;
                    const COutPoint& out = tx.vin[j].prevout;
                    int res = ApplyTxInUndo(std::move(txundo.vprevout[j]), view, out);
                    if (res == DISCONNECT_FAILED) return DISCONNECT_FAILED;
                    fClean = fClean && res != DISCONNECT_UNCLEAN;
                }
            }
            // At this point, all of txundo.vprevout should have been moved out.
        }
    }

    // move best block pointer to prevout block
    view.SetBestBlock(pindex->pprev->GetBlockHash(), pindex->pprev->nHeight);

    return fClean ? DISCONNECT_OK : DISCONNECT_UNCLEAN;
}

static CCheckQueue<CScriptCheck> scriptcheckqueue(128);

void StartScriptCheckWorkerThreads(int threads_num)
{
    scriptcheckqueue.StartWorkerThreads(threads_num);
}

void StopScriptCheckWorkerThreads()
{
    scriptcheckqueue.StopWorkerThreads();
}

/**
 * Threshold condition checker that triggers when unknown versionbits are seen on the network.
 */
class WarningBitsConditionChecker : public AbstractThresholdConditionChecker
{
private:
    const ChainstateManager& m_chainman;
    int m_bit;

public:
    explicit WarningBitsConditionChecker(const ChainstateManager& chainman, int bit) : m_chainman{chainman}, m_bit(bit) {}

    int64_t BeginTime(const Consensus::Params& params) const override { return 0; }
    int64_t EndTime(const Consensus::Params& params) const override { return std::numeric_limits<int64_t>::max(); }
    int Period(const Consensus::Params& params) const override { return params.nMinerConfirmationWindow; }
    int Threshold(const Consensus::Params& params) const override { return params.nRuleChangeActivationThreshold; }

    bool Condition(const CBlockIndex* pindex, const Consensus::Params& params) const override
    {
        return pindex->nHeight >= params.MinBIP9WarningHeight &&
               ((pindex->nVersion & VERSIONBITS_TOP_MASK) == VERSIONBITS_TOP_BITS) &&
               ((pindex->nVersion >> m_bit) & 1) != 0 &&
               ((m_chainman.m_versionbitscache.ComputeBlockVersion(pindex->pprev, params) >> m_bit) & 1) == 0;
    }
};

static std::array<ThresholdConditionCache, VERSIONBITS_NUM_BITS> warningcache GUARDED_BY(cs_main);

static unsigned int GetBlockScriptFlags(const CBlockIndex& block_index, const ChainstateManager& chainman)
{
    const Consensus::Params& consensusparams = chainman.GetConsensus();

    if (fParticlMode) {
        unsigned int flags = SCRIPT_VERIFY_P2SH;
        flags |= SCRIPT_VERIFY_DERSIG;
        flags |= SCRIPT_VERIFY_CHECKLOCKTIMEVERIFY;
        flags |= SCRIPT_VERIFY_CHECKSEQUENCEVERIFY;
        flags |= SCRIPT_VERIFY_WITNESS;
        flags |= SCRIPT_VERIFY_NULLDUMMY;

        if (block_index.nTime >= consensusparams.m_taproot_time) {
            flags |= SCRIPT_VERIFY_TAPROOT;
        }

        return flags;
    }

    // BIP16 didn't become active until Apr 1 2012 (on mainnet, and
    // retroactively applied to testnet)
    // However, only one historical block violated the P2SH rules (on both
    // mainnet and testnet).
    // Similarly, only one historical block violated the TAPROOT rules on
    // mainnet.
    // For simplicity, always leave P2SH+WITNESS+TAPROOT on except for the two
    // violating blocks.
    uint32_t flags{SCRIPT_VERIFY_P2SH | SCRIPT_VERIFY_WITNESS | SCRIPT_VERIFY_TAPROOT};
    const auto it{consensusparams.script_flag_exceptions.find(*Assert(block_index.phashBlock))};
    if (it != consensusparams.script_flag_exceptions.end()) {
        flags = it->second;
    }

    // Enforce the DERSIG (BIP66) rule
    if (DeploymentActiveAt(block_index, chainman, Consensus::DEPLOYMENT_DERSIG)) {
        flags |= SCRIPT_VERIFY_DERSIG;
    }

    // Enforce CHECKLOCKTIMEVERIFY (BIP65)
    if (DeploymentActiveAt(block_index, chainman, Consensus::DEPLOYMENT_CLTV)) {
        flags |= SCRIPT_VERIFY_CHECKLOCKTIMEVERIFY;
    }

    // Enforce CHECKSEQUENCEVERIFY (BIP112)
    if (DeploymentActiveAt(block_index, chainman, Consensus::DEPLOYMENT_CSV)) {
        flags |= SCRIPT_VERIFY_CHECKSEQUENCEVERIFY;
    }

    // Enforce BIP147 NULLDUMMY (activated simultaneously with segwit)
    if (DeploymentActiveAt(block_index, chainman, Consensus::DEPLOYMENT_SEGWIT)) {
        flags |= SCRIPT_VERIFY_NULLDUMMY;
    }

    return flags;
}


static SteadyClock::duration time_check{};
static SteadyClock::duration time_forks{};
static SteadyClock::duration time_connect{};
static SteadyClock::duration time_verify{};
static SteadyClock::duration time_undo{};
static SteadyClock::duration time_index{};
static SteadyClock::duration time_total{};
static int64_t num_blocks_total = 0;

/** Apply the effects of this block (with given index) on the UTXO set represented by coins.
 *  Validity checks that depend on the UTXO set are also done; ConnectBlock()
 *  can fail if those validity checks fail (among other reasons). */
bool Chainstate::ConnectBlock(const CBlock& block, BlockValidationState& state, CBlockIndex* pindex,
                               CCoinsViewCache& view, bool fJustCheck)
{
    AssertLockHeld(cs_main);
    assert(pindex);

    uint256 block_hash{block.GetHash()};
    assert(*pindex->phashBlock == block_hash);
    const bool parallel_script_checks{scriptcheckqueue.HasThreads()};

    const auto time_start{SteadyClock::now()};
    const CChainParams& params{m_chainman.GetParams()};

    const Consensus::Params &consensus = Params().GetConsensus();
    state.SetStateInfo(block.nTime, pindex->nHeight, consensus, fParticlMode, (particl::fBusyImporting && particl::fSkipRangeproof), true);

    // Check it again in case a previous version let a bad block in
    // NOTE: We don't currently (re-)invoke ContextualCheckBlock() or
    // ContextualCheckBlockHeader() here. This means that if we add a new
    // consensus rule that is enforced in one of those two functions, then we
    // may have let in a block that violates the rule prior to updating the
    // software, and we would NOT be enforcing the rule here. Fully solving
    // upgrade from one software version to the next after a consensus rule
    // change is potentially tricky and issue-specific (see NeedsRedownload()
    // for one approach that was used for BIP 141 deployment).
    // Also, currently the rule against blocks more than 2 hours in the future
    // is enforced in ContextualCheckBlockHeader(); we wouldn't want to
    // re-enforce that rule here (at least until we make it impossible for
    // m_adjusted_time_callback() to go backward).
    if (!CheckBlock(block, state, params.GetConsensus(), !fJustCheck, !fJustCheck)) {
        if (state.GetResult() == BlockValidationResult::BLOCK_MUTATED) {
            // We don't write down blocks to disk if they may have been
            // corrupted, so this should be impossible unless we're having hardware
            // problems.
            return AbortNode(state, "Corrupt block found indicating potential hardware failure; shutting down");
        }
        return error("%s: Consensus::CheckBlock: %s", __func__, state.ToString());
    }

    if (block.IsProofOfStake()) {
        pindex->bnStakeModifier = ComputeStakeModifierV2(pindex->pprev, pindex->prevoutStake.hash);
        m_blockman.m_dirty_blockindex.insert(pindex);

        uint256 hashProof, targetProofOfStake;
        if (!CheckProofOfStake(*this, state, pindex->pprev, *block.vtx[0], block.nTime, block.nBits, hashProof, targetProofOfStake)) {
            return error("%s: Check proof of stake failed.", __func__);
        }
    }

    // verify that the view's current state corresponds to the previous block
    uint256 hashPrevBlock = pindex->pprev == nullptr ? uint256() : pindex->pprev->GetBlockHash();
    assert(hashPrevBlock == view.GetBestBlock());

    const uint256 blockHash = block.GetHash();
    bool fIsGenesisBlock = blockHash == params.GetConsensus().hashGenesisBlock;
    num_blocks_total++;

    // Special case for the genesis block, skipping connection of its transactions
    // (its coinbase is unspendable)
    if (!fParticlMode &&    // genesis coinbase is spendable when in Particl mode
        fIsGenesisBlock) {
        if (!fJustCheck)
            view.SetBestBlock(pindex->GetBlockHash(), pindex->nHeight);
        return true;
    }

    bool fScriptChecks = true;
    if (!m_chainman.AssumedValidBlock().IsNull()) {
        // We've been configured with the hash of a block which has been externally verified to have a valid history.
        // A suitable default value is included with the software and updated from time to time.  Because validity
        //  relative to a piece of software is an objective fact these defaults can be easily reviewed.
        // This setting doesn't force the selection of any particular chain but makes validating some faster by
        //  effectively caching the result of part of the verification.
        BlockMap::const_iterator it{m_blockman.m_block_index.find(m_chainman.AssumedValidBlock())};
        if (it != m_blockman.m_block_index.end()) {
            if (it->second.GetAncestor(pindex->nHeight) == pindex &&
                m_chainman.m_best_header->GetAncestor(pindex->nHeight) == pindex &&
                m_chainman.m_best_header->nChainWork >= m_chainman.MinimumChainWork()) {
                // This block is a member of the assumed verified chain and an ancestor of the best header.
                // Script verification is skipped when connecting blocks under the
                // assumevalid block. Assuming the assumevalid block is valid this
                // is safe because block merkle hashes are still computed and checked,
                // Of course, if an assumed valid block is invalid due to false scriptSigs
                // this optimization would allow an invalid chain to be accepted.
                // The equivalent time check discourages hash power from extorting the network via DOS attack
                //  into accepting an invalid block through telling users they must manually set assumevalid.
                //  Requiring a software change or burying the invalid block, regardless of the setting, makes
                //  it hard to hide the implication of the demand.  This also avoids having release candidates
                //  that are hardly doing any signature verification at all in testing without having to
                //  artificially set the default assumed verified block further back.
                // The test against the minimum chain work prevents the skipping when denied access to any chain at
                //  least as good as the expected chain.
                fScriptChecks = (GetBlockProofEquivalentTime(*m_chainman.m_best_header, *pindex, *m_chainman.m_best_header, params.GetConsensus()) <= 60 * 60 * 24 * 7 * 2);
            }
        }
    }

    const auto time_1{SteadyClock::now()};
    time_check += time_1 - time_start;
    LogPrint(BCLog::BENCH, "    - Sanity checks: %.2fms [%.2fs (%.2fms/blk)]\n",
             Ticks<MillisecondsDouble>(time_1 - time_start),
             Ticks<SecondsDouble>(time_check),
             Ticks<MillisecondsDouble>(time_check) / num_blocks_total);

    // Do not allow blocks that contain transactions which 'overwrite' older transactions,
    // unless those are already completely spent.
    // If such overwrites are allowed, coinbases and transactions depending upon those
    // can be duplicated to remove the ability to spend the first instance -- even after
    // being sent to another address.
    // See BIP30, CVE-2012-1909, and http://r6.ca/blog/20120206T005236Z.html for more information.
    // This rule was originally applied to all blocks with a timestamp after March 15, 2012, 0:00 UTC.
    // Now that the whole chain is irreversibly beyond that time it is applied to all blocks except the
    // two in the chain that violate it. This prevents exploiting the issue against nodes during their
    // initial block download.
<<<<<<< HEAD
    bool fEnforceBIP30 = fParticlMode || (!((pindex->nHeight==91842 && pindex->GetBlockHash() == uint256S("0x00000000000a4d0a398161ffc163c503763b1f4360639393e0e4c8e300e0caec")) ||
                           (pindex->nHeight==91880 && pindex->GetBlockHash() == uint256S("0x00000000000743f190a18c5577a3c2d2a1f610ae9601ac046a38084ccb7cd721"))));
=======
    bool fEnforceBIP30 = !IsBIP30Repeat(*pindex);
>>>>>>> 5d9b5305

    // Once BIP34 activated it was not possible to create new duplicate coinbases and thus other than starting
    // with the 2 existing duplicate coinbase pairs, not possible to create overwriting txs.  But by the
    // time BIP34 activated, in each of the existing pairs the duplicate coinbase had overwritten the first
    // before the first had been spent.  Since those coinbases are sufficiently buried it's no longer possible to create further
    // duplicate transactions descending from the known pairs either.
    // If we're on the known chain at height greater than where BIP34 activated, we can save the db accesses needed for the BIP30 check.

    // BIP34 requires that a block at height X (block X) has its coinbase
    // scriptSig start with a CScriptNum of X (indicated height X).  The above
    // logic of no longer requiring BIP30 once BIP34 activates is flawed in the
    // case that there is a block X before the BIP34 height of 227,931 which has
    // an indicated height Y where Y is greater than X.  The coinbase for block
    // X would also be a valid coinbase for block Y, which could be a BIP30
    // violation.  An exhaustive search of all mainnet coinbases before the
    // BIP34 height which have an indicated height greater than the block height
    // reveals many occurrences. The 3 lowest indicated heights found are
    // 209,921, 490,897, and 1,983,702 and thus coinbases for blocks at these 3
    // heights would be the first opportunity for BIP30 to be violated.

    // The search reveals a great many blocks which have an indicated height
    // greater than 1,983,702, so we simply remove the optimization to skip
    // BIP30 checking for blocks at height 1,983,702 or higher.  Before we reach
    // that block in another 25 years or so, we should take advantage of a
    // future consensus change to do a new and improved version of BIP34 that
    // will actually prevent ever creating any duplicate coinbases in the
    // future.
    static constexpr int BIP34_IMPLIES_BIP30_LIMIT = 1983702;

    // There is no potential to create a duplicate coinbase at block 209,921
    // because this is still before the BIP34 height and so explicit BIP30
    // checking is still active.

    // The final case is block 176,684 which has an indicated height of
    // 490,897. Unfortunately, this issue was not discovered until about 2 weeks
    // before block 490,897 so there was not much opportunity to address this
    // case other than to carefully analyze it and determine it would not be a
    // problem. Block 490,897 was, in fact, mined with a different coinbase than
    // block 176,684, but it is important to note that even if it hadn't been or
    // is remined on an alternate fork with a duplicate coinbase, we would still
    // not run into a BIP30 violation.  This is because the coinbase for 176,684
    // is spent in block 185,956 in transaction
    // d4f7fbbf92f4a3014a230b2dc70b8058d02eb36ac06b4a0736d9d60eaa9e8781.  This
    // spending transaction can't be duplicated because it also spends coinbase
    // 0328dd85c331237f18e781d692c92de57649529bd5edf1d01036daea32ffde29.  This
    // coinbase has an indicated height of over 4.2 billion, and wouldn't be
    // duplicatable until that height, and it's currently impossible to create a
    // chain that long. Nevertheless we may wish to consider a future soft fork
    // which retroactively prevents block 490,897 from creating a duplicate
    // coinbase. The two historical BIP30 violations often provide a confusing
    // edge case when manipulating the UTXO and it would be simpler not to have
    // another edge case to deal with.

    // testnet3 has no blocks before the BIP34 height with indicated heights
    // post BIP34 before approximately height 486,000,000. After block
    // 1,983,702 testnet3 starts doing unnecessary BIP30 checking again.
    if (pindex->pprev) {
        CBlockIndex* pindexBIP34height = pindex->pprev->GetAncestor(params.GetConsensus().BIP34Height);
        //Only continue to enforce if we're below BIP34 activation height or the block hash at that height doesn't correspond.
        fEnforceBIP30 = fEnforceBIP30 && (!pindexBIP34height || !(pindexBIP34height->GetBlockHash() == params.GetConsensus().BIP34Hash));
    }

    // TODO: Remove BIP30 checking from block height 1,983,702 on, once we have a
    // consensus change that ensures coinbases at those heights cannot
    // duplicate earlier coinbases.
    if (fEnforceBIP30 || pindex->nHeight >= BIP34_IMPLIES_BIP30_LIMIT) {
        for (const auto& tx : block.vtx) {
            for (size_t o = 0; o < tx->GetNumVOuts(); o++) {
                if (view.HaveCoin(COutPoint(tx->GetHash(), o))) {
                    LogPrintf("ERROR: ConnectBlock(): tried to overwrite transaction\n");
                    return state.Invalid(BlockValidationResult::BLOCK_CONSENSUS, "bad-txns-BIP30");
                }
            }
        }
    }

    // Enforce BIP68 (sequence locks)
    int nLockTimeFlags = 0;
    if (DeploymentActiveAt(*pindex, m_chainman, Consensus::DEPLOYMENT_CSV)) {
        nLockTimeFlags |= LOCKTIME_VERIFY_SEQUENCE;
    }

    // Get the script flags for this block
    unsigned int flags{GetBlockScriptFlags(*pindex, m_chainman)};

    const auto time_2{SteadyClock::now()};
    time_forks += time_2 - time_1;
    LogPrint(BCLog::BENCH, "    - Fork checks: %.2fms [%.2fs (%.2fms/blk)]\n",
             Ticks<MillisecondsDouble>(time_2 - time_1),
             Ticks<SecondsDouble>(time_forks),
             Ticks<MillisecondsDouble>(time_forks) / num_blocks_total);

    CBlockUndo blockundo;

    // Precomputed transaction data pointers must not be invalidated
    // until after `control` has run the script checks (potentially
    // in multiple threads). Preallocate the vector size so a new allocation
    // doesn't invalidate pointers into the vector, and keep txsdata in scope
    // for as long as `control`.
    CCheckQueueControl<CScriptCheck> control(fScriptChecks && parallel_script_checks ? &scriptcheckqueue : nullptr);
    std::vector<PrecomputedTransactionData> txsdata(block.vtx.size());

    std::vector<int> prevheights;
    CAmount nFees = 0;
    int nInputs = 0;
    int64_t nSigOpsCost = 0;
    int64_t nAnonIn = 0;
    int64_t nStakeReward = 0;

    blockundo.vtxundo.reserve(block.vtx.size() - (fParticlMode ? 0 : 1));

    // NOTE: Block reward is based on nMoneySupply
    CAmount nMoneyCreated = 0;
    CAmount nMoneyBurned = 0;
    CAmount block_balances[3] = {0};
    bool reset_balances = false;

    for (unsigned int i = 0; i < block.vtx.size(); i++)
    {
        const CTransaction &tx = *(block.vtx[i]);
        const uint256 txhash = tx.GetHash();
        nInputs += tx.vin.size();

        TxValidationState tx_state;
        tx_state.SetStateInfo(block.nTime, pindex->nHeight, consensus, fParticlMode, (particl::fBusyImporting && particl::fSkipRangeproof), true);
        tx_state.m_chainman = state.m_chainman;
        tx_state.m_chainstate = this;
        if (!tx.IsCoinBase())
        {
            CAmount txfee = 0;
            if (!Consensus::CheckTxInputs(tx, tx_state, view, pindex->nHeight, txfee)) {
                control.Wait();
                // Any transaction validation failure in ConnectBlock is a block consensus failure
                state.Invalid(BlockValidationResult::BLOCK_CONSENSUS,
                            tx_state.GetRejectReason(), tx_state.GetDebugMessage());
                return error("%s: Consensus::CheckTxInputs: %s, %s", __func__, tx.GetHash().ToString(), state.ToString());
            }
            if (tx_state.m_exploit_fix_2 && tx_state.m_spends_frozen_blinded) {
                // Add redeemed frozen blinded value to moneysupply
                nMoneyCreated += tx.GetValueOut() + txfee;
            }
            if (tx.IsCoinStake())
            {
                // Block reward is passed back in txfee (nPlainValueOut - nPlainValueIn)
                nStakeReward += txfee;
                nMoneyCreated += nStakeReward;
            } else
            {
                nFees += txfee;
            }
            if (!MoneyRange(nFees)) {
                control.Wait();
                LogPrintf("ERROR: %s: accumulated fee in the block out of range.\n", __func__);
                return state.Invalid(BlockValidationResult::BLOCK_CONSENSUS, "bad-txns-accumulated-fee-outofrange");
            }

            // Check that transaction is BIP68 final
            // BIP68 lock checks (as opposed to nLockTime checks) must
            // be in ConnectBlock because they require the UTXO set

            prevheights.resize(tx.vin.size());
            for (size_t j = 0; j < tx.vin.size(); j++) {
                if (tx.vin[j].IsAnonInput())
                    prevheights[j] = 0;
                else
                    prevheights[j] = view.AccessCoin(tx.vin[j].prevout).nHeight;
            }

            if (!SequenceLocks(tx, nLockTimeFlags, prevheights, *pindex)) {
                control.Wait();
                LogPrintf("ERROR: %s: contains a non-BIP68-final transaction\n", __func__);
                return state.Invalid(BlockValidationResult::BLOCK_CONSENSUS, "bad-txns-nonfinal");
            }

            if (tx.IsParticlVersion()) {
                // Update spent inputs
                for (size_t j = 0; j < tx.vin.size(); j++) {
                    const CTxIn input = tx.vin[j];
                    if (input.IsAnonInput()) {
                        nAnonIn++;
                        continue;
                    }

                    const Coin &coin = view.AccessCoin(input.prevout);

                    if (coin.nType != OUTPUT_CT) {
                        // Cache recently spent coins for staking.
                        view.spent_cache.emplace_back(input.prevout, SpentCoin(coin, pindex->nHeight));
                    }
                    if (!fAddressIndex && !fSpentIndex) {
                        continue;
                    }

                    const CScript *pScript = &coin.out.scriptPubKey;
                    CAmount nValue = coin.nType == OUTPUT_CT ? 0 : coin.out.nValue;
                    std::vector<uint8_t> hashBytes;
                    int scriptType = 0;

                    if (!ExtractIndexInfo(pScript, scriptType, hashBytes)) {
                        continue;
                    }

                    uint256 hashAddress;
                    if (scriptType > 0) {
                        hashAddress = uint256(hashBytes.data(), hashBytes.size());
                    }
                    if (fAddressIndex && scriptType > 0) {
                        // record spending activity
                        view.addressIndex.push_back(std::make_pair(CAddressIndexKey(scriptType, hashAddress, pindex->nHeight, i, txhash, j, true), nValue * -1));
                        // remove address from unspent index
                        view.addressUnspentIndex.push_back(std::make_pair(CAddressUnspentKey(scriptType, hashAddress, input.prevout.hash, input.prevout.n), CAddressUnspentValue()));
                    }
                    if (fSpentIndex) {
                        CAmount nValue = coin.nType == OUTPUT_CT ? -1 : coin.out.nValue;
                        // add the spent index to determine the txid and input that spent an output
                        // and to find the amount and address from an input
                        view.spentIndex.push_back(std::make_pair(CSpentIndexKey(input.prevout.hash, input.prevout.n), CSpentIndexValue(txhash, j, pindex->nHeight, nValue, scriptType, hashAddress)));
                    }
                }

                if (tx_state.m_funds_smsg) {
                    m_chainman.m_smsgman->StoreFundingTx(view.smsg_cache, tx, pindex);
                }
            }
        } else {
            tx_state.tx_balances[BAL_IND_PLAIN_ADDED] = tx.GetValueOut();
        }

        // GetTransactionSigOpCost counts 3 types of sigops:
        // * legacy (always)
        // * p2sh (when P2SH enabled in flags and excludes coinbase)
        // * witness (when witness enabled in flags and excludes coinbase)
        nSigOpsCost += GetTransactionSigOpCost(tx, view, flags);
        if (nSigOpsCost > MAX_BLOCK_SIGOPS_COST) {
            control.Wait();
            LogPrintf("ERROR: ConnectBlock(): too many sigops\n");
            return state.Invalid(BlockValidationResult::BLOCK_CONSENSUS, "bad-blk-sigops");
        }

        if (!tx.IsCoinBase())
        {
            std::vector<CScriptCheck> vChecks;
            bool fCacheResults = fJustCheck; /* Don't cache results if we're actually connecting blocks (still consult the cache, though) */
            //TxValidationState tx_state;
            if (fScriptChecks && !CheckInputScripts(tx, tx_state, view, flags, fCacheResults, fCacheResults, txsdata[i], parallel_script_checks ? &vChecks : nullptr)) {
                control.Wait();
                // Any transaction validation failure in ConnectBlock is a block consensus failure
                state.Invalid(BlockValidationResult::BLOCK_CONSENSUS,
                              tx_state.GetRejectReason(), tx_state.GetDebugMessage());
                return error("ConnectBlock(): CheckInputScripts on %s failed with %s",
                    txhash.ToString(), state.ToString());
            }
            control.Add(vChecks);

            blockundo.vtxundo.push_back(CTxUndo());
            UpdateCoins(tx, view, blockundo.vtxundo.back(), pindex->nHeight);
        } else
        {
            // tx is coinbase
            CTxUndo undoDummy;
            UpdateCoins(tx, view, undoDummy, pindex->nHeight);
            nMoneyCreated += tx.GetValueOut();
        }

        if (view.nLastRCTOutput == 0) {
            view.nLastRCTOutput = pindex->pprev ? pindex->pprev->nAnonOutputs : 0;
        }

        // Index rct outputs and keyimages
        if (tx_state.m_has_anon_output || tx_state.m_has_anon_input) {
            COutPoint op(txhash, 0);
            if (tx_state.m_has_anon_input) {
                assert(tx_state.m_setHaveKI.size());
            }
            for (const auto &ki : tx_state.m_setHaveKI) {
                // Test for duplicate keyimage used in block
                if (!view.keyImages.insert(std::make_pair(ki, txhash)).second) {
                    return state.Invalid(BlockValidationResult::BLOCK_CONSENSUS, "bad-anonin-dup-ki");
                }
            }

            for (unsigned int k = 0; k < tx.vpout.size(); k++) {
                if (!tx.vpout[k]->IsType(OUTPUT_RINGCT)) {
                    continue;
                }

                CTxOutRingCT *txout = (CTxOutRingCT*)tx.vpout[k].get();

                int64_t nTestExists;
                if (!particl::fVerifyingDB && m_blockman.m_block_tree_db->ReadRCTOutputLink(txout->pk, nTestExists)) {
                    control.Wait();

                    if (nTestExists > pindex->pprev->nAnonOutputs) {
                        // The anon index can diverge from the chain index if shutdown does not complete
                        LogPrintf("%s: Duplicate anon-output %s, index %d, above last index %d.\n", __func__, HexStr(txout->pk), nTestExists, pindex->pprev->nAnonOutputs);

                        if (!particl::attempted_rct_index_repair) {
                            LogPrintf("Attempting to repair anon index.\n");
                            assert(state.m_chainman);
                            std::set<CCmpPubKey> setKi; // unused
                            RollBackRCTIndex(*state.m_chainman, pindex->pprev->nAnonOutputs, nTestExists, pindex->pprev->nHeight, setKi);
                            particl::attempted_rct_index_repair = true;
                            return false;
                        } else {
                            LogPrintf("Not attempting anon index repair, already tried once.\n");
                        }
                    }

                    return error("%s: Duplicate anon-output (db) %s, index %d.", __func__, HexStr(txout->pk), nTestExists);
                }
                if (!particl::fVerifyingDB && view.ReadRCTOutputLink(txout->pk, nTestExists)) {
                    control.Wait();
                    return error("%s: Duplicate anon-output (view) %s, index %d.", __func__, HexStr(txout->pk), nTestExists);
                }

                op.n = k;
                view.nLastRCTOutput++;
                CAnonOutput ao(txout->pk, txout->commitment, op, pindex->nHeight, 0);

                view.anonOutputLinks[txout->pk] = view.nLastRCTOutput;
                view.anonOutputs.push_back(std::make_pair(view.nLastRCTOutput, ao));
            }
        }

        if (fAddressIndex) {
            // Update outputs for insight
            for (unsigned int k = 0; k < tx.vpout.size(); k++) {
                const CTxOutBase *out = tx.vpout[k].get();

                if (!out->IsType(OUTPUT_STANDARD)
                    && !out->IsType(OUTPUT_CT)) {
                    continue;
                }

                const CScript *pScript;
                std::vector<unsigned char> hashBytes;
                int scriptType = 0;
                CAmount nValue;
                if (!ExtractIndexInfo(out, scriptType, hashBytes, nValue, pScript) ||
                    scriptType == 0) {
                    continue;
                }

                // Record receiving activity
                view.addressIndex.push_back(std::make_pair(CAddressIndexKey(scriptType, uint256(hashBytes.data(), hashBytes.size()), pindex->nHeight, i, txhash, k, false), nValue));
                // Record unspent output
                view.addressUnspentIndex.push_back(std::make_pair(CAddressUnspentKey(scriptType, uint256(hashBytes.data(), hashBytes.size()), txhash, k), CAddressUnspentValue(nValue, *pScript, pindex->nHeight)));
            }
        }

        block_balances[BAL_IND_PLAIN] += tx_state.tx_balances[BAL_IND_PLAIN_ADDED] - tx_state.tx_balances[BAL_IND_PLAIN_REMOVED];
        block_balances[BAL_IND_BLIND] += tx_state.tx_balances[BAL_IND_BLIND_ADDED] - tx_state.tx_balances[BAL_IND_BLIND_REMOVED];
        block_balances[BAL_IND_ANON]  += tx_state.tx_balances[BAL_IND_ANON_ADDED]  - tx_state.tx_balances[BAL_IND_ANON_REMOVED];
        nMoneyBurned += tx.GetPlainValueBurned();
    }
    const auto time_3{SteadyClock::now()};
    time_connect += time_3 - time_2;
    LogPrint(BCLog::BENCH, "      - Connect %u transactions: %.2fms (%.3fms/tx, %.3fms/txin) [%.2fs (%.2fms/blk)]\n", (unsigned)block.vtx.size(),
             Ticks<MillisecondsDouble>(time_3 - time_2), Ticks<MillisecondsDouble>(time_3 - time_2) / block.vtx.size(),
             nInputs <= 1 ? 0 : Ticks<MillisecondsDouble>(time_3 - time_2) / (nInputs - 1),
             Ticks<SecondsDouble>(time_connect),
             Ticks<MillisecondsDouble>(time_connect) / num_blocks_total);

    if (!control.Wait()) {
        LogPrintf("ERROR: %s: CheckQueue failed\n", __func__);
        return state.Invalid(BlockValidationResult::BLOCK_CONSENSUS, "block-validation-failed");
    }

    if (fParticlMode) {
        if (block.nTime >= consensus.clamp_tx_version_time) {
            nMoneyCreated -= nFees;  // nStakeReward includes fees
            nMoneyCreated -= nMoneyBurned;
        }
        if (block.IsProofOfStake()) { // Only the genesis block isn't proof of stake
            CTransactionRef txCoinstake = block.vtx[0];
            CTransactionRef txPrevCoinstake = nullptr;
            const TreasuryFundSettings *pTreasuryFundSettings = params.GetTreasuryFundSettings(block.nTime);
            const CAmount nCalculatedStakeReward = params.GetProofOfStakeReward(pindex->pprev, nFees);

            if (block.nTime >= consensus.smsg_fee_time) {
                CAmount smsg_fee_new, smsg_fee_prev = consensus.smsg_fee_msg_per_day_per_k;
                if (pindex->pprev->nHeight > 0 && // Skip genesis block (POW)
                    pindex->pprev->nTime >= consensus.smsg_fee_time) {
                    if (!particl::coinStakeCache.GetCoinStake(*this, pindex->pprev->GetBlockHash(), txPrevCoinstake) ||
                        !txPrevCoinstake->GetSmsgFeeRate(smsg_fee_prev)) {
                        LogPrintf("ERROR: %s: Failed to get previous smsg fee.\n", __func__);
                        return state.Invalid(BlockValidationResult::BLOCK_CONSENSUS, "bad-cs-smsg-fee-prev");
                    }
                }

                if (!txCoinstake->GetSmsgFeeRate(smsg_fee_new)) {
                    LogPrintf("ERROR: %s: Failed to get smsg fee.\n", __func__);
                    return state.Invalid(BlockValidationResult::BLOCK_CONSENSUS, "bad-cs-smsg-fee");
                }
                if (smsg_fee_new < 1) {
                    LogPrintf("ERROR: %s: Smsg fee < 1.\n", __func__);
                    return state.Invalid(BlockValidationResult::BLOCK_CONSENSUS, "bad-cs-smsg-fee");
                }
                int64_t delta = std::abs(smsg_fee_new - smsg_fee_prev);
                int64_t max_delta = params.GetMaxSmsgFeeRateDelta(smsg_fee_prev, pindex->nTime);
                if (delta > max_delta) {
                    LogPrintf("ERROR: %s: Bad smsg-fee (delta=%d, max_delta=%d)\n", __func__, delta, max_delta);
                    return state.Invalid(BlockValidationResult::BLOCK_CONSENSUS, "bad-cs-smsg-fee");
                }
            }

            if (block.nTime >= consensus.smsg_difficulty_time) {
                uint32_t smsg_difficulty_new, smsg_difficulty_prev = consensus.smsg_min_difficulty;
                if (pindex->pprev->nHeight > 0 && // Skip genesis block (POW)
                    pindex->pprev->nTime >= consensus.smsg_difficulty_time) {
                    if (!particl::coinStakeCache.GetCoinStake(*this, pindex->pprev->GetBlockHash(), txPrevCoinstake) ||
                        !txPrevCoinstake->GetSmsgDifficulty(smsg_difficulty_prev)) {
                        LogPrintf("ERROR: %s: Failed to get previous smsg difficulty.\n", __func__);
                        return state.Invalid(BlockValidationResult::BLOCK_CONSENSUS, "bad-cs-smsg-diff-prev");
                    }
                }

                if (!txCoinstake->GetSmsgDifficulty(smsg_difficulty_new)) {
                    LogPrintf("ERROR: %s: Failed to get smsg difficulty.\n", __func__);
                    return state.Invalid(BlockValidationResult::BLOCK_CONSENSUS, "bad-cs-smsg-diff");
                }
                if (smsg_difficulty_new < 1 || smsg_difficulty_new > consensus.smsg_min_difficulty) {
                    LogPrintf("ERROR: %s: Smsg difficulty out of range.\n", __func__);
                    return state.Invalid(BlockValidationResult::BLOCK_CONSENSUS, "bad-cs-smsg-diff");
                }
                int delta = int(smsg_difficulty_prev) - int(smsg_difficulty_new);
                if (abs(delta) > int(consensus.smsg_difficulty_max_delta)) {
                    LogPrintf("ERROR: %s: Smsg difficulty change out of range.\n", __func__);
                    return state.Invalid(BlockValidationResult::BLOCK_CONSENSUS, "bad-cs-smsg-diff");
                }
            }

            if (!pTreasuryFundSettings || pTreasuryFundSettings->nMinTreasuryStakePercent <= 0) {
                if (nStakeReward < 0 || nStakeReward > nCalculatedStakeReward) {
                    LogPrintf("ERROR: %s: Coinstake pays too much(actual=%d vs calculated=%d)\n", __func__, nStakeReward, nCalculatedStakeReward);
                    return state.Invalid(BlockValidationResult::BLOCK_CONSENSUS, "bad-cs-amount");
                }
            } else {
                assert(pTreasuryFundSettings->nMinTreasuryStakePercent <= 100);

                CAmount nTreasuryBfwd = 0, nTreasuryCfwdCheck = 0;
                CAmount nMinTreasuryPart = (nCalculatedStakeReward * pTreasuryFundSettings->nMinTreasuryStakePercent) / 100;
                CAmount nMaxHolderPart = nCalculatedStakeReward - nMinTreasuryPart;
                if (nMinTreasuryPart < 0 || nMaxHolderPart < 0) {
                    LogPrintf("ERROR: %s: Bad coinstake split amount (treasury=%d vs reward=%d)\n", __func__, nMinTreasuryPart, nMaxHolderPart);
                    return state.Invalid(BlockValidationResult::BLOCK_CONSENSUS, "bad-cs-amount");
                }

                if (pindex->pprev->nHeight > 0) { // Genesis block is pow
                    if (!txPrevCoinstake &&
                        !particl::coinStakeCache.GetCoinStake(*this, pindex->pprev->GetBlockHash(), txPrevCoinstake)) {
                        LogPrintf("ERROR: %s: Failed to get previous coinstake.\n", __func__);
                        return state.Invalid(BlockValidationResult::BLOCK_CONSENSUS, "bad-cs-prev");
                    }

                    assert(txPrevCoinstake->IsCoinStake()); // Sanity check
                    if (!txPrevCoinstake->GetTreasuryFundCfwd(nTreasuryBfwd)) {
                        nTreasuryBfwd = 0;
                    }
                }

                if (pindex->nHeight % pTreasuryFundSettings->nTreasuryOutputPeriod == 0) {
                    // Fund output must exist and match cfwd, cfwd data output must be unset
                    // nStakeReward must == nTreasuryBfwd + nCalculatedStakeReward

                    if (nStakeReward != nTreasuryBfwd + nCalculatedStakeReward) {
                        LogPrintf("ERROR: %s: Bad stake-reward (actual=%d vs expected=%d)\n", __func__, nStakeReward, nTreasuryBfwd + nCalculatedStakeReward);
                        return state.Invalid(BlockValidationResult::BLOCK_CONSENSUS, "bad-cs-amount");
                    }

                    CTxDestination dfDest = DecodeDestination(pTreasuryFundSettings->sTreasuryFundAddresses);
                    if (std::get_if<CNoDestination>(&dfDest)) {
                        return error("%s: Failed to get treasury fund destination: %s.", __func__, pTreasuryFundSettings->sTreasuryFundAddresses);
                    }
                    CScript fundScriptPubKey = GetScriptForDestination(dfDest);

                    // Output 1 must be to the treasury fund
                    const CTxOutStandard *outputDF = txCoinstake->vpout[1]->GetStandardOutput();
                    if (!outputDF) {
                        LogPrintf("ERROR: %s: Bad treasury fund output.\n", __func__);
                        return state.Invalid(BlockValidationResult::BLOCK_CONSENSUS, "bad-cs");
                    }
                    if (outputDF->scriptPubKey != fundScriptPubKey) {
                        LogPrintf("ERROR: %s: Bad treasury fund output script.\n", __func__);
                        return state.Invalid(BlockValidationResult::BLOCK_CONSENSUS, "bad-cs");
                    }
                    if (outputDF->nValue < nTreasuryBfwd + nMinTreasuryPart) { // Max value is clamped already
                        LogPrintf("ERROR: %s: Bad treasury-reward (actual=%d vs minfundpart=%d)\n", __func__, nStakeReward, nTreasuryBfwd + nMinTreasuryPart);
                        return state.Invalid(BlockValidationResult::BLOCK_CONSENSUS, "bad-cs-fund-amount");
                    }
                    if (txCoinstake->GetTreasuryFundCfwd(nTreasuryCfwdCheck)) {
                        LogPrintf("ERROR: %s: Coinstake treasury cfwd must be unset.\n", __func__);
                        return state.Invalid(BlockValidationResult::BLOCK_CONSENSUS, "bad-cs-cfwd");
                    }
                } else {
                    // Ensure cfwd data output is correct and nStakeReward is <= nHolderPart
                    // cfwd must == nTreasuryBfwd + (nCalculatedStakeReward - nStakeReward) // Allowing users to set a higher split

                    if (nStakeReward < 0 || nStakeReward > nMaxHolderPart) {
                        LogPrintf("ERROR: %s: Bad stake-reward (actual=%d vs maxholderpart=%d)\n", __func__, nStakeReward, nMaxHolderPart);
                        return state.Invalid(BlockValidationResult::BLOCK_CONSENSUS, "bad-cs-amount");
                    }
                    CAmount nTreasuryCfwd = nTreasuryBfwd + nCalculatedStakeReward - nStakeReward;
                    if (!txCoinstake->GetTreasuryFundCfwd(nTreasuryCfwdCheck) ||
                        nTreasuryCfwdCheck != nTreasuryCfwd) {
                        LogPrintf("ERROR: %s: Coinstake treasury fund carried forward mismatch (actual=%d vs expected=%d)\n", __func__, nTreasuryCfwdCheck, nTreasuryCfwd);
                        return state.Invalid(BlockValidationResult::BLOCK_CONSENSUS, "bad-cs-cfwd");
                    }
                }

                particl::coinStakeCache.InsertCoinStake(blockHash, txCoinstake);
            }
        } else {
            if (blockHash != params.GetConsensus().hashGenesisBlock) {
                LogPrintf("ERROR: %s: Block isn't coinstake or genesis.\n", __func__);
                return state.Invalid(BlockValidationResult::BLOCK_CONSENSUS, "bad-cs");
            }
        }
    } else {
        CAmount blockReward = nFees + GetBlockSubsidy(pindex->nHeight, params.GetConsensus());
        if (block.vtx[0]->GetValueOut() > blockReward) {
            LogPrintf("ERROR: ConnectBlock(): coinbase pays too much (actual=%d vs limit=%d)\n", block.vtx[0]->GetValueOut(), blockReward);
            return state.Invalid(BlockValidationResult::BLOCK_CONSENSUS, "bad-cb-amount");
        }
    }

    const auto time_4{SteadyClock::now()};
    time_verify += time_4 - time_2;
    LogPrint(BCLog::BENCH, "    - Verify %u txins: %.2fms (%.3fms/txin) [%.2fs (%.2fms/blk)]\n", nInputs - 1,
             Ticks<MillisecondsDouble>(time_4 - time_2),
             nInputs <= 1 ? 0 : Ticks<MillisecondsDouble>(time_4 - time_2) / (nInputs - 1),
             Ticks<SecondsDouble>(time_verify),
             Ticks<MillisecondsDouble>(time_verify) / num_blocks_total);

    if (fJustCheck)
        return true;

    if (consensus.exploit_fix_2_height && pindex->nHeight == (int)consensus.exploit_fix_2_height) {
        // Set moneysupply to utxoset sum
        pindex->nMoneySupply = particl::GetUTXOSum(*this) + nMoneyCreated;
        LogPrintf("RCT mint fix HF2, set nMoneySupply to: %d\n", pindex->nMoneySupply);
        reset_balances = true;
        block_balances[BAL_IND_PLAIN] = pindex->nMoneySupply;
    } else {
        pindex->nMoneySupply = (pindex->pprev ? pindex->pprev->nMoneySupply : 0) + nMoneyCreated;
    }
    pindex->nAnonOutputs = view.nLastRCTOutput;
    m_blockman.m_dirty_blockindex.insert(pindex); // pindex has changed, must save to disk

    if ((!fIsGenesisBlock || fParticlMode) &&
        !m_blockman.WriteUndoDataForBlock(blockundo, state, pindex, params)) {
        return false;
    }

    const auto time_5{SteadyClock::now()};
    time_undo += time_5 - time_4;
    LogPrint(BCLog::BENCH, "    - Write undo data: %.2fms [%.2fs (%.2fms/blk)]\n",
             Ticks<MillisecondsDouble>(time_5 - time_4),
             Ticks<SecondsDouble>(time_undo),
             Ticks<MillisecondsDouble>(time_undo) / num_blocks_total);

    if (!pindex->IsValid(BLOCK_VALID_SCRIPTS)) {
        pindex->RaiseValidity(BLOCK_VALID_SCRIPTS);
        m_blockman.m_dirty_blockindex.insert(pindex);
    }

    if (fTimestampIndex) {
        unsigned int logicalTS = pindex->nTime;
        if (!m_blockman.m_block_tree_db->WriteTimestampIndex(CTimestampIndexKey(logicalTS, pindex->GetBlockHash()))) {
            return AbortNode(state, "Failed to write timestamp index");
        }
        if (!m_blockman.m_block_tree_db->WriteTimestampBlockIndex(CTimestampBlockIndexKey(pindex->GetBlockHash()), CTimestampBlockIndexValue(logicalTS))) {
            return AbortNode(state, "Failed to write blockhash index");
        }
    }
    if (fBalancesIndex) {
        BlockBalances values(block_balances);
        if (pindex->pprev && !reset_balances) {
            BlockBalances prev_balances;
            if (!m_blockman.m_block_tree_db->ReadBlockBalancesIndex(pindex->pprev->GetBlockHash(), prev_balances)) {
                return AbortNode(state, "Failed to read previous block's balances");
            } else {
                values.sum(prev_balances);
            }
        }
        if (!m_blockman.m_block_tree_db->WriteBlockBalancesIndex(block.GetHash(), values)) {
            return AbortNode(state, "Failed to write balances index");
        }
    }
    m_chainman.m_smsgman->SetBestBlock(view.smsg_cache, pindex->GetBlockHash(), pindex->nHeight, pindex->nTime);

    // add this block to the view's block chain
    view.SetBestBlock(pindex->GetBlockHash(), pindex->nHeight);

    const auto time_6{SteadyClock::now()};
    time_index += time_6 - time_5;
    LogPrint(BCLog::BENCH, "    - Index writing: %.2fms [%.2fs (%.2fms/blk)]\n",
             Ticks<MillisecondsDouble>(time_6 - time_5),
             Ticks<SecondsDouble>(time_index),
             Ticks<MillisecondsDouble>(time_index) / num_blocks_total);

    TRACE6(validation, block_connected,
        block_hash.data(),
        pindex->nHeight,
        block.vtx.size(),
        nInputs,
        nSigOpsCost,
        time_5 - time_start // in microseconds (µs)
    );

    return true;
}

CoinsCacheSizeState Chainstate::GetCoinsCacheSizeState()
{
    AssertLockHeld(::cs_main);
    return this->GetCoinsCacheSizeState(
        m_coinstip_cache_size_bytes,
        m_mempool ? m_mempool->m_max_size_bytes : 0);
}

CoinsCacheSizeState Chainstate::GetCoinsCacheSizeState(
    size_t max_coins_cache_size_bytes,
    size_t max_mempool_size_bytes)
{
    AssertLockHeld(::cs_main);
    const int64_t nMempoolUsage = m_mempool ? m_mempool->DynamicMemoryUsage() : 0;
    int64_t cacheSize = CoinsTip().DynamicMemoryUsage();
    int64_t nTotalSpace =
        max_coins_cache_size_bytes + std::max<int64_t>(int64_t(max_mempool_size_bytes) - nMempoolUsage, 0);

    //! No need to periodic flush if at least this much space still available.
    static constexpr int64_t MAX_BLOCK_COINSDB_USAGE_BYTES = 10 * 1024 * 1024;  // 10MB
    int64_t large_threshold =
        std::max((9 * nTotalSpace) / 10, nTotalSpace - MAX_BLOCK_COINSDB_USAGE_BYTES);

    if (cacheSize > nTotalSpace) {
        LogPrintf("Cache size (%s) exceeds total space (%s)\n", cacheSize, nTotalSpace);
        return CoinsCacheSizeState::CRITICAL;
    } else if (cacheSize > large_threshold) {
        return CoinsCacheSizeState::LARGE;
    }
    return CoinsCacheSizeState::OK;
}

bool Chainstate::FlushStateToDisk(
    BlockValidationState &state,
    FlushStateMode mode,
    int nManualPruneHeight)
{
    LOCK(cs_main);
    assert(this->CanFlushToDisk());
    static std::chrono::microseconds nLastWrite{0};
    static std::chrono::microseconds nLastFlush{0};
    std::set<int> setFilesToPrune;
    bool full_flush_completed = false;

    const size_t coins_count = CoinsTip().GetCacheSize();
    const size_t coins_mem_usage = CoinsTip().DynamicMemoryUsage();

    try {
    {
        bool fFlushForPrune = false;
        bool fDoFullFlush = false;

        CoinsCacheSizeState cache_state = GetCoinsCacheSizeState();
        LOCK(m_blockman.cs_LastBlockFile);
        if (fPruneMode && (m_blockman.m_check_for_pruning || nManualPruneHeight > 0) && !fReindex) {
            // make sure we don't prune above any of the prune locks bestblocks
            // pruning is height-based
            int last_prune{m_chain.Height()}; // last height we can prune
            std::optional<std::string> limiting_lock; // prune lock that actually was the limiting factor, only used for logging

            for (const auto& prune_lock : m_blockman.m_prune_locks) {
                if (prune_lock.second.height_first == std::numeric_limits<int>::max()) continue;
                // Remove the buffer and one additional block here to get actual height that is outside of the buffer
                const int lock_height{prune_lock.second.height_first - PRUNE_LOCK_BUFFER - 1};
                last_prune = std::max(1, std::min(last_prune, lock_height));
                if (last_prune == lock_height) {
                    limiting_lock = prune_lock.first;
                }
            }

            if (limiting_lock) {
                LogPrint(BCLog::PRUNE, "%s limited pruning to height %d\n", limiting_lock.value(), last_prune);
            }

            if (nManualPruneHeight > 0) {
                LOG_TIME_MILLIS_WITH_CATEGORY("find files to prune (manual)", BCLog::BENCH);

                m_blockman.FindFilesToPruneManual(setFilesToPrune, std::min(last_prune, nManualPruneHeight), m_chain.Height());
            } else {
                LOG_TIME_MILLIS_WITH_CATEGORY("find files to prune", BCLog::BENCH);

                m_blockman.FindFilesToPrune(setFilesToPrune, m_chainman.GetParams().PruneAfterHeight(), m_chain.Height(), last_prune, IsInitialBlockDownload());
                m_blockman.m_check_for_pruning = false;
            }
            if (!setFilesToPrune.empty()) {
                fFlushForPrune = true;
                if (!m_blockman.m_have_pruned) {
                    m_blockman.m_block_tree_db->WriteFlag("prunedblockfiles", true);
                    m_blockman.m_have_pruned = true;
                }
            }
        }
        const auto nNow = GetTime<std::chrono::microseconds>();
        // Avoid writing/flushing immediately after startup.
        if (nLastWrite.count() == 0) {
            nLastWrite = nNow;
        }
        if (nLastFlush.count() == 0) {
            nLastFlush = nNow;
        }
        // The cache is large and we're within 10% and 10 MiB of the limit, but we have time now (not in the middle of a block processing).
        bool fCacheLarge = mode == FlushStateMode::PERIODIC && cache_state >= CoinsCacheSizeState::LARGE;
        // The cache is over the limit, we have to write now.
        bool fCacheCritical = mode == FlushStateMode::IF_NEEDED && cache_state >= CoinsCacheSizeState::CRITICAL;
        // It's been a while since we wrote the block index to disk. Do this frequently, so we don't need to redownload after a crash.
        bool fPeriodicWrite = mode == FlushStateMode::PERIODIC && nNow > nLastWrite + DATABASE_WRITE_INTERVAL;
        // It's been very long since we flushed the cache. Do this infrequently, to optimize cache usage.
        bool fPeriodicFlush = mode == FlushStateMode::PERIODIC && nNow > nLastFlush + DATABASE_FLUSH_INTERVAL;
        // Combine all conditions that result in a full cache flush.
        fDoFullFlush = (mode == FlushStateMode::ALWAYS) || fCacheLarge || fCacheCritical || fPeriodicFlush || fFlushForPrune;
        // Write blocks and block index to disk.
        if (fDoFullFlush || fPeriodicWrite) {
            // Ensure we can write block index
            if (!CheckDiskSpace(gArgs.GetBlocksDirPath())) {
                return AbortNode(state, "Disk space is too low!", _("Disk space is too low!"));
            }
            {
                LOG_TIME_MILLIS_WITH_CATEGORY("write block and undo data to disk", BCLog::BENCH);

                // First make sure all block and undo data is flushed to disk.
                m_blockman.FlushBlockFile();
            }

            // Then update all block file information (which may refer to block and undo files).
            {
                LOG_TIME_MILLIS_WITH_CATEGORY("write block index to disk", BCLog::BENCH);

                if (!m_blockman.WriteBlockIndexDB()) {
                    return AbortNode(state, "Failed to write to block index database");
                }
            }
            // Finally remove any pruned files
            if (fFlushForPrune) {
                LOG_TIME_MILLIS_WITH_CATEGORY("unlink pruned files", BCLog::BENCH);

                UnlinkPrunedFiles(setFilesToPrune);
            }
            nLastWrite = nNow;
        }
        // Flush best chain related state. This can only be done if the blocks / block index write was also done.
        if (fDoFullFlush && !CoinsTip().GetBestBlock().IsNull()) {
            LOG_TIME_MILLIS_WITH_CATEGORY(strprintf("write coins cache to disk (%d coins, %.2fkB)",
                coins_count, coins_mem_usage / 1000), BCLog::BENCH);

            // Typical Coin structures on disk are around 48 bytes in size.
            // Pushing a new one to the database can cause it to be written
            // twice (once in the log, and once in the tables). This is already
            // an overestimation, as most will delete an existing entry or
            // overwrite one. Still, use a conservative safety factor of 2.
            if (!CheckDiskSpace(gArgs.GetDataDirNet(), 48 * 2 * 2 * CoinsTip().GetCacheSize())) {
                return AbortNode(state, "Disk space is too low!", _("Disk space is too low!"));
            }
            // Flush the chainstate (which may refer to block index entries).
            if (!CoinsTip().Flush())
                return AbortNode(state, "Failed to write to coin database");
            nLastFlush = nNow;
            full_flush_completed = true;
            TRACE5(utxocache, flush,
                   (int64_t)(GetTimeMicros() - nNow.count()), // in microseconds (µs)
                   (uint32_t)mode,
                   (uint64_t)coins_count,
                   (uint64_t)coins_mem_usage,
                   (bool)fFlushForPrune);
        }
    }
    if (full_flush_completed) {
        // Update best block in wallet (so we can detect restored wallets).
        GetMainSignals().ChainStateFlushed(m_chain.GetLocator());
    }
    } catch (const std::runtime_error& e) {
        return AbortNode(state, std::string("System error while flushing: ") + e.what());
    }
    return true;
}

void Chainstate::ForceFlushStateToDisk()
{
    BlockValidationState state;
    if (!this->FlushStateToDisk(state, FlushStateMode::ALWAYS)) {
        LogPrintf("%s: failed to flush state (%s)\n", __func__, state.ToString());
    }
}

void Chainstate::PruneAndFlush()
{
    BlockValidationState state;
    m_blockman.m_check_for_pruning = true;
    if (!this->FlushStateToDisk(state, FlushStateMode::NONE)) {
        LogPrintf("%s: failed to flush state (%s)\n", __func__, state.ToString());
    }
}

static void DoWarning(const bilingual_str& warning)
{
    static bool fWarned = false;
    SetMiscWarning(warning);
    if (!fWarned) {
        AlertNotify(warning.original);
        fWarned = true;
    }
}

static void ClearSpentCache(Chainstate &chainstate, CDBBatch &batch, int height)
{
    CBlockIndex* pblockindex = chainstate.m_chain[height];
    if (!pblockindex) {
        return;
    }
    CBlock block;
    const CChainParams& params{chainstate.m_chainman.GetParams()};
    if (!ReadBlockFromDisk(block, pblockindex, params.GetConsensus())) {
        LogPrintf("%s: failed read block from disk (%d, %s)\n", __func__, height, pblockindex->GetBlockHash().ToString());
        return;
    }
    for (int i = block.vtx.size() - 1; i >= 0; i--) {
        const CTransaction &tx = *(block.vtx[i]);
        for (const auto &txin : tx.vin) {
            if (!txin.IsAnonInput()) {
                std::pair<uint8_t, COutPoint> key = std::make_pair(DB_SPENTCACHE, txin.prevout);
                batch.Erase(key);
            }
        }
    }
}

bool FlushView(CCoinsViewCache *view, BlockValidationState& state, Chainstate &chainstate, bool fDisconnecting)
{
    auto& pblocktree{chainstate.m_blockman.m_block_tree_db};

    if (!view->Flush())
        return false;

    if (fAddressIndex) {
        if (fDisconnecting) {
            if (!pblocktree->EraseAddressIndex(view->addressIndex)) {
                return AbortNode(state, "Failed to delete address index");
            }
        } else {
            if (!pblocktree->WriteAddressIndex(view->addressIndex)) {
                return AbortNode(state, "Failed to write address index");
            }
        }
        if (!pblocktree->UpdateAddressUnspentIndex(view->addressUnspentIndex)) {
            return AbortNode(state, "Failed to write address unspent index");
        }
    }

    if (fSpentIndex) {
        if (!pblocktree->UpdateSpentIndex(view->spentIndex)) {
            return AbortNode(state, "Failed to write transaction index");
        }
    }

    view->addressIndex.clear();
    view->addressUnspentIndex.clear();
    view->spentIndex.clear();

    if (fDisconnecting) {
        for (const auto &it : view->keyImages) {
            if (!pblocktree->EraseRCTKeyImage(it.first)) {
                return error("%s: EraseRCTKeyImage failed, txn %s.", __func__, it.second.ToString());
            }
        }
        for (const auto &it : view->anonOutputLinks) {
            if (!pblocktree->EraseRCTOutput(it.second)) {
                return error("%s: EraseRCTOutput failed.", __func__);
            }
            if (!pblocktree->EraseRCTOutputLink(it.first)) {
                return error("%s: EraseRCTOutputLink failed.", __func__);
            }
        }
        for (const auto &it : view->spent_cache) {
            if (!pblocktree->EraseSpentCache(it.first)) {
                return error("%s: EraseSpentCache failed.", __func__);
            }
        }
    } else {
        CDBBatch batch(*pblocktree);

        for (const auto &it : view->keyImages) {
            CAnonKeyImageInfo data(it.second, state.m_spend_height);
            std::pair<uint8_t, CCmpPubKey> key = std::make_pair(DB_RCTKEYIMAGE, it.first);
            batch.Write(key, data);
        }
        for (const auto &it : view->anonOutputs) {
            std::pair<uint8_t, int64_t> key = std::make_pair(DB_RCTOUTPUT, it.first);
            batch.Write(key, it.second);
        }
        for (const auto &it : view->anonOutputLinks) {
            std::pair<uint8_t, CCmpPubKey> key = std::make_pair(DB_RCTOUTPUT_LINK, it.first);
            batch.Write(key, it.second);
        }
        for (const auto &it : view->spent_cache) {
            std::pair<uint8_t, COutPoint> key = std::make_pair(DB_SPENTCACHE, it.first);
            batch.Write(key, it.second);
        }
        if (state.m_spend_height > (int)MIN_BLOCKS_TO_KEEP) {
            ClearSpentCache(chainstate, batch, state.m_spend_height - (MIN_BLOCKS_TO_KEEP+1));
        }
        if (!pblocktree->WriteBatch(batch)) {
            return error("%s: Write index data failed.", __func__);
        }
        if (0 != chainstate.m_chainman.m_smsgman->WriteCache(view->smsg_cache)) {
            return error("%s: smsgModule WriteCache failed.", __func__);
        }
    }

    view->nLastRCTOutput = 0;
    view->anonOutputs.clear();
    view->anonOutputLinks.clear();
    view->keyImages.clear();
    view->spent_cache.clear();
    view->smsg_cache.Clear();

    return true;
};

/** Private helper function that concatenates warning messages. */
static void AppendWarning(bilingual_str& res, const bilingual_str& warn)
{
    if (!res.empty()) res += Untranslated(", ");
    res += warn;
}

static void UpdateTipLog(
    const CCoinsViewCache& coins_tip,
    const CBlockIndex* tip,
    const CChainParams& params,
    const std::string& func_name,
    const std::string& prefix,
    const std::string& warning_messages) EXCLUSIVE_LOCKS_REQUIRED(::cs_main)
{

    AssertLockHeld(::cs_main);
    LogPrintf("%s%s: new best=%s height=%d version=0x%08x log2_work=%f tx=%lu date='%s' progress=%f cache=%.1fMiB(%utxo)%s\n",
        prefix, func_name,
        tip->GetBlockHash().ToString(), tip->nHeight, tip->nVersion,
        log(tip->nChainWork.getdouble()) / log(2.0), (unsigned long)tip->nChainTx,
        FormatISO8601DateTime(tip->GetBlockTime()),
        GuessVerificationProgress(params.TxData(), tip),
        coins_tip.DynamicMemoryUsage() * (1.0 / (1 << 20)),
        coins_tip.GetCacheSize(),
        !warning_messages.empty() ? strprintf(" warning='%s'", warning_messages) : "");
}

void Chainstate::UpdateTip(const CBlockIndex* pindexNew)
{
    AssertLockHeld(::cs_main);
    const auto& coins_tip = this->CoinsTip();

    const CChainParams& params{m_chainman.GetParams()};

    // The remainder of the function isn't relevant if we are not acting on
    // the active chainstate, so return if need be.
    if (this != &m_chainman.ActiveChainstate()) {
        // Only log every so often so that we don't bury log messages at the tip.
        constexpr int BACKGROUND_LOG_INTERVAL = 2000;
        if (pindexNew->nHeight % BACKGROUND_LOG_INTERVAL == 0) {
            UpdateTipLog(coins_tip, pindexNew, params, __func__, "[background validation] ", "");
        }
        return;
    }

    // New best block
    if (m_mempool) {
        m_mempool->AddTransactionsUpdated(1);
    }

    {
        LOCK(g_best_block_mutex);
        g_best_block = pindexNew->GetBlockHash();
        g_best_block_cv.notify_all();
    }

    bilingual_str warning_messages;
    if (!this->IsInitialBlockDownload()) {
        const CBlockIndex* pindex = pindexNew;
        for (int bit = 0; bit < VERSIONBITS_NUM_BITS; bit++) {
            WarningBitsConditionChecker checker(m_chainman, bit);
            ThresholdState state = checker.GetStateFor(pindex, params.GetConsensus(), warningcache.at(bit));
            if (state == ThresholdState::ACTIVE || state == ThresholdState::LOCKED_IN) {
                const bilingual_str warning = strprintf(_("Unknown new rules activated (versionbit %i)"), bit);
                if (state == ThresholdState::ACTIVE) {
                    DoWarning(warning);
                } else {
                    AppendWarning(warning_messages, warning);
                }
            }
        }
    }
    UpdateTipLog(coins_tip, pindexNew, params, __func__, "", warning_messages.original);
}

/** Disconnect m_chain's tip.
  * After calling, the mempool will be in an inconsistent state, with
  * transactions from disconnected blocks being added to disconnectpool.  You
  * should make the mempool consistent again by calling MaybeUpdateMempoolForReorg.
  * with cs_main held.
  *
  * If disconnectpool is nullptr, then no disconnected transactions are added to
  * disconnectpool (note that the caller is responsible for mempool consistency
  * in any case).
  */
bool Chainstate::DisconnectTip(BlockValidationState& state, DisconnectedBlockTransactions* disconnectpool)
{
    AssertLockHeld(cs_main);
    if (m_mempool) AssertLockHeld(m_mempool->cs);

    CBlockIndex *pindexDelete = m_chain.Tip();
    assert(pindexDelete);
    assert(pindexDelete->pprev);
    // Read block from disk.
    std::shared_ptr<CBlock> pblock = std::make_shared<CBlock>();
    CBlock& block = *pblock;
    if (!ReadBlockFromDisk(block, pindexDelete, m_chainman.GetConsensus())) {
        return error("DisconnectTip(): Failed to read block");
    }
    // Apply the block atomically to the chain state.
    const auto time_start{SteadyClock::now()};
    {
        CCoinsViewCache view(&CoinsTip());
        assert(view.GetBestBlock() == pindexDelete->GetBlockHash());
        if (DisconnectBlock(block, pindexDelete, view) != DISCONNECT_OK)
            return error("DisconnectTip(): DisconnectBlock %s failed", pindexDelete->GetBlockHash().ToString());
        bool flushed = FlushView(&view, state, *this, true);
        assert(flushed);
    }
    LogPrint(BCLog::BENCH, "- Disconnect block: %.2fms\n",
             Ticks<MillisecondsDouble>(SteadyClock::now() - time_start));

    {
        // Prune locks that began at or after the tip should be moved backward so they get a chance to reorg
        const int max_height_first{pindexDelete->nHeight - 1};
        for (auto& prune_lock : m_blockman.m_prune_locks) {
            if (prune_lock.second.height_first <= max_height_first) continue;

            prune_lock.second.height_first = max_height_first;
            LogPrint(BCLog::PRUNE, "%s prune lock moved back to %d\n", prune_lock.first, max_height_first);
        }
    }

    // Write the chain state to disk, if necessary.
    if (!FlushStateToDisk(state, FlushStateMode::IF_NEEDED)) {
        return false;
    }

    if (disconnectpool && m_mempool) {
        // Save transactions to re-add to mempool at end of reorg
        for (auto it = block.vtx.rbegin(); it != block.vtx.rend(); ++it) {
            disconnectpool->addTransaction(*it);
        }
        while (disconnectpool->DynamicMemoryUsage() > MAX_DISCONNECTED_TX_POOL_SIZE * 1000) {
            // Drop the earliest entry, and remove its children from the mempool.
            auto it = disconnectpool->queuedTx.get<insertion_order>().begin();
            m_mempool->removeRecursive(**it, MemPoolRemovalReason::REORG);
            disconnectpool->removeEntry(it);
        }
    }

    m_chain.SetTip(*pindexDelete->pprev);

    UpdateTip(pindexDelete->pprev);
    // Let wallets know transactions went from 1-confirmed to
    // 0-confirmed or conflicted:
    GetMainSignals().BlockDisconnected(pblock, pindexDelete);
    return true;
}

static SteadyClock::duration time_read_from_disk_total{};
static SteadyClock::duration time_connect_total{};
static SteadyClock::duration time_flush{};
static SteadyClock::duration time_chainstate{};
static SteadyClock::duration time_post_connect{};

struct PerBlockConnectTrace {
    CBlockIndex* pindex = nullptr;
    std::shared_ptr<const CBlock> pblock;
    PerBlockConnectTrace() = default;
};
/**
 * Used to track blocks whose transactions were applied to the UTXO state as a
 * part of a single ActivateBestChainStep call.
 *
 * This class is single-use, once you call GetBlocksConnected() you have to throw
 * it away and make a new one.
 */
class ConnectTrace {
private:
    std::vector<PerBlockConnectTrace> blocksConnected;

public:
    explicit ConnectTrace() : blocksConnected(1) {}

    void BlockConnected(CBlockIndex* pindex, std::shared_ptr<const CBlock> pblock) {
        assert(!blocksConnected.back().pindex);
        assert(pindex);
        assert(pblock);
        blocksConnected.back().pindex = pindex;
        blocksConnected.back().pblock = std::move(pblock);
        blocksConnected.emplace_back();
    }

    std::vector<PerBlockConnectTrace>& GetBlocksConnected() {
        // We always keep one extra block at the end of our list because
        // blocks are added after all the conflicted transactions have
        // been filled in. Thus, the last entry should always be an empty
        // one waiting for the transactions from the next block. We pop
        // the last entry here to make sure the list we return is sane.
        assert(!blocksConnected.back().pindex);
        blocksConnected.pop_back();
        return blocksConnected;
    }
};

/**
 * Connect a new block to m_chain. pblock is either nullptr or a pointer to a CBlock
 * corresponding to pindexNew, to bypass loading it again from disk.
 *
 * The block is added to connectTrace if connection succeeds.
 */
bool Chainstate::ConnectTip(BlockValidationState& state, CBlockIndex* pindexNew, const std::shared_ptr<const CBlock>& pblock, ConnectTrace& connectTrace, DisconnectedBlockTransactions& disconnectpool)
{
    AssertLockHeld(cs_main);
    if (m_mempool) AssertLockHeld(m_mempool->cs);

    assert(pindexNew->pprev == m_chain.Tip());
    // Read block from disk.
    const auto time_1{SteadyClock::now()};
    std::shared_ptr<const CBlock> pthisBlock;
    if (!pblock) {
        std::shared_ptr<CBlock> pblockNew = std::make_shared<CBlock>();
        if (!ReadBlockFromDisk(*pblockNew, pindexNew, m_chainman.GetConsensus())) {
            return AbortNode(state, "Failed to read block");
        }
        pthisBlock = pblockNew;
    } else {
        LogPrint(BCLog::BENCH, "  - Using cached block\n");
        pthisBlock = pblock;
    }
    const CBlock& blockConnecting = *pthisBlock;
    // Apply the block atomically to the chain state.
    const auto time_2{SteadyClock::now()};
    time_read_from_disk_total += time_2 - time_1;
    SteadyClock::time_point time_3;
    LogPrint(BCLog::BENCH, "  - Load block from disk: %.2fms [%.2fs (%.2fms/blk)]\n",
             Ticks<MillisecondsDouble>(time_2 - time_1),
             Ticks<SecondsDouble>(time_read_from_disk_total),
             Ticks<MillisecondsDouble>(time_read_from_disk_total) / num_blocks_total);
    {
        CCoinsViewCache view(&CoinsTip());
        bool rv = ConnectBlock(blockConnecting, state, pindexNew, view);
        if (pindexNew->nFlags & BLOCK_FAILED_DUPLICATE_STAKE) {
            state.nFlags |= BLOCK_FAILED_DUPLICATE_STAKE;
        }
        GetMainSignals().BlockChecked(blockConnecting, state);
        if (!rv) {
            if (state.IsInvalid())
                InvalidBlockFound(pindexNew, state);
            return error("%s: ConnectBlock %s failed, %s", __func__, pindexNew->GetBlockHash().ToString(), state.ToString());
        }
        time_3 = SteadyClock::now();
        time_connect_total += time_3 - time_2;
        assert(num_blocks_total > 0);
        LogPrint(BCLog::BENCH, "  - Connect total: %.2fms [%.2fs (%.2fms/blk)]\n",
                 Ticks<MillisecondsDouble>(time_3 - time_2),
                 Ticks<SecondsDouble>(time_connect_total),
                 Ticks<MillisecondsDouble>(time_connect_total) / num_blocks_total);
        bool flushed = FlushView(&view, state, *this, false);
        assert(flushed);
    }
    const auto time_4{SteadyClock::now()};
    time_flush += time_4 - time_3;
    LogPrint(BCLog::BENCH, "  - Flush: %.2fms [%.2fs (%.2fms/blk)]\n",
             Ticks<MillisecondsDouble>(time_4 - time_3),
             Ticks<SecondsDouble>(time_flush),
             Ticks<MillisecondsDouble>(time_flush) / num_blocks_total);
    // Write the chain state to disk, if necessary.
    if (!FlushStateToDisk(state, FlushStateMode::IF_NEEDED))
    {
        //RollBackRCTIndex(nLastValidRCTOutput, setConnectKi);
        return false;
    }
    const auto time_5{SteadyClock::now()};
    time_chainstate += time_5 - time_4;
    LogPrint(BCLog::BENCH, "  - Writing chainstate: %.2fms [%.2fs (%.2fms/blk)]\n",
             Ticks<MillisecondsDouble>(time_5 - time_4),
             Ticks<SecondsDouble>(time_chainstate),
             Ticks<MillisecondsDouble>(time_chainstate) / num_blocks_total);
    // Remove conflicting transactions from the mempool.;
    if (m_mempool) {
        m_mempool->removeForBlock(blockConnecting.vtx, pindexNew->nHeight);
        disconnectpool.removeForBlock(blockConnecting.vtx);
    }
    // Update m_chain & related variables.
    m_chain.SetTip(*pindexNew);
    UpdateTip(pindexNew);

    const auto time_6{SteadyClock::now()};
    time_post_connect += time_6 - time_5;
    time_total += time_6 - time_1;
    LogPrint(BCLog::BENCH, "  - Connect postprocess: %.2fms [%.2fs (%.2fms/blk)]\n",
             Ticks<MillisecondsDouble>(time_6 - time_5),
             Ticks<SecondsDouble>(time_post_connect),
             Ticks<MillisecondsDouble>(time_post_connect) / num_blocks_total);
    LogPrint(BCLog::BENCH, "- Connect block: %.2fms [%.2fs (%.2fms/blk)]\n",
             Ticks<MillisecondsDouble>(time_6 - time_1),
             Ticks<SecondsDouble>(time_total),
             Ticks<MillisecondsDouble>(time_total) / num_blocks_total);

    connectTrace.BlockConnected(pindexNew, std::move(pthisBlock));
    return true;
}

/**
 * Return the tip of the chain with the most work in it, that isn't
 * known to be invalid (it's however far from certain to be valid).
 */
CBlockIndex* Chainstate::FindMostWorkChain()
{
    AssertLockHeld(::cs_main);
    do {
        CBlockIndex *pindexNew = nullptr;

        // Find the best candidate header.
        {
            std::set<CBlockIndex*, CBlockIndexWorkComparator>::reverse_iterator it = setBlockIndexCandidates.rbegin();
            if (it == setBlockIndexCandidates.rend())
                return nullptr;
            pindexNew = *it;
        }

        // Check whether all blocks on the path between the currently active chain and the candidate are valid.
        // Just going until the active chain is an optimization, as we know all blocks in it are valid already.
        CBlockIndex *pindexTest = pindexNew;
        bool fInvalidAncestor = false;
        while (pindexTest && !m_chain.Contains(pindexTest)) {
            assert(pindexTest->HaveTxsDownloaded() || pindexTest->nHeight == 0);

            // Pruned nodes may have entries in setBlockIndexCandidates for
            // which block files have been deleted.  Remove those as candidates
            // for the most work chain if we come across them; we can't switch
            // to a chain unless we have all the non-active-chain parent blocks.
            bool fFailedChain = pindexTest->nStatus & BLOCK_FAILED_MASK;
            bool fMissingData = !(pindexTest->nStatus & BLOCK_HAVE_DATA);

            if (fFailedChain || fMissingData) {
                // Candidate chain is not usable (either invalid or missing data)
                if (fFailedChain && (m_chainman.m_best_invalid == nullptr || pindexNew->nChainWork > m_chainman.m_best_invalid->nChainWork)) {
                    m_chainman.m_best_invalid = pindexNew;
                }
                CBlockIndex *pindexFailed = pindexNew;
                // Remove the entire chain from the set.
                while (pindexTest != pindexFailed) {
                    if (fFailedChain) {

                        if (pindexTest->nFlags & BLOCK_FAILED_DUPLICATE_STAKE)
                            pindexFailed->nFlags |= BLOCK_FAILED_DUPLICATE_STAKE;

                        pindexFailed->nStatus |= BLOCK_FAILED_CHILD;
                    } else if (fMissingData) {
                        // If we're missing data, then add back to m_blocks_unlinked,
                        // so that if the block arrives in the future we can try adding
                        // to setBlockIndexCandidates again.
                        m_blockman.m_blocks_unlinked.insert(
                            std::make_pair(pindexFailed->pprev, pindexFailed));
                    }
                    setBlockIndexCandidates.erase(pindexFailed);
                    pindexFailed = pindexFailed->pprev;
                }
                setBlockIndexCandidates.erase(pindexTest);
                fInvalidAncestor = true;
                break;
            }
            pindexTest = pindexTest->pprev;
        }
        if (!fInvalidAncestor)
            return pindexNew;
    } while(true);
}

/** Delete all entries in setBlockIndexCandidates that are worse than the current tip. */
void Chainstate::PruneBlockIndexCandidates() {
    // Note that we can't delete the current block itself, as we may need to return to it later in case a
    // reorganization to a better block fails.
    std::set<CBlockIndex*, CBlockIndexWorkComparator>::iterator it = setBlockIndexCandidates.begin();
    while (it != setBlockIndexCandidates.end() && setBlockIndexCandidates.value_comp()(*it, m_chain.Tip())) {
        setBlockIndexCandidates.erase(it++);
    }
    // Either the current tip or a successor of it we're working towards is left in setBlockIndexCandidates.
    assert(!setBlockIndexCandidates.empty());
}

/**
 * Try to make some progress towards making pindexMostWork the active block.
 * pblock is either nullptr or a pointer to a CBlock corresponding to pindexMostWork.
 *
 * @returns true unless a system error occurred
 */
bool Chainstate::ActivateBestChainStep(BlockValidationState& state, CBlockIndex* pindexMostWork, const std::shared_ptr<const CBlock>& pblock, bool& fInvalidFound, ConnectTrace& connectTrace)
{
    AssertLockHeld(cs_main);
    if (m_mempool) AssertLockHeld(m_mempool->cs);

    const CBlockIndex* pindexOldTip = m_chain.Tip();
    const CBlockIndex* pindexFork = m_chain.FindFork(pindexMostWork);

    // Disconnect active blocks which are no longer in the best chain.
    bool fBlocksDisconnected = false;
    DisconnectedBlockTransactions disconnectpool;
    while (m_chain.Tip() && m_chain.Tip() != pindexFork) {
        if (!DisconnectTip(state, &disconnectpool)) {
            // This is likely a fatal error, but keep the mempool consistent,
            // just in case. Only remove from the mempool in this case.
            MaybeUpdateMempoolForReorg(disconnectpool, false);

            // If we're unable to disconnect a block during normal operation,
            // then that is a failure of our local system -- we should abort
            // rather than stay on a less work chain.
            AbortNode(state, "Failed to disconnect block; see debug.log for details");
            return false;
        }
        fBlocksDisconnected = true;
    }

    // Build list of new blocks to connect (in descending height order).
    std::vector<CBlockIndex*> vpindexToConnect;
    bool fContinue = true;
    int nHeight = pindexFork ? pindexFork->nHeight : -1;
    while (fContinue && nHeight != pindexMostWork->nHeight) {
        // Don't iterate the entire list of potential improvements toward the best tip, as we likely only need
        // a few blocks along the way.
        int nTargetHeight = std::min(nHeight + 32, pindexMostWork->nHeight);
        vpindexToConnect.clear();
        vpindexToConnect.reserve(nTargetHeight - nHeight);
        CBlockIndex* pindexIter = pindexMostWork->GetAncestor(nTargetHeight);
        while (pindexIter && pindexIter->nHeight != nHeight) {
            vpindexToConnect.push_back(pindexIter);
            pindexIter = pindexIter->pprev;
        }
        nHeight = nTargetHeight;

        // Connect new blocks.
        for (CBlockIndex* pindexConnect : reverse_iterate(vpindexToConnect)) {
            if (!ConnectTip(state, pindexConnect, pindexConnect == pindexMostWork ? pblock : std::shared_ptr<const CBlock>(), connectTrace, disconnectpool)) {
                if (state.IsInvalid()) {
                    // The block violates a consensus rule.
                    if (state.GetResult() != BlockValidationResult::BLOCK_MUTATED) {
                        InvalidChainFound(vpindexToConnect.front());
                    }
                    if (!state.m_preserve_state) {
                        auto pchainman = state.m_chainman;
                        auto ppeerman = state.m_peerman;
                        state = BlockValidationState();
                        state.m_chainman = pchainman;
                        state.m_peerman = ppeerman;
                    }
                    fInvalidFound = true;
                    fContinue = false;
                    break;
                } else {
                    // A system error occurred (disk space, database error, ...).
                    // Make the mempool consistent with the current tip, just in case
                    // any observers try to use it before shutdown.
                    MaybeUpdateMempoolForReorg(disconnectpool, false);
                    return false;
                }
            } else {
                PruneBlockIndexCandidates();
                if (!pindexOldTip || m_chain.Tip()->nChainWork > pindexOldTip->nChainWork) {
                    // We're in a better position than we were. Return temporarily to release the lock.
                    fContinue = false;
                    break;
                }
            }
        }
    }

    if (fBlocksDisconnected) {
        // If any blocks were disconnected, disconnectpool may be non empty.  Add
        // any disconnected transactions back to the mempool.
        MaybeUpdateMempoolForReorg(disconnectpool, true);
    }
    if (m_mempool) m_mempool->check(this->CoinsTip(), this->m_chain.Height() + 1);

    CheckForkWarningConditions();

    return true;
}

static SynchronizationState GetSynchronizationState(bool init)
{
    if (!init) return SynchronizationState::POST_INIT;
    if (::fReindex) return SynchronizationState::INIT_REINDEX;
    return SynchronizationState::INIT_DOWNLOAD;
}

static bool NotifyHeaderTip(Chainstate& chainstate) LOCKS_EXCLUDED(cs_main) {
    bool fNotify = false;
    bool fInitialBlockDownload = false;
    static CBlockIndex* pindexHeaderOld = nullptr;
    CBlockIndex* pindexHeader = nullptr;
    {
        LOCK(cs_main);
        pindexHeader = chainstate.m_chainman.m_best_header;

        if (pindexHeader != pindexHeaderOld) {
            fNotify = true;
            fInitialBlockDownload = chainstate.IsInitialBlockDownload();
            pindexHeaderOld = pindexHeader;
        }
    }
    // Send block tip changed notifications without cs_main
    if (fNotify) {
        uiInterface.NotifyHeaderTip(GetSynchronizationState(fInitialBlockDownload), pindexHeader->nHeight, pindexHeader->nTime, false);
    }
    return fNotify;
}

static void LimitValidationInterfaceQueue() LOCKS_EXCLUDED(cs_main) {
    AssertLockNotHeld(cs_main);

    if (GetMainSignals().CallbacksPending() > 10) {
        SyncWithValidationInterfaceQueue();
    }
}

bool Chainstate::ActivateBestChain(BlockValidationState& state, std::shared_ptr<const CBlock> pblock)
{
    AssertLockNotHeld(m_chainstate_mutex);
    std::vector<uint256> connected_blocks;

    // Note that while we're often called here from ProcessNewBlock, this is
    // far from a guarantee. Things in the P2P/RPC will often end up calling
    // us in the middle of ProcessNewBlock - do not assume pblock is set
    // sanely for performance or correctness!
    AssertLockNotHeld(::cs_main);

    // ABC maintains a fair degree of expensive-to-calculate internal state
    // because this function periodically releases cs_main so that it does not lock up other threads for too long
    // during large connects - and to allow for e.g. the callback queue to drain
    // we use m_chainstate_mutex to enforce mutual exclusion so that only one caller may execute this function at a time
    { // CheckDelayedBlocks can call ActivateBestChain
    LOCK(m_chainstate_mutex);

    CBlockIndex *pindexMostWork = nullptr;
    CBlockIndex *pindexNewTip = nullptr;
    int nStopAtHeight = gArgs.GetIntArg("-stopatheight", DEFAULT_STOPATHEIGHT);
    do {
        // Block until the validation queue drains. This should largely
        // never happen in normal operation, however may happen during
        // reindex, causing memory blowup if we run too far ahead.
        // Note that if a validationinterface callback ends up calling
        // ActivateBestChain this may lead to a deadlock! We should
        // probably have a DEBUG_LOCKORDER test for this in the future.
        LimitValidationInterfaceQueue();

        {
            LOCK(cs_main);
            // Lock transaction pool for at least as long as it takes for connectTrace to be consumed
            LOCK(MempoolMutex());
            CBlockIndex* starting_tip = m_chain.Tip();
            bool blocks_connected = false;
            do {
                // We absolutely may not unlock cs_main until we've made forward progress
                // (with the exception of shutdown due to hardware issues, low disk space, etc).
                ConnectTrace connectTrace; // Destructed before cs_main is unlocked

                if (pindexMostWork == nullptr) {
                    pindexMostWork = FindMostWorkChain();
                }

                // Whether we have anything to do at all.
                if (pindexMostWork == nullptr || pindexMostWork == m_chain.Tip()) {
                    break;
                }

                bool fInvalidFound = false;
                std::shared_ptr<const CBlock> nullBlockPtr;
                if (!ActivateBestChainStep(state, pindexMostWork, pblock && pblock->GetHash() == pindexMostWork->GetBlockHash() ? pblock : nullBlockPtr, fInvalidFound, connectTrace)) {
                    // A system error occurred
                    return false;
                }
                blocks_connected = true;

                if (fInvalidFound) {
                    // Wipe cache, we may need another branch now.
                    pindexMostWork = nullptr;
                }
                pindexNewTip = m_chain.Tip();

                for (const PerBlockConnectTrace& trace : connectTrace.GetBlocksConnected()) {
                    assert(trace.pblock && trace.pindex);
                    connected_blocks.push_back(trace.pblock->GetHash());
                    GetMainSignals().BlockConnected(trace.pblock, trace.pindex);
                }
            } while (!m_chain.Tip() || (starting_tip && CBlockIndexWorkComparator()(m_chain.Tip(), starting_tip)));
            if (!blocks_connected) return true;

            const CBlockIndex* pindexFork = m_chain.FindFork(starting_tip);
            bool fInitialDownload = IsInitialBlockDownload();

            // Notify external listeners about the new tip.
            // Enqueue while holding cs_main to ensure that UpdatedBlockTip is called in the order in which blocks are connected
            if (pindexFork != pindexNewTip) {
                // Notify ValidationInterface subscribers
                GetMainSignals().UpdatedBlockTip(pindexNewTip, pindexFork, fInitialDownload);

                // Always notify the UI if a new block tip was connected
                uiInterface.NotifyBlockTip(GetSynchronizationState(fInitialDownload), pindexNewTip);
            }
        }
        // When we reach this point, we switched to a new tip (stored in pindexNewTip).

        if (nStopAtHeight && pindexNewTip && pindexNewTip->nHeight >= nStopAtHeight) StartShutdown();

        // We check shutdown only after giving ActivateBestChainStep a chance to run once so that we
        // never shutdown before connecting the genesis block during LoadChainTip(). Previously this
        // caused an assert() failure during shutdown in such cases as the UTXO DB flushing checks
        // that the best block hash is non-null.
        if (ShutdownRequested()) break;
    } while (pindexNewTip != pindexMostWork);
    CheckBlockIndex();

    // Write changes periodically to disk, after relay.
    if (!FlushStateToDisk(state, FlushStateMode::PERIODIC)) {
        return false;
    }
    }

    for (const auto &block_hash : connected_blocks) {
        particl::CheckDelayedBlocks(m_blockman, state, block_hash);
    }

    return true;
}

bool Chainstate::PreciousBlock(BlockValidationState& state, CBlockIndex* pindex)
{
    AssertLockNotHeld(m_chainstate_mutex);
    AssertLockNotHeld(::cs_main);
    {
        LOCK(cs_main);
        if (pindex->nChainWork < m_chain.Tip()->nChainWork) {
            // Nothing to do, this block is not at the tip.
            return true;
        }
        if (m_chain.Tip()->nChainWork > nLastPreciousChainwork) {
            // The chain has been extended since the last call, reset the counter.
            nBlockReverseSequenceId = -1;
        }
        nLastPreciousChainwork = m_chain.Tip()->nChainWork;
        setBlockIndexCandidates.erase(pindex);
        pindex->nSequenceId = nBlockReverseSequenceId;
        if (nBlockReverseSequenceId > std::numeric_limits<int32_t>::min()) {
            // We can't keep reducing the counter if somebody really wants to
            // call preciousblock 2**31-1 times on the same set of tips...
            nBlockReverseSequenceId--;
        }
        if (pindex->IsValid(BLOCK_VALID_TRANSACTIONS) && pindex->HaveTxsDownloaded()) {
            setBlockIndexCandidates.insert(pindex);
            PruneBlockIndexCandidates();
        }
    }

    return ActivateBestChain(state, std::shared_ptr<const CBlock>());
}

bool Chainstate::InvalidateBlock(BlockValidationState& state, CBlockIndex* pindex)
{
    AssertLockNotHeld(m_chainstate_mutex);
    AssertLockNotHeld(::cs_main);

    // Genesis block can't be invalidated
    assert(pindex);
    if (pindex->nHeight == 0) return false;

    CBlockIndex* to_mark_failed = pindex;
    bool pindex_was_in_chain = false;
    int disconnected = 0;

    // We do not allow ActivateBestChain() to run while InvalidateBlock() is
    // running, as that could cause the tip to change while we disconnect
    // blocks.
    LOCK(m_chainstate_mutex);

    // We'll be acquiring and releasing cs_main below, to allow the validation
    // callbacks to run. However, we should keep the block index in a
    // consistent state as we disconnect blocks -- in particular we need to
    // add equal-work blocks to setBlockIndexCandidates as we disconnect.
    // To avoid walking the block index repeatedly in search of candidates,
    // build a map once so that we can look up candidate blocks by chain
    // work as we go.
    std::multimap<const arith_uint256, CBlockIndex *> candidate_blocks_by_work;

    {
        LOCK(cs_main);
        for (auto& entry : m_blockman.m_block_index) {
            CBlockIndex* candidate = &entry.second;
            // We don't need to put anything in our active chain into the
            // multimap, because those candidates will be found and considered
            // as we disconnect.
            // Instead, consider only non-active-chain blocks that have at
            // least as much work as where we expect the new tip to end up.
            if (!m_chain.Contains(candidate) &&
                    !CBlockIndexWorkComparator()(candidate, pindex->pprev) &&
                    candidate->IsValid(BLOCK_VALID_TRANSACTIONS) &&
                    candidate->HaveTxsDownloaded()) {
                candidate_blocks_by_work.insert(std::make_pair(candidate->nChainWork, candidate));
            }
        }
    }

    // Disconnect (descendants of) pindex, and mark them invalid.
    while (true) {
        if (ShutdownRequested()) break;

        // Make sure the queue of validation callbacks doesn't grow unboundedly.
        LimitValidationInterfaceQueue();

        LOCK(cs_main);
        // Lock for as long as disconnectpool is in scope to make sure MaybeUpdateMempoolForReorg is
        // called after DisconnectTip without unlocking in between
        LOCK(MempoolMutex());
        if (!m_chain.Contains(pindex)) break;
        pindex_was_in_chain = true;
        CBlockIndex *invalid_walk_tip = m_chain.Tip();

        // ActivateBestChain considers blocks already in m_chain
        // unconditionally valid already, so force disconnect away from it.
        DisconnectedBlockTransactions disconnectpool;
        bool ret = DisconnectTip(state, &disconnectpool);
        // DisconnectTip will add transactions to disconnectpool.
        // Adjust the mempool to be consistent with the new tip, adding
        // transactions back to the mempool if disconnecting was successful,
        // and we're not doing a very deep invalidation (in which case
        // keeping the mempool up to date is probably futile anyway).
        MaybeUpdateMempoolForReorg(disconnectpool, /* fAddToMempool = */ (++disconnected <= 10) && ret);
        if (!ret) return false;
        assert(invalid_walk_tip->pprev == m_chain.Tip());

        // We immediately mark the disconnected blocks as invalid.
        // This prevents a case where pruned nodes may fail to invalidateblock
        // and be left unable to start as they have no tip candidates (as there
        // are no blocks that meet the "have data and are not invalid per
        // nStatus" criteria for inclusion in setBlockIndexCandidates).
        invalid_walk_tip->nStatus |= BLOCK_FAILED_VALID;
        m_blockman.m_dirty_blockindex.insert(invalid_walk_tip);
        setBlockIndexCandidates.erase(invalid_walk_tip);
        setBlockIndexCandidates.insert(invalid_walk_tip->pprev);
        if (invalid_walk_tip->pprev == to_mark_failed && (to_mark_failed->nStatus & BLOCK_FAILED_VALID)) {
            // We only want to mark the last disconnected block as BLOCK_FAILED_VALID; its children
            // need to be BLOCK_FAILED_CHILD instead.
            to_mark_failed->nStatus = (to_mark_failed->nStatus ^ BLOCK_FAILED_VALID) | BLOCK_FAILED_CHILD;
            m_blockman.m_dirty_blockindex.insert(to_mark_failed);
        }

        // Add any equal or more work headers to setBlockIndexCandidates
        auto candidate_it = candidate_blocks_by_work.lower_bound(invalid_walk_tip->pprev->nChainWork);
        while (candidate_it != candidate_blocks_by_work.end()) {
            if (!CBlockIndexWorkComparator()(candidate_it->second, invalid_walk_tip->pprev)) {
                setBlockIndexCandidates.insert(candidate_it->second);
                candidate_it = candidate_blocks_by_work.erase(candidate_it);
            } else {
                ++candidate_it;
            }
        }

        // Track the last disconnected block, so we can correct its BLOCK_FAILED_CHILD status in future
        // iterations, or, if it's the last one, call InvalidChainFound on it.
        to_mark_failed = invalid_walk_tip;
    }

    CheckBlockIndex();

    {
        LOCK(cs_main);
        if (m_chain.Contains(to_mark_failed)) {
            // If the to-be-marked invalid block is in the active chain, something is interfering and we can't proceed.
            return false;
        }

        // Mark pindex (or the last disconnected block) as invalid, even when it never was in the main chain
        to_mark_failed->nStatus |= BLOCK_FAILED_VALID;
        m_blockman.m_dirty_blockindex.insert(to_mark_failed);
        setBlockIndexCandidates.erase(to_mark_failed);
        m_chainman.m_failed_blocks.insert(to_mark_failed);

        // If any new blocks somehow arrived while we were disconnecting
        // (above), then the pre-calculation of what should go into
        // setBlockIndexCandidates may have missed entries. This would
        // technically be an inconsistency in the block index, but if we clean
        // it up here, this should be an essentially unobservable error.
        // Loop back over all block index entries and add any missing entries
        // to setBlockIndexCandidates.
        for (auto& [_, block_index] : m_blockman.m_block_index) {
            if (block_index.IsValid(BLOCK_VALID_TRANSACTIONS) && block_index.HaveTxsDownloaded() && !setBlockIndexCandidates.value_comp()(&block_index, m_chain.Tip())) {
                setBlockIndexCandidates.insert(&block_index);
            }
        }

        InvalidChainFound(to_mark_failed);
    }

    // Only notify about a new block tip if the active chain was modified.
    if (pindex_was_in_chain) {
        uiInterface.NotifyBlockTip(GetSynchronizationState(IsInitialBlockDownload()), to_mark_failed->pprev);
    }
    return true;
}

void Chainstate::ResetBlockFailureFlags(CBlockIndex *pindex) {
    AssertLockHeld(cs_main);

    int nHeight = pindex->nHeight;

    // Remove the invalidity flag from this block and all its descendants.
    for (auto& [_, block_index] : m_blockman.m_block_index) {
        if (!block_index.IsValid() && block_index.GetAncestor(nHeight) == pindex) {
            block_index.nStatus &= ~BLOCK_FAILED_MASK;
            block_index.nFlags &= ~(BLOCK_FAILED_DUPLICATE_STAKE | BLOCK_STAKE_KERNEL_SPENT);
            m_blockman.m_dirty_blockindex.insert(&block_index);
            if (block_index.IsValid(BLOCK_VALID_TRANSACTIONS) && block_index.HaveTxsDownloaded() && setBlockIndexCandidates.value_comp()(m_chain.Tip(), &block_index)) {
                setBlockIndexCandidates.insert(&block_index);
            }
            if (&block_index == m_chainman.m_best_invalid) {
                // Reset invalid block marker if it was pointing to one of those.
                m_chainman.m_best_invalid = nullptr;
            }
            m_chainman.m_failed_blocks.erase(&block_index);
        }
    }

    // Remove the invalidity flag from all ancestors too.
    while (pindex != nullptr) {
        if (pindex->nStatus & BLOCK_FAILED_MASK) {
            pindex->nStatus &= ~BLOCK_FAILED_MASK;
            m_blockman.m_dirty_blockindex.insert(pindex);
            m_chainman.m_failed_blocks.erase(pindex);
        }
        pindex = pindex->pprev;
    }
}

/** Mark a block as having its data received and checked (up to BLOCK_VALID_TRANSACTIONS). */
void Chainstate::ReceivedBlockTransactions(const CBlock& block, CBlockIndex* pindexNew, const FlatFilePos& pos)
{
    AssertLockHeld(cs_main);
    pindexNew->nTx = block.vtx.size();
    pindexNew->nChainTx = 0;
    pindexNew->nFile = pos.nFile;
    pindexNew->nDataPos = pos.nPos;
    pindexNew->nUndoPos = 0;
    pindexNew->nStatus |= BLOCK_HAVE_DATA;
    if (DeploymentActiveAt(*pindexNew, m_chainman, Consensus::DEPLOYMENT_SEGWIT)) {
        pindexNew->nStatus |= BLOCK_OPT_WITNESS;
    }
    pindexNew->RaiseValidity(BLOCK_VALID_TRANSACTIONS);
    m_blockman.m_dirty_blockindex.insert(pindexNew);

    if (pindexNew->pprev == nullptr || pindexNew->pprev->HaveTxsDownloaded()) {
        // If pindexNew is the genesis block or all parents are BLOCK_VALID_TRANSACTIONS.
        std::deque<CBlockIndex*> queue;
        queue.push_back(pindexNew);

        // Recursively process any descendant blocks that now may be eligible to be connected.
        while (!queue.empty()) {
            CBlockIndex *pindex = queue.front();
            queue.pop_front();
            pindex->nChainTx = (pindex->pprev ? pindex->pprev->nChainTx : 0) + pindex->nTx;
            pindex->nSequenceId = nBlockSequenceId++;
            if (m_chain.Tip() == nullptr || !setBlockIndexCandidates.value_comp()(pindex, m_chain.Tip())) {
                setBlockIndexCandidates.insert(pindex);
            }
            std::pair<std::multimap<CBlockIndex*, CBlockIndex*>::iterator, std::multimap<CBlockIndex*, CBlockIndex*>::iterator> range = m_blockman.m_blocks_unlinked.equal_range(pindex);
            while (range.first != range.second) {
                std::multimap<CBlockIndex*, CBlockIndex*>::iterator it = range.first;
                queue.push_back(it->second);
                range.first++;
                m_blockman.m_blocks_unlinked.erase(it);
            }
        }
    } else {
        if (pindexNew->pprev && pindexNew->pprev->IsValid(BLOCK_VALID_TREE)) {
            m_blockman.m_blocks_unlinked.insert(std::make_pair(pindexNew->pprev, pindexNew));
        }
    }
}

static bool CheckBlockHeader(const CBlockHeader& block, BlockValidationState& state, const Consensus::Params& consensusParams, bool fCheckPOW = true)
{
    if (fParticlMode &&
        !block.IsParticlVersion())
        return state.Invalid(BlockValidationResult::BLOCK_CONSENSUS, "block-version", "bad block version");

    // Check proof of work matches claimed amount
    if (!fParticlMode &&
        fCheckPOW && !CheckProofOfWork(block.GetHash(), block.nBits, consensusParams))
        return state.Invalid(BlockValidationResult::BLOCK_INVALID_HEADER, "high-hash", "proof of work failed");

    return true;
}


bool CheckBlockSignature(const CBlock &block)
{
    if (!block.IsProofOfStake())
        return block.vchBlockSig.empty();
    if (block.vchBlockSig.empty())
        return false;
    if (block.vtx[0]->vin.size() < 1)
        return false;

    const auto &txin = block.vtx[0]->vin[0];
    if (txin.scriptWitness.stack.size() != 2)
        return false;

    if (txin.scriptWitness.stack[1].size() != 33)
        return false;

    CPubKey pubKey(txin.scriptWitness.stack[1]);
    return pubKey.Verify(block.GetHash(), block.vchBlockSig);
};

bool CheckBlock(const CBlock& block, BlockValidationState& state, const Consensus::Params& consensusParams, bool fCheckPOW, bool fCheckMerkleRoot)
{
    // These are checks that are independent of context.

    if (block.fChecked)
        return true;

    // Check that the header is valid (particularly PoW).  This is mostly
    // redundant with the call in AcceptBlockHeader.
    if (!CheckBlockHeader(block, state, consensusParams, fCheckPOW))
        return false;

    state.SetStateInfo(block.nTime, -1, consensusParams, fParticlMode, (particl::fBusyImporting && particl::fSkipRangeproof), true);

    // Signet only: check block solution
    if (consensusParams.signet_blocks && fCheckPOW && !CheckSignetBlockSolution(block, consensusParams)) {
        return state.Invalid(BlockValidationResult::BLOCK_CONSENSUS, "bad-signet-blksig", "signet block signature validation failure");
    }

    // Check the merkle root.
    if (fCheckMerkleRoot) {
        bool mutated;

        uint256 hashMerkleRoot2 = BlockMerkleRoot(block, &mutated);

        if (block.hashMerkleRoot != hashMerkleRoot2)
            return state.Invalid(BlockValidationResult::BLOCK_MUTATED, "bad-txnmrklroot", "hashMerkleRoot mismatch");

        // Check for merkle tree malleability (CVE-2012-2459): repeating sequences
        // of transactions in a block without affecting the merkle root of a block,
        // while still invalidating it.
        if (mutated)
            return state.Invalid(BlockValidationResult::BLOCK_MUTATED, "bad-txns-duplicate", "duplicate transaction");
    }

    // All potential-corruption validation must be done before we do any
    // transaction validation, as otherwise we may mark the header as invalid
    // because we receive the wrong transactions for it.
    // Note that witness malleability is checked in ContextualCheckBlock, so no
    // checks that use witness data may be performed here.

    // Size limits
    if (block.vtx.empty() || block.vtx.size() * WITNESS_SCALE_FACTOR > MAX_BLOCK_WEIGHT || ::GetSerializeSize(block, PROTOCOL_VERSION | SERIALIZE_TRANSACTION_NO_WITNESS) * WITNESS_SCALE_FACTOR > MAX_BLOCK_WEIGHT)
        return state.Invalid(BlockValidationResult::BLOCK_CONSENSUS, "bad-blk-length", "size limits failed");

    if (fParticlMode) {
        // First transaction must be coinbase (genesis only) or coinstake
        // 2nd txn may be coinbase in early blocks: check further in ContextualCheckBlock
        if (!(block.vtx[0]->IsCoinBase() || block.vtx[0]->IsCoinStake())) { // only genesis can be coinbase, check in ContextualCheckBlock
            return state.Invalid(BlockValidationResult::BLOCK_CONSENSUS, "bad-cb-missing", "first tx is not coinbase");
        }

        // 2nd txn may never be coinstake, remaining txns must not be coinbase/stake
        for (size_t i = 1; i < block.vtx.size(); i++) {
            if ((i > 1 && block.vtx[i]->IsCoinBase()) || block.vtx[i]->IsCoinStake()) {
                return state.Invalid(BlockValidationResult::BLOCK_CONSENSUS, "bad-cb-multiple", "more than one coinbase or coinstake");
            }
        }

        if (!CheckBlockSignature(block)) {
            return state.Invalid(BlockValidationResult::BLOCK_CONSENSUS, "bad-block-signature", "bad block signature");
        }
    } else {
        // First transaction must be coinbase, the rest must not be
        if (block.vtx.empty() || !block.vtx[0]->IsCoinBase())
            return state.Invalid(BlockValidationResult::BLOCK_CONSENSUS, "bad-cb-missing", "first tx is not coinbase");
        for (unsigned int i = 1; i < block.vtx.size(); i++)
        if (block.vtx[i]->IsCoinBase())
            return state.Invalid(BlockValidationResult::BLOCK_CONSENSUS, "bad-cb-multiple", "more than one coinbase");
    }

    // Check transactions
    // Must check for duplicate inputs (see CVE-2018-17144)
    for (const auto& tx : block.vtx) {
        TxValidationState tx_state;
        tx_state.SetStateInfo(block.nTime, -1, consensusParams, fParticlMode, (particl::fBusyImporting && particl::fSkipRangeproof), true);
        tx_state.m_chainman = state.m_chainman;
        if (state.m_chainman) {
            tx_state.m_chainstate = &state.m_chainman->ActiveChainstate();
        }
        if (!CheckTransaction(*tx, tx_state)) {
            // CheckBlock() does context-free validation checks. The only
            // possible failures are consensus failures.
            assert(tx_state.GetResult() == TxValidationResult::TX_CONSENSUS);
            return state.Invalid(BlockValidationResult::BLOCK_CONSENSUS, tx_state.GetRejectReason(),
                                 strprintf("Transaction check failed (tx hash %s) %s", tx->GetHash().ToString(), tx_state.GetDebugMessage()));
        }
    }
    unsigned int nSigOps = 0;
    for (const auto& tx : block.vtx)
    {
        nSigOps += GetLegacySigOpCount(*tx);
    }
    if (nSigOps * WITNESS_SCALE_FACTOR > MAX_BLOCK_SIGOPS_COST)
        return state.Invalid(BlockValidationResult::BLOCK_CONSENSUS, "bad-blk-sigops", "out-of-bounds SigOpCount");

    if (fCheckPOW && fCheckMerkleRoot)
        block.fChecked = true;

    return true;
}

void ChainstateManager::UpdateUncommittedBlockStructures(CBlock& block, const CBlockIndex* pindexPrev) const
{
    int commitpos = GetWitnessCommitmentIndex(block);
    static const std::vector<unsigned char> nonce(32, 0x00);
    if (commitpos != NO_WITNESS_COMMITMENT && DeploymentActiveAfter(pindexPrev, *this, Consensus::DEPLOYMENT_SEGWIT) && !block.vtx[0]->HasWitness()) {
        CMutableTransaction tx(*block.vtx[0]);
        tx.vin[0].scriptWitness.stack.resize(1);
        tx.vin[0].scriptWitness.stack[0] = nonce;
        block.vtx[0] = MakeTransactionRef(std::move(tx));
    }
}

std::vector<unsigned char> ChainstateManager::GenerateCoinbaseCommitment(CBlock& block, const CBlockIndex* pindexPrev) const
{
    std::vector<unsigned char> commitment;
    if (fParticlMode) {
        return commitment;
    }

    int commitpos = GetWitnessCommitmentIndex(block);
    std::vector<unsigned char> ret(32, 0x00);
    if (commitpos == NO_WITNESS_COMMITMENT) {
        uint256 witnessroot = BlockWitnessMerkleRoot(block, nullptr);
        CHash256().Write(witnessroot).Write(ret).Finalize(witnessroot);
        CTxOut out;
        out.nValue = 0;
        out.scriptPubKey.resize(MINIMUM_WITNESS_COMMITMENT);
        out.scriptPubKey[0] = OP_RETURN;
        out.scriptPubKey[1] = 0x24;
        out.scriptPubKey[2] = 0xaa;
        out.scriptPubKey[3] = 0x21;
        out.scriptPubKey[4] = 0xa9;
        out.scriptPubKey[5] = 0xed;
        memcpy(&out.scriptPubKey[6], witnessroot.begin(), 32);
        commitment = std::vector<unsigned char>(out.scriptPubKey.begin(), out.scriptPubKey.end());
        CMutableTransaction tx(*block.vtx[0]);
        tx.vout.push_back(out);
        block.vtx[0] = MakeTransactionRef(std::move(tx));
    }
    UpdateUncommittedBlockStructures(block, pindexPrev);
    return commitment;
}

bool HasValidProofOfWork(const std::vector<CBlockHeader>& headers, const Consensus::Params& consensusParams)
{
    return std::all_of(headers.cbegin(), headers.cend(),
            [&](const auto& header) { return CheckProofOfWork(header.GetHash(), header.nBits, consensusParams);});
}

arith_uint256 CalculateHeadersWork(const std::vector<CBlockHeader>& headers)
{
    arith_uint256 total_work{0};
    for (const CBlockHeader& header : headers) {
        CBlockIndex dummy(header);
        total_work += GetBlockProof(dummy);
    }
    return total_work;
}

/** Context-dependent validity checks.
 *  By "context", we mean only the previous block headers, but not the UTXO
 *  set; UTXO-related validity checks are done in ConnectBlock().
 *  NOTE: This function is not currently invoked by ConnectBlock(), so we
 *  should consider upgrade issues if we change which consensus rules are
 *  enforced in this function (eg by adding a new consensus rule). See comment
 *  in ConnectBlock().
 *  Note that -reindex-chainstate skips the validation that happens here!
 */
static bool ContextualCheckBlockHeader(const CBlockHeader& block, BlockValidationState& state, BlockManager& blockman, const ChainstateManager& chainman, const CBlockIndex* pindexPrev, NodeClock::time_point now) EXCLUSIVE_LOCKS_REQUIRED(::cs_main)
{
    AssertLockHeld(::cs_main);
    //assert(pindexPrev != nullptr);
    const int nHeight = pindexPrev == nullptr ? 0 : pindexPrev->nHeight + 1;

    // Check proof of work
    const Consensus::Params& consensusParams = chainman.GetConsensus();
    if (fParticlMode && pindexPrev) {
        // Check proof-of-stake
        if (block.nBits != particl::GetNextTargetRequired(pindexPrev, consensusParams))
            return state.Invalid(BlockValidationResult::BLOCK_INVALID_HEADER, "bad-diffbits-pos", "incorrect proof of stake");
    } else {
        // Check proof of work
        if (block.nBits != GetNextWorkRequired(pindexPrev, &block, consensusParams))
            return state.Invalid(BlockValidationResult::BLOCK_INVALID_HEADER, "bad-diffbits", "incorrect proof of work");
    }

    // Check against checkpoints
    if (chainman.m_options.checkpoints_enabled) {
        // Don't accept any forks from the main chain prior to last checkpoint.
        // GetLastCheckpoint finds the last checkpoint in MapCheckpoints that's in our
        // BlockIndex().
        const CBlockIndex* pcheckpoint = blockman.GetLastCheckpoint(chainman.GetParams().Checkpoints());
        if (pcheckpoint && nHeight < pcheckpoint->nHeight) {
            LogPrintf("ERROR: %s: forked chain older than last checkpoint (height %d)\n", __func__, nHeight);
            return state.Invalid(BlockValidationResult::BLOCK_CHECKPOINT, "bad-fork-prior-to-checkpoint");
        }
    }

    // Check timestamp against prev
    if (block.GetBlockTime() <= pindexPrev->GetMedianTimePast())
        return state.Invalid(BlockValidationResult::BLOCK_INVALID_HEADER, "time-too-old", "block's timestamp is too early");

    // Check timestamp
    auto unix_timestamp = TicksSinceEpoch<std::chrono::seconds>(now);
    if (!block.hashPrevBlock.IsNull() && // allow genesis block to be created in the future
        (fParticlMode ? (block.GetBlockTime() > particl::FutureDrift(unix_timestamp)) : (block.Time() > now + std::chrono::seconds{MAX_FUTURE_BLOCK_TIME}))) {
        return state.Invalid(BlockValidationResult::BLOCK_TIME_FUTURE, "time-too-new", "block timestamp too far in the future");
    }

    // Reject blocks with outdated version
    if ((block.nVersion < 2 && DeploymentActiveAfter(pindexPrev, chainman, Consensus::DEPLOYMENT_HEIGHTINCB)) ||
        (block.nVersion < 3 && DeploymentActiveAfter(pindexPrev, chainman, Consensus::DEPLOYMENT_DERSIG)) ||
        (block.nVersion < 4 && DeploymentActiveAfter(pindexPrev, chainman, Consensus::DEPLOYMENT_CLTV))) {
            return state.Invalid(BlockValidationResult::BLOCK_INVALID_HEADER, strprintf("bad-version(0x%08x)", block.nVersion),
                                 strprintf("rejected nVersion=0x%08x block", block.nVersion));
    }

    return true;
}

/** NOTE: This function is not currently invoked by ConnectBlock(), so we
 *  should consider upgrade issues if we change which consensus rules are
 *  enforced in this function (eg by adding a new consensus rule). See comment
 *  in ConnectBlock().
 *  Note that -reindex-chainstate skips the validation that happens here!
 */
static bool ContextualCheckBlock(const CBlock& block, BlockValidationState& state, const ChainstateManager& chainman, const CBlockIndex* pindexPrev, bool accept_block=false) EXCLUSIVE_LOCKS_REQUIRED(cs_main)
{
    const int nHeight = pindexPrev == nullptr ? 0 : pindexPrev->nHeight + 1;
    const int64_t nPrevTime = pindexPrev ? pindexPrev->nTime : 0;

    // Enforce BIP113 (Median Time Past).
    bool enforce_locktime_median_time_past{false};
    if (DeploymentActiveAfter(pindexPrev, chainman, Consensus::DEPLOYMENT_CSV)) {
        assert(pindexPrev != nullptr);
        enforce_locktime_median_time_past = true;
    }

    const int64_t nLockTimeCutoff{enforce_locktime_median_time_past ?
                                      (pindexPrev ? pindexPrev->GetMedianTimePast() : block.GetBlockTime()) :
                                      block.GetBlockTime()};

    // Check that all transactions are finalized
    for (const auto& tx : block.vtx) {
        if (!IsFinalTx(*tx, nHeight, nLockTimeCutoff)) {
            return state.Invalid(BlockValidationResult::BLOCK_CONSENSUS, "bad-txns-nonfinal", "non-final transaction");
        }
    }

    const CChainParams& params{chainman.GetParams()};
    if (fParticlMode) {
        if (block.IsProofOfStake()) {
            if (!chainman.ActiveChainstate().IsInitialBlockDownload() &&
                !particl::CheckStakeUnique(block)) {
                //state.DoS(10, false, "bad-cs-duplicate", false, "duplicate coinstake");

                state.nFlags |= BLOCK_FAILED_DUPLICATE_STAKE;

                /*
                // TODO: ask peers which stake kernel they have
                if (chainActive.Tip()->nHeight < GetNumBlocksOfPeers() - 8) // peers have significantly longer chain, this node must've got the wrong stake 1st
                {
                    LogPrint(BCLog::POS, "%s: Ignoring CheckStakeUnique for block %s, chain height behind peers.\n", __func__, block.GetHash().ToString());
                    const COutPoint &kernel = block.vtx[0]->vin[0].prevout;
                    mapStakeSeen[kernel] = block.GetHash();
                } else
                    return state.DoS(20, false, "bad-cs-duplicate", false, "duplicate coinstake");
                */
            }

            // Limit the number of outputs in a coinstake txn to 6: 1 data + 1 treasury + 4 user
            if (nPrevTime >= params.GetConsensus().OpIsCoinstakeTime) {
                if (block.vtx[0]->vpout.size() > 6) {
                    return state.Invalid(BlockValidationResult::BLOCK_CONSENSUS, "bad-cs-outputs", "Too many outputs in coinstake");
                }
            }

            // Coinstake output 0 must be data output of blockheight
            int i;
            if (!block.vtx[0]->GetCoinStakeHeight(i)) {
                return state.Invalid(BlockValidationResult::BLOCK_CONSENSUS, "bad-cs-malformed", "coinstake txn is malformed");
            }

            if (i != nHeight) {
                return state.Invalid(BlockValidationResult::BLOCK_CONSENSUS, "bad-cs-height", "block height mismatch in coinstake");
            }

            std::vector<uint8_t> &vData = ((CTxOutData*)block.vtx[0]->vpout[0].get())->vData;
            if (vData.size() > 8 && vData[4] == DO_VOTE) {
                uint32_t voteToken;
                memcpy(&voteToken, &vData[5], 4);
                voteToken = le32toh(voteToken);

                LogPrint(BCLog::HDWALLET, _("Block %d casts vote for option %u of proposal %u.\n").translated.c_str(),
                    nHeight, voteToken >> 16, voteToken & 0xFFFF);
            }

            // check witness merkleroot, TODO: should witnessmerkleroot be hashed?
            bool malleated = false;
            uint256 hashWitness = BlockWitnessMerkleRoot(block, &malleated);

            if (hashWitness != block.hashWitnessMerkleRoot) {
                return state.Invalid(BlockValidationResult::BLOCK_MUTATED, "bad-witness-merkle-match", strprintf("%s : witness merkle commitment mismatch", __func__));
            }

            if (!CheckCoinStakeTimestamp(nHeight, block.GetBlockTime())) {
                return state.Invalid(BlockValidationResult::DOS_50, "bad-coinstake-time", strprintf("%s: coinstake timestamp violation nTimeBlock=%d", __func__, block.GetBlockTime()));
            }

            // Check timestamp against prev
            if (block.GetBlockTime() <= pindexPrev->GetPastTimeLimit() || particl::FutureDrift(block.GetBlockTime()) < pindexPrev->GetBlockTime()) {
                return state.Invalid(BlockValidationResult::DOS_50, "bad-block-time", strprintf("%s: block's timestamp is too early", __func__));
            }

            uint256 hashProof, targetProofOfStake;

            // IsInitialBlockDownload tests (!fImporting && !fReindex)
            // Blocks are connected at end of import / reindex
            if (accept_block && chainman.ActiveChainstate().IsInitialBlockDownload()) {
                // CheckProofOfStake is run again during connectblock
            } else
            if (!CheckProofOfStake(chainman.ActiveChainstate(), state, pindexPrev, *block.vtx[0], block.nTime, block.nBits, hashProof, targetProofOfStake)) {
                return error("ContextualCheckBlock(): check proof-of-stake failed for block %s\n", block.GetHash().ToString());
            }
        } else {
            bool fCheckPOW = true; // TODO: pass properly
            if (fCheckPOW && !CheckProofOfWork(block.GetHash(), block.nBits, params.GetConsensus(), nHeight, params.GetLastImportHeight()))
                return state.Invalid(BlockValidationResult::BLOCK_INVALID_HEADER, "high-hash", "proof of work failed");

            // Enforce rule that the coinbase ends with serialized block height
            // genesis block scriptSig size will be different
            CScript expect = CScript() << OP_RETURN << nHeight;
            const CScript &scriptSig = block.vtx[0]->vin[0].scriptSig;
            if (scriptSig.size() < expect.size() ||
                !std::equal(expect.begin()
                    , expect.end(), scriptSig.begin() + scriptSig.size()-expect.size())) {
                return state.Invalid(BlockValidationResult::BLOCK_CONSENSUS, "bad-cb-height", "block height mismatch in coinbase");
            }
        }

        if (nHeight > 0 && !block.vtx[0]->IsCoinStake()) { // only genesis block can start with coinbase
            return state.Invalid(BlockValidationResult::BLOCK_CONSENSUS, "bad-cs-missing", "first tx is not coinstake");
        }

        if (nHeight > 0 &&  // skip genesis
            params.GetLastImportHeight() >= (uint32_t)nHeight) {
            // 2nd txn must be coinbase
            if (block.vtx.size() < 2 || !block.vtx[1]->IsCoinBase()) {
                return state.Invalid(BlockValidationResult::BLOCK_CONSENSUS, "bad-cb", "Second txn of import block must be coinbase");
            }

            // Check hash of genesis import txn matches expected hash.
            uint256 txnHash = block.vtx[1]->GetHash();
            if (!params.CheckImportCoinbase(nHeight, txnHash)) {
                return state.Invalid(BlockValidationResult::BLOCK_CONSENSUS, "bad-cb", "Incorrect outputs hash.");
            }
        } else {
            // 2nd txn can't be coinbase if block height > GetLastImportHeight
            if (block.vtx.size() > 1 && block.vtx[1]->IsCoinBase()) {
                return state.Invalid(BlockValidationResult::BLOCK_CONSENSUS, "bad-cb-multiple", "unexpected coinbase");
            }
        }
    } else {
        // Enforce rule that the coinbase starts with serialized block height
        if (DeploymentActiveAfter(pindexPrev, chainman, Consensus::DEPLOYMENT_HEIGHTINCB))
        {
            CScript expect = CScript() << nHeight;
            if (block.vtx[0]->vin[0].scriptSig.size() < expect.size() ||
                !std::equal(expect.begin(), expect.end(), block.vtx[0]->vin[0].scriptSig.begin())) {
                return state.Invalid(BlockValidationResult::BLOCK_CONSENSUS, "bad-cb-height", "block height mismatch in coinbase");
            }
        }

        // Validation for witness commitments.
        // * We compute the witness hash (which is the hash including witnesses) of all the block's transactions, except the
        //   coinbase (where 0x0000....0000 is used instead).
        // * The coinbase scriptWitness is a stack of a single 32-byte vector, containing a witness reserved value (unconstrained).
        // * We build a merkle tree with all those witness hashes as leaves (similar to the hashMerkleRoot in the block header).
        // * There must be at least one output whose scriptPubKey is a single 36-byte push, the first 4 bytes of which are
        //   {0xaa, 0x21, 0xa9, 0xed}, and the following 32 bytes are SHA256^2(witness root, witness reserved value). In case there are
        //   multiple, the last one is used.
        bool fHaveWitness = false;
        if (DeploymentActiveAfter(pindexPrev, chainman, Consensus::DEPLOYMENT_SEGWIT)) {
            int commitpos = GetWitnessCommitmentIndex(block);
            if (commitpos != NO_WITNESS_COMMITMENT) {
                bool malleated = false;
                uint256 hashWitness = BlockWitnessMerkleRoot(block, &malleated);
                // The malleation check is ignored; as the transaction tree itself
                // already does not permit it, it is impossible to trigger in the
                // witness tree.
                if (block.vtx[0]->vin[0].scriptWitness.stack.size() != 1 || block.vtx[0]->vin[0].scriptWitness.stack[0].size() != 32) {
                    return state.Invalid(BlockValidationResult::BLOCK_MUTATED, "bad-witness-nonce-size", strprintf("%s : invalid witness reserved value size", __func__));
                }
                CHash256().Write(hashWitness).Write(block.vtx[0]->vin[0].scriptWitness.stack[0]).Finalize(hashWitness);
                if (memcmp(hashWitness.begin(), &block.vtx[0]->vout[commitpos].scriptPubKey[6], 32)) {
                    return state.Invalid(BlockValidationResult::BLOCK_MUTATED, "bad-witness-merkle-match", strprintf("%s : witness merkle commitment mismatch", __func__));
                }
                fHaveWitness = true;
            }
        }

        // No witness data is allowed in blocks that don't commit to witness data, as this would otherwise leave room for spam
        if (!fHaveWitness) {
          for (const auto& tx : block.vtx) {
                if (tx->HasWitness()) {
                    return state.Invalid(BlockValidationResult::BLOCK_MUTATED, "unexpected-witness", strprintf("%s : unexpected witness data found", __func__));
                }
            }
        }
    }

    // After the coinbase witness reserved value and commitment are verified,
    // we can check if the block weight passes (before we've checked the
    // coinbase witness, it would be possible for the weight to be too
    // large by filling up the coinbase witness, which doesn't change
    // the block hash, so we couldn't mark the block as permanently
    // failed).
    if (GetBlockWeight(block) > MAX_BLOCK_WEIGHT) {
        return state.Invalid(BlockValidationResult::BLOCK_CONSENSUS, "bad-blk-weight", strprintf("%s : weight limit failed", __func__));
    }

    return true;
}

bool ChainstateManager::AcceptBlockHeader(const CBlockHeader& block, BlockValidationState& state, CBlockIndex** ppindex, bool min_pow_checked, bool fRequested)
{
    AssertLockHeld(cs_main);

    // Check for duplicate
    uint256 hash = block.GetHash();
    BlockMap::iterator miSelf{m_blockman.m_block_index.find(hash)};
    if (hash != GetConsensus().hashGenesisBlock) {
        if (miSelf != m_blockman.m_block_index.end()) {
            // Block header is already known.
            CBlockIndex* pindex = &(miSelf->second);
            if (state.m_chainman && !state.m_peerman) {
                state.m_peerman = state.m_chainman->m_peerman;
            }
            if (fParticlMode && !fRequested &&
                !state.m_chainman->ActiveChainstate().IsInitialBlockDownload() && state.nodeId >= 0 &&
                !state.m_peerman->IncDuplicateHeaders(state.nodeId)) {
                state.m_punish_for_duplicates = true;
            }

            if (ppindex)
                *ppindex = pindex;
            if (pindex->nStatus & BLOCK_FAILED_MASK) {
                /*
                if (pindex->nFlags & BLOCK_FAILED_DUPLICATE_STAKE
                    && ProcessDuplicateStakeHeader(pindex, state.nodeId))
                {
                    // pass
                } else */
                LogPrint(BCLog::VALIDATION, "%s: block %s is marked invalid\n", __func__, hash.ToString());
                return state.Invalid(BlockValidationResult::BLOCK_CACHED_INVALID, "duplicate");
            }
            return true;
        }

        if (!CheckBlockHeader(block, state, GetConsensus())) {
            LogPrint(BCLog::VALIDATION, "%s: Consensus::CheckBlockHeader: %s, %s\n", __func__, hash.ToString(), state.ToString());
            return false;
        }

        // Get prev block index
        CBlockIndex* pindexPrev = nullptr;
        BlockMap::iterator mi{m_blockman.m_block_index.find(block.hashPrevBlock)};
        if (mi == m_blockman.m_block_index.end()) {
            LogPrint(BCLog::VALIDATION, "header %s has prev block not found: %s\n", hash.ToString(), block.hashPrevBlock.ToString());
            return state.Invalid(BlockValidationResult::BLOCK_MISSING_PREV, "prev-blk-not-found");
        }
        pindexPrev = &((*mi).second);
        if (pindexPrev->nStatus & BLOCK_FAILED_MASK) {
            LogPrint(BCLog::VALIDATION, "header %s has prev block invalid: %s\n", hash.ToString(), block.hashPrevBlock.ToString());
            return state.Invalid(BlockValidationResult::BLOCK_INVALID_PREV, "bad-prevblk");
        }
        if (!ContextualCheckBlockHeader(block, state, m_blockman, *this, pindexPrev, m_options.adjusted_time_callback())) {
            LogPrint(BCLog::VALIDATION, "%s: Consensus::ContextualCheckBlockHeader: %s, %s\n", __func__, hash.ToString(), state.ToString());
            return false;
        }

        /* Determine if this block descends from any block which has been found
         * invalid (m_failed_blocks), then mark pindexPrev and any blocks between
         * them as failed. For example:
         *
         *                D3
         *              /
         *      B2 - C2
         *    /         \
         *  A             D2 - E2 - F2
         *    \
         *      B1 - C1 - D1 - E1
         *
         * In the case that we attempted to reorg from E1 to F2, only to find
         * C2 to be invalid, we would mark D2, E2, and F2 as BLOCK_FAILED_CHILD
         * but NOT D3 (it was not in any of our candidate sets at the time).
         *
         * In any case D3 will also be marked as BLOCK_FAILED_CHILD at restart
         * in LoadBlockIndex.
         */
        if (!pindexPrev->IsValid(BLOCK_VALID_SCRIPTS)) {
            // The above does not mean "invalid": it checks if the previous block
            // hasn't been validated up to BLOCK_VALID_SCRIPTS. This is a performance
            // optimization, in the common case of adding a new block to the tip,
            // we don't need to iterate over the failed blocks list.
            for (const CBlockIndex* failedit : m_failed_blocks) {
                if (pindexPrev->GetAncestor(failedit->nHeight) == failedit) {
                    if (!(failedit->nStatus & BLOCK_FAILED_VALID)) {
                        LogPrintf("ERROR: Valid block in m_failed_blocks!\n");
                    }
                    CBlockIndex* invalid_walk = pindexPrev;
                    if (failedit->nStatus & BLOCK_FAILED_VALID)
                    while (invalid_walk != failedit) {
                        invalid_walk->nStatus |= BLOCK_FAILED_CHILD;
                        m_blockman.m_dirty_blockindex.insert(invalid_walk);
                        invalid_walk = invalid_walk->pprev;
                    }
                    LogPrint(BCLog::VALIDATION, "%s: %s prev block invalid ancestor %s\n", __func__, hash.ToString(), failedit->GetBlockHash().ToString());
                    return state.Invalid(BlockValidationResult::BLOCK_INVALID_PREV, "bad-prevblk");
                }
            }
        }
    }

    if (!min_pow_checked) {
        LogPrint(BCLog::VALIDATION, "%s: not adding new block header %s, missing anti-dos proof-of-work validation\n", __func__, hash.ToString());
        return state.Invalid(BlockValidationResult::BLOCK_HEADER_LOW_WORK, "too-little-chainwork");
    }

    bool force_accept = true;
    if (fParticlMode &&
        state.nodeId >= 0 &&
        state.m_chainman->HaveActiveChainstate() &&
        !state.m_chainman->ActiveChainstate().IsInitialBlockDownload()) {
        if (!state.m_peerman->AddNodeHeader(state.nodeId, hash)) {
            LogPrintf("ERROR: %s: DoS limits\n", __func__);
            return state.Invalid(BlockValidationResult::DOS_20, "dos-limits");
        }
        force_accept = false;
    }

    CBlockIndex* pindex{m_blockman.AddToBlockIndex(block, m_best_header)};
    if (force_accept) {
        pindex->nFlags |= BLOCK_ACCEPTED;
    }

    if (ppindex)
        *ppindex = pindex;

    return true;
}

// Exposed wrapper for AcceptBlockHeader
bool ChainstateManager::ProcessNewBlockHeaders(const std::vector<CBlockHeader>& headers, bool min_pow_checked, BlockValidationState& state, const CBlockIndex** ppindex)
{
    state.m_chainman = this;
    AssertLockNotHeld(cs_main);
    {
        LOCK(cs_main);
        for (const CBlockHeader& header : headers) {
            CBlockIndex *pindex = nullptr; // Use a temp pindex instead of ppindex to avoid a const_cast
            bool accepted{AcceptBlockHeader(header, state, &pindex, min_pow_checked)};
            ActiveChainstate().CheckBlockIndex();

            if (!accepted) {
                return false;
            }
            if (ppindex) {
                *ppindex = pindex;
            }
        }
    }
    if (NotifyHeaderTip(ActiveChainstate())) {
        if (ActiveChainstate().IsInitialBlockDownload() && ppindex && *ppindex) {
            const CBlockIndex& last_accepted{**ppindex};
            const int64_t blocks_left{(GetTime() - last_accepted.GetBlockTime()) / GetConsensus().nPowTargetSpacing};
            const double progress{100.0 * last_accepted.nHeight / (last_accepted.nHeight + blocks_left)};
            LogPrintf("Synchronizing blockheaders, height: %d (~%.2f%%)\n", last_accepted.nHeight, progress);
        }
    }
    return true;
}

void ChainstateManager::ReportHeadersPresync(const arith_uint256& work, int64_t height, int64_t timestamp)
{
    AssertLockNotHeld(cs_main);
    const auto& chainstate = ActiveChainstate();
    {
        LOCK(cs_main);
        // Don't report headers presync progress if we already have a post-minchainwork header chain.
        // This means we lose reporting for potentially legitimate, but unlikely, deep reorgs, but
        // prevent attackers that spam low-work headers from filling our logs.
        if (m_best_header->nChainWork >= UintToArith256(GetConsensus().nMinimumChainWork)) return;
        // Rate limit headers presync updates to 4 per second, as these are not subject to DoS
        // protection.
        auto now = std::chrono::steady_clock::now();
        if (now < m_last_presync_update + std::chrono::milliseconds{250}) return;
        m_last_presync_update = now;
    }
    bool initial_download = chainstate.IsInitialBlockDownload();
    uiInterface.NotifyHeaderTip(GetSynchronizationState(initial_download), height, timestamp, /*presync=*/true);
    if (initial_download) {
        const int64_t blocks_left{(GetTime() - timestamp) / GetConsensus().nPowTargetSpacing};
        const double progress{100.0 * height / (height + blocks_left)};
        LogPrintf("Pre-synchronizing blockheaders, height: %d (~%.2f%%)\n", height, progress);
    }
}

/** Store block on disk. If dbp is non-nullptr, the file is known to already reside on disk */
bool Chainstate::AcceptBlock(const std::shared_ptr<const CBlock>& pblock, BlockValidationState& state, CBlockIndex** ppindex, bool fRequested, const FlatFilePos* dbp, bool* fNewBlock, bool min_pow_checked)
{
    const CBlock& block = *pblock;

    if (fNewBlock) *fNewBlock = false;
    AssertLockHeld(cs_main);

    CBlockIndex *pindexDummy = nullptr;
    CBlockIndex *&pindex = ppindex ? *ppindex : pindexDummy;

    bool accepted_header{m_chainman.AcceptBlockHeader(block, state, &pindex, min_pow_checked, fRequested)};
    CheckBlockIndex();

    if (!accepted_header)
        return false;

    // Try to process all requested blocks that we don't have, but only
    // process an unrequested block if it's new and has enough work to
    // advance our tip, and isn't too many blocks ahead.
    bool fAlreadyHave = pindex->nStatus & BLOCK_HAVE_DATA;
    bool fHasMoreOrSameWork = (m_chain.Tip() ? pindex->nChainWork >= m_chain.Tip()->nChainWork : true);
    // Blocks that are too out-of-order needlessly limit the effectiveness of
    // pruning, because pruning will not delete block files that contain any
    // blocks which are too close in height to the tip.  Apply this test
    // regardless of whether pruning is enabled; it should generally be safe to
    // not process unrequested blocks.
    bool fTooFarAhead{pindex->nHeight > m_chain.Height() + int(MIN_BLOCKS_TO_KEEP)};

    // TODO: Decouple this function from the block download logic by removing fRequested
    // This requires some new chain data structure to efficiently look up if a
    // block is in a chain leading to a candidate for best tip, despite not
    // being such a candidate itself.
    // Note that this would break the getblockfrompeer RPC

    // TODO: deal better with return value and error conditions for duplicate
    // and unrequested blocks.
    if (fAlreadyHave) return true;
    if (!fRequested) {  // If we didn't ask for it:
        if (pindex->nTx != 0) return true;    // This is a previously-processed block that was pruned
        if (!fHasMoreOrSameWork) return true; // Don't process less-work chains
        if (fTooFarAhead) return true;        // Block height is too high

        // Protect against DoS attacks from low-work chains.
        // If our tip is behind, a peer could try to send us
        // low-work blocks on a fake chain that we would never
        // request; don't process these.
        if (pindex->nChainWork < m_chainman.MinimumChainWork()) return true;
    }

    const CChainParams& params{m_chainman.GetParams()};

    if (!CheckBlock(block, state, params.GetConsensus())) {
        if (state.IsInvalid() && state.GetResult() != BlockValidationResult::BLOCK_MUTATED) {
            pindex->nStatus |= BLOCK_FAILED_VALID;
            m_blockman.m_dirty_blockindex.insert(pindex);
        }
        return error("%s: %s", __func__, state.ToString());
    }

    if (block.IsProofOfStake()) {
        pindex->SetProofOfStake();
        pindex->prevoutStake = pblock->vtx[0]->vin[0].prevout;
        if (!pindex->pprev ||
            (pindex->pprev->bnStakeModifier.IsNull() &&
             pindex->pprev->GetBlockHash() != params.GetConsensus().hashGenesisBlock)) {
            // Block received out of order
            if (fParticlMode && !IsInitialBlockDownload()) {
                if (pindex->nFlags & BLOCK_DELAYED) {
                    // Block is already delayed
                    state.nFlags |= BLOCK_DELAYED;
                    return true;
                }
                pindex->nFlags |= BLOCK_DELAYED;
                return particl::DelayBlock(m_blockman, pblock, state);
            }
        } else {
            pindex->bnStakeModifier = ComputeStakeModifierV2(pindex->pprev, pindex->prevoutStake.hash);
        }
        pindex->nFlags = pindex->nFlags & (uint32_t)~BLOCK_DELAYED;
        m_blockman.m_dirty_blockindex.insert(pindex);
    }

    if (!ContextualCheckBlock(block, state, m_chainman, pindex->pprev, true)) {
        if (state.IsInvalid() && state.GetResult() != BlockValidationResult::BLOCK_MUTATED) {
            pindex->nStatus |= BLOCK_FAILED_VALID;
            m_blockman.m_dirty_blockindex.insert(pindex);
        }
        return error("%s: %s", __func__, state.ToString());
    }

    if (state.nFlags & BLOCK_STAKE_KERNEL_SPENT && !(state.nFlags & BLOCK_FAILED_DUPLICATE_STAKE)) {
        if (state.nodeId > -1) {
            state.m_peerman->MisbehavingById(state.nodeId, 20, "Spent kernel");
        }
    }

    // m_peerman is not set in unit tests
    if (m_chainman.m_peerman) {
        m_chainman.m_peerman->RemoveNodeHeader(pindex->GetBlockHash());
    }
    pindex->nFlags |= BLOCK_ACCEPTED;
    m_blockman.m_dirty_blockindex.insert(pindex);

    // Header is valid/has work, merkle tree and segwit merkle tree are good...RELAY NOW
    // (but if it does not build on our best tip, let the SendMessages loop relay it)
    if (!(state.nFlags & (BLOCK_STAKE_KERNEL_SPENT | BLOCK_FAILED_DUPLICATE_STAKE)) &&
        !IsInitialBlockDownload() && m_chain.Tip() == pindex->pprev) {
        GetMainSignals().NewPoWValidBlock(pindex, pblock);
    }

    // Write block to history file
    if (fNewBlock) *fNewBlock = true;
    try {
        FlatFilePos blockPos{m_blockman.SaveBlockToDisk(block, pindex->nHeight, m_chain, params, dbp)};
        if (blockPos.IsNull()) {
            state.Error(strprintf("%s: Failed to find position to write new block to disk", __func__));
            return false;
        }
        ReceivedBlockTransactions(block, pindex, blockPos);
    } catch (const std::runtime_error& e) {
        return AbortNode(state, std::string("System error: ") + e.what());
    }

    FlushStateToDisk(state, FlushStateMode::NONE);

    CheckBlockIndex();

    return true;
}

bool ChainstateManager::ProcessNewBlock(const std::shared_ptr<const CBlock>& block, bool force_processing, bool min_pow_checked, bool* new_block, NodeId node_id, PeerManager *peerman)
{
    AssertLockNotHeld(cs_main);

    CBlockIndex *pindex = nullptr;
    {
        /*
        uint256 hash = pblock->GetHash();
        // Limited duplicity on stake: prevents block flood attack
        // Duplicate stake allowed only when there is orphan child block
        if (!fReindex && !fImporting && pblock->IsProofOfStake() && setStakeSeen.count(pblock->GetProofOfStake()) && !mapOrphanBlocksByPrev.count(hash))
            return error("%s: Duplicate proof-of-stake (%s, %d) for block %s", pblock->GetProofOfStake().first.ToString(), pblock->GetProofOfStake().second, hash.ToString());
        */

        if (new_block) *new_block = false;
        BlockValidationState state;
        state.m_chainman = this;
        if (peerman) {
            state.m_peerman = peerman;
        } else {
            state.m_peerman = this->m_peerman;
        }
        if (node_id > -1) {
            state.nodeId = node_id;
        }

        // CheckBlock() does not support multi-threaded block validation because CBlock::fChecked can cause data race.
        // Therefore, the following critical section must include the CheckBlock() call as well.
        LOCK(cs_main);

        // Skipping AcceptBlock() for CheckBlock() failures means that we will never mark a block as invalid if
        // CheckBlock() fails.  This is protective against consensus failure if there are any unknown forms of block
        // malleability that cause CheckBlock() to fail; see e.g. CVE-2012-2459 and
        // https://lists.linuxfoundation.org/pipermail/bitcoin-dev/2019-February/016697.html.  Because CheckBlock() is
        // not very expensive, the anti-DoS benefits of caching failure (of a definitely-invalid block) are not substantial.
        bool ret = CheckBlock(*block, state, GetConsensus());
        if (ret) {
            // Store to disk
            ret = ActiveChainstate().AcceptBlock(block, state, &pindex, force_processing, nullptr, new_block, min_pow_checked);
        }
        if (state.nFlags & BLOCK_DELAYED) {
            return true;
        }
        if (!ret) {
            if (fParticlMode && state.GetResult() != BlockValidationResult::BLOCK_MISSING_PREV) {
                // Mark block as invalid to prevent re-requesting from peer.
                // Block will have been added to the block index in AcceptBlockHeader
                CBlockIndex *pindex = ActiveChainstate().m_blockman.AddToBlockIndex(*block, m_best_header);
                ActiveChainstate().InvalidBlockFound(pindex, state);
            }
            GetMainSignals().BlockChecked(*block, state);
            return error("%s: AcceptBlock FAILED (%s)", __func__, state.ToString());
        }

        if (pindex && state.nFlags & BLOCK_FAILED_DUPLICATE_STAKE) {
            pindex->nFlags |= BLOCK_FAILED_DUPLICATE_STAKE;
            m_blockman.m_dirty_blockindex.insert(pindex);
            LogPrint(BCLog::POS, "%s Marking duplicate stake: %s.\n", __func__, pindex->GetBlockHash().ToString());
            GetMainSignals().BlockChecked(*block, state);
        }
    }

    NotifyHeaderTip(ActiveChainstate());

    BlockValidationState state; // Only used to report errors, not invalidity - ignore it
    state.m_chainman = this;
    if (peerman) {
        state.m_peerman = peerman;
    } else {
        state.m_peerman = this->m_peerman;
    }
    if (!ActiveChainstate().ActivateBestChain(state, block)) {
        return error("%s: ActivateBestChain failed (%s)", __func__, state.ToString());
    }

    if (m_smsgman->IsEnabled() && gArgs.GetBoolArg("-smsgscanincoming", false)) {
        m_smsgman->ScanBlock(*block);
    }

    {
        assert(pindex);
        // Check here for blocks not connected to the chain, TODO: move to a timer.
        particl::CheckDelayedBlocks(ActiveChainstate().m_blockman, state, pindex->GetBlockHash());
    }

    return true;
}

MempoolAcceptResult ChainstateManager::ProcessTransaction(const CTransactionRef& tx, bool test_accept, bool ignore_locks)
{
    AssertLockHeld(cs_main);
    Chainstate& active_chainstate = ActiveChainstate();
    if (!active_chainstate.GetMempool()) {
        TxValidationState state;
        state.Invalid(TxValidationResult::TX_NO_MEMPOOL, "no-mempool");
        return MempoolAcceptResult::Failure(state);
    }
    auto result = AcceptToMemoryPool(active_chainstate, tx, GetTime(), /*bypass_limits=*/ false, test_accept, ignore_locks);
    active_chainstate.GetMempool()->check(active_chainstate.CoinsTip(), active_chainstate.m_chain.Height() + 1);
    return result;
}

bool TestBlockValidity(BlockValidationState& state,
                       const CChainParams& chainparams,
                       Chainstate& chainstate,
                       const CBlock& block,
                       CBlockIndex* pindexPrev,
                       const std::function<NodeClock::time_point()>& adjusted_time_callback,
                       bool fCheckPOW,
                       bool fCheckMerkleRoot)
{
    AssertLockHeld(cs_main);
    assert(pindexPrev && pindexPrev == chainstate.m_chain.Tip());
    CCoinsViewCache viewNew(&chainstate.CoinsTip());
    uint256 block_hash(block.GetHash());
    CBlockIndex indexDummy(block);
    indexDummy.pprev = pindexPrev;
    indexDummy.nHeight = pindexPrev->nHeight + 1;
    indexDummy.phashBlock = &block_hash;

    // NOTE: CheckBlockHeader is called by CheckBlock
    if (!ContextualCheckBlockHeader(block, state, chainstate.m_blockman, chainstate.m_chainman, pindexPrev, adjusted_time_callback()))
        return error("%s: Consensus::ContextualCheckBlockHeader: %s", __func__, state.ToString());
    if (!CheckBlock(block, state, chainparams.GetConsensus(), fCheckPOW, fCheckMerkleRoot))
        return error("%s: Consensus::CheckBlock: %s", __func__, state.ToString());
    if (!ContextualCheckBlock(block, state, chainstate.m_chainman, pindexPrev))
        return error("%s: Consensus::ContextualCheckBlock: %s", __func__, state.ToString());
    if (!chainstate.ConnectBlock(block, state, &indexDummy, viewNew, true)) {
        return false;
    }
    assert(state.IsValid());

    return true;
}

/* This function is called from the RPC code for pruneblockchain */
void PruneBlockFilesManual(Chainstate& active_chainstate, int nManualPruneHeight)
{
    BlockValidationState state;
    if (!active_chainstate.FlushStateToDisk(
            state, FlushStateMode::NONE, nManualPruneHeight)) {
        LogPrintf("%s: failed to flush state (%s)\n", __func__, state.ToString());
    }
}

void Chainstate::LoadMempool(const fs::path& load_path, FopenFn mockable_fopen_function)
{
    if (!m_mempool) return;
    ::LoadMempool(*m_mempool, load_path, *this, mockable_fopen_function);
    m_mempool->SetLoadTried(!ShutdownRequested());
}

bool Chainstate::LoadChainTip()
{
    AssertLockHeld(cs_main);
    const CCoinsViewCache& coins_cache = CoinsTip();
    assert(!coins_cache.GetBestBlock().IsNull()); // Never called when the coins view is empty
    const CBlockIndex* tip = m_chain.Tip();

    if (tip && tip->GetBlockHash() == coins_cache.GetBestBlock()) {
        return true;
    }

    // Load pointer to end of best chain
    CBlockIndex* pindex = m_blockman.LookupBlockIndex(coins_cache.GetBestBlock());
    if (!pindex) {
        return false;
    }
    m_chain.SetTip(*pindex);
    PruneBlockIndexCandidates();

    tip = m_chain.Tip();
    LogPrintf("Loaded best chain: hashBestChain=%s height=%d date=%s progress=%f\n",
              tip->GetBlockHash().ToString(),
              m_chain.Height(),
              FormatISO8601DateTime(tip->GetBlockTime()),
              GuessVerificationProgress(m_chainman.GetParams().TxData(), tip));
    return true;
}

CVerifyDB::CVerifyDB()
{
    uiInterface.ShowProgress(_("Verifying blocks…").translated, 0, false);
}

CVerifyDB::~CVerifyDB()
{
    uiInterface.ShowProgress("", 100, false);
}

bool CVerifyDB::VerifyDB(
    Chainstate& chainstate,
    const Consensus::Params& consensus_params,
    CCoinsView& coinsview,
    int nCheckLevel, int nCheckDepth)
{
    AssertLockHeld(cs_main);

    if (chainstate.m_chain.Tip() == nullptr || chainstate.m_chain.Tip()->pprev == nullptr) {
        return true;
    }

    particl::fVerifyingDB = true;

    // Verify blocks in the best chain
    if (nCheckDepth <= 0 || nCheckDepth > chainstate.m_chain.Height()) {
        nCheckDepth = chainstate.m_chain.Height();
    }
    nCheckLevel = std::max(0, std::min(4, nCheckLevel));
    LogPrintf("Verifying last %i blocks at level %i\n", nCheckDepth, nCheckLevel);
    CCoinsViewCache coins(&coinsview);
    CBlockIndex* pindex;
    CBlockIndex* pindexFailure = nullptr;
    int nGoodTransactions = 0;
    BlockValidationState state;
    int reportDone = 0;
    LogPrintf("[0%%]..."); /* Continued */

    const bool is_snapshot_cs{!chainstate.m_from_snapshot_blockhash};

    for (pindex = chainstate.m_chain.Tip(); pindex && pindex->pprev; pindex = pindex->pprev) {
        const int percentageDone = std::max(1, std::min(99, (int)(((double)(chainstate.m_chain.Height() - pindex->nHeight)) / (double)nCheckDepth * (nCheckLevel >= 4 ? 50 : 100))));
        if (reportDone < percentageDone / 10) {
            // report every 10% step
            LogPrintf("[%d%%]...", percentageDone); /* Continued */
            reportDone = percentageDone / 10;
        }
        uiInterface.ShowProgress(_("Verifying blocks…").translated, percentageDone, false);
        if (pindex->nHeight <= chainstate.m_chain.Height() - nCheckDepth) {
            break;
        }
        if ((fPruneMode || is_snapshot_cs) && !(pindex->nStatus & BLOCK_HAVE_DATA)) {
            // If pruning or running under an assumeutxo snapshot, only go
            // back as far as we have data.
            LogPrintf("VerifyDB(): block verification stopping at height %d (pruning, no data)\n", pindex->nHeight);
            break;
        }
        CBlock block;
        // check level 0: read from disk
        if (!ReadBlockFromDisk(block, pindex, consensus_params)) {
            return error("VerifyDB(): *** ReadBlockFromDisk failed at %d, hash=%s", pindex->nHeight, pindex->GetBlockHash().ToString());
        }
        // check level 1: verify block validity
        if (nCheckLevel >= 1 && !CheckBlock(block, state, consensus_params)) {
            return error("%s: *** found bad block at %d, hash=%s (%s)\n", __func__,
                         pindex->nHeight, pindex->GetBlockHash().ToString(), state.ToString());
        }
        // check level 2: verify undo validity
        if (nCheckLevel >= 2 && pindex) {
            CBlockUndo undo;
            if (!pindex->GetUndoPos().IsNull()) {
                if (!UndoReadFromDisk(undo, pindex)) {
                    return error("VerifyDB(): *** found bad undo data at %d, hash=%s\n", pindex->nHeight, pindex->GetBlockHash().ToString());
                }
            }
        }
        // check level 3: check for inconsistencies during memory-only disconnect of tip blocks
        size_t curr_coins_usage = coins.DynamicMemoryUsage() + chainstate.CoinsTip().DynamicMemoryUsage();

        if (nCheckLevel >= 3 && curr_coins_usage <= chainstate.m_coinstip_cache_size_bytes) {
            assert(coins.GetBestBlock() == pindex->GetBlockHash());
            DisconnectResult res = chainstate.DisconnectBlock(block, pindex, coins);
            if (res == DISCONNECT_FAILED) {
                return error("VerifyDB(): *** irrecoverable inconsistency in block data at %d, hash=%s", pindex->nHeight, pindex->GetBlockHash().ToString());
            }
            if (res == DISCONNECT_UNCLEAN) {
                nGoodTransactions = 0;
                pindexFailure = pindex;
            } else {
                nGoodTransactions += block.vtx.size();
            }
        }
        if (ShutdownRequested()) return true;
    }
    if (pindexFailure) {
        return error("VerifyDB(): *** coin database inconsistencies found (last %i blocks, %i good transactions before that)\n", chainstate.m_chain.Height() - pindexFailure->nHeight + 1, nGoodTransactions);
    }

    // store block count as we move pindex at check level >= 4
    int block_count = chainstate.m_chain.Height() - pindex->nHeight;

    // check level 4: try reconnecting blocks
    if (nCheckLevel >= 4) {
        while (pindex != chainstate.m_chain.Tip()) {
            const int percentageDone = std::max(1, std::min(99, 100 - (int)(((double)(chainstate.m_chain.Height() - pindex->nHeight)) / (double)nCheckDepth * 50)));
            if (reportDone < percentageDone / 10) {
                // report every 10% step
                LogPrintf("[%d%%]...", percentageDone); /* Continued */
                reportDone = percentageDone / 10;
            }
            uiInterface.ShowProgress(_("Verifying blocks…").translated, percentageDone, false);
            pindex = chainstate.m_chain.Next(pindex);
            CBlock block;
            if (!ReadBlockFromDisk(block, pindex, consensus_params))
                return error("VerifyDB(): *** ReadBlockFromDisk failed at %d, hash=%s", pindex->nHeight, pindex->GetBlockHash().ToString());
            // Particl: Clear state, data from VerifyDB is not written to disk.
            BlockValidationState state;
            coins.ClearFlushed();
            if (!chainstate.ConnectBlock(block, state, pindex, coins)) {
                return error("VerifyDB(): *** found unconnectable block at %d, hash=%s (%s)", pindex->nHeight, pindex->GetBlockHash().ToString(), state.ToString());
            }
            if (ShutdownRequested()) return true;
        }
    }

    LogPrintf("[DONE].\n");
    LogPrintf("No coin database inconsistencies in last %i blocks (%i transactions)\n", block_count, nGoodTransactions);
    particl::fVerifyingDB = false;

    return true;
}

/** Apply the effects of a block on the utxo cache, ignoring that it may already have been applied. */
bool Chainstate::RollforwardBlock(const CBlockIndex* pindex, CCoinsViewCache& inputs)
{
    AssertLockHeld(cs_main);
    // TODO: merge with ConnectBlock
    CBlock block;
    if (!ReadBlockFromDisk(block, pindex, m_chainman.GetConsensus())) {
        return error("ReplayBlock(): ReadBlockFromDisk failed at %d, hash=%s", pindex->nHeight, pindex->GetBlockHash().ToString());
    }

    for (const CTransactionRef& tx : block.vtx) {
        if (!tx->IsCoinBase()) {
            for (const CTxIn &txin : tx->vin) {
                inputs.SpendCoin(txin.prevout);
            }
        }
        // Pass check = true as every addition may be an overwrite.
        AddCoins(inputs, *tx, pindex->nHeight, true);
    }
    return true;
}

bool Chainstate::ReplayBlocks()
{
    LOCK(cs_main);

    CCoinsView& db = this->CoinsDB();
    CCoinsViewCache cache(&db);

    std::vector<uint256> hashHeads = db.GetHeadBlocks();
    if (hashHeads.empty()) return true; // We're already in a consistent state.
    if (hashHeads.size() != 2) return error("ReplayBlocks(): unknown inconsistent state");

    uiInterface.ShowProgress(_("Replaying blocks…").translated, 0, false);
    LogPrintf("Replaying blocks\n");

    const CBlockIndex* pindexOld = nullptr;  // Old tip during the interrupted flush.
    const CBlockIndex* pindexNew;            // New tip during the interrupted flush.
    const CBlockIndex* pindexFork = nullptr; // Latest block common to both the old and the new tip.

    if (m_blockman.m_block_index.count(hashHeads[0]) == 0) {
        return error("ReplayBlocks(): reorganization to unknown block requested");
    }
    pindexNew = &(m_blockman.m_block_index[hashHeads[0]]);

    if (!hashHeads[1].IsNull()) { // The old tip is allowed to be 0, indicating it's the first flush.
        if (m_blockman.m_block_index.count(hashHeads[1]) == 0) {
            return error("ReplayBlocks(): reorganization from unknown block requested");
        }
        pindexOld = &(m_blockman.m_block_index[hashHeads[1]]);
        pindexFork = LastCommonAncestor(pindexOld, pindexNew);
        assert(pindexFork != nullptr);
    }

    // Rollback along the old branch.
    while (pindexOld != pindexFork) {
        if (pindexOld->nHeight > 0) { // Never disconnect the genesis block.
            CBlock block;
            if (!ReadBlockFromDisk(block, pindexOld, m_chainman.GetConsensus())) {
                return error("RollbackBlock(): ReadBlockFromDisk() failed at %d, hash=%s", pindexOld->nHeight, pindexOld->GetBlockHash().ToString());
            }
            LogPrintf("Rolling back %s (%i)\n", pindexOld->GetBlockHash().ToString(), pindexOld->nHeight);
            DisconnectResult res = DisconnectBlock(block, pindexOld, cache);
            if (res == DISCONNECT_FAILED) {
                return error("RollbackBlock(): DisconnectBlock failed at %d, hash=%s", pindexOld->nHeight, pindexOld->GetBlockHash().ToString());
            }
            // If DISCONNECT_UNCLEAN is returned, it means a non-existing UTXO was deleted, or an existing UTXO was
            // overwritten. It corresponds to cases where the block-to-be-disconnect never had all its operations
            // applied to the UTXO set. However, as both writing a UTXO and deleting a UTXO are idempotent operations,
            // the result is still a version of the UTXO set with the effects of that block undone.
        }
        pindexOld = pindexOld->pprev;
    }

    // Roll forward from the forking point to the new tip.
    int nForkHeight = pindexFork ? pindexFork->nHeight : 0;
    for (int nHeight = nForkHeight + 1; nHeight <= pindexNew->nHeight; ++nHeight) {
        const CBlockIndex& pindex{*Assert(pindexNew->GetAncestor(nHeight))};

        LogPrintf("Rolling forward %s (%i)\n", pindex.GetBlockHash().ToString(), nHeight);
        uiInterface.ShowProgress(_("Replaying blocks…").translated, (int) ((nHeight - nForkHeight) * 100.0 / (pindexNew->nHeight - nForkHeight)) , false);
        if (!RollforwardBlock(&pindex, cache)) return false;
    }

    cache.SetBestBlock(pindexNew->GetBlockHash(), pindexNew->nHeight);
    cache.Flush();
    uiInterface.ShowProgress("", 100, false);
    return true;
}

bool Chainstate::NeedsRedownload() const
{
    AssertLockHeld(cs_main);

    // At and above m_params.SegwitHeight, segwit consensus rules must be validated
    CBlockIndex* block{m_chain.Tip()};

    while (block != nullptr && DeploymentActiveAt(*block, m_chainman, Consensus::DEPLOYMENT_SEGWIT)) {
        if (!(block->nStatus & BLOCK_OPT_WITNESS)) {
            // block is insufficiently validated for a segwit client
            return true;
        }
        block = block->pprev;
    }

    return false;
}

void Chainstate::UnloadBlockIndex()
{
    AssertLockHeld(::cs_main);
    nBlockSequenceId = 1;
    setBlockIndexCandidates.clear();
}

bool ChainstateManager::LoadBlockIndex()
{
    AssertLockHeld(cs_main);
    // Load block index from databases
    bool needs_init = fReindex;

    if (!fReindex) {
        bool ret = m_blockman.LoadBlockIndexDB(GetConsensus());
        if (!ret) return false;

        std::vector<CBlockIndex*> vSortedByHeight{m_blockman.GetAllBlockIndices()};
        std::sort(vSortedByHeight.begin(), vSortedByHeight.end(),
                  CBlockIndexHeightOnlyComparator());

        // Find start of assumed-valid region.
        int first_assumed_valid_height = std::numeric_limits<int>::max();

        for (const CBlockIndex* block : vSortedByHeight) {
            if (block->IsAssumedValid()) {
                auto chainstates = GetAll();

                // If we encounter an assumed-valid block index entry, ensure that we have
                // one chainstate that tolerates assumed-valid entries and another that does
                // not (i.e. the background validation chainstate), since assumed-valid
                // entries should always be pending validation by a fully-validated chainstate.
                auto any_chain = [&](auto fnc) { return std::any_of(chainstates.cbegin(), chainstates.cend(), fnc); };
                assert(any_chain([](auto chainstate) { return chainstate->reliesOnAssumedValid(); }));
                assert(any_chain([](auto chainstate) { return !chainstate->reliesOnAssumedValid(); }));

                first_assumed_valid_height = block->nHeight;
                break;
            }
        }

        for (CBlockIndex* pindex : vSortedByHeight) {
            if (ShutdownRequested()) return false;
            if (pindex->IsAssumedValid() ||
                    (pindex->IsValid(BLOCK_VALID_TRANSACTIONS) &&
                     (pindex->HaveTxsDownloaded() || pindex->pprev == nullptr))) {

                // Fill each chainstate's block candidate set. Only add assumed-valid
                // blocks to the tip candidate set if the chainstate is allowed to rely on
                // assumed-valid blocks.
                //
                // If all setBlockIndexCandidates contained the assumed-valid blocks, the
                // background chainstate's ActivateBestChain() call would add assumed-valid
                // blocks to the chain (based on how FindMostWorkChain() works). Obviously
                // we don't want this since the purpose of the background validation chain
                // is to validate assued-valid blocks.
                //
                // Note: This is considering all blocks whose height is greater or equal to
                // the first assumed-valid block to be assumed-valid blocks, and excluding
                // them from the background chainstate's setBlockIndexCandidates set. This
                // does mean that some blocks which are not technically assumed-valid
                // (later blocks on a fork beginning before the first assumed-valid block)
                // might not get added to the background chainstate, but this is ok,
                // because they will still be attached to the active chainstate if they
                // actually contain more work.
                //
                // Instead of this height-based approach, an earlier attempt was made at
                // detecting "holistically" whether the block index under consideration
                // relied on an assumed-valid ancestor, but this proved to be too slow to
                // be practical.
                for (Chainstate* chainstate : GetAll()) {
                    if (chainstate->reliesOnAssumedValid() ||
                            pindex->nHeight < first_assumed_valid_height) {
                        chainstate->setBlockIndexCandidates.insert(pindex);
                    }
                }
            }
            if (pindex->nStatus & BLOCK_FAILED_MASK && (!m_best_invalid || pindex->nChainWork > m_best_invalid->nChainWork)) {
                m_best_invalid = pindex;
            }
            if (pindex->IsValid(BLOCK_VALID_TREE) && (m_best_header == nullptr || CBlockIndexWorkComparator()(m_best_header, pindex)))
                m_best_header = pindex;
        }

        needs_init = m_blockman.m_block_index.empty();
    }

    if (needs_init) {
        // Everything here is for *new* reindex/DBs. Thus, though
        // LoadBlockIndexDB may have set fReindex if we shut down
        // mid-reindex previously, we don't check fReindex and
        // instead only check it prior to LoadBlockIndexDB to set
        // needs_init.

        LogPrintf("Initializing databases...\n");
        m_blockman.m_block_tree_db->WriteFlag("v1", true);
        m_blockman.m_block_tree_db->WriteFlag("v2", true);

        // Use the provided setting for indices in the new database
        fAddressIndex = gArgs.GetBoolArg("-addressindex", particl::DEFAULT_ADDRESSINDEX);
        m_blockman.m_block_tree_db->WriteFlag("addressindex", fAddressIndex);
        LogPrintf("%s: address index %s\n", __func__, fAddressIndex ? "enabled" : "disabled");
        fTimestampIndex = gArgs.GetBoolArg("-timestampindex", particl::DEFAULT_TIMESTAMPINDEX);
        m_blockman.m_block_tree_db->WriteFlag("timestampindex", fTimestampIndex);
        LogPrintf("%s: timestamp index %s\n", __func__, fTimestampIndex ? "enabled" : "disabled");
        fSpentIndex = gArgs.GetBoolArg("-spentindex", particl::DEFAULT_SPENTINDEX);
        m_blockman.m_block_tree_db->WriteFlag("spentindex", fSpentIndex);
        LogPrintf("%s: spent index %s\n", __func__, fSpentIndex ? "enabled" : "disabled");
        fBalancesIndex = gArgs.GetBoolArg("-balancesindex", particl::DEFAULT_BALANCESINDEX);
        m_blockman.m_block_tree_db->WriteFlag("balancesindex", fBalancesIndex);
        LogPrintf("%s: balances index %s\n", __func__, fBalancesIndex ? "enabled" : "disabled");
    }
    return true;
}

bool Chainstate::LoadGenesisBlock()
{
    LOCK(cs_main);

    const CChainParams& params{m_chainman.GetParams()};

    // Check whether we're already initialized by checking for genesis in
    // m_blockman.m_block_index. Note that we can't use m_chain here, since it is
    // set based on the coins db, not the block index db, which is the only
    // thing loaded at this point.
    if (m_blockman.m_block_index.count(params.GenesisBlock().GetHash()))
        return true;

    try {
        const CBlock& block = params.GenesisBlock();
        FlatFilePos blockPos{m_blockman.SaveBlockToDisk(block, 0, m_chain, params, nullptr)};
        if (blockPos.IsNull()) {
            return error("%s: writing genesis block to disk failed", __func__);
        }
        CBlockIndex* pindex = m_blockman.AddToBlockIndex(block, m_chainman.m_best_header);
        pindex->nFlags |= BLOCK_ACCEPTED;
        ReceivedBlockTransactions(block, pindex, blockPos);
    } catch (const std::runtime_error& e) {
        return error("%s: failed to write genesis block: %s", __func__, e.what());
    }

    return true;
}

void Chainstate::LoadExternalBlockFile(
    FILE* fileIn,
    FlatFilePos* dbp,
    std::multimap<uint256, FlatFilePos>* blocks_with_unknown_parent, ChainstateManager *chainman)
{
    AssertLockNotHeld(m_chainstate_mutex);

    // Either both should be specified (-reindex), or neither (-loadblock).
    assert(!dbp == !blocks_with_unknown_parent);

    const auto start{SteadyClock::now()};
    const CChainParams& params{m_chainman.GetParams()};

    fAddressIndex = gArgs.GetBoolArg("-addressindex", particl::DEFAULT_ADDRESSINDEX);
    fTimestampIndex = gArgs.GetBoolArg("-timestampindex", particl::DEFAULT_TIMESTAMPINDEX);
    fSpentIndex = gArgs.GetBoolArg("-spentindex", particl::DEFAULT_SPENTINDEX);
    fBalancesIndex = gArgs.GetBoolArg("-balancesindex", particl::DEFAULT_BALANCESINDEX);

    int nLoaded = 0;
    try {
        // This takes over fileIn and calls fclose() on it in the CBufferedFile destructor
        CBufferedFile blkdat(fileIn, 2*MAX_BLOCK_SERIALIZED_SIZE, MAX_BLOCK_SERIALIZED_SIZE+8, SER_DISK, CLIENT_VERSION);
        // nRewind indicates where to resume scanning in case something goes wrong,
        // such as a block fails to deserialize.
        uint64_t nRewind = blkdat.GetPos();
        while (!blkdat.eof()) {
            if (ShutdownRequested()) return;

            blkdat.SetPos(nRewind);
            nRewind++; // start one byte further next time, in case of failure
            blkdat.SetLimit(); // remove former limit
            unsigned int nSize = 0;
            try {
                // locate a header
                unsigned char buf[CMessageHeader::MESSAGE_START_SIZE];
                blkdat.FindByte(params.MessageStart()[0]);
                nRewind = blkdat.GetPos() + 1;
                blkdat >> buf;
                if (memcmp(buf, params.MessageStart(), CMessageHeader::MESSAGE_START_SIZE)) {
                    continue;
                }
                // read size
                blkdat >> nSize;
                if (nSize < 80 || nSize > MAX_BLOCK_SERIALIZED_SIZE)
                    continue;
            } catch (const std::exception&) {
                // no valid block header found; don't complain
                // (this happens at the end of every blk.dat file)
                break;
            }
            try {
                // read block header
                const uint64_t nBlockPos{blkdat.GetPos()};
                if (dbp)
                    dbp->nPos = nBlockPos;
                blkdat.SetLimit(nBlockPos + nSize);
                CBlockHeader header;
                blkdat >> header;
                const uint256 hash{header.GetHash()};
                // Skip the rest of this block (this may read from disk into memory); position to the marker before the
                // next block, but it's still possible to rewind to the start of the current block (without a disk read).
                nRewind = nBlockPos + nSize;
                blkdat.SkipTo(nRewind);
                {
                    LOCK(cs_main);
                    // detect out of order blocks, and store them for later
                    if (hash != params.GetConsensus().hashGenesisBlock && !m_blockman.LookupBlockIndex(header.hashPrevBlock)) {
                        LogPrint(BCLog::REINDEX, "%s: Out of order block %s, parent %s not known\n", __func__, hash.ToString(),
                                 header.hashPrevBlock.ToString());
                        if (dbp && blocks_with_unknown_parent) {
                            blocks_with_unknown_parent->emplace(header.hashPrevBlock, *dbp);
                        }
                        continue;
                    }

                    // process in case the block isn't known yet
                    const CBlockIndex* pindex = m_blockman.LookupBlockIndex(hash);
                    if (!pindex || (pindex->nStatus & BLOCK_HAVE_DATA) == 0) {

                        // This block can be processed immediately; rewind to its start, read and deserialize it.
                        blkdat.SetPos(nBlockPos);
                        std::shared_ptr<CBlock> pblock{std::make_shared<CBlock>()};
                        blkdat >> *pblock;
                        nRewind = blkdat.GetPos();

                        BlockValidationState state;
                        state.m_chainman = chainman;
                        if (AcceptBlock(pblock, state, nullptr, true, dbp, nullptr, true)) {
                            nLoaded++;
                        }
                        if (state.IsError()) {
                            break;
                        }
                    } else if (hash != params.GetConsensus().hashGenesisBlock && pindex->nHeight % 1000 == 0) {
                        LogPrint(BCLog::REINDEX, "Block Import: already had block %s at height %d\n", hash.ToString(), pindex->nHeight);
                    }
                }

                // Activate the genesis block so normal node progress can continue
                if (hash == params.GetConsensus().hashGenesisBlock) {
                    BlockValidationState state;
                    state.m_chainman = chainman;
                    if (!ActivateBestChain(state, nullptr)) {
                        break;
                    }
                }

                NotifyHeaderTip(*this);

                if (!blocks_with_unknown_parent) continue;

                // Recursively process earlier encountered successors of this block
                std::deque<uint256> queue;
                queue.push_back(hash);
                while (!queue.empty()) {
                    uint256 head = queue.front();
                    queue.pop_front();
                    auto range = blocks_with_unknown_parent->equal_range(head);
                    while (range.first != range.second) {
                        std::multimap<uint256, FlatFilePos>::iterator it = range.first;
                        std::shared_ptr<CBlock> pblockrecursive = std::make_shared<CBlock>();
                        if (ReadBlockFromDisk(*pblockrecursive, it->second, params.GetConsensus())) {
                            LogPrint(BCLog::REINDEX, "%s: Processing out of order child %s of %s\n", __func__, pblockrecursive->GetHash().ToString(),
                                    head.ToString());
                            LOCK(cs_main);
                            BlockValidationState dummy;
                            dummy.m_chainman = chainman;
                            if (AcceptBlock(pblockrecursive, dummy, nullptr, true, &it->second, nullptr, true)) {
                                nLoaded++;
                                queue.push_back(pblockrecursive->GetHash());
                            }
                        }
                        range.first++;
                        blocks_with_unknown_parent->erase(it);
                        NotifyHeaderTip(*this);
                    }
                }
            } catch (const std::exception& e) {
                // historical bugs added extra data to the block files that does not deserialize cleanly.
                // commonly this data is between readable blocks, but it does not really matter. such data is not fatal to the import process.
                // the code that reads the block files deals with invalid data by simply ignoring it.
                // it continues to search for the next {4 byte magic message start bytes + 4 byte length + block} that does deserialize cleanly
                // and passes all of the other block validation checks dealing with POW and the merkle root, etc...
                // we merely note with this informational log message when unexpected data is encountered.
                // we could also be experiencing a storage system read error, or a read of a previous bad write. these are possible, but
                // less likely scenarios. we don't have enough information to tell a difference here.
                // the reindex process is not the place to attempt to clean and/or compact the block files. if so desired, a studious node operator
                // may use knowledge of the fact that the block files are not entirely pristine in order to prepare a set of pristine, and
                // perhaps ordered, block files for later reindexing.
                LogPrint(BCLog::REINDEX, "%s: unexpected data at file offset 0x%x - %s. continuing\n", __func__, (nRewind - 1), e.what());
            }
        }
    } catch (const std::runtime_error& e) {
        AbortNode(std::string("System error: ") + e.what());
    }
    LogPrintf("Loaded %i blocks from external file in %dms\n", nLoaded, Ticks<std::chrono::milliseconds>(SteadyClock::now() - start));
}

void Chainstate::CheckBlockIndex()
{
    if (!m_chainman.ShouldCheckBlockIndex()) {
        return;
    }

    LOCK(cs_main);

    // During a reindex, we read the genesis block and call CheckBlockIndex before ActivateBestChain,
    // so we have the genesis block in m_blockman.m_block_index but no active chain. (A few of the
    // tests when iterating the block tree require that m_chain has been initialized.)
    if (m_chain.Height() < 0) {
        assert(m_blockman.m_block_index.size() <= 1);
        return;
    }

    // Build forward-pointing map of the entire block tree.
    std::multimap<CBlockIndex*,CBlockIndex*> forward;
    for (auto& [_, block_index] : m_blockman.m_block_index) {
        forward.emplace(block_index.pprev, &block_index);
    }

    assert(forward.size() == m_blockman.m_block_index.size());

    std::pair<std::multimap<CBlockIndex*,CBlockIndex*>::iterator,std::multimap<CBlockIndex*,CBlockIndex*>::iterator> rangeGenesis = forward.equal_range(nullptr);
    CBlockIndex *pindex = rangeGenesis.first->second;
    rangeGenesis.first++;
    assert(rangeGenesis.first == rangeGenesis.second); // There is only one index entry with parent nullptr.

    // Iterate over the entire block tree, using depth-first search.
    // Along the way, remember whether there are blocks on the path from genesis
    // block being explored which are the first to have certain properties.
    size_t nNodes = 0;
    int nHeight = 0;
    CBlockIndex* pindexFirstInvalid = nullptr; // Oldest ancestor of pindex which is invalid.
    CBlockIndex* pindexFirstMissing = nullptr; // Oldest ancestor of pindex which does not have BLOCK_HAVE_DATA.
    CBlockIndex* pindexFirstNeverProcessed = nullptr; // Oldest ancestor of pindex for which nTx == 0.
    CBlockIndex* pindexFirstNotTreeValid = nullptr; // Oldest ancestor of pindex which does not have BLOCK_VALID_TREE (regardless of being valid or not).
    CBlockIndex* pindexFirstNotTransactionsValid = nullptr; // Oldest ancestor of pindex which does not have BLOCK_VALID_TRANSACTIONS (regardless of being valid or not).
    CBlockIndex* pindexFirstNotChainValid = nullptr; // Oldest ancestor of pindex which does not have BLOCK_VALID_CHAIN (regardless of being valid or not).
    CBlockIndex* pindexFirstNotScriptsValid = nullptr; // Oldest ancestor of pindex which does not have BLOCK_VALID_SCRIPTS (regardless of being valid or not).
    while (pindex != nullptr) {
        nNodes++;
        if (pindexFirstInvalid == nullptr && pindex->nStatus & BLOCK_FAILED_VALID) pindexFirstInvalid = pindex;
        // Assumed-valid index entries will not have data since we haven't downloaded the
        // full block yet.
        if (pindexFirstMissing == nullptr && !(pindex->nStatus & BLOCK_HAVE_DATA) && !pindex->IsAssumedValid()) {
            pindexFirstMissing = pindex;
        }
        if (pindexFirstNeverProcessed == nullptr && pindex->nTx == 0) pindexFirstNeverProcessed = pindex;
        if (pindex->pprev != nullptr && pindexFirstNotTreeValid == nullptr && (pindex->nStatus & BLOCK_VALID_MASK) < BLOCK_VALID_TREE) pindexFirstNotTreeValid = pindex;

        if (pindex->pprev != nullptr && !pindex->IsAssumedValid()) {
            // Skip validity flag checks for BLOCK_ASSUMED_VALID index entries, since these
            // *_VALID_MASK flags will not be present for index entries we are temporarily assuming
            // valid.
            if (pindexFirstNotTransactionsValid == nullptr &&
                    (pindex->nStatus & BLOCK_VALID_MASK) < BLOCK_VALID_TRANSACTIONS) {
                pindexFirstNotTransactionsValid = pindex;
            }

            if (pindexFirstNotChainValid == nullptr &&
                    (pindex->nStatus & BLOCK_VALID_MASK) < BLOCK_VALID_CHAIN) {
                pindexFirstNotChainValid = pindex;
            }

            if (pindexFirstNotScriptsValid == nullptr &&
                    (pindex->nStatus & BLOCK_VALID_MASK) < BLOCK_VALID_SCRIPTS) {
                pindexFirstNotScriptsValid = pindex;
            }
        }

        // Begin: actual consistency checks.
        if (pindex->pprev == nullptr) {
            // Genesis block checks.
            assert(pindex->GetBlockHash() == m_chainman.GetConsensus().hashGenesisBlock); // Genesis block's hash must match.
            assert(pindex == m_chain.Genesis()); // The current active chain's genesis block must be this block.
        }
        if (!pindex->HaveTxsDownloaded()) assert(pindex->nSequenceId <= 0); // nSequenceId can't be set positive for blocks that aren't linked (negative is used for preciousblock)
        // VALID_TRANSACTIONS is equivalent to nTx > 0 for all nodes (whether or not pruning has occurred).
        // HAVE_DATA is only equivalent to nTx > 0 (or VALID_TRANSACTIONS) if no pruning has occurred.
        // Unless these indexes are assumed valid and pending block download on a
        // background chainstate.
        if (!m_blockman.m_have_pruned && !pindex->IsAssumedValid()) {
            // If we've never pruned, then HAVE_DATA should be equivalent to nTx > 0
            assert(!(pindex->nStatus & BLOCK_HAVE_DATA) == (pindex->nTx == 0));
            assert(pindexFirstMissing == pindexFirstNeverProcessed);
        } else {
            // If we have pruned, then we can only say that HAVE_DATA implies nTx > 0
            if (pindex->nStatus & BLOCK_HAVE_DATA) assert(pindex->nTx > 0);
        }
        if (pindex->nStatus & BLOCK_HAVE_UNDO) assert(pindex->nStatus & BLOCK_HAVE_DATA);
        if (pindex->IsAssumedValid()) {
            // Assumed-valid blocks should have some nTx value.
            assert(pindex->nTx > 0);
            // Assumed-valid blocks should connect to the main chain.
            assert((pindex->nStatus & BLOCK_VALID_MASK) >= BLOCK_VALID_TREE);
        } else {
            // Otherwise there should only be an nTx value if we have
            // actually seen a block's transactions.
            assert(((pindex->nStatus & BLOCK_VALID_MASK) >= BLOCK_VALID_TRANSACTIONS) == (pindex->nTx > 0)); // This is pruning-independent.
        }
        // All parents having had data (at some point) is equivalent to all parents being VALID_TRANSACTIONS, which is equivalent to HaveTxsDownloaded().
        assert((pindexFirstNeverProcessed == nullptr) == pindex->HaveTxsDownloaded());
        assert((pindexFirstNotTransactionsValid == nullptr) == pindex->HaveTxsDownloaded());
        assert(pindex->nHeight == nHeight); // nHeight must be consistent.
        assert(pindex->pprev == nullptr || pindex->nChainWork >= pindex->pprev->nChainWork); // For every block except the genesis block, the chainwork must be larger than the parent's.
        assert(nHeight < 2 || (pindex->pskip && (pindex->pskip->nHeight < nHeight))); // The pskip pointer must point back for all but the first 2 blocks.
        assert(pindexFirstNotTreeValid == nullptr); // All m_blockman.m_block_index entries must at least be TREE valid
        if ((pindex->nStatus & BLOCK_VALID_MASK) >= BLOCK_VALID_TREE) assert(pindexFirstNotTreeValid == nullptr); // TREE valid implies all parents are TREE valid
        if ((pindex->nStatus & BLOCK_VALID_MASK) >= BLOCK_VALID_CHAIN) assert(pindexFirstNotChainValid == nullptr); // CHAIN valid implies all parents are CHAIN valid
        if ((pindex->nStatus & BLOCK_VALID_MASK) >= BLOCK_VALID_SCRIPTS) assert(pindexFirstNotScriptsValid == nullptr); // SCRIPTS valid implies all parents are SCRIPTS valid
        if (pindexFirstInvalid == nullptr) {
            // Checks for not-invalid blocks.
            assert((pindex->nStatus & BLOCK_FAILED_MASK) == 0); // The failed mask cannot be set for blocks without invalid parents.
        }
        if (!CBlockIndexWorkComparator()(pindex, m_chain.Tip()) && pindexFirstNeverProcessed == nullptr) {
            if (pindexFirstInvalid == nullptr) {
                const bool is_active = this == &m_chainman.ActiveChainstate();

                // If this block sorts at least as good as the current tip and
                // is valid and we have all data for its parents, it must be in
                // setBlockIndexCandidates.  m_chain.Tip() must also be there
                // even if some data has been pruned.
                //
                // Don't perform this check for the background chainstate since
                // its setBlockIndexCandidates shouldn't have some entries (i.e. those past the
                // snapshot block) which do exist in the block index for the active chainstate.
                if (is_active && (pindexFirstMissing == nullptr || pindex == m_chain.Tip())) {
                    assert(setBlockIndexCandidates.count(pindex));
                }
                // If some parent is missing, then it could be that this block was in
                // setBlockIndexCandidates but had to be removed because of the missing data.
                // In this case it must be in m_blocks_unlinked -- see test below.
            }
        } else { // If this block sorts worse than the current tip or some ancestor's block has never been seen, it cannot be in setBlockIndexCandidates.
            assert(setBlockIndexCandidates.count(pindex) == 0);
        }
        // Check whether this block is in m_blocks_unlinked.
        std::pair<std::multimap<CBlockIndex*,CBlockIndex*>::iterator,std::multimap<CBlockIndex*,CBlockIndex*>::iterator> rangeUnlinked = m_blockman.m_blocks_unlinked.equal_range(pindex->pprev);
        bool foundInUnlinked = false;
        while (rangeUnlinked.first != rangeUnlinked.second) {
            assert(rangeUnlinked.first->first == pindex->pprev);
            if (rangeUnlinked.first->second == pindex) {
                foundInUnlinked = true;
                break;
            }
            rangeUnlinked.first++;
        }
        if (pindex->pprev && (pindex->nStatus & BLOCK_HAVE_DATA) && pindexFirstNeverProcessed != nullptr && pindexFirstInvalid == nullptr) {
            // If this block has block data available, some parent was never received, and has no invalid parents, it must be in m_blocks_unlinked.
            assert(foundInUnlinked);
        }
        if (!(pindex->nStatus & BLOCK_HAVE_DATA)) assert(!foundInUnlinked); // Can't be in m_blocks_unlinked if we don't HAVE_DATA
        if (pindexFirstMissing == nullptr) assert(!foundInUnlinked); // We aren't missing data for any parent -- cannot be in m_blocks_unlinked.
        if (pindex->pprev && (pindex->nStatus & BLOCK_HAVE_DATA) && pindexFirstNeverProcessed == nullptr && pindexFirstMissing != nullptr) {
            // We HAVE_DATA for this block, have received data for all parents at some point, but we're currently missing data for some parent.
            assert(m_blockman.m_have_pruned); // We must have pruned.
            // This block may have entered m_blocks_unlinked if:
            //  - it has a descendant that at some point had more work than the
            //    tip, and
            //  - we tried switching to that descendant but were missing
            //    data for some intermediate block between m_chain and the
            //    tip.
            // So if this block is itself better than m_chain.Tip() and it wasn't in
            // setBlockIndexCandidates, then it must be in m_blocks_unlinked.
            if (!CBlockIndexWorkComparator()(pindex, m_chain.Tip()) && setBlockIndexCandidates.count(pindex) == 0) {
                if (pindexFirstInvalid == nullptr) {
                    assert(foundInUnlinked);
                }
            }
        }
        // assert(pindex->GetBlockHash() == pindex->GetBlockHeader().GetHash()); // Perhaps too slow
        // End: actual consistency checks.

        // Try descending into the first subnode.
        std::pair<std::multimap<CBlockIndex*,CBlockIndex*>::iterator,std::multimap<CBlockIndex*,CBlockIndex*>::iterator> range = forward.equal_range(pindex);
        if (range.first != range.second) {
            // A subnode was found.
            pindex = range.first->second;
            nHeight++;
            continue;
        }
        // This is a leaf node.
        // Move upwards until we reach a node of which we have not yet visited the last child.
        while (pindex) {
            // We are going to either move to a parent or a sibling of pindex.
            // If pindex was the first with a certain property, unset the corresponding variable.
            if (pindex == pindexFirstInvalid) pindexFirstInvalid = nullptr;
            if (pindex == pindexFirstMissing) pindexFirstMissing = nullptr;
            if (pindex == pindexFirstNeverProcessed) pindexFirstNeverProcessed = nullptr;
            if (pindex == pindexFirstNotTreeValid) pindexFirstNotTreeValid = nullptr;
            if (pindex == pindexFirstNotTransactionsValid) pindexFirstNotTransactionsValid = nullptr;
            if (pindex == pindexFirstNotChainValid) pindexFirstNotChainValid = nullptr;
            if (pindex == pindexFirstNotScriptsValid) pindexFirstNotScriptsValid = nullptr;
            // Find our parent.
            CBlockIndex* pindexPar = pindex->pprev;
            // Find which child we just visited.
            std::pair<std::multimap<CBlockIndex*,CBlockIndex*>::iterator,std::multimap<CBlockIndex*,CBlockIndex*>::iterator> rangePar = forward.equal_range(pindexPar);
            while (rangePar.first->second != pindex) {
                assert(rangePar.first != rangePar.second); // Our parent must have at least the node we're coming from as child.
                rangePar.first++;
            }
            // Proceed to the next one.
            rangePar.first++;
            if (rangePar.first != rangePar.second) {
                // Move to the sibling.
                pindex = rangePar.first->second;
                break;
            } else {
                // Move up further.
                pindex = pindexPar;
                nHeight--;
                continue;
            }
        }
    }

    // Check that we actually traversed the entire map.
    assert(nNodes == forward.size());
}

std::string Chainstate::ToString()
{
    AssertLockHeld(::cs_main);
    CBlockIndex* tip = m_chain.Tip();
    return strprintf("Chainstate [%s] @ height %d (%s)",
                     m_from_snapshot_blockhash ? "snapshot" : "ibd",
                     tip ? tip->nHeight : -1, tip ? tip->GetBlockHash().ToString() : "null");
}

bool Chainstate::ResizeCoinsCaches(size_t coinstip_size, size_t coinsdb_size)
{
    AssertLockHeld(::cs_main);
    if (coinstip_size == m_coinstip_cache_size_bytes &&
            coinsdb_size == m_coinsdb_cache_size_bytes) {
        // Cache sizes are unchanged, no need to continue.
        return true;
    }
    size_t old_coinstip_size = m_coinstip_cache_size_bytes;
    m_coinstip_cache_size_bytes = coinstip_size;
    m_coinsdb_cache_size_bytes = coinsdb_size;
    CoinsDB().ResizeCache(coinsdb_size);

    LogPrintf("[%s] resized coinsdb cache to %.1f MiB\n",
        this->ToString(), coinsdb_size * (1.0 / 1024 / 1024));
    LogPrintf("[%s] resized coinstip cache to %.1f MiB\n",
        this->ToString(), coinstip_size * (1.0 / 1024 / 1024));

    BlockValidationState state;
    bool ret;

    if (coinstip_size > old_coinstip_size) {
        // Likely no need to flush if cache sizes have grown.
        ret = FlushStateToDisk(state, FlushStateMode::IF_NEEDED);
    } else {
        // Otherwise, flush state to disk and deallocate the in-memory coins map.
        ret = FlushStateToDisk(state, FlushStateMode::ALWAYS);
        CoinsTip().ReallocateCache();
    }
    return ret;
}

//! Guess how far we are in the verification process at the given block index
//! require cs_main if pindex has not been validated yet (because nChainTx might be unset)
double GuessVerificationProgress(const ChainTxData& data, const CBlockIndex *pindex) {
    if (pindex == nullptr)
        return 0.0;

    int64_t nNow = time(nullptr);

    double fTxTotal;

    if (pindex->nChainTx <= data.nTxCount) {
        fTxTotal = data.nTxCount + (nNow - data.nTime) * data.dTxRate;
    } else {
        fTxTotal = pindex->nChainTx + (nNow - pindex->GetBlockTime()) * data.dTxRate;
    }

    return std::min<double>(pindex->nChainTx / fTxTotal, 1.0);
}

std::optional<uint256> ChainstateManager::SnapshotBlockhash() const
{
    LOCK(::cs_main);
    if (m_active_chainstate && m_active_chainstate->m_from_snapshot_blockhash) {
        // If a snapshot chainstate exists, it will always be our active.
        return m_active_chainstate->m_from_snapshot_blockhash;
    }
    return std::nullopt;
}

std::vector<Chainstate*> ChainstateManager::GetAll()
{
    LOCK(::cs_main);
    std::vector<Chainstate*> out;

    if (!IsSnapshotValidated() && m_ibd_chainstate) {
        out.push_back(m_ibd_chainstate.get());
    }

    if (m_snapshot_chainstate) {
        out.push_back(m_snapshot_chainstate.get());
    }

    return out;
}

Chainstate& ChainstateManager::InitializeChainstate(CTxMemPool* mempool)
{
    AssertLockHeld(::cs_main);
    assert(!m_ibd_chainstate);
    assert(!m_active_chainstate);

    m_ibd_chainstate = std::make_unique<Chainstate>(mempool, m_blockman, *this);
    m_active_chainstate = m_ibd_chainstate.get();
    return *m_active_chainstate;
}

const AssumeutxoData* ExpectedAssumeutxo(
    const int height, const CChainParams& chainparams)
{
    const MapAssumeutxo& valid_assumeutxos_map = chainparams.Assumeutxo();
    const auto assumeutxo_found = valid_assumeutxos_map.find(height);

    if (assumeutxo_found != valid_assumeutxos_map.end()) {
        return &assumeutxo_found->second;
    }
    return nullptr;
}

static bool DeleteCoinsDBFromDisk(const fs::path db_path, bool is_snapshot)
    EXCLUSIVE_LOCKS_REQUIRED(::cs_main)
{
    AssertLockHeld(::cs_main);

    if (is_snapshot) {
        fs::path base_blockhash_path = db_path / node::SNAPSHOT_BLOCKHASH_FILENAME;

        if (fs::exists(base_blockhash_path)) {
            bool removed = fs::remove(base_blockhash_path);
            if (!removed) {
                LogPrintf("[snapshot] failed to remove file %s\n",
                          fs::PathToString(base_blockhash_path));
            }
        } else {
            LogPrintf("[snapshot] snapshot chainstate dir being removed lacks %s file\n",
                    fs::PathToString(node::SNAPSHOT_BLOCKHASH_FILENAME));
        }
    }

    std::string path_str = fs::PathToString(db_path);
    LogPrintf("Removing leveldb dir at %s\n", path_str);

    // We have to destruct before this call leveldb::DB in order to release the db
    // lock, otherwise `DestroyDB` will fail. See `leveldb::~DBImpl()`.
    const bool destroyed = dbwrapper::DestroyDB(path_str, {}).ok();

    if (!destroyed) {
        LogPrintf("error: leveldb DestroyDB call failed on %s\n", path_str);
    }

    // Datadir should be removed from filesystem; otherwise initialization may detect
    // it on subsequent statups and get confused.
    //
    // If the base_blockhash_path removal above fails in the case of snapshot
    // chainstates, this will return false since leveldb won't remove a non-empty
    // directory.
    return destroyed && !fs::exists(db_path);
}

bool ChainstateManager::ActivateSnapshot(
        AutoFile& coins_file,
        const SnapshotMetadata& metadata,
        bool in_memory)
{
    uint256 base_blockhash = metadata.m_base_blockhash;

    if (this->SnapshotBlockhash()) {
        LogPrintf("[snapshot] can't activate a snapshot-based chainstate more than once\n");
        return false;
    }

    int64_t current_coinsdb_cache_size{0};
    int64_t current_coinstip_cache_size{0};

    // Cache percentages to allocate to each chainstate.
    //
    // These particular percentages don't matter so much since they will only be
    // relevant during snapshot activation; caches are rebalanced at the conclusion of
    // this function. We want to give (essentially) all available cache capacity to the
    // snapshot to aid the bulk load later in this function.
    static constexpr double IBD_CACHE_PERC = 0.01;
    static constexpr double SNAPSHOT_CACHE_PERC = 0.99;

    {
        LOCK(::cs_main);
        // Resize the coins caches to ensure we're not exceeding memory limits.
        //
        // Allocate the majority of the cache to the incoming snapshot chainstate, since
        // (optimistically) getting to its tip will be the top priority. We'll need to call
        // `MaybeRebalanceCaches()` once we're done with this function to ensure
        // the right allocation (including the possibility that no snapshot was activated
        // and that we should restore the active chainstate caches to their original size).
        //
        current_coinsdb_cache_size = this->ActiveChainstate().m_coinsdb_cache_size_bytes;
        current_coinstip_cache_size = this->ActiveChainstate().m_coinstip_cache_size_bytes;

        // Temporarily resize the active coins cache to make room for the newly-created
        // snapshot chain.
        this->ActiveChainstate().ResizeCoinsCaches(
            static_cast<size_t>(current_coinstip_cache_size * IBD_CACHE_PERC),
            static_cast<size_t>(current_coinsdb_cache_size * IBD_CACHE_PERC));
    }

    auto snapshot_chainstate = WITH_LOCK(::cs_main,
        return std::make_unique<Chainstate>(
            /*mempool=*/nullptr, m_blockman, *this, base_blockhash));

    {
        LOCK(::cs_main);
        snapshot_chainstate->InitCoinsDB(
            static_cast<size_t>(current_coinsdb_cache_size * SNAPSHOT_CACHE_PERC),
            in_memory, false, "chainstate");
        snapshot_chainstate->InitCoinsCache(
            static_cast<size_t>(current_coinstip_cache_size * SNAPSHOT_CACHE_PERC));
    }

    bool snapshot_ok = this->PopulateAndValidateSnapshot(
        *snapshot_chainstate, coins_file, metadata);

    // If not in-memory, persist the base blockhash for use during subsequent
    // initialization.
    if (!in_memory) {
        LOCK(::cs_main);
        if (!node::WriteSnapshotBaseBlockhash(*snapshot_chainstate)) {
            snapshot_ok = false;
        }
    }
    if (!snapshot_ok) {
        LOCK(::cs_main);
        this->MaybeRebalanceCaches();

        // PopulateAndValidateSnapshot can return (in error) before the leveldb datadir
        // has been created, so only attempt removal if we got that far.
        if (auto snapshot_datadir = node::FindSnapshotChainstateDir()) {
            // We have to destruct leveldb::DB in order to release the db lock, otherwise
            // DestroyDB() (in DeleteCoinsDBFromDisk()) will fail. See `leveldb::~DBImpl()`.
            // Destructing the chainstate (and so resetting the coinsviews object) does this.
            snapshot_chainstate.reset();
            bool removed = DeleteCoinsDBFromDisk(*snapshot_datadir, /*is_snapshot=*/true);
            if (!removed) {
                AbortNode(strprintf("Failed to remove snapshot chainstate dir (%s). "
                    "Manually remove it before restarting.\n", fs::PathToString(*snapshot_datadir)));
            }
        }
        return false;
    }

    {
        LOCK(::cs_main);
        assert(!m_snapshot_chainstate);
        m_snapshot_chainstate.swap(snapshot_chainstate);
        const bool chaintip_loaded = m_snapshot_chainstate->LoadChainTip();
        assert(chaintip_loaded);

        m_active_chainstate = m_snapshot_chainstate.get();

        LogPrintf("[snapshot] successfully activated snapshot %s\n", base_blockhash.ToString());
        LogPrintf("[snapshot] (%.2f MB)\n",
            m_snapshot_chainstate->CoinsTip().DynamicMemoryUsage() / (1000 * 1000));

        this->MaybeRebalanceCaches();
    }
    return true;
}

static void FlushSnapshotToDisk(CCoinsViewCache& coins_cache, bool snapshot_loaded)
{
    LOG_TIME_MILLIS_WITH_CATEGORY_MSG_ONCE(
        strprintf("%s (%.2f MB)",
                  snapshot_loaded ? "saving snapshot chainstate" : "flushing coins cache",
                  coins_cache.DynamicMemoryUsage() / (1000 * 1000)),
        BCLog::LogFlags::ALL);

    coins_cache.Flush();
}

bool ChainstateManager::PopulateAndValidateSnapshot(
    Chainstate& snapshot_chainstate,
    AutoFile& coins_file,
    const SnapshotMetadata& metadata)
{
    // It's okay to release cs_main before we're done using `coins_cache` because we know
    // that nothing else will be referencing the newly created snapshot_chainstate yet.
    CCoinsViewCache& coins_cache = *WITH_LOCK(::cs_main, return &snapshot_chainstate.CoinsTip());

    uint256 base_blockhash = metadata.m_base_blockhash;

    CBlockIndex* snapshot_start_block = WITH_LOCK(::cs_main, return m_blockman.LookupBlockIndex(base_blockhash));

    if (!snapshot_start_block) {
        // Needed for ComputeUTXOStats and ExpectedAssumeutxo to determine the
        // height and to avoid a crash when base_blockhash.IsNull()
        LogPrintf("[snapshot] Did not find snapshot start blockheader %s\n",
                  base_blockhash.ToString());
        return false;
    }

    int base_height = snapshot_start_block->nHeight;
    // Set SetBestBlock again now that the height is known
    coins_cache.SetBestBlock(base_blockhash, base_height);
    auto maybe_au_data = ExpectedAssumeutxo(base_height, GetParams());

    if (!maybe_au_data) {
        LogPrintf("[snapshot] assumeutxo height in snapshot metadata not recognized " /* Continued */
                  "(%d) - refusing to load snapshot\n", base_height);
        return false;
    }

    const AssumeutxoData& au_data = *maybe_au_data;

    COutPoint outpoint;
    Coin coin;
    const uint64_t coins_count = metadata.m_coins_count;
    uint64_t coins_left = metadata.m_coins_count;

    LogPrintf("[snapshot] loading coins from snapshot %s\n", base_blockhash.ToString());
    int64_t coins_processed{0};

    while (coins_left > 0) {
        try {
            coins_file >> outpoint;
            coins_file >> coin;
        } catch (const std::ios_base::failure&) {
            LogPrintf("[snapshot] bad snapshot format or truncated snapshot after deserializing %d coins\n",
                      coins_count - coins_left);
            return false;
        }
        if (coin.nHeight > base_height ||
            outpoint.n >= std::numeric_limits<decltype(outpoint.n)>::max() // Avoid integer wrap-around in coinstats.cpp:ApplyHash
        ) {
            LogPrintf("[snapshot] bad snapshot data after deserializing %d coins\n",
                      coins_count - coins_left);
            return false;
        }

        coins_cache.EmplaceCoinInternalDANGER(std::move(outpoint), std::move(coin));

        --coins_left;
        ++coins_processed;

        if (coins_processed % 1000000 == 0) {
            LogPrintf("[snapshot] %d coins loaded (%.2f%%, %.2f MB)\n",
                coins_processed,
                static_cast<float>(coins_processed) * 100 / static_cast<float>(coins_count),
                coins_cache.DynamicMemoryUsage() / (1000 * 1000));
        }

        // Batch write and flush (if we need to) every so often.
        //
        // If our average Coin size is roughly 41 bytes, checking every 120,000 coins
        // means <5MB of memory imprecision.
        if (coins_processed % 120000 == 0) {
            if (ShutdownRequested()) {
                return false;
            }

            const auto snapshot_cache_state = WITH_LOCK(::cs_main,
                return snapshot_chainstate.GetCoinsCacheSizeState());

            if (snapshot_cache_state >= CoinsCacheSizeState::CRITICAL) {
                // This is a hack - we don't know what the actual best block is, but that
                // doesn't matter for the purposes of flushing the cache here. We'll set this
                // to its correct value (`base_blockhash`) below after the coins are loaded.
                coins_cache.SetBestBlock(GetRandHash(), 5);

                // No need to acquire cs_main since this chainstate isn't being used yet.
                FlushSnapshotToDisk(coins_cache, /*snapshot_loaded=*/false);
            }
        }
    }

    // Important that we set this. This and the coins_cache accesses above are
    // sort of a layer violation, but either we reach into the innards of
    // CCoinsViewCache here or we have to invert some of the Chainstate to
    // embed them in a snapshot-activation-specific CCoinsViewCache bulk load
    // method.
    coins_cache.SetBestBlock(base_blockhash, 5);

    bool out_of_coins{false};
    try {
        coins_file >> outpoint;
    } catch (const std::ios_base::failure&) {
        // We expect an exception since we should be out of coins.
        out_of_coins = true;
    }
    if (!out_of_coins) {
        LogPrintf("[snapshot] bad snapshot - coins left over after deserializing %d coins\n",
            coins_count);
        return false;
    }

    LogPrintf("[snapshot] loaded %d (%.2f MB) coins from snapshot %s\n",
        coins_count,
        coins_cache.DynamicMemoryUsage() / (1000 * 1000),
        base_blockhash.ToString());

    // No need to acquire cs_main since this chainstate isn't being used yet.
    FlushSnapshotToDisk(coins_cache, /*snapshot_loaded=*/true);

    assert(coins_cache.GetBestBlock() == base_blockhash);

    auto breakpoint_fnc = [] { /* TODO insert breakpoint here? */ };

    // As above, okay to immediately release cs_main here since no other context knows
    // about the snapshot_chainstate.
    CCoinsViewDB* snapshot_coinsdb = WITH_LOCK(::cs_main, return &snapshot_chainstate.CoinsDB());

    const std::optional<CCoinsStats> maybe_stats = ComputeUTXOStats(CoinStatsHashType::HASH_SERIALIZED, snapshot_coinsdb, m_blockman, breakpoint_fnc);
    if (!maybe_stats.has_value()) {
        LogPrintf("[snapshot] failed to generate coins stats\n");
        return false;
    }

    // Assert that the deserialized chainstate contents match the expected assumeutxo value.
    if (AssumeutxoHash{maybe_stats->hashSerialized} != au_data.hash_serialized) {
        LogPrintf("[snapshot] bad snapshot content hash: expected %s, got %s\n",
            au_data.hash_serialized.ToString(), maybe_stats->hashSerialized.ToString());
        return false;
    }

    snapshot_chainstate.m_chain.SetTip(*snapshot_start_block);

    // The remainder of this function requires modifying data protected by cs_main.
    LOCK(::cs_main);

    // Fake various pieces of CBlockIndex state:
    CBlockIndex* index = nullptr;

    // Don't make any modifications to the genesis block.
    // This is especially important because we don't want to erroneously
    // apply BLOCK_ASSUMED_VALID to genesis, which would happen if we didn't skip
    // it here (since it apparently isn't BLOCK_VALID_SCRIPTS).
    constexpr int AFTER_GENESIS_START{1};

    for (int i = AFTER_GENESIS_START; i <= snapshot_chainstate.m_chain.Height(); ++i) {
        index = snapshot_chainstate.m_chain[i];

        // Fake nTx so that LoadBlockIndex() loads assumed-valid CBlockIndex
        // entries (among other things)
        if (!index->nTx) {
            index->nTx = 1;
        }
        // Fake nChainTx so that GuessVerificationProgress reports accurately
        index->nChainTx = index->pprev->nChainTx + index->nTx;

        // Mark unvalidated block index entries beneath the snapshot base block as assumed-valid.
        if (!index->IsValid(BLOCK_VALID_SCRIPTS)) {
            // This flag will be removed once the block is fully validated by a
            // background chainstate.
            index->nStatus |= BLOCK_ASSUMED_VALID;
        }

        // Fake BLOCK_OPT_WITNESS so that Chainstate::NeedsRedownload()
        // won't ask to rewind the entire assumed-valid chain on startup.
        if (DeploymentActiveAt(*index, *this, Consensus::DEPLOYMENT_SEGWIT)) {
            index->nStatus |= BLOCK_OPT_WITNESS;
        }

        m_blockman.m_dirty_blockindex.insert(index);
        // Changes to the block index will be flushed to disk after this call
        // returns in `ActivateSnapshot()`, when `MaybeRebalanceCaches()` is
        // called, since we've added a snapshot chainstate and therefore will
        // have to downsize the IBD chainstate, which will result in a call to
        // `FlushStateToDisk(ALWAYS)`.
    }

    assert(index);
    index->nChainTx = au_data.nChainTx;
    snapshot_chainstate.setBlockIndexCandidates.insert(snapshot_start_block);

    LogPrintf("[snapshot] validated snapshot (%.2f MB)\n",
        coins_cache.DynamicMemoryUsage() / (1000 * 1000));
    return true;
}

Chainstate& ChainstateManager::ActiveChainstate() const
{
    LOCK(::cs_main);
    assert(m_active_chainstate);
    return *m_active_chainstate;
}

bool ChainstateManager::IsSnapshotActive() const
{
    LOCK(::cs_main);
    return m_snapshot_chainstate && m_active_chainstate == m_snapshot_chainstate.get();
}

void ChainstateManager::MaybeRebalanceCaches()
{
    AssertLockHeld(::cs_main);
    if (m_ibd_chainstate && !m_snapshot_chainstate) {
        LogPrintf("[snapshot] allocating all cache to the IBD chainstate\n");
        // Allocate everything to the IBD chainstate.
        m_ibd_chainstate->ResizeCoinsCaches(m_total_coinstip_cache, m_total_coinsdb_cache);
    }
    else if (m_snapshot_chainstate && !m_ibd_chainstate) {
        LogPrintf("[snapshot] allocating all cache to the snapshot chainstate\n");
        // Allocate everything to the snapshot chainstate.
        m_snapshot_chainstate->ResizeCoinsCaches(m_total_coinstip_cache, m_total_coinsdb_cache);
    }
    else if (m_ibd_chainstate && m_snapshot_chainstate) {
        // If both chainstates exist, determine who needs more cache based on IBD status.
        //
        // Note: shrink caches first so that we don't inadvertently overwhelm available memory.
        if (m_snapshot_chainstate->IsInitialBlockDownload()) {
            m_ibd_chainstate->ResizeCoinsCaches(
                m_total_coinstip_cache * 0.05, m_total_coinsdb_cache * 0.05);
            m_snapshot_chainstate->ResizeCoinsCaches(
                m_total_coinstip_cache * 0.95, m_total_coinsdb_cache * 0.95);
        } else {
            m_snapshot_chainstate->ResizeCoinsCaches(
                m_total_coinstip_cache * 0.05, m_total_coinsdb_cache * 0.05);
            m_ibd_chainstate->ResizeCoinsCaches(
                m_total_coinstip_cache * 0.95, m_total_coinsdb_cache * 0.95);
        }
    }
}

void ChainstateManager::ResetChainstates()
{
    m_ibd_chainstate.reset();
    m_snapshot_chainstate.reset();
    m_active_chainstate = nullptr;
}

/**
 * Apply default chain params to nullopt members.
 * This helps to avoid coding errors around the accidental use of the compare
 * operators that accept nullopt, thus ignoring the intended default value.
 */
static ChainstateManager::Options&& Flatten(ChainstateManager::Options&& opts)
{
    if (!opts.check_block_index.has_value()) opts.check_block_index = opts.chainparams.DefaultConsistencyChecks();
    if (!opts.minimum_chain_work.has_value()) opts.minimum_chain_work = UintToArith256(opts.chainparams.GetConsensus().nMinimumChainWork);
    if (!opts.assumed_valid_block.has_value()) opts.assumed_valid_block = opts.chainparams.GetConsensus().defaultAssumeValid;
    Assert(opts.adjusted_time_callback);
    return std::move(opts);
}

ChainstateManager::ChainstateManager(Options options) : m_options{Flatten(std::move(options))} {}

ChainstateManager::~ChainstateManager()
{
    LOCK(::cs_main);

    m_versionbitscache.Clear();

    // TODO: The warning cache should probably become non-global
    for (auto& i : warningcache) {
        i.clear();
    }
}

bool ChainstateManager::DetectSnapshotChainstate(CTxMemPool* mempool)
{
    assert(!m_snapshot_chainstate);
    std::optional<fs::path> path = node::FindSnapshotChainstateDir();
    if (!path) {
        return false;
    }
    std::optional<uint256> base_blockhash = node::ReadSnapshotBaseBlockhash(*path);
    if (!base_blockhash) {
        return false;
    }
    LogPrintf("[snapshot] detected active snapshot chainstate (%s) - loading\n",
        fs::PathToString(*path));

    this->ActivateExistingSnapshot(mempool, *base_blockhash);
    return true;
}

Chainstate& ChainstateManager::ActivateExistingSnapshot(CTxMemPool* mempool, uint256 base_blockhash)
{
    assert(!m_snapshot_chainstate);
    m_snapshot_chainstate =
        std::make_unique<Chainstate>(mempool, m_blockman, *this, base_blockhash);
    LogPrintf("[snapshot] switching active chainstate to %s\n", m_snapshot_chainstate->ToString());
    m_active_chainstate = m_snapshot_chainstate.get();
    return *m_snapshot_chainstate;
}

<<<<<<< HEAD
namespace particl {

class HeightEntry {
public:
    HeightEntry(int height, NodeId id, int64_t time) : m_height(height), m_id(id), m_time(time)  {};
    int m_height;
    NodeId m_id;
    int64_t m_time;
};
static std::atomic_int nPeerBlocks(std::numeric_limits<int>::max());
static std::atomic_int nPeers(0);
static std::list<HeightEntry> peer_blocks;
const size_t max_peer_blocks = 9;

void UpdateNumPeers(int num_peers)
{
    nPeers = num_peers;
}

int GetNumPeers()
{
    return nPeers;
}

CAmount GetUTXOSum(Chainstate &chainstate)
{
    // GetUTXOStats is fragile
    LOCK(cs_main);
    chainstate.ForceFlushStateToDisk();
    CCoinsView *coins_view = &chainstate.CoinsDB();
    CAmount total = 0;
    std::unique_ptr<CCoinsViewCursor> pcursor(coins_view->Cursor());
    while (pcursor->Valid()) {
        COutPoint key;
        Coin coin;
        if (pcursor->GetKey(key) && pcursor->GetValue(coin)) {
            if (coin.nType == OUTPUT_STANDARD) {
                total += coin.out.nValue;
            }
        } else {
            break;
        }
        pcursor->Next();
    }
    return total;
}

void UpdateNumBlocksOfPeers(ChainstateManager &chainman, NodeId id, int height) EXCLUSIVE_LOCKS_REQUIRED(cs_main)
{
    // Select median value. Only one sample per peer. Remove oldest sample.
    int new_value = 0;

    bool inserted = false;
    size_t num_elements = 0;
    std::list<HeightEntry>::iterator oldest = peer_blocks.end();
    for (auto it = peer_blocks.begin(); it != peer_blocks.end(); ) {
        if (id == it->m_id) {
            if (height == it->m_height) {
                inserted = true;
            } else {
                it = peer_blocks.erase(it);
                continue;
            }
        }
        if (!inserted && it->m_height > height) {
            peer_blocks.emplace(it, height, id, GetTime());
            inserted = true;
        }
        if (oldest == peer_blocks.end() || oldest->m_time > it->m_time) {
            oldest = it;
        }
        it++;
        num_elements++;
    }

    if (!inserted) {
        peer_blocks.emplace_back(height, id, GetTime());
        num_elements++;
    }
    if (num_elements > max_peer_blocks && oldest != peer_blocks.end()) {
        peer_blocks.erase(oldest);
        num_elements--;
    }

    size_t stop = num_elements / 2;
    num_elements = 0;
    for (auto it = peer_blocks.begin(); it != peer_blocks.end(); ++it) {
        if (num_elements >= stop) {
            new_value = it->m_height;
            break;
        }
        num_elements++;
    }

    static const CBlockIndex *pcheckpoint = chainman.m_blockman.GetLastCheckpoint(Params().Checkpoints());
    if (pcheckpoint) {
        if (new_value < pcheckpoint->nHeight) {
            new_value = std::numeric_limits<int>::max();
        }
    }
    nPeerBlocks = new_value;
}

int GetNumBlocksOfPeers()
{
    return nPeerBlocks;
}

void SetNumBlocksOfPeers(int num_blocks)
{
    assert(Params().IsMockableChain());
    nPeerBlocks = num_blocks;
}

int StakeConflict::Add(NodeId id)
{
    nLastUpdated = GetTime();
    std::pair<std::map<NodeId, int>::iterator,bool> ret;
    ret = peerCount.insert(std::pair<NodeId, int>(id, 1));
    if (ret.second == false) { // existing element
        ret.first->second++;
    }
    return 0;
};

bool CoinStakeCache::GetCoinStake(Chainstate &chainstate, const uint256 &blockHash, CTransactionRef &tx)
{
    for (const auto &i : lData) {
        if (blockHash != i.first) {
            continue;
        }
        tx = i.second;
        return true;
    }

    BlockMap::iterator mi = chainstate.BlockIndex().find(blockHash);
    if (mi == chainstate.BlockIndex().end()) {
        return false;
    }

    CBlockIndex *pindex = &mi->second;
    if (node::ReadTransactionFromDiskBlock(pindex, 0, tx)) {
        return InsertCoinStake(blockHash, tx);
    }

    return false;
}

bool CoinStakeCache::InsertCoinStake(const uint256 &blockHash, const CTransactionRef &tx)
{
    lData.emplace_front(blockHash, tx);

    while (lData.size() > nMaxSize) {
        lData.pop_back();
    }

    return true;
}

static void EraseDelayedBlock(BlockManager &blockman, std::list<DelayedBlock>::iterator p, BlockValidationState &state) EXCLUSIVE_LOCKS_REQUIRED(cs_main)
{
    assert(state.m_chainman);
    if (p->m_node_id > -1) {
        if (state.m_peerman) {
            state.m_peerman->MisbehavingById(p->m_node_id, 25, "Delayed block");
        }
    }

    assert(state.m_chainman);
    auto it = state.m_chainman->BlockIndex().find(p->m_pblock->GetHash());
    if (it != state.m_chainman->BlockIndex().end()) {
        it->second.nFlags = it->second.nFlags & (uint32_t)~BLOCK_DELAYED;
        blockman.m_dirty_blockindex.insert(&it->second);
    }
}

bool DelayBlock(BlockManager &blockman, const std::shared_ptr<const CBlock> &pblock, BlockValidationState &state) EXCLUSIVE_LOCKS_REQUIRED(cs_main)
{
    if (state.nodeId < 0) {
        // Try lookup the blocksource if not known.
        assert(state.m_peerman);
        state.nodeId = state.m_peerman->GetBlockSource(pblock->GetHash());
    }
    LogPrintf("Warning: %s - Previous stake modifier is null for block %s from peer %d.\n", __func__, pblock->GetHash().ToString(), state.nodeId);
    while (list_delayed_blocks.size() >= MAX_DELAYED_BLOCKS) {
        LogPrint(BCLog::NET, "Removing Delayed block %s, too many delayed.\n", pblock->GetHash().ToString());
        EraseDelayedBlock(blockman, list_delayed_blocks.begin(), state);
        list_delayed_blocks.erase(list_delayed_blocks.begin());
    }
    assert(list_delayed_blocks.size() < MAX_DELAYED_BLOCKS);
    state.nFlags |= BLOCK_DELAYED; // Mark to prevent further processing
    list_delayed_blocks.emplace_back(pblock, state.nodeId);
    return true;
}

void CheckDelayedBlocks(BlockManager &blockman, BlockValidationState &state, const uint256 &block_hash) LOCKS_EXCLUDED(cs_main)
{
    if (!fParticlMode) {
        return;
    }
    assert(state.m_chainman);
    if (!state.m_peerman) {
        state.m_peerman = state.m_chainman->m_peerman;
    }
    //assert(state.m_peerman);
    if (list_delayed_blocks.empty()) {
        return;
    }

    int64_t now = GetTime();
    std::vector<std::shared_ptr<const CBlock> > process_blocks;
    {
        LOCK(cs_main);
        std::list<DelayedBlock>::iterator p = list_delayed_blocks.begin();
        while (p != list_delayed_blocks.end()) {
            if (p->m_pblock->hashPrevBlock == block_hash) {
                process_blocks.push_back(p->m_pblock);
                p = list_delayed_blocks.erase(p);
                continue;
            }
            if (p->m_time + MAX_DELAY_BLOCK_SECONDS < now) {
                LogPrint(BCLog::NET, "Removing delayed block %s, timed out.\n", p->m_pblock->GetHash().ToString());
                EraseDelayedBlock(blockman, p, state);
                p = list_delayed_blocks.erase(p);
                continue;
            }
            ++p;
        }
    }

    for (auto &p : process_blocks) {
        LogPrint(BCLog::NET, "Processing delayed block %s prev %s.\n", p->GetHash().ToString(), block_hash.ToString());
        state.m_chainman->ProcessNewBlock(p, false, /*min_pow_checked=*/true, nullptr); // Should update DoS if necessary, finding block through mapBlockSource
    }
}

unsigned int GetNextTargetRequired(const CBlockIndex *pindexLast, const Consensus::Params &consensus)
{
    arith_uint256 bnProofOfWorkLimit;
    unsigned int nProofOfWorkLimit;
    int nHeight = pindexLast ? pindexLast->nHeight+1 : 0;

    if (nHeight < (int)Params().GetLastImportHeight()) {
        if (nHeight == 0) {
            return arith_uint256("00ffffffffffffffffffffffffffffffffffffffffffffffffffffffffffffff").GetCompact();
        }
        int nLastImportHeight = (int) Params().GetLastImportHeight();
        arith_uint256 nMaxProofOfWorkLimit = arith_uint256("000000000008ffffffffffffffffffffffffffffffffffffffffffffffffffff");
        arith_uint256 nMinProofOfWorkLimit = UintToArith256(consensus.powLimit);
        arith_uint256 nStep = (nMaxProofOfWorkLimit - nMinProofOfWorkLimit) / nLastImportHeight;

        bnProofOfWorkLimit = nMaxProofOfWorkLimit - (nStep * nHeight);
        nProofOfWorkLimit = bnProofOfWorkLimit.GetCompact();
    } else {
        bnProofOfWorkLimit = UintToArith256(consensus.powLimit);
        nProofOfWorkLimit = bnProofOfWorkLimit.GetCompact();
    }

    if (pindexLast == nullptr) {
        return nProofOfWorkLimit; // Genesis block
    }

    const CBlockIndex* pindexPrev = pindexLast;
    if (pindexPrev->pprev == nullptr) {
        return nProofOfWorkLimit; // first block
    }
    const CBlockIndex *pindexPrevPrev = pindexPrev->pprev;
    if (pindexPrevPrev->pprev == nullptr) {
        return nProofOfWorkLimit; // second block
    }

    int64_t nTargetSpacing = Params().GetTargetSpacing();
    int64_t nTargetTimespan = Params().GetTargetTimespan();
    int64_t nActualSpacing = pindexPrev->GetBlockTime() - pindexPrevPrev->GetBlockTime();

    if (nActualSpacing > nTargetSpacing * 10) {
        nActualSpacing = nTargetSpacing * 10;
    }

    // pos: target change every block
    // pos: retarget with exponential moving toward target spacing
    arith_uint256 bnNew;
    bnNew.SetCompact(pindexLast->nBits);

    int64_t nInterval = nTargetTimespan / nTargetSpacing;
    bnNew *= ((nInterval - 1) * nTargetSpacing + nActualSpacing + nActualSpacing);
    bnNew /= ((nInterval + 1) * nTargetSpacing);

    if (bnNew <= 0 || bnNew > bnProofOfWorkLimit) {
        return nProofOfWorkLimit;
    }

    return bnNew.GetCompact();
}

bool RemoveUnreceivedHeader(ChainstateManager &chainman, const uint256 &hash) EXCLUSIVE_LOCKS_REQUIRED(cs_main)
{
    node::BlockMap::iterator mi = chainman.BlockIndex().find(hash);
    if (mi != chainman.BlockIndex().end() && (mi->second.nFlags & BLOCK_ACCEPTED)) {
        return false;
    }
    if (mi == chainman.BlockIndex().end()) {
        return true; // Was already removed, peer misbehaving
    }

    // Remove entire chain
    std::vector<BlockMap::iterator> remove_headers;
    std::vector<BlockMap::iterator> last_round[2];

    size_t n = 0;
    last_round[n].push_back(mi);
    remove_headers.push_back(mi);
    while (last_round[n].size()) {
        last_round[!n].clear();

        for (BlockMap::iterator& check_header : last_round[n]) {
            BlockMap::iterator it = chainman.BlockIndex().begin();
            while (it != chainman.BlockIndex().end()) {
                if (it->second.pprev == &check_header->second) {
                    if ((it->second.nFlags & BLOCK_ACCEPTED)) {
                        LogPrintf("Can't remove header %s, descendant block %s accepted.\n", hash.ToString(), it->second.GetBlockHash().ToString());
                        return true; // Can't remove any blocks, peer misbehaving for not sending
                    }
                    last_round[!n].push_back(it);
                    remove_headers.push_back(it);
                }
                it++;
            }
        }
        n = !n;
    }

    LogPrintf("Removing %d loose headers from %s.\n", remove_headers.size(), hash.ToString());

    for (auto &entry : remove_headers) {
        LogPrint(BCLog::NET, "Removing loose header %s.\n", entry->second.GetBlockHash().ToString());
        chainman.ActiveChainstate().m_blockman.m_dirty_blockindex.erase(&entry->second);
        chainman.m_failed_blocks.erase(&entry->second);

        if (chainman.m_best_header == &entry->second) {
            chainman.m_best_header = chainman.ActiveChain().Tip();
        }
        if (chainman.m_best_invalid == &entry->second) {
            chainman.m_best_invalid = nullptr;
        }
        if (chainman.m_peerman) {
            chainman.m_peerman->RemoveNonReceivedHeaderFromNodes(entry);
        }
        chainman.BlockIndex().erase(entry);
    }

    return true;
}

size_t CountDelayedBlocks() EXCLUSIVE_LOCKS_REQUIRED(cs_main)
{
    return list_delayed_blocks.size();
}

bool ProcessDuplicateStakeHeader(BlockManager &blockman, CBlockIndex *pindex, NodeId nodeId) EXCLUSIVE_LOCKS_REQUIRED(cs_main)
{
    if (!pindex) {
        return false;
    }

    uint256 hash = pindex->GetBlockHash();

    bool fMakeValid = false;
    if (nodeId == -1) {
        LogPrintf("%s: Duplicate stake block %s was received in a group, marking valid.\n",
            __func__, hash.ToString());

        fMakeValid = true;
    }

    if (nodeId > -1) {
        std::pair<std::map<uint256, StakeConflict>::iterator,bool> ret;
        ret = mapStakeConflict.insert(std::pair<uint256, StakeConflict>(hash, StakeConflict()));
        StakeConflict &sc = ret.first->second;
        sc.Add(nodeId);

        if ((int)sc.peerCount.size() > std::min(GetNumPeers() / 2, 4)) {
            LogPrintf("%s: More than half the connected peers are building on block %s," /* Continued */
                "  marked as duplicate stake, assuming this node has the duplicate.\n", __func__, hash.ToString());

            fMakeValid = true;
        }
    }

    if (fMakeValid) {
        pindex->nFlags &= (~BLOCK_FAILED_DUPLICATE_STAKE);
        pindex->nStatus &= (~BLOCK_FAILED_VALID);
        blockman.m_dirty_blockindex.insert(pindex);

        //if (pindex->nStatus & BLOCK_FAILED_CHILD)
        //{
            CBlockIndex *pindexPrev = pindex->pprev;
            while (pindexPrev) {
                if (pindexPrev->nStatus & BLOCK_VALID_MASK) {
                    break;
                }

                if (pindexPrev->nFlags & BLOCK_FAILED_DUPLICATE_STAKE) {
                    pindexPrev->nFlags &= (~BLOCK_FAILED_DUPLICATE_STAKE);
                    pindexPrev->nStatus &= (~BLOCK_FAILED_VALID);
                    blockman.m_dirty_blockindex.insert(pindexPrev);

                    if (!pindexPrev->prevoutStake.IsNull()) {
                        uint256 prevhash = pindexPrev->GetBlockHash();
                        particl::AddToMapStakeSeen(pindexPrev->prevoutStake, prevhash);
                    }

                    pindexPrev->nStatus &= (~BLOCK_FAILED_CHILD);
                }

                pindexPrev = pindexPrev->pprev;
            }

            pindex->nStatus &= (~BLOCK_FAILED_CHILD);
        //};

        if (!pindex->prevoutStake.IsNull()) {
            particl::AddToMapStakeSeen(pindex->prevoutStake, hash);
        }
        return true;
    }

    return false;
}


bool AddToMapStakeSeen(const COutPoint &kernel, const uint256 &blockHash)
{
    // Overwrites existing values

    std::pair<std::map<COutPoint, uint256>::iterator,bool> ret;
    ret = mapStakeSeen.insert(std::pair<COutPoint, uint256>(kernel, blockHash));
    if (ret.second == false) { // existing element
        ret.first->second = blockHash;
    } else {
        listStakeSeen.push_back(kernel);
    }

    return true;
};

bool CheckStakeUnused(const COutPoint &kernel)
{
    std::map<COutPoint, uint256>::const_iterator mi = mapStakeSeen.find(kernel);
    return (mi == mapStakeSeen.end());
}

bool CheckStakeUnique(const CBlock &block, bool fUpdate)
{
    LOCK(cs_main);

    uint256 blockHash = block.GetHash();
    const COutPoint &kernel = block.vtx[0]->vin[0].prevout;

    std::map<COutPoint, uint256>::const_iterator mi = mapStakeSeen.find(kernel);
    if (mi != mapStakeSeen.end()) {
        if (mi->second == blockHash) {
            return true;
        }
        return error("%s: Stake kernel for %s first seen on %s.", __func__, blockHash.ToString(), mi->second.ToString());
    }

    if (!fUpdate) {
        return true;
    }

    while (listStakeSeen.size() > particl::MAX_STAKE_SEEN_SIZE) {
        const COutPoint &oldest = listStakeSeen.front();
        if (1 != mapStakeSeen.erase(oldest)) {
            LogPrintf("%s: Warning: mapStakeSeen did not erase %s %n\n", __func__, oldest.hash.ToString(), oldest.n);
        }
        listStakeSeen.pop_front();
    }

    return AddToMapStakeSeen(kernel, blockHash);
};

bool RebuildRollingIndices(ChainstateManager &chainman, CTxMemPool *mempool)
{
    AssertLockNotHeld(cs_main);
    assert(chainman.m_smsgman);

    CBlockIndex *pindex_tip{nullptr};
    uint256 best_smsg_block_hash;
    int best_smsg_block_height{0}, last_known_height{0};
    chainman.m_smsgman->ReadBestBlock(best_smsg_block_hash, best_smsg_block_height);

    {
        LOCK(cs_main);
        pindex_tip = chainman.ActiveChain().Tip();
    }

    auto &pblocktree{chainman.m_blockman.m_block_tree_db};
    bool nV2 = false;
    if (gArgs.GetBoolArg("-rebuildrollingindices", false)) {
        LogPrintf("%s: Manual override, attempting to rewind chain.\n", __func__);
    } else
    if (pindex_tip &&
        chainman.m_smsgman->TrackFundingTxns() &&
        !best_smsg_block_hash.IsNull() &&
        best_smsg_block_hash != pindex_tip->GetBlockHash() &&
        pindex_tip->nHeight > best_smsg_block_height) {
        LogPrintf("%s: SMSG best block mismatch, attempting to rewind chain. SMSG %s, %s.\n", __func__, best_smsg_block_hash.ToString(), pindex_tip->GetBlockHash().ToString());
        if (best_smsg_block_height < pindex_tip->nHeight) {
            last_known_height = best_smsg_block_height;
        }
    } else
    if (pblocktree->ReadFlag("v2", nV2) && nV2) {
        return true;
    } else {
        LogPrintf("%s: v2 marker not detected, attempting to rewind chain.\n", __func__);
    }
    uiInterface.InitMessage(_("Rebuilding rolling indices...").translated);

    if (!mempool) {
        LogPrintf("%s: Requires mempool.\n", __func__);
        return false;
    }

    int64_t now = TicksSinceEpoch<std::chrono::seconds>(chainman.m_options.adjusted_time_callback());
    int rewound_tip_height;

    {
        LOCK(cs_main);
        CBlockIndex *pindex = pindex_tip;
        int max_height_to_keep = pindex ? pindex->nHeight : 0;
        while (pindex && pindex->nTime >= now - smsg::KEEP_FUNDING_TX_DATA) {
            if (pindex->nHeight < last_known_height) {
                break;
            }
            max_height_to_keep = pindex->nHeight;
            pindex = pindex->pprev;
        }

        LogPrintf("%s: Rewinding to block %d.\n", __func__, max_height_to_keep);
        int num_disconnected = 0;

        std::string str_error;
        if (!RewindToHeight(chainman, *mempool, max_height_to_keep, num_disconnected, str_error)) {
            LogPrintf("%s: RewindToHeight failed %s.\n", __func__, str_error);
            return false;
        }
        rewound_tip_height = pindex_tip ? pindex_tip->nHeight : 0;
    }

    BlockValidationState state;
    state.m_chainman = &chainman;
    if (!chainman.ActiveChainstate().ActivateBestChain(state)) {
        LogPrintf("%s: ActivateBestChain failed %s.\n", __func__, state.ToString());
        return false;
    }

    {
        LOCK(cs_main);
        // Ensure chainstate has been fully written to disk
        chainman.ActiveChainstate().ForceFlushStateToDisk();

        LogPrintf("%s: Reprocessed chain from block %d to %d.\n", __func__, rewound_tip_height, chainman.ActiveChain().Tip()->nHeight);

        if (!chainman.m_blockman.m_block_tree_db->WriteFlag("v2", true)) {
            LogPrintf("%s: WriteFlag failed.\n", __func__);
            return false;
        }
    }
    return true;
}

int64_t GetSmsgFeeRate(ChainstateManager &chainman, const CBlockIndex *pindex, bool reduce_height) EXCLUSIVE_LOCKS_REQUIRED(cs_main)
{
    const Consensus::Params &consensusParams = Params().GetConsensus();

    if ((pindex && pindex->nTime < consensusParams.smsg_fee_time) ||
        (!pindex && GetTime() < consensusParams.smsg_fee_time)) {
        return consensusParams.smsg_fee_msg_per_day_per_k;
    }

    int chain_height = pindex ? pindex->nHeight : chainman.ActiveChain().Height();
    if (reduce_height) { // Grace period, push back to previous period
        chain_height -= 10;
    }
    int fee_height = (chain_height / consensusParams.smsg_fee_period) * consensusParams.smsg_fee_period;

    CBlockIndex *fee_block = chainman.ActiveChain()[fee_height];
    if (!fee_block || fee_block->nTime < consensusParams.smsg_fee_time) {
        return consensusParams.smsg_fee_msg_per_day_per_k;
    }

    int64_t smsg_fee_rate = consensusParams.smsg_fee_msg_per_day_per_k;
    CTransactionRef coinstake = nullptr;
    if (!smsgFeeCoinstakeCache.GetCoinStake(chainman.ActiveChainstate(), fee_block->GetBlockHash(), coinstake) ||
        !coinstake->GetSmsgFeeRate(smsg_fee_rate)) {
        return consensusParams.smsg_fee_msg_per_day_per_k;
    }

    return smsg_fee_rate;
};

uint32_t GetSmsgDifficulty(ChainstateManager &chainman, uint64_t time, bool verify) EXCLUSIVE_LOCKS_REQUIRED(cs_main)
{
    const Consensus::Params &consensusParams = Params().GetConsensus();

    CBlockIndex *pindex = chainman.ActiveChain().Tip();
    for (size_t k = 0; k < 180; ++k) {
        if (!pindex) {
            break;
        }
        if (time >= pindex->nTime) {
            uint32_t smsg_difficulty = 0;
            CTransactionRef coinstake = nullptr;
            if (smsgDifficultyCoinstakeCache.GetCoinStake(chainman.ActiveChainstate(), pindex->GetBlockHash(), coinstake) &&
                coinstake->GetSmsgDifficulty(smsg_difficulty)) {

                if (verify && smsg_difficulty != consensusParams.smsg_min_difficulty) {
                    return smsg_difficulty + consensusParams.smsg_difficulty_max_delta;
                }
                return smsg_difficulty - consensusParams.smsg_difficulty_max_delta;
            }
        }
        pindex = pindex->pprev;
    }

    return consensusParams.smsg_min_difficulty - consensusParams.smsg_difficulty_max_delta;
};

} // namespace particl
=======
bool IsBIP30Repeat(const CBlockIndex& block_index)
{
    return (block_index.nHeight==91842 && block_index.GetBlockHash() == uint256S("0x00000000000a4d0a398161ffc163c503763b1f4360639393e0e4c8e300e0caec")) ||
           (block_index.nHeight==91880 && block_index.GetBlockHash() == uint256S("0x00000000000743f190a18c5577a3c2d2a1f610ae9601ac046a38084ccb7cd721"));
}

bool IsBIP30Unspendable(const CBlockIndex& block_index)
{
    return (block_index.nHeight==91722 && block_index.GetBlockHash() == uint256S("0x00000000000271a2dc26e7667f8419f2e15416dc6955e5a6c6cdf3f2574dd08e")) ||
           (block_index.nHeight==91812 && block_index.GetBlockHash() == uint256S("0x00000000000af0aed4792b1acee3d966af36cf5def14935db8de83d6f9306f2f"));
}
>>>>>>> 5d9b5305
<|MERGE_RESOLUTION|>--- conflicted
+++ resolved
@@ -2458,12 +2458,7 @@
     // Now that the whole chain is irreversibly beyond that time it is applied to all blocks except the
     // two in the chain that violate it. This prevents exploiting the issue against nodes during their
     // initial block download.
-<<<<<<< HEAD
-    bool fEnforceBIP30 = fParticlMode || (!((pindex->nHeight==91842 && pindex->GetBlockHash() == uint256S("0x00000000000a4d0a398161ffc163c503763b1f4360639393e0e4c8e300e0caec")) ||
-                           (pindex->nHeight==91880 && pindex->GetBlockHash() == uint256S("0x00000000000743f190a18c5577a3c2d2a1f610ae9601ac046a38084ccb7cd721"))));
-=======
-    bool fEnforceBIP30 = !IsBIP30Repeat(*pindex);
->>>>>>> 5d9b5305
+    bool fEnforceBIP30 = fParticlMode || !IsBIP30Repeat(*pindex);
 
     // Once BIP34 activated it was not possible to create new duplicate coinbases and thus other than starting
     // with the 2 existing duplicate coinbase pairs, not possible to create overwriting txs.  But by the
@@ -6557,7 +6552,18 @@
     return *m_snapshot_chainstate;
 }
 
-<<<<<<< HEAD
+bool IsBIP30Repeat(const CBlockIndex& block_index)
+{
+    return (block_index.nHeight==91842 && block_index.GetBlockHash() == uint256S("0x00000000000a4d0a398161ffc163c503763b1f4360639393e0e4c8e300e0caec")) ||
+           (block_index.nHeight==91880 && block_index.GetBlockHash() == uint256S("0x00000000000743f190a18c5577a3c2d2a1f610ae9601ac046a38084ccb7cd721"));
+}
+
+bool IsBIP30Unspendable(const CBlockIndex& block_index)
+{
+    return (block_index.nHeight==91722 && block_index.GetBlockHash() == uint256S("0x00000000000271a2dc26e7667f8419f2e15416dc6955e5a6c6cdf3f2574dd08e")) ||
+           (block_index.nHeight==91812 && block_index.GetBlockHash() == uint256S("0x00000000000af0aed4792b1acee3d966af36cf5def14935db8de83d6f9306f2f"));
+}
+
 namespace particl {
 
 class HeightEntry {
@@ -7187,17 +7193,4 @@
     return consensusParams.smsg_min_difficulty - consensusParams.smsg_difficulty_max_delta;
 };
 
-} // namespace particl
-=======
-bool IsBIP30Repeat(const CBlockIndex& block_index)
-{
-    return (block_index.nHeight==91842 && block_index.GetBlockHash() == uint256S("0x00000000000a4d0a398161ffc163c503763b1f4360639393e0e4c8e300e0caec")) ||
-           (block_index.nHeight==91880 && block_index.GetBlockHash() == uint256S("0x00000000000743f190a18c5577a3c2d2a1f610ae9601ac046a38084ccb7cd721"));
-}
-
-bool IsBIP30Unspendable(const CBlockIndex& block_index)
-{
-    return (block_index.nHeight==91722 && block_index.GetBlockHash() == uint256S("0x00000000000271a2dc26e7667f8419f2e15416dc6955e5a6c6cdf3f2574dd08e")) ||
-           (block_index.nHeight==91812 && block_index.GetBlockHash() == uint256S("0x00000000000af0aed4792b1acee3d966af36cf5def14935db8de83d6f9306f2f"));
-}
->>>>>>> 5d9b5305
+} // namespace particl