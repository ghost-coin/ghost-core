--- conflicted
+++ resolved
@@ -4777,7 +4777,6 @@
             }
         }
     }
-<<<<<<< HEAD
     bool force_accept = true;
     if (fParticlMode &&
         state.nodeId >= 0 &&
@@ -4789,13 +4788,10 @@
         }
         force_accept = false;
     }
-    CBlockIndex* pindex{m_blockman.AddToBlockIndex(block)};
+    CBlockIndex* pindex{m_blockman.AddToBlockIndex(block, m_best_header)};
     if (force_accept) {
         pindex->nFlags |= BLOCK_ACCEPTED;
     }
-=======
-    CBlockIndex* pindex{m_blockman.AddToBlockIndex(block, m_best_header)};
->>>>>>> be7a5f2f
 
     if (ppindex)
         *ppindex = pindex;
@@ -5003,7 +4999,7 @@
             if (fParticlMode && state.GetResult() != BlockValidationResult::BLOCK_MISSING_PREV) {
                 // Mark block as invalid to prevent re-requesting from peer.
                 // Block will have been added to the block index in AcceptBlockHeader
-                CBlockIndex *pindex = ActiveChainstate().m_blockman.AddToBlockIndex(*block);
+                CBlockIndex *pindex = ActiveChainstate().m_blockman.AddToBlockIndex(*block, m_best_header);
                 ActiveChainstate().InvalidBlockFound(pindex, state);
             }
             GetMainSignals().BlockChecked(*block, state);
@@ -5522,12 +5518,8 @@
         if (blockPos.IsNull()) {
             return error("%s: writing genesis block to disk failed", __func__);
         }
-<<<<<<< HEAD
-        CBlockIndex *pindex = m_blockman.AddToBlockIndex(block);
+        CBlockIndex* pindex = m_blockman.AddToBlockIndex(block, m_chainman.m_best_header);
         pindex->nFlags |= BLOCK_ACCEPTED;
-=======
-        CBlockIndex* pindex = m_blockman.AddToBlockIndex(block, m_chainman.m_best_header);
->>>>>>> be7a5f2f
         ReceivedBlockTransactions(block, pindex, blockPos);
     } catch (const std::runtime_error& e) {
         return error("%s: failed to write genesis block: %s", __func__, e.what());
@@ -6782,8 +6774,8 @@
         LogPrint(BCLog::NET, "Removing loose header %s.\n", entry->second.GetBlockHash().ToString());
         chainman.ActiveChainstate().m_blockman.m_dirty_blockindex.erase(&entry->second);
 
-        if (pindexBestHeader == &entry->second) {
-            pindexBestHeader = chainman.ActiveChain().Tip();
+        if (chainman.m_best_header == &entry->second) {
+            chainman.m_best_header = chainman.ActiveChain().Tip();
         }
         if (chainman.m_best_invalid == &entry->second) {
             chainman.m_best_invalid = nullptr;
