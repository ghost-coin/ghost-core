--- conflicted
+++ resolved
@@ -165,11 +165,7 @@
     return m_db->EstimateSize(DB_COIN, (char)(DB_COIN+1));
 }
 
-<<<<<<< HEAD
-CBlockTreeDB::CBlockTreeDB(size_t nCacheSize, bool fMemory, bool fWipe, bool compression, int maxOpenFiles) : CDBWrapper(GetDataDir() / "blocks" / "index", nCacheSize, fMemory, fWipe, false, compression, maxOpenFiles) {
-=======
-CBlockTreeDB::CBlockTreeDB(size_t nCacheSize, bool fMemory, bool fWipe) : CDBWrapper(gArgs.GetDataDirNet() / "blocks" / "index", nCacheSize, fMemory, fWipe) {
->>>>>>> f8e94002
+CBlockTreeDB::CBlockTreeDB(size_t nCacheSize, bool fMemory, bool fWipe, bool compression, int maxOpenFiles) : CDBWrapper(gArgs.GetDataDirNet() / "blocks" / "index", nCacheSize, fMemory, fWipe, false, compression, maxOpenFiles) {
 }
 
 bool CBlockTreeDB::ReadBlockFileInfo(int nFile, CBlockFileInfo &info) {
