// Copyright (c) 2009-2010 Satoshi Nakamoto
// Copyright (c) 2009-2018 The Bitcoin Core developers
// Distributed under the MIT software license, see the accompanying
// file COPYING or http://www.opensource.org/licenses/mit-license.php.

#include <txdb.h>

#include <pow.h>
#include <random.h>
#include <shutdown.h>
#include <ui_interface.h>
#include <uint256.h>
#include <util/system.h>
<<<<<<< HEAD
#include <ui_interface.h>
#include <validation.h>
#include <insight/insight.h>
#include <chainparams.h>
=======
#include <util/translation.h>
>>>>>>> d960d5ca

#include <stdint.h>

#include <boost/thread.hpp>

static const char DB_COIN = 'C';
//static const char DB_COINS = 'c';
static const char DB_BLOCK_FILES = 'f';
//static const char DB_TXINDEX = 't';
static const char DB_ADDRESSINDEX = 'a';
static const char DB_ADDRESSUNSPENTINDEX = 'u';
static const char DB_TIMESTAMPINDEX = 's';
static const char DB_BLOCKHASHINDEX = 'z';
static const char DB_SPENTINDEX = 'p';
//static const char DB_TXINDEX_BLOCK = 'T';
static const char DB_BLOCK_INDEX = 'b';

static const char DB_BEST_BLOCK = 'B';
static const char DB_HEAD_BLOCKS = 'H';
static const char DB_FLAG = 'F';
static const char DB_REINDEX_FLAG = 'R';
static const char DB_LAST_BLOCK = 'l';

/*
static const char DB_RCTOUTPUT = 'A';
static const char DB_RCTOUTPUT_LINK = 'L';
static const char DB_RCTKEYIMAGE = 'K';
*/

namespace {

struct CoinEntry {
    COutPoint* outpoint;
    char key;
    explicit CoinEntry(const COutPoint* ptr) : outpoint(const_cast<COutPoint*>(ptr)), key(DB_COIN)  {}

    template<typename Stream>
    void Serialize(Stream &s) const {
        s << key;
        s << outpoint->hash;
        s << VARINT(outpoint->n);
    }

    template<typename Stream>
    void Unserialize(Stream& s) {
        s >> key;
        s >> outpoint->hash;
        s >> VARINT(outpoint->n);
    }
};

}

CCoinsViewDB::CCoinsViewDB(size_t nCacheSize, bool fMemory, bool fWipe) : db(GetDataDir() / "chainstate", nCacheSize, fMemory, fWipe, true, false, 64)
{
}

bool CCoinsViewDB::GetCoin(const COutPoint &outpoint, Coin &coin) const {
    return db.Read(CoinEntry(&outpoint), coin);
}

bool CCoinsViewDB::HaveCoin(const COutPoint &outpoint) const {
    return db.Exists(CoinEntry(&outpoint));
}

uint256 CCoinsViewDB::GetBestBlock() const {
    uint256 hashBestChain;
    if (!db.Read(DB_BEST_BLOCK, hashBestChain))
        return uint256();
    return hashBestChain;
}

std::vector<uint256> CCoinsViewDB::GetHeadBlocks() const {
    std::vector<uint256> vhashHeadBlocks;
    if (!db.Read(DB_HEAD_BLOCKS, vhashHeadBlocks)) {
        return std::vector<uint256>();
    }
    return vhashHeadBlocks;
}

bool CCoinsViewDB::BatchWrite(CCoinsMap &mapCoins, const uint256 &hashBlock) {
    CDBBatch batch(db);
    size_t count = 0;
    size_t changed = 0;
    size_t batch_size = (size_t)gArgs.GetArg("-dbbatchsize", nDefaultDbBatchSize);
    int crash_simulate = gArgs.GetArg("-dbcrashratio", 0);
    assert(!hashBlock.IsNull());

    uint256 old_tip = GetBestBlock();
    if (old_tip.IsNull()) {
        // We may be in the middle of replaying.
        std::vector<uint256> old_heads = GetHeadBlocks();
        if (old_heads.size() == 2) {
            assert(old_heads[0] == hashBlock);
            old_tip = old_heads[1];
        }
    }

    // In the first batch, mark the database as being in the middle of a
    // transition from old_tip to hashBlock.
    // A vector is used for future extensibility, as we may want to support
    // interrupting after partial writes from multiple independent reorgs.
    batch.Erase(DB_BEST_BLOCK);
    batch.Write(DB_HEAD_BLOCKS, std::vector<uint256>{hashBlock, old_tip});

    for (CCoinsMap::iterator it = mapCoins.begin(); it != mapCoins.end();) {
        if (it->second.flags & CCoinsCacheEntry::DIRTY) {
            CoinEntry entry(&it->first);
            if (it->second.coin.IsSpent())
                batch.Erase(entry);
            else
                batch.Write(entry, it->second.coin);
            changed++;
        }
        count++;
        CCoinsMap::iterator itOld = it++;
        mapCoins.erase(itOld);
        if (batch.SizeEstimate() > batch_size) {
            LogPrint(BCLog::COINDB, "Writing partial batch of %.2f MiB\n", batch.SizeEstimate() * (1.0 / 1048576.0));
            db.WriteBatch(batch);
            batch.Clear();
            if (crash_simulate) {
                static FastRandomContext rng;
                if (rng.randrange(crash_simulate) == 0) {
                    LogPrintf("Simulating a crash. Goodbye.\n");
                    _Exit(0);
                }
            }
        }
    }

    // In the last batch, mark the database as consistent with hashBlock again.
    batch.Erase(DB_HEAD_BLOCKS);
    batch.Write(DB_BEST_BLOCK, hashBlock);

    LogPrint(BCLog::COINDB, "Writing final batch of %.2f MiB\n", batch.SizeEstimate() * (1.0 / 1048576.0));
    bool ret = db.WriteBatch(batch);
    LogPrint(BCLog::COINDB, "Committed %u changed transaction outputs (out of %u) to coin database...\n", (unsigned int)changed, (unsigned int)count);
    return ret;
}

size_t CCoinsViewDB::EstimateSize() const
{
    return db.EstimateSize(DB_COIN, (char)(DB_COIN+1));
}

CBlockTreeDB::CBlockTreeDB(size_t nCacheSize, bool fMemory, bool fWipe, bool compression, int maxOpenFiles) : CDBWrapper(gArgs.IsArgSet("-blocksdir") ? GetDataDir() / "blocks" / "index" : GetBlocksDir() / "index", nCacheSize, fMemory, fWipe, false, compression, maxOpenFiles)
{
}

bool CBlockTreeDB::ReadBlockFileInfo(int nFile, CBlockFileInfo &info) {
    return Read(std::make_pair(DB_BLOCK_FILES, nFile), info);
}

bool CBlockTreeDB::WriteReindexing(bool fReindexing) {
    if (fReindexing)
        return Write(DB_REINDEX_FLAG, '1');
    else
        return Erase(DB_REINDEX_FLAG);
}

void CBlockTreeDB::ReadReindexing(bool &fReindexing) {
    fReindexing = Exists(DB_REINDEX_FLAG);
}

bool CBlockTreeDB::ReadLastBlockFile(int &nFile) {
    return Read(DB_LAST_BLOCK, nFile);
}

CCoinsViewCursor *CCoinsViewDB::Cursor() const
{
    CCoinsViewDBCursor *i = new CCoinsViewDBCursor(const_cast<CDBWrapper&>(db).NewIterator(), GetBestBlock());
    /* It seems that there are no "const iterators" for LevelDB.  Since we
       only need read operations on it, use a const-cast to get around
       that restriction.  */
    i->pcursor->Seek(DB_COIN);
    // Cache key of first record
    if (i->pcursor->Valid()) {
        CoinEntry entry(&i->keyTmp.second);
        i->pcursor->GetKey(entry);
        i->keyTmp.first = entry.key;
    } else {
        i->keyTmp.first = 0; // Make sure Valid() and GetKey() return false
    }
    return i;
}

bool CCoinsViewDBCursor::GetKey(COutPoint &key) const
{
    // Return cached key
    if (keyTmp.first == DB_COIN) {
        key = keyTmp.second;
        return true;
    }
    return false;
}

bool CCoinsViewDBCursor::GetValue(Coin &coin) const
{
    return pcursor->GetValue(coin);
}

unsigned int CCoinsViewDBCursor::GetValueSize() const
{
    return pcursor->GetValueSize();
}

bool CCoinsViewDBCursor::Valid() const
{
    return keyTmp.first == DB_COIN;
}

void CCoinsViewDBCursor::Next()
{
    pcursor->Next();
    CoinEntry entry(&keyTmp.second);
    if (!pcursor->Valid() || !pcursor->GetKey(entry)) {
        keyTmp.first = 0; // Invalidate cached key after last record so that Valid() and GetKey() return false
    } else {
        keyTmp.first = entry.key;
    }
}

bool CBlockTreeDB::WriteBatchSync(const std::vector<std::pair<int, const CBlockFileInfo*> >& fileInfo, int nLastFile, const std::vector<const CBlockIndex*>& blockinfo) {
    CDBBatch batch(*this);
    for (std::vector<std::pair<int, const CBlockFileInfo*> >::const_iterator it=fileInfo.begin(); it != fileInfo.end(); it++) {
        batch.Write(std::make_pair(DB_BLOCK_FILES, it->first), *it->second);
    }
    batch.Write(DB_LAST_BLOCK, nLastFile);
    for (std::vector<const CBlockIndex*>::const_iterator it=blockinfo.begin(); it != blockinfo.end(); it++) {
        batch.Write(std::make_pair(DB_BLOCK_INDEX, (*it)->GetBlockHash()), CDiskBlockIndex(*it));
    }
    return WriteBatch(batch, true);
}

bool CBlockTreeDB::ReadSpentIndex(CSpentIndexKey &key, CSpentIndexValue &value) {
    return Read(std::make_pair(DB_SPENTINDEX, key), value);
}

bool CBlockTreeDB::UpdateSpentIndex(const std::vector<std::pair<CSpentIndexKey, CSpentIndexValue> >&vect) {
    CDBBatch batch(*this);
    for (std::vector<std::pair<CSpentIndexKey,CSpentIndexValue> >::const_iterator it=vect.begin(); it!=vect.end(); it++) {
        if (it->second.IsNull()) {
            batch.Erase(std::make_pair(DB_SPENTINDEX, it->first));
        } else {
            batch.Write(std::make_pair(DB_SPENTINDEX, it->first), it->second);
        }
    }
    return WriteBatch(batch);
}

bool CBlockTreeDB::UpdateAddressUnspentIndex(const std::vector<std::pair<CAddressUnspentKey, CAddressUnspentValue > >&vect) {
    CDBBatch batch(*this);
    for (std::vector<std::pair<CAddressUnspentKey, CAddressUnspentValue> >::const_iterator it=vect.begin(); it!=vect.end(); it++) {
        if (it->second.IsNull()) {
            batch.Erase(std::make_pair(DB_ADDRESSUNSPENTINDEX, it->first));
        } else {
            batch.Write(std::make_pair(DB_ADDRESSUNSPENTINDEX, it->first), it->second);
        }
    }
    return WriteBatch(batch);
}

bool CBlockTreeDB::ReadAddressUnspentIndex(uint256 addressHash, int type,
                                           std::vector<std::pair<CAddressUnspentKey, CAddressUnspentValue> > &unspentOutputs) {
    const std::unique_ptr<CDBIterator> pcursor(NewIterator());

    pcursor->Seek(std::make_pair(DB_ADDRESSUNSPENTINDEX, CAddressIndexIteratorKey(type, addressHash)));

    while (pcursor->Valid()) {
        boost::this_thread::interruption_point();
        std::pair<char,CAddressUnspentKey> key;
        if (pcursor->GetKey(key) && key.first == DB_ADDRESSUNSPENTINDEX && key.second.hashBytes == addressHash) {
            CAddressUnspentValue nValue;
            if (pcursor->GetValue(nValue)) {
                unspentOutputs.push_back(std::make_pair(key.second, nValue));
                pcursor->Next();
            } else {
                return error("failed to get address unspent value");
            }
        } else {
            break;
        }
    }

    return true;
}

bool CBlockTreeDB::WriteAddressIndex(const std::vector<std::pair<CAddressIndexKey, CAmount > >&vect) {
    CDBBatch batch(*this);
    for (std::vector<std::pair<CAddressIndexKey, CAmount> >::const_iterator it=vect.begin(); it!=vect.end(); it++)
        batch.Write(std::make_pair(DB_ADDRESSINDEX, it->first), it->second);
    return WriteBatch(batch);
}

bool CBlockTreeDB::EraseAddressIndex(const std::vector<std::pair<CAddressIndexKey, CAmount > >&vect) {
    CDBBatch batch(*this);
    for (std::vector<std::pair<CAddressIndexKey, CAmount> >::const_iterator it=vect.begin(); it!=vect.end(); it++)
        batch.Erase(std::make_pair(DB_ADDRESSINDEX, it->first));
    return WriteBatch(batch);
}

bool CBlockTreeDB::ReadAddressIndex(uint256 addressHash, int type,
                                    std::vector<std::pair<CAddressIndexKey, CAmount> > &addressIndex,
                                    int start, int end) {
    const std::unique_ptr<CDBIterator> pcursor(NewIterator());

    if (start > 0 && end > 0) {
        pcursor->Seek(std::make_pair(DB_ADDRESSINDEX, CAddressIndexIteratorHeightKey(type, addressHash, start)));
    } else {
        pcursor->Seek(std::make_pair(DB_ADDRESSINDEX, CAddressIndexIteratorKey(type, addressHash)));
    }

    while (pcursor->Valid()) {
        boost::this_thread::interruption_point();
        std::pair<char,CAddressIndexKey> key;
        if (pcursor->GetKey(key) && key.first == DB_ADDRESSINDEX && key.second.hashBytes == addressHash) {
            if (end > 0 && key.second.blockHeight > end) {
                break;
            }
            CAmount nValue;
            if (pcursor->GetValue(nValue)) {
                addressIndex.push_back(std::make_pair(key.second, nValue));
                pcursor->Next();
            } else {
                return error("failed to get address index value");
            }
        } else {
            break;
        }
    }

    return true;
}

bool CBlockTreeDB::WriteTimestampIndex(const CTimestampIndexKey &timestampIndex)
{
    CDBBatch batch(*this);
    batch.Write(std::make_pair(DB_TIMESTAMPINDEX, timestampIndex), 0);
    return WriteBatch(batch);
}

bool CBlockTreeDB::ReadTimestampIndex(const unsigned int &high, const unsigned int &low, const bool fActiveOnly, std::vector<std::pair<uint256, unsigned int> > &hashes)
{
    const std::unique_ptr<CDBIterator> pcursor(NewIterator());

    pcursor->Seek(std::make_pair(DB_TIMESTAMPINDEX, CTimestampIndexIteratorKey(low)));

    if (fActiveOnly) {
        LockAssertion lock(::cs_main); // cs_main is locked before GetTimestampIndex if fActiveOnly
        while (pcursor->Valid()) {
            boost::this_thread::interruption_point();
            std::pair<char, CTimestampIndexKey> key;
            if (pcursor->GetKey(key) && key.first == DB_TIMESTAMPINDEX && key.second.timestamp < high) {
                if (HashOnchainActive(key.second.blockHash)) {
                    hashes.push_back(std::make_pair(key.second.blockHash, key.second.timestamp));
                }
                pcursor->Next();
            } else {
                break;
            }
        }
    } else {
        // Otherwise get: requires holding mutex
        while (pcursor->Valid()) {
            boost::this_thread::interruption_point();
            std::pair<char, CTimestampIndexKey> key;
            if (pcursor->GetKey(key) && key.first == DB_TIMESTAMPINDEX && key.second.timestamp < high) {
                hashes.push_back(std::make_pair(key.second.blockHash, key.second.timestamp));
                pcursor->Next();
            } else {
                break;
            }
        }
    }

    return true;
}

bool CBlockTreeDB::WriteTimestampBlockIndex(const CTimestampBlockIndexKey &blockhashIndex, const CTimestampBlockIndexValue &logicalts) {
    CDBBatch batch(*this);
    batch.Write(std::make_pair(DB_BLOCKHASHINDEX, blockhashIndex), logicalts);
    return WriteBatch(batch);
}

bool CBlockTreeDB::ReadTimestampBlockIndex(const uint256 &hash, unsigned int &ltimestamp) {

    CTimestampBlockIndexValue lts;
    if (!Read(std::make_pair(DB_BLOCKHASHINDEX, hash), lts)) {
        return false;
    }

    ltimestamp = lts.ltimestamp;
    return true;
}

bool CBlockTreeDB::WriteFlag(const std::string &name, bool fValue) {
    return Write(std::make_pair(DB_FLAG, name), fValue ? '1' : '0');
}

bool CBlockTreeDB::ReadFlag(const std::string &name, bool &fValue) {
    char ch;
    if (!Read(std::make_pair(DB_FLAG, name), ch))
        return false;
    fValue = ch == '1';
    return true;
}

bool CBlockTreeDB::LoadBlockIndexGuts(const Consensus::Params& consensusParams, std::function<CBlockIndex*(const uint256&)> insertBlockIndex)
{
    std::unique_ptr<CDBIterator> pcursor(NewIterator());

    pcursor->Seek(std::make_pair(DB_BLOCK_INDEX, uint256()));

    // Load m_block_index
    while (pcursor->Valid()) {
        boost::this_thread::interruption_point();
        if (ShutdownRequested()) return false;
        std::pair<char, uint256> key;
        if (pcursor->GetKey(key) && key.first == DB_BLOCK_INDEX) {
            CDiskBlockIndex diskindex;
            if (pcursor->GetValue(diskindex)) {
                // Construct block index object
                CBlockIndex* pindexNew  = insertBlockIndex(diskindex.GetBlockHash());
                pindexNew->pprev                    = insertBlockIndex(diskindex.hashPrev);
                pindexNew->nHeight                  = diskindex.nHeight;
                pindexNew->nFile                    = diskindex.nFile;
                pindexNew->nDataPos                 = diskindex.nDataPos;
                pindexNew->nUndoPos                 = diskindex.nUndoPos;
                pindexNew->nVersion                 = diskindex.nVersion;
                pindexNew->hashMerkleRoot           = diskindex.hashMerkleRoot;
                pindexNew->hashWitnessMerkleRoot    = diskindex.hashWitnessMerkleRoot;
                pindexNew->nTime                    = diskindex.nTime;
                pindexNew->nBits                    = diskindex.nBits;
                pindexNew->nNonce                   = diskindex.nNonce;
                pindexNew->nStatus                  = diskindex.nStatus;
                pindexNew->nTx                      = diskindex.nTx;

                pindexNew->nFlags                   = diskindex.nFlags & ~BLOCK_DELAYED;
                pindexNew->bnStakeModifier          = diskindex.bnStakeModifier;
                pindexNew->prevoutStake             = diskindex.prevoutStake;
                //pindexNew->hashProof                = diskindex.hashProof;

                pindexNew->nMoneySupply             = diskindex.nMoneySupply;
                pindexNew->nAnonOutputs             = diskindex.nAnonOutputs;


                if (pindexNew->nHeight == 0
                    && pindexNew->GetBlockHash() != Params().GetConsensus().hashGenesisBlock)
                    return error("LoadBlockIndex(): Genesis block hash incorrect: %s", pindexNew->ToString());

                if (fParticlMode) {
                    // only CheckProofOfWork for genesis blocks
                    if (diskindex.hashPrev.IsNull() && !CheckProofOfWork(pindexNew->GetBlockHash(),
                        pindexNew->nBits, Params().GetConsensus(), 0, Params().GetLastImportHeight()))
                        return error("%s: CheckProofOfWork failed: %s", __func__, pindexNew->ToString());
                } else
                if (!CheckProofOfWork(pindexNew->GetBlockHash(), pindexNew->nBits, Params().GetConsensus())) {
                    return error("%s: CheckProofOfWork failed: %s", __func__, pindexNew->ToString());
                }

                pcursor->Next();
            } else {
                return error("%s: failed to read value", __func__);
            }
        } else {
            break;
        }
    }

    return true;
}

bool CBlockTreeDB::ReadRCTOutput(int64_t i, CAnonOutput &ao)
{
    return Read(std::make_pair(DB_RCTOUTPUT, i), ao);
};

bool CBlockTreeDB::WriteRCTOutput(int64_t i, const CAnonOutput &ao)
{
    CDBBatch batch(*this);
    batch.Write(std::make_pair(DB_RCTOUTPUT, i), ao);
    return WriteBatch(batch);
};

bool CBlockTreeDB::EraseRCTOutput(int64_t i)
{
    CDBBatch batch(*this);
    batch.Erase(std::make_pair(DB_RCTOUTPUT, i));
    return WriteBatch(batch);
};


bool CBlockTreeDB::ReadRCTOutputLink(const CCmpPubKey &pk, int64_t &i)
{
    return Read(std::make_pair(DB_RCTOUTPUT_LINK, pk), i);
};

bool CBlockTreeDB::WriteRCTOutputLink(const CCmpPubKey &pk, int64_t i)
{
    CDBBatch batch(*this);
    batch.Write(std::make_pair(DB_RCTOUTPUT_LINK, pk), i);
    return WriteBatch(batch);
};

bool CBlockTreeDB::EraseRCTOutputLink(const CCmpPubKey &pk)
{
    CDBBatch batch(*this);
    batch.Erase(std::make_pair(DB_RCTOUTPUT_LINK, pk));
    return WriteBatch(batch);
};

bool CBlockTreeDB::ReadRCTKeyImage(const CCmpPubKey &ki, uint256 &txhash)
{
    return Read(std::make_pair(DB_RCTKEYIMAGE, ki), txhash);
};

bool CBlockTreeDB::WriteRCTKeyImage(const CCmpPubKey &ki, const uint256 &txhash)
{
    CDBBatch batch(*this);
    batch.Write(std::make_pair(DB_RCTKEYIMAGE, ki), txhash);
    return WriteBatch(batch);
};

bool CBlockTreeDB::EraseRCTKeyImage(const CCmpPubKey &ki)
{
    CDBBatch batch(*this);
    batch.Erase(std::make_pair(DB_RCTKEYIMAGE, ki));
    return WriteBatch(batch);
};

bool CCoinsViewDB::Upgrade()
{
    // TODO
    return true;
};

/* TODO: force reindex
namespace {

//! Legacy class to deserialize pre-pertxout database entries without reindex.
class CCoins
{
public:
    //! whether transaction is a coinbase
    bool fCoinBase;

    //! unspent transaction outputs; spent outputs are .IsNull(); spent outputs at the end of the array are dropped
    std::vector<CTxOut> vout;

    //! at which height this transaction was included in the active block chain
    int nHeight;

    //! empty constructor
    CCoins() : fCoinBase(false), vout(0), nHeight(0) { }

    template<typename Stream>
    void Unserialize(Stream &s) {
        unsigned int nCode = 0;
        // version
        unsigned int nVersionDummy;
        ::Unserialize(s, VARINT(nVersionDummy));
        // header code
        ::Unserialize(s, VARINT(nCode));
        fCoinBase = nCode & 1;
        std::vector<bool> vAvail(2, false);
        vAvail[0] = (nCode & 2) != 0;
        vAvail[1] = (nCode & 4) != 0;
        unsigned int nMaskCode = (nCode / 8) + ((nCode & 6) != 0 ? 0 : 1);
        // spentness bitmask
        while (nMaskCode > 0) {
            unsigned char chAvail = 0;
            ::Unserialize(s, chAvail);
            for (unsigned int p = 0; p < 8; p++) {
                bool f = (chAvail & (1 << p)) != 0;
                vAvail.push_back(f);
            }
            if (chAvail != 0)
                nMaskCode--;
        }
        // txouts themself
        vout.assign(vAvail.size(), CTxOut());
        for (unsigned int i = 0; i < vAvail.size(); i++) {
            if (vAvail[i])
                ::Unserialize(s, CTxOutCompressor(vout[i]));
        }
        // coinbase height
        ::Unserialize(s, VARINT(nHeight, VarIntMode::NONNEGATIVE_SIGNED));
    }
};

}

Upgrade the database from older formats.
 *
 * Currently implemented: from the per-tx utxo model (0.8..0.14.x) to per-txout.

bool CCoinsViewDB::Upgrade() {
    std::unique_ptr<CDBIterator> pcursor(db.NewIterator());
    pcursor->Seek(std::make_pair(DB_COINS, uint256()));
    if (!pcursor->Valid()) {
        return true;
    }

    int64_t count = 0;
    LogPrintf("Upgrading utxo-set database...\n");
<<<<<<< HEAD
    LogPrintf("[0%%]...\n"); / Continued /
    uiInterface.ShowProgress(_("Upgrading UTXO database"), 0, true);
=======
    LogPrintf("[0%%]..."); /* Continued */
    uiInterface.ShowProgress(_("Upgrading UTXO database").translated, 0, true);
>>>>>>> d960d5ca
    size_t batch_size = 1 << 24;
    CDBBatch batch(db);
    int reportDone = 0;
    std::pair<unsigned char, uint256> key;
    std::pair<unsigned char, uint256> prev_key = {DB_COINS, uint256()};
    while (pcursor->Valid()) {
        boost::this_thread::interruption_point();
        if (ShutdownRequested()) {
            break;
        }
        if (pcursor->GetKey(key) && key.first == DB_COINS) {
            if (count++ % 256 == 0) {
                uint32_t high = 0x100 * *key.second.begin() + *(key.second.begin() + 1);
                int percentageDone = (int)(high * 100.0 / 65536.0 + 0.5);
                uiInterface.ShowProgress(_("Upgrading UTXO database").translated, percentageDone, true);
                if (reportDone < percentageDone/10) {
                    // report max. every 10% step
                    LogPrintf("[%d%%]...\n", percentageDone); / Continued /
                    reportDone = percentageDone/10;
                }
            }
            CCoins old_coins;
            if (!pcursor->GetValue(old_coins)) {
                return error("%s: cannot parse CCoins record", __func__);
            }
            COutPoint outpoint(key.second, 0);
            for (size_t i = 0; i < old_coins.vout.size(); ++i) {
                if (!old_coins.vout[i].IsNull() && !old_coins.vout[i].scriptPubKey.IsUnspendable()) {
                    Coin newcoin(std::move(old_coins.vout[i]), old_coins.nHeight, old_coins.fCoinBase);
                    outpoint.n = i;
                    CoinEntry entry(&outpoint);
                    batch.Write(entry, newcoin);
                }
            }
            batch.Erase(key);
            if (batch.SizeEstimate() > batch_size) {
                db.WriteBatch(batch);
                batch.Clear();
                db.CompactRange(prev_key, key);
                prev_key = key;
            }
            pcursor->Next();
        } else {
            break;
        }
    }
    db.WriteBatch(batch);
    db.CompactRange({DB_COINS, uint256()}, key);
    uiInterface.ShowProgress("", 100, false);
    LogPrintf("[%s].\n", ShutdownRequested() ? "CANCELLED" : "DONE");
    return !ShutdownRequested();
}
*/<|MERGE_RESOLUTION|>--- conflicted
+++ resolved
@@ -11,14 +11,11 @@
 #include <ui_interface.h>
 #include <uint256.h>
 #include <util/system.h>
-<<<<<<< HEAD
-#include <ui_interface.h>
+#include <util/translation.h>
+
 #include <validation.h>
 #include <insight/insight.h>
 #include <chainparams.h>
-=======
-#include <util/translation.h>
->>>>>>> d960d5ca
 
 #include <stdint.h>
 
@@ -625,13 +622,8 @@
 
     int64_t count = 0;
     LogPrintf("Upgrading utxo-set database...\n");
-<<<<<<< HEAD
-    LogPrintf("[0%%]...\n"); / Continued /
-    uiInterface.ShowProgress(_("Upgrading UTXO database"), 0, true);
-=======
-    LogPrintf("[0%%]..."); /* Continued */
+    LogPrintf("[0%%]..."); / Continued /
     uiInterface.ShowProgress(_("Upgrading UTXO database").translated, 0, true);
->>>>>>> d960d5ca
     size_t batch_size = 1 << 24;
     CDBBatch batch(db);
     int reportDone = 0;
