--- conflicted
+++ resolved
@@ -20,20 +20,6 @@
 
 #include <stdint.h>
 
-<<<<<<< HEAD
-static const char DB_COIN = 'C';
-//static const char DB_COINS = 'c';
-static const char DB_BLOCK_FILES = 'f';
-//static const char DB_TXINDEX = 't';
-static const char DB_ADDRESSINDEX = 'a';
-static const char DB_ADDRESSUNSPENTINDEX = 'u';
-static const char DB_TIMESTAMPINDEX = 's';
-static const char DB_BLOCKHASHINDEX = 'z';
-static const char DB_SPENTINDEX = 'p';
-static const char DB_BALANCESINDEX = 'i';
-//static const char DB_TXINDEX_BLOCK = 'T';
-static const char DB_BLOCK_INDEX = 'b';
-=======
 static constexpr uint8_t DB_COIN{'C'};
 //static constexpr uint8_t DB_COINS{'c'};
 static constexpr uint8_t DB_BLOCK_FILES{'f'};
@@ -82,7 +68,6 @@
     }
     return std::nullopt;
 }
->>>>>>> 8739b5cc
 
 bool CCoinsViewDB::NeedsUpgrade()
 {
@@ -93,13 +78,6 @@
     return cursor->Valid();
 }
 
-/*
-static const char DB_RCTOUTPUT = 'A';
-static const char DB_RCTOUTPUT_LINK = 'L';
-static const char DB_RCTKEYIMAGE = 'K';
-static const char DB_SPENTCACHE = 'S';
-*/
-
 namespace {
 
 struct CoinEntry {
@@ -112,17 +90,10 @@
 
 } // namespace
 
-<<<<<<< HEAD
-CCoinsViewDB::CCoinsViewDB(fs::path ldb_path, size_t nCacheSize, bool fMemory, bool fWipe) :
-    m_db(MakeUnique<CDBWrapper>(ldb_path, nCacheSize, fMemory, fWipe, true, false, 64)),
-    m_ldb_path(ldb_path),
-    m_is_memory(fMemory) { }
-=======
 CCoinsViewDB::CCoinsViewDB(DBParams db_params, CoinsViewOptions options) :
     m_db_params{std::move(db_params)},
     m_options{std::move(options)},
     m_db{std::make_unique<CDBWrapper>(m_db_params)} { }
->>>>>>> 8739b5cc
 
 void CCoinsViewDB::ResizeCache(size_t new_cache_size)
 {
@@ -221,14 +192,7 @@
 
 size_t CCoinsViewDB::EstimateSize() const
 {
-<<<<<<< HEAD
-    return m_db->EstimateSize(DB_COIN, (char)(DB_COIN+1));
-}
-
-CBlockTreeDB::CBlockTreeDB(size_t nCacheSize, bool fMemory, bool fWipe, bool compression, int maxOpenFiles) : CDBWrapper(GetDataDir() / "blocks" / "index", nCacheSize, fMemory, fWipe, false, compression, maxOpenFiles) {
-=======
     return m_db->EstimateSize(DB_COIN, uint8_t(DB_COIN + 1));
->>>>>>> 8739b5cc
 }
 
 bool CBlockTreeDB::ReadBlockFileInfo(int nFile, CBlockFileInfo &info) {
@@ -371,11 +335,7 @@
 
     while (pcursor->Valid()) {
         if (ShutdownRequested()) return false;
-<<<<<<< HEAD
-        std::pair<char, CAddressUnspentKey> key;
-=======
         std::pair<uint8_t, CAddressUnspentKey> key;
->>>>>>> 8739b5cc
         if (pcursor->GetKey(key) && key.first == DB_ADDRESSUNSPENTINDEX && key.second.hashBytes == addressHash) {
             CAddressUnspentValue nValue;
             if (pcursor->GetValue(nValue)) {
@@ -419,11 +379,7 @@
 
     while (pcursor->Valid()) {
         if (ShutdownRequested()) return false;
-<<<<<<< HEAD
-        std::pair<char, CAddressIndexKey> key;
-=======
         std::pair<uint8_t, CAddressIndexKey> key;
->>>>>>> 8739b5cc
         if (pcursor->GetKey(key) && key.first == DB_ADDRESSINDEX && key.second.hashBytes == addressHash) {
             if (end > 0 && key.second.blockHeight > end) {
                 break;
@@ -450,41 +406,12 @@
     return WriteBatch(batch);
 }
 
-<<<<<<< HEAD
-bool CBlockTreeDB::ReadTimestampIndex(const unsigned int &high, const unsigned int &low, const bool fActiveOnly, std::vector<std::pair<uint256, unsigned int> > &hashes)
-=======
 bool CBlockTreeDB::ReadTimestampIndex(const unsigned int &high, const unsigned int &low, std::vector<std::pair<uint256, unsigned int> > &hashes)
->>>>>>> 8739b5cc
 {
     const std::unique_ptr<CDBIterator> pcursor(NewIterator());
 
     pcursor->Seek(std::make_pair(DB_TIMESTAMPINDEX, CTimestampIndexIteratorKey(low)));
 
-<<<<<<< HEAD
-    if (fActiveOnly) {
-        while (pcursor->Valid()) {
-            if (ShutdownRequested()) return false;
-            std::pair<char, CTimestampIndexKey> key;
-            if (pcursor->GetKey(key) && key.first == DB_TIMESTAMPINDEX && key.second.timestamp < high) {
-                if (HashOnchainActive(key.second.blockHash)) {
-                    hashes.push_back(std::make_pair(key.second.blockHash, key.second.timestamp));
-                }
-                pcursor->Next();
-            } else {
-                break;
-            }
-        }
-    } else {
-        while (pcursor->Valid()) {
-            if (ShutdownRequested()) return false;
-            std::pair<char, CTimestampIndexKey> key;
-            if (pcursor->GetKey(key) && key.first == DB_TIMESTAMPINDEX && key.second.timestamp < high) {
-                hashes.push_back(std::make_pair(key.second.blockHash, key.second.timestamp));
-                pcursor->Next();
-            } else {
-                break;
-            }
-=======
     while (pcursor->Valid()) {
         if (ShutdownRequested()) return false;
         std::pair<uint8_t, CTimestampIndexKey> key;
@@ -493,7 +420,6 @@
             pcursor->Next();
         } else {
             break;
->>>>>>> 8739b5cc
         }
     }
 
@@ -555,23 +481,6 @@
             CDiskBlockIndex diskindex;
             if (pcursor->GetValue(diskindex)) {
                 // Construct block index object
-<<<<<<< HEAD
-                CBlockIndex* pindexNew  = insertBlockIndex(diskindex.GetBlockHash());
-                pindexNew->pprev                    = insertBlockIndex(diskindex.hashPrev);
-                pindexNew->nHeight                  = diskindex.nHeight;
-                pindexNew->nFile                    = diskindex.nFile;
-                pindexNew->nDataPos                 = diskindex.nDataPos;
-                pindexNew->nUndoPos                 = diskindex.nUndoPos;
-                pindexNew->nVersion                 = diskindex.nVersion;
-                pindexNew->hashMerkleRoot           = diskindex.hashMerkleRoot;
-                pindexNew->hashWitnessMerkleRoot    = diskindex.hashWitnessMerkleRoot;
-                pindexNew->nTime                    = diskindex.nTime;
-                pindexNew->nBits                    = diskindex.nBits;
-                pindexNew->nNonce                   = diskindex.nNonce;
-                pindexNew->nStatus                  = diskindex.nStatus;
-                pindexNew->nTx                      = diskindex.nTx;
-
-=======
                 CBlockIndex* pindexNew = insertBlockIndex(diskindex.ConstructBlockHash());
                 pindexNew->pprev          = insertBlockIndex(diskindex.hashPrev);
                 pindexNew->nHeight        = diskindex.nHeight;
@@ -587,7 +496,6 @@
                 pindexNew->nTx            = diskindex.nTx;
 
                 pindexNew->hashWitnessMerkleRoot    = diskindex.hashWitnessMerkleRoot;
->>>>>>> 8739b5cc
                 pindexNew->nFlags                   = diskindex.nFlags & (uint32_t)~BLOCK_DELAYED;
                 pindexNew->bnStakeModifier          = diskindex.bnStakeModifier;
                 pindexNew->prevoutStake             = diskindex.prevoutStake;
@@ -596,10 +504,6 @@
                 pindexNew->nMoneySupply             = diskindex.nMoneySupply;
                 pindexNew->nAnonOutputs             = diskindex.nAnonOutputs;
 
-<<<<<<< HEAD
-
-=======
->>>>>>> 8739b5cc
                 if (pindexNew->nHeight == 0
                     && pindexNew->GetBlockHash() != Params().GetConsensus().hashGenesisBlock)
                     return error("LoadBlockIndex(): Genesis block hash incorrect: %s", pindexNew->ToString());
@@ -610,11 +514,7 @@
                         pindexNew->nBits, Params().GetConsensus(), 0, Params().GetLastImportHeight()))
                         return error("%s: CheckProofOfWork failed: %s", __func__, pindexNew->ToString());
                 } else
-<<<<<<< HEAD
-                if (!CheckProofOfWork(pindexNew->GetBlockHash(), pindexNew->nBits, Params().GetConsensus())) {
-=======
                 if (!CheckProofOfWork(pindexNew->GetBlockHash(), pindexNew->nBits, consensusParams)) {
->>>>>>> 8739b5cc
                     return error("%s: CheckProofOfWork failed: %s", __func__, pindexNew->ToString());
                 }
 
@@ -630,221 +530,7 @@
     return true;
 }
 
-<<<<<<< HEAD
-bool CBlockTreeDB::ReadRCTOutput(int64_t i, CAnonOutput &ao)
-{
-    return Read(std::make_pair(DB_RCTOUTPUT, i), ao);
-};
-
-bool CBlockTreeDB::WriteRCTOutput(int64_t i, const CAnonOutput &ao)
-{
-    CDBBatch batch(*this);
-    batch.Write(std::make_pair(DB_RCTOUTPUT, i), ao);
-    return WriteBatch(batch);
-};
-
-bool CBlockTreeDB::EraseRCTOutput(int64_t i)
-{
-    CDBBatch batch(*this);
-    batch.Erase(std::make_pair(DB_RCTOUTPUT, i));
-    return WriteBatch(batch);
-};
-
-
-bool CBlockTreeDB::ReadRCTOutputLink(const CCmpPubKey &pk, int64_t &i)
-{
-    return Read(std::make_pair(DB_RCTOUTPUT_LINK, pk), i);
-};
-
-bool CBlockTreeDB::WriteRCTOutputLink(const CCmpPubKey &pk, int64_t i)
-{
-    CDBBatch batch(*this);
-    batch.Write(std::make_pair(DB_RCTOUTPUT_LINK, pk), i);
-    return WriteBatch(batch);
-};
-
-bool CBlockTreeDB::EraseRCTOutputLink(const CCmpPubKey &pk)
-{
-    CDBBatch batch(*this);
-    batch.Erase(std::make_pair(DB_RCTOUTPUT_LINK, pk));
-    return WriteBatch(batch);
-};
-
-bool CBlockTreeDB::ReadRCTKeyImage(const CCmpPubKey &ki, CAnonKeyImageInfo &data)
-{
-    // Versions before 0.19.2.15 store only the txid
-    CDataStream ssValue(SER_DISK, CLIENT_VERSION);
-    if (!ReadStream(std::make_pair(DB_RCTKEYIMAGE, ki), ssValue)) {
-        return false;
-    }
-    try {
-        if (ssValue.size() < 36) {
-            ssValue >> data.txid;
-            data.height = -1; // unset
-        } else {
-            ssValue >> data;
-        }
-    } catch (const std::exception&) {
-        return false;
-    }
-    return true;
-};
-
-bool CBlockTreeDB::EraseRCTKeyImage(const CCmpPubKey &ki)
-{
-    CDBBatch batch(*this);
-    batch.Erase(std::make_pair(DB_RCTKEYIMAGE, ki));
-    return WriteBatch(batch);
-};
-
-bool CBlockTreeDB::EraseRCTKeyImagesAfterHeight(int height)
-{
-    CDBBatch batch(*this);
-    size_t total = 0, removing = 0;
-    std::unique_ptr<CDBIterator> pcursor(NewIterator());
-    pcursor->Seek(std::make_pair(DB_RCTKEYIMAGE, CCmpPubKey()));
-
-    while (pcursor->Valid()) {
-        if (ShutdownRequested()) return false;
-        std::pair<char, CCmpPubKey> key;
-        if (pcursor->GetKey(key) && key.first == DB_RCTKEYIMAGE) {
-            CAnonKeyImageInfo ki_data;
-            total++;
-            if (pcursor->GetValueSize() >= 36) {
-                if (pcursor->GetValue(ki_data)) {
-                    if (height < ki_data.height) {
-                        removing++;
-                        batch.Erase(std::make_pair(DB_RCTKEYIMAGE, key.second));
-                    }
-                } else {
-                    return error("%s: failed to read value", __func__);
-                }
-            }
-            pcursor->Next();
-        } else {
-            break;
-        }
-    }
-
-    LogPrintf("Removing %d key images after height %d, total %d.\n", removing, height, total);
-    if (removing < 1) {
-        return true;
-    }
-    return WriteBatch(batch);
-};
-
-bool CBlockTreeDB::ReadSpentCache(const COutPoint &outpoint, SpentCoin &coin)
-{
-    return Read(std::make_pair(DB_SPENTCACHE, outpoint), coin);
-};
-
-bool CBlockTreeDB::EraseSpentCache(const COutPoint &outpoint)
-{
-    CDBBatch batch(*this);
-    batch.Erase(std::make_pair(DB_SPENTCACHE, outpoint));
-    return WriteBatch(batch);
-};
-
-bool CBlockTreeDB::EraseRewardTrackerUndo(int nHeight)
-{
-    CDBBatch batch(*this);
-    batch.Erase(std::make_pair(DB_TRACKER_INPUTS_UNDO, nHeight));
-    batch.Erase(std::make_pair(DB_TRACKER_OUTPUTS_UNDO, nHeight));
-    return WriteBatch(batch);
-}
-
-bool CBlockTreeDB::ReadRewardTrackerUndo(ColdRewardUndo& rewardUndo, int nHeight)
-{
-
-    const std::unique_ptr<CDBIterator> pcursor(pblocktree->NewIterator());
-
-    pcursor->Seek(std::make_pair(DB_TRACKER_INPUTS_UNDO, std::vector<std::pair<AddressType, CAmount>>()));
-
-    while (pcursor->Valid()) {
-        if (ShutdownRequested()) {
-            return false;
-        }
-        std::pair<char, int> key;
-        if (pcursor->GetKey(key) && key.first == DB_TRACKER_INPUTS_UNDO) {
-            std::vector<std::pair<AddressType, CAmount>> inputs;
-            if (pcursor->GetValue(inputs)) {
-                rewardUndo.inputs[key.second] = std::move(inputs);
-            }
-            pcursor->Next();
-        } else {
-            break;
-        }
-    }
-
-    pcursor->Seek(std::make_pair(DB_TRACKER_OUTPUTS_UNDO, std::vector<std::pair<AddressType, CAmount>>()));
-
-    while (pcursor->Valid()) {
-        if (ShutdownRequested()) {
-            return false;
-        }
-        std::pair<char, int> key;
-        if (pcursor->GetKey(key) && key.first == DB_TRACKER_OUTPUTS_UNDO) {
-            std::vector<std::pair<AddressType, CAmount>> outputs;
-            if (pcursor->GetValue(outputs)) {
-                rewardUndo.outputs[key.second] = std::move(outputs);
-            }
-            pcursor->Next();
-        } else {
-            break;
-        }
-    }
-    return true;
-}
-
-bool CBlockTreeDB::WriteRewardTrackerUndo(const ColdRewardUndo& rewardUndo)
-{
-    CDBBatch batch(*this);
-
-    for (const auto& inputs: rewardUndo.inputs) {
-        batch.Write(std::make_pair(DB_TRACKER_INPUTS_UNDO, inputs.first), inputs.second);
-    }
-
-    for (const auto& outputs: rewardUndo.outputs) {
-        batch.Write(std::make_pair(DB_TRACKER_OUTPUTS_UNDO, outputs.first), outputs.second);
-    }
-
-    return WriteBatch(batch);
-}
-
-bool CBlockTreeDB::WriteLastTrackedHeight(std::int64_t lastHeight) {
-    CDBBatch batch(*this);
-    LogPrintf("%s Writting last tracked height %d\n", __func__, lastHeight);
-
-    batch.Write(std::make_pair(DB_LAST_TRACKED_HEIGHT, 0), lastHeight);
-    return WriteBatch(batch);
-}
-
-bool CBlockTreeDB::ReadLastTrackedHeight(std::int64_t& rv) {
-    return Read(std::make_pair(DB_LAST_TRACKED_HEIGHT, 0), rv);
-}
-
-bool CBlockTreeDB::EraseLastTrackedHeight() {
-    CDBBatch batch(*this);
-    LogPrintf("%s Erasing last tracked height\n", __func__);
-    batch.Erase(std::make_pair(DB_LAST_TRACKED_HEIGHT, 0));
-    return WriteBatch(batch);
-}
-
-
-bool CCoinsViewDB::Upgrade()
-{
-    // TODO
-    return true;
-};
-
-/* TODO: force reindex
-namespace {
-
-//! Legacy class to deserialize pre-pertxout database entries without reindex.
-class CCoins
-=======
 size_t CBlockTreeDB::CountBlockIndex()
->>>>>>> 8739b5cc
 {
     std::unique_ptr<CDBIterator> pcursor(NewIterator());
 
@@ -866,17 +552,6 @@
     return num_blocks;
 }
 
-<<<<<<< HEAD
-Upgrade the database from older formats.
- *
- * Currently implemented: from the per-tx utxo model (0.8..0.14.x) to per-txout.
-
-bool CCoinsViewDB::Upgrade() {
-    std::unique_ptr<CDBIterator> pcursor(m_db->NewIterator());
-    pcursor->Seek(std::make_pair(DB_COINS, uint256()));
-    if (!pcursor->Valid()) {
-        return true;
-=======
 bool CBlockTreeDB::ReadRCTOutput(int64_t i, CAnonOutput &ao)
 {
     std::pair<uint8_t, int64_t> key = std::make_pair(DB_RCTOUTPUT, i);
@@ -939,7 +614,6 @@
         }
     } catch (const std::exception&) {
         return false;
->>>>>>> 8739b5cc
     }
     return true;
 };
@@ -961,43 +635,6 @@
     std::unique_ptr<CDBIterator> pcursor(NewIterator());
     pcursor->Seek(key);
 
-<<<<<<< HEAD
-    int64_t count = 0;
-    LogPrintf("Upgrading utxo-set database...\n");
-    LogPrintf("[0%%]...\n"); / Continued /
-    uiInterface.ShowProgress(_("Upgrading UTXO database").translated, 0, true);
-    size_t batch_size = 1 << 24;
-    CDBBatch batch(*m_db);
-    int reportDone = 0;
-    std::pair<unsigned char, uint256> key;
-    std::pair<unsigned char, uint256> prev_key = {DB_COINS, uint256()};
-    while (pcursor->Valid()) {
-        if (ShutdownRequested()) {
-            break;
-        }
-        if (pcursor->GetKey(key) && key.first == DB_COINS) {
-            if (count++ % 256 == 0) {
-                uint32_t high = 0x100 * *key.second.begin() + *(key.second.begin() + 1);
-                int percentageDone = (int)(high * 100.0 / 65536.0 + 0.5);
-                uiInterface.ShowProgress(_("Upgrading UTXO database").translated, percentageDone, true);
-                if (reportDone < percentageDone/10) {
-                    // report max. every 10% step
-                    LogPrintf("[%d%%]...\n", percentageDone); / Continued /
-                    reportDone = percentageDone/10;
-                }
-            }
-            CCoins old_coins;
-            if (!pcursor->GetValue(old_coins)) {
-                return error("%s: cannot parse CCoins record", __func__);
-            }
-            COutPoint outpoint(key.second, 0);
-            for (size_t i = 0; i < old_coins.vout.size(); ++i) {
-                if (!old_coins.vout[i].IsNull() && !old_coins.vout[i].scriptPubKey.IsUnspendable()) {
-                    Coin newcoin(std::move(old_coins.vout[i]), old_coins.nHeight, old_coins.fCoinBase);
-                    outpoint.n = i;
-                    CoinEntry entry(&outpoint);
-                    batch.Write(entry, newcoin);
-=======
     while (pcursor->Valid()) {
         if (ShutdownRequested()) return false;
         std::pair<uint8_t, CCmpPubKey> key;
@@ -1013,7 +650,6 @@
                     }
                 } else {
                     return error("%s: failed to read value", __func__);
->>>>>>> 8739b5cc
                 }
             }
             pcursor->Next();
@@ -1021,15 +657,6 @@
             break;
         }
     }
-<<<<<<< HEAD
-    m_db->WriteBatch(batch);
-    m_db->CompactRange({DB_COINS, uint256()}, key);
-    uiInterface.ShowProgress("", 100, false);
-    LogPrintf("[%s].\n", ShutdownRequested() ? "CANCELLED" : "DONE");
-    return !ShutdownRequested();
-}
-*/
-=======
 
     LogPrintf("Removing %d key images after height %d, total %d.\n", removing, height, total);
     if (removing < 1) {
@@ -1050,5 +677,4 @@
     CDBBatch batch(*this);
     batch.Erase(key);
     return WriteBatch(batch);
-};
->>>>>>> 8739b5cc
+};