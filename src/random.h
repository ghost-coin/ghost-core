--- conflicted
+++ resolved
@@ -108,12 +108,8 @@
  *
  * Thread-safe.
  */
-<<<<<<< HEAD
-void GetStrongRandBytes(unsigned char* buf, int num) noexcept;
+void GetStrongRandBytes(Span<unsigned char> bytes) noexcept;
 void GetStrongRandBytes2(unsigned char* buf, int num);
-=======
-void GetStrongRandBytes(Span<unsigned char> bytes) noexcept;
->>>>>>> be7a5f2f
 
 /**
  * Gather entropy from various expensive sources, and feed them to the PRNG state.
