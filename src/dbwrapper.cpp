// Copyright (c) 2012-2018 The Bitcoin Core developers
// Distributed under the MIT software license, see the accompanying
// file COPYING or http://www.opensource.org/licenses/mit-license.php.

#include <dbwrapper.h>

#include <memory>
#include <random.h>

#include <leveldb/cache.h>
#include <leveldb/env.h>
#include <leveldb/filter_policy.h>
#include <memenv.h>
#include <stdint.h>
#include <algorithm>

class CBitcoinLevelDBLogger : public leveldb::Logger {
public:
    // This code is adapted from posix_logger.h, which is why it is using vsprintf.
    // Please do not do this in normal code
    void Logv(const char * format, va_list ap) override {
            if (!LogAcceptCategory(BCLog::LEVELDB)) {
                return;
            }
            char buffer[500];
            for (int iter = 0; iter < 2; iter++) {
                char* base;
                int bufsize;
                if (iter == 0) {
                    bufsize = sizeof(buffer);
                    base = buffer;
                }
                else {
                    bufsize = 30000;
                    base = new char[bufsize];
                }
                char* p = base;
                char* limit = base + bufsize;

                // Print the message
                if (p < limit) {
                    va_list backup_ap;
                    va_copy(backup_ap, ap);
                    // Do not use vsnprintf elsewhere in bitcoin source code, see above.
                    p += vsnprintf(p, limit - p, format, backup_ap);
                    va_end(backup_ap);
                }

                // Truncate to available space if necessary
                if (p >= limit) {
                    if (iter == 0) {
                        continue;       // Try again with larger buffer
                    }
                    else {
                        p = limit - 1;
                    }
                }

                // Add newline if necessary
                if (p == base || p[-1] != '\n') {
                    *p++ = '\n';
                }

                assert(p <= limit);
                base[std::min(bufsize - 1, (int)(p - base))] = '\0';
                LogPrintf("leveldb: %s", base);  /* Continued */
                if (base != buffer) {
                    delete[] base;
                }
                break;
            }
    }
};

static void SetMaxOpenFiles(leveldb::Options *options) {
    // On most platforms the default setting of max_open_files (which is 1000)
    // is optimal. On Windows using a large file count is OK because the handles
    // do not interfere with select() loops. On 64-bit Unix hosts this value is
    // also OK, because up to that amount LevelDB will use an mmap
    // implementation that does not use extra file descriptors (the fds are
    // closed after being mmap'ed).
    //
    // Increasing the value beyond the default is dangerous because LevelDB will
    // fall back to a non-mmap implementation when the file count is too large.
    // On 32-bit Unix host we should decrease the value because the handles use
    // up real fds, and we want to avoid fd exhaustion issues.
    //
    // See PR #12495 for further discussion.

    int default_open_files = options->max_open_files;
#ifndef WIN32
    if (sizeof(void*) < 8) {
        options->max_open_files = 64;
    }
#endif
    LogPrint(BCLog::LEVELDB, "LevelDB using max_open_files=%d (default=%d)\n",
             options->max_open_files, default_open_files);
}

static leveldb::Options GetOptions(size_t nCacheSize, bool compression, int maxOpenFiles)
{
    leveldb::Options options;
    options.block_cache = leveldb::NewLRUCache(nCacheSize / 2);
    options.write_buffer_size = nCacheSize / 4; // up to two write buffers may be held in memory simultaneously
    options.filter_policy = leveldb::NewBloomFilterPolicy(10);
    options.compression = compression ? leveldb::kSnappyCompression : leveldb::kNoCompression;
    options.max_open_files = maxOpenFiles;
    options.info_log = new CBitcoinLevelDBLogger();
    if (leveldb::kMajorVersion > 1 || (leveldb::kMajorVersion == 1 && leveldb::kMinorVersion >= 16)) {
        // LevelDB versions before 1.16 consider short writes to be corruption. Only trigger error
        // on corruption in later versions.
        options.paranoid_checks = true;
    }
    SetMaxOpenFiles(&options);
    return options;
}

<<<<<<< HEAD
CDBWrapper::CDBWrapper(const fs::path& path, size_t nCacheSize, bool fMemory, bool fWipe, bool obfuscate, bool compression, int maxOpenFiles)
    : m_name(fs::basename(path))
=======
CDBWrapper::CDBWrapper(const fs::path& path, size_t nCacheSize, bool fMemory, bool fWipe, bool obfuscate)
    : m_name{path.stem().string()}
>>>>>>> 08788ce1
{
    penv = nullptr;
    readoptions.verify_checksums = true;
    iteroptions.verify_checksums = true;
    iteroptions.fill_cache = false;
    syncoptions.sync = true;
    options = GetOptions(nCacheSize, compression, maxOpenFiles);
    options.create_if_missing = true;
    if (fMemory) {
        penv = leveldb::NewMemEnv(leveldb::Env::Default());
        options.env = penv;
    } else {
        if (fWipe) {
            LogPrintf("Wiping LevelDB in %s\n", path.string());
            leveldb::Status result = leveldb::DestroyDB(path.string(), options);
            dbwrapper_private::HandleError(result);
        }
        TryCreateDirectories(path);
        LogPrintf("Opening LevelDB in %s\n", path.string());
    }
    leveldb::Status status = leveldb::DB::Open(options, path.string(), &pdb);
    dbwrapper_private::HandleError(status);
    LogPrintf("Opened LevelDB successfully\n");

    if (gArgs.GetBoolArg("-forcecompactdb", false)) {
        LogPrintf("Starting database compaction of %s\n", path.string());
        pdb->CompactRange(nullptr, nullptr);
        LogPrintf("Finished database compaction of %s\n", path.string());
    }

    // The base-case obfuscation key, which is a noop.
    obfuscate_key = std::vector<unsigned char>(OBFUSCATE_KEY_NUM_BYTES, '\000');

    bool key_exists = Read(OBFUSCATE_KEY_KEY, obfuscate_key);

    if (!key_exists && obfuscate && IsEmpty()) {
        // Initialize non-degenerate obfuscation if it won't upset
        // existing, non-obfuscated data.
        std::vector<unsigned char> new_key = CreateObfuscateKey();

        // Write `new_key` so we don't obfuscate the key with itself
        Write(OBFUSCATE_KEY_KEY, new_key);
        obfuscate_key = new_key;

        LogPrintf("Wrote new obfuscate key for %s: %s\n", path.string(), HexStr(obfuscate_key));
    }

    LogPrintf("Using obfuscation key for %s: %s\n", path.string(), HexStr(obfuscate_key));
}

CDBWrapper::~CDBWrapper()
{
    delete pdb;
    pdb = nullptr;
    delete options.filter_policy;
    options.filter_policy = nullptr;
    delete options.info_log;
    options.info_log = nullptr;
    delete options.block_cache;
    options.block_cache = nullptr;
    delete penv;
    options.env = nullptr;
}

bool CDBWrapper::WriteBatch(CDBBatch& batch, bool fSync)
{
    const bool log_memory = LogAcceptCategory(BCLog::LEVELDB);
    double mem_before = 0;
    if (log_memory) {
        mem_before = DynamicMemoryUsage() / 1024.0 / 1024;
    }
    leveldb::Status status = pdb->Write(fSync ? syncoptions : writeoptions, &batch.batch);
    dbwrapper_private::HandleError(status);
    if (log_memory) {
        double mem_after = DynamicMemoryUsage() / 1024.0 / 1024;
        LogPrint(BCLog::LEVELDB, "WriteBatch memory usage: db=%s, before=%.1fMiB, after=%.1fMiB\n",
                 m_name, mem_before, mem_after);
    }
    return true;
}

size_t CDBWrapper::DynamicMemoryUsage() const {
    std::string memory;
    if (!pdb->GetProperty("leveldb.approximate-memory-usage", &memory)) {
        LogPrint(BCLog::LEVELDB, "Failed to get approximate-memory-usage property\n");
        return 0;
    }
    return stoul(memory);
}

// Prefixed with null character to avoid collisions with other keys
//
// We must use a string constructor which specifies length so that we copy
// past the null-terminator.
const std::string CDBWrapper::OBFUSCATE_KEY_KEY("\000obfuscate_key", 14);

const unsigned int CDBWrapper::OBFUSCATE_KEY_NUM_BYTES = 8;

/**
 * Returns a string (consisting of 8 random bytes) suitable for use as an
 * obfuscating XOR key.
 */
std::vector<unsigned char> CDBWrapper::CreateObfuscateKey() const
{
    unsigned char buff[OBFUSCATE_KEY_NUM_BYTES];
    GetRandBytes(buff, OBFUSCATE_KEY_NUM_BYTES);
    return std::vector<unsigned char>(&buff[0], &buff[OBFUSCATE_KEY_NUM_BYTES]);

}

bool CDBWrapper::IsEmpty()
{
    std::unique_ptr<CDBIterator> it(NewIterator());
    it->SeekToFirst();
    return !(it->Valid());
}

CDBIterator::~CDBIterator() { delete piter; }
bool CDBIterator::Valid() const { return piter->Valid(); }
void CDBIterator::SeekToFirst() { piter->SeekToFirst(); }
void CDBIterator::Next() { piter->Next(); }

namespace dbwrapper_private {

void HandleError(const leveldb::Status& status)
{
    if (status.ok())
        return;
    const std::string errmsg = "Fatal LevelDB error: " + status.ToString();
    LogPrintf("%s\n", errmsg);
    LogPrintf("You can use -debug=leveldb to get more complete diagnostic messages\n");
    throw dbwrapper_error(errmsg);
}

const std::vector<unsigned char>& GetObfuscateKey(const CDBWrapper &w)
{
    return w.obfuscate_key;
}

} // namespace dbwrapper_private<|MERGE_RESOLUTION|>--- conflicted
+++ resolved
@@ -115,13 +115,8 @@
     return options;
 }
 
-<<<<<<< HEAD
 CDBWrapper::CDBWrapper(const fs::path& path, size_t nCacheSize, bool fMemory, bool fWipe, bool obfuscate, bool compression, int maxOpenFiles)
-    : m_name(fs::basename(path))
-=======
-CDBWrapper::CDBWrapper(const fs::path& path, size_t nCacheSize, bool fMemory, bool fWipe, bool obfuscate)
     : m_name{path.stem().string()}
->>>>>>> 08788ce1
 {
     penv = nullptr;
     readoptions.verify_checksums = true;
