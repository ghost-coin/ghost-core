// Copyright (c) 2012-2021 The Bitcoin Core developers
// Distributed under the MIT software license, see the accompanying
// file COPYING or http://www.opensource.org/licenses/mit-license.php.

#include <dbwrapper.h>

#include <fs.h>
#include <logging.h>
#include <random.h>
#include <tinyformat.h>
#include <util/strencodings.h>
#include <util/system.h>

#include <algorithm>
#include <cassert>
#include <cstdarg>
#include <cstdint>
#include <cstdio>
#include <leveldb/cache.h>
#include <leveldb/db.h>
#include <leveldb/env.h>
#include <leveldb/filter_policy.h>
#include <leveldb/helpers/memenv/memenv.h>
#include <leveldb/iterator.h>
#include <leveldb/options.h>
#include <leveldb/status.h>
#include <memory>
#include <optional>

class CBitcoinLevelDBLogger : public leveldb::Logger {
public:
    // This code is adapted from posix_logger.h, which is why it is using vsprintf.
    // Please do not do this in normal code
    void Logv(const char * format, va_list ap) override {
            if (!LogAcceptCategory(BCLog::LEVELDB, BCLog::Level::Debug)) {
                return;
            }
            char buffer[500];
            for (int iter = 0; iter < 2; iter++) {
                char* base;
                int bufsize;
                if (iter == 0) {
                    bufsize = sizeof(buffer);
                    base = buffer;
                }
                else {
                    bufsize = 30000;
                    base = new char[bufsize];
                }
                char* p = base;
                char* limit = base + bufsize;

                // Print the message
                if (p < limit) {
                    va_list backup_ap;
                    va_copy(backup_ap, ap);
                    // Do not use vsnprintf elsewhere in bitcoin source code, see above.
                    p += vsnprintf(p, limit - p, format, backup_ap);
                    va_end(backup_ap);
                }

                // Truncate to available space if necessary
                if (p >= limit) {
                    if (iter == 0) {
                        continue;       // Try again with larger buffer
                    }
                    else {
                        p = limit - 1;
                    }
                }

                // Add newline if necessary
                if (p == base || p[-1] != '\n') {
                    *p++ = '\n';
                }

                assert(p <= limit);
                base[std::min(bufsize - 1, (int)(p - base))] = '\0';
                LogPrintLevel(BCLog::LEVELDB, BCLog::Level::Debug, "%s", base);  /* Continued */
                if (base != buffer) {
                    delete[] base;
                }
                break;
            }
    }
};

static void SetMaxOpenFiles(leveldb::Options *options) {
    // On most platforms the default setting of max_open_files (which is 1000)
    // is optimal. On Windows using a large file count is OK because the handles
    // do not interfere with select() loops. On 64-bit Unix hosts this value is
    // also OK, because up to that amount LevelDB will use an mmap
    // implementation that does not use extra file descriptors (the fds are
    // closed after being mmap'ed).
    //
    // Increasing the value beyond the default is dangerous because LevelDB will
    // fall back to a non-mmap implementation when the file count is too large.
    // On 32-bit Unix host we should decrease the value because the handles use
    // up real fds, and we want to avoid fd exhaustion issues.
    //
    // See PR #12495 for further discussion.

    int default_open_files = options->max_open_files;
#ifndef WIN32
    if (sizeof(void*) < 8) {
        options->max_open_files = 64;
    }
#endif
    LogPrint(BCLog::LEVELDB, "LevelDB using max_open_files=%d (default=%d)\n",
             options->max_open_files, default_open_files);
}

static leveldb::Options GetOptions(size_t nCacheSize, bool compression, int maxOpenFiles)
{
    leveldb::Options options;
    options.block_cache = leveldb::NewLRUCache(nCacheSize / 2);
    options.write_buffer_size = nCacheSize / 4; // up to two write buffers may be held in memory simultaneously
    options.filter_policy = leveldb::NewBloomFilterPolicy(10);
    options.compression = compression ? leveldb::kSnappyCompression : leveldb::kNoCompression;
    options.max_open_files = maxOpenFiles;
    options.info_log = new CBitcoinLevelDBLogger();
    if (leveldb::kMajorVersion > 1 || (leveldb::kMajorVersion == 1 && leveldb::kMinorVersion >= 16)) {
        // LevelDB versions before 1.16 consider short writes to be corruption. Only trigger error
        // on corruption in later versions.
        options.paranoid_checks = true;
    }
    SetMaxOpenFiles(&options);
    return options;
}

<<<<<<< HEAD
CDBWrapper::CDBWrapper(const fs::path& path, size_t nCacheSize, bool fMemory, bool fWipe, bool obfuscate, bool compression, int maxOpenFiles)
    : m_name{fs::PathToString(path.stem())}
=======
CDBWrapper::CDBWrapper(const fs::path& path, size_t nCacheSize, bool fMemory, bool fWipe, bool obfuscate)
    : m_name{fs::PathToString(path.stem())}, m_path{path}, m_is_memory{fMemory}
>>>>>>> 3f1f5f6f
{
    penv = nullptr;
    readoptions.verify_checksums = true;
    iteroptions.verify_checksums = true;
    iteroptions.fill_cache = false;
    syncoptions.sync = true;
    options = GetOptions(nCacheSize, compression, maxOpenFiles);
    options.create_if_missing = true;
    if (fMemory) {
        penv = leveldb::NewMemEnv(leveldb::Env::Default());
        options.env = penv;
    } else {
        if (fWipe) {
            LogPrintf("Wiping LevelDB in %s\n", fs::PathToString(path));
            leveldb::Status result = leveldb::DestroyDB(fs::PathToString(path), options);
            dbwrapper_private::HandleError(result);
        }
        TryCreateDirectories(path);
        LogPrintf("Opening LevelDB in %s\n", fs::PathToString(path));
    }
    // PathToString() return value is safe to pass to leveldb open function,
    // because on POSIX leveldb passes the byte string directly to ::open(), and
    // on Windows it converts from UTF-8 to UTF-16 before calling ::CreateFileW
    // (see env_posix.cc and env_windows.cc).
    leveldb::Status status = leveldb::DB::Open(options, fs::PathToString(path), &pdb);
    dbwrapper_private::HandleError(status);
    LogPrintf("Opened LevelDB successfully\n");

    if (gArgs.GetBoolArg("-forcecompactdb", false)) {
        LogPrintf("Starting database compaction of %s\n", fs::PathToString(path));
        pdb->CompactRange(nullptr, nullptr);
        LogPrintf("Finished database compaction of %s\n", fs::PathToString(path));
    }

    // The base-case obfuscation key, which is a noop.
    obfuscate_key = std::vector<unsigned char>(OBFUSCATE_KEY_NUM_BYTES, '\000');

    bool key_exists = Read(OBFUSCATE_KEY_KEY, obfuscate_key);

    if (!key_exists && obfuscate && IsEmpty()) {
        // Initialize non-degenerate obfuscation if it won't upset
        // existing, non-obfuscated data.
        std::vector<unsigned char> new_key = CreateObfuscateKey();

        // Write `new_key` so we don't obfuscate the key with itself
        Write(OBFUSCATE_KEY_KEY, new_key);
        obfuscate_key = new_key;

        LogPrintf("Wrote new obfuscate key for %s: %s\n", fs::PathToString(path), HexStr(obfuscate_key));
    }

    LogPrintf("Using obfuscation key for %s: %s\n", fs::PathToString(path), HexStr(obfuscate_key));
}

CDBWrapper::~CDBWrapper()
{
    delete pdb;
    pdb = nullptr;
    delete options.filter_policy;
    options.filter_policy = nullptr;
    delete options.info_log;
    options.info_log = nullptr;
    delete options.block_cache;
    options.block_cache = nullptr;
    delete penv;
    options.env = nullptr;
}

bool CDBWrapper::WriteBatch(CDBBatch& batch, bool fSync)
{
    const bool log_memory = LogAcceptCategory(BCLog::LEVELDB, BCLog::Level::Debug);
    double mem_before = 0;
    if (log_memory) {
        mem_before = DynamicMemoryUsage() / 1024.0 / 1024;
    }
    leveldb::Status status = pdb->Write(fSync ? syncoptions : writeoptions, &batch.batch);
    dbwrapper_private::HandleError(status);
    if (log_memory) {
        double mem_after = DynamicMemoryUsage() / 1024.0 / 1024;
        LogPrint(BCLog::LEVELDB, "WriteBatch memory usage: db=%s, before=%.1fMiB, after=%.1fMiB\n",
                 m_name, mem_before, mem_after);
    }
    return true;
}

size_t CDBWrapper::DynamicMemoryUsage() const
{
    std::string memory;
    std::optional<size_t> parsed;
    if (!pdb->GetProperty("leveldb.approximate-memory-usage", &memory) || !(parsed = ToIntegral<size_t>(memory))) {
        LogPrint(BCLog::LEVELDB, "Failed to get approximate-memory-usage property\n");
        return 0;
    }
    return parsed.value();
}

// Prefixed with null character to avoid collisions with other keys
//
// We must use a string constructor which specifies length so that we copy
// past the null-terminator.
const std::string CDBWrapper::OBFUSCATE_KEY_KEY("\000obfuscate_key", 14);

const unsigned int CDBWrapper::OBFUSCATE_KEY_NUM_BYTES = 8;

/**
 * Returns a string (consisting of 8 random bytes) suitable for use as an
 * obfuscating XOR key.
 */
std::vector<unsigned char> CDBWrapper::CreateObfuscateKey() const
{
    std::vector<uint8_t> ret(OBFUSCATE_KEY_NUM_BYTES);
    GetRandBytes(ret);
    return ret;
}

bool CDBWrapper::IsEmpty()
{
    std::unique_ptr<CDBIterator> it(NewIterator());
    it->SeekToFirst();
    return !(it->Valid());
}

CDBIterator::~CDBIterator() { delete piter; }
bool CDBIterator::Valid() const { return piter->Valid(); }
void CDBIterator::SeekToFirst() { piter->SeekToFirst(); }
void CDBIterator::Next() { piter->Next(); }

namespace dbwrapper_private {

void HandleError(const leveldb::Status& status)
{
    if (status.ok())
        return;
    const std::string errmsg = "Fatal LevelDB error: " + status.ToString();
    LogPrintf("%s\n", errmsg);
    LogPrintf("You can use -debug=leveldb to get more complete diagnostic messages\n");
    throw dbwrapper_error(errmsg);
}

const std::vector<unsigned char>& GetObfuscateKey(const CDBWrapper &w)
{
    return w.obfuscate_key;
}

} // namespace dbwrapper_private<|MERGE_RESOLUTION|>--- conflicted
+++ resolved
@@ -128,13 +128,8 @@
     return options;
 }
 
-<<<<<<< HEAD
 CDBWrapper::CDBWrapper(const fs::path& path, size_t nCacheSize, bool fMemory, bool fWipe, bool obfuscate, bool compression, int maxOpenFiles)
-    : m_name{fs::PathToString(path.stem())}
-=======
-CDBWrapper::CDBWrapper(const fs::path& path, size_t nCacheSize, bool fMemory, bool fWipe, bool obfuscate)
     : m_name{fs::PathToString(path.stem())}, m_path{path}, m_is_memory{fMemory}
->>>>>>> 3f1f5f6f
 {
     penv = nullptr;
     readoptions.verify_checksums = true;
