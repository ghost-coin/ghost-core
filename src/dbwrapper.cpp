// Copyright (c) 2012-2022 The Bitcoin Core developers
// Distributed under the MIT software license, see the accompanying
// file COPYING or http://www.opensource.org/licenses/mit-license.php.

#include <dbwrapper.h>

#include <logging.h>
#include <random.h>
#include <tinyformat.h>
#include <util/fs.h>
#include <util/fs_helpers.h>
#include <util/strencodings.h>

#include <algorithm>
#include <cassert>
#include <cstdarg>
#include <cstdint>
#include <cstdio>
#include <leveldb/cache.h>
#include <leveldb/db.h>
#include <leveldb/env.h>
#include <leveldb/filter_policy.h>
#include <leveldb/helpers/memenv/memenv.h>
#include <leveldb/iterator.h>
#include <leveldb/options.h>
#include <leveldb/status.h>
#include <memory>
#include <optional>

class CBitcoinLevelDBLogger : public leveldb::Logger {
public:
    // This code is adapted from posix_logger.h, which is why it is using vsprintf.
    // Please do not do this in normal code
    void Logv(const char * format, va_list ap) override {
            if (!LogAcceptCategory(BCLog::LEVELDB, BCLog::Level::Debug)) {
                return;
            }
            char buffer[500];
            for (int iter = 0; iter < 2; iter++) {
                char* base;
                int bufsize;
                if (iter == 0) {
                    bufsize = sizeof(buffer);
                    base = buffer;
                }
                else {
                    bufsize = 30000;
                    base = new char[bufsize];
                }
                char* p = base;
                char* limit = base + bufsize;

                // Print the message
                if (p < limit) {
                    va_list backup_ap;
                    va_copy(backup_ap, ap);
                    // Do not use vsnprintf elsewhere in bitcoin source code, see above.
                    p += vsnprintf(p, limit - p, format, backup_ap);
                    va_end(backup_ap);
                }

                // Truncate to available space if necessary
                if (p >= limit) {
                    if (iter == 0) {
                        continue;       // Try again with larger buffer
                    }
                    else {
                        p = limit - 1;
                    }
                }

                // Add newline if necessary
                if (p == base || p[-1] != '\n') {
                    *p++ = '\n';
                }

                assert(p <= limit);
                base[std::min(bufsize - 1, (int)(p - base))] = '\0';
                LogPrintLevel(BCLog::LEVELDB, BCLog::Level::Debug, "%s", base);  /* Continued */
                if (base != buffer) {
                    delete[] base;
                }
                break;
            }
    }
};

static void SetMaxOpenFiles(leveldb::Options *options) {
    // On most platforms the default setting of max_open_files (which is 1000)
    // is optimal. On Windows using a large file count is OK because the handles
    // do not interfere with select() loops. On 64-bit Unix hosts this value is
    // also OK, because up to that amount LevelDB will use an mmap
    // implementation that does not use extra file descriptors (the fds are
    // closed after being mmap'ed).
    //
    // Increasing the value beyond the default is dangerous because LevelDB will
    // fall back to a non-mmap implementation when the file count is too large.
    // On 32-bit Unix host we should decrease the value because the handles use
    // up real fds, and we want to avoid fd exhaustion issues.
    //
    // See PR #12495 for further discussion.

    int default_open_files = options->max_open_files;
#ifndef WIN32
    if (sizeof(void*) < 8) {
        options->max_open_files = 64;
    }
#endif
    LogPrint(BCLog::LEVELDB, "LevelDB using max_open_files=%d (default=%d)\n",
             options->max_open_files, default_open_files);
}

static leveldb::Options GetOptions(size_t nCacheSize, bool compression, int maxOpenFiles)
{
    leveldb::Options options;
    options.block_cache = leveldb::NewLRUCache(nCacheSize / 2);
    options.write_buffer_size = nCacheSize / 4; // up to two write buffers may be held in memory simultaneously
    options.filter_policy = leveldb::NewBloomFilterPolicy(10);
    options.compression = compression ? leveldb::kSnappyCompression : leveldb::kNoCompression;
    options.max_open_files = maxOpenFiles;
    options.info_log = new CBitcoinLevelDBLogger();
    if (leveldb::kMajorVersion > 1 || (leveldb::kMajorVersion == 1 && leveldb::kMinorVersion >= 16)) {
        // LevelDB versions before 1.16 consider short writes to be corruption. Only trigger error
        // on corruption in later versions.
        options.paranoid_checks = true;
    }
    SetMaxOpenFiles(&options);
    return options;
}

<<<<<<< HEAD
CDBWrapper::CDBWrapper(const fs::path& path, size_t nCacheSize, bool fMemory, bool fWipe, bool obfuscate, bool compression, int maxOpenFiles)
    : m_name{path.stem().string()}
=======
CDBWrapper::CDBWrapper(const DBParams& params)
    : m_name{fs::PathToString(params.path.stem())}, m_path{params.path}, m_is_memory{params.memory_only}
>>>>>>> 8739b5cc
{
    penv = nullptr;
    readoptions.verify_checksums = true;
    iteroptions.verify_checksums = true;
    iteroptions.fill_cache = false;
    syncoptions.sync = true;
<<<<<<< HEAD
    options = GetOptions(nCacheSize, compression, maxOpenFiles);
=======
    options = GetOptions(params.cache_bytes, params.compression, params.max_open_files);
>>>>>>> 8739b5cc
    options.create_if_missing = true;
    if (params.memory_only) {
        penv = leveldb::NewMemEnv(leveldb::Env::Default());
        options.env = penv;
    } else {
        if (params.wipe_data) {
            LogPrintf("Wiping LevelDB in %s\n", fs::PathToString(params.path));
            leveldb::Status result = leveldb::DestroyDB(fs::PathToString(params.path), options);
            dbwrapper_private::HandleError(result);
        }
        TryCreateDirectories(params.path);
        LogPrintf("Opening LevelDB in %s\n", fs::PathToString(params.path));
    }
    // PathToString() return value is safe to pass to leveldb open function,
    // because on POSIX leveldb passes the byte string directly to ::open(), and
    // on Windows it converts from UTF-8 to UTF-16 before calling ::CreateFileW
    // (see env_posix.cc and env_windows.cc).
    leveldb::Status status = leveldb::DB::Open(options, fs::PathToString(params.path), &pdb);
    dbwrapper_private::HandleError(status);
    LogPrintf("Opened LevelDB successfully\n");

    if (params.options.force_compact) {
        LogPrintf("Starting database compaction of %s\n", fs::PathToString(params.path));
        pdb->CompactRange(nullptr, nullptr);
        LogPrintf("Finished database compaction of %s\n", fs::PathToString(params.path));
    }

    // The base-case obfuscation key, which is a noop.
    obfuscate_key = std::vector<unsigned char>(OBFUSCATE_KEY_NUM_BYTES, '\000');

    bool key_exists = Read(OBFUSCATE_KEY_KEY, obfuscate_key);

    if (!key_exists && params.obfuscate && IsEmpty()) {
        // Initialize non-degenerate obfuscation if it won't upset
        // existing, non-obfuscated data.
        std::vector<unsigned char> new_key = CreateObfuscateKey();

        // Write `new_key` so we don't obfuscate the key with itself
        Write(OBFUSCATE_KEY_KEY, new_key);
        obfuscate_key = new_key;

        LogPrintf("Wrote new obfuscate key for %s: %s\n", fs::PathToString(params.path), HexStr(obfuscate_key));
    }

    LogPrintf("Using obfuscation key for %s: %s\n", fs::PathToString(params.path), HexStr(obfuscate_key));
}

CDBWrapper::~CDBWrapper()
{
    delete pdb;
    pdb = nullptr;
    delete options.filter_policy;
    options.filter_policy = nullptr;
    delete options.info_log;
    options.info_log = nullptr;
    delete options.block_cache;
    options.block_cache = nullptr;
    delete penv;
    options.env = nullptr;
}

bool CDBWrapper::WriteBatch(CDBBatch& batch, bool fSync)
{
    const bool log_memory = LogAcceptCategory(BCLog::LEVELDB, BCLog::Level::Debug);
    double mem_before = 0;
    if (log_memory) {
        mem_before = DynamicMemoryUsage() / 1024.0 / 1024;
    }
    leveldb::Status status = pdb->Write(fSync ? syncoptions : writeoptions, &batch.batch);
    dbwrapper_private::HandleError(status);
    if (log_memory) {
        double mem_after = DynamicMemoryUsage() / 1024.0 / 1024;
        LogPrint(BCLog::LEVELDB, "WriteBatch memory usage: db=%s, before=%.1fMiB, after=%.1fMiB\n",
                 m_name, mem_before, mem_after);
    }
    return true;
}

size_t CDBWrapper::DynamicMemoryUsage() const
{
    std::string memory;
    std::optional<size_t> parsed;
    if (!pdb->GetProperty("leveldb.approximate-memory-usage", &memory) || !(parsed = ToIntegral<size_t>(memory))) {
        LogPrint(BCLog::LEVELDB, "Failed to get approximate-memory-usage property\n");
        return 0;
    }
    return parsed.value();
}

// Prefixed with null character to avoid collisions with other keys
//
// We must use a string constructor which specifies length so that we copy
// past the null-terminator.
const std::string CDBWrapper::OBFUSCATE_KEY_KEY("\000obfuscate_key", 14);

const unsigned int CDBWrapper::OBFUSCATE_KEY_NUM_BYTES = 8;

/**
 * Returns a string (consisting of 8 random bytes) suitable for use as an
 * obfuscating XOR key.
 */
std::vector<unsigned char> CDBWrapper::CreateObfuscateKey() const
{
    std::vector<uint8_t> ret(OBFUSCATE_KEY_NUM_BYTES);
    GetRandBytes(ret);
    return ret;
}

bool CDBWrapper::IsEmpty()
{
    std::unique_ptr<CDBIterator> it(NewIterator());
    it->SeekToFirst();
    return !(it->Valid());
}

CDBIterator::~CDBIterator() { delete piter; }
bool CDBIterator::Valid() const { return piter->Valid(); }
void CDBIterator::SeekToFirst() { piter->SeekToFirst(); }
void CDBIterator::Next() { piter->Next(); }

namespace dbwrapper_private {

void HandleError(const leveldb::Status& status)
{
    if (status.ok())
        return;
    const std::string errmsg = "Fatal LevelDB error: " + status.ToString();
    LogPrintf("%s\n", errmsg);
    LogPrintf("You can use -debug=leveldb to get more complete diagnostic messages\n");
    throw dbwrapper_error(errmsg);
}

const std::vector<unsigned char>& GetObfuscateKey(const CDBWrapper &w)
{
    return w.obfuscate_key;
}

} // namespace dbwrapper_private<|MERGE_RESOLUTION|>--- conflicted
+++ resolved
@@ -128,24 +128,15 @@
     return options;
 }
 
-<<<<<<< HEAD
-CDBWrapper::CDBWrapper(const fs::path& path, size_t nCacheSize, bool fMemory, bool fWipe, bool obfuscate, bool compression, int maxOpenFiles)
-    : m_name{path.stem().string()}
-=======
 CDBWrapper::CDBWrapper(const DBParams& params)
     : m_name{fs::PathToString(params.path.stem())}, m_path{params.path}, m_is_memory{params.memory_only}
->>>>>>> 8739b5cc
 {
     penv = nullptr;
     readoptions.verify_checksums = true;
     iteroptions.verify_checksums = true;
     iteroptions.fill_cache = false;
     syncoptions.sync = true;
-<<<<<<< HEAD
-    options = GetOptions(nCacheSize, compression, maxOpenFiles);
-=======
     options = GetOptions(params.cache_bytes, params.compression, params.max_open_files);
->>>>>>> 8739b5cc
     options.create_if_missing = true;
     if (params.memory_only) {
         penv = leveldb::NewMemEnv(leveldb::Env::Default());
