--- conflicted
+++ resolved
@@ -177,14 +177,9 @@
     pblocktemplate->vTxSigOpsCost[0] = WITNESS_SCALE_FACTOR * GetLegacySigOpCount(*pblock->vtx[0]);
 
     BlockValidationState state;
-<<<<<<< HEAD
     if (fTestBlockValidity
         && !TestBlockValidity(state, chainparams, *pblock, pindexPrev, false, false)) {
-        throw std::runtime_error(strprintf("%s: TestBlockValidity failed: %s", __func__, FormatStateMessage(state)));
-=======
-    if (!TestBlockValidity(state, chainparams, *pblock, pindexPrev, false, false)) {
         throw std::runtime_error(strprintf("%s: TestBlockValidity failed: %s", __func__, state.ToString()));
->>>>>>> ac5c5d01
     }
     int64_t nTime2 = GetTimeMicros();
 
