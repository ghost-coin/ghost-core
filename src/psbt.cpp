// Copyright (c) 2009-2018 The Bitcoin Core developers
// Distributed under the MIT software license, see the accompanying
// file COPYING or http://www.opensource.org/licenses/mit-license.php.

#include <psbt.h>
#include <util/strencodings.h>

PartiallySignedTransaction::PartiallySignedTransaction(const CMutableTransaction& tx) : tx(tx)
{
    inputs.resize(tx.vin.size());
    outputs.resize(tx.vout.size());
}

bool PartiallySignedTransaction::IsNull() const
{
    return !tx && inputs.empty() && outputs.empty() && unknown.empty();
}

bool PartiallySignedTransaction::Merge(const PartiallySignedTransaction& psbt)
{
    // Prohibited to merge two PSBTs over different transactions
    if (tx->GetHash() != psbt.tx->GetHash()) {
        return false;
    }

    for (unsigned int i = 0; i < inputs.size(); ++i) {
        inputs[i].Merge(psbt.inputs[i]);
    }
    for (unsigned int i = 0; i < outputs.size(); ++i) {
        outputs[i].Merge(psbt.outputs[i]);
    }
    unknown.insert(psbt.unknown.begin(), psbt.unknown.end());

    return true;
}

bool PartiallySignedTransaction::IsSane() const
{
    for (PSBTInput input : inputs) {
        if (!input.IsSane()) return false;
    }
    return true;
}

bool PartiallySignedTransaction::AddInput(const CTxIn& txin, PSBTInput& psbtin)
{
    if (std::find(tx->vin.begin(), tx->vin.end(), txin) != tx->vin.end()) {
        return false;
    }
    tx->vin.push_back(txin);
    psbtin.partial_sigs.clear();
    psbtin.final_script_sig.clear();
    psbtin.final_script_witness.SetNull();
    inputs.push_back(psbtin);
    return true;
}

bool PartiallySignedTransaction::AddOutput(const CTxOut& txout, const PSBTOutput& psbtout)
{
    tx->vout.push_back(txout);
    outputs.push_back(psbtout);
    return true;
}

bool PartiallySignedTransaction::GetInputUTXO(CTxOut& utxo, int input_index) const
{
    PSBTInput input = inputs[input_index];
    int prevout_index = tx->vin[input_index].prevout.n;
    if (input.non_witness_utxo) {
        utxo = input.non_witness_utxo->vout[prevout_index];
    } else if (!input.witness_utxo.IsNull()) {
        utxo = input.witness_utxo;
    } else {
        return false;
    }
    return true;
}

bool PSBTInput::IsNull() const
{
    return !non_witness_utxo && witness_utxo.IsNull() && partial_sigs.empty() && unknown.empty() && hd_keypaths.empty() && redeem_script.empty() && witness_script.empty();
}

void PSBTInput::FillSignatureData(SignatureData& sigdata) const
{
    if (!final_script_sig.empty()) {
        sigdata.scriptSig = final_script_sig;
        sigdata.complete = true;
    }
    if (!final_script_witness.IsNull()) {
        sigdata.scriptWitness = final_script_witness;
        sigdata.complete = true;
    }
    if (sigdata.complete) {
        return;
    }

    sigdata.signatures.insert(partial_sigs.begin(), partial_sigs.end());
    if (!redeem_script.empty()) {
        sigdata.redeem_script = redeem_script;
    }
    if (!witness_script.empty()) {
        sigdata.witness_script = witness_script;
    }
    for (const auto& key_pair : hd_keypaths) {
        sigdata.misc_pubkeys.emplace(key_pair.first.GetID(), key_pair);
    }
}

void PSBTInput::FromSignatureData(const SignatureData& sigdata)
{
    if (sigdata.complete) {
        partial_sigs.clear();
        hd_keypaths.clear();
        redeem_script.clear();
        witness_script.clear();

        if (!sigdata.scriptSig.empty()) {
            final_script_sig = sigdata.scriptSig;
        }
        if (!sigdata.scriptWitness.IsNull()) {
            final_script_witness = sigdata.scriptWitness;
        }
        return;
    }

    partial_sigs.insert(sigdata.signatures.begin(), sigdata.signatures.end());
    if (redeem_script.empty() && !sigdata.redeem_script.empty()) {
        redeem_script = sigdata.redeem_script;
    }
    if (witness_script.empty() && !sigdata.witness_script.empty()) {
        witness_script = sigdata.witness_script;
    }
    for (const auto& entry : sigdata.misc_pubkeys) {
        hd_keypaths.emplace(entry.second);
    }
}

void PSBTInput::Merge(const PSBTInput& input)
{
    if (!non_witness_utxo && input.non_witness_utxo) non_witness_utxo = input.non_witness_utxo;
    if (witness_utxo.IsNull() && !input.witness_utxo.IsNull()) {
        witness_utxo = input.witness_utxo;
        non_witness_utxo = nullptr; // Clear out any non-witness utxo when we set a witness one.
    }

    partial_sigs.insert(input.partial_sigs.begin(), input.partial_sigs.end());
    hd_keypaths.insert(input.hd_keypaths.begin(), input.hd_keypaths.end());
    unknown.insert(input.unknown.begin(), input.unknown.end());

    if (redeem_script.empty() && !input.redeem_script.empty()) redeem_script = input.redeem_script;
    if (witness_script.empty() && !input.witness_script.empty()) witness_script = input.witness_script;
    if (final_script_sig.empty() && !input.final_script_sig.empty()) final_script_sig = input.final_script_sig;
    if (final_script_witness.IsNull() && !input.final_script_witness.IsNull()) final_script_witness = input.final_script_witness;
}

bool PSBTInput::IsSane() const
{
    // Cannot have both witness and non-witness utxos
    if (!witness_utxo.IsNull() && non_witness_utxo) return false;

    // If we have a witness_script or a scriptWitness, we must also have a witness utxo
    if (!witness_script.empty() && witness_utxo.IsNull()) return false;
    if (!final_script_witness.IsNull() && witness_utxo.IsNull()) return false;

    return true;
}

void PSBTOutput::FillSignatureData(SignatureData& sigdata) const
{
    if (!redeem_script.empty()) {
        sigdata.redeem_script = redeem_script;
    }
    if (!witness_script.empty()) {
        sigdata.witness_script = witness_script;
    }
    for (const auto& key_pair : hd_keypaths) {
        sigdata.misc_pubkeys.emplace(key_pair.first.GetID(), key_pair);
    }
}

void PSBTOutput::FromSignatureData(const SignatureData& sigdata)
{
    if (redeem_script.empty() && !sigdata.redeem_script.empty()) {
        redeem_script = sigdata.redeem_script;
    }
    if (witness_script.empty() && !sigdata.witness_script.empty()) {
        witness_script = sigdata.witness_script;
    }
    for (const auto& entry : sigdata.misc_pubkeys) {
        hd_keypaths.emplace(entry.second);
    }
}

bool PSBTOutput::IsNull() const
{
    return redeem_script.empty() && witness_script.empty() && hd_keypaths.empty() && unknown.empty();
}

void PSBTOutput::Merge(const PSBTOutput& output)
{
    hd_keypaths.insert(output.hd_keypaths.begin(), output.hd_keypaths.end());
    unknown.insert(output.unknown.begin(), output.unknown.end());

    if (redeem_script.empty() && !output.redeem_script.empty()) redeem_script = output.redeem_script;
    if (witness_script.empty() && !output.witness_script.empty()) witness_script = output.witness_script;
}
bool PSBTInputSigned(PSBTInput& input)
{
    return !input.final_script_sig.empty() || !input.final_script_witness.IsNull();
}

bool SignPSBTInput(const SigningProvider& provider, PartiallySignedTransaction& psbt, int index, int sighash, SignatureData* out_sigdata, bool use_dummy)
{
    PSBTInput& input = psbt.inputs.at(index);
    const CMutableTransaction& tx = *psbt.tx;

    if (PSBTInputSigned(input)) {
        return true;
    }

    // Fill SignatureData with input info
    SignatureData sigdata;
    input.FillSignatureData(sigdata);

    // Get UTXO
    bool require_witness_sig = false;
    CTxOut utxo;

    // Verify input sanity, which checks that at most one of witness or non-witness utxos is provided.
    if (!input.IsSane()) {
        return false;
    }

    if (input.non_witness_utxo) {
        // If we're taking our information from a non-witness UTXO, verify that it matches the prevout.
        COutPoint prevout = tx.vin[index].prevout;
        if (input.non_witness_utxo->GetHash() != prevout.hash) {
            return false;
        }
        utxo = input.non_witness_utxo->vout[prevout.n];
    } else if (!input.witness_utxo.IsNull()) {
        utxo = input.witness_utxo;
        // When we're taking our information from a witness UTXO, we can't verify it is actually data from
        // the output being spent. This is safe in case a witness signature is produced (which includes this
        // information directly in the hash), but not for non-witness signatures. Remember that we require
        // a witness signature in this situation.
        require_witness_sig = true;
    } else {
        return false;
    }

<<<<<<< HEAD
    std::vector<uint8_t> amount(8);
    memcpy(amount.data(), &utxo.nValue, 8);
    MutableTransactionSignatureCreator creator(&tx, index, amount, sighash);
=======
>>>>>>> f60d029a
    sigdata.witness = false;
    bool sig_complete;
    if (use_dummy) {
        sig_complete = ProduceSignature(provider, DUMMY_SIGNATURE_CREATOR, utxo.scriptPubKey, sigdata);
    } else {
        MutableTransactionSignatureCreator creator(&tx, index, utxo.nValue, sighash);
        sig_complete = ProduceSignature(provider, creator, utxo.scriptPubKey, sigdata);
    }
    // Verify that a witness signature was produced in case one was required.
    if (require_witness_sig && !sigdata.witness) return false;
    input.FromSignatureData(sigdata);

    // If we have a witness signature, use the smaller witness UTXO.
    if (sigdata.witness) {
        input.witness_utxo = utxo;
        input.non_witness_utxo = nullptr;
    }

    // Fill in the missing info
    if (out_sigdata) {
        out_sigdata->missing_pubkeys = sigdata.missing_pubkeys;
        out_sigdata->missing_sigs = sigdata.missing_sigs;
        out_sigdata->missing_redeem_script = sigdata.missing_redeem_script;
        out_sigdata->missing_witness_script = sigdata.missing_witness_script;
    }

    return sig_complete;
}

bool FinalizePSBT(PartiallySignedTransaction& psbtx)
{
    // Finalize input signatures -- in case we have partial signatures that add up to a complete
    //   signature, but have not combined them yet (e.g. because the combiner that created this
    //   PartiallySignedTransaction did not understand them), this will combine them into a final
    //   script.
    bool complete = true;
    for (unsigned int i = 0; i < psbtx.tx->vin.size(); ++i) {
        complete &= SignPSBTInput(DUMMY_SIGNING_PROVIDER, psbtx, i, SIGHASH_ALL);
    }

    return complete;
}

bool FinalizeAndExtractPSBT(PartiallySignedTransaction& psbtx, CMutableTransaction& result)
{
    // It's not safe to extract a PSBT that isn't finalized, and there's no easy way to check
    //   whether a PSBT is finalized without finalizing it, so we just do this.
    if (!FinalizePSBT(psbtx)) {
        return false;
    }

    result = *psbtx.tx;
    for (unsigned int i = 0; i < result.vin.size(); ++i) {
        result.vin[i].scriptSig = psbtx.inputs[i].final_script_sig;
        result.vin[i].scriptWitness = psbtx.inputs[i].final_script_witness;
    }
    return true;
}

bool CombinePSBTs(PartiallySignedTransaction& out, TransactionError& error, const std::vector<PartiallySignedTransaction>& psbtxs)
{
    out = psbtxs[0]; // Copy the first one

    // Merge
    for (auto it = std::next(psbtxs.begin()); it != psbtxs.end(); ++it) {
        if (!out.Merge(*it)) {
            error = TransactionError::PSBT_MISMATCH;
            return false;
        }
    }
    if (!out.IsSane()) {
        error = TransactionError::INVALID_PSBT;
        return false;
    }

    return true;
}<|MERGE_RESOLUTION|>--- conflicted
+++ resolved
@@ -250,18 +250,14 @@
         return false;
     }
 
-<<<<<<< HEAD
-    std::vector<uint8_t> amount(8);
-    memcpy(amount.data(), &utxo.nValue, 8);
-    MutableTransactionSignatureCreator creator(&tx, index, amount, sighash);
-=======
->>>>>>> f60d029a
     sigdata.witness = false;
     bool sig_complete;
     if (use_dummy) {
         sig_complete = ProduceSignature(provider, DUMMY_SIGNATURE_CREATOR, utxo.scriptPubKey, sigdata);
     } else {
-        MutableTransactionSignatureCreator creator(&tx, index, utxo.nValue, sighash);
+        std::vector<uint8_t> amount(8);
+        memcpy(amount.data(), &utxo.nValue, 8);
+        MutableTransactionSignatureCreator creator(&tx, index, amount, sighash);
         sig_complete = ProduceSignature(provider, creator, utxo.scriptPubKey, sigdata);
     }
     // Verify that a witness signature was produced in case one was required.
