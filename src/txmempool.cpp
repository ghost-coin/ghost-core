--- conflicted
+++ resolved
@@ -891,26 +891,7 @@
     _clear();
 }
 
-<<<<<<< HEAD
-static void CheckInputsAndUpdateCoins(const CTransaction& tx, CCoinsViewCache& mempoolDuplicate, const int64_t spendheight)
-{
-    TxValidationState dummy_state; // Not used. CheckTxInputs() should always pass
-    dummy_state.SetStateInfo(GetTime(), spendheight, Params().GetConsensus(), fParticlMode, false);
-    CAmount txfee = 0;
-    bool fCheckResult = tx.IsCoinBase() || Consensus::CheckTxInputs(tx, dummy_state, mempoolDuplicate, spendheight, txfee);
-    //assert(fCheckResult)
-    if (!fCheckResult) {
-        // It's possible for CheckTxInputs to fail if block was disconnected at the same time as a hardfork
-        LogPrintf("ERROR: %s CheckTxInputs failed! Reason: %s.\n", __func__, dummy_state.GetRejectReason());
-        return;
-    }
-    UpdateCoins(tx, mempoolDuplicate, std::numeric_limits<int>::max());
-}
-
-void CTxMemPool::check(CChainState& active_chainstate) const
-=======
 void CTxMemPool::check(const CCoinsViewCache& active_coins_tip, int64_t spendheight) const
->>>>>>> e77d9679
 {
     if (m_check_ratio == 0) return;
 
@@ -941,18 +922,12 @@
             indexed_transaction_set::const_iterator it2 = mapTx.find(txin.prevout.hash);
             if (it2 != mapTx.end()) {
                 const CTransaction& tx2 = it2->GetTx();
-<<<<<<< HEAD
-
-                if (fParticlMode)
+                if (fParticlMode) {
                     assert(tx2.vpout.size() > txin.prevout.n && tx2.vpout[txin.prevout.n] != nullptr
                         && (tx2.vpout[txin.prevout.n]->IsStandardOutput() || tx2.vpout[txin.prevout.n]->IsType(OUTPUT_CT)));
-                else
+                } else {
                     assert(tx2.vout.size() > txin.prevout.n && !tx2.vout[txin.prevout.n].IsNull());
-
-                fDependsWait = true;
-=======
-                assert(tx2.vout.size() > txin.prevout.n && !tx2.vout[txin.prevout.n].IsNull());
->>>>>>> e77d9679
+                }
                 setParentCheck.insert(*it2);
             }
             // We are iterating through the mempool entries sorted in order by ancestor count.
@@ -1012,6 +987,7 @@
         assert(it->GetSizeWithDescendants() >= child_sizes + it->GetTxSize());
 
         TxValidationState dummy_state; // Not used. CheckTxInputs() should always pass
+        dummy_state.SetStateInfo(GetTime(), spendheight, Params().GetConsensus(), fParticlMode, false);
         CAmount txfee = 0;
         assert(!tx.IsCoinBase());
         assert(Consensus::CheckTxInputs(tx, dummy_state, mempoolDuplicate, spendheight, txfee));
@@ -1212,15 +1188,11 @@
 bool CTxMemPool::HasNoInputsOf(const CTransaction &tx) const
 {
     for (unsigned int i = 0; i < tx.vin.size(); i++)
-<<<<<<< HEAD
     {
         if (tx.vin[i].IsAnonInput()) {
             continue;
         }
-        if (exists(tx.vin[i].prevout.hash))
-=======
         if (exists(GenTxid::Txid(tx.vin[i].prevout.hash)))
->>>>>>> e77d9679
             return false;
     }
     return true;
@@ -1412,13 +1384,8 @@
         if (pvNoSpendsRemaining) {
             for (const CTransaction& tx : txn) {
                 for (const CTxIn& txin : tx.vin) {
-<<<<<<< HEAD
-                    if (txin.IsAnonInput())
-                        continue;
-                    if (exists(txin.prevout.hash)) continue;
-=======
+                    if (txin.IsAnonInput()) continue;
                     if (exists(GenTxid::Txid(txin.prevout.hash))) continue;
->>>>>>> e77d9679
                     pvNoSpendsRemaining->push_back(txin.prevout);
                 }
             }
