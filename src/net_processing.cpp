--- conflicted
+++ resolved
@@ -33,15 +33,15 @@
 #include <util/system.h>
 #include <validation.h>
 
-<<<<<<< HEAD
-#include <smsg/smessage.h>
-
-=======
 #include <algorithm>
->>>>>>> e5b49a01
 #include <memory>
 #include <optional>
 #include <typeinfo>
+
+
+// Particl includes
+#include <smsg/smessage.h>
+
 
 /** How long to cache transactions in mapRelay for normal relay */
 static constexpr auto RELAY_TX_CACHE_TIME = 15min;
@@ -535,8 +535,6 @@
                                    const CBlockIndex*& stop_index,
                                    BlockFilterIndex*& filter_index);
 
-<<<<<<< HEAD
-=======
     /**
      * Handle a cfilters request.
      *
@@ -545,7 +543,6 @@
      * @param[in]   peer            The peer that we received the request from
      * @param[in]   vRecv           The raw message received
      */
->>>>>>> e5b49a01
     void ProcessGetCFilters(CNode& peer, CDataStream& vRecv);
 
     /**
@@ -1432,7 +1429,6 @@
     return true;
 }
 
-<<<<<<< HEAD
 void RemoveNodeHeader(const uint256 &hash) EXCLUSIVE_LOCKS_REQUIRED(cs_main)
 {
     auto it = map_dos_state.begin();
@@ -1604,17 +1600,6 @@
     map_dos_state.clear();
 }
 
-//////////////////////////////////////////////////////////////////////////////
-//
-// blockchain -> download logic notification
-//
-
-// To prevent fingerprinting attacks, only send blocks/headers outside of the
-// active chain if they are no more than a month older (both in time, and in
-// best equivalent proof of work) than the best header chain we know about and
-// we fully-validated them at some point.
-=======
->>>>>>> e5b49a01
 bool PeerManagerImpl::BlockRequestAllowed(const CBlockIndex* pindex)
 {
     AssertLockHeld(cs_main);
