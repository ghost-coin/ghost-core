// Copyright (c) 2009-2010 Satoshi Nakamoto
// Copyright (c) 2009-2020 The Bitcoin Core developers
// Distributed under the MIT software license, see the accompanying
// file COPYING or http://www.opensource.org/licenses/mit-license.php.

#include <net_processing.h>

#include <addrman.h>
#include <banman.h>
#include <blockencodings.h>
#include <blockfilter.h>
#include <chainparams.h>
#include <consensus/validation.h>
#include <hash.h>
#include <index/blockfilterindex.h>
#include <merkleblock.h>
#include <netbase.h>
#include <netmessagemaker.h>
#include <node/blockstorage.h>
#include <policy/fees.h>
#include <policy/policy.h>
#include <primitives/block.h>
#include <primitives/transaction.h>
#include <random.h>
#include <reverse_iterator.h>
#include <scheduler.h>
#include <streams.h>
#include <tinyformat.h>
#include <txmempool.h>
#include <txorphanage.h>
#include <txrequest.h>
#include <util/check.h> // For NDEBUG compile time check
#include <util/strencodings.h>
#include <util/system.h>
#include <validation.h>

#include <algorithm>
#include <memory>
#include <optional>
#include <typeinfo>


// Particl includes
#include <smsg/smessage.h>


/** How long to cache transactions in mapRelay for normal relay */
static constexpr auto RELAY_TX_CACHE_TIME = 15min;
/** How long a transaction has to be in the mempool before it can unconditionally be relayed (even when not in mapRelay). */
static constexpr auto UNCONDITIONAL_RELAY_DELAY = 2min;
/** Headers download timeout.
 *  Timeout = base + per_header * (expected number of headers) */
static constexpr auto HEADERS_DOWNLOAD_TIMEOUT_BASE = 15min;
static constexpr auto HEADERS_DOWNLOAD_TIMEOUT_PER_HEADER = 1ms;
/** Protect at least this many outbound peers from disconnection due to slow/
 * behind headers chain.
 */
static constexpr int32_t MAX_OUTBOUND_PEERS_TO_PROTECT_FROM_DISCONNECT = 4;
/** Timeout for (unprotected) outbound peers to sync to our chainwork, in seconds */
static constexpr int64_t CHAIN_SYNC_TIMEOUT = 20 * 60; // 20 minutes
/** How frequently to check for stale tips, in seconds */
static constexpr int64_t STALE_CHECK_INTERVAL = 10 * 60; // 10 minutes
/** How frequently to check for extra outbound peers and disconnect, in seconds */
static constexpr int64_t EXTRA_PEER_CHECK_INTERVAL = 45;
/** Minimum time an outbound-peer-eviction candidate must be connected for, in order to evict, in seconds */
static constexpr int64_t MINIMUM_CONNECT_TIME = 30;
/** SHA256("main address relay")[0:8] */
static constexpr uint64_t RANDOMIZER_ID_ADDRESS_RELAY = 0x3cac0035b5866b90ULL;
/// Age after which a stale block will no longer be served if requested as
/// protection against fingerprinting. Set to one month, denominated in seconds.
static constexpr int STALE_RELAY_AGE_LIMIT = 30 * 24 * 60 * 60;
/// Age after which a block is considered historical for purposes of rate
/// limiting block relay. Set to one week, denominated in seconds.
static constexpr int HISTORICAL_BLOCK_AGE = 7 * 24 * 60 * 60;
/** Time between pings automatically sent out for latency probing and keepalive */
static constexpr std::chrono::minutes PING_INTERVAL{2};
/** The maximum number of entries in a locator */
static const unsigned int MAX_LOCATOR_SZ = 101;
/** The maximum number of entries in an 'inv' protocol message */
static const unsigned int MAX_INV_SZ = 50000;
/** Maximum number of in-flight transaction requests from a peer. It is not a hard limit, but the threshold at which
 *  point the OVERLOADED_PEER_TX_DELAY kicks in. */
static constexpr int32_t MAX_PEER_TX_REQUEST_IN_FLIGHT = 100;
/** Maximum number of transactions to consider for requesting, per peer. It provides a reasonable DoS limit to
 *  per-peer memory usage spent on announcements, while covering peers continuously sending INVs at the maximum
 *  rate (by our own policy, see INVENTORY_BROADCAST_PER_SECOND) for several minutes, while not receiving
 *  the actual transaction (from any peer) in response to requests for them. */
static constexpr int32_t MAX_PEER_TX_ANNOUNCEMENTS = 5000;
/** How long to delay requesting transactions via txids, if we have wtxid-relaying peers */
static constexpr auto TXID_RELAY_DELAY = std::chrono::seconds{2};
/** How long to delay requesting transactions from non-preferred peers */
static constexpr auto NONPREF_PEER_TX_DELAY = std::chrono::seconds{2};
/** How long to delay requesting transactions from overloaded peers (see MAX_PEER_TX_REQUEST_IN_FLIGHT). */
static constexpr auto OVERLOADED_PEER_TX_DELAY = std::chrono::seconds{2};
/** How long to wait (in microseconds) before downloading a transaction from an additional peer */
static constexpr std::chrono::microseconds GETDATA_TX_INTERVAL{std::chrono::seconds{60}};
/** Limit to avoid sending big packets. Not used in processing incoming GETDATA for compatibility */
static const unsigned int MAX_GETDATA_SZ = 1000;
/** Number of blocks that can be requested at any given time from a single peer. */
static const int MAX_BLOCKS_IN_TRANSIT_PER_PEER = 16;
/** Time during which a peer must stall block download progress before being disconnected. */
static constexpr auto BLOCK_STALLING_TIMEOUT = 2s;
/** Number of headers sent in one getheaders result. We rely on the assumption that if a peer sends
 *  less than this number, we reached its tip. Changing this value is a protocol upgrade. */
static const unsigned int MAX_HEADERS_RESULTS = 2000;
/** Maximum depth of blocks we're willing to serve as compact blocks to peers
 *  when requested. For older blocks, a regular BLOCK response will be sent. */
static const int MAX_CMPCTBLOCK_DEPTH = 5;
/** Maximum depth of blocks we're willing to respond to GETBLOCKTXN requests for. */
static const int MAX_BLOCKTXN_DEPTH = 10;
/** Size of the "block download window": how far ahead of our current height do we fetch?
 *  Larger windows tolerate larger download speed differences between peer, but increase the potential
 *  degree of disordering of blocks on disk (which make reindexing and pruning harder). We'll probably
 *  want to make this a per-peer adaptive value at some point. */
static const unsigned int BLOCK_DOWNLOAD_WINDOW = 1024;
/** Block download timeout base, expressed in multiples of the block interval (i.e. 10 min) */
static constexpr double BLOCK_DOWNLOAD_TIMEOUT_BASE = 1;
/** Additional block download timeout per parallel downloading peer (i.e. 5 min) */
static constexpr double BLOCK_DOWNLOAD_TIMEOUT_PER_PEER = 0.5;
/** Maximum number of headers to announce when relaying blocks with headers message.*/
static const unsigned int MAX_BLOCKS_TO_ANNOUNCE = 8;
/** Maximum number of unconnecting headers announcements before DoS score */
static const int MAX_UNCONNECTING_HEADERS = 10;
/** Minimum blocks required to signal NODE_NETWORK_LIMITED */
//static const unsigned int NODE_NETWORK_LIMITED_MIN_BLOCKS = 288;
/** Average delay between local address broadcasts */
static constexpr auto AVG_LOCAL_ADDRESS_BROADCAST_INTERVAL = 24h;
/** Average delay between peer address broadcasts */
static constexpr auto AVG_ADDRESS_BROADCAST_INTERVAL = 30s;
/** Average delay between trickled inventory transmissions for inbound peers.
 *  Blocks and peers with noban permission bypass this. */
static constexpr auto INBOUND_INVENTORY_BROADCAST_INTERVAL = 5s;
/** Average delay between trickled inventory transmissions for outbound peers.
 *  Use a smaller delay as there is less privacy concern for them.
 *  Blocks and peers with noban permission bypass this. */
static constexpr auto OUTBOUND_INVENTORY_BROADCAST_INTERVAL = 2s;
/** Maximum rate of inventory items to send per second.
 *  Limits the impact of low-fee transaction floods. */
static constexpr unsigned int INVENTORY_BROADCAST_PER_SECOND = 7;
/** Maximum number of inventory items to send per transmission. */
static constexpr unsigned int INVENTORY_BROADCAST_MAX = INVENTORY_BROADCAST_PER_SECOND * count_seconds(INBOUND_INVENTORY_BROADCAST_INTERVAL);
/** The number of most recently announced transactions a peer can request. */
static constexpr unsigned int INVENTORY_MAX_RECENT_RELAY = 3500;
/** Verify that INVENTORY_MAX_RECENT_RELAY is enough to cache everything typically
 *  relayed before unconditional relay from the mempool kicks in. This is only a
 *  lower bound, and it should be larger to account for higher inv rate to outbound
 *  peers, and random variations in the broadcast mechanism. */
static_assert(INVENTORY_MAX_RECENT_RELAY >= INVENTORY_BROADCAST_PER_SECOND * UNCONDITIONAL_RELAY_DELAY / std::chrono::seconds{1}, "INVENTORY_RELAY_MAX too low");
/** Average delay between feefilter broadcasts in seconds. */
static constexpr auto AVG_FEEFILTER_BROADCAST_INTERVAL = 10min;
/** Maximum feefilter broadcast delay after significant change. */
static constexpr auto MAX_FEEFILTER_CHANGE_DELAY = 5min;
/** Maximum number of compact filters that may be requested with one getcfilters. See BIP 157. */
static constexpr uint32_t MAX_GETCFILTERS_SIZE = 1000;
/** Maximum number of cf hashes that may be requested with one getcfheaders. See BIP 157. */
static constexpr uint32_t MAX_GETCFHEADERS_SIZE = 2000;
/** the maximum percentage of addresses from our addrman to return in response to a getaddr message. */
static constexpr size_t MAX_PCT_ADDR_TO_SEND = 23;

/** Increase a node's misbehavior score. */
PeerManager *g_peerman = nullptr;
void Misbehaving(NodeId nodeid, int howmuch, const std::string& message="")
{
    if (!g_peerman) return;
    g_peerman->Misbehaving(nodeid, howmuch, message);
};

extern void UpdateNumBlocksOfPeers(NodeId id, int height);

// Internal stuff
namespace {
/** Blocks that are in flight, and that are in the queue to be downloaded. */
struct QueuedBlock {
    uint256 hash;
    const CBlockIndex* pindex;                               //!< Optional.
    bool fValidatedHeaders;                                  //!< Whether this block has validated headers at the time of request.
    std::unique_ptr<PartiallyDownloadedBlock> partialBlock;  //!< Optional, used for CMPCTBLOCK downloads
};

/**
 * Data structure for an individual peer. This struct is not protected by
 * cs_main since it does not contain validation-critical data.
 *
 * Memory is owned by shared pointers and this object is destructed when
 * the refcount drops to zero.
 *
 * Mutexes inside this struct must not be held when locking m_peer_mutex.
 *
 * TODO: move most members from CNodeState to this structure.
 * TODO: move remaining application-layer data members from CNode to this structure.
 */
struct Peer {
    /** Same id as the CNode object for this peer */
    const NodeId m_id{0};

    /** Protects misbehavior data members */
    Mutex m_misbehavior_mutex;
    /** Accumulated misbehavior score for this peer */
    int m_misbehavior_score GUARDED_BY(m_misbehavior_mutex){0};
    /** Whether this peer should be disconnected and marked as discouraged (unless it has the noban permission). */
    bool m_should_discourage GUARDED_BY(m_misbehavior_mutex){false};

    /** Protects block inventory data members */
    Mutex m_block_inv_mutex;
    /** List of blocks that we'll announce via an `inv` message.
     * There is no final sorting before sending, as they are always sent
     * immediately and in the order requested. */
    std::vector<uint256> m_blocks_for_inv_relay GUARDED_BY(m_block_inv_mutex);
    /** Unfiltered list of blocks that we'd like to announce via a `headers`
     * message. If we can't announce via a `headers` message, we'll fall back to
     * announcing via `inv`. */
    std::vector<uint256> m_blocks_for_headers_relay GUARDED_BY(m_block_inv_mutex);
    /** The final block hash that we sent in an `inv` message to this peer.
     * When the peer requests this block, we send an `inv` message to trigger
     * the peer to request the next sequence of block hashes.
     * Most peers use headers-first syncing, which doesn't use this mechanism */
    uint256 m_continuation_block GUARDED_BY(m_block_inv_mutex) {};

    /** This peer's reported block height when we connected */
    std::atomic<int> m_starting_height{-1};
    /** This peer's reported block height in ping messages */
    std::atomic<int> m_chain_height{-1};

    /** The pong reply we're expecting, or 0 if no pong expected. */
    std::atomic<uint64_t> m_ping_nonce_sent{0};
    /** When the last ping was sent, or 0 if no ping was ever sent */
    std::atomic<std::chrono::microseconds> m_ping_start{0us};
    /** Whether a ping has been requested by the user */
    std::atomic<bool> m_ping_queued{false};

    /** Set of txids to reconsider once their parent transactions have been accepted **/
    std::set<uint256> m_orphan_work_set GUARDED_BY(g_cs_orphans);

    /** Protects m_getdata_requests **/
    Mutex m_getdata_requests_mutex;
    /** Work queue of items requested by this peer **/
    std::deque<CInv> m_getdata_requests GUARDED_BY(m_getdata_requests_mutex);

    explicit Peer(NodeId id) : m_id(id) {}
};

using PeerRef = std::shared_ptr<Peer>;

class PeerManagerImpl final : public PeerManager
{
public:
    PeerManagerImpl(const CChainParams& chainparams, CConnman& connman, CAddrMan& addrman,
                    BanMan* banman, CScheduler& scheduler, ChainstateManager& chainman,
                    CTxMemPool& pool, bool ignore_incoming_txs);

    /** Overridden from CValidationInterface. */
    void BlockConnected(const std::shared_ptr<const CBlock>& pblock, const CBlockIndex* pindexConnected) override;
    void BlockDisconnected(const std::shared_ptr<const CBlock> &block, const CBlockIndex* pindex) override;
    void UpdatedBlockTip(const CBlockIndex *pindexNew, const CBlockIndex *pindexFork, bool fInitialDownload) override;
    void BlockChecked(const CBlock& block, const BlockValidationState& state) override;
    void NewPoWValidBlock(const CBlockIndex *pindex, const std::shared_ptr<const CBlock>& pblock) override;

    /** Implement NetEventsInterface */
    void InitializeNode(CNode* pnode) override;
    void FinalizeNode(const CNode& node) override;
    bool ProcessMessages(CNode* pfrom, std::atomic<bool>& interrupt) override;
    bool SendMessages(CNode* pto) override EXCLUSIVE_LOCKS_REQUIRED(pto->cs_sendProcessing);

    /** Implement PeerManager */
    void CheckForStaleTipAndEvictPeers() override;
    bool GetNodeStateStats(NodeId nodeid, CNodeStateStats& stats) const override;
    bool IgnoresIncomingTxs() override { return m_ignore_incoming_txs; }
    void SendPings() override;
    void RelayTransaction(const uint256& txid, const uint256& wtxid) override;
    void SetBestHeight(int height) override { m_best_height = height; };
    void Misbehaving(const NodeId pnode, const int howmuch, const std::string& message) override;
    void ProcessMessage(CNode& pfrom, const std::string& msg_type, CDataStream& vRecv,
                        const std::chrono::microseconds time_received, const std::atomic<bool>& interruptMsgProc) override;

private:
    /** Consider evicting an outbound peer based on the amount of time they've been behind our tip */
    void ConsiderEviction(CNode& pto, int64_t time_in_seconds) EXCLUSIVE_LOCKS_REQUIRED(cs_main);

    /** If we have extra outbound peers, try to disconnect the one with the oldest block announcement */
    void EvictExtraOutboundPeers(int64_t time_in_seconds) EXCLUSIVE_LOCKS_REQUIRED(cs_main);

    /** Retrieve unbroadcast transactions from the mempool and reattempt sending to peers */
    void ReattemptInitialBroadcast(CScheduler& scheduler);

    /** Get a shared pointer to the Peer object.
     *  May return an empty shared_ptr if the Peer object can't be found. */
    PeerRef GetPeerRef(NodeId id) const;

    /** Get a shared pointer to the Peer object and remove it from m_peer_map.
     *  May return an empty shared_ptr if the Peer object can't be found. */
    PeerRef RemovePeer(NodeId id);

    /**
     * Potentially mark a node discouraged based on the contents of a BlockValidationState object
     *
     * @param[in] via_compact_block this bool is passed in because net_processing should
     * punish peers differently depending on whether the data was provided in a compact
     * block message or not. If the compact block had a valid header, but contained invalid
     * txs, the peer should not be punished. See BIP 152.
     *
     * @return Returns true if the peer was punished (probably disconnected)
     */
    bool MaybePunishNodeForBlock(NodeId nodeid, const BlockValidationState& state,
                                 bool via_compact_block, const std::string& message = "");

    /**
     * Potentially disconnect and discourage a node based on the contents of a TxValidationState object
     *
     * @return Returns true if the peer was punished (probably disconnected)
     */
    bool MaybePunishNodeForTx(NodeId nodeid, const TxValidationState& state, const std::string& message = "");

    /** Maybe disconnect a peer and discourage future connections from its address.
     *
     * @param[in]   pnode     The node to check.
     * @param[in]   peer      The peer object to check.
     * @return                True if the peer was marked for disconnection in this function
     */
    bool MaybeDiscourageAndDisconnect(CNode& pnode, Peer& peer);

    void ProcessOrphanTx(std::set<uint256>& orphan_work_set) EXCLUSIVE_LOCKS_REQUIRED(cs_main, g_cs_orphans);
    /** Process a single headers message from a peer. */
    void ProcessHeadersMessage(CNode& pfrom, const Peer& peer,
                               const std::vector<CBlockHeader>& headers,
                               bool via_compact_block);

    void SendBlockTransactions(CNode& pfrom, const CBlock& block, const BlockTransactionsRequest& req);

    /** Register with TxRequestTracker that an INV has been received from a
     *  peer. The announcement parameters are decided in PeerManager and then
     *  passed to TxRequestTracker. */
    void AddTxAnnouncement(const CNode& node, const GenTxid& gtxid, std::chrono::microseconds current_time)
        EXCLUSIVE_LOCKS_REQUIRED(::cs_main);

    /** Send a version message to a peer */
    void PushNodeVersion(CNode& pnode, int64_t nTime);

    /** Send a ping message every PING_INTERVAL or if requested via RPC. May
     *  mark the peer to be disconnected if a ping has timed out.
     *  We use mockable time for ping timeouts, so setmocktime may cause pings
     *  to time out. */
    void MaybeSendPing(CNode& node_to, Peer& peer, std::chrono::microseconds now);

    /** Send `addr` messages on a regular schedule. */
    void MaybeSendAddr(CNode& node, std::chrono::microseconds current_time);

    const CChainParams& m_chainparams;
    CConnman& m_connman;
    CAddrMan& m_addrman;
    /** Pointer to this node's banman. May be nullptr - check existence before dereferencing. */
    BanMan* const m_banman;
    ChainstateManager& m_chainman;
    CTxMemPool& m_mempool;
    TxRequestTracker m_txrequest GUARDED_BY(::cs_main);

    /** The height of the best chain */
    std::atomic<int> m_best_height{-1};

    int64_t m_stale_tip_check_time; //!< Next time to check for stale tip

    /** Whether this node is running in blocks only mode */
    const bool m_ignore_incoming_txs;

    /** Whether we've completed initial sync yet, for determining when to turn
      * on extra block-relay-only peers. */
    bool m_initial_sync_finished{false};

    /** Protects m_peer_map. This mutex must not be locked while holding a lock
     *  on any of the mutexes inside a Peer object. */
    mutable Mutex m_peer_mutex;
    /**
     * Map of all Peer objects, keyed by peer id. This map is protected
     * by the m_peer_mutex. Once a shared pointer reference is
     * taken, the lock may be released. Individual fields are protected by
     * their own locks.
     */
    std::map<NodeId, PeerRef> m_peer_map GUARDED_BY(m_peer_mutex);

    /** Number of nodes with fSyncStarted. */
    int nSyncStarted GUARDED_BY(cs_main) = 0;

    /**
     * Sources of received blocks, saved to be able punish them when processing
     * happens afterwards.
     * Set mapBlockSource[hash].second to false if the node should not be
     * punished if the block is invalid.
     */
    std::map<uint256, std::pair<NodeId, bool>> mapBlockSource GUARDED_BY(cs_main);

    /** Number of peers with wtxid relay. */
    int m_wtxid_relay_peers GUARDED_BY(cs_main) = 0;

    /** Number of outbound peers with m_chain_sync.m_protect. */
    int m_outbound_peers_with_protect_from_disconnect GUARDED_BY(cs_main) = 0;

    bool AlreadyHaveTx(const GenTxid& gtxid) EXCLUSIVE_LOCKS_REQUIRED(cs_main);

    /**
     * Filter for transactions that were recently rejected by
     * AcceptToMemoryPool. These are not rerequested until the chain tip
     * changes, at which point the entire filter is reset.
     *
     * Without this filter we'd be re-requesting txs from each of our peers,
     * increasing bandwidth consumption considerably. For instance, with 100
     * peers, half of which relay a tx we don't accept, that might be a 50x
     * bandwidth increase. A flooding attacker attempting to roll-over the
     * filter using minimum-sized, 60byte, transactions might manage to send
     * 1000/sec if we have fast peers, so we pick 120,000 to give our peers a
     * two minute window to send invs to us.
     *
     * Decreasing the false positive rate is fairly cheap, so we pick one in a
     * million to make it highly unlikely for users to have issues with this
     * filter.
     *
     * We typically only add wtxids to this filter. For non-segwit
     * transactions, the txid == wtxid, so this only prevents us from
     * re-downloading non-segwit transactions when communicating with
     * non-wtxidrelay peers -- which is important for avoiding malleation
     * attacks that could otherwise interfere with transaction relay from
     * non-wtxidrelay peers. For communicating with wtxidrelay peers, having
     * the reject filter store wtxids is exactly what we want to avoid
     * redownload of a rejected transaction.
     *
     * In cases where we can tell that a segwit transaction will fail
     * validation no matter the witness, we may add the txid of such
     * transaction to the filter as well. This can be helpful when
     * communicating with txid-relay peers or if we were to otherwise fetch a
     * transaction via txid (eg in our orphan handling).
     *
     * Memory used: 1.3 MB
     */
    std::unique_ptr<CRollingBloomFilter> recentRejects GUARDED_BY(cs_main);
    uint256 hashRecentRejectsChainTip GUARDED_BY(cs_main);

    /*
     * Filter for transactions that have been recently confirmed.
     * We use this to avoid requesting transactions that have already been
     * confirnmed.
     */
    Mutex m_recent_confirmed_transactions_mutex;
    std::unique_ptr<CRollingBloomFilter> m_recent_confirmed_transactions GUARDED_BY(m_recent_confirmed_transactions_mutex);

    /* Returns a bool indicating whether we requested this block.
     * Also used if a block was /not/ received and timed out or started with another peer
     */
    bool MarkBlockAsReceived(const uint256& hash) EXCLUSIVE_LOCKS_REQUIRED(cs_main);

    /* Mark a block as in flight
     * Returns false, still setting pit, if the block was already in flight from the same peer
     * pit will only be valid as long as the same cs_main lock is being held
     */
    bool MarkBlockAsInFlight(NodeId nodeid, const uint256& hash, const CBlockIndex* pindex = nullptr, std::list<QueuedBlock>::iterator** pit = nullptr) EXCLUSIVE_LOCKS_REQUIRED(cs_main);

    bool TipMayBeStale() EXCLUSIVE_LOCKS_REQUIRED(cs_main);

    /** Update pindexLastCommonBlock and add not-in-flight missing successors to vBlocks, until it has
     *  at most count entries.
     */
    void FindNextBlocksToDownload(NodeId nodeid, unsigned int count, std::vector<const CBlockIndex*>& vBlocks, NodeId& nodeStaller) EXCLUSIVE_LOCKS_REQUIRED(cs_main);

    std::map<uint256, std::pair<NodeId, std::list<QueuedBlock>::iterator> > mapBlocksInFlight GUARDED_BY(cs_main);

    /** When our tip was last updated. */
    std::atomic<int64_t> m_last_tip_update{0};

    /** Determine whether or not a peer can request a transaction, and return it (or nullptr if not found or not allowed). */
    CTransactionRef FindTxForGetData(const CNode& peer, const GenTxid& gtxid, const std::chrono::seconds mempool_req, const std::chrono::seconds now) LOCKS_EXCLUDED(cs_main);

    void ProcessGetData(CNode& pfrom, Peer& peer, const std::atomic<bool>& interruptMsgProc) EXCLUSIVE_LOCKS_REQUIRED(peer.m_getdata_requests_mutex) LOCKS_EXCLUDED(::cs_main);

    void ProcessBlock(CNode& pfrom, const std::shared_ptr<const CBlock>& pblock, bool fForceProcessing);

    /** Relay map (txid or wtxid -> CTransactionRef) */
    typedef std::map<uint256, CTransactionRef> MapRelay;
    MapRelay mapRelay GUARDED_BY(cs_main);
    /** Expiration-time ordered list of (expire time, relay map entry) pairs. */
    std::deque<std::pair<std::chrono::microseconds, MapRelay::iterator>> g_relay_expiration GUARDED_BY(cs_main);

    /**
     * When a peer sends us a valid block, instruct it to announce blocks to us
     * using CMPCTBLOCK if possible by adding its nodeid to the end of
     * lNodesAnnouncingHeaderAndIDs, and keeping that list under a certain size by
     * removing the first element if necessary.
     */
    void MaybeSetPeerAsAnnouncingHeaderAndIDs(NodeId nodeid) EXCLUSIVE_LOCKS_REQUIRED(cs_main);

    /** Stack of nodes which we have set to announce using compact blocks */
    std::list<NodeId> lNodesAnnouncingHeaderAndIDs GUARDED_BY(cs_main);

    /** Number of peers from which we're downloading blocks. */
    int nPeersWithValidatedDownloads GUARDED_BY(cs_main) = 0;

    /** Storage for orphan information */
    TxOrphanage m_orphanage;

    void AddToCompactExtraTransactions(const CTransactionRef& tx) EXCLUSIVE_LOCKS_REQUIRED(g_cs_orphans);

    /** Orphan/conflicted/etc transactions that are kept for compact block reconstruction.
     *  The last -blockreconstructionextratxn/DEFAULT_BLOCK_RECONSTRUCTION_EXTRA_TXN of
     *  these are kept in a ring buffer */
    std::vector<std::pair<uint256, CTransactionRef>> vExtraTxnForCompact GUARDED_BY(g_cs_orphans);
    /** Offset into vExtraTxnForCompact to insert the next tx */
    size_t vExtraTxnForCompactIt GUARDED_BY(g_cs_orphans) = 0;

    /** Check whether the last unknown block a peer advertised is not yet known. */
    void ProcessBlockAvailability(NodeId nodeid) EXCLUSIVE_LOCKS_REQUIRED(cs_main);
    /** Update tracking information about which blocks a peer is assumed to have. */
    void UpdateBlockAvailability(NodeId nodeid, const uint256& hash) EXCLUSIVE_LOCKS_REQUIRED(cs_main);
    bool CanDirectFetch() EXCLUSIVE_LOCKS_REQUIRED(cs_main);

    /**
     * To prevent fingerprinting attacks, only send blocks/headers outside of
     * the active chain if they are no more than a month older (both in time,
     * and in best equivalent proof of work) than the best header chain we know
     * about and we fully-validated them at some point.
     */
    bool BlockRequestAllowed(const CBlockIndex* pindex) EXCLUSIVE_LOCKS_REQUIRED(cs_main);
    bool AlreadyHaveBlock(const uint256& block_hash) EXCLUSIVE_LOCKS_REQUIRED(cs_main);
    void ProcessGetBlockData(CNode& pfrom, Peer& peer, const CInv& inv);

    /**
     * Validation logic for compact filters request handling.
     *
     * May disconnect from the peer in the case of a bad request.
     *
     * @param[in]   peer            The peer that we received the request from
     * @param[in]   filter_type     The filter type the request is for. Must be basic filters.
     * @param[in]   start_height    The start height for the request
     * @param[in]   stop_hash       The stop_hash for the request
     * @param[in]   max_height_diff The maximum number of items permitted to request, as specified in BIP 157
     * @param[out]  stop_index      The CBlockIndex for the stop_hash block, if the request can be serviced.
     * @param[out]  filter_index    The filter index, if the request can be serviced.
     * @return                      True if the request can be serviced.
     */
    bool PrepareBlockFilterRequest(CNode& peer,
                                   BlockFilterType filter_type, uint32_t start_height,
                                   const uint256& stop_hash, uint32_t max_height_diff,
                                   const CBlockIndex*& stop_index,
                                   BlockFilterIndex*& filter_index);

    /**
     * Handle a cfilters request.
     *
     * May disconnect from the peer in the case of a bad request.
     *
     * @param[in]   peer            The peer that we received the request from
     * @param[in]   vRecv           The raw message received
     */
    void ProcessGetCFilters(CNode& peer, CDataStream& vRecv);

    /**
     * Handle a cfheaders request.
     *
     * May disconnect from the peer in the case of a bad request.
     *
     * @param[in]   peer            The peer that we received the request from
     * @param[in]   vRecv           The raw message received
     */
    void ProcessGetCFHeaders(CNode& peer, CDataStream& vRecv);

    /**
     * Handle a getcfcheckpt request.
     *
     * May disconnect from the peer in the case of a bad request.
     *
     * @param[in]   peer            The peer that we received the request from
     * @param[in]   vRecv           The raw message received
     */
    void ProcessGetCFCheckPt(CNode& peer, CDataStream& vRecv);

    /** Particl */
    int m_banscore = DISCOURAGEMENT_THRESHOLD;
    void PassOnMisbehaviour(NodeId node_id, int howmuch);
public:
    void IncPersistentMisbehaviour(NodeId node_id, const CService &node_address, int howmuch) override EXCLUSIVE_LOCKS_REQUIRED(cs_main);
    void DecMisbehaving(NodeId nodeid, int howmuch) override;
    void MisbehavingByAddr(CNetAddr addr, int misbehavior_cfwd, int howmuch, const std::string& message) override EXCLUSIVE_LOCKS_REQUIRED(cs_main);
    bool IncDuplicateHeaders(NodeId node_id, const CService &node_address) override EXCLUSIVE_LOCKS_REQUIRED(cs_main);
    NodeId GetBlockSource(const uint256 &hash) override EXCLUSIVE_LOCKS_REQUIRED(cs_main);
};
} // namespace

namespace {
    /** Number of preferable block download peers. */
    int nPreferredDownload GUARDED_BY(cs_main) = 0;
} // namespace

namespace {
/**
 * Maintain validation-specific state about nodes, protected by cs_main, instead
 * by CNode's own locks. This simplifies asynchronous operation, where
 * processing of incoming data is done after the ProcessMessage call returns,
 * and we're no longer holding the node's locks.
 */
struct CNodeState {
    //! The peer's address
    const CService address;
    //! The best known block we know this peer has announced.
    const CBlockIndex* pindexBestKnownBlock{nullptr};
    //! The hash of the last unknown block this peer has announced.
    uint256 hashLastUnknownBlock{};
    //! The last full block we both have.
    const CBlockIndex* pindexLastCommonBlock{nullptr};
    //! The best header we have sent our peer.
    const CBlockIndex* pindexBestHeaderSent{nullptr};
    //! Length of current-streak of unconnecting headers announcements
    int nUnconnectingHeaders{0};
    //! Whether we've started headers synchronization with this peer.
    bool fSyncStarted{false};
    //! When to potentially disconnect peer for stalling headers download
    std::chrono::microseconds m_headers_sync_timeout{0us};
    //! Since when we're stalling block download progress (in microseconds), or 0.
    std::chrono::microseconds m_stalling_since{0us};
    std::list<QueuedBlock> vBlocksInFlight;
    //! When the first entry in vBlocksInFlight started downloading. Don't care when vBlocksInFlight is empty.
    std::chrono::microseconds m_downloading_since{0us};
    int nBlocksInFlight{0};
    int nBlocksInFlightValidHeaders{0};
    //! Whether we consider this a preferred download peer.
    bool fPreferredDownload{false};
    //! Whether this peer wants invs or headers (when possible) for block announcements.
    bool fPreferHeaders{false};
    //! Whether this peer wants invs or cmpctblocks (when possible) for block announcements.
    bool fPreferHeaderAndIDs{false};
    /**
      * Whether this peer will send us cmpctblocks if we request them.
      * This is not used to gate request logic, as we really only care about fSupportsDesiredCmpctVersion,
      * but is used as a flag to "lock in" the version of compact blocks (fWantsCmpctWitness) we send.
      */
    bool fProvidesHeaderAndIDs{false};
    //! Whether this peer can give us witnesses
    bool fHaveWitness{false};
    //! Whether this peer wants witnesses in cmpctblocks/blocktxns
    bool fWantsCmpctWitness{false};
    /**
     * If we've announced NODE_WITNESS to this peer: whether the peer sends witnesses in cmpctblocks/blocktxns,
     * otherwise: whether this peer sends non-witnesses in cmpctblocks/blocktxns.
     */
    bool fSupportsDesiredCmpctVersion{false};

    /** State used to enforce CHAIN_SYNC_TIMEOUT and EXTRA_PEER_CHECK_INTERVAL logic.
      *
      * Both are only in effect for outbound, non-manual, non-protected connections.
      * Any peer protected (m_protect = true) is not chosen for eviction. A peer is
      * marked as protected if all of these are true:
      *   - its connection type is IsBlockOnlyConn() == false
      *   - it gave us a valid connecting header
      *   - we haven't reached MAX_OUTBOUND_PEERS_TO_PROTECT_FROM_DISCONNECT yet
      *   - its chain tip has at least as much work as ours
      *
      * CHAIN_SYNC_TIMEOUT: if a peer's best known block has less work than our tip,
      * set a timeout CHAIN_SYNC_TIMEOUT seconds in the future:
      *   - If at timeout their best known block now has more work than our tip
      *     when the timeout was set, then either reset the timeout or clear it
      *     (after comparing against our current tip's work)
      *   - If at timeout their best known block still has less work than our
      *     tip did when the timeout was set, then send a getheaders message,
      *     and set a shorter timeout, HEADERS_RESPONSE_TIME seconds in future.
      *     If their best known block is still behind when that new timeout is
      *     reached, disconnect.
      *
      * EXTRA_PEER_CHECK_INTERVAL: after each interval, if we have too many outbound peers,
      * drop the outbound one that least recently announced us a new block.
      */
    struct ChainSyncTimeoutState {
        //! A timeout used for checking whether our peer has sufficiently synced
        int64_t m_timeout{0};
        //! A header with the work we require on our peer's chain
        const CBlockIndex* m_work_header{nullptr};
        //! After timeout is reached, set to true after sending getheaders
        bool m_sent_getheaders{false};
        //! Whether this peer is protected from disconnection due to a bad/slow chain
        bool m_protect{false};
    };

    ChainSyncTimeoutState m_chain_sync;

    //! Time of last new block announcement
    int64_t m_last_block_announcement{0};

    //! Whether this peer is an inbound connection
    const bool m_is_inbound;

    //! A rolling bloom filter of all announced tx CInvs to this peer.
    CRollingBloomFilter m_recently_announced_invs = CRollingBloomFilter{INVENTORY_MAX_RECENT_RELAY, 0.000001};

    //! Whether this peer relays txs via wtxid
    bool m_wtxid_relay{false};

    CNodeState(CAddress addrIn, bool is_inbound)
        : address(addrIn), m_is_inbound(is_inbound) {}
};

class CNodeDOS
{
public:
    //! Headers received from this peer, removed when block is received
    std::map<uint256, int64_t> m_map_loose_headers;

    //! Set of node ids that triggered the counters
    //std::set<NodeID> m_node_ids;

    //! Count of times node tried to send duplicate headers/blocks, decreased in DecMisbehaving
    int m_duplicate_count = 0;

    //! Set when counters increase
    int64_t m_last_used_time = 0;

    //! Persistent misbehaving counter
    int m_misbehavior = 0;
};

/** Map maintaining per-addr DOS state. */
static std::map<CNetAddr, CNodeDOS> map_dos_state GUARDED_BY(cs_main);

/** Map maintaining per-node state. */
static std::map<NodeId, CNodeState> mapNodeState GUARDED_BY(cs_main);

static CNodeState *State(NodeId pnode) EXCLUSIVE_LOCKS_REQUIRED(cs_main) {
    std::map<NodeId, CNodeState>::iterator it = mapNodeState.find(pnode);
    if (it == mapNodeState.end())
        return nullptr;
    return &it->second;
}

static void UpdatePreferredDownload(const CNode& node, CNodeState* state) EXCLUSIVE_LOCKS_REQUIRED(cs_main)
{
    nPreferredDownload -= state->fPreferredDownload;

    // Whether this node should be marked as a preferred download node.
    state->fPreferredDownload = (!node.IsInboundConn() || node.HasPermission(PF_NOBAN)) && !node.IsAddrFetchConn() && !node.fClient;

    nPreferredDownload += state->fPreferredDownload;
}

bool PeerManagerImpl::MarkBlockAsReceived(const uint256& hash)
{
    std::map<uint256, std::pair<NodeId, std::list<QueuedBlock>::iterator> >::iterator itInFlight = mapBlocksInFlight.find(hash);
    if (itInFlight != mapBlocksInFlight.end()) {
        CNodeState *state = State(itInFlight->second.first);
        assert(state != nullptr);
        state->nBlocksInFlightValidHeaders -= itInFlight->second.second->fValidatedHeaders;
        if (state->nBlocksInFlightValidHeaders == 0 && itInFlight->second.second->fValidatedHeaders) {
            // Last validated block on the queue was received.
            nPeersWithValidatedDownloads--;
        }
        if (state->vBlocksInFlight.begin() == itInFlight->second.second) {
            // First block on the queue was received, update the start download time for the next one
            state->m_downloading_since = std::max(state->m_downloading_since, GetTime<std::chrono::microseconds>());
        }
        state->vBlocksInFlight.erase(itInFlight->second.second);
        state->nBlocksInFlight--;
        state->m_stalling_since = 0us;
        mapBlocksInFlight.erase(itInFlight);
        return true;
    }
    return false;
}

bool PeerManagerImpl::MarkBlockAsInFlight(NodeId nodeid, const uint256& hash, const CBlockIndex* pindex, std::list<QueuedBlock>::iterator** pit)
{
    CNodeState *state = State(nodeid);
    assert(state != nullptr);

    // Short-circuit most stuff in case it is from the same node
    std::map<uint256, std::pair<NodeId, std::list<QueuedBlock>::iterator> >::iterator itInFlight = mapBlocksInFlight.find(hash);
    if (itInFlight != mapBlocksInFlight.end() && itInFlight->second.first == nodeid) {
        if (pit) {
            *pit = &itInFlight->second.second;
        }
        return false;
    }

    // Make sure it's not listed somewhere already.
    MarkBlockAsReceived(hash);

    std::list<QueuedBlock>::iterator it = state->vBlocksInFlight.insert(state->vBlocksInFlight.end(),
            {hash, pindex, pindex != nullptr, std::unique_ptr<PartiallyDownloadedBlock>(pit ? new PartiallyDownloadedBlock(&m_mempool) : nullptr)});
    state->nBlocksInFlight++;
    state->nBlocksInFlightValidHeaders += it->fValidatedHeaders;
    if (state->nBlocksInFlight == 1) {
        // We're starting a block download (batch) from this peer.
        state->m_downloading_since = GetTime<std::chrono::microseconds>();
    }
    if (state->nBlocksInFlightValidHeaders == 1 && pindex != nullptr) {
        nPeersWithValidatedDownloads++;
    }
    itInFlight = mapBlocksInFlight.insert(std::make_pair(hash, std::make_pair(nodeid, it))).first;
    if (pit)
        *pit = &itInFlight->second.second;
    return true;
}

void PeerManagerImpl::MaybeSetPeerAsAnnouncingHeaderAndIDs(NodeId nodeid)
{
    AssertLockHeld(cs_main);
    CNodeState* nodestate = State(nodeid);
    if (!nodestate || !nodestate->fSupportsDesiredCmpctVersion) {
        // Never ask from peers who can't provide witnesses.
        return;
    }
    if (nodestate->fProvidesHeaderAndIDs) {
        for (std::list<NodeId>::iterator it = lNodesAnnouncingHeaderAndIDs.begin(); it != lNodesAnnouncingHeaderAndIDs.end(); it++) {
            if (*it == nodeid) {
                lNodesAnnouncingHeaderAndIDs.erase(it);
                lNodesAnnouncingHeaderAndIDs.push_back(nodeid);
                return;
            }
        }
        m_connman.ForNode(nodeid, [this](CNode* pfrom) EXCLUSIVE_LOCKS_REQUIRED(::cs_main) {
            AssertLockHeld(::cs_main);
            uint64_t nCMPCTBLOCKVersion = (pfrom->GetLocalServices() & NODE_WITNESS) ? 2 : 1;
            if (lNodesAnnouncingHeaderAndIDs.size() >= 3) {
                // As per BIP152, we only get 3 of our peers to announce
                // blocks using compact encodings.
                m_connman.ForNode(lNodesAnnouncingHeaderAndIDs.front(), [this, nCMPCTBLOCKVersion](CNode* pnodeStop){
                    m_connman.PushMessage(pnodeStop, CNetMsgMaker(pnodeStop->GetCommonVersion()).Make(NetMsgType::SENDCMPCT, /*fAnnounceUsingCMPCTBLOCK=*/false, nCMPCTBLOCKVersion));
                    // save BIP152 bandwidth state: we select peer to be low-bandwidth
                    pnodeStop->m_bip152_highbandwidth_to = false;
                    return true;
                });
                lNodesAnnouncingHeaderAndIDs.pop_front();
            }
            m_connman.PushMessage(pfrom, CNetMsgMaker(pfrom->GetCommonVersion()).Make(NetMsgType::SENDCMPCT, /*fAnnounceUsingCMPCTBLOCK=*/true, nCMPCTBLOCKVersion));
            // save BIP152 bandwidth state: we select peer to be high-bandwidth
            pfrom->m_bip152_highbandwidth_to = true;
            lNodesAnnouncingHeaderAndIDs.push_back(pfrom->GetId());
            return true;
        });
    }
}

bool PeerManagerImpl::TipMayBeStale()
{
    AssertLockHeld(cs_main);
    const Consensus::Params& consensusParams = m_chainparams.GetConsensus();
    if (m_last_tip_update == 0) {
        m_last_tip_update = GetTime();
    }
    return m_last_tip_update < GetTime() - consensusParams.nPowTargetSpacing * 3 && mapBlocksInFlight.empty();
}

bool PeerManagerImpl::CanDirectFetch()
{
    if (!::ChainActive().Tip()) {
        return false;
    }
    return m_chainman.ActiveChain().Tip()->GetBlockTime() > GetAdjustedTime() - m_chainparams.GetConsensus().nPowTargetSpacing * 20;
}

static bool PeerHasHeader(CNodeState *state, const CBlockIndex *pindex) EXCLUSIVE_LOCKS_REQUIRED(cs_main)
{
    if (state->pindexBestKnownBlock && pindex == state->pindexBestKnownBlock->GetAncestor(pindex->nHeight))
        return true;
    if (state->pindexBestHeaderSent && pindex == state->pindexBestHeaderSent->GetAncestor(pindex->nHeight))
        return true;
    return false;
}

void PeerManagerImpl::ProcessBlockAvailability(NodeId nodeid) {
    CNodeState *state = State(nodeid);
    assert(state != nullptr);

    if (!state->hashLastUnknownBlock.IsNull()) {
        const CBlockIndex* pindex = m_chainman.m_blockman.LookupBlockIndex(state->hashLastUnknownBlock);
        if (pindex && pindex->nChainWork > 0) {
            if (state->pindexBestKnownBlock == nullptr || pindex->nChainWork >= state->pindexBestKnownBlock->nChainWork) {
                state->pindexBestKnownBlock = pindex;
            }
            state->hashLastUnknownBlock.SetNull();
        }
    }
}

void PeerManagerImpl::UpdateBlockAvailability(NodeId nodeid, const uint256 &hash) {
    CNodeState *state = State(nodeid);
    assert(state != nullptr);

    ProcessBlockAvailability(nodeid);

    const CBlockIndex* pindex = m_chainman.m_blockman.LookupBlockIndex(hash);
    if (pindex && pindex->nChainWork > 0) {
        // An actually better block was announced.
        if (state->pindexBestKnownBlock == nullptr || pindex->nChainWork >= state->pindexBestKnownBlock->nChainWork) {
            state->pindexBestKnownBlock = pindex;
        }
    } else {
        // An unknown block was announced; just assume that the latest one is the best one.
        state->hashLastUnknownBlock = hash;
    }
}

void PeerManagerImpl::FindNextBlocksToDownload(NodeId nodeid, unsigned int count, std::vector<const CBlockIndex*>& vBlocks, NodeId& nodeStaller)
{
    if (count == 0)
        return;

    vBlocks.reserve(vBlocks.size() + count);
    CNodeState *state = State(nodeid);
    assert(state != nullptr);

    // Make sure pindexBestKnownBlock is up to date, we'll need it.
    ProcessBlockAvailability(nodeid);

    if (state->pindexBestKnownBlock == nullptr || state->pindexBestKnownBlock->nChainWork < m_chainman.ActiveChain().Tip()->nChainWork || state->pindexBestKnownBlock->nChainWork < nMinimumChainWork) {
        // This peer has nothing interesting.
        return;
    }

    if (state->pindexLastCommonBlock == nullptr) {
        // Bootstrap quickly by guessing a parent of our best tip is the forking point.
        // Guessing wrong in either direction is not a problem.
        state->pindexLastCommonBlock = m_chainman.ActiveChain()[std::min(state->pindexBestKnownBlock->nHeight, m_chainman.ActiveChain().Height())];
    }

    // If the peer reorganized, our previous pindexLastCommonBlock may not be an ancestor
    // of its current tip anymore. Go back enough to fix that.
    state->pindexLastCommonBlock = LastCommonAncestor(state->pindexLastCommonBlock, state->pindexBestKnownBlock);
    if (state->pindexLastCommonBlock == state->pindexBestKnownBlock)
        return;

    const Consensus::Params& consensusParams = m_chainparams.GetConsensus();
    std::vector<const CBlockIndex*> vToFetch;
    const CBlockIndex *pindexWalk = state->pindexLastCommonBlock;
    // Never fetch further than the best block we know the peer has, or more than BLOCK_DOWNLOAD_WINDOW + 1 beyond the last
    // linked block we have in common with this peer. The +1 is so we can detect stalling, namely if we would be able to
    // download that next block if the window were 1 larger.
    int nWindowEnd = state->pindexLastCommonBlock->nHeight + BLOCK_DOWNLOAD_WINDOW;
    int nMaxHeight = std::min<int>(state->pindexBestKnownBlock->nHeight, nWindowEnd + 1);
    NodeId waitingfor = -1;
    while (pindexWalk->nHeight < nMaxHeight) {
        // Read up to 128 (or more, if more blocks than that are needed) successors of pindexWalk (towards
        // pindexBestKnownBlock) into vToFetch. We fetch 128, because CBlockIndex::GetAncestor may be as expensive
        // as iterating over ~100 CBlockIndex* entries anyway.
        int nToFetch = std::min(nMaxHeight - pindexWalk->nHeight, std::max<int>(count - vBlocks.size(), 128));
        vToFetch.resize(nToFetch);
        pindexWalk = state->pindexBestKnownBlock->GetAncestor(pindexWalk->nHeight + nToFetch);
        vToFetch[nToFetch - 1] = pindexWalk;
        for (unsigned int i = nToFetch - 1; i > 0; i--) {
            vToFetch[i - 1] = vToFetch[i]->pprev;
        }

        // Iterate over those blocks in vToFetch (in forward direction), adding the ones that
        // are not yet downloaded and not in flight to vBlocks. In the meantime, update
        // pindexLastCommonBlock as long as all ancestors are already downloaded, or if it's
        // already part of our chain (and therefore don't need it even if pruned).
        for (const CBlockIndex* pindex : vToFetch) {
            if (pindex->nFlags & BLOCK_DELAYED) {
                // Already have block in delayed queue
                continue;
            }
            if (!pindex->IsValid(BLOCK_VALID_TREE)) {
                // We consider the chain that this peer is on invalid.
                return;
            }
            if (!State(nodeid)->fHaveWitness && IsWitnessEnabled(pindex->pprev, consensusParams)) {
                // We wouldn't download this block or its descendants from this peer.
                return;
            }
            if (pindex->nStatus & BLOCK_HAVE_DATA || m_chainman.ActiveChain().Contains(pindex)) {
                if (pindex->HaveTxsDownloaded())
                    state->pindexLastCommonBlock = pindex;
            } else if (mapBlocksInFlight.count(pindex->GetBlockHash()) == 0) {
                // The block is not already downloaded, and not yet in flight.
                if (pindex->nHeight > nWindowEnd) {
                    // We reached the end of the window.
                    if (vBlocks.size() == 0 && waitingfor != nodeid) {
                        // We aren't able to fetch anything, but we would be if the download window was one larger.
                        nodeStaller = waitingfor;
                    }
                    return;
                }
                vBlocks.push_back(pindex);
                if (vBlocks.size() == count) {
                    return;
                }
            } else if (waitingfor == -1) {
                // This is the first already-in-flight block.
                waitingfor = mapBlocksInFlight[pindex->GetBlockHash()].first;
            }
        }
    }
}

} // namespace

void PeerManagerImpl::PushNodeVersion(CNode& pnode, int64_t nTime)
{
    // Note that pnode->GetLocalServices() is a reflection of the local
    // services we were offering when the CNode object was created for this
    // peer.
    ServiceFlags nLocalNodeServices = pnode.GetLocalServices();
    uint64_t nonce = pnode.GetLocalNonce();
    const int nNodeStartingHeight{m_best_height};
    NodeId nodeid = pnode.GetId();
    CAddress addr = pnode.addr;

    CAddress addrYou = addr.IsRoutable() && !IsProxy(addr) && addr.IsAddrV1Compatible() ?
                           addr :
                           CAddress(CService(), addr.nServices);
    CAddress addrMe = CAddress(CService(), nLocalNodeServices);

    const bool tx_relay = !m_ignore_incoming_txs && pnode.m_tx_relay != nullptr;
    m_connman.PushMessage(&pnode, CNetMsgMaker(INIT_PROTO_VERSION).Make(NetMsgType::VERSION, PROTOCOL_VERSION, (uint64_t)nLocalNodeServices, nTime, addrYou, addrMe,
            nonce, strSubVersion, nNodeStartingHeight, tx_relay));

    if (fLogIPs) {
        LogPrint(BCLog::NET, "send version message: version %d, blocks=%d, us=%s, them=%s, txrelay=%d, peer=%d\n", PROTOCOL_VERSION, nNodeStartingHeight, addrMe.ToString(), addrYou.ToString(), tx_relay, nodeid);
    } else {
        LogPrint(BCLog::NET, "send version message: version %d, blocks=%d, us=%s, txrelay=%d, peer=%d\n", PROTOCOL_VERSION, nNodeStartingHeight, addrMe.ToString(), tx_relay, nodeid);
    }
}

void PeerManagerImpl::AddTxAnnouncement(const CNode& node, const GenTxid& gtxid, std::chrono::microseconds current_time)
{
    AssertLockHeld(::cs_main); // For m_txrequest
    NodeId nodeid = node.GetId();
    if (!node.HasPermission(PF_RELAY) && m_txrequest.Count(nodeid) >= MAX_PEER_TX_ANNOUNCEMENTS) {
        // Too many queued announcements from this peer
        return;
    }
    const CNodeState* state = State(nodeid);

    // Decide the TxRequestTracker parameters for this announcement:
    // - "preferred": if fPreferredDownload is set (= outbound, or PF_NOBAN permission)
    // - "reqtime": current time plus delays for:
    //   - NONPREF_PEER_TX_DELAY for announcements from non-preferred connections
    //   - TXID_RELAY_DELAY for txid announcements while wtxid peers are available
    //   - OVERLOADED_PEER_TX_DELAY for announcements from peers which have at least
    //     MAX_PEER_TX_REQUEST_IN_FLIGHT requests in flight (and don't have PF_RELAY).
    auto delay = std::chrono::microseconds{0};
    const bool preferred = state->fPreferredDownload;
    if (!preferred) delay += NONPREF_PEER_TX_DELAY;
    if (!gtxid.IsWtxid() && m_wtxid_relay_peers > 0) delay += TXID_RELAY_DELAY;
    const bool overloaded = !node.HasPermission(PF_RELAY) &&
        m_txrequest.CountInFlight(nodeid) >= MAX_PEER_TX_REQUEST_IN_FLIGHT;
    if (overloaded) delay += OVERLOADED_PEER_TX_DELAY;
    m_txrequest.ReceivedInv(nodeid, gtxid, preferred, current_time + delay);
}

// This function is used for testing the stale tip eviction logic, see
// denialofservice_tests.cpp
void UpdateLastBlockAnnounceTime(NodeId node, int64_t time_in_seconds)
{
    LOCK(cs_main);
    CNodeState *state = State(node);
    if (state) state->m_last_block_announcement = time_in_seconds;
}

void PeerManagerImpl::InitializeNode(CNode *pnode)
{
    NodeId nodeid = pnode->GetId();
    CAddress addr = pnode->addr;
    {
        LOCK(cs_main);
        mapNodeState.emplace_hint(mapNodeState.end(), std::piecewise_construct, std::forward_as_tuple(nodeid), std::forward_as_tuple(addr, pnode->IsInboundConn()));
        assert(m_txrequest.Count(nodeid) == 0);
    }
    {
        PeerRef peer = std::make_shared<Peer>(nodeid);
        LOCK(m_peer_mutex);
        m_peer_map.emplace_hint(m_peer_map.end(), nodeid, std::move(peer));
    }
    if (!pnode->IsInboundConn()) {
        PushNodeVersion(*pnode, GetTime());
    }
}

void PeerManagerImpl::ReattemptInitialBroadcast(CScheduler& scheduler)
{
    std::set<uint256> unbroadcast_txids = m_mempool.GetUnbroadcastTxs();

    for (const auto& txid : unbroadcast_txids) {
        CTransactionRef tx = m_mempool.get(txid);

        if (tx != nullptr) {
            LOCK(cs_main);
            RelayTransaction(txid, tx->GetWitnessHash());
        } else {
            m_mempool.RemoveUnbroadcastTx(txid, true);
        }
    }

    // Schedule next run for 10-15 minutes in the future.
    // We add randomness on every cycle to avoid the possibility of P2P fingerprinting.
    const std::chrono::milliseconds delta = std::chrono::minutes{10} + GetRandMillis(std::chrono::minutes{5});
    scheduler.scheduleFromNow([&] { ReattemptInitialBroadcast(scheduler); }, delta);
}

void PeerManagerImpl::FinalizeNode(const CNode& node)
{
    NodeId nodeid = node.GetId();
    int misbehavior{0};
    {
    LOCK(cs_main);
    {
        // We remove the PeerRef from g_peer_map here, but we don't always
        // destruct the Peer. Sometimes another thread is still holding a
        // PeerRef, so the refcount is >= 1. Be careful not to do any
        // processing here that assumes Peer won't be changed before it's
        // destructed.
        PeerRef peer = RemovePeer(nodeid);
        assert(peer != nullptr);
        misbehavior = WITH_LOCK(peer->m_misbehavior_mutex, return peer->m_misbehavior_score);
    }
    CNodeState *state = State(nodeid);
    assert(state != nullptr);

    if (state->fSyncStarted)
        nSyncStarted--;

    for (const QueuedBlock& entry : state->vBlocksInFlight) {
        mapBlocksInFlight.erase(entry.hash);
    }
    WITH_LOCK(g_cs_orphans, m_orphanage.EraseForPeer(nodeid));
    m_txrequest.DisconnectedPeer(nodeid);
    nPreferredDownload -= state->fPreferredDownload;
    nPeersWithValidatedDownloads -= (state->nBlocksInFlightValidHeaders != 0);
    assert(nPeersWithValidatedDownloads >= 0);
    m_outbound_peers_with_protect_from_disconnect -= state->m_chain_sync.m_protect;
    assert(m_outbound_peers_with_protect_from_disconnect >= 0);
    m_wtxid_relay_peers -= state->m_wtxid_relay;
    assert(m_wtxid_relay_peers >= 0);

    mapNodeState.erase(nodeid);

    if (mapNodeState.empty()) {
        // Do a consistency check after the last peer is removed.
        assert(mapBlocksInFlight.empty());
        assert(nPreferredDownload == 0);
        assert(nPeersWithValidatedDownloads == 0);
        assert(m_outbound_peers_with_protect_from_disconnect == 0);
        assert(m_wtxid_relay_peers == 0);
        assert(m_txrequest.Size() == 0);
    }
    } // cs_main
    if (node.fSuccessfullyConnected && misbehavior == 0 &&
        !node.IsBlockOnlyConn() && !node.IsInboundConn()) {
        // Only change visible addrman state for full outbound peers.  We don't
        // call Connected() for feeler connections since they don't have
        // fSuccessfullyConnected set.
        m_addrman.Connected(node.addr);
    }
    LogPrint(BCLog::NET, "Cleared nodestate for peer=%d\n", nodeid);
}

PeerRef PeerManagerImpl::GetPeerRef(NodeId id) const
{
    LOCK(m_peer_mutex);
    auto it = m_peer_map.find(id);
    return it != m_peer_map.end() ? it->second : nullptr;
}

PeerRef PeerManagerImpl::RemovePeer(NodeId id)
{
    PeerRef ret;
    LOCK(m_peer_mutex);
    auto it = m_peer_map.find(id);
    if (it != m_peer_map.end()) {
        ret = std::move(it->second);
        m_peer_map.erase(it);
    }
    return ret;
}

bool PeerManagerImpl::GetNodeStateStats(NodeId nodeid, CNodeStateStats& stats) const
{
    {
        LOCK(cs_main);
        CNodeState* state = State(nodeid);
        if (state == nullptr)
            return false;
        stats.nSyncHeight = state->pindexBestKnownBlock ? state->pindexBestKnownBlock->nHeight : -1;
        stats.nCommonHeight = state->pindexLastCommonBlock ? state->pindexLastCommonBlock->nHeight : -1;
        for (const QueuedBlock& queue : state->vBlocksInFlight) {
            if (queue.pindex)
                stats.vHeightInFlight.push_back(queue.pindex->nHeight);
        }
        auto it = map_dos_state.find(state->address);
        if (it != map_dos_state.end()) {
            stats.nDuplicateCount = it->second.m_duplicate_count;
            stats.nLooseHeadersCount = (int)it->second.m_map_loose_headers.size();
        }
    }

    PeerRef peer = GetPeerRef(nodeid);
    if (peer == nullptr) return false;
    stats.m_misbehavior_score = WITH_LOCK(peer->m_misbehavior_mutex, return peer->m_misbehavior_score);
    stats.m_starting_height = peer->m_starting_height;

    // It is common for nodes with good ping times to suddenly become lagged,
    // due to a new block arriving or other large transfer.
    // Merely reporting pingtime might fool the caller into thinking the node was still responsive,
    // since pingtime does not update until the ping is complete, which might take a while.
    // So, if a ping is taking an unusually long time in flight,
    // the caller can immediately detect that this is happening.
    std::chrono::microseconds ping_wait{0};
    if ((0 != peer->m_ping_nonce_sent) && (0 != peer->m_ping_start.load().count())) {
        ping_wait = GetTime<std::chrono::microseconds>() - peer->m_ping_start.load();
    }

    stats.m_ping_wait = ping_wait;

    stats.m_chain_height = peer->m_chain_height;

    return true;
}

void PeerManagerImpl::AddToCompactExtraTransactions(const CTransactionRef& tx)
{
    size_t max_extra_txn = gArgs.GetArg("-blockreconstructionextratxn", DEFAULT_BLOCK_RECONSTRUCTION_EXTRA_TXN);
    if (max_extra_txn <= 0)
        return;
    if (!vExtraTxnForCompact.size())
        vExtraTxnForCompact.resize(max_extra_txn);
    vExtraTxnForCompact[vExtraTxnForCompactIt] = std::make_pair(tx->GetWitnessHash(), tx);
    vExtraTxnForCompactIt = (vExtraTxnForCompactIt + 1) % max_extra_txn;
}

void PeerManagerImpl::Misbehaving(const NodeId pnode, const int howmuch, const std::string& message)
{
    assert(howmuch > 0);

    PeerRef peer = GetPeerRef(pnode);
    if (peer == nullptr) return;

    LOCK(peer->m_misbehavior_mutex);
    peer->m_misbehavior_score += howmuch;
    std::string message_prefixed = message.empty() ? "" : (": " + message);
    if (peer->m_misbehavior_score >= m_banscore && peer->m_misbehavior_score - howmuch < m_banscore) {
        LogPrint(BCLog::NET, "Misbehaving: peer=%d (%d -> %d) DISCOURAGE THRESHOLD EXCEEDED%s\n", pnode, peer->m_misbehavior_score - howmuch, peer->m_misbehavior_score, message_prefixed);
        peer->m_should_discourage = true;
    } else {
        LogPrint(BCLog::NET, "Misbehaving: peer=%d (%d -> %d)%s\n", pnode, peer->m_misbehavior_score - howmuch, peer->m_misbehavior_score, message_prefixed);
    }
}

void PeerManagerImpl::DecMisbehaving(NodeId nodeid, int howmuch)
{
    if (howmuch == 0) {
        return;
    }

    PeerRef peer = GetPeerRef(nodeid);
    if (peer == nullptr) return;

    LOCK(peer->m_misbehavior_mutex);
    peer->m_misbehavior_score -= howmuch;
    if (peer->m_misbehavior_score < 0) {
        peer->m_misbehavior_score = 0;
    }
}

void DecMisbehaving(NodeId nodeid, int howmuch)
{
    g_peerman->DecMisbehaving(nodeid, howmuch);
}

/**
 * Potentially disconnect and discourage a node based on the contents of a TxValidationState object
 *
 * @return Returns true if the peer was punished (probably disconnected)
 */
bool PeerManagerImpl::MaybePunishNodeForTx(NodeId nodeid, const TxValidationState& state, const std::string& message)
{
    switch (state.GetResult()) {
    case TxValidationResult::TX_RESULT_UNSET:
        break;
    // The node is providing invalid data:
    case TxValidationResult::TX_CONSENSUS:
        {
            LOCK(cs_main);
            Misbehaving(nodeid, 100, message);
            return true;
        }
    case TxValidationResult::DOS_100:
        {
            LOCK(cs_main);
            Misbehaving(nodeid, 100, message);
        }
        return true;
    case TxValidationResult::DOS_50:
        {
            LOCK(cs_main);
            Misbehaving(nodeid, 50, message);
        }
        return true;
    case TxValidationResult::DOS_20:
        {
            LOCK(cs_main);
            Misbehaving(nodeid, 20, message);
        }
        return true;
    case TxValidationResult::DOS_5:
        {
            LOCK(cs_main);
            Misbehaving(nodeid, 5, message);
        }
        return true;
    case TxValidationResult::DOS_1:
        {
            LOCK(cs_main);
            Misbehaving(nodeid, 1, message);
        }
        return true;
    // Conflicting (but not necessarily invalid) data or different policy:
    case TxValidationResult::TX_RECENT_CONSENSUS_CHANGE:
    case TxValidationResult::TX_INPUTS_NOT_STANDARD:
    case TxValidationResult::TX_NOT_STANDARD:
    case TxValidationResult::TX_MISSING_INPUTS:
    case TxValidationResult::TX_PREMATURE_SPEND:
    case TxValidationResult::TX_WITNESS_MUTATED:
    case TxValidationResult::TX_WITNESS_STRIPPED:
    case TxValidationResult::TX_CONFLICT:
    case TxValidationResult::TX_MEMPOOL_POLICY:
        break;
    }
    if (message != "") {
        LogPrint(BCLog::NET, "peer=%d: %s\n", nodeid, message);
    }
    return false;
}

bool PeerManagerImpl::MaybePunishNodeForBlock(NodeId nodeid, const BlockValidationState& state,
                                              bool via_compact_block, const std::string& message)
{
    switch (state.GetResult()) {
    case BlockValidationResult::BLOCK_RESULT_UNSET:
        break;
    // The node is providing invalid data:
    case BlockValidationResult::BLOCK_CONSENSUS:
    case BlockValidationResult::BLOCK_MUTATED:
        if (!via_compact_block) {
            Misbehaving(nodeid, 100, message);
            return true;
        }
        break;
    case BlockValidationResult::BLOCK_CACHED_INVALID:
        {
            LOCK(cs_main);
            CNodeState *node_state = State(nodeid);
            if (node_state == nullptr) {
                break;
            }

            // Discourage outbound (but not inbound) peers if on an invalid chain.
            // Exempt HB compact block peers. Manual connections are always protected from discouragement.
            if (!via_compact_block && !node_state->m_is_inbound) {
                Misbehaving(nodeid, 100, message);
                return true;
            }
            break;
        }
    case BlockValidationResult::BLOCK_INVALID_HEADER:
    case BlockValidationResult::BLOCK_CHECKPOINT:
    case BlockValidationResult::BLOCK_INVALID_PREV:
        Misbehaving(nodeid, 100, message);
        return true;
    // Conflicting (but not necessarily invalid) data or different policy:
    case BlockValidationResult::BLOCK_MISSING_PREV:
        // TODO: Handle this much more gracefully (10 DoS points is super arbitrary)
        Misbehaving(nodeid, 10, message);
        return true;

    case BlockValidationResult::DOS_100:
        {
            LOCK(cs_main);
            Misbehaving(nodeid, 100, message);
        }
        return true;
    case BlockValidationResult::DOS_50:
        {
            LOCK(cs_main);
            Misbehaving(nodeid, 50, message);
        }
        return true;
    case BlockValidationResult::DOS_20:
        {
            LOCK(cs_main);
            Misbehaving(nodeid, 20, message);
        }
        return true;
    case BlockValidationResult::DOS_5:
        {
            LOCK(cs_main);
            Misbehaving(nodeid, 5, message);
        }
        return true;
    case BlockValidationResult::DOS_1:
        {
            LOCK(cs_main);
            Misbehaving(nodeid, 1, message);
        }
        return true;
    case BlockValidationResult::BLOCK_RECENT_CONSENSUS_CHANGE:
    case BlockValidationResult::BLOCK_TIME_FUTURE:
        break;
    }
    if (message != "") {
        LogPrint(BCLog::NET, "peer=%d: %s\n", nodeid, message);
    }
    return false;
}

NodeId GetBlockSource(const uint256 &hash) EXCLUSIVE_LOCKS_REQUIRED(cs_main)
{
    if (!g_peerman) return -1;
    return g_peerman->GetBlockSource(hash);
}

size_t MAX_LOOSE_HEADERS = 1000;
int MAX_DUPLICATE_HEADERS = 2000;
int64_t MAX_LOOSE_HEADER_TIME = 120;
int64_t MIN_DOS_STATE_TTL = 60 * 10; // seconds
bool AddNodeHeader(NodeId node_id, const uint256 &hash) EXCLUSIVE_LOCKS_REQUIRED(cs_main)
{
    CNodeState *state = State(node_id);
    if (state == nullptr) {
        return true;
    }
    auto it = map_dos_state.find(state->address);
    if (it != map_dos_state.end()) {
        if (it->second.m_map_loose_headers.size() > MAX_LOOSE_HEADERS) {
            return false;
        }
        it->second.m_map_loose_headers.insert(std::make_pair(hash, GetTime()));
        it->second.m_last_used_time = GetTime();
        return true;
    }
    map_dos_state[state->address].m_map_loose_headers.insert(std::make_pair(hash, GetTime()));
    map_dos_state[state->address].m_last_used_time = GetTime();
    return true;
}

void RemoveNodeHeader(const uint256 &hash) EXCLUSIVE_LOCKS_REQUIRED(cs_main)
{
    auto it = map_dos_state.begin();
    for (; it != map_dos_state.end(); ++it) {
        it->second.m_map_loose_headers.erase(hash);
    }
}

void RemoveNonReceivedHeaderFromNodes(BlockMap::iterator mi) EXCLUSIVE_LOCKS_REQUIRED(cs_main)
{
    auto it = mapNodeState.begin();
    for (; it != mapNodeState.end(); ++it) {
        if (it->second.pindexBestKnownBlock == mi->second) {
            it->second.pindexBestKnownBlock = nullptr;
        }
    }
}

void PeerManagerImpl::PassOnMisbehaviour(NodeId node_id, int howmuch)
{
    PeerRef peer = GetPeerRef(node_id);
    if (peer == nullptr) return;
    LOCK(peer->m_misbehavior_mutex);
    peer->m_misbehavior_score = howmuch;
    if (peer->m_misbehavior_score >= gArgs.GetArg("-banscore", DISCOURAGEMENT_THRESHOLD)) {
        peer->m_should_discourage = true;
    }
    LogPrint(BCLog::NET, "peer=%d Inherited misbehavior (%d)\n", node_id, peer->m_misbehavior_score);
}

/** Increase misbehavior scores by address. */
void PeerManagerImpl::MisbehavingByAddr(CNetAddr addr, int misbehavior_cfwd, int howmuch, const std::string& message)
{
    for (auto it = mapNodeState.begin(); it != mapNodeState.end(); ++it) {
        if (it->first < 0) {
            continue;
        }
        if (addr == (CNetAddr)it->second.address) {
            PeerRef peer = GetPeerRef(it->first);
            if (peer == nullptr) continue;

            int misbehavior_score = WITH_LOCK(peer->m_misbehavior_mutex, return peer->m_misbehavior_score);
            if (misbehavior_score < misbehavior_cfwd) {
                PassOnMisbehaviour(it->first, misbehavior_cfwd);
            }
            Misbehaving(it->first, howmuch, message);
        }
    }
}

void CheckUnreceivedHeaders(int64_t now) EXCLUSIVE_LOCKS_REQUIRED(cs_main)
{
    auto it = map_dos_state.begin();
    for (; it != map_dos_state.end();) {
        auto &dos_counters = it->second;
        auto it_headers = dos_counters.m_map_loose_headers.begin();
        for (; it_headers != dos_counters.m_map_loose_headers.end();) {
            if (it_headers->second + MAX_LOOSE_HEADER_TIME < now) {
                if (particl::RemoveUnreceivedHeader(it_headers->first)) {
                    g_peerman->MisbehavingByAddr(it->first, dos_counters.m_misbehavior, 5, "Block not received.");
                    dos_counters.m_misbehavior += 5;
                }
                dos_counters.m_map_loose_headers.erase(it_headers++);
                continue;
            }
            ++it_headers;
        }
        // TODO: Options for decrease rate
        if (dos_counters.m_duplicate_count > 0) {
            if (now - dos_counters.m_last_used_time > MIN_DOS_STATE_TTL) {
                // Decay faster after some time passes
                dos_counters.m_duplicate_count -= 20;
                if (dos_counters.m_duplicate_count > 0) {
                    dos_counters.m_duplicate_count = 0;
                }
            } else {
                --dos_counters.m_duplicate_count;
            }
        }
        if (dos_counters.m_misbehavior > 0) {
            --dos_counters.m_misbehavior;
        }
        if (dos_counters.m_duplicate_count < 1
            && dos_counters.m_misbehavior < 1
            && dos_counters.m_map_loose_headers.size() == 0
            && now - dos_counters.m_last_used_time > MIN_DOS_STATE_TTL) {
            map_dos_state.erase(it++);
            continue;
        }
        ++it;
    }
}

bool PeerManagerImpl::IncDuplicateHeaders(NodeId node_id, const CService &node_address) EXCLUSIVE_LOCKS_REQUIRED(cs_main)
{
    PeerRef peer = GetPeerRef(node_id);
    if (peer == nullptr) return true;
    auto it = map_dos_state.find(node_address);
    if (it != map_dos_state.end()) {
        ++it->second.m_duplicate_count;
        it->second.m_last_used_time = GetTime();
        if (it->second.m_duplicate_count < MAX_DUPLICATE_HEADERS) {
            return true;
        }
        int peer_misbehavior_score = WITH_LOCK(peer->m_misbehavior_mutex, return peer->m_misbehavior_score);
        if (peer_misbehavior_score < it->second.m_misbehavior) {
            PassOnMisbehaviour(node_id, it->second.m_misbehavior);
        }
        WITH_LOCK(peer->m_misbehavior_mutex, peer->m_misbehavior_score += 5);
        return false;
    }
    map_dos_state[node_address].m_duplicate_count = 1;
    map_dos_state[node_address].m_last_used_time = GetTime();
    return true;
}

NodeId PeerManagerImpl::GetBlockSource(const uint256 &hash) EXCLUSIVE_LOCKS_REQUIRED(cs_main)
{
    const auto it = mapBlockSource.find(hash);
    if (it == mapBlockSource.end()) {
        return -1;
    }
    return it->second.first;
}

bool IncDuplicateHeaders(NodeId node_id) EXCLUSIVE_LOCKS_REQUIRED(cs_main)
{
    CNodeState *state = State(node_id);
    if (state == nullptr) {
        return true; // Node already disconnected
    }
    return g_peerman->IncDuplicateHeaders(node_id, state->address);
}


void PeerManagerImpl::IncPersistentMisbehaviour(NodeId node_id, const CService &node_address, int howmuch)
{
    PeerRef peer = GetPeerRef(node_id);
    if (peer == nullptr) return;
    auto it = map_dos_state.find(node_address);
    if (it != map_dos_state.end()) {
        int peer_misbehavior_score = WITH_LOCK(peer->m_misbehavior_mutex, return peer->m_misbehavior_score);
        if (peer_misbehavior_score < it->second.m_misbehavior) {
            PassOnMisbehaviour(node_id, it->second.m_misbehavior);
        }
        it->second.m_misbehavior += howmuch;
        return;
    }
    map_dos_state[node_address].m_misbehavior = howmuch;
    return;
}

void IncPersistentMisbehaviour(NodeId node_id, int howmuch)
{
    CNodeState *state = State(node_id);
    if (state == nullptr) {
        return;
    }
    g_peerman->IncPersistentMisbehaviour(node_id, state->address, howmuch);
}

int GetNumDOSStates()
{
    return map_dos_state.size();
}

void ClearDOSStates()
{
    map_dos_state.clear();
}

bool PeerManagerImpl::BlockRequestAllowed(const CBlockIndex* pindex)
{
    AssertLockHeld(cs_main);
    if (m_chainman.ActiveChain().Contains(pindex)) return true;
    return pindex->IsValid(BLOCK_VALID_SCRIPTS) && (pindexBestHeader != nullptr) &&
           (pindexBestHeader->GetBlockTime() - pindex->GetBlockTime() < STALE_RELAY_AGE_LIMIT) &&
           (GetBlockProofEquivalentTime(*pindexBestHeader, *pindex, *pindexBestHeader, m_chainparams.GetConsensus()) < STALE_RELAY_AGE_LIMIT);
}

std::unique_ptr<PeerManager> PeerManager::make(const CChainParams& chainparams, CConnman& connman, CAddrMan& addrman,
                                               BanMan* banman, CScheduler& scheduler, ChainstateManager& chainman,
                                               CTxMemPool& pool, bool ignore_incoming_txs)
{
    return std::make_unique<PeerManagerImpl>(chainparams, connman, addrman, banman, scheduler, chainman, pool, ignore_incoming_txs);
}

PeerManagerImpl::PeerManagerImpl(const CChainParams& chainparams, CConnman& connman, CAddrMan& addrman,
                                 BanMan* banman, CScheduler& scheduler, ChainstateManager& chainman,
                                 CTxMemPool& pool, bool ignore_incoming_txs)
    : m_chainparams(chainparams),
      m_connman(connman),
      m_addrman(addrman),
      m_banman(banman),
      m_chainman(chainman),
      m_mempool(pool),
      m_stale_tip_check_time(0),
      m_ignore_incoming_txs(ignore_incoming_txs)
{
    assert(std::addressof(g_chainman) == std::addressof(m_chainman));
    // Initialize global variables that cannot be constructed at startup.
    recentRejects.reset(new CRollingBloomFilter(120000, 0.000001));

    // Blocks don't typically have more than 4000 transactions, so this should
    // be at least six blocks (~1 hr) worth of transactions that we can store,
    // inserting both a txid and wtxid for every observed transaction.
    // If the number of transactions appearing in a block goes up, or if we are
    // seeing getdata requests more than an hour after initial announcement, we
    // can increase this number.
    // The false positive rate of 1/1M should come out to less than 1
    // transaction per day that would be inadvertently ignored (which is the
    // same probability that we have in the reject filter).
    m_recent_confirmed_transactions.reset(new CRollingBloomFilter(48000, 0.000001));

    // Stale tip checking and peer eviction are on two different timers, but we
    // don't want them to get out of sync due to drift in the scheduler, so we
    // combine them in one function and schedule at the quicker (peer-eviction)
    // timer.
    static_assert(EXTRA_PEER_CHECK_INTERVAL < STALE_CHECK_INTERVAL, "peer eviction timer should be less than stale tip check timer");
    scheduler.scheduleEvery([this] { this->CheckForStaleTipAndEvictPeers(); }, std::chrono::seconds{EXTRA_PEER_CHECK_INTERVAL});

    // schedule next run for 10-15 minutes in the future
    const std::chrono::milliseconds delta = std::chrono::minutes{10} + GetRandMillis(std::chrono::minutes{5});
    scheduler.scheduleFromNow([&] { ReattemptInitialBroadcast(scheduler); }, delta);

    m_banscore = gArgs.GetArg("-banscore", DISCOURAGEMENT_THRESHOLD);
}

/**
 * Evict orphan txn pool entries based on a newly connected
 * block, remember the recently confirmed transactions, and delete tracked
 * announcements for them. Also save the time of the last tip update.
 */
void PeerManagerImpl::BlockConnected(const std::shared_ptr<const CBlock>& pblock, const CBlockIndex* pindex)
{
    m_orphanage.EraseForBlock(*pblock);
    m_last_tip_update = GetTime();

    {
        LOCK(m_recent_confirmed_transactions_mutex);
        for (const auto& ptx : pblock->vtx) {
            m_recent_confirmed_transactions->insert(ptx->GetHash());
            if (ptx->GetHash() != ptx->GetWitnessHash()) {
                m_recent_confirmed_transactions->insert(ptx->GetWitnessHash());
            }
        }
    }
    {
        LOCK(cs_main);
        for (const auto& ptx : pblock->vtx) {
            m_txrequest.ForgetTxHash(ptx->GetHash());
            m_txrequest.ForgetTxHash(ptx->GetWitnessHash());
        }
    }
}

void PeerManagerImpl::BlockDisconnected(const std::shared_ptr<const CBlock> &block, const CBlockIndex* pindex)
{
    // To avoid relay problems with transactions that were previously
    // confirmed, clear our filter of recently confirmed transactions whenever
    // there's a reorg.
    // This means that in a 1-block reorg (where 1 block is disconnected and
    // then another block reconnected), our filter will drop to having only one
    // block's worth of transactions in it, but that should be fine, since
    // presumably the most common case of relaying a confirmed transaction
    // should be just after a new block containing it is found.
    LOCK(m_recent_confirmed_transactions_mutex);
    m_recent_confirmed_transactions->reset();
}

// All of the following cache a recent block, and are protected by cs_most_recent_block
static RecursiveMutex cs_most_recent_block;
static std::shared_ptr<const CBlock> most_recent_block GUARDED_BY(cs_most_recent_block);
static std::shared_ptr<const CBlockHeaderAndShortTxIDs> most_recent_compact_block GUARDED_BY(cs_most_recent_block);
static uint256 most_recent_block_hash GUARDED_BY(cs_most_recent_block);
static bool fWitnessesPresentInMostRecentCompactBlock GUARDED_BY(cs_most_recent_block);

/**
 * Maintain state about the best-seen block and fast-announce a compact block
 * to compatible peers.
 */
void PeerManagerImpl::NewPoWValidBlock(const CBlockIndex *pindex, const std::shared_ptr<const CBlock>& pblock)
{
    std::shared_ptr<const CBlockHeaderAndShortTxIDs> pcmpctblock = std::make_shared<const CBlockHeaderAndShortTxIDs> (*pblock, true);
    const CNetMsgMaker msgMaker(PROTOCOL_VERSION);

    LOCK(cs_main);

    static int nHighestFastAnnounce = 0;
    if (pindex->nHeight <= nHighestFastAnnounce)
        return;
    nHighestFastAnnounce = pindex->nHeight;

    bool fWitnessEnabled = IsWitnessEnabled(pindex->pprev, m_chainparams.GetConsensus());
    uint256 hashBlock(pblock->GetHash());

    {
        LOCK(cs_most_recent_block);
        most_recent_block_hash = hashBlock;
        most_recent_block = pblock;
        most_recent_compact_block = pcmpctblock;
        fWitnessesPresentInMostRecentCompactBlock = fWitnessEnabled;
    }

    m_connman.ForEachNode([this, &pcmpctblock, pindex, &msgMaker, fWitnessEnabled, &hashBlock](CNode* pnode) EXCLUSIVE_LOCKS_REQUIRED(::cs_main) {
        AssertLockHeld(::cs_main);

        // TODO: Avoid the repeated-serialization here
        if (pnode->GetCommonVersion() < INVALID_CB_NO_BAN_VERSION || pnode->fDisconnect)
            return;
        ProcessBlockAvailability(pnode->GetId());
        CNodeState &state = *State(pnode->GetId());

        // If the peer has, or we announced to them the previous block already,
        // but we don't think they have this one, go ahead and announce it
        if (state.fPreferHeaderAndIDs && (!fWitnessEnabled || state.fWantsCmpctWitness) &&
                !PeerHasHeader(&state, pindex) && PeerHasHeader(&state, pindex->pprev)) {

            LogPrint(BCLog::NET, "%s sending header-and-ids %s to peer=%d\n", "PeerManager::NewPoWValidBlock",
                    hashBlock.ToString(), pnode->GetId());
            m_connman.PushMessage(pnode, msgMaker.Make(NetMsgType::CMPCTBLOCK, *pcmpctblock));
            state.pindexBestHeaderSent = pindex;
        }
    });
}

/**
 * Update our best height and announce any block hashes which weren't previously
 * in m_chainman.ActiveChain() to our peers.
 */
void PeerManagerImpl::UpdatedBlockTip(const CBlockIndex *pindexNew, const CBlockIndex *pindexFork, bool fInitialDownload)
{
    SetBestHeight(pindexNew->nHeight);
    SetServiceFlagsIBDCache(!fInitialDownload);

    // Don't relay inventory during initial block download.
    if (fInitialDownload) return;

    // Find the hashes of all blocks that weren't previously in the best chain.
    std::vector<uint256> vHashes;
    const CBlockIndex *pindexToAnnounce = pindexNew;
    while (pindexToAnnounce != pindexFork) {
        vHashes.push_back(pindexToAnnounce->GetBlockHash());
        pindexToAnnounce = pindexToAnnounce->pprev;
        if (vHashes.size() == MAX_BLOCKS_TO_ANNOUNCE) {
            // Limit announcements in case of a huge reorganization.
            // Rely on the peer's synchronization mechanism in that case.
            break;
        }
    }

    {
        LOCK(m_peer_mutex);
        for (auto& it : m_peer_map) {
            Peer& peer = *it.second;
            LOCK(peer.m_block_inv_mutex);
            for (const uint256& hash : reverse_iterate(vHashes)) {
                peer.m_blocks_for_headers_relay.push_back(hash);
            }
        }
    }

    m_connman.WakeMessageHandler();
}

/**
 * Handle invalid block rejection and consequent peer discouragement, maintain which
 * peers announce compact blocks.
 */
void PeerManagerImpl::BlockChecked(const CBlock& block, const BlockValidationState& state)
{
    LOCK(cs_main);

    const uint256 hash(block.GetHash());
    std::map<uint256, std::pair<NodeId, bool>>::iterator it = mapBlockSource.find(hash);

    // If the block failed validation, we know where it came from and we're still connected
    // to that peer, maybe punish.
    if (state.IsInvalid() &&
        it != mapBlockSource.end() &&
        State(it->second.first)) {
            MaybePunishNodeForBlock(/*nodeid=*/ it->second.first, state, /*via_compact_block=*/ !it->second.second);
    } else
    if (state.nFlags & BLOCK_FAILED_DUPLICATE_STAKE) {
        if (it != mapBlockSource.end() && State(it->second.first)) {
            Misbehaving(it->second.first, 10, "duplicate-stake");
        }
    }
    // Check that:
    // 1. The block is valid
    // 2. We're not in initial block download
    // 3. This is currently the best block we're aware of. We haven't updated
    //    the tip yet so we have no way to check this directly here. Instead we
    //    just check that there are currently no other blocks in flight.
    else if (state.IsValid() &&
             !m_chainman.ActiveChainstate().IsInitialBlockDownload() &&
             mapBlocksInFlight.count(hash) == mapBlocksInFlight.size()) {
        if (it != mapBlockSource.end()) {
            MaybeSetPeerAsAnnouncingHeaderAndIDs(it->second.first);
        }
    }
    if (it != mapBlockSource.end())
        mapBlockSource.erase(it);
}

//////////////////////////////////////////////////////////////////////////////
//
// Messages
//


bool PeerManagerImpl::AlreadyHaveTx(const GenTxid& gtxid)
{
    assert(recentRejects);
    if (m_chainman.ActiveChain().Tip()->GetBlockHash() != hashRecentRejectsChainTip) {
        // If the chain tip has changed previously rejected transactions
        // might be now valid, e.g. due to a nLockTime'd tx becoming valid,
        // or a double-spend. Reset the rejects filter and give those
        // txs a second chance.
        hashRecentRejectsChainTip = m_chainman.ActiveChain().Tip()->GetBlockHash();
        recentRejects->reset();
    }

    const uint256& hash = gtxid.GetHash();

    if (m_orphanage.HaveTx(gtxid)) return true;

    {
        LOCK(m_recent_confirmed_transactions_mutex);
        if (m_recent_confirmed_transactions->contains(hash)) return true;
    }

    return recentRejects->contains(hash) || m_mempool.exists(gtxid);
}

bool PeerManagerImpl::AlreadyHaveBlock(const uint256& block_hash)
{
    return m_chainman.m_blockman.LookupBlockIndex(block_hash) != nullptr;
}

void PeerManagerImpl::SendPings()
{
    LOCK(m_peer_mutex);
    for(auto& it : m_peer_map) it.second->m_ping_queued = true;
}

void PeerManagerImpl::RelayTransaction(const uint256& txid, const uint256& wtxid)
{
    m_connman.ForEachNode([&txid, &wtxid](CNode* pnode) EXCLUSIVE_LOCKS_REQUIRED(::cs_main) {
        AssertLockHeld(::cs_main);

        CNodeState* state = State(pnode->GetId());
        if (state == nullptr) return;
        if (state->m_wtxid_relay) {
            pnode->PushTxInventory(wtxid);
        } else {
            pnode->PushTxInventory(txid);
        }
    });
}

/**
 * Relay (gossip) an address to a few randomly chosen nodes.
 * We choose the same nodes within a given 24h window (if the list of connected
 * nodes does not change) and we don't relay to nodes that already know an
 * address. So within 24h we will likely relay a given address once. This is to
 * prevent a peer from unjustly giving their address better propagation by sending
 * it to us repeatedly.
 * @param[in] originator The peer that sent us the address. We don't want to relay it back.
 * @param[in] addr Address to relay.
 * @param[in] fReachable Whether the address' network is reachable. We relay unreachable
 * addresses less.
 * @param[in] connman Connection manager to choose nodes to relay to.
 */
static void RelayAddress(const CNode& originator,
                         const CAddress& addr,
                         bool fReachable,
                         const CConnman& connman)
{
    if (!fReachable && !addr.IsRelayable()) return;

    // Relay to a limited number of other nodes
    // Use deterministic randomness to send to the same nodes for 24 hours
    // at a time so the m_addr_knowns of the chosen nodes prevent repeats
    uint64_t hashAddr = addr.GetHash();
    const CSipHasher hasher = connman.GetDeterministicRandomizer(RANDOMIZER_ID_ADDRESS_RELAY).Write(hashAddr << 32).Write((GetTime() + hashAddr) / (24 * 60 * 60));
    FastRandomContext insecure_rand;

    // Relay reachable addresses to 2 peers. Unreachable addresses are relayed randomly to 1 or 2 peers.
    unsigned int nRelayNodes = (fReachable || (hasher.Finalize() & 1)) ? 2 : 1;

    std::array<std::pair<uint64_t, CNode*>,2> best{{{0, nullptr}, {0, nullptr}}};
    assert(nRelayNodes <= best.size());

    auto sortfunc = [&best, &hasher, nRelayNodes, &originator, &addr](CNode* pnode) {
        if (pnode->RelayAddrsWithConn() && pnode != &originator && pnode->IsAddrCompatible(addr)) {
            uint64_t hashKey = CSipHasher(hasher).Write(pnode->GetId()).Finalize();
            for (unsigned int i = 0; i < nRelayNodes; i++) {
                 if (hashKey > best[i].first) {
                     std::copy(best.begin() + i, best.begin() + nRelayNodes - 1, best.begin() + i + 1);
                     best[i] = std::make_pair(hashKey, pnode);
                     break;
                 }
            }
        }
    };

    auto pushfunc = [&addr, &best, nRelayNodes, &insecure_rand] {
        for (unsigned int i = 0; i < nRelayNodes && best[i].first != 0; i++) {
            best[i].second->PushAddress(addr, insecure_rand);
        }
    };

    connman.ForEachNodeThen(std::move(sortfunc), std::move(pushfunc));
}

void PeerManagerImpl::ProcessGetBlockData(CNode& pfrom, Peer& peer, const CInv& inv)
{
    std::shared_ptr<const CBlock> a_recent_block;
    std::shared_ptr<const CBlockHeaderAndShortTxIDs> a_recent_compact_block;
    bool fWitnessesPresentInARecentCompactBlock;
    {
        LOCK(cs_most_recent_block);
        a_recent_block = most_recent_block;
        a_recent_compact_block = most_recent_compact_block;
        fWitnessesPresentInARecentCompactBlock = fWitnessesPresentInMostRecentCompactBlock;
    }

    bool need_activate_chain = false;
    {
        LOCK(cs_main);
        const CBlockIndex* pindex = m_chainman.m_blockman.LookupBlockIndex(inv.hash);
        if (pindex) {
            if (pindex->HaveTxsDownloaded() && !pindex->IsValid(BLOCK_VALID_SCRIPTS) &&
                    pindex->IsValid(BLOCK_VALID_TREE)) {
                // If we have the block and all of its parents, but have not yet validated it,
                // we might be in the middle of connecting it (ie in the unlock of cs_main
                // before ActivateBestChain but after AcceptBlock).
                // In this case, we need to run ActivateBestChain prior to checking the relay
                // conditions below.
                need_activate_chain = true;
            }
        }
    } // release cs_main before calling ActivateBestChain
    if (need_activate_chain) {
        BlockValidationState state;
        if (!m_chainman.ActiveChainstate().ActivateBestChain(state, m_chainparams, a_recent_block)) {
            LogPrint(BCLog::NET, "failed to activate chain (%s)\n", state.ToString());
        }
    }

    LOCK(cs_main);
    const CBlockIndex* pindex = m_chainman.m_blockman.LookupBlockIndex(inv.hash);
    if (!pindex) {
        return;
    }
    if (!BlockRequestAllowed(pindex)) {
        LogPrint(BCLog::NET, "%s: ignoring request from peer=%i for old block that isn't in the main chain\n", __func__, pfrom.GetId());
        return;
    }
    const CNetMsgMaker msgMaker(pfrom.GetCommonVersion());
    // disconnect node in case we have reached the outbound limit for serving historical blocks
    if (m_connman.OutboundTargetReached(true) &&
        (((pindexBestHeader != nullptr) && (pindexBestHeader->GetBlockTime() - pindex->GetBlockTime() > HISTORICAL_BLOCK_AGE)) || inv.IsMsgFilteredBlk()) &&
        !pfrom.HasPermission(PF_DOWNLOAD) // nodes with the download permission may exceed target
    ) {
        LogPrint(BCLog::NET, "historical block serving limit reached, disconnect peer=%d\n", pfrom.GetId());
        pfrom.fDisconnect = true;
        return;
    }
    // Avoid leaking prune-height by never sending blocks below the NODE_NETWORK_LIMITED threshold
    if (!pfrom.HasPermission(PF_NOBAN) && (
            (((pfrom.GetLocalServices() & NODE_NETWORK_LIMITED) == NODE_NETWORK_LIMITED) && ((pfrom.GetLocalServices() & NODE_NETWORK) != NODE_NETWORK) && (m_chainman.ActiveChain().Tip()->nHeight - pindex->nHeight > (int)NODE_NETWORK_LIMITED_MIN_BLOCKS + 2 /* add two blocks buffer extension for possible races */) )
       )) {
        LogPrint(BCLog::NET, "Ignore block request below NODE_NETWORK_LIMITED threshold, disconnect peer=%d\n", pfrom.GetId());
        //disconnect node and prevent it from stalling (would otherwise wait for the missing block)
        pfrom.fDisconnect = true;
        return;
    }
    // Pruned nodes may have deleted the block, so check whether
    // it's available before trying to send.
    if (!(pindex->nStatus & BLOCK_HAVE_DATA)) {
        return;
    }
    std::shared_ptr<const CBlock> pblock;
    if (a_recent_block && a_recent_block->GetHash() == pindex->GetBlockHash()) {
        pblock = a_recent_block;
    } else if (inv.IsMsgWitnessBlk()) {
        // Fast-path: in this case it is possible to serve the block directly from disk,
        // as the network format matches the format on disk
        std::vector<uint8_t> block_data;
        if (!ReadRawBlockFromDisk(block_data, pindex, m_chainparams.MessageStart())) {
            assert(!"cannot load block from disk");
        }
        m_connman.PushMessage(&pfrom, msgMaker.Make(NetMsgType::BLOCK, MakeSpan(block_data)));
        // Don't set pblock as we've sent the block
    } else {
        // Send block from disk
        std::shared_ptr<CBlock> pblockRead = std::make_shared<CBlock>();
        if (!ReadBlockFromDisk(*pblockRead, pindex, m_chainparams.GetConsensus())) {
            assert(!"cannot load block from disk");
        }
        pblock = pblockRead;
    }
    if (pblock) {
        if (inv.IsMsgBlk()) {
            m_connman.PushMessage(&pfrom, msgMaker.Make(SERIALIZE_TRANSACTION_NO_WITNESS, NetMsgType::BLOCK, *pblock));
        } else if (inv.IsMsgWitnessBlk()) {
            m_connman.PushMessage(&pfrom, msgMaker.Make(NetMsgType::BLOCK, *pblock));
        } else if (inv.IsMsgFilteredBlk()) {
            bool sendMerkleBlock = false;
            CMerkleBlock merkleBlock;
            if (pfrom.m_tx_relay != nullptr) {
                LOCK(pfrom.m_tx_relay->cs_filter);
                if (pfrom.m_tx_relay->pfilter) {
                    sendMerkleBlock = true;
                    merkleBlock = CMerkleBlock(*pblock, *pfrom.m_tx_relay->pfilter);
                }
            }
            if (sendMerkleBlock) {
                m_connman.PushMessage(&pfrom, msgMaker.Make(NetMsgType::MERKLEBLOCK, merkleBlock));
                // CMerkleBlock just contains hashes, so also push any transactions in the block the client did not see
                // This avoids hurting performance by pointlessly requiring a round-trip
                // Note that there is currently no way for a node to request any single transactions we didn't send here -
                // they must either disconnect and retry or request the full block.
                // Thus, the protocol spec specified allows for us to provide duplicate txn here,
                // however we MUST always provide at least what the remote peer needs
                typedef std::pair<unsigned int, uint256> PairType;
                for (PairType& pair : merkleBlock.vMatchedTxn)
                    m_connman.PushMessage(&pfrom, msgMaker.Make(SERIALIZE_TRANSACTION_NO_WITNESS, NetMsgType::TX, *pblock->vtx[pair.first]));
            }
            // else
            // no response
        } else if (inv.IsMsgCmpctBlk()) {
            // If a peer is asking for old blocks, we're almost guaranteed
            // they won't have a useful mempool to match against a compact block,
            // and we don't feel like constructing the object for them, so
            // instead we respond with the full, non-compact block.
            bool fPeerWantsWitness = State(pfrom.GetId())->fWantsCmpctWitness;
            int nSendFlags = fPeerWantsWitness ? 0 : SERIALIZE_TRANSACTION_NO_WITNESS;
            if (CanDirectFetch() && pindex->nHeight >= m_chainman.ActiveChain().Height() - MAX_CMPCTBLOCK_DEPTH) {
                if ((fPeerWantsWitness || !fWitnessesPresentInARecentCompactBlock) && a_recent_compact_block && a_recent_compact_block->header.GetHash() == pindex->GetBlockHash()) {
                    m_connman.PushMessage(&pfrom, msgMaker.Make(nSendFlags, NetMsgType::CMPCTBLOCK, *a_recent_compact_block));
                } else {
                    CBlockHeaderAndShortTxIDs cmpctblock(*pblock, fPeerWantsWitness);
                    m_connman.PushMessage(&pfrom, msgMaker.Make(nSendFlags, NetMsgType::CMPCTBLOCK, cmpctblock));
                }
            } else {
                m_connman.PushMessage(&pfrom, msgMaker.Make(nSendFlags, NetMsgType::BLOCK, *pblock));
            }
        }
    }

    {
        LOCK(peer.m_block_inv_mutex);
        // Trigger the peer node to send a getblocks request for the next batch of inventory
        if (inv.hash == peer.m_continuation_block) {
            // Send immediately. This must send even if redundant,
            // and we want it right after the last block so they don't
            // wait for other stuff first.
            std::vector<CInv> vInv;
            vInv.push_back(CInv(MSG_BLOCK, m_chainman.ActiveChain().Tip()->GetBlockHash()));
            m_connman.PushMessage(&pfrom, msgMaker.Make(NetMsgType::INV, vInv));
            peer.m_continuation_block.SetNull();
        }
    }
}

CTransactionRef PeerManagerImpl::FindTxForGetData(const CNode& peer, const GenTxid& gtxid, const std::chrono::seconds mempool_req, const std::chrono::seconds now)
{
    auto txinfo = m_mempool.info(gtxid);
    if (txinfo.tx) {
        // If a TX could have been INVed in reply to a MEMPOOL request,
        // or is older than UNCONDITIONAL_RELAY_DELAY, permit the request
        // unconditionally.
        if ((mempool_req.count() && txinfo.m_time <= mempool_req) || txinfo.m_time <= now - UNCONDITIONAL_RELAY_DELAY) {
            return std::move(txinfo.tx);
        }
    }

    {
        LOCK(cs_main);
        // Otherwise, the transaction must have been announced recently.
        if (State(peer.GetId())->m_recently_announced_invs.contains(gtxid.GetHash())) {
            // If it was, it can be relayed from either the mempool...
            if (txinfo.tx) return std::move(txinfo.tx);
            // ... or the relay pool.
            auto mi = mapRelay.find(gtxid.GetHash());
            if (mi != mapRelay.end()) return mi->second;
        }
    }

    return {};
}

void PeerManagerImpl::ProcessGetData(CNode& pfrom, Peer& peer, const std::atomic<bool>& interruptMsgProc)
{
    AssertLockNotHeld(cs_main);

    std::deque<CInv>::iterator it = peer.m_getdata_requests.begin();
    std::vector<CInv> vNotFound;
    const CNetMsgMaker msgMaker(pfrom.GetCommonVersion());

    const std::chrono::seconds now = GetTime<std::chrono::seconds>();
    // Get last mempool request time
    const std::chrono::seconds mempool_req = pfrom.m_tx_relay != nullptr ? pfrom.m_tx_relay->m_last_mempool_req.load()
                                                                          : std::chrono::seconds::min();

    // Process as many TX items from the front of the getdata queue as
    // possible, since they're common and it's efficient to batch process
    // them.
    while (it != peer.m_getdata_requests.end() && it->IsGenTxMsg()) {
        if (interruptMsgProc) return;
        // The send buffer provides backpressure. If there's no space in
        // the buffer, pause processing until the next call.
        if (pfrom.fPauseSend) break;

        const CInv &inv = *it++;

        if (pfrom.m_tx_relay == nullptr) {
            // Ignore GETDATA requests for transactions from blocks-only peers.
            continue;
        }

        CTransactionRef tx = FindTxForGetData(pfrom, ToGenTxid(inv), mempool_req, now);
        if (tx) {
            // WTX and WITNESS_TX imply we serialize with witness
            int nSendFlags = (inv.IsMsgTx() ? SERIALIZE_TRANSACTION_NO_WITNESS : 0);
            m_connman.PushMessage(&pfrom, msgMaker.Make(nSendFlags, NetMsgType::TX, *tx));
            m_mempool.RemoveUnbroadcastTx(tx->GetHash());
            // As we're going to send tx, make sure its unconfirmed parents are made requestable.
            std::vector<uint256> parent_ids_to_add;
            {
                LOCK(m_mempool.cs);
                auto txiter = m_mempool.GetIter(tx->GetHash());
                if (txiter) {
                    const CTxMemPoolEntry::Parents& parents = (*txiter)->GetMemPoolParentsConst();
                    parent_ids_to_add.reserve(parents.size());
                    for (const CTxMemPoolEntry& parent : parents) {
                        if (parent.GetTime() > now - UNCONDITIONAL_RELAY_DELAY) {
                            parent_ids_to_add.push_back(parent.GetTx().GetHash());
                        }
                    }
                }
            }
            for (const uint256& parent_txid : parent_ids_to_add) {
                // Relaying a transaction with a recent but unconfirmed parent.
                if (WITH_LOCK(pfrom.m_tx_relay->cs_tx_inventory, return !pfrom.m_tx_relay->filterInventoryKnown.contains(parent_txid))) {
                    LOCK(cs_main);
                    State(pfrom.GetId())->m_recently_announced_invs.insert(parent_txid);
                }
            }
        } else {
            vNotFound.push_back(inv);
        }
    }

    // Only process one BLOCK item per call, since they're uncommon and can be
    // expensive to process.
    if (it != peer.m_getdata_requests.end() && !pfrom.fPauseSend) {
        const CInv &inv = *it++;
        if (inv.IsGenBlkMsg()) {
            ProcessGetBlockData(pfrom, peer, inv);
        }
        // else: If the first item on the queue is an unknown type, we erase it
        // and continue processing the queue on the next call.
    }

    peer.m_getdata_requests.erase(peer.m_getdata_requests.begin(), it);

    if (!vNotFound.empty()) {
        // Let the peer know that we didn't find what it asked for, so it doesn't
        // have to wait around forever.
        // SPV clients care about this message: it's needed when they are
        // recursively walking the dependencies of relevant unconfirmed
        // transactions. SPV clients want to do that because they want to know
        // about (and store and rebroadcast and risk analyze) the dependencies
        // of transactions relevant to them, without having to download the
        // entire memory pool.
        // Also, other nodes can use these messages to automatically request a
        // transaction from some other peer that annnounced it, and stop
        // waiting for us to respond.
        // In normal operation, we often send NOTFOUND messages for parents of
        // transactions that we relay; if a peer is missing a parent, they may
        // assume we have them and request the parents from us.
        m_connman.PushMessage(&pfrom, msgMaker.Make(NetMsgType::NOTFOUND, vNotFound));
    }
}

static uint32_t GetFetchFlags(const CNode& pfrom) EXCLUSIVE_LOCKS_REQUIRED(cs_main) {
    uint32_t nFetchFlags = 0;
    if ((pfrom.GetLocalServices() & NODE_WITNESS) && State(pfrom.GetId())->fHaveWitness) {
        nFetchFlags |= MSG_WITNESS_FLAG;
    }
    return nFetchFlags;
}

void PeerManagerImpl::SendBlockTransactions(CNode& pfrom, const CBlock& block, const BlockTransactionsRequest& req)
{
    BlockTransactions resp(req);
    for (size_t i = 0; i < req.indexes.size(); i++) {
        if (req.indexes[i] >= block.vtx.size()) {
            Misbehaving(pfrom.GetId(), 100, "getblocktxn with out-of-bounds tx indices");
            return;
        }
        resp.txn[i] = block.vtx[req.indexes[i]];
    }
    LOCK(cs_main);
    const CNetMsgMaker msgMaker(pfrom.GetCommonVersion());
    int nSendFlags = State(pfrom.GetId())->fWantsCmpctWitness ? 0 : SERIALIZE_TRANSACTION_NO_WITNESS;
    m_connman.PushMessage(&pfrom, msgMaker.Make(nSendFlags, NetMsgType::BLOCKTXN, resp));
}

void PeerManagerImpl::ProcessHeadersMessage(CNode& pfrom, const Peer& peer,
                                            const std::vector<CBlockHeader>& headers,
                                            bool via_compact_block)
{
    const CNetMsgMaker msgMaker(pfrom.GetCommonVersion());
    size_t nCount = headers.size();

    if (nCount == 0) {
        // Nothing interesting. Stop asking this peers for more headers.
        return;
    }

    bool received_new_header = false;
    const CBlockIndex *pindexLast = nullptr;
    {
        LOCK(cs_main);
        CNodeState *nodestate = State(pfrom.GetId());

        // If this looks like it could be a block announcement (nCount <
        // MAX_BLOCKS_TO_ANNOUNCE), use special logic for handling headers that
        // don't connect:
        // - Send a getheaders message in response to try to connect the chain.
        // - The peer can send up to MAX_UNCONNECTING_HEADERS in a row that
        //   don't connect before giving DoS points
        // - Once a headers message is received that is valid and does connect,
        //   nUnconnectingHeaders gets reset back to 0.
        if (!m_chainman.m_blockman.LookupBlockIndex(headers[0].hashPrevBlock) && nCount < MAX_BLOCKS_TO_ANNOUNCE) {
            nodestate->nUnconnectingHeaders++;
            m_connman.PushMessage(&pfrom, msgMaker.Make(NetMsgType::GETHEADERS, m_chainman.ActiveChain().GetLocator(pindexBestHeader), uint256()));
            LogPrint(BCLog::NET, "received header %s: missing prev block %s, sending getheaders (%d) to end (peer=%d, nUnconnectingHeaders=%d)\n",
                    headers[0].GetHash().ToString(),
                    headers[0].hashPrevBlock.ToString(),
                    pindexBestHeader->nHeight,
                    pfrom.GetId(), nodestate->nUnconnectingHeaders);
            // Set hashLastUnknownBlock for this peer, so that if we
            // eventually get the headers - even from a different peer -
            // we can use this peer to download.
            UpdateBlockAvailability(pfrom.GetId(), headers.back().GetHash());

            if (nodestate->nUnconnectingHeaders % MAX_UNCONNECTING_HEADERS == 0) {
                Misbehaving(pfrom.GetId(), 20, strprintf("%d non-connecting headers", nodestate->nUnconnectingHeaders));
            }
            return;
        }

        uint256 hashLastBlock;
        for (const CBlockHeader& header : headers) {
            if (!hashLastBlock.IsNull() && header.hashPrevBlock != hashLastBlock) {
                Misbehaving(pfrom.GetId(), 20, "non-continuous headers sequence");
                return;
            }
            hashLastBlock = header.GetHash();
        }

        // If we don't have the last header, then they'll have given us
        // something new (if these headers are valid).
        if (!m_chainman.m_blockman.LookupBlockIndex(hashLastBlock)) {
            received_new_header = true;
        }
    }

    BlockValidationState state;
    state.nodeId = pfrom.GetId();
    if (!m_chainman.ProcessNewBlockHeaders(headers, state, m_chainparams, &pindexLast)) {
        if (state.IsInvalid()) {
            MaybePunishNodeForBlock(pfrom.GetId(), state, via_compact_block, "invalid header received");
            return;
        }
    }

    {
        LOCK(cs_main);
        CNodeState *nodestate = State(pfrom.GetId());
        if (nodestate->nUnconnectingHeaders > 0) {
            LogPrint(BCLog::NET, "peer=%d: resetting nUnconnectingHeaders (%d -> 0)\n", pfrom.GetId(), nodestate->nUnconnectingHeaders);
        }
        nodestate->nUnconnectingHeaders = 0;

        assert(pindexLast);
        UpdateBlockAvailability(pfrom.GetId(), pindexLast->GetBlockHash());

        // From here, pindexBestKnownBlock should be guaranteed to be non-null,
        // because it is set in UpdateBlockAvailability. Some nullptr checks
        // are still present, however, as belt-and-suspenders.

        if (received_new_header && pindexLast->nChainWork > m_chainman.ActiveChain().Tip()->nChainWork) {
            nodestate->m_last_block_announcement = GetTime();
        }

        if (nCount == MAX_HEADERS_RESULTS) {
            // Headers message had its maximum size; the peer may have more headers.
            // TODO: optimize: if pindexLast is an ancestor of m_chainman.ActiveChain().Tip or pindexBestHeader, continue
            // from there instead.
            LogPrint(BCLog::NET, "more getheaders (%d) to end to peer=%d (startheight:%d)\n",
                                 pindexLast->nHeight, pfrom.GetId(), peer.m_starting_height);
            m_connman.PushMessage(&pfrom, msgMaker.Make(NetMsgType::GETHEADERS, m_chainman.ActiveChain().GetLocator(pindexLast), uint256()));
        }

        // If this set of headers is valid and ends in a block with at least as
        // much work as our tip, download as much as possible.
        if (CanDirectFetch() && pindexLast->IsValid(BLOCK_VALID_TREE) && m_chainman.ActiveChain().Tip()->nChainWork <= pindexLast->nChainWork) {
            std::vector<const CBlockIndex*> vToFetch;
            const CBlockIndex *pindexWalk = pindexLast;
            // Calculate all the blocks we'd need to switch to pindexLast, up to a limit.
            while (pindexWalk && !m_chainman.ActiveChain().Contains(pindexWalk) && vToFetch.size() <= MAX_BLOCKS_IN_TRANSIT_PER_PEER) {
                if (!(pindexWalk->nStatus & BLOCK_HAVE_DATA) &&
                        !mapBlocksInFlight.count(pindexWalk->GetBlockHash()) &&
                        (!IsWitnessEnabled(pindexWalk->pprev, m_chainparams.GetConsensus()) || State(pfrom.GetId())->fHaveWitness) &&
                         !(pindexWalk->nFlags & BLOCK_DELAYED)) {
                    // We don't have this block, and it's not yet in flight.
                    vToFetch.push_back(pindexWalk);
                }
                pindexWalk = pindexWalk->pprev;
            }
            // If pindexWalk still isn't on our main chain, we're looking at a
            // very large reorg at a time we think we're close to caught up to
            // the main chain -- this shouldn't really happen.  Bail out on the
            // direct fetch and rely on parallel download instead.
            if (!m_chainman.ActiveChain().Contains(pindexWalk)) {
                LogPrint(BCLog::NET, "Large reorg, won't direct fetch to %s (%d)\n",
                        pindexLast->GetBlockHash().ToString(),
                        pindexLast->nHeight);
            } else {
                std::vector<CInv> vGetData;
                // Download as much as possible, from earliest to latest.
                for (const CBlockIndex *pindex : reverse_iterate(vToFetch)) {
                    if (nodestate->nBlocksInFlight >= MAX_BLOCKS_IN_TRANSIT_PER_PEER) {
                        // Can't download any more from this peer
                        break;
                    }
                    uint32_t nFetchFlags = GetFetchFlags(pfrom);
                    vGetData.push_back(CInv(MSG_BLOCK | nFetchFlags, pindex->GetBlockHash()));
                    MarkBlockAsInFlight(pfrom.GetId(), pindex->GetBlockHash(), pindex);
                    LogPrint(BCLog::NET, "Requesting block %s from  peer=%d\n",
                            pindex->GetBlockHash().ToString(), pfrom.GetId());
                }
                if (vGetData.size() > 1) {
                    LogPrint(BCLog::NET, "Downloading blocks toward %s (%d) via headers direct fetch\n",
                            pindexLast->GetBlockHash().ToString(), pindexLast->nHeight);
                }
                if (vGetData.size() > 0) {
                    if (nodestate->fSupportsDesiredCmpctVersion && vGetData.size() == 1 && mapBlocksInFlight.size() == 1 && pindexLast->pprev->IsValid(BLOCK_VALID_CHAIN)) {
                        // In any case, we want to download using a compact block, not a regular one
                        vGetData[0] = CInv(MSG_CMPCT_BLOCK, vGetData[0].hash);
                    }
                    m_connman.PushMessage(&pfrom, msgMaker.Make(NetMsgType::GETDATA, vGetData));
                }
            }
        }
        // If we're in IBD, we want outbound peers that will serve us a useful
        // chain. Disconnect peers that are on chains with insufficient work.
        if (m_chainman.ActiveChainstate().IsInitialBlockDownload() && nCount != MAX_HEADERS_RESULTS) {
            // When nCount < MAX_HEADERS_RESULTS, we know we have no more
            // headers to fetch from this peer.
            if (nodestate->pindexBestKnownBlock && nodestate->pindexBestKnownBlock->nChainWork < nMinimumChainWork) {
                // This peer has too little work on their headers chain to help
                // us sync -- disconnect if it is an outbound disconnection
                // candidate.
                // Note: We compare their tip to nMinimumChainWork (rather than
                // m_chainman.ActiveChain().Tip()) because we won't start block download
                // until we have a headers chain that has at least
                // nMinimumChainWork, even if a peer has a chain past our tip,
                // as an anti-DoS measure.
                if (pfrom.IsOutboundOrBlockRelayConn()) {
                    LogPrintf("Disconnecting outbound peer %d -- headers chain has insufficient work\n", pfrom.GetId());
                    pfrom.fDisconnect = true;
                }
            }
        }

        // If this is an outbound full-relay peer, check to see if we should protect
        // it from the bad/lagging chain logic.
        // Note that outbound block-relay peers are excluded from this protection, and
        // thus always subject to eviction under the bad/lagging chain logic.
        // See ChainSyncTimeoutState.
        if (!pfrom.fDisconnect && pfrom.IsFullOutboundConn() && nodestate->pindexBestKnownBlock != nullptr) {
            if (m_outbound_peers_with_protect_from_disconnect < MAX_OUTBOUND_PEERS_TO_PROTECT_FROM_DISCONNECT && nodestate->pindexBestKnownBlock->nChainWork >= m_chainman.ActiveChain().Tip()->nChainWork && !nodestate->m_chain_sync.m_protect) {
                LogPrint(BCLog::NET, "Protecting outbound peer=%d from eviction\n", pfrom.GetId());
                nodestate->m_chain_sync.m_protect = true;
                ++m_outbound_peers_with_protect_from_disconnect;
            }
        }
    }

    return;
}

/**
 * Reconsider orphan transactions after a parent has been accepted to the mempool.
 *
 * @param[in,out]  orphan_work_set  The set of orphan transactions to reconsider. Generally only one
 *                                  orphan will be reconsidered on each call of this function. This set
 *                                  may be added to if accepting an orphan causes its children to be
 *                                  reconsidered.
 */
void PeerManagerImpl::ProcessOrphanTx(std::set<uint256>& orphan_work_set)
{
    AssertLockHeld(cs_main);
    AssertLockHeld(g_cs_orphans);

    while (!orphan_work_set.empty()) {
        const uint256 orphanHash = *orphan_work_set.begin();
        orphan_work_set.erase(orphan_work_set.begin());

        const auto [porphanTx, from_peer] = m_orphanage.GetTx(orphanHash);
        if (porphanTx == nullptr) continue;

        const MempoolAcceptResult result = AcceptToMemoryPool(m_chainman.ActiveChainstate(), m_mempool, porphanTx, false /* bypass_limits */);
        const TxValidationState& state = result.m_state;

        if (result.m_result_type == MempoolAcceptResult::ResultType::VALID) {
            LogPrint(BCLog::MEMPOOL, "   accepted orphan tx %s\n", orphanHash.ToString());
            RelayTransaction(orphanHash, porphanTx->GetWitnessHash());
            m_orphanage.AddChildrenToWorkSet(*porphanTx, orphan_work_set);
            m_orphanage.EraseTx(orphanHash);
            for (const CTransactionRef& removedTx : result.m_replaced_transactions.value()) {
                AddToCompactExtraTransactions(removedTx);
            }
            break;
        } else if (state.GetResult() != TxValidationResult::TX_MISSING_INPUTS) {
            if (state.IsInvalid()) {
                LogPrint(BCLog::MEMPOOL, "   invalid orphan tx %s from peer=%d. %s\n",
                    orphanHash.ToString(),
                    from_peer,
                    state.ToString());
                // Maybe punish peer that gave us an invalid orphan tx
                MaybePunishNodeForTx(from_peer, state);
            }
            // Has inputs but not accepted to mempool
            // Probably non-standard or insufficient fee
            LogPrint(BCLog::MEMPOOL, "   removed orphan tx %s\n", orphanHash.ToString());
            if (state.GetResult() != TxValidationResult::TX_WITNESS_STRIPPED) {
                // We can add the wtxid of this transaction to our reject filter.
                // Do not add txids of witness transactions or witness-stripped
                // transactions to the filter, as they can have been malleated;
                // adding such txids to the reject filter would potentially
                // interfere with relay of valid transactions from peers that
                // do not support wtxid-based relay. See
                // https://github.com/bitcoin/bitcoin/issues/8279 for details.
                // We can remove this restriction (and always add wtxids to
                // the filter even for witness stripped transactions) once
                // wtxid-based relay is broadly deployed.
                // See also comments in https://github.com/bitcoin/bitcoin/pull/18044#discussion_r443419034
                // for concerns around weakening security of unupgraded nodes
                // if we start doing this too early.
                assert(recentRejects);
                recentRejects->insert(porphanTx->GetWitnessHash());
                // If the transaction failed for TX_INPUTS_NOT_STANDARD,
                // then we know that the witness was irrelevant to the policy
                // failure, since this check depends only on the txid
                // (the scriptPubKey being spent is covered by the txid).
                // Add the txid to the reject filter to prevent repeated
                // processing of this transaction in the event that child
                // transactions are later received (resulting in
                // parent-fetching by txid via the orphan-handling logic).
                if (state.GetResult() == TxValidationResult::TX_INPUTS_NOT_STANDARD && porphanTx->GetWitnessHash() != porphanTx->GetHash()) {
                    // We only add the txid if it differs from the wtxid, to
                    // avoid wasting entries in the rolling bloom filter.
                    recentRejects->insert(porphanTx->GetHash());
                }
            }
            m_orphanage.EraseTx(orphanHash);
            break;
        }
    }
    m_mempool.check(m_chainman.ActiveChainstate());
}

bool PeerManagerImpl::PrepareBlockFilterRequest(CNode& peer,
                                                BlockFilterType filter_type, uint32_t start_height,
                                                const uint256& stop_hash, uint32_t max_height_diff,
                                                const CBlockIndex*& stop_index,
                                                BlockFilterIndex*& filter_index)
{
    const bool supported_filter_type =
        (filter_type == BlockFilterType::BASIC &&
         (peer.GetLocalServices() & NODE_COMPACT_FILTERS));
    if (!supported_filter_type) {
        LogPrint(BCLog::NET, "peer %d requested unsupported block filter type: %d\n",
                 peer.GetId(), static_cast<uint8_t>(filter_type));
        peer.fDisconnect = true;
        return false;
    }

    {
        LOCK(cs_main);
        stop_index = m_chainman.m_blockman.LookupBlockIndex(stop_hash);

        // Check that the stop block exists and the peer would be allowed to fetch it.
        if (!stop_index || !BlockRequestAllowed(stop_index)) {
            LogPrint(BCLog::NET, "peer %d requested invalid block hash: %s\n",
                     peer.GetId(), stop_hash.ToString());
            peer.fDisconnect = true;
            return false;
        }
    }

    uint32_t stop_height = stop_index->nHeight;
    if (start_height > stop_height) {
        LogPrint(BCLog::NET, "peer %d sent invalid getcfilters/getcfheaders with " /* Continued */
                 "start height %d and stop height %d\n",
                 peer.GetId(), start_height, stop_height);
        peer.fDisconnect = true;
        return false;
    }
    if (stop_height - start_height >= max_height_diff) {
        LogPrint(BCLog::NET, "peer %d requested too many cfilters/cfheaders: %d / %d\n",
                 peer.GetId(), stop_height - start_height + 1, max_height_diff);
        peer.fDisconnect = true;
        return false;
    }

    filter_index = GetBlockFilterIndex(filter_type);
    if (!filter_index) {
        LogPrint(BCLog::NET, "Filter index for supported type %s not found\n", BlockFilterTypeName(filter_type));
        return false;
    }

    return true;
}

void PeerManagerImpl::ProcessGetCFilters(CNode& peer, CDataStream& vRecv)
{
    uint8_t filter_type_ser;
    uint32_t start_height;
    uint256 stop_hash;

    vRecv >> filter_type_ser >> start_height >> stop_hash;

    const BlockFilterType filter_type = static_cast<BlockFilterType>(filter_type_ser);

    const CBlockIndex* stop_index;
    BlockFilterIndex* filter_index;
    if (!PrepareBlockFilterRequest(peer, filter_type, start_height, stop_hash,
                                   MAX_GETCFILTERS_SIZE, stop_index, filter_index)) {
        return;
    }

    std::vector<BlockFilter> filters;
    if (!filter_index->LookupFilterRange(start_height, stop_index, filters)) {
        LogPrint(BCLog::NET, "Failed to find block filter in index: filter_type=%s, start_height=%d, stop_hash=%s\n",
                     BlockFilterTypeName(filter_type), start_height, stop_hash.ToString());
        return;
    }

    for (const auto& filter : filters) {
        CSerializedNetMsg msg = CNetMsgMaker(peer.GetCommonVersion())
            .Make(NetMsgType::CFILTER, filter);
        m_connman.PushMessage(&peer, std::move(msg));
    }
}

void PeerManagerImpl::ProcessGetCFHeaders(CNode& peer, CDataStream& vRecv)
{
    uint8_t filter_type_ser;
    uint32_t start_height;
    uint256 stop_hash;

    vRecv >> filter_type_ser >> start_height >> stop_hash;

    const BlockFilterType filter_type = static_cast<BlockFilterType>(filter_type_ser);

    const CBlockIndex* stop_index;
    BlockFilterIndex* filter_index;
    if (!PrepareBlockFilterRequest(peer, filter_type, start_height, stop_hash,
                                   MAX_GETCFHEADERS_SIZE, stop_index, filter_index)) {
        return;
    }

    uint256 prev_header;
    if (start_height > 0) {
        const CBlockIndex* const prev_block =
            stop_index->GetAncestor(static_cast<int>(start_height - 1));
        if (!filter_index->LookupFilterHeader(prev_block, prev_header)) {
            LogPrint(BCLog::NET, "Failed to find block filter header in index: filter_type=%s, block_hash=%s\n",
                         BlockFilterTypeName(filter_type), prev_block->GetBlockHash().ToString());
            return;
        }
    }

    std::vector<uint256> filter_hashes;
    if (!filter_index->LookupFilterHashRange(start_height, stop_index, filter_hashes)) {
        LogPrint(BCLog::NET, "Failed to find block filter hashes in index: filter_type=%s, start_height=%d, stop_hash=%s\n",
                     BlockFilterTypeName(filter_type), start_height, stop_hash.ToString());
        return;
    }

    CSerializedNetMsg msg = CNetMsgMaker(peer.GetCommonVersion())
        .Make(NetMsgType::CFHEADERS,
              filter_type_ser,
              stop_index->GetBlockHash(),
              prev_header,
              filter_hashes);
    m_connman.PushMessage(&peer, std::move(msg));
}

void PeerManagerImpl::ProcessGetCFCheckPt(CNode& peer, CDataStream& vRecv)
{
    uint8_t filter_type_ser;
    uint256 stop_hash;

    vRecv >> filter_type_ser >> stop_hash;

    const BlockFilterType filter_type = static_cast<BlockFilterType>(filter_type_ser);

    const CBlockIndex* stop_index;
    BlockFilterIndex* filter_index;
    if (!PrepareBlockFilterRequest(peer, filter_type, /*start_height=*/0, stop_hash,
                                   /*max_height_diff=*/std::numeric_limits<uint32_t>::max(),
                                   stop_index, filter_index)) {
        return;
    }

    std::vector<uint256> headers(stop_index->nHeight / CFCHECKPT_INTERVAL);

    // Populate headers.
    const CBlockIndex* block_index = stop_index;
    for (int i = headers.size() - 1; i >= 0; i--) {
        int height = (i + 1) * CFCHECKPT_INTERVAL;
        block_index = block_index->GetAncestor(height);

        if (!filter_index->LookupFilterHeader(block_index, headers[i])) {
            LogPrint(BCLog::NET, "Failed to find block filter header in index: filter_type=%s, block_hash=%s\n",
                         BlockFilterTypeName(filter_type), block_index->GetBlockHash().ToString());
            return;
        }
    }

    CSerializedNetMsg msg = CNetMsgMaker(peer.GetCommonVersion())
        .Make(NetMsgType::CFCHECKPT,
              filter_type_ser,
              stop_index->GetBlockHash(),
              headers);
    m_connman.PushMessage(&peer, std::move(msg));
}

void PeerManagerImpl::ProcessBlock(CNode& pfrom, const std::shared_ptr<const CBlock>& pblock, bool fForceProcessing)
{
    bool fNewBlock = false;
    m_chainman.ProcessNewBlock(m_chainparams, pblock, fForceProcessing, &fNewBlock);
    if (fNewBlock) {
        pfrom.nLastBlockTime = GetTime();
    } else {
        LOCK(cs_main);
        mapBlockSource.erase(pblock->GetHash());
    }
}

void PeerManagerImpl::ProcessMessage(CNode& pfrom, const std::string& msg_type, CDataStream& vRecv,
                                     const std::chrono::microseconds time_received,
                                     const std::atomic<bool>& interruptMsgProc)
{
    LogPrint(BCLog::NET, "received: %s (%u bytes) peer=%d\n", SanitizeString(msg_type), vRecv.size(), pfrom.GetId());

    PeerRef peer = GetPeerRef(pfrom.GetId());
    if (peer == nullptr) return;

    if (msg_type == NetMsgType::VERSION) {
        if (pfrom.nVersion != 0) {
            LogPrint(BCLog::NET, "redundant version message from peer=%d\n", pfrom.GetId());
            return;
        }

        int64_t nTime;
        CAddress addrMe;
        CAddress addrFrom;
        uint64_t nNonce = 1;
        uint64_t nServiceInt;
        ServiceFlags nServices;
        int nVersion;
        std::string cleanSubVer;
        int starting_height = -1;
        bool fRelay = true;

        vRecv >> nVersion >> nServiceInt >> nTime >> addrMe;

        // Clear NODE_SMSG service flag if old peer version
        if (nVersion < smsg::MIN_SMSG_PROTO_VERSION) {
            nServiceInt &= ~NODE_SMSG;
        }
        if (nTime < 0) {
            nTime = 0;
        }
        nServices = ServiceFlags(nServiceInt);
        if (!pfrom.IsInboundConn())
        {
            m_addrman.SetServices(pfrom.addr, nServices);
        }
        if (pfrom.ExpectServicesFromConn() && !HasAllDesirableServiceFlags(nServices))
        {
            LogPrint(BCLog::NET, "peer=%d does not offer the expected services (%08x offered, %08x expected); disconnecting\n", pfrom.GetId(), nServices, GetDesirableServiceFlags(nServices));
            pfrom.fDisconnect = true;
            return;
        }

        if (nVersion < MIN_PEER_PROTO_VERSION) {
            // disconnect from peers older than this proto version
            LogPrint(BCLog::NET, "peer=%d using obsolete version %i; disconnecting\n", pfrom.GetId(), nVersion);
            pfrom.fDisconnect = true;
            return;
        }

        if (!vRecv.empty())
            vRecv >> addrFrom >> nNonce;
        if (!vRecv.empty()) {
            std::string strSubVer;
            vRecv >> LIMITED_STRING(strSubVer, MAX_SUBVERSION_LENGTH);
            cleanSubVer = SanitizeString(strSubVer);
        }
        if (!vRecv.empty()) {
            vRecv >> starting_height;
        }
        if (!vRecv.empty())
            vRecv >> fRelay;
        // Disconnect if we connected to ourself
        if (pfrom.IsInboundConn() && !m_connman.CheckIncomingNonce(nNonce))
        {
            LogPrintf("connected to self at %s, disconnecting\n", pfrom.addr.ToString());
            pfrom.fDisconnect = true;
            return;
        }

        if (pfrom.IsInboundConn() && addrMe.IsRoutable())
        {
            SeenLocal(addrMe);
        }

        // Inbound peers send us their version message when they connect.
        // We send our version message in response.
        if (pfrom.IsInboundConn()) PushNodeVersion(pfrom, GetAdjustedTime());

        // Change version
        const int greatest_common_version = std::min(nVersion, PROTOCOL_VERSION);
        pfrom.SetCommonVersion(greatest_common_version);
        pfrom.nVersion = nVersion;

        const CNetMsgMaker msg_maker(greatest_common_version);

        if (greatest_common_version >= WTXID_RELAY_VERSION) {
            m_connman.PushMessage(&pfrom, msg_maker.Make(NetMsgType::WTXIDRELAY));
        }

        // Signal ADDRv2 support (BIP155).
        if (greatest_common_version >= WTXID_RELAY_VERSION) {
            // BIP155 defines addrv2 and sendaddrv2 for all protocol versions, but some
            // implementations reject messages they don't know. As a courtesy, don't send
            // it to nodes with a version before 70016, as no software is known to support
            // BIP155 that doesn't announce at least that protocol version number.
            m_connman.PushMessage(&pfrom, msg_maker.Make(NetMsgType::SENDADDRV2));
        }

        m_connman.PushMessage(&pfrom, msg_maker.Make(NetMsgType::VERACK));

        pfrom.nServices = nServices;
        pfrom.SetAddrLocal(addrMe);
        {
            LOCK(pfrom.cs_SubVer);
            pfrom.cleanSubVer = cleanSubVer;
        }
        peer->m_starting_height = starting_height;
        peer->m_chain_height = starting_height;
        {
            LOCK(cs_main);
            UpdateNumBlocksOfPeers(pfrom.GetId(), starting_height);
        }

        // set nodes not relaying blocks and tx and not serving (parts) of the historical blockchain as "clients"
        pfrom.fClient = (!(nServices & NODE_NETWORK) && !(nServices & NODE_NETWORK_LIMITED));

        // set nodes not capable of serving the complete blockchain history as "limited nodes"
        pfrom.m_limited_node = (!(nServices & NODE_NETWORK) && (nServices & NODE_NETWORK_LIMITED));

        if (pfrom.m_tx_relay != nullptr) {
            LOCK(pfrom.m_tx_relay->cs_filter);
            pfrom.m_tx_relay->fRelayTxes = fRelay; // set to true after we get the first filter* message
        }

        if((nServices & NODE_WITNESS))
        {
            LOCK(cs_main);
            State(pfrom.GetId())->fHaveWitness = true;
        }

        // Potentially mark this peer as a preferred download peer.
        {
        LOCK(cs_main);
        UpdatePreferredDownload(pfrom, State(pfrom.GetId()));
        }

        if (!pfrom.IsInboundConn() && !pfrom.IsBlockOnlyConn()) {
            // For outbound peers, we try to relay our address (so that other
            // nodes can try to find us more quickly, as we have no guarantee
            // that an outbound peer is even aware of how to reach us) and do a
            // one-time address fetch (to help populate/update our addrman). If
            // we're starting up for the first time, our addrman may be pretty
            // empty and no one will know who we are, so these mechanisms are
            // important to help us connect to the network.
            //
            // We skip this for block-relay-only peers to avoid potentially leaking
            // information about our block-relay-only connections via address relay.
            if (fListen && !m_chainman.ActiveChainstate().IsInitialBlockDownload())
            {
                CAddress addr = GetLocalAddress(&pfrom.addr, pfrom.GetLocalServices());
                FastRandomContext insecure_rand;
                if (addr.IsRoutable())
                {
                    LogPrint(BCLog::NET, "ProcessMessages: advertising address %s\n", addr.ToString());
                    pfrom.PushAddress(addr, insecure_rand);
                } else if (IsPeerAddrLocalGood(&pfrom)) {
                    addr.SetIP(addrMe);
                    LogPrint(BCLog::NET, "ProcessMessages: advertising address %s\n", addr.ToString());
                    pfrom.PushAddress(addr, insecure_rand);
                }
            }

            // Get recent addresses
            m_connman.PushMessage(&pfrom, CNetMsgMaker(greatest_common_version).Make(NetMsgType::GETADDR));
            pfrom.fGetAddr = true;
        }

        if (!pfrom.IsInboundConn()) {
            // For non-inbound connections, we update the addrman to record
            // connection success so that addrman will have an up-to-date
            // notion of which peers are online and available.
            //
            // While we strive to not leak information about block-relay-only
            // connections via the addrman, not moving an address to the tried
            // table is also potentially detrimental because new-table entries
            // are subject to eviction in the event of addrman collisions.  We
            // mitigate the information-leak by never calling
            // CAddrMan::Connected() on block-relay-only peers; see
            // FinalizeNode().
            //
            // This moves an address from New to Tried table in Addrman,
            // resolves tried-table collisions, etc.
            m_addrman.Good(pfrom.addr);
        }

        std::string remoteAddr;
        if (fLogIPs)
            remoteAddr = ", peeraddr=" + pfrom.addr.ToString();

        LogPrint(BCLog::NET, "receive version message: %s: version %d, blocks=%d, us=%s, txrelay=%d, peer=%d%s\n",
                  cleanSubVer, pfrom.nVersion,
                  peer->m_starting_height, addrMe.ToString(), fRelay, pfrom.GetId(),
                  remoteAddr);

        int64_t nTimeOffset = nTime - GetTime();
        pfrom.nTimeOffset = nTimeOffset;
        AddTimeData(pfrom.addr, nTimeOffset);

        // If the peer is old enough to have the old alert system, send it the final alert.
        if (greatest_common_version <= 70012) {
            CDataStream finalAlert(ParseHex("60010000000000000000000000ffffff7f00000000ffffff7ffeffff7f01ffffff7f00000000ffffff7f00ffffff7f002f555247454e543a20416c657274206b657920636f6d70726f6d697365642c2075706772616465207265717569726564004630440220653febd6410f470f6bae11cad19c48413becb1ac2c17f908fd0fd53bdc3abd5202206d0e9c96fe88d4a0f01ed9dedae2b6f9e00da94cad0fecaae66ecf689bf71b50"), SER_NETWORK, PROTOCOL_VERSION);
            m_connman.PushMessage(&pfrom, CNetMsgMaker(greatest_common_version).Make("alert", finalAlert));
        }

        // Feeler connections exist only to verify if address is online.
        if (pfrom.IsFeelerConn()) {
            LogPrint(BCLog::NET, "feeler connection completed peer=%d; disconnecting\n", pfrom.GetId());
            pfrom.fDisconnect = true;
        }
        return;
    }

    if (pfrom.nVersion == 0) {
        // Must have a version message before anything else
        LogPrint(BCLog::NET, "non-version message before version handshake. Message \"%s\" from peer=%d\n", SanitizeString(msg_type), pfrom.GetId());
        return;
    }

    // At this point, the outgoing message serialization version can't change.
    const CNetMsgMaker msgMaker(pfrom.GetCommonVersion());

    if (msg_type == NetMsgType::VERACK) {
        if (pfrom.fSuccessfullyConnected) {
            LogPrint(BCLog::NET, "ignoring redundant verack message from peer=%d\n", pfrom.GetId());
            return;
        }

        if (!pfrom.IsInboundConn()) {
            LogPrintf("New outbound peer connected: version: %d, blocks=%d, peer=%d%s (%s)\n",
                      pfrom.nVersion.load(), peer->m_starting_height,
                      pfrom.GetId(), (fLogIPs ? strprintf(", peeraddr=%s", pfrom.addr.ToString()) : ""),
                      pfrom.ConnectionTypeAsString());
        }

        if (pfrom.GetCommonVersion() >= SENDHEADERS_VERSION) {
            // Tell our peer we prefer to receive headers rather than inv's
            // We send this to non-NODE NETWORK peers as well, because even
            // non-NODE NETWORK peers can announce blocks (such as pruning
            // nodes)
            m_connman.PushMessage(&pfrom, msgMaker.Make(NetMsgType::SENDHEADERS));
        }
        if (pfrom.GetCommonVersion() >= SHORT_IDS_BLOCKS_VERSION) {
            // Tell our peer we are willing to provide version 1 or 2 cmpctblocks
            // However, we do not request new block announcements using
            // cmpctblock messages.
            // We send this to non-NODE NETWORK peers as well, because
            // they may wish to request compact blocks from us
            bool fAnnounceUsingCMPCTBLOCK = false;
            uint64_t nCMPCTBLOCKVersion = 2;
            if (pfrom.GetLocalServices() & NODE_WITNESS)
                m_connman.PushMessage(&pfrom, msgMaker.Make(NetMsgType::SENDCMPCT, fAnnounceUsingCMPCTBLOCK, nCMPCTBLOCKVersion));
            nCMPCTBLOCKVersion = 1;
            m_connman.PushMessage(&pfrom, msgMaker.Make(NetMsgType::SENDCMPCT, fAnnounceUsingCMPCTBLOCK, nCMPCTBLOCKVersion));
        }
        pfrom.fSuccessfullyConnected = true;
        return;
    }

    if (msg_type == NetMsgType::SENDHEADERS) {
        LOCK(cs_main);
        State(pfrom.GetId())->fPreferHeaders = true;
        return;
    }

    if (msg_type == NetMsgType::SENDCMPCT) {
        bool fAnnounceUsingCMPCTBLOCK = false;
        uint64_t nCMPCTBLOCKVersion = 0;
        vRecv >> fAnnounceUsingCMPCTBLOCK >> nCMPCTBLOCKVersion;
        if (nCMPCTBLOCKVersion == 1 || ((pfrom.GetLocalServices() & NODE_WITNESS) && nCMPCTBLOCKVersion == 2)) {
            LOCK(cs_main);
            // fProvidesHeaderAndIDs is used to "lock in" version of compact blocks we send (fWantsCmpctWitness)
            if (!State(pfrom.GetId())->fProvidesHeaderAndIDs) {
                State(pfrom.GetId())->fProvidesHeaderAndIDs = true;
                State(pfrom.GetId())->fWantsCmpctWitness = nCMPCTBLOCKVersion == 2;
            }
            if (State(pfrom.GetId())->fWantsCmpctWitness == (nCMPCTBLOCKVersion == 2)) { // ignore later version announces
                State(pfrom.GetId())->fPreferHeaderAndIDs = fAnnounceUsingCMPCTBLOCK;
                // save whether peer selects us as BIP152 high-bandwidth peer
                // (receiving sendcmpct(1) signals high-bandwidth, sendcmpct(0) low-bandwidth)
                pfrom.m_bip152_highbandwidth_from = fAnnounceUsingCMPCTBLOCK;
            }
            if (!State(pfrom.GetId())->fSupportsDesiredCmpctVersion) {
                if (pfrom.GetLocalServices() & NODE_WITNESS)
                    State(pfrom.GetId())->fSupportsDesiredCmpctVersion = (nCMPCTBLOCKVersion == 2);
                else
                    State(pfrom.GetId())->fSupportsDesiredCmpctVersion = (nCMPCTBLOCKVersion == 1);
            }
        }
        return;
    }

    // BIP339 defines feature negotiation of wtxidrelay, which must happen between
    // VERSION and VERACK to avoid relay problems from switching after a connection is up.
    if (msg_type == NetMsgType::WTXIDRELAY) {
        if (pfrom.fSuccessfullyConnected) {
            // Disconnect peers that send a wtxidrelay message after VERACK.
            LogPrint(BCLog::NET, "wtxidrelay received after verack from peer=%d; disconnecting\n", pfrom.GetId());
            pfrom.fDisconnect = true;
            return;
        }
        if (pfrom.GetCommonVersion() >= WTXID_RELAY_VERSION) {
            LOCK(cs_main);
            if (!State(pfrom.GetId())->m_wtxid_relay) {
                State(pfrom.GetId())->m_wtxid_relay = true;
                m_wtxid_relay_peers++;
            } else {
                LogPrint(BCLog::NET, "ignoring duplicate wtxidrelay from peer=%d\n", pfrom.GetId());
            }
        } else {
            LogPrint(BCLog::NET, "ignoring wtxidrelay due to old common version=%d from peer=%d\n", pfrom.GetCommonVersion(), pfrom.GetId());
        }
        return;
    }

    // BIP155 defines feature negotiation of addrv2 and sendaddrv2, which must happen
    // between VERSION and VERACK.
    if (msg_type == NetMsgType::SENDADDRV2) {
        if (pfrom.fSuccessfullyConnected) {
            // Disconnect peers that send a SENDADDRV2 message after VERACK.
            LogPrint(BCLog::NET, "sendaddrv2 received after verack from peer=%d; disconnecting\n", pfrom.GetId());
            pfrom.fDisconnect = true;
            return;
        }
        pfrom.m_wants_addrv2 = true;
        return;
    }

    if (!pfrom.fSuccessfullyConnected) {
        LogPrint(BCLog::NET, "Unsupported message \"%s\" prior to verack from peer=%d\n", SanitizeString(msg_type), pfrom.GetId());
        return;
    }

    if (msg_type == NetMsgType::ADDR || msg_type == NetMsgType::ADDRV2) {
        int stream_version = vRecv.GetVersion();
        if (msg_type == NetMsgType::ADDRV2) {
            // Add ADDRV2_FORMAT to the version so that the CNetAddr and CAddress
            // unserialize methods know that an address in v2 format is coming.
            stream_version |= ADDRV2_FORMAT;
        }

        OverrideStream<CDataStream> s(&vRecv, vRecv.GetType(), stream_version);
        std::vector<CAddress> vAddr;

        s >> vAddr;

        if (!pfrom.RelayAddrsWithConn()) {
            LogPrint(BCLog::NET, "ignoring %s message from %s peer=%d\n", msg_type, pfrom.ConnectionTypeAsString(), pfrom.GetId());
            return;
        }
        if (vAddr.size() > MAX_ADDR_TO_SEND)
        {
            Misbehaving(pfrom.GetId(), 20, strprintf("%s message size = %u", msg_type, vAddr.size()));
            return;
        }

        // Store the new addresses
        std::vector<CAddress> vAddrOk;
        int64_t nNow = GetAdjustedTime();
        int64_t nSince = nNow - 10 * 60;
        for (CAddress& addr : vAddr)
        {
            if (interruptMsgProc)
                return;

            // We only bother storing full nodes, though this may include
            // things which we would not make an outbound connection to, in
            // part because we may make feeler connections to them.
            if (!MayHaveUsefulAddressDB(addr.nServices) && !HasAllDesirableServiceFlags(addr.nServices))
                continue;

            if (addr.nTime <= 100000000 || addr.nTime > nNow + 10 * 60)
                addr.nTime = nNow - 5 * 24 * 60 * 60;
            pfrom.AddAddressKnown(addr);
            if (m_banman && (m_banman->IsDiscouraged(addr) || m_banman->IsBanned(addr))) {
                // Do not process banned/discouraged addresses beyond remembering we received them
                continue;
            }
            bool fReachable = IsReachable(addr);
            if (addr.nTime > nSince && !pfrom.fGetAddr && vAddr.size() <= 10 && addr.IsRoutable())
            {
                // Relay to a limited number of other nodes
                RelayAddress(pfrom, addr, fReachable, m_connman);
            }
            // Do not store addresses outside our network
            if (fReachable)
                vAddrOk.push_back(addr);
        }
        m_addrman.Add(vAddrOk, pfrom.addr, 2 * 60 * 60);
        if (vAddr.size() < 1000)
            pfrom.fGetAddr = false;
        if (pfrom.IsAddrFetchConn()) {
            LogPrint(BCLog::NET, "addrfetch connection completed peer=%d; disconnecting\n", pfrom.GetId());
            pfrom.fDisconnect = true;
        }
        return;
    }

    if (msg_type == NetMsgType::INV) {
        std::vector<CInv> vInv;
        vRecv >> vInv;
        if (vInv.size() > MAX_INV_SZ)
        {
            Misbehaving(pfrom.GetId(), 20, strprintf("inv message size = %u", vInv.size()));
            return;
        }

        // We won't accept tx inv's if we're in blocks-only mode, or this is a
        // block-relay-only peer
        bool fBlocksOnly = m_ignore_incoming_txs || (pfrom.m_tx_relay == nullptr);

        // Allow peers with relay permission to send data other than blocks in blocks only mode
        if (pfrom.HasPermission(PF_RELAY)) {
            fBlocksOnly = false;
        }

        LOCK(cs_main);

        const auto current_time = GetTime<std::chrono::microseconds>();
        uint256* best_block{nullptr};

        for (CInv& inv : vInv) {
            if (interruptMsgProc) return;

            // Ignore INVs that don't match wtxidrelay setting.
            // Note that orphan parent fetching always uses MSG_TX GETDATAs regardless of the wtxidrelay setting.
            // This is fine as no INV messages are involved in that process.
            if (State(pfrom.GetId())->m_wtxid_relay) {
                if (inv.IsMsgTx()) continue;
            } else {
                if (inv.IsMsgWtx()) continue;
            }

            if (inv.IsMsgBlk()) {
                const bool fAlreadyHave = AlreadyHaveBlock(inv.hash);
                LogPrint(BCLog::NET, "got inv: %s  %s peer=%d\n", inv.ToString(), fAlreadyHave ? "have" : "new", pfrom.GetId());

                UpdateBlockAvailability(pfrom.GetId(), inv.hash);
                if (!fAlreadyHave && !fImporting && !fReindex && !mapBlocksInFlight.count(inv.hash)) {
                    // Headers-first is the primary method of announcement on
                    // the network. If a node fell back to sending blocks by inv,
                    // it's probably for a re-org. The final block hash
                    // provided should be the highest, so send a getheaders and
                    // then fetch the blocks we need to catch up.
                    best_block = &inv.hash;
                }
            } else if (inv.IsGenTxMsg()) {
                const GenTxid gtxid = ToGenTxid(inv);
                const bool fAlreadyHave = AlreadyHaveTx(gtxid);
                LogPrint(BCLog::NET, "got inv: %s  %s peer=%d\n", inv.ToString(), fAlreadyHave ? "have" : "new", pfrom.GetId());

                pfrom.AddKnownTx(inv.hash);
                if (fBlocksOnly) {
                    LogPrint(BCLog::NET, "transaction (%s) inv sent in violation of protocol, disconnecting peer=%d\n", inv.hash.ToString(), pfrom.GetId());
                    pfrom.fDisconnect = true;
                    return;
                } else if (!fAlreadyHave && !m_chainman.ActiveChainstate().IsInitialBlockDownload()) {
                    AddTxAnnouncement(pfrom, gtxid, current_time);
                }
            } else {
                LogPrint(BCLog::NET, "Unknown inv type \"%s\" received from peer=%d\n", inv.ToString(), pfrom.GetId());
            }
        }

        if (best_block != nullptr) {
            m_connman.PushMessage(&pfrom, msgMaker.Make(NetMsgType::GETHEADERS, m_chainman.ActiveChain().GetLocator(pindexBestHeader), *best_block));
            LogPrint(BCLog::NET, "getheaders (%d) %s to peer=%d\n", pindexBestHeader->nHeight, best_block->ToString(), pfrom.GetId());
        }

        return;
    }

    if (msg_type == NetMsgType::GETDATA) {
        std::vector<CInv> vInv;
        vRecv >> vInv;
        if (vInv.size() > MAX_INV_SZ)
        {
            Misbehaving(pfrom.GetId(), 20, strprintf("getdata message size = %u", vInv.size()));
            return;
        }

        LogPrint(BCLog::NET, "received getdata (%u invsz) peer=%d\n", vInv.size(), pfrom.GetId());

        if (vInv.size() > 0) {
            LogPrint(BCLog::NET, "received getdata for: %s peer=%d\n", vInv[0].ToString(), pfrom.GetId());
        }

        {
            LOCK(peer->m_getdata_requests_mutex);
            peer->m_getdata_requests.insert(peer->m_getdata_requests.end(), vInv.begin(), vInv.end());
            ProcessGetData(pfrom, *peer, interruptMsgProc);
        }

        return;
    }

    if (msg_type == NetMsgType::GETBLOCKS) {
        CBlockLocator locator;
        uint256 hashStop;
        vRecv >> locator >> hashStop;

        if (locator.vHave.size() > MAX_LOCATOR_SZ) {
            LogPrint(BCLog::NET, "getblocks locator size %lld > %d, disconnect peer=%d\n", locator.vHave.size(), MAX_LOCATOR_SZ, pfrom.GetId());
            pfrom.fDisconnect = true;
            return;
        }

        // We might have announced the currently-being-connected tip using a
        // compact block, which resulted in the peer sending a getblocks
        // request, which we would otherwise respond to without the new block.
        // To avoid this situation we simply verify that we are on our best
        // known chain now. This is super overkill, but we handle it better
        // for getheaders requests, and there are no known nodes which support
        // compact blocks but still use getblocks to request blocks.
        {
            std::shared_ptr<const CBlock> a_recent_block;
            {
                LOCK(cs_most_recent_block);
                a_recent_block = most_recent_block;
            }
            BlockValidationState state;
            if (!m_chainman.ActiveChainstate().ActivateBestChain(state, m_chainparams, a_recent_block)) {
                LogPrint(BCLog::NET, "failed to activate chain (%s)\n", state.ToString());
            }
        }

        LOCK(cs_main);

        // Find the last block the caller has in the main chain
        const CBlockIndex* pindex = m_chainman.m_blockman.FindForkInGlobalIndex(m_chainman.ActiveChain(), locator);

        // Send the rest of the chain
        if (pindex)
            pindex = m_chainman.ActiveChain().Next(pindex);
        int nLimit = 500;
        LogPrint(BCLog::NET, "getblocks %d to %s limit %d from peer=%d\n", (pindex ? pindex->nHeight : -1), hashStop.IsNull() ? "end" : hashStop.ToString(), nLimit, pfrom.GetId());
        for (; pindex; pindex = m_chainman.ActiveChain().Next(pindex))
        {
            if (pindex->GetBlockHash() == hashStop)
            {
                LogPrint(BCLog::NET, "  getblocks stopping at %d %s\n", pindex->nHeight, pindex->GetBlockHash().ToString());
                break;
            }
            // If pruning, don't inv blocks unless we have on disk and are likely to still have
            // for some reasonable time window (1 hour) that block relay might require.
            const int nPrunedBlocksLikelyToHave = MIN_BLOCKS_TO_KEEP - 3600 / m_chainparams.GetConsensus().nPowTargetSpacing;
            if (fPruneMode && (!(pindex->nStatus & BLOCK_HAVE_DATA) || pindex->nHeight <= m_chainman.ActiveChain().Tip()->nHeight - nPrunedBlocksLikelyToHave))
            {
                LogPrint(BCLog::NET, " getblocks stopping, pruned or too old block at %d %s\n", pindex->nHeight, pindex->GetBlockHash().ToString());
                break;
            }
            WITH_LOCK(peer->m_block_inv_mutex, peer->m_blocks_for_inv_relay.push_back(pindex->GetBlockHash()));
            if (--nLimit <= 0) {
                // When this block is requested, we'll send an inv that'll
                // trigger the peer to getblocks the next batch of inventory.
                LogPrint(BCLog::NET, "  getblocks stopping at limit %d %s\n", pindex->nHeight, pindex->GetBlockHash().ToString());
                WITH_LOCK(peer->m_block_inv_mutex, {peer->m_continuation_block = pindex->GetBlockHash();});
                break;
            }
        }
        return;
    }

    if (msg_type == NetMsgType::GETBLOCKTXN) {
        BlockTransactionsRequest req;
        vRecv >> req;

        std::shared_ptr<const CBlock> recent_block;
        {
            LOCK(cs_most_recent_block);
            if (most_recent_block_hash == req.blockhash)
                recent_block = most_recent_block;
            // Unlock cs_most_recent_block to avoid cs_main lock inversion
        }
        if (recent_block) {
            SendBlockTransactions(pfrom, *recent_block, req);
            return;
        }

        {
            LOCK(cs_main);

            const CBlockIndex* pindex = m_chainman.m_blockman.LookupBlockIndex(req.blockhash);
            if (!pindex || !(pindex->nStatus & BLOCK_HAVE_DATA)) {
                LogPrint(BCLog::NET, "Peer %d sent us a getblocktxn for a block we don't have\n", pfrom.GetId());
                return;
            }

            if (pindex->nHeight >= m_chainman.ActiveChain().Height() - MAX_BLOCKTXN_DEPTH) {
                CBlock block;
                bool ret = ReadBlockFromDisk(block, pindex, m_chainparams.GetConsensus());
                assert(ret);

                SendBlockTransactions(pfrom, block, req);
                return;
            }
        }

        // If an older block is requested (should never happen in practice,
        // but can happen in tests) send a block response instead of a
        // blocktxn response. Sending a full block response instead of a
        // small blocktxn response is preferable in the case where a peer
        // might maliciously send lots of getblocktxn requests to trigger
        // expensive disk reads, because it will require the peer to
        // actually receive all the data read from disk over the network.
        LogPrint(BCLog::NET, "Peer %d sent us a getblocktxn for a block > %i deep\n", pfrom.GetId(), MAX_BLOCKTXN_DEPTH);
        CInv inv;
        WITH_LOCK(cs_main, inv.type = State(pfrom.GetId())->fWantsCmpctWitness ? MSG_WITNESS_BLOCK : MSG_BLOCK);
        inv.hash = req.blockhash;
        WITH_LOCK(peer->m_getdata_requests_mutex, peer->m_getdata_requests.push_back(inv));
        // The message processing loop will go around again (without pausing) and we'll respond then
        return;
    }

    if (msg_type == NetMsgType::GETHEADERS) {
        CBlockLocator locator;
        uint256 hashStop;
        vRecv >> locator >> hashStop;

        if (locator.vHave.size() > MAX_LOCATOR_SZ) {
            LogPrint(BCLog::NET, "getheaders locator size %lld > %d, disconnect peer=%d\n", locator.vHave.size(), MAX_LOCATOR_SZ, pfrom.GetId());
            pfrom.fDisconnect = true;
            return;
        }

        LOCK(cs_main);
        if (m_chainman.ActiveChainstate().IsInitialBlockDownload() && !pfrom.HasPermission(PF_DOWNLOAD)) {
            LogPrint(BCLog::NET, "Ignoring getheaders from peer=%d because node is in initial block download\n", pfrom.GetId());
            return;
        }

        CNodeState *nodestate = State(pfrom.GetId());
        const CBlockIndex* pindex = nullptr;
        if (locator.IsNull())
        {
            // If locator is null, return the hashStop block
            pindex = m_chainman.m_blockman.LookupBlockIndex(hashStop);
            if (!pindex) {
                return;
            }

            if (!BlockRequestAllowed(pindex)) {
                LogPrint(BCLog::NET, "%s: ignoring request from peer=%i for old block header that isn't in the main chain\n", __func__, pfrom.GetId());
                return;
            }
        }
        else
        {
            // Find the last block the caller has in the main chain
            pindex = m_chainman.m_blockman.FindForkInGlobalIndex(m_chainman.ActiveChain(), locator);
            if (pindex)
                pindex = m_chainman.ActiveChain().Next(pindex);
        }

        // we must use CBlockGetHeader, as CBlockHeaders won't include the 0x00 nTx count at the end
        std::vector<CBlockGetHeader> vHeaders;
        int nLimit = MAX_HEADERS_RESULTS;
        LogPrint(BCLog::NET, "getheaders %d to %s from peer=%d\n", (pindex ? pindex->nHeight : -1), hashStop.IsNull() ? "end" : hashStop.ToString(), pfrom.GetId());
        for (; pindex; pindex = m_chainman.ActiveChain().Next(pindex))
        {
            if (pindex == ::ChainActive().Tip()
                && pindex->nFlags & BLOCK_FAILED_DUPLICATE_STAKE)
            {
                break;
            };
            vHeaders.push_back(pindex->GetBlockHeader());
            if (--nLimit <= 0 || pindex->GetBlockHash() == hashStop)
                break;
        }
        // pindex can be nullptr either if we sent m_chainman.ActiveChain().Tip() OR
        // if our peer has m_chainman.ActiveChain().Tip() (and thus we are sending an empty
        // headers message). In both cases it's safe to update
        // pindexBestHeaderSent to be our tip.
        //
        // It is important that we simply reset the BestHeaderSent value here,
        // and not max(BestHeaderSent, newHeaderSent). We might have announced
        // the currently-being-connected tip using a compact block, which
        // resulted in the peer sending a headers request, which we respond to
        // without the new block. By resetting the BestHeaderSent, we ensure we
        // will re-announce the new block via headers (or compact blocks again)
        // in the SendMessages logic.
        nodestate->pindexBestHeaderSent = pindex ? pindex : m_chainman.ActiveChain().Tip();
        m_connman.PushMessage(&pfrom, msgMaker.Make(NetMsgType::HEADERS, vHeaders));
        return;
    }

    if (msg_type == NetMsgType::TX) {
        // Stop processing the transaction early if
        // 1) We are in blocks only mode and peer has no relay permission
        // 2) This peer is a block-relay-only peer
        if ((m_ignore_incoming_txs && !pfrom.HasPermission(PF_RELAY)) || (pfrom.m_tx_relay == nullptr))
        {
            LogPrint(BCLog::NET, "transaction sent in violation of protocol peer=%d\n", pfrom.GetId());
            pfrom.fDisconnect = true;
            return;
        }

        CTransactionRef ptx;
        vRecv >> ptx;
        const CTransaction& tx = *ptx;

        const uint256& txid = ptx->GetHash();
        const uint256& wtxid = ptx->GetWitnessHash();

        LOCK2(cs_main, g_cs_orphans);

        CNodeState* nodestate = State(pfrom.GetId());

        const uint256& hash = nodestate->m_wtxid_relay ? wtxid : txid;
        pfrom.AddKnownTx(hash);
        if (nodestate->m_wtxid_relay && txid != wtxid) {
            // Insert txid into filterInventoryKnown, even for
            // wtxidrelay peers. This prevents re-adding of
            // unconfirmed parents to the recently_announced
            // filter, when a child tx is requested. See
            // ProcessGetData().
            pfrom.AddKnownTx(txid);
        }

        m_txrequest.ReceivedResponse(pfrom.GetId(), txid);
        if (tx.HasWitness()) m_txrequest.ReceivedResponse(pfrom.GetId(), wtxid);

        // We do the AlreadyHaveTx() check using wtxid, rather than txid - in the
        // absence of witness malleation, this is strictly better, because the
        // recent rejects filter may contain the wtxid but rarely contains
        // the txid of a segwit transaction that has been rejected.
        // In the presence of witness malleation, it's possible that by only
        // doing the check with wtxid, we could overlook a transaction which
        // was confirmed with a different witness, or exists in our mempool
        // with a different witness, but this has limited downside:
        // mempool validation does its own lookup of whether we have the txid
        // already; and an adversary can already relay us old transactions
        // (older than our recency filter) if trying to DoS us, without any need
        // for witness malleation.
        if (AlreadyHaveTx(GenTxid(/* is_wtxid=*/true, wtxid))) {
            if (pfrom.HasPermission(PF_FORCERELAY)) {
                // Always relay transactions received from peers with forcerelay
                // permission, even if they were already in the mempool, allowing
                // the node to function as a gateway for nodes hidden behind it.
                if (!m_mempool.exists(tx.GetHash())) {
                    LogPrintf("Not relaying non-mempool transaction %s from forcerelay peer=%d\n", tx.GetHash().ToString(), pfrom.GetId());
                } else {
                    LogPrintf("Force relaying tx %s from peer=%d\n", tx.GetHash().ToString(), pfrom.GetId());
                    RelayTransaction(tx.GetHash(), tx.GetWitnessHash());
                }
            }
            return;
        }

        const MempoolAcceptResult result = AcceptToMemoryPool(m_chainman.ActiveChainstate(), m_mempool, ptx, false /* bypass_limits */);
        const TxValidationState& state = result.m_state;

        if (result.m_result_type == MempoolAcceptResult::ResultType::VALID) {
            m_mempool.check(m_chainman.ActiveChainstate());
            // As this version of the transaction was acceptable, we can forget about any
            // requests for it.
            m_txrequest.ForgetTxHash(tx.GetHash());
            m_txrequest.ForgetTxHash(tx.GetWitnessHash());
            RelayTransaction(tx.GetHash(), tx.GetWitnessHash());
            m_orphanage.AddChildrenToWorkSet(tx, peer->m_orphan_work_set);

            pfrom.nLastTXTime = GetTime();

            LogPrint(BCLog::MEMPOOL, "AcceptToMemoryPool: peer=%d: accepted %s (poolsz %u txn, %u kB)\n",
                pfrom.GetId(),
                tx.GetHash().ToString(),
                m_mempool.size(), m_mempool.DynamicMemoryUsage() / 1000);

            for (const CTransactionRef& removedTx : result.m_replaced_transactions.value()) {
                AddToCompactExtraTransactions(removedTx);
            }

            // Recursively process any orphan transactions that depended on this one
            ProcessOrphanTx(peer->m_orphan_work_set);
        }
        else if (state.GetResult() == TxValidationResult::TX_MISSING_INPUTS)
        {
            bool fRejectedParents = false; // It may be the case that the orphans parents have all been rejected

            // Deduplicate parent txids, so that we don't have to loop over
            // the same parent txid more than once down below.
            std::vector<uint256> unique_parents;
            unique_parents.reserve(tx.vin.size());
            for (const CTxIn& txin : tx.vin) {
                if (txin.IsAnonInput()) {
                    continue;
                }
                // We start with all parents, and then remove duplicates below.
                unique_parents.push_back(txin.prevout.hash);
            }
            std::sort(unique_parents.begin(), unique_parents.end());
            unique_parents.erase(std::unique(unique_parents.begin(), unique_parents.end()), unique_parents.end());
            for (const uint256& parent_txid : unique_parents) {
                if (recentRejects->contains(parent_txid)) {
                    fRejectedParents = true;
                    break;
                }
            }
            if (!fRejectedParents) {
                const auto current_time = GetTime<std::chrono::microseconds>();

                for (const uint256& parent_txid : unique_parents) {
                    // Here, we only have the txid (and not wtxid) of the
                    // inputs, so we only request in txid mode, even for
                    // wtxidrelay peers.
                    // Eventually we should replace this with an improved
                    // protocol for getting all unconfirmed parents.
                    const GenTxid gtxid{/* is_wtxid=*/false, parent_txid};
                    pfrom.AddKnownTx(parent_txid);
                    if (!AlreadyHaveTx(gtxid)) AddTxAnnouncement(pfrom, gtxid, current_time);
                }

                if (m_orphanage.AddTx(ptx, pfrom.GetId())) {
                    AddToCompactExtraTransactions(ptx);
                }

                // Once added to the orphan pool, a tx is considered AlreadyHave, and we shouldn't request it anymore.
                m_txrequest.ForgetTxHash(tx.GetHash());
                m_txrequest.ForgetTxHash(tx.GetWitnessHash());

                // DoS prevention: do not allow m_orphanage to grow unbounded (see CVE-2012-3789)
                unsigned int nMaxOrphanTx = (unsigned int)std::max((int64_t)0, gArgs.GetArg("-maxorphantx", DEFAULT_MAX_ORPHAN_TRANSACTIONS));
                unsigned int nEvicted = m_orphanage.LimitOrphans(nMaxOrphanTx);
                if (nEvicted > 0) {
                    LogPrint(BCLog::MEMPOOL, "orphanage overflow, removed %u tx\n", nEvicted);
                }
            } else {
                LogPrint(BCLog::MEMPOOL, "not keeping orphan with rejected parents %s\n",tx.GetHash().ToString());
                // We will continue to reject this tx since it has rejected
                // parents so avoid re-requesting it from other peers.
                // Here we add both the txid and the wtxid, as we know that
                // regardless of what witness is provided, we will not accept
                // this, so we don't need to allow for redownload of this txid
                // from any of our non-wtxidrelay peers.
                recentRejects->insert(tx.GetHash());
                recentRejects->insert(tx.GetWitnessHash());
                m_txrequest.ForgetTxHash(tx.GetHash());
                m_txrequest.ForgetTxHash(tx.GetWitnessHash());
            }
        } else {
            if (state.GetResult() != TxValidationResult::TX_WITNESS_STRIPPED) {
                // We can add the wtxid of this transaction to our reject filter.
                // Do not add txids of witness transactions or witness-stripped
                // transactions to the filter, as they can have been malleated;
                // adding such txids to the reject filter would potentially
                // interfere with relay of valid transactions from peers that
                // do not support wtxid-based relay. See
                // https://github.com/bitcoin/bitcoin/issues/8279 for details.
                // We can remove this restriction (and always add wtxids to
                // the filter even for witness stripped transactions) once
                // wtxid-based relay is broadly deployed.
                // See also comments in https://github.com/bitcoin/bitcoin/pull/18044#discussion_r443419034
                // for concerns around weakening security of unupgraded nodes
                // if we start doing this too early.
                assert(recentRejects);
                recentRejects->insert(tx.GetWitnessHash());
                m_txrequest.ForgetTxHash(tx.GetWitnessHash());
                // If the transaction failed for TX_INPUTS_NOT_STANDARD,
                // then we know that the witness was irrelevant to the policy
                // failure, since this check depends only on the txid
                // (the scriptPubKey being spent is covered by the txid).
                // Add the txid to the reject filter to prevent repeated
                // processing of this transaction in the event that child
                // transactions are later received (resulting in
                // parent-fetching by txid via the orphan-handling logic).
                if (state.GetResult() == TxValidationResult::TX_INPUTS_NOT_STANDARD && tx.GetWitnessHash() != tx.GetHash()) {
                    recentRejects->insert(tx.GetHash());
                    m_txrequest.ForgetTxHash(tx.GetHash());
                }
                if (RecursiveDynamicUsage(*ptx) < 100000) {
                    AddToCompactExtraTransactions(ptx);
                }
            }
        }

        // If a tx has been detected by recentRejects, we will have reached
        // this point and the tx will have been ignored. Because we haven't run
        // the tx through AcceptToMemoryPool, we won't have computed a DoS
        // score for it or determined exactly why we consider it invalid.
        //
        // This means we won't penalize any peer subsequently relaying a DoSy
        // tx (even if we penalized the first peer who gave it to us) because
        // we have to account for recentRejects showing false positives. In
        // other words, we shouldn't penalize a peer if we aren't *sure* they
        // submitted a DoSy tx.
        //
        // Note that recentRejects doesn't just record DoSy or invalid
        // transactions, but any tx not accepted by the mempool, which may be
        // due to node policy (vs. consensus). So we can't blanket penalize a
        // peer simply for relaying a tx that our recentRejects has caught,
        // regardless of false positives.

        if (state.IsInvalid()) {
            LogPrint(BCLog::MEMPOOLREJ, "%s from peer=%d was not accepted: %s\n", tx.GetHash().ToString(),
                pfrom.GetId(),
                state.ToString());
            MaybePunishNodeForTx(pfrom.GetId(), state);
        }
        return;
    }

    if (msg_type == NetMsgType::CMPCTBLOCK)
    {
        // Ignore cmpctblock received while importing
        if (fImporting || fReindex) {
            LogPrint(BCLog::NET, "Unexpected cmpctblock message received from peer %d\n", pfrom.GetId());
            return;
        }

        CBlockHeaderAndShortTxIDs cmpctblock;
        vRecv >> cmpctblock;

        bool received_new_header = false;

        {
        LOCK(cs_main);

        if (!m_chainman.m_blockman.LookupBlockIndex(cmpctblock.header.hashPrevBlock)) {
            // Doesn't connect (or is genesis), instead of DoSing in AcceptBlockHeader, request deeper headers
            if (!m_chainman.ActiveChainstate().IsInitialBlockDownload())
                m_connman.PushMessage(&pfrom, msgMaker.Make(NetMsgType::GETHEADERS, m_chainman.ActiveChain().GetLocator(pindexBestHeader), uint256()));
            return;
        }

        if (!m_chainman.m_blockman.LookupBlockIndex(cmpctblock.header.GetHash())) {
            received_new_header = true;
        }
        }

        const CBlockIndex *pindex = nullptr;
        BlockValidationState state;
        state.nodeId = pfrom.GetId();
        if (!m_chainman.ProcessNewBlockHeaders({cmpctblock.header}, state, m_chainparams, &pindex)) {
            if (state.IsInvalid()) {
                MaybePunishNodeForBlock(pfrom.GetId(), state, /*via_compact_block*/ true, "invalid header via cmpctblock");
                return;
            }
        }

        // When we succeed in decoding a block's txids from a cmpctblock
        // message we typically jump to the BLOCKTXN handling code, with a
        // dummy (empty) BLOCKTXN message, to re-use the logic there in
        // completing processing of the putative block (without cs_main).
        bool fProcessBLOCKTXN = false;
        CDataStream blockTxnMsg(SER_NETWORK, PROTOCOL_VERSION);

        // If we end up treating this as a plain headers message, call that as well
        // without cs_main.
        bool fRevertToHeaderProcessing = false;

        // Keep a CBlock for "optimistic" compactblock reconstructions (see
        // below)
        std::shared_ptr<CBlock> pblock = std::make_shared<CBlock>();
        bool fBlockReconstructed = false;

        {
        LOCK2(cs_main, g_cs_orphans);
        // If AcceptBlockHeader returned true, it set pindex
        assert(pindex);
        UpdateBlockAvailability(pfrom.GetId(), pindex->GetBlockHash());

        CNodeState *nodestate = State(pfrom.GetId());

        // If this was a new header with more work than our tip, update the
        // peer's last block announcement time
        if (received_new_header && pindex->nChainWork > m_chainman.ActiveChain().Tip()->nChainWork) {
            nodestate->m_last_block_announcement = GetTime();
        }

        std::map<uint256, std::pair<NodeId, std::list<QueuedBlock>::iterator> >::iterator blockInFlightIt = mapBlocksInFlight.find(pindex->GetBlockHash());
        bool fAlreadyInFlight = blockInFlightIt != mapBlocksInFlight.end();

        if (pindex->nStatus & BLOCK_HAVE_DATA) // Nothing to do here
            return;

        if (pindex->nChainWork <= m_chainman.ActiveChain().Tip()->nChainWork || // We know something better
                pindex->nTx != 0) { // We had this block at some point, but pruned it
            if (fAlreadyInFlight) {
                // We requested this block for some reason, but our mempool will probably be useless
                // so we just grab the block via normal getdata
                std::vector<CInv> vInv(1);
                vInv[0] = CInv(MSG_BLOCK | GetFetchFlags(pfrom), cmpctblock.header.GetHash());
                m_connman.PushMessage(&pfrom, msgMaker.Make(NetMsgType::GETDATA, vInv));
            }
            return;
        }

        // If we're not close to tip yet, give up and let parallel block fetch work its magic
        if (!fAlreadyInFlight && !CanDirectFetch()) {
            return;
        }

        if (IsWitnessEnabled(pindex->pprev, m_chainparams.GetConsensus()) && !nodestate->fSupportsDesiredCmpctVersion) {
            // Don't bother trying to process compact blocks from v1 peers
            // after segwit activates.
            return;
        }

        // We want to be a bit conservative just to be extra careful about DoS
        // possibilities in compact block processing...
        if (pindex->nHeight <= m_chainman.ActiveChain().Height() + 2) {
            if ((!fAlreadyInFlight && nodestate->nBlocksInFlight < MAX_BLOCKS_IN_TRANSIT_PER_PEER) ||
                 (fAlreadyInFlight && blockInFlightIt->second.first == pfrom.GetId())) {
                std::list<QueuedBlock>::iterator* queuedBlockIt = nullptr;
                if (!MarkBlockAsInFlight(pfrom.GetId(), pindex->GetBlockHash(), pindex, &queuedBlockIt)) {
                    if (!(*queuedBlockIt)->partialBlock)
                        (*queuedBlockIt)->partialBlock.reset(new PartiallyDownloadedBlock(&m_mempool));
                    else {
                        // The block was already in flight using compact blocks from the same peer
                        LogPrint(BCLog::NET, "Peer sent us compact block we were already syncing!\n");
                        return;
                    }
                }

                PartiallyDownloadedBlock& partialBlock = *(*queuedBlockIt)->partialBlock;
                ReadStatus status = partialBlock.InitData(cmpctblock, vExtraTxnForCompact);
                if (status == READ_STATUS_INVALID) {
                    MarkBlockAsReceived(pindex->GetBlockHash()); // Reset in-flight state in case Misbehaving does not result in a disconnect
                    Misbehaving(pfrom.GetId(), 100, "invalid compact block");
                    return;
                } else if (status == READ_STATUS_FAILED) {
                    // Duplicate txindexes, the block is now in-flight, so just request it
                    std::vector<CInv> vInv(1);
                    vInv[0] = CInv(MSG_BLOCK | GetFetchFlags(pfrom), cmpctblock.header.GetHash());
                    m_connman.PushMessage(&pfrom, msgMaker.Make(NetMsgType::GETDATA, vInv));
                    return;
                }

                BlockTransactionsRequest req;
                for (size_t i = 0; i < cmpctblock.BlockTxCount(); i++) {
                    if (!partialBlock.IsTxAvailable(i))
                        req.indexes.push_back(i);
                }
                if (req.indexes.empty()) {
                    // Dirty hack to jump to BLOCKTXN code (TODO: move message handling into their own functions)
                    BlockTransactions txn;
                    txn.blockhash = cmpctblock.header.GetHash();
                    blockTxnMsg << txn;
                    fProcessBLOCKTXN = true;
                } else {
                    req.blockhash = pindex->GetBlockHash();
                    m_connman.PushMessage(&pfrom, msgMaker.Make(NetMsgType::GETBLOCKTXN, req));
                }
            } else {
                // This block is either already in flight from a different
                // peer, or this peer has too many blocks outstanding to
                // download from.
                // Optimistically try to reconstruct anyway since we might be
                // able to without any round trips.
                PartiallyDownloadedBlock tempBlock(&m_mempool);
                ReadStatus status = tempBlock.InitData(cmpctblock, vExtraTxnForCompact);
                if (status != READ_STATUS_OK) {
                    // TODO: don't ignore failures
                    return;
                }
                std::vector<CTransactionRef> dummy;
                status = tempBlock.FillBlock(*pblock, dummy);
                if (status == READ_STATUS_OK) {
                    fBlockReconstructed = true;
                }
            }
        } else {
            if (fAlreadyInFlight) {
                // We requested this block, but its far into the future, so our
                // mempool will probably be useless - request the block normally
                std::vector<CInv> vInv(1);
                vInv[0] = CInv(MSG_BLOCK | GetFetchFlags(pfrom), cmpctblock.header.GetHash());
                m_connman.PushMessage(&pfrom, msgMaker.Make(NetMsgType::GETDATA, vInv));
                return;
            } else {
                // If this was an announce-cmpctblock, we want the same treatment as a header message
                fRevertToHeaderProcessing = true;
            }
        }
        } // cs_main

        if (fProcessBLOCKTXN) {
            return ProcessMessage(pfrom, NetMsgType::BLOCKTXN, blockTxnMsg, time_received, interruptMsgProc);
        }

        if (fRevertToHeaderProcessing) {
            // Headers received from HB compact block peers are permitted to be
            // relayed before full validation (see BIP 152), so we don't want to disconnect
            // the peer if the header turns out to be for an invalid block.
            // Note that if a peer tries to build on an invalid chain, that
            // will be detected and the peer will be disconnected/discouraged.
            return ProcessHeadersMessage(pfrom, *peer, {cmpctblock.header}, /*via_compact_block=*/true);
        }

        if (fBlockReconstructed) {
            // If we got here, we were able to optimistically reconstruct a
            // block that is in flight from some other peer.
            {
                LOCK(cs_main);
                mapBlockSource.emplace(pblock->GetHash(), std::make_pair(pfrom.GetId(), false));
            }
            // Setting fForceProcessing to true means that we bypass some of
            // our anti-DoS protections in AcceptBlock, which filters
            // unrequested blocks that might be trying to waste our resources
            // (eg disk space). Because we only try to reconstruct blocks when
            // we're close to caught up (via the CanDirectFetch() requirement
            // above, combined with the behavior of not requesting blocks until
            // we have a chain with at least nMinimumChainWork), and we ignore
            // compact blocks with less work than our tip, it is safe to treat
            // reconstructed compact blocks as having been requested.
<<<<<<< HEAD
            m_chainman.ProcessNewBlock(m_chainparams, pblock, /*fForceProcessing=*/true, &fNewBlock, pfrom.GetId());
            if (fNewBlock) {
                pfrom.nLastBlockTime = GetTime();
            } else {
                LOCK(cs_main);
                mapBlockSource.erase(pblock->GetHash());
            }
=======
            ProcessBlock(pfrom, pblock, /*fForceProcessing=*/true);
>>>>>>> 0c74716c
            LOCK(cs_main); // hold cs_main for CBlockIndex::IsValid()
            if (pindex->IsValid(BLOCK_VALID_TRANSACTIONS)) {
                // Clear download state for this block, which is in
                // process from some other peer.  We do this after calling
                // ProcessNewBlock so that a malleated cmpctblock announcement
                // can't be used to interfere with block relay.
                MarkBlockAsReceived(pblock->GetHash());
            }
        }
        return;
    }

    if (msg_type == NetMsgType::BLOCKTXN)
    {
        // Ignore blocktxn received while importing
        if (fImporting || fReindex) {
            LogPrint(BCLog::NET, "Unexpected blocktxn message received from peer %d\n", pfrom.GetId());
            return;
        }

        BlockTransactions resp;
        vRecv >> resp;

        std::shared_ptr<CBlock> pblock = std::make_shared<CBlock>();
        bool fBlockRead = false;
        {
            LOCK(cs_main);

            std::map<uint256, std::pair<NodeId, std::list<QueuedBlock>::iterator> >::iterator it = mapBlocksInFlight.find(resp.blockhash);
            if (it == mapBlocksInFlight.end() || !it->second.second->partialBlock ||
                    it->second.first != pfrom.GetId()) {
                LogPrint(BCLog::NET, "Peer %d sent us block transactions for block we weren't expecting\n", pfrom.GetId());
                return;
            }

            PartiallyDownloadedBlock& partialBlock = *it->second.second->partialBlock;
            ReadStatus status = partialBlock.FillBlock(*pblock, resp.txn);
            if (status == READ_STATUS_INVALID) {
                MarkBlockAsReceived(resp.blockhash); // Reset in-flight state in case Misbehaving does not result in a disconnect
                Misbehaving(pfrom.GetId(), 100, "invalid compact block/non-matching block transactions");
                return;
            } else if (status == READ_STATUS_FAILED) {
                // Might have collided, fall back to getdata now :(
                std::vector<CInv> invs;
                invs.push_back(CInv(MSG_BLOCK | GetFetchFlags(pfrom), resp.blockhash));
                m_connman.PushMessage(&pfrom, msgMaker.Make(NetMsgType::GETDATA, invs));
            } else {
                // Block is either okay, or possibly we received
                // READ_STATUS_CHECKBLOCK_FAILED.
                // Note that CheckBlock can only fail for one of a few reasons:
                // 1. bad-proof-of-work (impossible here, because we've already
                //    accepted the header)
                // 2. merkleroot doesn't match the transactions given (already
                //    caught in FillBlock with READ_STATUS_FAILED, so
                //    impossible here)
                // 3. the block is otherwise invalid (eg invalid coinbase,
                //    block is too big, too many legacy sigops, etc).
                // So if CheckBlock failed, #3 is the only possibility.
                // Under BIP 152, we don't discourage the peer unless proof of work is
                // invalid (we don't require all the stateless checks to have
                // been run).  This is handled below, so just treat this as
                // though the block was successfully read, and rely on the
                // handling in ProcessNewBlock to ensure the block index is
                // updated, etc.
                MarkBlockAsReceived(resp.blockhash); // it is now an empty pointer
                fBlockRead = true;
                // mapBlockSource is used for potentially punishing peers and
                // updating which peers send us compact blocks, so the race
                // between here and cs_main in ProcessNewBlock is fine.
                // BIP 152 permits peers to relay compact blocks after validating
                // the header only; we should not punish peers if the block turns
                // out to be invalid.
                mapBlockSource.emplace(resp.blockhash, std::make_pair(pfrom.GetId(), false));
            }
        } // Don't hold cs_main when we call into ProcessNewBlock
        if (fBlockRead) {
            // Since we requested this block (it was in mapBlocksInFlight), force it to be processed,
            // even if it would not be a candidate for new tip (missing previous block, chain not long enough, etc)
            // This bypasses some anti-DoS logic in AcceptBlock (eg to prevent
            // disk-space attacks), but this should be safe due to the
            // protections in the compact block handler -- see related comment
            // in compact block optimistic reconstruction handling.
<<<<<<< HEAD
            m_chainman.ProcessNewBlock(m_chainparams, pblock, /*fForceProcessing=*/true, &fNewBlock, pfrom.GetId());
            if (fNewBlock) {
                pfrom.nLastBlockTime = GetTime();
            } else {
                LOCK(cs_main);
                mapBlockSource.erase(pblock->GetHash());
            }
=======
            ProcessBlock(pfrom, pblock, /*fForceProcessing=*/true);
>>>>>>> 0c74716c
        }
        return;
    }

    if (msg_type == NetMsgType::HEADERS)
    {
        // Ignore headers received while importing
        if (fImporting || fReindex) {
            LogPrint(BCLog::NET, "Unexpected headers message received from peer %d\n", pfrom.GetId());
            return;
        }

        std::vector<CBlockHeader> headers;

        // Bypass the normal CBlock deserialization, as we don't want to risk deserializing 2000 full blocks.
        unsigned int nCount = ReadCompactSize(vRecv);
        if (nCount > MAX_HEADERS_RESULTS) {
            Misbehaving(pfrom.GetId(), 20, strprintf("headers message size = %u", nCount));
            return;
        }
        headers.resize(nCount);
        for (unsigned int n = 0; n < nCount; n++) {
            vRecv >> headers[n];
            ReadCompactSize(vRecv); // ignore tx count; assume it is 0.
        }

        return ProcessHeadersMessage(pfrom, *peer, headers, /*via_compact_block=*/false);
    }

    if (msg_type == NetMsgType::BLOCK)
    {
        // Ignore block received while importing
        if (fImporting || fReindex) {
            LogPrint(BCLog::NET, "Unexpected block message received from peer %d\n", pfrom.GetId());
            return;
        }

        std::shared_ptr<CBlock> pblock = std::make_shared<CBlock>();
        vRecv >> *pblock;

        LogPrint(BCLog::NET, "received block %s peer=%d\n", pblock->GetHash().ToString(), pfrom.GetId());

        bool forceProcessing = false;
        const uint256 hash(pblock->GetHash());
        {
            LOCK(cs_main);
            // Also always process if we requested the block explicitly, as we may
            // need it even though it is not a candidate for a new best tip.
            forceProcessing |= MarkBlockAsReceived(hash);
            // mapBlockSource is only used for punishing peers and setting
            // which peers send us compact blocks, so the race between here and
            // cs_main in ProcessNewBlock is fine.
            mapBlockSource.emplace(hash, std::make_pair(pfrom.GetId(), true));
        }
<<<<<<< HEAD
        bool fNewBlock = false;
        m_chainman.ProcessNewBlock(m_chainparams, pblock, forceProcessing, &fNewBlock, pfrom.GetId());
        if (fNewBlock) {
            pfrom.nLastBlockTime = GetTime();
        } else {
            LOCK(cs_main);
            mapBlockSource.erase(pblock->GetHash());
        }
=======
        ProcessBlock(pfrom, pblock, forceProcessing);
>>>>>>> 0c74716c
        return;
    }

    if (msg_type == NetMsgType::GETADDR) {
        // This asymmetric behavior for inbound and outbound connections was introduced
        // to prevent a fingerprinting attack: an attacker can send specific fake addresses
        // to users' AddrMan and later request them by sending getaddr messages.
        // Making nodes which are behind NAT and can only make outgoing connections ignore
        // the getaddr message mitigates the attack.
        if (!pfrom.IsInboundConn()) {
            LogPrint(BCLog::NET, "Ignoring \"getaddr\" from %s connection. peer=%d\n", pfrom.ConnectionTypeAsString(), pfrom.GetId());
            return;
        }

        // Only send one GetAddr response per connection to reduce resource waste
        //  and discourage addr stamping of INV announcements.
        if (pfrom.fSentAddr) {
            LogPrint(BCLog::NET, "Ignoring repeated \"getaddr\". peer=%d\n", pfrom.GetId());
            return;
        }
        pfrom.fSentAddr = true;

        pfrom.vAddrToSend.clear();
        std::vector<CAddress> vAddr;
        if (pfrom.HasPermission(PF_ADDR)) {
            vAddr = m_connman.GetAddresses(MAX_ADDR_TO_SEND, MAX_PCT_ADDR_TO_SEND);
        } else {
            vAddr = m_connman.GetAddresses(pfrom, MAX_ADDR_TO_SEND, MAX_PCT_ADDR_TO_SEND);
        }
        FastRandomContext insecure_rand;
        for (const CAddress &addr : vAddr) {
            pfrom.PushAddress(addr, insecure_rand);
        }
        return;
    }

    if (msg_type == NetMsgType::MEMPOOL) {
        if (!(pfrom.GetLocalServices() & NODE_BLOOM) && !pfrom.HasPermission(PF_MEMPOOL))
        {
            if (!pfrom.HasPermission(PF_NOBAN))
            {
                LogPrint(BCLog::NET, "mempool request with bloom filters disabled, disconnect peer=%d\n", pfrom.GetId());
                pfrom.fDisconnect = true;
            }
            return;
        }

        if (m_connman.OutboundTargetReached(false) && !pfrom.HasPermission(PF_MEMPOOL))
        {
            if (!pfrom.HasPermission(PF_NOBAN))
            {
                LogPrint(BCLog::NET, "mempool request with bandwidth limit reached, disconnect peer=%d\n", pfrom.GetId());
                pfrom.fDisconnect = true;
            }
            return;
        }

        if (pfrom.m_tx_relay != nullptr) {
            LOCK(pfrom.m_tx_relay->cs_tx_inventory);
            pfrom.m_tx_relay->fSendMempool = true;
        }
        return;
    }

    if (msg_type == NetMsgType::PING) {
        if (pfrom.GetCommonVersion() > BIP0031_VERSION) {
            uint64_t nonce = 0;
            vRecv >> nonce;

            int nChainHeight;
            vRecv >> nChainHeight;
            PeerRef peer = GetPeerRef(pfrom.GetId());
            if (peer) {
                peer->m_chain_height = nChainHeight;
            }
            {
                LOCK(cs_main);
                UpdateNumBlocksOfPeers(pfrom.GetId(), nChainHeight);
            }

            // Echo the message back with the nonce. This allows for two useful features:
            //
            // 1) A remote node can quickly check if the connection is operational
            // 2) Remote nodes can measure the latency of the network thread. If this node
            //    is overloaded it won't respond to pings quickly and the remote node can
            //    avoid sending us more work, like chain download requests.
            //
            // The nonce stops the remote getting confused between different pings: without
            // it, if the remote node sends a ping once per second and this node takes 5
            // seconds to respond to each, the 5th ping the remote sends would appear to
            // return very quickly.
            m_connman.PushMessage(&pfrom, msgMaker.Make(NetMsgType::PONG, nonce));
        }
        return;
    }

    if (msg_type == NetMsgType::PONG) {
        const auto ping_end = time_received;
        uint64_t nonce = 0;
        size_t nAvail = vRecv.in_avail();
        bool bPingFinished = false;
        std::string sProblem;

        if (nAvail >= sizeof(nonce)) {
            vRecv >> nonce;

            // Only process pong message if there is an outstanding ping (old ping without nonce should never pong)
            if (peer->m_ping_nonce_sent != 0) {
                if (nonce == peer->m_ping_nonce_sent) {
                    // Matching pong received, this ping is no longer outstanding
                    bPingFinished = true;
                    const auto ping_time = ping_end - peer->m_ping_start.load();
                    if (ping_time.count() >= 0) {
                        // Let connman know about this successful ping-pong
                        pfrom.PongReceived(ping_time);
                    } else {
                        // This should never happen
                        sProblem = "Timing mishap";
                    }
                } else {
                    // Nonce mismatches are normal when pings are overlapping
                    sProblem = "Nonce mismatch";
                    if (nonce == 0) {
                        // This is most likely a bug in another implementation somewhere; cancel this ping
                        bPingFinished = true;
                        sProblem = "Nonce zero";
                    }
                }
            } else {
                sProblem = "Unsolicited pong without ping";
            }
        } else {
            // This is most likely a bug in another implementation somewhere; cancel this ping
            bPingFinished = true;
            sProblem = "Short payload";
        }

        if (!(sProblem.empty())) {
            LogPrint(BCLog::NET, "pong peer=%d: %s, %x expected, %x received, %u bytes\n",
                pfrom.GetId(),
                sProblem,
                peer->m_ping_nonce_sent,
                nonce,
                nAvail);
        }
        if (bPingFinished) {
            peer->m_ping_nonce_sent = 0;
        }
        return;
    }

    if (msg_type == NetMsgType::FILTERLOAD) {
        if (!(pfrom.GetLocalServices() & NODE_BLOOM)) {
            LogPrint(BCLog::NET, "filterload received despite not offering bloom services from peer=%d; disconnecting\n", pfrom.GetId());
            pfrom.fDisconnect = true;
            return;
        }
        CBloomFilter filter;
        vRecv >> filter;

        if (!filter.IsWithinSizeConstraints())
        {
            // There is no excuse for sending a too-large filter
            Misbehaving(pfrom.GetId(), 100, "too-large bloom filter");
        }
        else if (pfrom.m_tx_relay != nullptr)
        {
            LOCK(pfrom.m_tx_relay->cs_filter);
            pfrom.m_tx_relay->pfilter.reset(new CBloomFilter(filter));
            pfrom.m_tx_relay->fRelayTxes = true;
        }
        return;
    }

    if (msg_type == NetMsgType::FILTERADD) {
        if (!(pfrom.GetLocalServices() & NODE_BLOOM)) {
            LogPrint(BCLog::NET, "filteradd received despite not offering bloom services from peer=%d; disconnecting\n", pfrom.GetId());
            pfrom.fDisconnect = true;
            return;
        }
        std::vector<unsigned char> vData;
        vRecv >> vData;

        // Nodes must NEVER send a data item > 520 bytes (the max size for a script data object,
        // and thus, the maximum size any matched object can have) in a filteradd message
        bool bad = false;
        if (vData.size() > MAX_SCRIPT_ELEMENT_SIZE) {
            bad = true;
        } else if (pfrom.m_tx_relay != nullptr) {
            LOCK(pfrom.m_tx_relay->cs_filter);
            if (pfrom.m_tx_relay->pfilter) {
                pfrom.m_tx_relay->pfilter->insert(vData);
            } else {
                bad = true;
            }
        }
        if (bad) {
            Misbehaving(pfrom.GetId(), 100, "bad filteradd message");
        }
        return;
    }

    if (msg_type == NetMsgType::FILTERCLEAR) {
        if (!(pfrom.GetLocalServices() & NODE_BLOOM)) {
            LogPrint(BCLog::NET, "filterclear received despite not offering bloom services from peer=%d; disconnecting\n", pfrom.GetId());
            pfrom.fDisconnect = true;
            return;
        }
        if (pfrom.m_tx_relay == nullptr) {
            return;
        }
        LOCK(pfrom.m_tx_relay->cs_filter);
        pfrom.m_tx_relay->pfilter = nullptr;
        pfrom.m_tx_relay->fRelayTxes = true;
        return;
    }

    if (msg_type == NetMsgType::FEEFILTER) {
        CAmount newFeeFilter = 0;
        vRecv >> newFeeFilter;
        if (MoneyRange(newFeeFilter)) {
            if (pfrom.m_tx_relay != nullptr) {
                pfrom.m_tx_relay->minFeeFilter = newFeeFilter;
            }
            LogPrint(BCLog::NET, "received: feefilter of %s from peer=%d\n", CFeeRate(newFeeFilter).ToString(), pfrom.GetId());
        }
        return;
    }

    if (msg_type == NetMsgType::GETCFILTERS) {
        ProcessGetCFilters(pfrom, vRecv);
        return;
    }

    if (msg_type == NetMsgType::GETCFHEADERS) {
        ProcessGetCFHeaders(pfrom, vRecv);
        return;
    }

    if (msg_type == NetMsgType::GETCFCHECKPT) {
        ProcessGetCFCheckPt(pfrom, vRecv);
        return;
    }

    if (msg_type == NetMsgType::NOTFOUND) {
        std::vector<CInv> vInv;
        vRecv >> vInv;
        if (vInv.size() <= MAX_PEER_TX_ANNOUNCEMENTS + MAX_BLOCKS_IN_TRANSIT_PER_PEER) {
            LOCK(::cs_main);
            for (CInv &inv : vInv) {
                if (inv.IsGenTxMsg()) {
                    // If we receive a NOTFOUND message for a tx we requested, mark the announcement for it as
                    // completed in TxRequestTracker.
                    m_txrequest.ReceivedResponse(pfrom.GetId(), inv.hash);
                }
            }
        }
        return;
    }

    if (smsg::SMSG_UNKNOWN_MESSAGE != smsgModule.ReceiveData(this, &pfrom, msg_type, vRecv)) {
        return;
    }

    // Ignore unknown commands for extensibility
    LogPrint(BCLog::NET, "Unknown command \"%s\" from peer=%d\n", SanitizeString(msg_type), pfrom.GetId());
    return;
}

bool PeerManagerImpl::MaybeDiscourageAndDisconnect(CNode& pnode, Peer& peer)
{
    {
        LOCK(peer.m_misbehavior_mutex);

        // There's nothing to do if the m_should_discourage flag isn't set
        if (!peer.m_should_discourage) return false;

        peer.m_should_discourage = false;
    } // peer.m_misbehavior_mutex

    if (pnode.HasPermission(PF_NOBAN)) {
        // We never disconnect or discourage peers for bad behavior if they have the NOBAN permission flag
        LogPrintf("Warning: not punishing noban peer %d!\n", peer.m_id);
        return false;
    }

    if (pnode.IsManualConn()) {
        // We never disconnect or discourage manual peers for bad behavior
        LogPrintf("Warning: not punishing manually connected peer %d!\n", peer.m_id);
        return false;
    }

    if (pnode.addr.IsLocal()) {
        // We disconnect local peers for bad behavior but don't discourage (since that would discourage
        // all peers on the same local address)
        LogPrint(BCLog::NET, "Warning: disconnecting but not discouraging %s peer %d!\n",
                 pnode.m_inbound_onion ? "inbound onion" : "local", peer.m_id);
        pnode.fDisconnect = true;
        return true;
    }

    // Normal case: Disconnect the peer and discourage all nodes sharing the address
    LogPrint(BCLog::NET, "Disconnecting and discouraging peer %d!\n", peer.m_id);
    if (m_banman) m_banman->Discourage(pnode.addr);
    m_connman.DisconnectNode(pnode.addr);
    return true;
}

bool PeerManagerImpl::ProcessMessages(CNode* pfrom, std::atomic<bool>& interruptMsgProc)
{
    bool fMoreWork = false;

    PeerRef peer = GetPeerRef(pfrom->GetId());
    if (peer == nullptr) return false;

    {
        LOCK(peer->m_getdata_requests_mutex);
        if (!peer->m_getdata_requests.empty()) {
            ProcessGetData(*pfrom, *peer, interruptMsgProc);
        }
    }

    {
        LOCK2(cs_main, g_cs_orphans);
        if (!peer->m_orphan_work_set.empty()) {
            ProcessOrphanTx(peer->m_orphan_work_set);
        }
    }

    if (pfrom->fDisconnect)
        return false;

    // this maintains the order of responses
    // and prevents m_getdata_requests to grow unbounded
    {
        LOCK(peer->m_getdata_requests_mutex);
        if (!peer->m_getdata_requests.empty()) return true;
    }

    {
        LOCK(g_cs_orphans);
        if (!peer->m_orphan_work_set.empty()) return true;
    }

    // Don't bother if send buffer is too full to respond anyway
    if (pfrom->fPauseSend) return false;

    std::list<CNetMessage> msgs;
    {
        LOCK(pfrom->cs_vProcessMsg);
        if (pfrom->vProcessMsg.empty()) return false;
        // Just take one message
        msgs.splice(msgs.begin(), pfrom->vProcessMsg, pfrom->vProcessMsg.begin());
        pfrom->nProcessQueueSize -= msgs.front().m_raw_message_size;
        pfrom->fPauseRecv = pfrom->nProcessQueueSize > m_connman.GetReceiveFloodSize();
        fMoreWork = !pfrom->vProcessMsg.empty();
    }
    CNetMessage& msg(msgs.front());

    if (gArgs.GetBoolArg("-capturemessages", false)) {
        CaptureMessage(pfrom->addr, msg.m_command, MakeUCharSpan(msg.m_recv), /* incoming */ true);
    }

    msg.SetVersion(pfrom->GetCommonVersion());
    const std::string& msg_type = msg.m_command;

    // Message size
    unsigned int nMessageSize = msg.m_message_size;

    try {
        ProcessMessage(*pfrom, msg_type, msg.m_recv, msg.m_time, interruptMsgProc);
        if (interruptMsgProc) return false;
        {
            LOCK(peer->m_getdata_requests_mutex);
            if (!peer->m_getdata_requests.empty()) fMoreWork = true;
        }
    } catch (const std::exception& e) {
        LogPrint(BCLog::NET, "%s(%s, %u bytes): Exception '%s' (%s) caught\n", __func__, SanitizeString(msg_type), nMessageSize, e.what(), typeid(e).name());
    } catch (...) {
        LogPrint(BCLog::NET, "%s(%s, %u bytes): Unknown exception caught\n", __func__, SanitizeString(msg_type), nMessageSize);
    }

    return fMoreWork;
}

void PeerManagerImpl::ConsiderEviction(CNode& pto, int64_t time_in_seconds)
{
    AssertLockHeld(cs_main);

    CNodeState &state = *State(pto.GetId());
    const CNetMsgMaker msgMaker(pto.GetCommonVersion());

    if (!state.m_chain_sync.m_protect && pto.IsOutboundOrBlockRelayConn() && state.fSyncStarted) {
        // This is an outbound peer subject to disconnection if they don't
        // announce a block with as much work as the current tip within
        // CHAIN_SYNC_TIMEOUT + HEADERS_RESPONSE_TIME seconds (note: if
        // their chain has more work than ours, we should sync to it,
        // unless it's invalid, in which case we should find that out and
        // disconnect from them elsewhere).
        if (state.pindexBestKnownBlock != nullptr && state.pindexBestKnownBlock->nChainWork >= m_chainman.ActiveChain().Tip()->nChainWork) {
            if (state.m_chain_sync.m_timeout != 0) {
                state.m_chain_sync.m_timeout = 0;
                state.m_chain_sync.m_work_header = nullptr;
                state.m_chain_sync.m_sent_getheaders = false;
            }
        } else if (state.m_chain_sync.m_timeout == 0 || (state.m_chain_sync.m_work_header != nullptr && state.pindexBestKnownBlock != nullptr && state.pindexBestKnownBlock->nChainWork >= state.m_chain_sync.m_work_header->nChainWork)) {
            // Our best block known by this peer is behind our tip, and we're either noticing
            // that for the first time, OR this peer was able to catch up to some earlier point
            // where we checked against our tip.
            // Either way, set a new timeout based on current tip.
            state.m_chain_sync.m_timeout = time_in_seconds + CHAIN_SYNC_TIMEOUT;
            state.m_chain_sync.m_work_header = m_chainman.ActiveChain().Tip();
            state.m_chain_sync.m_sent_getheaders = false;
        } else if (state.m_chain_sync.m_timeout > 0 && time_in_seconds > state.m_chain_sync.m_timeout) {
            // No evidence yet that our peer has synced to a chain with work equal to that
            // of our tip, when we first detected it was behind. Send a single getheaders
            // message to give the peer a chance to update us.
            if (state.m_chain_sync.m_sent_getheaders) {
                // They've run out of time to catch up!
                LogPrintf("Disconnecting outbound peer %d for old chain, best known block = %s\n", pto.GetId(), state.pindexBestKnownBlock != nullptr ? state.pindexBestKnownBlock->GetBlockHash().ToString() : "<none>");
                pto.fDisconnect = true;
            } else {
                assert(state.m_chain_sync.m_work_header);
                LogPrint(BCLog::NET, "sending getheaders to outbound peer=%d to verify chain work (current best known block:%s, benchmark blockhash: %s)\n", pto.GetId(), state.pindexBestKnownBlock != nullptr ? state.pindexBestKnownBlock->GetBlockHash().ToString() : "<none>", state.m_chain_sync.m_work_header->GetBlockHash().ToString());
                m_connman.PushMessage(&pto, msgMaker.Make(NetMsgType::GETHEADERS, m_chainman.ActiveChain().GetLocator(state.m_chain_sync.m_work_header->pprev), uint256()));
                state.m_chain_sync.m_sent_getheaders = true;
                constexpr int64_t HEADERS_RESPONSE_TIME = 120; // 2 minutes
                // Bump the timeout to allow a response, which could clear the timeout
                // (if the response shows the peer has synced), reset the timeout (if
                // the peer syncs to the required work but not to our tip), or result
                // in disconnect (if we advance to the timeout and pindexBestKnownBlock
                // has not sufficiently progressed)
                state.m_chain_sync.m_timeout = time_in_seconds + HEADERS_RESPONSE_TIME;
            }
        }
    }
}

void PeerManagerImpl::EvictExtraOutboundPeers(int64_t time_in_seconds)
{
    // If we have any extra block-relay-only peers, disconnect the youngest unless
    // it's given us a block -- in which case, compare with the second-youngest, and
    // out of those two, disconnect the peer who least recently gave us a block.
    // The youngest block-relay-only peer would be the extra peer we connected
    // to temporarily in order to sync our tip; see net.cpp.
    // Note that we use higher nodeid as a measure for most recent connection.
    if (m_connman.GetExtraBlockRelayCount() > 0) {
        std::pair<NodeId, int64_t> youngest_peer{-1, 0}, next_youngest_peer{-1, 0};

        m_connman.ForEachNode([&](CNode* pnode) {
            if (!pnode->IsBlockOnlyConn() || pnode->fDisconnect) return;
            if (pnode->GetId() > youngest_peer.first) {
                next_youngest_peer = youngest_peer;
                youngest_peer.first = pnode->GetId();
                youngest_peer.second = pnode->nLastBlockTime;
            }
        });
        NodeId to_disconnect = youngest_peer.first;
        if (youngest_peer.second > next_youngest_peer.second) {
            // Our newest block-relay-only peer gave us a block more recently;
            // disconnect our second youngest.
            to_disconnect = next_youngest_peer.first;
        }
        m_connman.ForNode(to_disconnect, [&](CNode* pnode) EXCLUSIVE_LOCKS_REQUIRED(::cs_main) {
            AssertLockHeld(::cs_main);
            // Make sure we're not getting a block right now, and that
            // we've been connected long enough for this eviction to happen
            // at all.
            // Note that we only request blocks from a peer if we learn of a
            // valid headers chain with at least as much work as our tip.
            CNodeState *node_state = State(pnode->GetId());
            if (node_state == nullptr ||
                (time_in_seconds - pnode->nTimeConnected >= MINIMUM_CONNECT_TIME && node_state->nBlocksInFlight == 0)) {
                pnode->fDisconnect = true;
                LogPrint(BCLog::NET, "disconnecting extra block-relay-only peer=%d (last block received at time %d)\n", pnode->GetId(), pnode->nLastBlockTime);
                return true;
            } else {
                LogPrint(BCLog::NET, "keeping block-relay-only peer=%d chosen for eviction (connect time: %d, blocks_in_flight: %d)\n",
                    pnode->GetId(), pnode->nTimeConnected, node_state->nBlocksInFlight);
            }
            return false;
        });
    }

    // Check whether we have too many outbound-full-relay peers
    if (m_connman.GetExtraFullOutboundCount() > 0) {
        // If we have more outbound-full-relay peers than we target, disconnect one.
        // Pick the outbound-full-relay peer that least recently announced
        // us a new block, with ties broken by choosing the more recent
        // connection (higher node id)
        NodeId worst_peer = -1;
        int64_t oldest_block_announcement = std::numeric_limits<int64_t>::max();

        m_connman.ForEachNode([&](CNode* pnode) EXCLUSIVE_LOCKS_REQUIRED(::cs_main) {
            AssertLockHeld(::cs_main);

            // Only consider outbound-full-relay peers that are not already
            // marked for disconnection
            if (!pnode->IsFullOutboundConn() || pnode->fDisconnect) return;
            CNodeState *state = State(pnode->GetId());
            if (state == nullptr) return; // shouldn't be possible, but just in case
            // Don't evict our protected peers
            if (state->m_chain_sync.m_protect) return;
            if (state->m_last_block_announcement < oldest_block_announcement || (state->m_last_block_announcement == oldest_block_announcement && pnode->GetId() > worst_peer)) {
                worst_peer = pnode->GetId();
                oldest_block_announcement = state->m_last_block_announcement;
            }
        });
        if (worst_peer != -1) {
            bool disconnected = m_connman.ForNode(worst_peer, [&](CNode* pnode) EXCLUSIVE_LOCKS_REQUIRED(::cs_main) {
                AssertLockHeld(::cs_main);

                // Only disconnect a peer that has been connected to us for
                // some reasonable fraction of our check-frequency, to give
                // it time for new information to have arrived.
                // Also don't disconnect any peer we're trying to download a
                // block from.
                CNodeState &state = *State(pnode->GetId());
                if (time_in_seconds - pnode->nTimeConnected > MINIMUM_CONNECT_TIME && state.nBlocksInFlight == 0) {
                    LogPrint(BCLog::NET, "disconnecting extra outbound peer=%d (last block announcement received at time %d)\n", pnode->GetId(), oldest_block_announcement);
                    pnode->fDisconnect = true;
                    return true;
                } else {
                    LogPrint(BCLog::NET, "keeping outbound peer=%d chosen for eviction (connect time: %d, blocks_in_flight: %d)\n", pnode->GetId(), pnode->nTimeConnected, state.nBlocksInFlight);
                    return false;
                }
            });
            if (disconnected) {
                // If we disconnected an extra peer, that means we successfully
                // connected to at least one peer after the last time we
                // detected a stale tip. Don't try any more extra peers until
                // we next detect a stale tip, to limit the load we put on the
                // network from these extra connections.
                m_connman.SetTryNewOutboundPeer(false);
            }
        }
    }
}

void PeerManagerImpl::CheckForStaleTipAndEvictPeers()
{
    LOCK(cs_main);

    int64_t time_in_seconds = GetTime();

    EvictExtraOutboundPeers(time_in_seconds);

    if (time_in_seconds > m_stale_tip_check_time) {
        // Check whether our tip is stale, and if so, allow using an extra
        // outbound peer
        if (!fImporting && !fReindex && m_connman.GetNetworkActive() && m_connman.GetUseAddrmanOutgoing() && TipMayBeStale()) {
            LogPrintf("Potential stale tip detected, will try using extra outbound peer (last tip update: %d seconds ago)\n", time_in_seconds - m_last_tip_update);
            m_connman.SetTryNewOutboundPeer(true);
        } else if (m_connman.GetTryNewOutboundPeer()) {
            m_connman.SetTryNewOutboundPeer(false);
        }
        m_stale_tip_check_time = time_in_seconds + STALE_CHECK_INTERVAL;
    }

    if (!m_initial_sync_finished && CanDirectFetch()) {
        m_connman.StartExtraBlockRelayPeers();
        m_initial_sync_finished = true;
    }
}

void PeerManagerImpl::MaybeSendPing(CNode& node_to, Peer& peer, std::chrono::microseconds now)
{
    if (m_connman.ShouldRunInactivityChecks(node_to) && peer.m_ping_nonce_sent &&
        now > peer.m_ping_start.load() + std::chrono::seconds{TIMEOUT_INTERVAL}) {
        LogPrint(BCLog::NET, "ping timeout: %fs peer=%d\n", 0.000001 * count_microseconds(now - peer.m_ping_start.load()), peer.m_id);
        node_to.fDisconnect = true;
        return;
    }

    const CNetMsgMaker msgMaker(node_to.GetCommonVersion());
    bool pingSend = false;

    if (peer.m_ping_queued) {
        // RPC ping request by user
        pingSend = true;
    }

    if (peer.m_ping_nonce_sent == 0 && now > peer.m_ping_start.load() + PING_INTERVAL) {
        // Ping automatically sent as a latency probe & keepalive.
        pingSend = true;
    }

    if (pingSend) {
        uint64_t nonce = 0;
        while (nonce == 0) {
            GetRandBytes((unsigned char*)&nonce, sizeof(nonce));
        }
        peer.m_ping_queued = false;
        peer.m_ping_start = now;
        // Particl ping includes chain height and is always > BIP0031
        int nChainHeight;
        {
            LOCK(cs_main);
            nChainHeight = (int)::ChainActive().Height();
        }
        // BIP0031_VERSION
        peer.m_ping_nonce_sent = nonce;
        m_connman.PushMessage(&node_to, msgMaker.Make(NetMsgType::PING, nonce, nChainHeight));
    }
}

void PeerManagerImpl::MaybeSendAddr(CNode& node, std::chrono::microseconds current_time)
{
    // Nothing to do for non-address-relay peers
    if (!node.RelayAddrsWithConn()) return;

    assert(node.m_addr_known);

    LOCK(node.m_addr_send_times_mutex);
    // Periodically advertise our local address to the peer.
    if (fListen && !m_chainman.ActiveChainstate().IsInitialBlockDownload() &&
        node.m_next_local_addr_send < current_time) {
        // If we've sent before, clear the bloom filter for the peer, so that our
        // self-announcement will actually go out.
        // This might be unnecessary if the bloom filter has already rolled
        // over since our last self-announcement, but there is only a small
        // bandwidth cost that we can incur by doing this (which happens
        // once a day on average).
        if (node.m_next_local_addr_send != 0us) {
            node.m_addr_known->reset();
        }
        if (std::optional<CAddress> local_addr = GetLocalAddrForPeer(&node)) {
            FastRandomContext insecure_rand;
            node.PushAddress(*local_addr, insecure_rand);
        }
        node.m_next_local_addr_send = PoissonNextSend(current_time, AVG_LOCAL_ADDRESS_BROADCAST_INTERVAL);
    }

    // We sent an `addr` message to this peer recently. Nothing more to do.
    if (current_time <= node.m_next_addr_send) return;

    node.m_next_addr_send = PoissonNextSend(current_time, AVG_ADDRESS_BROADCAST_INTERVAL);

    if (!Assume(node.vAddrToSend.size() <= MAX_ADDR_TO_SEND)) {
        // Should be impossible since we always check size before adding to
        // vAddrToSend. Recover by trimming the vector.
        node.vAddrToSend.resize(MAX_ADDR_TO_SEND);
    }

    // Remove addr records that the peer already knows about, and add new
    // addrs to the m_addr_known filter on the same pass.
    auto addr_already_known = [&node](const CAddress& addr) {
        bool ret = node.m_addr_known->contains(addr.GetKey());
        if (!ret) node.m_addr_known->insert(addr.GetKey());
        return ret;
    };
    node.vAddrToSend.erase(std::remove_if(node.vAddrToSend.begin(), node.vAddrToSend.end(), addr_already_known),
                           node.vAddrToSend.end());

    // No addr messages to send
    if (node.vAddrToSend.empty()) return;

    const char* msg_type;
    int make_flags;
    if (node.m_wants_addrv2) {
        msg_type = NetMsgType::ADDRV2;
        make_flags = ADDRV2_FORMAT;
    } else {
        msg_type = NetMsgType::ADDR;
        make_flags = 0;
    }
    m_connman.PushMessage(&node, CNetMsgMaker(node.GetCommonVersion()).Make(make_flags, msg_type, node.vAddrToSend));
    node.vAddrToSend.clear();

    // we only send the big addr message once
    if (node.vAddrToSend.capacity() > 40) {
        node.vAddrToSend.shrink_to_fit();
    }
}

namespace {
class CompareInvMempoolOrder
{
    CTxMemPool *mp;
    bool m_wtxid_relay;
public:
    explicit CompareInvMempoolOrder(CTxMemPool *_mempool, bool use_wtxid)
    {
        mp = _mempool;
        m_wtxid_relay = use_wtxid;
    }

    bool operator()(std::set<uint256>::iterator a, std::set<uint256>::iterator b)
    {
        /* As std::make_heap produces a max-heap, we want the entries with the
         * fewest ancestors/highest fee to sort later. */
        return mp->CompareDepthAndScore(*b, *a, m_wtxid_relay);
    }
};
}

bool PeerManagerImpl::SendMessages(CNode* pto)
{
    PeerRef peer = GetPeerRef(pto->GetId());
    if (!peer) return false;
    const Consensus::Params& consensusParams = m_chainparams.GetConsensus();

    // We must call MaybeDiscourageAndDisconnect first, to ensure that we'll
    // disconnect misbehaving peers even before the version handshake is complete.
    if (MaybeDiscourageAndDisconnect(*pto, *peer)) return true;

    // Don't send anything until the version handshake is complete
    if (!pto->fSuccessfullyConnected || pto->fDisconnect)
        return true;

    // If we get here, the outgoing message serialization version is set and can't change.
    const CNetMsgMaker msgMaker(pto->GetCommonVersion());

    const auto current_time = GetTime<std::chrono::microseconds>();

    MaybeSendPing(*pto, *peer, current_time);

    // MaybeSendPing may have marked peer for disconnection
    if (pto->fDisconnect) return true;

    MaybeSendAddr(*pto, current_time);

    {
        LOCK(cs_main);

        CNodeState &state = *State(pto->GetId());

        // Start block sync
        if (pindexBestHeader == nullptr)
            pindexBestHeader = m_chainman.ActiveChain().Tip();
        bool fFetch = state.fPreferredDownload || (nPreferredDownload == 0 && !pto->fClient && !pto->IsAddrFetchConn()); // Download if this is a nice peer, or we have no nice peers and this one might do.
        if (!state.fSyncStarted && !pto->fClient && !fImporting && !fReindex) {
            // Only actively request headers from a single peer, unless we're close to today.
            if ((nSyncStarted == 0 && fFetch) || pindexBestHeader->GetBlockTime() > GetAdjustedTime() - 24 * 60 * 60) {
                state.fSyncStarted = true;
                state.m_headers_sync_timeout = current_time + HEADERS_DOWNLOAD_TIMEOUT_BASE +
                    (
                        // Convert HEADERS_DOWNLOAD_TIMEOUT_PER_HEADER to microseconds before scaling
                        // to maintain precision
                        std::chrono::microseconds{HEADERS_DOWNLOAD_TIMEOUT_PER_HEADER} *
                        (GetAdjustedTime() - pindexBestHeader->GetBlockTime()) / consensusParams.nPowTargetSpacing
                    );
                nSyncStarted++;
                const CBlockIndex *pindexStart = pindexBestHeader;
                /* If possible, start at the block preceding the currently
                   best known header.  This ensures that we always get a
                   non-empty list of headers back as long as the peer
                   is up-to-date.  With a non-empty response, we can initialise
                   the peer's known best block.  This wouldn't be possible
                   if we requested starting at pindexBestHeader and
                   got back an empty response.  */
                if (pindexStart->pprev)
                    pindexStart = pindexStart->pprev;
                LogPrint(BCLog::NET, "initial getheaders (%d) to peer=%d (startheight:%d)\n", pindexStart->nHeight, pto->GetId(), peer->m_starting_height);
                m_connman.PushMessage(pto, msgMaker.Make(NetMsgType::GETHEADERS, m_chainman.ActiveChain().GetLocator(pindexStart), uint256()));
            }
        }

        //
        // Try sending block announcements via headers
        //
        {
            // If we have less than MAX_BLOCKS_TO_ANNOUNCE in our
            // list of block hashes we're relaying, and our peer wants
            // headers announcements, then find the first header
            // not yet known to our peer but would connect, and send.
            // If no header would connect, or if we have too many
            // blocks, or if the peer doesn't want headers, just
            // add all to the inv queue.
            LOCK(peer->m_block_inv_mutex);
            std::vector<CBlockGetHeader> vHeaders;
            bool fRevertToInv = ((!state.fPreferHeaders &&
                                 (!state.fPreferHeaderAndIDs || peer->m_blocks_for_headers_relay.size() > 1)) ||
                                 peer->m_blocks_for_headers_relay.size() > MAX_BLOCKS_TO_ANNOUNCE);
            const CBlockIndex *pBestIndex = nullptr; // last header queued for delivery
            ProcessBlockAvailability(pto->GetId()); // ensure pindexBestKnownBlock is up-to-date

            if (!fRevertToInv) {
                bool fFoundStartingHeader = false;
                // Try to find first header that our peer doesn't have, and
                // then send all headers past that one.  If we come across any
                // headers that aren't on m_chainman.ActiveChain(), give up.
                for (const uint256& hash : peer->m_blocks_for_headers_relay) {
                    const CBlockIndex* pindex = m_chainman.m_blockman.LookupBlockIndex(hash);
                    assert(pindex);
                    if (m_chainman.ActiveChain()[pindex->nHeight] != pindex) {
                        // Bail out if we reorged away from this block
                        fRevertToInv = true;
                        break;
                    }
                    if (pBestIndex != nullptr && pindex->pprev != pBestIndex) {
                        // This means that the list of blocks to announce don't
                        // connect to each other.
                        // This shouldn't really be possible to hit during
                        // regular operation (because reorgs should take us to
                        // a chain that has some block not on the prior chain,
                        // which should be caught by the prior check), but one
                        // way this could happen is by using invalidateblock /
                        // reconsiderblock repeatedly on the tip, causing it to
                        // be added multiple times to m_blocks_for_headers_relay.
                        // Robustly deal with this rare situation by reverting
                        // to an inv.
                        fRevertToInv = true;
                        break;
                    }
                    pBestIndex = pindex;
                    if (fFoundStartingHeader) {
                        // add this to the headers message
                        vHeaders.push_back(pindex->GetBlockHeader());
                    } else if (PeerHasHeader(&state, pindex)) {
                        continue; // keep looking for the first new block
                    } else if (pindex->pprev == nullptr || PeerHasHeader(&state, pindex->pprev)) {
                        // Peer doesn't have this header but they do have the prior one.
                        // Start sending headers.
                        fFoundStartingHeader = true;
                        vHeaders.push_back(pindex->GetBlockHeader());
                    } else {
                        // Peer doesn't have this header or the prior one -- nothing will
                        // connect, so bail out.
                        fRevertToInv = true;
                        break;
                    }
                }
            }
            if (!fRevertToInv && !vHeaders.empty()) {
                if (vHeaders.size() == 1 && state.fPreferHeaderAndIDs) {
                    // We only send up to 1 block as header-and-ids, as otherwise
                    // probably means we're doing an initial-ish-sync or they're slow
                    LogPrint(BCLog::NET, "%s sending header-and-ids %s to peer=%d\n", __func__,
                            vHeaders.front().GetHash().ToString(), pto->GetId());

                    int nSendFlags = state.fWantsCmpctWitness ? 0 : SERIALIZE_TRANSACTION_NO_WITNESS;

                    bool fGotBlockFromCache = false;
                    {
                        LOCK(cs_most_recent_block);
                        if (most_recent_block_hash == pBestIndex->GetBlockHash()) {
                            if (state.fWantsCmpctWitness || !fWitnessesPresentInMostRecentCompactBlock)
                                m_connman.PushMessage(pto, msgMaker.Make(nSendFlags, NetMsgType::CMPCTBLOCK, *most_recent_compact_block));
                            else {
                                CBlockHeaderAndShortTxIDs cmpctblock(*most_recent_block, state.fWantsCmpctWitness);
                                m_connman.PushMessage(pto, msgMaker.Make(nSendFlags, NetMsgType::CMPCTBLOCK, cmpctblock));
                            }
                            fGotBlockFromCache = true;
                        }
                    }
                    if (!fGotBlockFromCache) {
                        CBlock block;
                        bool ret = ReadBlockFromDisk(block, pBestIndex, consensusParams);
                        assert(ret);
                        CBlockHeaderAndShortTxIDs cmpctblock(block, state.fWantsCmpctWitness);
                        m_connman.PushMessage(pto, msgMaker.Make(nSendFlags, NetMsgType::CMPCTBLOCK, cmpctblock));
                    }
                    state.pindexBestHeaderSent = pBestIndex;
                } else if (state.fPreferHeaders) {
                    if (vHeaders.size() > 1) {
                        LogPrint(BCLog::NET, "%s: %u headers, range (%s, %s), to peer=%d\n", __func__,
                                vHeaders.size(),
                                vHeaders.front().GetHash().ToString(),
                                vHeaders.back().GetHash().ToString(), pto->GetId());
                    } else {
                        LogPrint(BCLog::NET, "%s: sending header %s to peer=%d\n", __func__,
                                vHeaders.front().GetHash().ToString(), pto->GetId());
                    }
                    m_connman.PushMessage(pto, msgMaker.Make(NetMsgType::HEADERS, vHeaders));
                    state.pindexBestHeaderSent = pBestIndex;
                } else
                    fRevertToInv = true;
            }
            if (fRevertToInv) {
                // If falling back to using an inv, just try to inv the tip.
                // The last entry in m_blocks_for_headers_relay was our tip at some point
                // in the past.
                if (!peer->m_blocks_for_headers_relay.empty()) {
                    const uint256& hashToAnnounce = peer->m_blocks_for_headers_relay.back();
                    const CBlockIndex* pindex = m_chainman.m_blockman.LookupBlockIndex(hashToAnnounce);
                    assert(pindex);

                    // Warn if we're announcing a block that is not on the main chain.
                    // This should be very rare and could be optimized out.
                    // Just log for now.
                    if (m_chainman.ActiveChain()[pindex->nHeight] != pindex) {
                        LogPrint(BCLog::NET, "Announcing block %s not on main chain (tip=%s)\n",
                            hashToAnnounce.ToString(), m_chainman.ActiveChain().Tip()->GetBlockHash().ToString());
                    }

                    // If the peer's chain has this block, don't inv it back.
                    if (!PeerHasHeader(&state, pindex)) {
                        peer->m_blocks_for_inv_relay.push_back(hashToAnnounce);
                        LogPrint(BCLog::NET, "%s: sending inv peer=%d hash=%s\n", __func__,
                            pto->GetId(), hashToAnnounce.ToString());
                    }
                }
            }
            peer->m_blocks_for_headers_relay.clear();
        }

        //
        // Message: inventory
        //
        std::vector<CInv> vInv;
        {
            LOCK(peer->m_block_inv_mutex);
            vInv.reserve(std::max<size_t>(peer->m_blocks_for_inv_relay.size(), INVENTORY_BROADCAST_MAX));

            // Add blocks
            for (const uint256& hash : peer->m_blocks_for_inv_relay) {
                vInv.push_back(CInv(MSG_BLOCK, hash));
                if (vInv.size() == MAX_INV_SZ) {
                    m_connman.PushMessage(pto, msgMaker.Make(NetMsgType::INV, vInv));
                    vInv.clear();
                }
            }
            peer->m_blocks_for_inv_relay.clear();

            if (pto->m_tx_relay != nullptr) {
                LOCK(pto->m_tx_relay->cs_tx_inventory);
                // Check whether periodic sends should happen
                bool fSendTrickle = pto->HasPermission(PF_NOBAN);
                if (pto->m_tx_relay->nNextInvSend < current_time) {
                    fSendTrickle = true;
                    if (pto->IsInboundConn()) {
                        pto->m_tx_relay->nNextInvSend = m_connman.PoissonNextSendInbound(current_time, INBOUND_INVENTORY_BROADCAST_INTERVAL);
                    } else {
                        pto->m_tx_relay->nNextInvSend = PoissonNextSend(current_time, OUTBOUND_INVENTORY_BROADCAST_INTERVAL);
                    }
                }

                // Time to send but the peer has requested we not relay transactions.
                if (fSendTrickle) {
                    LOCK(pto->m_tx_relay->cs_filter);
                    if (!pto->m_tx_relay->fRelayTxes) pto->m_tx_relay->setInventoryTxToSend.clear();
                }

                // Respond to BIP35 mempool requests
                if (fSendTrickle && pto->m_tx_relay->fSendMempool) {
                    auto vtxinfo = m_mempool.infoAll();
                    pto->m_tx_relay->fSendMempool = false;
                    const CFeeRate filterrate{pto->m_tx_relay->minFeeFilter.load()};

                    LOCK(pto->m_tx_relay->cs_filter);

                    for (const auto& txinfo : vtxinfo) {
                        const uint256& hash = state.m_wtxid_relay ? txinfo.tx->GetWitnessHash() : txinfo.tx->GetHash();
                        CInv inv(state.m_wtxid_relay ? MSG_WTX : MSG_TX, hash);
                        pto->m_tx_relay->setInventoryTxToSend.erase(hash);
                        // Don't send transactions that peers will not put into their mempool
                        if (txinfo.fee < filterrate.GetFee(txinfo.vsize)) {
                            continue;
                        }
                        if (pto->m_tx_relay->pfilter) {
                            if (!pto->m_tx_relay->pfilter->IsRelevantAndUpdate(*txinfo.tx)) continue;
                        }
                        pto->m_tx_relay->filterInventoryKnown.insert(hash);
                        // Responses to MEMPOOL requests bypass the m_recently_announced_invs filter.
                        vInv.push_back(inv);
                        if (vInv.size() == MAX_INV_SZ) {
                            m_connman.PushMessage(pto, msgMaker.Make(NetMsgType::INV, vInv));
                            vInv.clear();
                        }
                    }
                    pto->m_tx_relay->m_last_mempool_req = std::chrono::duration_cast<std::chrono::seconds>(current_time);
                }

                // Determine transactions to relay
                if (fSendTrickle) {
                    // Produce a vector with all candidates for sending
                    std::vector<std::set<uint256>::iterator> vInvTx;
                    vInvTx.reserve(pto->m_tx_relay->setInventoryTxToSend.size());
                    for (std::set<uint256>::iterator it = pto->m_tx_relay->setInventoryTxToSend.begin(); it != pto->m_tx_relay->setInventoryTxToSend.end(); it++) {
                        vInvTx.push_back(it);
                    }
                    const CFeeRate filterrate{pto->m_tx_relay->minFeeFilter.load()};
                    // Topologically and fee-rate sort the inventory we send for privacy and priority reasons.
                    // A heap is used so that not all items need sorting if only a few are being sent.
                    CompareInvMempoolOrder compareInvMempoolOrder(&m_mempool, state.m_wtxid_relay);
                    std::make_heap(vInvTx.begin(), vInvTx.end(), compareInvMempoolOrder);
                    // No reason to drain out at many times the network's capacity,
                    // especially since we have many peers and some will draw much shorter delays.
                    unsigned int nRelayedTransactions = 0;
                    LOCK(pto->m_tx_relay->cs_filter);
                    while (!vInvTx.empty() && nRelayedTransactions < INVENTORY_BROADCAST_MAX) {
                        // Fetch the top element from the heap
                        std::pop_heap(vInvTx.begin(), vInvTx.end(), compareInvMempoolOrder);
                        std::set<uint256>::iterator it = vInvTx.back();
                        vInvTx.pop_back();
                        uint256 hash = *it;
                        CInv inv(state.m_wtxid_relay ? MSG_WTX : MSG_TX, hash);
                        // Remove it from the to-be-sent set
                        pto->m_tx_relay->setInventoryTxToSend.erase(it);
                        // Check if not in the filter already
                        if (pto->m_tx_relay->filterInventoryKnown.contains(hash)) {
                            continue;
                        }
                        // Not in the mempool anymore? don't bother sending it.
                        auto txinfo = m_mempool.info(ToGenTxid(inv));
                        if (!txinfo.tx) {
                            continue;
                        }
                        auto txid = txinfo.tx->GetHash();
                        auto wtxid = txinfo.tx->GetWitnessHash();
                        // Peer told you to not send transactions at that feerate? Don't bother sending it.
                        if (txinfo.fee < filterrate.GetFee(txinfo.vsize)) {
                            continue;
                        }
                        if (pto->m_tx_relay->pfilter && !pto->m_tx_relay->pfilter->IsRelevantAndUpdate(*txinfo.tx)) continue;
                        // Send
                        State(pto->GetId())->m_recently_announced_invs.insert(hash);
                        vInv.push_back(inv);
                        nRelayedTransactions++;
                        {
                            // Expire old relay messages
                            while (!g_relay_expiration.empty() && g_relay_expiration.front().first < current_time)
                            {
                                mapRelay.erase(g_relay_expiration.front().second);
                                g_relay_expiration.pop_front();
                            }

                            auto ret = mapRelay.emplace(txid, std::move(txinfo.tx));
                            if (ret.second) {
                                g_relay_expiration.emplace_back(current_time + RELAY_TX_CACHE_TIME, ret.first);
                            }
                            // Add wtxid-based lookup into mapRelay as well, so that peers can request by wtxid
                            auto ret2 = mapRelay.emplace(wtxid, ret.first->second);
                            if (ret2.second) {
                                g_relay_expiration.emplace_back(current_time + RELAY_TX_CACHE_TIME, ret2.first);
                            }
                        }
                        if (vInv.size() == MAX_INV_SZ) {
                            m_connman.PushMessage(pto, msgMaker.Make(NetMsgType::INV, vInv));
                            vInv.clear();
                        }
                        pto->m_tx_relay->filterInventoryKnown.insert(hash);
                        if (hash != txid) {
                            // Insert txid into filterInventoryKnown, even for
                            // wtxidrelay peers. This prevents re-adding of
                            // unconfirmed parents to the recently_announced
                            // filter, when a child tx is requested. See
                            // ProcessGetData().
                            pto->m_tx_relay->filterInventoryKnown.insert(txid);
                        }
                    }
                }
            }
        }
        if (!vInv.empty())
            m_connman.PushMessage(pto, msgMaker.Make(NetMsgType::INV, vInv));

        // Detect whether we're stalling
        if (state.m_stalling_since.count() && state.m_stalling_since < current_time - BLOCK_STALLING_TIMEOUT) {
            // Stalling only triggers when the block download window cannot move. During normal steady state,
            // the download window should be much larger than the to-be-downloaded set of blocks, so disconnection
            // should only happen during initial block download.
            LogPrintf("Peer=%d is stalling block download, disconnecting\n", pto->GetId());
            pto->fDisconnect = true;
            return true;
        }
        // In case there is a block that has been in flight from this peer for block_interval * (1 + 0.5 * N)
        // (with N the number of peers from which we're downloading validated blocks), disconnect due to timeout.
        // We compensate for other peers to prevent killing off peers due to our own downstream link
        // being saturated. We only count validated in-flight blocks so peers can't advertise non-existing block hashes
        // to unreasonably increase our timeout.
        if (state.vBlocksInFlight.size() > 0) {
            QueuedBlock &queuedBlock = state.vBlocksInFlight.front();
            int nOtherPeersWithValidatedDownloads = nPeersWithValidatedDownloads - (state.nBlocksInFlightValidHeaders > 0);
            if (current_time > state.m_downloading_since + std::chrono::seconds{consensusParams.nPowTargetSpacing} * (BLOCK_DOWNLOAD_TIMEOUT_BASE + BLOCK_DOWNLOAD_TIMEOUT_PER_PEER * nOtherPeersWithValidatedDownloads)) {
                LogPrintf("Timeout downloading block %s from peer=%d, disconnecting\n", queuedBlock.hash.ToString(), pto->GetId());
                pto->fDisconnect = true;
                return true;
            }
        }
        // Check for headers sync timeouts
        if (state.fSyncStarted && state.m_headers_sync_timeout < std::chrono::microseconds::max()) {
            // Detect whether this is a stalling initial-headers-sync peer
            if (pindexBestHeader->GetBlockTime() <= GetAdjustedTime() - 24 * 60 * 60) {
                if (current_time > state.m_headers_sync_timeout && nSyncStarted == 1 && (nPreferredDownload - state.fPreferredDownload >= 1)) {
                    // Disconnect a peer (without the noban permission) if it is our only sync peer,
                    // and we have others we could be using instead.
                    // Note: If all our peers are inbound, then we won't
                    // disconnect our sync peer for stalling; we have bigger
                    // problems if we can't get any outbound peers.
                    if (!pto->HasPermission(PF_NOBAN)) {
                        LogPrintf("Timeout downloading headers from peer=%d, disconnecting\n", pto->GetId());
                        pto->fDisconnect = true;
                        return true;
                    } else {
                        LogPrintf("Timeout downloading headers from noban peer=%d, not disconnecting\n", pto->GetId());
                        // Reset the headers sync state so that we have a
                        // chance to try downloading from a different peer.
                        // Note: this will also result in at least one more
                        // getheaders message to be sent to
                        // this peer (eventually).
                        state.fSyncStarted = false;
                        nSyncStarted--;
                        state.m_headers_sync_timeout = 0us;
                    }
                }
            } else {
                // After we've caught up once, reset the timeout so we can't trigger
                // disconnect later.
                state.m_headers_sync_timeout = std::chrono::microseconds::max();
            }
        }

        // Check that outbound peers have reasonable chains
        // GetTime() is used by this anti-DoS logic so we can test this using mocktime
        ConsiderEviction(*pto, GetTime());

        //
        // Message: getdata (blocks)
        //
        std::vector<CInv> vGetData;
        if (!pto->fClient && ((fFetch && !pto->m_limited_node) || !m_chainman.ActiveChainstate().IsInitialBlockDownload()) && state.nBlocksInFlight < MAX_BLOCKS_IN_TRANSIT_PER_PEER) {
            std::vector<const CBlockIndex*> vToDownload;
            NodeId staller = -1;
            FindNextBlocksToDownload(pto->GetId(), MAX_BLOCKS_IN_TRANSIT_PER_PEER - state.nBlocksInFlight, vToDownload, staller);
            for (const CBlockIndex *pindex : vToDownload) {
                uint32_t nFetchFlags = GetFetchFlags(*pto);
                vGetData.push_back(CInv(MSG_BLOCK | nFetchFlags, pindex->GetBlockHash()));
                MarkBlockAsInFlight(pto->GetId(), pindex->GetBlockHash(), pindex);
                LogPrint(BCLog::NET, "Requesting block %s (%d) peer=%d\n", pindex->GetBlockHash().ToString(),
                    pindex->nHeight, pto->GetId());
            }
            if (state.nBlocksInFlight == 0 && staller != -1) {
                if (State(staller)->m_stalling_since == 0us) {
                    State(staller)->m_stalling_since = current_time;
                    LogPrint(BCLog::NET, "Stall started peer=%d\n", staller);
                }
            }
        }

        //
        // Message: getdata (transactions)
        //
        std::vector<std::pair<NodeId, GenTxid>> expired;
        auto requestable = m_txrequest.GetRequestable(pto->GetId(), current_time, &expired);
        for (const auto& entry : expired) {
            LogPrint(BCLog::NET, "timeout of inflight %s %s from peer=%d\n", entry.second.IsWtxid() ? "wtx" : "tx",
                entry.second.GetHash().ToString(), entry.first);
        }
        for (const GenTxid& gtxid : requestable) {
            if (!AlreadyHaveTx(gtxid)) {
                LogPrint(BCLog::NET, "Requesting %s %s peer=%d\n", gtxid.IsWtxid() ? "wtx" : "tx",
                    gtxid.GetHash().ToString(), pto->GetId());
                vGetData.emplace_back(gtxid.IsWtxid() ? MSG_WTX : (MSG_TX | GetFetchFlags(*pto)), gtxid.GetHash());
                if (vGetData.size() >= MAX_GETDATA_SZ) {
                    m_connman.PushMessage(pto, msgMaker.Make(NetMsgType::GETDATA, vGetData));
                    vGetData.clear();
                }
                m_txrequest.RequestedTx(pto->GetId(), gtxid.GetHash(), current_time + GETDATA_TX_INTERVAL);
            } else {
                // We have already seen this transaction, no need to download. This is just a belt-and-suspenders, as
                // this should already be called whenever a transaction becomes AlreadyHaveTx().
                m_txrequest.ForgetTxHash(gtxid.GetHash());
            }
        }


        if (!vGetData.empty())
            m_connman.PushMessage(pto, msgMaker.Make(NetMsgType::GETDATA, vGetData));

        //
        // Message: feefilter
        //
        if (pto->m_tx_relay != nullptr &&
            !m_ignore_incoming_txs &&
            pto->GetCommonVersion() >= FEEFILTER_VERSION &&
            gArgs.GetBoolArg("-feefilter", DEFAULT_FEEFILTER) &&
            !pto->HasPermission(PF_FORCERELAY) // peers with the forcerelay permission should not filter txs to us
        ) {
            CAmount currentFilter = m_mempool.GetMinFee(gArgs.GetArg("-maxmempool", DEFAULT_MAX_MEMPOOL_SIZE) * 1000000).GetFeePerK();
            static FeeFilterRounder g_filter_rounder{CFeeRate{DEFAULT_MIN_RELAY_TX_FEE}};
            if (m_chainman.ActiveChainstate().IsInitialBlockDownload()) {
                // Received tx-inv messages are discarded when the active
                // chainstate is in IBD, so tell the peer to not send them.
                currentFilter = MAX_MONEY;
            } else {
                static const CAmount MAX_FILTER{g_filter_rounder.round(MAX_MONEY)};
                if (pto->m_tx_relay->lastSentFeeFilter == MAX_FILTER) {
                    // Send the current filter if we sent MAX_FILTER previously
                    // and made it out of IBD.
                    pto->m_tx_relay->m_next_send_feefilter = 0us;
                }
            }
            if (current_time > pto->m_tx_relay->m_next_send_feefilter) {
                CAmount filterToSend = g_filter_rounder.round(currentFilter);
                // We always have a fee filter of at least minRelayTxFee
                filterToSend = std::max(filterToSend, ::minRelayTxFee.GetFeePerK());
                if (filterToSend != pto->m_tx_relay->lastSentFeeFilter) {
                    m_connman.PushMessage(pto, msgMaker.Make(NetMsgType::FEEFILTER, filterToSend));
                    pto->m_tx_relay->lastSentFeeFilter = filterToSend;
                }
                pto->m_tx_relay->m_next_send_feefilter = PoissonNextSend(current_time, AVG_FEEFILTER_BROADCAST_INTERVAL);
            }
            // If the fee filter has changed substantially and it's still more than MAX_FEEFILTER_CHANGE_DELAY
            // until scheduled broadcast, then move the broadcast to within MAX_FEEFILTER_CHANGE_DELAY.
            else if (current_time + MAX_FEEFILTER_CHANGE_DELAY < pto->m_tx_relay->m_next_send_feefilter &&
                     (currentFilter < 3 * pto->m_tx_relay->lastSentFeeFilter / 4 || currentFilter > 4 * pto->m_tx_relay->lastSentFeeFilter / 3)) {
                pto->m_tx_relay->m_next_send_feefilter = current_time + GetRandomDuration<std::chrono::microseconds>(MAX_FEEFILTER_CHANGE_DELAY);
            }
        }
    } // release cs_main

    if (smsg::fSecMsgEnabled) {
        bool fSendTrickle = pto->HasPermission(PF_NOBAN);
        smsgModule.SendData(pto, fSendTrickle);
    }
    return true;
}<|MERGE_RESOLUTION|>--- conflicted
+++ resolved
@@ -2684,7 +2684,7 @@
 void PeerManagerImpl::ProcessBlock(CNode& pfrom, const std::shared_ptr<const CBlock>& pblock, bool fForceProcessing)
 {
     bool fNewBlock = false;
-    m_chainman.ProcessNewBlock(m_chainparams, pblock, fForceProcessing, &fNewBlock);
+    m_chainman.ProcessNewBlock(m_chainparams, pblock, fForceProcessing, &fNewBlock, pfrom.GetId());
     if (fNewBlock) {
         pfrom.nLastBlockTime = GetTime();
     } else {
@@ -3802,17 +3802,7 @@
             // we have a chain with at least nMinimumChainWork), and we ignore
             // compact blocks with less work than our tip, it is safe to treat
             // reconstructed compact blocks as having been requested.
-<<<<<<< HEAD
-            m_chainman.ProcessNewBlock(m_chainparams, pblock, /*fForceProcessing=*/true, &fNewBlock, pfrom.GetId());
-            if (fNewBlock) {
-                pfrom.nLastBlockTime = GetTime();
-            } else {
-                LOCK(cs_main);
-                mapBlockSource.erase(pblock->GetHash());
-            }
-=======
             ProcessBlock(pfrom, pblock, /*fForceProcessing=*/true);
->>>>>>> 0c74716c
             LOCK(cs_main); // hold cs_main for CBlockIndex::IsValid()
             if (pindex->IsValid(BLOCK_VALID_TRANSACTIONS)) {
                 // Clear download state for this block, which is in
@@ -3895,17 +3885,7 @@
             // disk-space attacks), but this should be safe due to the
             // protections in the compact block handler -- see related comment
             // in compact block optimistic reconstruction handling.
-<<<<<<< HEAD
-            m_chainman.ProcessNewBlock(m_chainparams, pblock, /*fForceProcessing=*/true, &fNewBlock, pfrom.GetId());
-            if (fNewBlock) {
-                pfrom.nLastBlockTime = GetTime();
-            } else {
-                LOCK(cs_main);
-                mapBlockSource.erase(pblock->GetHash());
-            }
-=======
             ProcessBlock(pfrom, pblock, /*fForceProcessing=*/true);
->>>>>>> 0c74716c
         }
         return;
     }
@@ -3960,18 +3940,7 @@
             // cs_main in ProcessNewBlock is fine.
             mapBlockSource.emplace(hash, std::make_pair(pfrom.GetId(), true));
         }
-<<<<<<< HEAD
-        bool fNewBlock = false;
-        m_chainman.ProcessNewBlock(m_chainparams, pblock, forceProcessing, &fNewBlock, pfrom.GetId());
-        if (fNewBlock) {
-            pfrom.nLastBlockTime = GetTime();
-        } else {
-            LOCK(cs_main);
-            mapBlockSource.erase(pblock->GetHash());
-        }
-=======
         ProcessBlock(pfrom, pblock, forceProcessing);
->>>>>>> 0c74716c
         return;
     }
 
