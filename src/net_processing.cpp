--- conflicted
+++ resolved
@@ -661,7 +661,14 @@
      */
     void ProcessGetCFCheckPt(CNode& peer, CDataStream& vRecv);
 
-<<<<<<< HEAD
+    /** Checks if address relay is permitted with peer. If needed, initializes
+     * the m_addr_known bloom filter and sets m_addr_relay_enabled to true.
+     *
+     *  @return   True if address relay is enabled with peer
+     *            False if address relay is disallowed
+     */
+    bool SetupAddressRelay(const CNode& node, Peer& peer);
+
     /** Particl */
     int m_banscore = DISCOURAGEMENT_THRESHOLD;
     void PassOnMisbehaviour(NodeId node_id, int howmuch);
@@ -672,15 +679,6 @@
     void MisbehavingByAddr(CNetAddr addr, int misbehavior_cfwd, int howmuch, const std::string& message) override EXCLUSIVE_LOCKS_REQUIRED(cs_main);
     bool IncDuplicateHeaders(NodeId node_id) override EXCLUSIVE_LOCKS_REQUIRED(cs_main);
     void CheckUnreceivedHeaders(int64_t now) override EXCLUSIVE_LOCKS_REQUIRED(cs_main);
-=======
-    /** Checks if address relay is permitted with peer. If needed, initializes
-     * the m_addr_known bloom filter and sets m_addr_relay_enabled to true.
-     *
-     *  @return   True if address relay is enabled with peer
-     *            False if address relay is disallowed
-     */
-    bool SetupAddressRelay(const CNode& node, Peer& peer);
->>>>>>> 502d22ce
 };
 } // namespace
 
