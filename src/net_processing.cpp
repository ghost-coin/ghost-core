--- conflicted
+++ resolved
@@ -2844,21 +2844,18 @@
         CService addrMe;
         uint64_t nNonce = 1;
         ServiceFlags nServices;
+        uint64_t nServiceInt;
         int nVersion;
         std::string cleanSubVer;
         int starting_height = -1;
         bool fRelay = true;
 
-<<<<<<< HEAD
-        vRecv >> nVersion >> nServiceInt >> nTime >> addrMe;
-
+        vRecv >> nVersion >> Using<CustomUintFormatter<8>>(nServiceInt) >> nTime;
         // Clear NODE_SMSG service flag if old peer version
         if (nVersion < smsg::MIN_SMSG_PROTO_VERSION) {
             nServiceInt &= ~NODE_SMSG;
         }
-=======
-        vRecv >> nVersion >> Using<CustomUintFormatter<8>>(nServices) >> nTime;
->>>>>>> 0d9fdd32
+        nServices = ServiceFlags(nServiceInt);
         if (nTime < 0) {
             nTime = 0;
         }
