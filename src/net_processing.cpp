--- conflicted
+++ resolved
@@ -1441,20 +1441,11 @@
         for (const CTransactionRef& ptx : pblock->vtx) {
             const CTransaction& tx = *ptx;
 
-<<<<<<< HEAD
-        // Which orphan pool entries must we evict?
-        for (const auto& txin : tx.vin) {
-            if (txin.IsAnonInput())
-                continue;
-            auto itByPrev = mapOrphanTransactionsByPrev.find(txin.prevout);
-            if (itByPrev == mapOrphanTransactionsByPrev.end()) continue;
-            for (auto mi = itByPrev->second.begin(); mi != itByPrev->second.end(); ++mi) {
-                const CTransaction& orphanTx = *(*mi)->second.tx;
-                const uint256& orphanHash = orphanTx.GetHash();
-                vOrphanErase.push_back(orphanHash);
-=======
             // Which orphan pool entries must we evict?
             for (const auto& txin : tx.vin) {
+                if (txin.IsAnonInput()) {
+                    continue;
+                }
                 auto itByPrev = mapOrphanTransactionsByPrev.find(txin.prevout);
                 if (itByPrev == mapOrphanTransactionsByPrev.end()) continue;
                 for (auto mi = itByPrev->second.begin(); mi != itByPrev->second.end(); ++mi) {
@@ -1462,7 +1453,6 @@
                     const uint256& orphanHash = orphanTx.GetHash();
                     vOrphanErase.push_back(orphanHash);
                 }
->>>>>>> d104aa0a
             }
         }
 
