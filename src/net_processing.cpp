// Copyright (c) 2009-2010 Satoshi Nakamoto
// Copyright (c) 2009-2021 The Bitcoin Core developers
// Distributed under the MIT software license, see the accompanying
// file COPYING or http://www.opensource.org/licenses/mit-license.php.

#include <net_processing.h>

#include <addrman.h>
#include <banman.h>
#include <blockencodings.h>
#include <blockfilter.h>
#include <chainparams.h>
#include <consensus/amount.h>
#include <consensus/validation.h>
#include <deploymentstatus.h>
#include <hash.h>
#include <index/blockfilterindex.h>
#include <merkleblock.h>
#include <netbase.h>
#include <netmessagemaker.h>
#include <node/blockstorage.h>
#include <policy/fees.h>
#include <policy/policy.h>
#include <primitives/block.h>
#include <primitives/transaction.h>
#include <random.h>
#include <reverse_iterator.h>
#include <scheduler.h>
#include <streams.h>
#include <sync.h>
#include <tinyformat.h>
#include <txmempool.h>
#include <txorphanage.h>
#include <txrequest.h>
#include <util/check.h> // For NDEBUG compile time check
#include <util/strencodings.h>
#include <util/system.h>
#include <util/trace.h>
#include <validation.h>

#include <algorithm>
#include <atomic>
#include <chrono>
#include <future>
#include <memory>
#include <optional>
#include <typeinfo>

// Particl includes
#include <smsg/smessage.h>

using node::ReadBlockFromDisk;
using node::ReadRawBlockFromDisk;
using node::fImporting;
using node::fPruneMode;
using node::fReindex;

/** How long to cache transactions in mapRelay for normal relay */
static constexpr auto RELAY_TX_CACHE_TIME = 15min;
/** How long a transaction has to be in the mempool before it can unconditionally be relayed (even when not in mapRelay). */
static constexpr auto UNCONDITIONAL_RELAY_DELAY = 2min;
/** Headers download timeout.
 *  Timeout = base + per_header * (expected number of headers) */
static constexpr auto HEADERS_DOWNLOAD_TIMEOUT_BASE = 15min;
static constexpr auto HEADERS_DOWNLOAD_TIMEOUT_PER_HEADER = 1ms;
/** Protect at least this many outbound peers from disconnection due to slow/
 * behind headers chain.
 */
static constexpr int32_t MAX_OUTBOUND_PEERS_TO_PROTECT_FROM_DISCONNECT = 4;
/** Timeout for (unprotected) outbound peers to sync to our chainwork */
static constexpr auto CHAIN_SYNC_TIMEOUT{20min};
/** How frequently to check for stale tips */
static constexpr auto STALE_CHECK_INTERVAL{10min};
/** How frequently to check for extra outbound peers and disconnect */
static constexpr auto EXTRA_PEER_CHECK_INTERVAL{45s};
/** Minimum time an outbound-peer-eviction candidate must be connected for, in order to evict */
static constexpr auto MINIMUM_CONNECT_TIME{30s};
/** SHA256("main address relay")[0:8] */
static constexpr uint64_t RANDOMIZER_ID_ADDRESS_RELAY = 0x3cac0035b5866b90ULL;
/// Age after which a stale block will no longer be served if requested as
/// protection against fingerprinting. Set to one month, denominated in seconds.
static constexpr int STALE_RELAY_AGE_LIMIT = 30 * 24 * 60 * 60;
/// Age after which a block is considered historical for purposes of rate
/// limiting block relay. Set to one week, denominated in seconds.
static constexpr int HISTORICAL_BLOCK_AGE = 7 * 24 * 60 * 60;
/** Time between pings automatically sent out for latency probing and keepalive */
static constexpr auto PING_INTERVAL{2min};
/** The maximum number of entries in a locator */
static const unsigned int MAX_LOCATOR_SZ = 101;
/** The maximum number of entries in an 'inv' protocol message */
static const unsigned int MAX_INV_SZ = 50000;
/** Maximum number of in-flight transaction requests from a peer. It is not a hard limit, but the threshold at which
 *  point the OVERLOADED_PEER_TX_DELAY kicks in. */
static constexpr int32_t MAX_PEER_TX_REQUEST_IN_FLIGHT = 100;
/** Maximum number of transactions to consider for requesting, per peer. It provides a reasonable DoS limit to
 *  per-peer memory usage spent on announcements, while covering peers continuously sending INVs at the maximum
 *  rate (by our own policy, see INVENTORY_BROADCAST_PER_SECOND) for several minutes, while not receiving
 *  the actual transaction (from any peer) in response to requests for them. */
static constexpr int32_t MAX_PEER_TX_ANNOUNCEMENTS = 5000;
/** How long to delay requesting transactions via txids, if we have wtxid-relaying peers */
static constexpr auto TXID_RELAY_DELAY{2s};
/** How long to delay requesting transactions from non-preferred peers */
static constexpr auto NONPREF_PEER_TX_DELAY{2s};
/** How long to delay requesting transactions from overloaded peers (see MAX_PEER_TX_REQUEST_IN_FLIGHT). */
static constexpr auto OVERLOADED_PEER_TX_DELAY{2s};
/** How long to wait before downloading a transaction from an additional peer */
static constexpr auto GETDATA_TX_INTERVAL{60s};
/** Limit to avoid sending big packets. Not used in processing incoming GETDATA for compatibility */
static const unsigned int MAX_GETDATA_SZ = 1000;
/** Number of blocks that can be requested at any given time from a single peer. */
static const int MAX_BLOCKS_IN_TRANSIT_PER_PEER = 16;
/** Time during which a peer must stall block download progress before being disconnected. */
static constexpr auto BLOCK_STALLING_TIMEOUT{2s};
/** Number of headers sent in one getheaders result. We rely on the assumption that if a peer sends
 *  less than this number, we reached its tip. Changing this value is a protocol upgrade. */
static const unsigned int MAX_HEADERS_RESULTS = 2000;
/** Maximum depth of blocks we're willing to serve as compact blocks to peers
 *  when requested. For older blocks, a regular BLOCK response will be sent. */
static const int MAX_CMPCTBLOCK_DEPTH = 5;
/** Maximum depth of blocks we're willing to respond to GETBLOCKTXN requests for. */
static const int MAX_BLOCKTXN_DEPTH = 10;
/** Size of the "block download window": how far ahead of our current height do we fetch?
 *  Larger windows tolerate larger download speed differences between peer, but increase the potential
 *  degree of disordering of blocks on disk (which make reindexing and pruning harder). We'll probably
 *  want to make this a per-peer adaptive value at some point. */
static const unsigned int BLOCK_DOWNLOAD_WINDOW = 1024;
/** Block download timeout base, expressed in multiples of the block interval (i.e. 10 min) */
static constexpr double BLOCK_DOWNLOAD_TIMEOUT_BASE = 1;
/** Additional block download timeout per parallel downloading peer (i.e. 5 min) */
static constexpr double BLOCK_DOWNLOAD_TIMEOUT_PER_PEER = 0.5;
/** Maximum number of headers to announce when relaying blocks with headers message.*/
static const unsigned int MAX_BLOCKS_TO_ANNOUNCE = 8;
/** Maximum number of unconnecting headers announcements before DoS score */
static const int MAX_UNCONNECTING_HEADERS = 10;
/** Minimum blocks required to signal NODE_NETWORK_LIMITED */
//static const unsigned int NODE_NETWORK_LIMITED_MIN_BLOCKS = 288;
/** Average delay between local address broadcasts */
static constexpr auto AVG_LOCAL_ADDRESS_BROADCAST_INTERVAL{24h};
/** Average delay between peer address broadcasts */
static constexpr auto AVG_ADDRESS_BROADCAST_INTERVAL{30s};
/** Delay between rotating the peers we relay a particular address to */
static constexpr auto ROTATE_ADDR_RELAY_DEST_INTERVAL{24h};
/** Average delay between trickled inventory transmissions for inbound peers.
 *  Blocks and peers with NetPermissionFlags::NoBan permission bypass this. */
static constexpr auto INBOUND_INVENTORY_BROADCAST_INTERVAL{5s};
/** Average delay between trickled inventory transmissions for outbound peers.
 *  Use a smaller delay as there is less privacy concern for them.
 *  Blocks and peers with NetPermissionFlags::NoBan permission bypass this. */
static constexpr auto OUTBOUND_INVENTORY_BROADCAST_INTERVAL{2s};
/** Maximum rate of inventory items to send per second.
 *  Limits the impact of low-fee transaction floods. */
static constexpr unsigned int INVENTORY_BROADCAST_PER_SECOND = 7;
/** Maximum number of inventory items to send per transmission. */
static constexpr unsigned int INVENTORY_BROADCAST_MAX = INVENTORY_BROADCAST_PER_SECOND * count_seconds(INBOUND_INVENTORY_BROADCAST_INTERVAL);
/** The number of most recently announced transactions a peer can request. */
static constexpr unsigned int INVENTORY_MAX_RECENT_RELAY = 3500;
/** Verify that INVENTORY_MAX_RECENT_RELAY is enough to cache everything typically
 *  relayed before unconditional relay from the mempool kicks in. This is only a
 *  lower bound, and it should be larger to account for higher inv rate to outbound
 *  peers, and random variations in the broadcast mechanism. */
static_assert(INVENTORY_MAX_RECENT_RELAY >= INVENTORY_BROADCAST_PER_SECOND * UNCONDITIONAL_RELAY_DELAY / std::chrono::seconds{1}, "INVENTORY_RELAY_MAX too low");
/** Average delay between feefilter broadcasts in seconds. */
static constexpr auto AVG_FEEFILTER_BROADCAST_INTERVAL{10min};
/** Maximum feefilter broadcast delay after significant change. */
static constexpr auto MAX_FEEFILTER_CHANGE_DELAY{5min};
/** Maximum number of compact filters that may be requested with one getcfilters. See BIP 157. */
static constexpr uint32_t MAX_GETCFILTERS_SIZE = 1000;
/** Maximum number of cf hashes that may be requested with one getcfheaders. See BIP 157. */
static constexpr uint32_t MAX_GETCFHEADERS_SIZE = 2000;
/** the maximum percentage of addresses from our addrman to return in response to a getaddr message. */
static constexpr size_t MAX_PCT_ADDR_TO_SEND = 23;
/** The maximum number of address records permitted in an ADDR message. */
static constexpr size_t MAX_ADDR_TO_SEND{1000};
/** The maximum rate of address records we're willing to process on average. Can be bypassed using
 *  the NetPermissionFlags::Addr permission. */
static constexpr double MAX_ADDR_RATE_PER_SECOND{0.1};
/** The soft limit of the address processing token bucket (the regular MAX_ADDR_RATE_PER_SECOND
 *  based increments won't go above this, but the MAX_ADDR_TO_SEND increment following GETADDR
 *  is exempt from this limit). */
static constexpr size_t MAX_ADDR_PROCESSING_TOKEN_BUCKET{MAX_ADDR_TO_SEND};

/** Increase a node's misbehavior score. */
void Misbehaving(PeerManager *peerman, NodeId nodeid, int howmuch, const std::string& message="")
{
    assert(peerman);
    peerman->Misbehaving(nodeid, howmuch, message);
};

// Internal stuff
namespace {
/** Blocks that are in flight, and that are in the queue to be downloaded. */
struct QueuedBlock {
    /** BlockIndex. We must have this since we only request blocks when we've already validated the header. */
    const CBlockIndex* pindex;
    /** Optional, used for CMPCTBLOCK downloads */
    std::unique_ptr<PartiallyDownloadedBlock> partialBlock;
};

/**
 * Data structure for an individual peer. This struct is not protected by
 * cs_main since it does not contain validation-critical data.
 *
 * Memory is owned by shared pointers and this object is destructed when
 * the refcount drops to zero.
 *
 * Mutexes inside this struct must not be held when locking m_peer_mutex.
 *
 * TODO: move most members from CNodeState to this structure.
 * TODO: move remaining application-layer data members from CNode to this structure.
 */
struct Peer {
    /** Same id as the CNode object for this peer */
    const NodeId m_id{0};

    /** Protects misbehavior data members */
    Mutex m_misbehavior_mutex;
    /** Accumulated misbehavior score for this peer */
    int m_misbehavior_score GUARDED_BY(m_misbehavior_mutex){0};
    /** Whether this peer should be disconnected and marked as discouraged (unless it has NetPermissionFlags::NoBan permission). */
    bool m_should_discourage GUARDED_BY(m_misbehavior_mutex){false};
    bool m_should_ban GUARDED_BY(m_misbehavior_mutex){false};

    /** Protects block inventory data members */
    Mutex m_block_inv_mutex;
    /** List of blocks that we'll announce via an `inv` message.
     * There is no final sorting before sending, as they are always sent
     * immediately and in the order requested. */
    std::vector<uint256> m_blocks_for_inv_relay GUARDED_BY(m_block_inv_mutex);
    /** Unfiltered list of blocks that we'd like to announce via a `headers`
     * message. If we can't announce via a `headers` message, we'll fall back to
     * announcing via `inv`. */
    std::vector<uint256> m_blocks_for_headers_relay GUARDED_BY(m_block_inv_mutex);
    /** The final block hash that we sent in an `inv` message to this peer.
     * When the peer requests this block, we send an `inv` message to trigger
     * the peer to request the next sequence of block hashes.
     * Most peers use headers-first syncing, which doesn't use this mechanism */
    uint256 m_continuation_block GUARDED_BY(m_block_inv_mutex) {};

    /** This peer's reported block height when we connected */
    std::atomic<int> m_starting_height{-1};
    /** This peer's reported block height in ping messages */
    std::atomic<int> m_chain_height{-1};

    /** The pong reply we're expecting, or 0 if no pong expected. */
    std::atomic<uint64_t> m_ping_nonce_sent{0};
    /** When the last ping was sent, or 0 if no ping was ever sent */
    std::atomic<std::chrono::microseconds> m_ping_start{0us};
    /** Whether a ping has been requested by the user */
    std::atomic<bool> m_ping_queued{false};

    /** Whether this peer relays txs via wtxid */
    std::atomic<bool> m_wtxid_relay{false};

    struct TxRelay {
        mutable RecursiveMutex m_bloom_filter_mutex;
        // We use m_relay_txs for two purposes -
        // a) it allows us to not relay tx invs before receiving the peer's version message
        // b) the peer may tell us in its version message that we should not relay tx invs
        //    unless it loads a bloom filter.
        bool m_relay_txs GUARDED_BY(m_bloom_filter_mutex){false};
        std::unique_ptr<CBloomFilter> m_bloom_filter PT_GUARDED_BY(m_bloom_filter_mutex) GUARDED_BY(m_bloom_filter_mutex){nullptr};

        mutable RecursiveMutex m_tx_inventory_mutex;
        CRollingBloomFilter m_tx_inventory_known_filter GUARDED_BY(m_tx_inventory_mutex){50000, 0.000001};
        // Set of transaction ids we still have to announce.
        // They are sorted by the mempool before relay, so the order is not important.
        std::set<uint256> m_tx_inventory_to_send;
        // Used for BIP35 mempool sending
        bool m_send_mempool GUARDED_BY(m_tx_inventory_mutex){false};
        // Last time a "MEMPOOL" request was serviced.
        std::atomic<std::chrono::seconds> m_last_mempool_req{0s};
        std::chrono::microseconds m_next_inv_send_time{0};

        /** Minimum fee rate with which to filter inv's to this node */
        std::atomic<CAmount> m_fee_filter_received{0};
        CAmount m_fee_filter_sent{0};
        std::chrono::microseconds m_next_send_feefilter{0};
    };

    /** Transaction relay data. Will be a nullptr if we're not relaying
     *  transactions with this peer (e.g. if it's a block-relay-only peer) */
    std::unique_ptr<TxRelay> m_tx_relay;

    /** A vector of addresses to send to the peer, limited to MAX_ADDR_TO_SEND. */
    std::vector<CAddress> m_addrs_to_send;
    /** Probabilistic filter to track recent addr messages relayed with this
     *  peer. Used to avoid relaying redundant addresses to this peer.
     *
     *  We initialize this filter for outbound peers (other than
     *  block-relay-only connections) or when an inbound peer sends us an
     *  address related message (ADDR, ADDRV2, GETADDR).
     *
     *  Presence of this filter must correlate with m_addr_relay_enabled.
     **/
    std::unique_ptr<CRollingBloomFilter> m_addr_known;
    /** Whether we are participating in address relay with this connection.
     *
     *  We set this bool to true for outbound peers (other than
     *  block-relay-only connections), or when an inbound peer sends us an
     *  address related message (ADDR, ADDRV2, GETADDR).
     *
     *  We use this bool to decide whether a peer is eligible for gossiping
     *  addr messages. This avoids relaying to peers that are unlikely to
     *  forward them, effectively blackholing self announcements. Reasons
     *  peers might support addr relay on the link include that they connected
     *  to us as a block-relay-only peer or they are a light client.
     *
     *  This field must correlate with whether m_addr_known has been
     *  initialized.*/
    std::atomic_bool m_addr_relay_enabled{false};
    /** Whether a getaddr request to this peer is outstanding. */
    bool m_getaddr_sent{false};
    /** Guards address sending timers. */
    mutable Mutex m_addr_send_times_mutex;
    /** Time point to send the next ADDR message to this peer. */
    std::chrono::microseconds m_next_addr_send GUARDED_BY(m_addr_send_times_mutex){0};
    /** Time point to possibly re-announce our local address to this peer. */
    std::chrono::microseconds m_next_local_addr_send GUARDED_BY(m_addr_send_times_mutex){0};
    /** Whether the peer has signaled support for receiving ADDRv2 (BIP155)
     *  messages, indicating a preference to receive ADDRv2 instead of ADDR ones. */
    std::atomic_bool m_wants_addrv2{false};
    /** Whether this peer has already sent us a getaddr message. */
    bool m_getaddr_recvd{false};
    /** Number of addresses that can be processed from this peer. Start at 1 to
     *  permit self-announcement. */
    double m_addr_token_bucket{1.0};
    /** When m_addr_token_bucket was last updated */
    std::chrono::microseconds m_addr_token_timestamp{GetTime<std::chrono::microseconds>()};
    /** Total number of addresses that were dropped due to rate limiting. */
    std::atomic<uint64_t> m_addr_rate_limited{0};
    /** Total number of addresses that were processed (excludes rate-limited ones). */
    std::atomic<uint64_t> m_addr_processed{0};

    /** Set of txids to reconsider once their parent transactions have been accepted **/
    std::set<uint256> m_orphan_work_set GUARDED_BY(g_cs_orphans);

    /** Protects m_getdata_requests **/
    Mutex m_getdata_requests_mutex;
    /** Work queue of items requested by this peer **/
    std::deque<CInv> m_getdata_requests GUARDED_BY(m_getdata_requests_mutex);

    explicit Peer(NodeId id, bool tx_relay)
        : m_id(id)
        , m_tx_relay(tx_relay ? std::make_unique<TxRelay>() : nullptr)
    {}
};

using PeerRef = std::shared_ptr<Peer>;

/**
 * Maintain validation-specific state about nodes, protected by cs_main, instead
 * by CNode's own locks. This simplifies asynchronous operation, where
 * processing of incoming data is done after the ProcessMessage call returns,
 * and we're no longer holding the node's locks.
 */
struct CNodeState {
    //! The best known block we know this peer has announced.
    const CBlockIndex* pindexBestKnownBlock{nullptr};
    //! The hash of the last unknown block this peer has announced.
    uint256 hashLastUnknownBlock{};
    //! The last full block we both have.
    const CBlockIndex* pindexLastCommonBlock{nullptr};
    //! The best header we have sent our peer.
    const CBlockIndex* pindexBestHeaderSent{nullptr};
    //! Length of current-streak of unconnecting headers announcements
    int nUnconnectingHeaders{0};
    //! Whether we've started headers synchronization with this peer.
    bool fSyncStarted{false};
    //! When to potentially disconnect peer for stalling headers download
    std::chrono::microseconds m_headers_sync_timeout{0us};
    //! Since when we're stalling block download progress (in microseconds), or 0.
    std::chrono::microseconds m_stalling_since{0us};
    std::list<QueuedBlock> vBlocksInFlight;
    //! When the first entry in vBlocksInFlight started downloading. Don't care when vBlocksInFlight is empty.
    std::chrono::microseconds m_downloading_since{0us};
    int nBlocksInFlight{0};
    //! Whether we consider this a preferred download peer.
    bool fPreferredDownload{false};
    //! Whether this peer wants invs or headers (when possible) for block announcements.
    bool fPreferHeaders{false};
    //! Whether this peer wants invs or cmpctblocks (when possible) for block announcements.
    bool fPreferHeaderAndIDs{false};
    /**
      * Whether this peer will send us cmpctblocks if we request them.
      * This is not used to gate request logic, as we really only care about fSupportsDesiredCmpctVersion,
      * but is used as a flag to "lock in" the version of compact blocks (fWantsCmpctWitness) we send.
      */
    bool fProvidesHeaderAndIDs{false};
    //! Whether this peer can give us witnesses
    bool fHaveWitness{false};
    //! Whether this peer wants witnesses in cmpctblocks/blocktxns
    bool fWantsCmpctWitness{false};
    /**
     * If we've announced NODE_WITNESS to this peer: whether the peer sends witnesses in cmpctblocks/blocktxns,
     * otherwise: whether this peer sends non-witnesses in cmpctblocks/blocktxns.
     */
    bool fSupportsDesiredCmpctVersion{false};

    /** State used to enforce CHAIN_SYNC_TIMEOUT and EXTRA_PEER_CHECK_INTERVAL logic.
      *
      * Both are only in effect for outbound, non-manual, non-protected connections.
      * Any peer protected (m_protect = true) is not chosen for eviction. A peer is
      * marked as protected if all of these are true:
      *   - its connection type is IsBlockOnlyConn() == false
      *   - it gave us a valid connecting header
      *   - we haven't reached MAX_OUTBOUND_PEERS_TO_PROTECT_FROM_DISCONNECT yet
      *   - its chain tip has at least as much work as ours
      *
      * CHAIN_SYNC_TIMEOUT: if a peer's best known block has less work than our tip,
      * set a timeout CHAIN_SYNC_TIMEOUT in the future:
      *   - If at timeout their best known block now has more work than our tip
      *     when the timeout was set, then either reset the timeout or clear it
      *     (after comparing against our current tip's work)
      *   - If at timeout their best known block still has less work than our
      *     tip did when the timeout was set, then send a getheaders message,
      *     and set a shorter timeout, HEADERS_RESPONSE_TIME seconds in future.
      *     If their best known block is still behind when that new timeout is
      *     reached, disconnect.
      *
      * EXTRA_PEER_CHECK_INTERVAL: after each interval, if we have too many outbound peers,
      * drop the outbound one that least recently announced us a new block.
      */
    struct ChainSyncTimeoutState {
        //! A timeout used for checking whether our peer has sufficiently synced
        std::chrono::seconds m_timeout{0s};
        //! A header with the work we require on our peer's chain
        const CBlockIndex* m_work_header{nullptr};
        //! After timeout is reached, set to true after sending getheaders
        bool m_sent_getheaders{false};
        //! Whether this peer is protected from disconnection due to a bad/slow chain
        bool m_protect{false};
    };

    ChainSyncTimeoutState m_chain_sync;

    //! Time of last new block announcement
    int64_t m_last_block_announcement{0};

    //! Whether this peer is an inbound connection
    const bool m_is_inbound;

    //! A rolling bloom filter of all announced tx CInvs to this peer.
    CRollingBloomFilter m_recently_announced_invs = CRollingBloomFilter{INVENTORY_MAX_RECENT_RELAY, 0.000001};

    CNodeState(bool is_inbound) : m_is_inbound(is_inbound) {}
};

class PeerManagerImpl final : public PeerManager
{
public:
    PeerManagerImpl(const CChainParams& chainparams, CConnman& connman, AddrMan& addrman,
                    BanMan* banman, ChainstateManager& chainman,
                    CTxMemPool& pool, bool ignore_incoming_txs);

    /** Overridden from CValidationInterface. */
    void BlockConnected(const std::shared_ptr<const CBlock>& pblock, const CBlockIndex* pindexConnected) override;
    void BlockDisconnected(const std::shared_ptr<const CBlock> &block, const CBlockIndex* pindex) override;
    void UpdatedBlockTip(const CBlockIndex *pindexNew, const CBlockIndex *pindexFork, bool fInitialDownload) override;
    void BlockChecked(const CBlock& block, const BlockValidationState& state) override;
    void NewPoWValidBlock(const CBlockIndex *pindex, const std::shared_ptr<const CBlock>& pblock) override;

    /** Implement NetEventsInterface */
    void InitializeNode(CNode* pnode) override;
    void FinalizeNode(const CNode& node) override;
    bool ProcessMessages(CNode* pfrom, std::atomic<bool>& interrupt) override;
    bool SendMessages(CNode* pto) override EXCLUSIVE_LOCKS_REQUIRED(pto->cs_sendProcessing);

    /** Implement PeerManager */
    void StartScheduledTasks(CScheduler& scheduler) override;
    void CheckForStaleTipAndEvictPeers() override;
    std::optional<std::string> FetchBlock(NodeId peer_id, const CBlockIndex& block_index) override;
    bool GetNodeStateStats(NodeId nodeid, CNodeStateStats& stats) const override;
    bool IgnoresIncomingTxs() override { return m_ignore_incoming_txs; }
    void SendPings() override;
    void RelayTransaction(const uint256& txid, const uint256& wtxid) override;
    void SetBestHeight(int height) override { m_best_height = height; };
    void Misbehaving(const NodeId pnode, const int howmuch, const std::string& message) override;
    void ProcessMessage(CNode& pfrom, const std::string& msg_type, CDataStream& vRecv,
                        const std::chrono::microseconds time_received, const std::atomic<bool>& interruptMsgProc) override;
    void UpdateLastBlockAnnounceTime(NodeId node, int64_t time_in_seconds) override;

private:
    /** Consider evicting an outbound peer based on the amount of time they've been behind our tip */
    void ConsiderEviction(CNode& pto, std::chrono::seconds time_in_seconds) EXCLUSIVE_LOCKS_REQUIRED(cs_main);

    /** If we have extra outbound peers, try to disconnect the one with the oldest block announcement */
    void EvictExtraOutboundPeers(std::chrono::seconds now) EXCLUSIVE_LOCKS_REQUIRED(cs_main);

    /** Retrieve unbroadcast transactions from the mempool and reattempt sending to peers */
    void ReattemptInitialBroadcast(CScheduler& scheduler);

    /** Get a shared pointer to the Peer object.
     *  May return an empty shared_ptr if the Peer object can't be found. */
    PeerRef GetPeerRef(NodeId id) const;

    /** Get a shared pointer to the Peer object and remove it from m_peer_map.
     *  May return an empty shared_ptr if the Peer object can't be found. */
    PeerRef RemovePeer(NodeId id);

    /**
     * Potentially mark a node discouraged based on the contents of a BlockValidationState object
     *
     * @param[in] via_compact_block this bool is passed in because net_processing should
     * punish peers differently depending on whether the data was provided in a compact
     * block message or not. If the compact block had a valid header, but contained invalid
     * txs, the peer should not be punished. See BIP 152.
     *
     * @return Returns true if the peer was punished (probably disconnected)
     */
    bool MaybePunishNodeForBlock(NodeId nodeid, const BlockValidationState& state,
                                 bool via_compact_block, const std::string& message = "");

    bool MaybePunishNodeForDuplicates(NodeId nodeid, const BlockValidationState& state);

    /**
     * Potentially disconnect and discourage a node based on the contents of a TxValidationState object
     *
     * @return Returns true if the peer was punished (probably disconnected)
     */
    bool MaybePunishNodeForTx(NodeId nodeid, const TxValidationState& state, const std::string& message = "");

    /** Maybe disconnect a peer and discourage future connections from its address.
     *
     * @param[in]   pnode     The node to check.
     * @param[in]   peer      The peer object to check.
     * @return                True if the peer was marked for disconnection in this function
     */
    bool MaybeDiscourageAndDisconnect(CNode& pnode, Peer& peer);

    void ProcessOrphanTx(std::set<uint256>& orphan_work_set) EXCLUSIVE_LOCKS_REQUIRED(cs_main, g_cs_orphans);
    /** Process a single headers message from a peer. */
    void ProcessHeadersMessage(CNode& pfrom, const Peer& peer,
                               const std::vector<CBlockHeader>& headers,
                               bool via_compact_block);

    void SendBlockTransactions(CNode& pfrom, const CBlock& block, const BlockTransactionsRequest& req);

    /** Register with TxRequestTracker that an INV has been received from a
     *  peer. The announcement parameters are decided in PeerManager and then
     *  passed to TxRequestTracker. */
    void AddTxAnnouncement(const CNode& node, const GenTxid& gtxid, std::chrono::microseconds current_time)
        EXCLUSIVE_LOCKS_REQUIRED(::cs_main);

    /** Send a version message to a peer */
    void PushNodeVersion(CNode& pnode, const Peer& peer);

    /** Send a ping message every PING_INTERVAL or if requested via RPC. May
     *  mark the peer to be disconnected if a ping has timed out.
     *  We use mockable time for ping timeouts, so setmocktime may cause pings
     *  to time out. */
    void MaybeSendPing(CNode& node_to, Peer& peer, std::chrono::microseconds now);

    /** Send `addr` messages on a regular schedule. */
    void MaybeSendAddr(CNode& node, Peer& peer, std::chrono::microseconds current_time);

    /** Relay (gossip) an address to a few randomly chosen nodes.
     *
     * @param[in] originator   The id of the peer that sent us the address. We don't want to relay it back.
     * @param[in] addr         Address to relay.
     * @param[in] fReachable   Whether the address' network is reachable. We relay unreachable
     *                         addresses less.
     */
    void RelayAddress(NodeId originator, const CAddress& addr, bool fReachable);

    /** Send `feefilter` message. */
    void MaybeSendFeefilter(CNode& node, Peer& peer, std::chrono::microseconds current_time);

    const CChainParams& m_chainparams;
    CConnman& m_connman;
    AddrMan& m_addrman;
    /** Pointer to this node's banman. May be nullptr - check existence before dereferencing. */
    BanMan* const m_banman;
    ChainstateManager& m_chainman;
    CTxMemPool& m_mempool;
    TxRequestTracker m_txrequest GUARDED_BY(::cs_main);

    /** The height of the best chain */
    std::atomic<int> m_best_height{-1};

    /** Next time to check for stale tip */
    std::chrono::seconds m_stale_tip_check_time{0s};

    /** Whether this node is running in blocks only mode */
    const bool m_ignore_incoming_txs;

    /** Whether we've completed initial sync yet, for determining when to turn
      * on extra block-relay-only peers. */
    bool m_initial_sync_finished{false};

    /** Protects m_peer_map. This mutex must not be locked while holding a lock
     *  on any of the mutexes inside a Peer object. */
    mutable Mutex m_peer_mutex;
    /**
     * Map of all Peer objects, keyed by peer id. This map is protected
     * by the m_peer_mutex. Once a shared pointer reference is
     * taken, the lock may be released. Individual fields are protected by
     * their own locks.
     */
    std::map<NodeId, PeerRef> m_peer_map GUARDED_BY(m_peer_mutex);

    /** Map maintaining per-node state. */
    std::map<NodeId, CNodeState> m_node_states GUARDED_BY(cs_main);

    /** Get a pointer to a const CNodeState, used when not mutating the CNodeState object. */
    const CNodeState* State(NodeId pnode) const EXCLUSIVE_LOCKS_REQUIRED(cs_main);
    /** Get a pointer to a mutable CNodeState. */
    CNodeState* State(NodeId pnode) EXCLUSIVE_LOCKS_REQUIRED(cs_main);

    uint32_t GetFetchFlags(const CNode& pfrom) const EXCLUSIVE_LOCKS_REQUIRED(cs_main);

    std::atomic<std::chrono::microseconds> m_next_inv_to_inbounds{0us};

    /** Number of nodes with fSyncStarted. */
    int nSyncStarted GUARDED_BY(cs_main) = 0;

    /**
     * Sources of received blocks, saved to be able punish them when processing
     * happens afterwards.
     * Set mapBlockSource[hash].second to false if the node should not be
     * punished if the block is invalid.
     */
    std::map<uint256, std::pair<NodeId, bool>> mapBlockSource GUARDED_BY(cs_main);

    /** Number of peers with wtxid relay. */
    std::atomic<int> m_wtxid_relay_peers{0};

    /** Number of outbound peers with m_chain_sync.m_protect. */
    int m_outbound_peers_with_protect_from_disconnect GUARDED_BY(cs_main) = 0;

    /** Number of preferable block download peers. */
    int m_num_preferred_download_peers GUARDED_BY(cs_main){0};

    bool AlreadyHaveTx(const GenTxid& gtxid) EXCLUSIVE_LOCKS_REQUIRED(cs_main);

    /**
     * Filter for transactions that were recently rejected by the mempool.
     * These are not rerequested until the chain tip changes, at which point
     * the entire filter is reset.
     *
     * Without this filter we'd be re-requesting txs from each of our peers,
     * increasing bandwidth consumption considerably. For instance, with 100
     * peers, half of which relay a tx we don't accept, that might be a 50x
     * bandwidth increase. A flooding attacker attempting to roll-over the
     * filter using minimum-sized, 60byte, transactions might manage to send
     * 1000/sec if we have fast peers, so we pick 120,000 to give our peers a
     * two minute window to send invs to us.
     *
     * Decreasing the false positive rate is fairly cheap, so we pick one in a
     * million to make it highly unlikely for users to have issues with this
     * filter.
     *
     * We typically only add wtxids to this filter. For non-segwit
     * transactions, the txid == wtxid, so this only prevents us from
     * re-downloading non-segwit transactions when communicating with
     * non-wtxidrelay peers -- which is important for avoiding malleation
     * attacks that could otherwise interfere with transaction relay from
     * non-wtxidrelay peers. For communicating with wtxidrelay peers, having
     * the reject filter store wtxids is exactly what we want to avoid
     * redownload of a rejected transaction.
     *
     * In cases where we can tell that a segwit transaction will fail
     * validation no matter the witness, we may add the txid of such
     * transaction to the filter as well. This can be helpful when
     * communicating with txid-relay peers or if we were to otherwise fetch a
     * transaction via txid (eg in our orphan handling).
     *
     * Memory used: 1.3 MB
     */
    CRollingBloomFilter m_recent_rejects GUARDED_BY(::cs_main){120'000, 0.000'001};
    uint256 hashRecentRejectsChainTip GUARDED_BY(cs_main);

    /*
     * Filter for transactions that have been recently confirmed.
     * We use this to avoid requesting transactions that have already been
     * confirnmed.
     *
     * Blocks don't typically have more than 4000 transactions, so this should
     * be at least six blocks (~1 hr) worth of transactions that we can store,
     * inserting both a txid and wtxid for every observed transaction.
     * If the number of transactions appearing in a block goes up, or if we are
     * seeing getdata requests more than an hour after initial announcement, we
     * can increase this number.
     * The false positive rate of 1/1M should come out to less than 1
     * transaction per day that would be inadvertently ignored (which is the
     * same probability that we have in the reject filter).
     */
    Mutex m_recent_confirmed_transactions_mutex;
    CRollingBloomFilter m_recent_confirmed_transactions GUARDED_BY(m_recent_confirmed_transactions_mutex){48'000, 0.000'001};

    /**
     * For sending `inv`s to inbound peers, we use a single (exponentially
     * distributed) timer for all peers. If we used a separate timer for each
     * peer, a spy node could make multiple inbound connections to us to
     * accurately determine when we received the transaction (and potentially
     * determine the transaction's origin). */
    std::chrono::microseconds NextInvToInbounds(std::chrono::microseconds now,
                                                std::chrono::seconds average_interval);


    // All of the following cache a recent block, and are protected by m_most_recent_block_mutex
    RecursiveMutex m_most_recent_block_mutex;
    std::shared_ptr<const CBlock> m_most_recent_block GUARDED_BY(m_most_recent_block_mutex);
    std::shared_ptr<const CBlockHeaderAndShortTxIDs> m_most_recent_compact_block GUARDED_BY(m_most_recent_block_mutex);
    uint256 m_most_recent_block_hash GUARDED_BY(m_most_recent_block_mutex);
    bool m_most_recent_compact_block_has_witnesses GUARDED_BY(m_most_recent_block_mutex){false};

    /** Height of the highest block announced using BIP 152 high-bandwidth mode. */
    int m_highest_fast_announce{0};

    /** Have we requested this block from a peer */
    bool IsBlockRequested(const uint256& hash) EXCLUSIVE_LOCKS_REQUIRED(cs_main);

    /** Remove this block from our tracked requested blocks. Called if:
     *  - the block has been received from a peer
     *  - the request for the block has timed out
     */
    void RemoveBlockRequest(const uint256& hash) EXCLUSIVE_LOCKS_REQUIRED(cs_main);

    /* Mark a block as in flight
     * Returns false, still setting pit, if the block was already in flight from the same peer
     * pit will only be valid as long as the same cs_main lock is being held
     */
    bool BlockRequested(NodeId nodeid, const CBlockIndex& block, std::list<QueuedBlock>::iterator** pit = nullptr) EXCLUSIVE_LOCKS_REQUIRED(cs_main);

    bool TipMayBeStale() EXCLUSIVE_LOCKS_REQUIRED(cs_main);

    /** Update pindexLastCommonBlock and add not-in-flight missing successors to vBlocks, until it has
     *  at most count entries.
     */
    void FindNextBlocksToDownload(NodeId nodeid, unsigned int count, std::vector<const CBlockIndex*>& vBlocks, NodeId& nodeStaller) EXCLUSIVE_LOCKS_REQUIRED(cs_main);

    std::map<uint256, std::pair<NodeId, std::list<QueuedBlock>::iterator> > mapBlocksInFlight GUARDED_BY(cs_main);

    /** When our tip was last updated. */
    std::atomic<std::chrono::seconds> m_last_tip_update{0s};

    /** Determine whether or not a peer can request a transaction, and return it (or nullptr if not found or not allowed). */
    CTransactionRef FindTxForGetData(const CNode& peer, const GenTxid& gtxid, const std::chrono::seconds mempool_req, const std::chrono::seconds now) LOCKS_EXCLUDED(cs_main);

    void ProcessGetData(CNode& pfrom, Peer& peer, const std::atomic<bool>& interruptMsgProc) EXCLUSIVE_LOCKS_REQUIRED(peer.m_getdata_requests_mutex) LOCKS_EXCLUDED(::cs_main);

    /** Process a new block. Perform any post-processing housekeeping */
    void ProcessBlock(CNode& node, const std::shared_ptr<const CBlock>& block, bool force_processing);

    /** Relay map (txid or wtxid -> CTransactionRef) */
    typedef std::map<uint256, CTransactionRef> MapRelay;
    MapRelay mapRelay GUARDED_BY(cs_main);
    /** Expiration-time ordered list of (expire time, relay map entry) pairs. */
    std::deque<std::pair<std::chrono::microseconds, MapRelay::iterator>> g_relay_expiration GUARDED_BY(cs_main);

    /**
     * When a peer sends us a valid block, instruct it to announce blocks to us
     * using CMPCTBLOCK if possible by adding its nodeid to the end of
     * lNodesAnnouncingHeaderAndIDs, and keeping that list under a certain size by
     * removing the first element if necessary.
     */
    void MaybeSetPeerAsAnnouncingHeaderAndIDs(NodeId nodeid) EXCLUSIVE_LOCKS_REQUIRED(cs_main);

    /** Stack of nodes which we have set to announce using compact blocks */
    std::list<NodeId> lNodesAnnouncingHeaderAndIDs GUARDED_BY(cs_main);

    /** Number of peers from which we're downloading blocks. */
    int m_peers_downloading_from GUARDED_BY(cs_main) = 0;

    /** Storage for orphan information */
    TxOrphanage m_orphanage;

    void AddToCompactExtraTransactions(const CTransactionRef& tx) EXCLUSIVE_LOCKS_REQUIRED(g_cs_orphans);

    /** Orphan/conflicted/etc transactions that are kept for compact block reconstruction.
     *  The last -blockreconstructionextratxn/DEFAULT_BLOCK_RECONSTRUCTION_EXTRA_TXN of
     *  these are kept in a ring buffer */
    std::vector<std::pair<uint256, CTransactionRef>> vExtraTxnForCompact GUARDED_BY(g_cs_orphans);
    /** Offset into vExtraTxnForCompact to insert the next tx */
    size_t vExtraTxnForCompactIt GUARDED_BY(g_cs_orphans) = 0;

    /** Check whether the last unknown block a peer advertised is not yet known. */
    void ProcessBlockAvailability(NodeId nodeid) EXCLUSIVE_LOCKS_REQUIRED(cs_main);
    /** Update tracking information about which blocks a peer is assumed to have. */
    void UpdateBlockAvailability(NodeId nodeid, const uint256& hash) EXCLUSIVE_LOCKS_REQUIRED(cs_main);
    bool CanDirectFetch() EXCLUSIVE_LOCKS_REQUIRED(cs_main);

    /**
     * To prevent fingerprinting attacks, only send blocks/headers outside of
     * the active chain if they are no more than a month older (both in time,
     * and in best equivalent proof of work) than the best header chain we know
     * about and we fully-validated them at some point.
     */
    bool BlockRequestAllowed(const CBlockIndex* pindex) EXCLUSIVE_LOCKS_REQUIRED(cs_main);
    bool AlreadyHaveBlock(const uint256& block_hash) EXCLUSIVE_LOCKS_REQUIRED(cs_main);
    void ProcessGetBlockData(CNode& pfrom, Peer& peer, const CInv& inv);

    /**
     * Validation logic for compact filters request handling.
     *
     * May disconnect from the peer in the case of a bad request.
     *
     * @param[in]   peer            The peer that we received the request from
     * @param[in]   filter_type     The filter type the request is for. Must be basic filters.
     * @param[in]   start_height    The start height for the request
     * @param[in]   stop_hash       The stop_hash for the request
     * @param[in]   max_height_diff The maximum number of items permitted to request, as specified in BIP 157
     * @param[out]  stop_index      The CBlockIndex for the stop_hash block, if the request can be serviced.
     * @param[out]  filter_index    The filter index, if the request can be serviced.
     * @return                      True if the request can be serviced.
     */
    bool PrepareBlockFilterRequest(CNode& peer,
                                   BlockFilterType filter_type, uint32_t start_height,
                                   const uint256& stop_hash, uint32_t max_height_diff,
                                   const CBlockIndex*& stop_index,
                                   BlockFilterIndex*& filter_index);

    /**
     * Handle a cfilters request.
     *
     * May disconnect from the peer in the case of a bad request.
     *
     * @param[in]   peer            The peer that we received the request from
     * @param[in]   vRecv           The raw message received
     */
    void ProcessGetCFilters(CNode& peer, CDataStream& vRecv);

    /**
     * Handle a cfheaders request.
     *
     * May disconnect from the peer in the case of a bad request.
     *
     * @param[in]   peer            The peer that we received the request from
     * @param[in]   vRecv           The raw message received
     */
    void ProcessGetCFHeaders(CNode& peer, CDataStream& vRecv);

    /**
     * Handle a getcfcheckpt request.
     *
     * May disconnect from the peer in the case of a bad request.
     *
     * @param[in]   peer            The peer that we received the request from
     * @param[in]   vRecv           The raw message received
     */
    void ProcessGetCFCheckPt(CNode& peer, CDataStream& vRecv);

    /** Checks if address relay is permitted with peer. If needed, initializes
     * the m_addr_known bloom filter and sets m_addr_relay_enabled to true.
     *
     *  @return   True if address relay is enabled with peer
     *            False if address relay is disallowed
     */
    bool SetupAddressRelay(const CNode& node, Peer& peer);

    /** Particl */
    int m_banscore = DISCOURAGEMENT_THRESHOLD;
    void PassOnMisbehaviour(NodeId node_id, int howmuch);
public:
    NodeId GetBlockSource(const uint256 &hash) override EXCLUSIVE_LOCKS_REQUIRED(cs_main);
    void IncPersistentMisbehaviour(NodeId node_id, int howmuch) override EXCLUSIVE_LOCKS_REQUIRED(cs_main);
    bool IncPersistentDiscouraged(NodeId node_id) override EXCLUSIVE_LOCKS_REQUIRED(cs_main);
    void DecMisbehaving(NodeId nodeid, int howmuch) override;
    void MisbehavingByAddr(CNetAddr addr, int misbehavior_cfwd, int howmuch, const std::string& message) override EXCLUSIVE_LOCKS_REQUIRED(cs_main);
    bool IncDuplicateHeaders(NodeId node_id) override EXCLUSIVE_LOCKS_REQUIRED(cs_main);
    void CheckUnreceivedHeaders(int64_t now) override EXCLUSIVE_LOCKS_REQUIRED(cs_main);
};
<<<<<<< HEAD
} // namespace

namespace {
    /** Number of preferable block download peers. */
    int nPreferredDownload GUARDED_BY(cs_main) = 0;
} // namespace

namespace {
/**
 * Maintain validation-specific state about nodes, protected by cs_main, instead
 * by CNode's own locks. This simplifies asynchronous operation, where
 * processing of incoming data is done after the ProcessMessage call returns,
 * and we're no longer holding the node's locks.
 */
struct CNodeState {
    //! The peer's address
    const CService address;
    //! The best known block we know this peer has announced.
    const CBlockIndex* pindexBestKnownBlock{nullptr};
    //! The hash of the last unknown block this peer has announced.
    uint256 hashLastUnknownBlock{};
    //! The last full block we both have.
    const CBlockIndex* pindexLastCommonBlock{nullptr};
    //! The best header we have sent our peer.
    const CBlockIndex* pindexBestHeaderSent{nullptr};
    //! Length of current-streak of unconnecting headers announcements
    int nUnconnectingHeaders{0};
    //! Whether we've started headers synchronization with this peer.
    bool fSyncStarted{false};
    //! When to potentially disconnect peer for stalling headers download
    std::chrono::microseconds m_headers_sync_timeout{0us};
    //! Since when we're stalling block download progress (in microseconds), or 0.
    std::chrono::microseconds m_stalling_since{0us};
    std::list<QueuedBlock> vBlocksInFlight;
    //! When the first entry in vBlocksInFlight started downloading. Don't care when vBlocksInFlight is empty.
    std::chrono::microseconds m_downloading_since{0us};
    int nBlocksInFlight{0};
    //! Whether we consider this a preferred download peer.
    bool fPreferredDownload{false};
    //! Whether this peer wants invs or headers (when possible) for block announcements.
    bool fPreferHeaders{false};
    //! Whether this peer wants invs or cmpctblocks (when possible) for block announcements.
    bool fPreferHeaderAndIDs{false};
    /**
      * Whether this peer will send us cmpctblocks if we request them.
      * This is not used to gate request logic, as we really only care about fSupportsDesiredCmpctVersion,
      * but is used as a flag to "lock in" the version of compact blocks (fWantsCmpctWitness) we send.
      */
    bool fProvidesHeaderAndIDs{false};
    //! Whether this peer can give us witnesses
    bool fHaveWitness{false};
    //! Whether this peer wants witnesses in cmpctblocks/blocktxns
    bool fWantsCmpctWitness{false};
    /**
     * If we've announced NODE_WITNESS to this peer: whether the peer sends witnesses in cmpctblocks/blocktxns,
     * otherwise: whether this peer sends non-witnesses in cmpctblocks/blocktxns.
     */
    bool fSupportsDesiredCmpctVersion{false};

    /** State used to enforce CHAIN_SYNC_TIMEOUT and EXTRA_PEER_CHECK_INTERVAL logic.
      *
      * Both are only in effect for outbound, non-manual, non-protected connections.
      * Any peer protected (m_protect = true) is not chosen for eviction. A peer is
      * marked as protected if all of these are true:
      *   - its connection type is IsBlockOnlyConn() == false
      *   - it gave us a valid connecting header
      *   - we haven't reached MAX_OUTBOUND_PEERS_TO_PROTECT_FROM_DISCONNECT yet
      *   - its chain tip has at least as much work as ours
      *
      * CHAIN_SYNC_TIMEOUT: if a peer's best known block has less work than our tip,
      * set a timeout CHAIN_SYNC_TIMEOUT in the future:
      *   - If at timeout their best known block now has more work than our tip
      *     when the timeout was set, then either reset the timeout or clear it
      *     (after comparing against our current tip's work)
      *   - If at timeout their best known block still has less work than our
      *     tip did when the timeout was set, then send a getheaders message,
      *     and set a shorter timeout, HEADERS_RESPONSE_TIME seconds in future.
      *     If their best known block is still behind when that new timeout is
      *     reached, disconnect.
      *
      * EXTRA_PEER_CHECK_INTERVAL: after each interval, if we have too many outbound peers,
      * drop the outbound one that least recently announced us a new block.
      */
    struct ChainSyncTimeoutState {
        //! A timeout used for checking whether our peer has sufficiently synced
        std::chrono::seconds m_timeout{0s};
        //! A header with the work we require on our peer's chain
        const CBlockIndex* m_work_header{nullptr};
        //! After timeout is reached, set to true after sending getheaders
        bool m_sent_getheaders{false};
        //! Whether this peer is protected from disconnection due to a bad/slow chain
        bool m_protect{false};
    };

    ChainSyncTimeoutState m_chain_sync;

    //! Time of last new block announcement
    int64_t m_last_block_announcement{0};

    //! Whether this peer is an inbound connection
    const bool m_is_inbound;

    //! A rolling bloom filter of all announced tx CInvs to this peer.
    CRollingBloomFilter m_recently_announced_invs = CRollingBloomFilter{INVENTORY_MAX_RECENT_RELAY, 0.000001};

    CNodeState(CAddress addrIn, bool is_inbound)
        : address(addrIn), m_is_inbound(is_inbound) {}
};

class CNodeDOS
{
public:
    //! Headers received from this peer, removed when block is received
    std::map<uint256, int64_t> m_map_loose_headers;

    //! Set of node ids that triggered the counters
    //std::set<NodeID> m_node_ids;

    //! Count of times node tried to send duplicate headers/blocks, decreased in DecMisbehaving
    int m_duplicate_count = 0;

    //! Set when counters increase
    int64_t m_last_used_time = 0;

    //! Persistent misbehaving counter
    int m_misbehavior = 0;

    //! Times node was discouraged
    int m_discouraged_count = 0;
};

/** Map maintaining per-addr DOS state. */
static std::map<CNetAddr, CNodeDOS> map_dos_state GUARDED_BY(cs_main);

/** Map maintaining per-node state. */
static std::map<NodeId, CNodeState> mapNodeState GUARDED_BY(cs_main);

static CNodeState *State(NodeId pnode) EXCLUSIVE_LOCKS_REQUIRED(cs_main) {
    std::map<NodeId, CNodeState>::iterator it = mapNodeState.find(pnode);
    if (it == mapNodeState.end())
=======

const CNodeState* PeerManagerImpl::State(NodeId pnode) const EXCLUSIVE_LOCKS_REQUIRED(cs_main)
{
    std::map<NodeId, CNodeState>::const_iterator it = m_node_states.find(pnode);
    if (it == m_node_states.end())
>>>>>>> 5d53cf38
        return nullptr;
    return &it->second;
}

CNodeState* PeerManagerImpl::State(NodeId pnode) EXCLUSIVE_LOCKS_REQUIRED(cs_main)
{
    return const_cast<CNodeState*>(std::as_const(*this).State(pnode));
}

/**
 * Whether the peer supports the address. For example, a peer that does not
 * implement BIP155 cannot receive Tor v3 addresses because it requires
 * ADDRv2 (BIP155) encoding.
 */
static bool IsAddrCompatible(const Peer& peer, const CAddress& addr)
{
    return peer.m_wants_addrv2 || addr.IsAddrV1Compatible();
}

static void AddAddressKnown(Peer& peer, const CAddress& addr)
{
    assert(peer.m_addr_known);
    peer.m_addr_known->insert(addr.GetKey());
}

static void PushAddress(Peer& peer, const CAddress& addr, FastRandomContext& insecure_rand)
{
    // Known checking here is only to save space from duplicates.
    // Before sending, we'll filter it again for known addresses that were
    // added after addresses were pushed.
    assert(peer.m_addr_known);
    if (addr.IsValid() && !peer.m_addr_known->contains(addr.GetKey()) && IsAddrCompatible(peer, addr)) {
        if (peer.m_addrs_to_send.size() >= MAX_ADDR_TO_SEND) {
            peer.m_addrs_to_send[insecure_rand.randrange(peer.m_addrs_to_send.size())] = addr;
        } else {
            peer.m_addrs_to_send.push_back(addr);
        }
    }
}

static void AddKnownTx(Peer& peer, const uint256& hash)
{
    if (peer.m_tx_relay != nullptr) {
        LOCK(peer.m_tx_relay->m_tx_inventory_mutex);
        peer.m_tx_relay->m_tx_inventory_known_filter.insert(hash);
    }
}

std::chrono::microseconds PeerManagerImpl::NextInvToInbounds(std::chrono::microseconds now,
                                                             std::chrono::seconds average_interval)
{
    if (m_next_inv_to_inbounds.load() < now) {
        // If this function were called from multiple threads simultaneously
        // it would possible that both update the next send variable, and return a different result to their caller.
        // This is not possible in practice as only the net processing thread invokes this function.
        m_next_inv_to_inbounds = GetExponentialRand(now, average_interval);
    }
    return m_next_inv_to_inbounds;
}

bool PeerManagerImpl::IsBlockRequested(const uint256& hash)
{
    return mapBlocksInFlight.find(hash) != mapBlocksInFlight.end();
}

void PeerManagerImpl::RemoveBlockRequest(const uint256& hash)
{
    auto it = mapBlocksInFlight.find(hash);
    if (it == mapBlocksInFlight.end()) {
        // Block was not requested
        return;
    }

    auto [node_id, list_it] = it->second;
    CNodeState *state = State(node_id);
    assert(state != nullptr);

    if (state->vBlocksInFlight.begin() == list_it) {
        // First block on the queue was received, update the start download time for the next one
        state->m_downloading_since = std::max(state->m_downloading_since, GetTime<std::chrono::microseconds>());
    }
    state->vBlocksInFlight.erase(list_it);

    state->nBlocksInFlight--;
    if (state->nBlocksInFlight == 0) {
        // Last validated block on the queue was received.
        m_peers_downloading_from--;
    }
    state->m_stalling_since = 0us;
    mapBlocksInFlight.erase(it);
}

bool PeerManagerImpl::BlockRequested(NodeId nodeid, const CBlockIndex& block, std::list<QueuedBlock>::iterator** pit)
{
    const uint256& hash{block.GetBlockHash()};

    CNodeState *state = State(nodeid);
    assert(state != nullptr);

    // Short-circuit most stuff in case it is from the same node
    std::map<uint256, std::pair<NodeId, std::list<QueuedBlock>::iterator> >::iterator itInFlight = mapBlocksInFlight.find(hash);
    if (itInFlight != mapBlocksInFlight.end() && itInFlight->second.first == nodeid) {
        if (pit) {
            *pit = &itInFlight->second.second;
        }
        return false;
    }

    // Make sure it's not listed somewhere already.
    RemoveBlockRequest(hash);

    std::list<QueuedBlock>::iterator it = state->vBlocksInFlight.insert(state->vBlocksInFlight.end(),
            {&block, std::unique_ptr<PartiallyDownloadedBlock>(pit ? new PartiallyDownloadedBlock(&m_mempool) : nullptr)});
    state->nBlocksInFlight++;
    if (state->nBlocksInFlight == 1) {
        // We're starting a block download (batch) from this peer.
        state->m_downloading_since = GetTime<std::chrono::microseconds>();
        m_peers_downloading_from++;
    }
    itInFlight = mapBlocksInFlight.insert(std::make_pair(hash, std::make_pair(nodeid, it))).first;
    if (pit) {
        *pit = &itInFlight->second.second;
    }
    return true;
}

void PeerManagerImpl::MaybeSetPeerAsAnnouncingHeaderAndIDs(NodeId nodeid)
{
    AssertLockHeld(cs_main);

    // Never request high-bandwidth mode from peers if we're blocks-only. Our
    // mempool will not contain the transactions necessary to reconstruct the
    // compact block.
    if (m_ignore_incoming_txs) return;

    CNodeState* nodestate = State(nodeid);
    if (!nodestate || !nodestate->fSupportsDesiredCmpctVersion) {
        // Never ask from peers who can't provide witnesses.
        return;
    }
    if (nodestate->fProvidesHeaderAndIDs) {
        int num_outbound_hb_peers = 0;
        for (std::list<NodeId>::iterator it = lNodesAnnouncingHeaderAndIDs.begin(); it != lNodesAnnouncingHeaderAndIDs.end(); it++) {
            if (*it == nodeid) {
                lNodesAnnouncingHeaderAndIDs.erase(it);
                lNodesAnnouncingHeaderAndIDs.push_back(nodeid);
                return;
            }
            CNodeState *state = State(*it);
            if (state != nullptr && !state->m_is_inbound) ++num_outbound_hb_peers;
        }
        if (nodestate->m_is_inbound) {
            // If we're adding an inbound HB peer, make sure we're not removing
            // our last outbound HB peer in the process.
            if (lNodesAnnouncingHeaderAndIDs.size() >= 3 && num_outbound_hb_peers == 1) {
                CNodeState *remove_node = State(lNodesAnnouncingHeaderAndIDs.front());
                if (remove_node != nullptr && !remove_node->m_is_inbound) {
                    // Put the HB outbound peer in the second slot, so that it
                    // doesn't get removed.
                    std::swap(lNodesAnnouncingHeaderAndIDs.front(), *std::next(lNodesAnnouncingHeaderAndIDs.begin()));
                }
            }
        }
        m_connman.ForNode(nodeid, [this](CNode* pfrom) EXCLUSIVE_LOCKS_REQUIRED(::cs_main) {
            AssertLockHeld(::cs_main);
            uint64_t nCMPCTBLOCKVersion = 2;
            if (lNodesAnnouncingHeaderAndIDs.size() >= 3) {
                // As per BIP152, we only get 3 of our peers to announce
                // blocks using compact encodings.
                m_connman.ForNode(lNodesAnnouncingHeaderAndIDs.front(), [this, nCMPCTBLOCKVersion](CNode* pnodeStop){
                    m_connman.PushMessage(pnodeStop, CNetMsgMaker(pnodeStop->GetCommonVersion()).Make(NetMsgType::SENDCMPCT, /*fAnnounceUsingCMPCTBLOCK=*/false, nCMPCTBLOCKVersion));
                    // save BIP152 bandwidth state: we select peer to be low-bandwidth
                    pnodeStop->m_bip152_highbandwidth_to = false;
                    return true;
                });
                lNodesAnnouncingHeaderAndIDs.pop_front();
            }
            m_connman.PushMessage(pfrom, CNetMsgMaker(pfrom->GetCommonVersion()).Make(NetMsgType::SENDCMPCT, /*fAnnounceUsingCMPCTBLOCK=*/true, nCMPCTBLOCKVersion));
            // save BIP152 bandwidth state: we select peer to be high-bandwidth
            pfrom->m_bip152_highbandwidth_to = true;
            lNodesAnnouncingHeaderAndIDs.push_back(pfrom->GetId());
            return true;
        });
    }
}

bool PeerManagerImpl::TipMayBeStale()
{
    AssertLockHeld(cs_main);
    const Consensus::Params& consensusParams = m_chainparams.GetConsensus();
    if (m_last_tip_update.load() == 0s) {
        m_last_tip_update = GetTime<std::chrono::seconds>();
    }
    return m_last_tip_update.load() < GetTime<std::chrono::seconds>() - std::chrono::seconds{consensusParams.nPowTargetSpacing * 3} && mapBlocksInFlight.empty();
}

bool PeerManagerImpl::CanDirectFetch()
{
    if (!m_chainman.ActiveChain().Tip()) {
        return false;
    }
    return m_chainman.ActiveChain().Tip()->GetBlockTime() > GetAdjustedTime() - m_chainparams.GetConsensus().nPowTargetSpacing * 20;
}

static bool PeerHasHeader(CNodeState *state, const CBlockIndex *pindex) EXCLUSIVE_LOCKS_REQUIRED(cs_main)
{
    if (state->pindexBestKnownBlock && pindex == state->pindexBestKnownBlock->GetAncestor(pindex->nHeight))
        return true;
    if (state->pindexBestHeaderSent && pindex == state->pindexBestHeaderSent->GetAncestor(pindex->nHeight))
        return true;
    return false;
}

void PeerManagerImpl::ProcessBlockAvailability(NodeId nodeid) {
    CNodeState *state = State(nodeid);
    assert(state != nullptr);

    if (!state->hashLastUnknownBlock.IsNull()) {
        const CBlockIndex* pindex = m_chainman.m_blockman.LookupBlockIndex(state->hashLastUnknownBlock);
        if (pindex && pindex->nChainWork > 0) {
            if (state->pindexBestKnownBlock == nullptr || pindex->nChainWork >= state->pindexBestKnownBlock->nChainWork) {
                state->pindexBestKnownBlock = pindex;
            }
            state->hashLastUnknownBlock.SetNull();
        }
    }
}

void PeerManagerImpl::UpdateBlockAvailability(NodeId nodeid, const uint256 &hash) {
    CNodeState *state = State(nodeid);
    assert(state != nullptr);

    ProcessBlockAvailability(nodeid);

    const CBlockIndex* pindex = m_chainman.m_blockman.LookupBlockIndex(hash);
    if (pindex && pindex->nChainWork > 0) {
        // An actually better block was announced.
        if (state->pindexBestKnownBlock == nullptr || pindex->nChainWork >= state->pindexBestKnownBlock->nChainWork) {
            state->pindexBestKnownBlock = pindex;
        }
    } else {
        // An unknown block was announced; just assume that the latest one is the best one.
        state->hashLastUnknownBlock = hash;
    }
}

void PeerManagerImpl::FindNextBlocksToDownload(NodeId nodeid, unsigned int count, std::vector<const CBlockIndex*>& vBlocks, NodeId& nodeStaller)
{
    if (count == 0)
        return;

    vBlocks.reserve(vBlocks.size() + count);
    CNodeState *state = State(nodeid);
    assert(state != nullptr);

    // Make sure pindexBestKnownBlock is up to date, we'll need it.
    ProcessBlockAvailability(nodeid);

    if (state->pindexBestKnownBlock == nullptr || state->pindexBestKnownBlock->nChainWork < m_chainman.ActiveChain().Tip()->nChainWork || state->pindexBestKnownBlock->nChainWork < nMinimumChainWork) {
        // This peer has nothing interesting.
        return;
    }

    if (state->pindexLastCommonBlock == nullptr) {
        // Bootstrap quickly by guessing a parent of our best tip is the forking point.
        // Guessing wrong in either direction is not a problem.
        state->pindexLastCommonBlock = m_chainman.ActiveChain()[std::min(state->pindexBestKnownBlock->nHeight, m_chainman.ActiveChain().Height())];
    }

    // If the peer reorganized, our previous pindexLastCommonBlock may not be an ancestor
    // of its current tip anymore. Go back enough to fix that.
    state->pindexLastCommonBlock = LastCommonAncestor(state->pindexLastCommonBlock, state->pindexBestKnownBlock);
    if (state->pindexLastCommonBlock == state->pindexBestKnownBlock)
        return;

    const Consensus::Params& consensusParams = m_chainparams.GetConsensus();
    std::vector<const CBlockIndex*> vToFetch;
    const CBlockIndex *pindexWalk = state->pindexLastCommonBlock;
    // Never fetch further than the best block we know the peer has, or more than BLOCK_DOWNLOAD_WINDOW + 1 beyond the last
    // linked block we have in common with this peer. The +1 is so we can detect stalling, namely if we would be able to
    // download that next block if the window were 1 larger.
    int nWindowEnd = state->pindexLastCommonBlock->nHeight + BLOCK_DOWNLOAD_WINDOW;
    int nMaxHeight = std::min<int>(state->pindexBestKnownBlock->nHeight, nWindowEnd + 1);
    NodeId waitingfor = -1;
    while (pindexWalk->nHeight < nMaxHeight) {
        // Read up to 128 (or more, if more blocks than that are needed) successors of pindexWalk (towards
        // pindexBestKnownBlock) into vToFetch. We fetch 128, because CBlockIndex::GetAncestor may be as expensive
        // as iterating over ~100 CBlockIndex* entries anyway.
        int nToFetch = std::min(nMaxHeight - pindexWalk->nHeight, std::max<int>(count - vBlocks.size(), 128));
        vToFetch.resize(nToFetch);
        pindexWalk = state->pindexBestKnownBlock->GetAncestor(pindexWalk->nHeight + nToFetch);
        vToFetch[nToFetch - 1] = pindexWalk;
        for (unsigned int i = nToFetch - 1; i > 0; i--) {
            vToFetch[i - 1] = vToFetch[i]->pprev;
        }

        // Iterate over those blocks in vToFetch (in forward direction), adding the ones that
        // are not yet downloaded and not in flight to vBlocks. In the meantime, update
        // pindexLastCommonBlock as long as all ancestors are already downloaded, or if it's
        // already part of our chain (and therefore don't need it even if pruned).
        for (const CBlockIndex* pindex : vToFetch) {
            if (pindex->nFlags & BLOCK_DELAYED) {
                // Already have block in delayed queue
                continue;
            }
            if (!pindex->IsValid(BLOCK_VALID_TREE)) {
                // We consider the chain that this peer is on invalid.
                return;
            }
            if (!State(nodeid)->fHaveWitness && DeploymentActiveAt(*pindex, consensusParams, Consensus::DEPLOYMENT_SEGWIT)) {
                // We wouldn't download this block or its descendants from this peer.
                return;
            }
            if (pindex->nStatus & BLOCK_HAVE_DATA || m_chainman.ActiveChain().Contains(pindex)) {
                if (pindex->HaveTxsDownloaded())
                    state->pindexLastCommonBlock = pindex;
            } else if (!IsBlockRequested(pindex->GetBlockHash())) {
                // The block is not already downloaded, and not yet in flight.
                if (pindex->nHeight > nWindowEnd) {
                    // We reached the end of the window.
                    if (vBlocks.size() == 0 && waitingfor != nodeid) {
                        // We aren't able to fetch anything, but we would be if the download window was one larger.
                        nodeStaller = waitingfor;
                    }
                    return;
                }
                vBlocks.push_back(pindex);
                if (vBlocks.size() == count) {
                    return;
                }
            } else if (waitingfor == -1) {
                // This is the first already-in-flight block.
                waitingfor = mapBlocksInFlight[pindex->GetBlockHash()].first;
            }
        }
    }
}

} // namespace

void PeerManagerImpl::PushNodeVersion(CNode& pnode, const Peer& peer)
{
    // Note that pnode->GetLocalServices() is a reflection of the local
    // services we were offering when the CNode object was created for this
    // peer.
    uint64_t my_services{pnode.GetLocalServices()};
    const int64_t nTime{count_seconds(GetTime<std::chrono::seconds>())};
    uint64_t nonce = pnode.GetLocalNonce();
    const int nNodeStartingHeight{m_best_height};
    NodeId nodeid = pnode.GetId();
    CAddress addr = pnode.addr;

    CService addr_you = addr.IsRoutable() && !IsProxy(addr) && addr.IsAddrV1Compatible() ? addr : CService();
    uint64_t your_services{addr.nServices};

    const bool tx_relay = !m_ignore_incoming_txs && peer.m_tx_relay != nullptr && !pnode.IsFeelerConn();
    m_connman.PushMessage(&pnode, CNetMsgMaker(INIT_PROTO_VERSION).Make(NetMsgType::VERSION, PROTOCOL_VERSION, my_services, nTime,
            your_services, addr_you, // Together the pre-version-31402 serialization of CAddress "addrYou" (without nTime)
            my_services, CService(), // Together the pre-version-31402 serialization of CAddress "addrMe" (without nTime)
            nonce, strSubVersion, nNodeStartingHeight, tx_relay));

    if (fLogIPs) {
        LogPrint(BCLog::NET, "send version message: version %d, blocks=%d, them=%s, txrelay=%d, peer=%d\n", PROTOCOL_VERSION, nNodeStartingHeight, addr_you.ToString(), tx_relay, nodeid);
    } else {
        LogPrint(BCLog::NET, "send version message: version %d, blocks=%d, txrelay=%d, peer=%d\n", PROTOCOL_VERSION, nNodeStartingHeight, tx_relay, nodeid);
    }
}

void PeerManagerImpl::AddTxAnnouncement(const CNode& node, const GenTxid& gtxid, std::chrono::microseconds current_time)
{
    AssertLockHeld(::cs_main); // For m_txrequest
    NodeId nodeid = node.GetId();
    if (!node.HasPermission(NetPermissionFlags::Relay) && m_txrequest.Count(nodeid) >= MAX_PEER_TX_ANNOUNCEMENTS) {
        // Too many queued announcements from this peer
        return;
    }
    const CNodeState* state = State(nodeid);

    // Decide the TxRequestTracker parameters for this announcement:
    // - "preferred": if fPreferredDownload is set (= outbound, or NetPermissionFlags::NoBan permission)
    // - "reqtime": current time plus delays for:
    //   - NONPREF_PEER_TX_DELAY for announcements from non-preferred connections
    //   - TXID_RELAY_DELAY for txid announcements while wtxid peers are available
    //   - OVERLOADED_PEER_TX_DELAY for announcements from peers which have at least
    //     MAX_PEER_TX_REQUEST_IN_FLIGHT requests in flight (and don't have NetPermissionFlags::Relay).
    auto delay{0us};
    const bool preferred = state->fPreferredDownload;
    if (!preferred) delay += NONPREF_PEER_TX_DELAY;
    if (!gtxid.IsWtxid() && m_wtxid_relay_peers > 0) delay += TXID_RELAY_DELAY;
    const bool overloaded = !node.HasPermission(NetPermissionFlags::Relay) &&
        m_txrequest.CountInFlight(nodeid) >= MAX_PEER_TX_REQUEST_IN_FLIGHT;
    if (overloaded) delay += OVERLOADED_PEER_TX_DELAY;
    m_txrequest.ReceivedInv(nodeid, gtxid, preferred, current_time + delay);
}

void PeerManagerImpl::UpdateLastBlockAnnounceTime(NodeId node, int64_t time_in_seconds)
{
    LOCK(cs_main);
    CNodeState *state = State(node);
    if (state) state->m_last_block_announcement = time_in_seconds;
}

void PeerManagerImpl::InitializeNode(CNode *pnode)
{
    NodeId nodeid = pnode->GetId();
    CAddress addr = pnode->addr;
    {
        LOCK(cs_main);
<<<<<<< HEAD
        mapNodeState.emplace_hint(mapNodeState.end(), std::piecewise_construct, std::forward_as_tuple(nodeid), std::forward_as_tuple(addr, pnode->IsInboundConn()));
=======
        m_node_states.emplace_hint(m_node_states.end(), std::piecewise_construct, std::forward_as_tuple(nodeid), std::forward_as_tuple(pnode->IsInboundConn()));
>>>>>>> 5d53cf38
        assert(m_txrequest.Count(nodeid) == 0);
    }
    PeerRef peer = std::make_shared<Peer>(nodeid, /*tx_relay=*/ !pnode->IsBlockOnlyConn());
    {
        LOCK(m_peer_mutex);
        m_peer_map.emplace_hint(m_peer_map.end(), nodeid, peer);
    }
    if (!pnode->IsInboundConn()) {
        PushNodeVersion(*pnode, *peer);
    }
}

void PeerManagerImpl::ReattemptInitialBroadcast(CScheduler& scheduler)
{
    std::set<uint256> unbroadcast_txids = m_mempool.GetUnbroadcastTxs();

    for (const auto& txid : unbroadcast_txids) {
        CTransactionRef tx = m_mempool.get(txid);

        if (tx != nullptr) {
            RelayTransaction(txid, tx->GetWitnessHash());
        } else {
            m_mempool.RemoveUnbroadcastTx(txid, true);
        }
    }

    // Schedule next run for 10-15 minutes in the future.
    // We add randomness on every cycle to avoid the possibility of P2P fingerprinting.
    const std::chrono::milliseconds delta = 10min + GetRandMillis(5min);
    scheduler.scheduleFromNow([&] { ReattemptInitialBroadcast(scheduler); }, delta);
}

void PeerManagerImpl::FinalizeNode(const CNode& node)
{
    NodeId nodeid = node.GetId();
    int misbehavior{0};
    {
    LOCK(cs_main);
    {
        // We remove the PeerRef from g_peer_map here, but we don't always
        // destruct the Peer. Sometimes another thread is still holding a
        // PeerRef, so the refcount is >= 1. Be careful not to do any
        // processing here that assumes Peer won't be changed before it's
        // destructed.
        PeerRef peer = RemovePeer(nodeid);
        assert(peer != nullptr);
        misbehavior = WITH_LOCK(peer->m_misbehavior_mutex, return peer->m_misbehavior_score);
        m_wtxid_relay_peers -= peer->m_wtxid_relay;
        assert(m_wtxid_relay_peers >= 0);
    }
    CNodeState *state = State(nodeid);
    assert(state != nullptr);

    if (state->fSyncStarted)
        nSyncStarted--;

    for (const QueuedBlock& entry : state->vBlocksInFlight) {
        mapBlocksInFlight.erase(entry.pindex->GetBlockHash());
    }
    WITH_LOCK(g_cs_orphans, m_orphanage.EraseForPeer(nodeid));
    m_txrequest.DisconnectedPeer(nodeid);
    m_num_preferred_download_peers -= state->fPreferredDownload;
    m_peers_downloading_from -= (state->nBlocksInFlight != 0);
    assert(m_peers_downloading_from >= 0);
    m_outbound_peers_with_protect_from_disconnect -= state->m_chain_sync.m_protect;
    assert(m_outbound_peers_with_protect_from_disconnect >= 0);

    m_node_states.erase(nodeid);

    if (m_node_states.empty()) {
        // Do a consistency check after the last peer is removed.
        assert(mapBlocksInFlight.empty());
        assert(m_num_preferred_download_peers == 0);
        assert(m_peers_downloading_from == 0);
        assert(m_outbound_peers_with_protect_from_disconnect == 0);
        assert(m_wtxid_relay_peers == 0);
        assert(m_txrequest.Size() == 0);
        assert(m_orphanage.Size() == 0);
    }
    } // cs_main
    if (node.fSuccessfullyConnected && misbehavior == 0 &&
        !node.IsBlockOnlyConn() && !node.IsInboundConn()) {
        // Only change visible addrman state for full outbound peers.  We don't
        // call Connected() for feeler connections since they don't have
        // fSuccessfullyConnected set.
        m_addrman.Connected(node.addr);
    }
    LogPrint(BCLog::NET, "Cleared nodestate for peer=%d\n", nodeid);
}

PeerRef PeerManagerImpl::GetPeerRef(NodeId id) const
{
    LOCK(m_peer_mutex);
    auto it = m_peer_map.find(id);
    return it != m_peer_map.end() ? it->second : nullptr;
}

PeerRef PeerManagerImpl::RemovePeer(NodeId id)
{
    PeerRef ret;
    LOCK(m_peer_mutex);
    auto it = m_peer_map.find(id);
    if (it != m_peer_map.end()) {
        ret = std::move(it->second);
        m_peer_map.erase(it);
    }
    return ret;
}

bool PeerManagerImpl::GetNodeStateStats(NodeId nodeid, CNodeStateStats& stats) const
{
    {
        LOCK(cs_main);
        const CNodeState* state = State(nodeid);
        if (state == nullptr)
            return false;
        stats.nSyncHeight = state->pindexBestKnownBlock ? state->pindexBestKnownBlock->nHeight : -1;
        stats.nCommonHeight = state->pindexLastCommonBlock ? state->pindexLastCommonBlock->nHeight : -1;
        for (const QueuedBlock& queue : state->vBlocksInFlight) {
            if (queue.pindex)
                stats.vHeightInFlight.push_back(queue.pindex->nHeight);
        }
        auto it = map_dos_state.find(state->address);
        if (it != map_dos_state.end()) {
            stats.nDuplicateCount = it->second.m_duplicate_count;
            stats.nLooseHeadersCount = (int)it->second.m_map_loose_headers.size();
        }
    }

    PeerRef peer = GetPeerRef(nodeid);
    if (peer == nullptr) return false;
    stats.m_misbehavior_score = WITH_LOCK(peer->m_misbehavior_mutex, return peer->m_misbehavior_score);
    stats.m_starting_height = peer->m_starting_height;

    // It is common for nodes with good ping times to suddenly become lagged,
    // due to a new block arriving or other large transfer.
    // Merely reporting pingtime might fool the caller into thinking the node was still responsive,
    // since pingtime does not update until the ping is complete, which might take a while.
    // So, if a ping is taking an unusually long time in flight,
    // the caller can immediately detect that this is happening.
    auto ping_wait{0us};
    if ((0 != peer->m_ping_nonce_sent) && (0 != peer->m_ping_start.load().count())) {
        ping_wait = GetTime<std::chrono::microseconds>() - peer->m_ping_start.load();
    }

    if (peer->m_tx_relay != nullptr) {
        stats.m_relay_txs = WITH_LOCK(peer->m_tx_relay->m_bloom_filter_mutex, return peer->m_tx_relay->m_relay_txs);
        stats.m_fee_filter_received = peer->m_tx_relay->m_fee_filter_received.load();
    } else {
        stats.m_relay_txs = false;
        stats.m_fee_filter_received = 0;
    }

    stats.m_ping_wait = ping_wait;
    stats.m_addr_processed = peer->m_addr_processed.load();
    stats.m_addr_rate_limited = peer->m_addr_rate_limited.load();
    stats.m_addr_relay_enabled = peer->m_addr_relay_enabled.load();

    stats.m_chain_height = peer->m_chain_height;

    return true;
}

void PeerManagerImpl::AddToCompactExtraTransactions(const CTransactionRef& tx)
{
    size_t max_extra_txn = gArgs.GetIntArg("-blockreconstructionextratxn", DEFAULT_BLOCK_RECONSTRUCTION_EXTRA_TXN);
    if (max_extra_txn <= 0)
        return;
    if (!vExtraTxnForCompact.size())
        vExtraTxnForCompact.resize(max_extra_txn);
    vExtraTxnForCompact[vExtraTxnForCompactIt] = std::make_pair(tx->GetWitnessHash(), tx);
    vExtraTxnForCompactIt = (vExtraTxnForCompactIt + 1) % max_extra_txn;
}

void PeerManagerImpl::Misbehaving(const NodeId pnode, const int howmuch, const std::string& message)
{
    assert(howmuch > 0);

    PeerRef peer = GetPeerRef(pnode);
    if (peer == nullptr) return;
    if (fParticlMode) {
        LOCK(cs_main);
        IncPersistentMisbehaviour(pnode, howmuch);
    }

    LOCK(peer->m_misbehavior_mutex);
    const int score_before{peer->m_misbehavior_score};
    peer->m_misbehavior_score += howmuch;
    const int score_now{peer->m_misbehavior_score};

    const std::string message_prefixed = message.empty() ? "" : (": " + message);
    std::string warning;

    if (score_now >= m_banscore && score_before < m_banscore) {
        warning = " DISCOURAGE THRESHOLD EXCEEDED";
        peer->m_should_discourage = true;
    }
    if (score_now >= m_banscore * 2 && !peer->m_should_ban) {
        warning = " BAN THRESHOLD EXCEEDED";
        peer->m_should_ban = true;
    }

    LogPrint(BCLog::NET, "Misbehaving: peer=%d (%d -> %d)%s%s\n",
             pnode, score_before, score_now, warning, message_prefixed);
}

void PeerManagerImpl::DecMisbehaving(NodeId nodeid, int howmuch)
{
    if (howmuch == 0) {
        return;
    }

    PeerRef peer = GetPeerRef(nodeid);
    if (peer == nullptr) return;

    LOCK(peer->m_misbehavior_mutex);
    peer->m_misbehavior_score -= howmuch;
    if (peer->m_misbehavior_score < 0) {
        peer->m_misbehavior_score = 0;
    }
}

/**
 * Potentially disconnect and discourage a node based on the contents of a TxValidationState object
 *
 * @return Returns true if the peer was punished (probably disconnected)
 */
bool PeerManagerImpl::MaybePunishNodeForTx(NodeId nodeid, const TxValidationState& state, const std::string& message)
{
    switch (state.GetResult()) {
    case TxValidationResult::TX_RESULT_UNSET:
        break;
    // The node is providing invalid data:
    case TxValidationResult::TX_CONSENSUS:
        {
            LOCK(cs_main);
            Misbehaving(nodeid, 100, message);
            return true;
        }
    case TxValidationResult::DOS_100:
        {
            LOCK(cs_main);
            Misbehaving(nodeid, 100, message);
        }
        return true;
    case TxValidationResult::DOS_50:
        {
            LOCK(cs_main);
            Misbehaving(nodeid, 50, message);
        }
        return true;
    case TxValidationResult::DOS_20:
        {
            LOCK(cs_main);
            Misbehaving(nodeid, 20, message);
        }
        return true;
    case TxValidationResult::DOS_5:
        {
            LOCK(cs_main);
            Misbehaving(nodeid, 5, message);
        }
        return true;
    case TxValidationResult::DOS_1:
        {
            LOCK(cs_main);
            Misbehaving(nodeid, 1, message);
        }
        return true;
    // Conflicting (but not necessarily invalid) data or different policy:
    case TxValidationResult::TX_RECENT_CONSENSUS_CHANGE:
    case TxValidationResult::TX_INPUTS_NOT_STANDARD:
    case TxValidationResult::TX_NOT_STANDARD:
    case TxValidationResult::TX_MISSING_INPUTS:
    case TxValidationResult::TX_PREMATURE_SPEND:
    case TxValidationResult::TX_WITNESS_MUTATED:
    case TxValidationResult::TX_WITNESS_STRIPPED:
    case TxValidationResult::TX_CONFLICT:
    case TxValidationResult::TX_MEMPOOL_POLICY:
    case TxValidationResult::TX_NO_MEMPOOL:
        break;
    }
    if (message != "") {
        LogPrint(BCLog::NET, "peer=%d: %s\n", nodeid, message);
    }
    return false;
}

bool PeerManagerImpl::MaybePunishNodeForBlock(NodeId nodeid, const BlockValidationState& state,
                                              bool via_compact_block, const std::string& message)
{
    switch (state.GetResult()) {
    case BlockValidationResult::BLOCK_RESULT_UNSET:
        break;
    // The node is providing invalid data:
    case BlockValidationResult::BLOCK_CONSENSUS:
    case BlockValidationResult::BLOCK_MUTATED:
        if (!via_compact_block) {
            Misbehaving(nodeid, 100, message);
            return true;
        }
        break;
    case BlockValidationResult::BLOCK_CACHED_INVALID:
        {
            LOCK(cs_main);
            CNodeState *node_state = State(nodeid);
            if (node_state == nullptr) {
                break;
            }

            // Discourage outbound (but not inbound) peers if on an invalid chain.
            // Exempt HB compact block peers. Manual connections are always protected from discouragement.
            if (!via_compact_block && !node_state->m_is_inbound) {
                Misbehaving(nodeid, 100, message);
                return true;
            }
            break;
        }
    case BlockValidationResult::BLOCK_INVALID_HEADER:
    case BlockValidationResult::BLOCK_CHECKPOINT:
    case BlockValidationResult::BLOCK_INVALID_PREV:
        Misbehaving(nodeid, 100, message);
        return true;
    // Conflicting (but not necessarily invalid) data or different policy:
    case BlockValidationResult::BLOCK_MISSING_PREV:
        // TODO: Handle this much more gracefully (10 DoS points is super arbitrary)
        Misbehaving(nodeid, 10, message);
        return true;

    case BlockValidationResult::DOS_100:
        {
            LOCK(cs_main);
            Misbehaving(nodeid, 100, message);
        }
        return true;
    case BlockValidationResult::DOS_50:
        {
            LOCK(cs_main);
            Misbehaving(nodeid, 50, message);
        }
        return true;
    case BlockValidationResult::DOS_20:
        {
            LOCK(cs_main);
            Misbehaving(nodeid, 20, message);
        }
        return true;
    case BlockValidationResult::DOS_5:
        {
            LOCK(cs_main);
            Misbehaving(nodeid, 5, message);
        }
        return true;
    case BlockValidationResult::DOS_1:
        {
            LOCK(cs_main);
            Misbehaving(nodeid, 1, message);
        }
        return true;
    case BlockValidationResult::BLOCK_RECENT_CONSENSUS_CHANGE:
    case BlockValidationResult::BLOCK_TIME_FUTURE:
        break;
    }
    if (message != "") {
        LogPrint(BCLog::NET, "peer=%d: %s\n", nodeid, message);
    }
    return false;
}

bool PeerManagerImpl::MaybePunishNodeForDuplicates(NodeId nodeid, const BlockValidationState& state)
{
    if (state.m_punish_for_duplicates) {
        Misbehaving(nodeid, 10, "Too many duplicates");
        return true;
    }
    return false;
};

size_t MAX_LOOSE_HEADERS = 1000;
int MAX_DUPLICATE_HEADERS = 2000;
int64_t MAX_LOOSE_HEADER_TIME = 120;
int64_t MIN_DOS_STATE_TTL = 60 * 10; // seconds
bool AddNodeHeader(NodeId node_id, const uint256 &hash) EXCLUSIVE_LOCKS_REQUIRED(cs_main)
{
    CNodeState *state = State(node_id);
    if (state == nullptr) {
        return true;
    }
    auto it = map_dos_state.find(state->address);
    if (it != map_dos_state.end()) {
        if (it->second.m_map_loose_headers.size() > MAX_LOOSE_HEADERS) {
            return false;
        }
        it->second.m_map_loose_headers.insert(std::make_pair(hash, GetTime()));
        it->second.m_last_used_time = GetTime();
        return true;
    }
    map_dos_state[state->address].m_map_loose_headers.insert(std::make_pair(hash, GetTime()));
    map_dos_state[state->address].m_last_used_time = GetTime();
    return true;
}

void RemoveNodeHeader(const uint256 &hash) EXCLUSIVE_LOCKS_REQUIRED(cs_main)
{
    auto it = map_dos_state.begin();
    for (; it != map_dos_state.end(); ++it) {
        it->second.m_map_loose_headers.erase(hash);
    }
}

void RemoveNonReceivedHeaderFromNodes(node::BlockMap::iterator mi) EXCLUSIVE_LOCKS_REQUIRED(cs_main)
{
    auto it = mapNodeState.begin();
    for (; it != mapNodeState.end(); ++it) {
        if (it->second.pindexBestKnownBlock == &mi->second) {
            it->second.pindexBestKnownBlock = nullptr;
        }
    }
}

void PeerManagerImpl::PassOnMisbehaviour(NodeId node_id, int howmuch)
{
    PeerRef peer = GetPeerRef(node_id);
    if (peer == nullptr) return;
    LOCK(peer->m_misbehavior_mutex);
    peer->m_misbehavior_score = howmuch;
    if (peer->m_misbehavior_score >= m_banscore) {
        peer->m_should_discourage = true;
    }
    if (peer->m_misbehavior_score >= m_banscore * 2) {
        peer->m_should_ban = true;
    }
    LogPrint(BCLog::NET, "peer=%d Inherited misbehavior (%d)\n", node_id, peer->m_misbehavior_score);
}

/** Increase misbehavior scores by address. */
void PeerManagerImpl::MisbehavingByAddr(CNetAddr addr, int misbehavior_cfwd, int howmuch, const std::string& message)
{
    for (auto it = mapNodeState.begin(); it != mapNodeState.end(); ++it) {
        if (it->first < 0) {
            continue;
        }
        if (addr == (CNetAddr)it->second.address) {
            PeerRef peer = GetPeerRef(it->first);
            if (peer == nullptr) continue;
            Misbehaving(it->first, howmuch, message);
        }
    }
}

bool PeerManagerImpl::IncDuplicateHeaders(NodeId node_id) EXCLUSIVE_LOCKS_REQUIRED(cs_main)
{
    CNodeState *state = State(node_id);
    if (state == nullptr) {
        return true; // Node already disconnected
    }
    const CService &node_address = state->address;

    PeerRef peer = GetPeerRef(node_id);
    if (peer == nullptr) return true;
    auto it = map_dos_state.find(node_address);
    if (it != map_dos_state.end()) {
        ++it->second.m_duplicate_count;
        it->second.m_last_used_time = GetTime();
        if (it->second.m_duplicate_count < MAX_DUPLICATE_HEADERS) {
            return true;
        }
        return false;
    }
    map_dos_state[node_address].m_duplicate_count = 1;
    map_dos_state[node_address].m_last_used_time = GetTime();
    return true;
}

NodeId PeerManagerImpl::GetBlockSource(const uint256 &hash) EXCLUSIVE_LOCKS_REQUIRED(cs_main)
{
    const auto it = mapBlockSource.find(hash);
    if (it == mapBlockSource.end()) {
        return -1;
    }
    return it->second.first;
}

void PeerManagerImpl::IncPersistentMisbehaviour(NodeId node_id, int howmuch)
{
    CNodeState *state = State(node_id);
    if (state == nullptr) {
        return;
    }
    const CService &node_address = state->address;

    PeerRef peer = GetPeerRef(node_id);
    if (peer == nullptr) return;
    auto it = map_dos_state.find(node_address);
    if (it != map_dos_state.end()) {
        int peer_misbehavior_score = WITH_LOCK(peer->m_misbehavior_mutex, return peer->m_misbehavior_score);
        if (peer_misbehavior_score < it->second.m_misbehavior) {
            PassOnMisbehaviour(node_id, it->second.m_misbehavior);
        }
        it->second.m_misbehavior += howmuch;
        return;
    }
    map_dos_state[node_address].m_misbehavior = howmuch;
    return;
}

bool PeerManagerImpl::IncPersistentDiscouraged(NodeId node_id)
{
    CNodeState *state = State(node_id);
    if (state == nullptr) {
        return false;
    }
    const CService &node_address = state->address;

    PeerRef peer = GetPeerRef(node_id);
    if (peer == nullptr) return false;
    auto it = map_dos_state.find(node_address);
    if (it != map_dos_state.end()) {
        it->second.m_discouraged_count += 1;
        if (it->second.m_discouraged_count > 5) {
            WITH_LOCK(peer->m_misbehavior_mutex, peer->m_should_ban = true);
            LogPrintf("Too often discouraged. Banning peer %d!\n", node_id);
            it->second.m_discouraged_count = 0;
            return true;
        }
        LogPrint(BCLog::NET, "peer=%d discouraged count (%d)\n", node_id, it->second.m_discouraged_count);
        return false;
    }
    map_dos_state[node_address].m_discouraged_count = 1;
    return false;
}

void PeerManagerImpl::CheckUnreceivedHeaders(int64_t now) EXCLUSIVE_LOCKS_REQUIRED(cs_main)
{
    auto it = map_dos_state.begin();
    for (; it != map_dos_state.end();) {
        auto &dos_counters = it->second;
        auto it_headers = dos_counters.m_map_loose_headers.begin();
        for (; it_headers != dos_counters.m_map_loose_headers.end();) {
            if (it_headers->second + MAX_LOOSE_HEADER_TIME < now) {
                if (particl::RemoveUnreceivedHeader(m_chainman, it_headers->first)) {
                    MisbehavingByAddr(it->first, dos_counters.m_misbehavior, 5, "Block not received.");
                    dos_counters.m_misbehavior += 5;
                }
                dos_counters.m_map_loose_headers.erase(it_headers++);
                continue;
            }
            ++it_headers;
        }
        // TODO: Options for decrease rate
        if (dos_counters.m_duplicate_count > 0) {
            if (now - dos_counters.m_last_used_time > MIN_DOS_STATE_TTL) {
                // Decay faster after some time passes
                dos_counters.m_duplicate_count -= 20;
                if (dos_counters.m_duplicate_count > 0) {
                    dos_counters.m_duplicate_count = 0;
                }
            } else {
                --dos_counters.m_duplicate_count;
            }
        }
        if (dos_counters.m_misbehavior > 0) {
            --dos_counters.m_misbehavior;
        }
        if (dos_counters.m_duplicate_count < 1
            && dos_counters.m_misbehavior < 1
            && dos_counters.m_map_loose_headers.size() == 0
            && now - dos_counters.m_last_used_time > MIN_DOS_STATE_TTL) {
            map_dos_state.erase(it++);
            continue;
        }
        ++it;
    }
}

int GetNumDOSStates()
{
    return map_dos_state.size();
}

void ClearDOSStates()
{
    map_dos_state.clear();
}

bool PeerManagerImpl::BlockRequestAllowed(const CBlockIndex* pindex)
{
    AssertLockHeld(cs_main);
    if (m_chainman.ActiveChain().Contains(pindex)) return true;
    return pindex->IsValid(BLOCK_VALID_SCRIPTS) && (m_chainman.m_best_header != nullptr) &&
           (m_chainman.m_best_header->GetBlockTime() - pindex->GetBlockTime() < STALE_RELAY_AGE_LIMIT) &&
           (GetBlockProofEquivalentTime(*m_chainman.m_best_header, *pindex, *m_chainman.m_best_header, m_chainparams.GetConsensus()) < STALE_RELAY_AGE_LIMIT);
}

std::optional<std::string> PeerManagerImpl::FetchBlock(NodeId peer_id, const CBlockIndex& block_index)
{
    if (fImporting) return "Importing...";
    if (fReindex) return "Reindexing...";

    LOCK(cs_main);
    // Ensure this peer exists and hasn't been disconnected
    CNodeState* state = State(peer_id);
    if (state == nullptr) return "Peer does not exist";
    // Ignore pre-segwit peers
    if (!state->fHaveWitness) return "Pre-SegWit peer";

    // Mark block as in-flight unless it already is (for this peer).
    // If a block was already in-flight for a different peer, its BLOCKTXN
    // response will be dropped.
    if (!BlockRequested(peer_id, block_index)) return "Already requested from this peer";

    // Construct message to request the block
    const uint256& hash{block_index.GetBlockHash()};
    std::vector<CInv> invs{CInv(MSG_BLOCK | MSG_WITNESS_FLAG, hash)};

    // Send block request message to the peer
    bool success = m_connman.ForNode(peer_id, [this, &invs](CNode* node) {
        const CNetMsgMaker msgMaker(node->GetCommonVersion());
        this->m_connman.PushMessage(node, msgMaker.Make(NetMsgType::GETDATA, invs));
        return true;
    });

    if (!success) return "Peer not fully connected";

    LogPrint(BCLog::NET, "Requesting block %s from peer=%d\n",
                 hash.ToString(), peer_id);
    return std::nullopt;
}

std::unique_ptr<PeerManager> PeerManager::make(const CChainParams& chainparams, CConnman& connman, AddrMan& addrman,
                                               BanMan* banman, ChainstateManager& chainman,
                                               CTxMemPool& pool, bool ignore_incoming_txs)
{
    return std::make_unique<PeerManagerImpl>(chainparams, connman, addrman, banman, chainman, pool, ignore_incoming_txs);
}

PeerManagerImpl::PeerManagerImpl(const CChainParams& chainparams, CConnman& connman, AddrMan& addrman,
                                 BanMan* banman, ChainstateManager& chainman,
                                 CTxMemPool& pool, bool ignore_incoming_txs)
    : m_chainparams(chainparams),
      m_connman(connman),
      m_addrman(addrman),
      m_banman(banman),
      m_chainman(chainman),
      m_mempool(pool),
      m_ignore_incoming_txs(ignore_incoming_txs)
{
}

void PeerManagerImpl::StartScheduledTasks(CScheduler& scheduler)
{
    // Stale tip checking and peer eviction are on two different timers, but we
    // don't want them to get out of sync due to drift in the scheduler, so we
    // combine them in one function and schedule at the quicker (peer-eviction)
    // timer.
    static_assert(EXTRA_PEER_CHECK_INTERVAL < STALE_CHECK_INTERVAL, "peer eviction timer should be less than stale tip check timer");
    scheduler.scheduleEvery([this] { this->CheckForStaleTipAndEvictPeers(); }, std::chrono::seconds{EXTRA_PEER_CHECK_INTERVAL});

    // schedule next run for 10-15 minutes in the future
    const std::chrono::milliseconds delta = 10min + GetRandMillis(5min);
    scheduler.scheduleFromNow([&] { ReattemptInitialBroadcast(scheduler); }, delta);

    m_banscore = gArgs.GetIntArg("-banscore", DISCOURAGEMENT_THRESHOLD);
}

/**
 * Evict orphan txn pool entries based on a newly connected
 * block, remember the recently confirmed transactions, and delete tracked
 * announcements for them. Also save the time of the last tip update.
 */
void PeerManagerImpl::BlockConnected(const std::shared_ptr<const CBlock>& pblock, const CBlockIndex* pindex)
{
    m_orphanage.EraseForBlock(*pblock);
    m_last_tip_update = GetTime<std::chrono::seconds>();

    {
        LOCK(m_recent_confirmed_transactions_mutex);
        for (const auto& ptx : pblock->vtx) {
            m_recent_confirmed_transactions.insert(ptx->GetHash());
            if (ptx->GetHash() != ptx->GetWitnessHash()) {
                m_recent_confirmed_transactions.insert(ptx->GetWitnessHash());
            }
        }
    }
    {
        LOCK(cs_main);
        for (const auto& ptx : pblock->vtx) {
            m_txrequest.ForgetTxHash(ptx->GetHash());
            m_txrequest.ForgetTxHash(ptx->GetWitnessHash());
        }
    }
}

void PeerManagerImpl::BlockDisconnected(const std::shared_ptr<const CBlock> &block, const CBlockIndex* pindex)
{
    // To avoid relay problems with transactions that were previously
    // confirmed, clear our filter of recently confirmed transactions whenever
    // there's a reorg.
    // This means that in a 1-block reorg (where 1 block is disconnected and
    // then another block reconnected), our filter will drop to having only one
    // block's worth of transactions in it, but that should be fine, since
    // presumably the most common case of relaying a confirmed transaction
    // should be just after a new block containing it is found.
    LOCK(m_recent_confirmed_transactions_mutex);
    m_recent_confirmed_transactions.reset();
}

/**
 * Maintain state about the best-seen block and fast-announce a compact block
 * to compatible peers.
 */
void PeerManagerImpl::NewPoWValidBlock(const CBlockIndex *pindex, const std::shared_ptr<const CBlock>& pblock)
{
    std::shared_ptr<const CBlockHeaderAndShortTxIDs> pcmpctblock = std::make_shared<const CBlockHeaderAndShortTxIDs> (*pblock, true);
    const CNetMsgMaker msgMaker(PROTOCOL_VERSION);

    LOCK(cs_main);

    if (pindex->nHeight <= m_highest_fast_announce)
        return;
    m_highest_fast_announce = pindex->nHeight;

    bool fWitnessEnabled = DeploymentActiveAt(*pindex, m_chainparams.GetConsensus(), Consensus::DEPLOYMENT_SEGWIT);
    uint256 hashBlock(pblock->GetHash());
    const std::shared_future<CSerializedNetMsg> lazy_ser{
        std::async(std::launch::deferred, [&] { return msgMaker.Make(NetMsgType::CMPCTBLOCK, *pcmpctblock); })};

    {
        LOCK(m_most_recent_block_mutex);
        m_most_recent_block_hash = hashBlock;
        m_most_recent_block = pblock;
        m_most_recent_compact_block = pcmpctblock;
        m_most_recent_compact_block_has_witnesses = fWitnessEnabled;
    }

    m_connman.ForEachNode([this, pindex, fWitnessEnabled, &lazy_ser, &hashBlock](CNode* pnode) EXCLUSIVE_LOCKS_REQUIRED(::cs_main) {
        AssertLockHeld(::cs_main);

        if (pnode->GetCommonVersion() < INVALID_CB_NO_BAN_VERSION || pnode->fDisconnect)
            return;
        ProcessBlockAvailability(pnode->GetId());
        CNodeState &state = *State(pnode->GetId());

        // If the peer has, or we announced to them the previous block already,
        // but we don't think they have this one, go ahead and announce it
        if (state.fPreferHeaderAndIDs && (!fWitnessEnabled || state.fWantsCmpctWitness) &&
                !PeerHasHeader(&state, pindex) && PeerHasHeader(&state, pindex->pprev)) {

            LogPrint(BCLog::NET, "%s sending header-and-ids %s to peer=%d\n", "PeerManager::NewPoWValidBlock",
                    hashBlock.ToString(), pnode->GetId());

            const CSerializedNetMsg& ser_cmpctblock{lazy_ser.get()};
            m_connman.PushMessage(pnode, ser_cmpctblock.Copy());
            state.pindexBestHeaderSent = pindex;
        }
    });
}

/**
 * Update our best height and announce any block hashes which weren't previously
 * in m_chainman.ActiveChain() to our peers.
 */
void PeerManagerImpl::UpdatedBlockTip(const CBlockIndex *pindexNew, const CBlockIndex *pindexFork, bool fInitialDownload)
{
    SetBestHeight(pindexNew->nHeight);
    SetServiceFlagsIBDCache(!fInitialDownload);

    // Don't relay inventory during initial block download.
    if (fInitialDownload) return;

    // Find the hashes of all blocks that weren't previously in the best chain.
    std::vector<uint256> vHashes;
    const CBlockIndex *pindexToAnnounce = pindexNew;
    while (pindexToAnnounce != pindexFork) {
        vHashes.push_back(pindexToAnnounce->GetBlockHash());
        pindexToAnnounce = pindexToAnnounce->pprev;
        if (vHashes.size() == MAX_BLOCKS_TO_ANNOUNCE) {
            // Limit announcements in case of a huge reorganization.
            // Rely on the peer's synchronization mechanism in that case.
            break;
        }
    }

    {
        LOCK(m_peer_mutex);
        for (auto& it : m_peer_map) {
            Peer& peer = *it.second;
            LOCK(peer.m_block_inv_mutex);
            for (const uint256& hash : reverse_iterate(vHashes)) {
                peer.m_blocks_for_headers_relay.push_back(hash);
            }
        }
    }

    m_connman.WakeMessageHandler();
}

/**
 * Handle invalid block rejection and consequent peer discouragement, maintain which
 * peers announce compact blocks.
 */
void PeerManagerImpl::BlockChecked(const CBlock& block, const BlockValidationState& state)
{
    LOCK(cs_main);

    const uint256 hash(block.GetHash());
    std::map<uint256, std::pair<NodeId, bool>>::iterator it = mapBlockSource.find(hash);

    if (it != mapBlockSource.end()) {
        MaybePunishNodeForDuplicates(/*nodeid=*/ it->second.first, state);
    }
    // If the block failed validation, we know where it came from and we're still connected
    // to that peer, maybe punish.
    if (state.IsInvalid() &&
        it != mapBlockSource.end() &&
        State(it->second.first)) {
            MaybePunishNodeForBlock(/*nodeid=*/ it->second.first, state, /*via_compact_block=*/ !it->second.second);
    } else
    if (state.nFlags & BLOCK_FAILED_DUPLICATE_STAKE) {
        if (it != mapBlockSource.end() && State(it->second.first)) {
            Misbehaving(it->second.first, 10, "duplicate-stake");
        }
    }
    // Check that:
    // 1. The block is valid
    // 2. We're not in initial block download
    // 3. This is currently the best block we're aware of. We haven't updated
    //    the tip yet so we have no way to check this directly here. Instead we
    //    just check that there are currently no other blocks in flight.
    else if (state.IsValid() &&
             !m_chainman.ActiveChainstate().IsInitialBlockDownload() &&
             mapBlocksInFlight.count(hash) == mapBlocksInFlight.size()) {
        if (it != mapBlockSource.end()) {
            MaybeSetPeerAsAnnouncingHeaderAndIDs(it->second.first);
        }
    }
    if (it != mapBlockSource.end())
        mapBlockSource.erase(it);
}

//////////////////////////////////////////////////////////////////////////////
//
// Messages
//


bool PeerManagerImpl::AlreadyHaveTx(const GenTxid& gtxid)
{
    if (m_chainman.ActiveChain().Tip()->GetBlockHash() != hashRecentRejectsChainTip) {
        // If the chain tip has changed previously rejected transactions
        // might be now valid, e.g. due to a nLockTime'd tx becoming valid,
        // or a double-spend. Reset the rejects filter and give those
        // txs a second chance.
        hashRecentRejectsChainTip = m_chainman.ActiveChain().Tip()->GetBlockHash();
        m_recent_rejects.reset();
    }

    const uint256& hash = gtxid.GetHash();

    if (m_orphanage.HaveTx(gtxid)) return true;

    {
        LOCK(m_recent_confirmed_transactions_mutex);
        if (m_recent_confirmed_transactions.contains(hash)) return true;
    }

    return m_recent_rejects.contains(hash) || m_mempool.exists(gtxid);
}

bool PeerManagerImpl::AlreadyHaveBlock(const uint256& block_hash)
{
    return m_chainman.m_blockman.LookupBlockIndex(block_hash) != nullptr;
}

void PeerManagerImpl::SendPings()
{
    LOCK(m_peer_mutex);
    for(auto& it : m_peer_map) it.second->m_ping_queued = true;
}

void PeerManagerImpl::RelayTransaction(const uint256& txid, const uint256& wtxid)
{
    LOCK(m_peer_mutex);
    for(auto& it : m_peer_map) {
        Peer& peer = *it.second;
        if (!peer.m_tx_relay) continue;

        const uint256& hash{peer.m_wtxid_relay ? wtxid : txid};
        LOCK(peer.m_tx_relay->m_tx_inventory_mutex);
        if (!peer.m_tx_relay->m_tx_inventory_known_filter.contains(hash)) {
            peer.m_tx_relay->m_tx_inventory_to_send.insert(hash);
        }
    };
}

void PeerManagerImpl::RelayAddress(NodeId originator,
                                   const CAddress& addr,
                                   bool fReachable)
{
    // We choose the same nodes within a given 24h window (if the list of connected
    // nodes does not change) and we don't relay to nodes that already know an
    // address. So within 24h we will likely relay a given address once. This is to
    // prevent a peer from unjustly giving their address better propagation by sending
    // it to us repeatedly.

    if (!fReachable && !addr.IsRelayable()) return;

    // Relay to a limited number of other nodes
    // Use deterministic randomness to send to the same nodes for 24 hours
    // at a time so the m_addr_knowns of the chosen nodes prevent repeats
    const uint64_t hash_addr{CServiceHash(0, 0)(addr)};
    const auto current_time{GetTime<std::chrono::seconds>()};
    // Adding address hash makes exact rotation time different per address, while preserving periodicity.
    const uint64_t time_addr{(static_cast<uint64_t>(count_seconds(current_time)) + hash_addr) / count_seconds(ROTATE_ADDR_RELAY_DEST_INTERVAL)};
    const CSipHasher hasher{m_connman.GetDeterministicRandomizer(RANDOMIZER_ID_ADDRESS_RELAY)
                                .Write(hash_addr)
                                .Write(time_addr)};
    FastRandomContext insecure_rand;

    // Relay reachable addresses to 2 peers. Unreachable addresses are relayed randomly to 1 or 2 peers.
    unsigned int nRelayNodes = (fReachable || (hasher.Finalize() & 1)) ? 2 : 1;

    std::array<std::pair<uint64_t, Peer*>, 2> best{{{0, nullptr}, {0, nullptr}}};
    assert(nRelayNodes <= best.size());

    LOCK(m_peer_mutex);

    for (auto& [id, peer] : m_peer_map) {
        if (peer->m_addr_relay_enabled && id != originator && IsAddrCompatible(*peer, addr)) {
            uint64_t hashKey = CSipHasher(hasher).Write(id).Finalize();
            for (unsigned int i = 0; i < nRelayNodes; i++) {
                 if (hashKey > best[i].first) {
                     std::copy(best.begin() + i, best.begin() + nRelayNodes - 1, best.begin() + i + 1);
                     best[i] = std::make_pair(hashKey, peer.get());
                     break;
                 }
            }
        }
    };

    for (unsigned int i = 0; i < nRelayNodes && best[i].first != 0; i++) {
        PushAddress(*best[i].second, addr, insecure_rand);
    }
}

void PeerManagerImpl::ProcessGetBlockData(CNode& pfrom, Peer& peer, const CInv& inv)
{
    std::shared_ptr<const CBlock> a_recent_block;
    std::shared_ptr<const CBlockHeaderAndShortTxIDs> a_recent_compact_block;
    bool fWitnessesPresentInARecentCompactBlock;
    {
        LOCK(m_most_recent_block_mutex);
        a_recent_block = m_most_recent_block;
        a_recent_compact_block = m_most_recent_compact_block;
        fWitnessesPresentInARecentCompactBlock = m_most_recent_compact_block_has_witnesses;
    }

    bool need_activate_chain = false;
    {
        LOCK(cs_main);
        const CBlockIndex* pindex = m_chainman.m_blockman.LookupBlockIndex(inv.hash);
        if (pindex) {
            if (pindex->HaveTxsDownloaded() && !pindex->IsValid(BLOCK_VALID_SCRIPTS) &&
                    pindex->IsValid(BLOCK_VALID_TREE)) {
                // If we have the block and all of its parents, but have not yet validated it,
                // we might be in the middle of connecting it (ie in the unlock of cs_main
                // before ActivateBestChain but after AcceptBlock).
                // In this case, we need to run ActivateBestChain prior to checking the relay
                // conditions below.
                need_activate_chain = true;
            }
        }
    } // release cs_main before calling ActivateBestChain
    if (need_activate_chain) {
        BlockValidationState state;
        state.m_chainman = &m_chainman;
        state.m_peerman = this;
        state.nodeId = pfrom.GetId();
        if (!m_chainman.ActiveChainstate().ActivateBestChain(state, a_recent_block)) {
            LogPrint(BCLog::NET, "failed to activate chain (%s)\n", state.ToString());
        }
    }

    LOCK(cs_main);
    const CBlockIndex* pindex = m_chainman.m_blockman.LookupBlockIndex(inv.hash);
    if (!pindex) {
        return;
    }
    if (!BlockRequestAllowed(pindex)) {
        LogPrint(BCLog::NET, "%s: ignoring request from peer=%i for old block that isn't in the main chain\n", __func__, pfrom.GetId());
        return;
    }
    const CNetMsgMaker msgMaker(pfrom.GetCommonVersion());
    // disconnect node in case we have reached the outbound limit for serving historical blocks
    if (m_connman.OutboundTargetReached(true) &&
        (((m_chainman.m_best_header != nullptr) && (m_chainman.m_best_header->GetBlockTime() - pindex->GetBlockTime() > HISTORICAL_BLOCK_AGE)) || inv.IsMsgFilteredBlk()) &&
        !pfrom.HasPermission(NetPermissionFlags::Download) // nodes with the download permission may exceed target
    ) {
        LogPrint(BCLog::NET, "historical block serving limit reached, disconnect peer=%d\n", pfrom.GetId());
        pfrom.fDisconnect = true;
        return;
    }
    // Avoid leaking prune-height by never sending blocks below the NODE_NETWORK_LIMITED threshold
    if (!pfrom.HasPermission(NetPermissionFlags::NoBan) && (
            (((pfrom.GetLocalServices() & NODE_NETWORK_LIMITED) == NODE_NETWORK_LIMITED) && ((pfrom.GetLocalServices() & NODE_NETWORK) != NODE_NETWORK) && (m_chainman.ActiveChain().Tip()->nHeight - pindex->nHeight > (int)NODE_NETWORK_LIMITED_MIN_BLOCKS + 2 /* add two blocks buffer extension for possible races */) )
       )) {
        LogPrint(BCLog::NET, "Ignore block request below NODE_NETWORK_LIMITED threshold, disconnect peer=%d\n", pfrom.GetId());
        //disconnect node and prevent it from stalling (would otherwise wait for the missing block)
        pfrom.fDisconnect = true;
        return;
    }
    // Pruned nodes may have deleted the block, so check whether
    // it's available before trying to send.
    if (!(pindex->nStatus & BLOCK_HAVE_DATA)) {
        return;
    }
    std::shared_ptr<const CBlock> pblock;
    if (a_recent_block && a_recent_block->GetHash() == pindex->GetBlockHash()) {
        pblock = a_recent_block;
    } else if (inv.IsMsgWitnessBlk()) {
        // Fast-path: in this case it is possible to serve the block directly from disk,
        // as the network format matches the format on disk
        std::vector<uint8_t> block_data;
        if (!ReadRawBlockFromDisk(block_data, pindex->GetBlockPos(), m_chainparams.MessageStart())) {
            assert(!"cannot load block from disk");
        }
        m_connman.PushMessage(&pfrom, msgMaker.Make(NetMsgType::BLOCK, Span{block_data}));
        // Don't set pblock as we've sent the block
    } else {
        // Send block from disk
        std::shared_ptr<CBlock> pblockRead = std::make_shared<CBlock>();
        if (!ReadBlockFromDisk(*pblockRead, pindex, m_chainparams.GetConsensus())) {
            assert(!"cannot load block from disk");
        }
        pblock = pblockRead;
    }
    if (pblock) {
        if (inv.IsMsgBlk()) {
            m_connman.PushMessage(&pfrom, msgMaker.Make(SERIALIZE_TRANSACTION_NO_WITNESS, NetMsgType::BLOCK, *pblock));
        } else if (inv.IsMsgWitnessBlk()) {
            m_connman.PushMessage(&pfrom, msgMaker.Make(NetMsgType::BLOCK, *pblock));
        } else if (inv.IsMsgFilteredBlk()) {
            bool sendMerkleBlock = false;
            CMerkleBlock merkleBlock;
            if (peer.m_tx_relay != nullptr) {
                LOCK(peer.m_tx_relay->m_bloom_filter_mutex);
                if (peer.m_tx_relay->m_bloom_filter) {
                    sendMerkleBlock = true;
                    merkleBlock = CMerkleBlock(*pblock, *peer.m_tx_relay->m_bloom_filter);
                }
            }
            if (sendMerkleBlock) {
                m_connman.PushMessage(&pfrom, msgMaker.Make(NetMsgType::MERKLEBLOCK, merkleBlock));
                // CMerkleBlock just contains hashes, so also push any transactions in the block the client did not see
                // This avoids hurting performance by pointlessly requiring a round-trip
                // Note that there is currently no way for a node to request any single transactions we didn't send here -
                // they must either disconnect and retry or request the full block.
                // Thus, the protocol spec specified allows for us to provide duplicate txn here,
                // however we MUST always provide at least what the remote peer needs
                typedef std::pair<unsigned int, uint256> PairType;
                for (PairType& pair : merkleBlock.vMatchedTxn)
                    m_connman.PushMessage(&pfrom, msgMaker.Make(SERIALIZE_TRANSACTION_NO_WITNESS, NetMsgType::TX, *pblock->vtx[pair.first]));
            }
            // else
            // no response
        } else if (inv.IsMsgCmpctBlk()) {
            // If a peer is asking for old blocks, we're almost guaranteed
            // they won't have a useful mempool to match against a compact block,
            // and we don't feel like constructing the object for them, so
            // instead we respond with the full, non-compact block.
            bool fPeerWantsWitness = State(pfrom.GetId())->fWantsCmpctWitness;
            int nSendFlags = fPeerWantsWitness ? 0 : SERIALIZE_TRANSACTION_NO_WITNESS;
            if (CanDirectFetch() && pindex->nHeight >= m_chainman.ActiveChain().Height() - MAX_CMPCTBLOCK_DEPTH) {
                if ((fPeerWantsWitness || !fWitnessesPresentInARecentCompactBlock) && a_recent_compact_block && a_recent_compact_block->header.GetHash() == pindex->GetBlockHash()) {
                    m_connman.PushMessage(&pfrom, msgMaker.Make(nSendFlags, NetMsgType::CMPCTBLOCK, *a_recent_compact_block));
                } else {
                    CBlockHeaderAndShortTxIDs cmpctblock(*pblock, fPeerWantsWitness);
                    m_connman.PushMessage(&pfrom, msgMaker.Make(nSendFlags, NetMsgType::CMPCTBLOCK, cmpctblock));
                }
            } else {
                m_connman.PushMessage(&pfrom, msgMaker.Make(nSendFlags, NetMsgType::BLOCK, *pblock));
            }
        }
    }

    {
        LOCK(peer.m_block_inv_mutex);
        // Trigger the peer node to send a getblocks request for the next batch of inventory
        if (inv.hash == peer.m_continuation_block) {
            // Send immediately. This must send even if redundant,
            // and we want it right after the last block so they don't
            // wait for other stuff first.
            std::vector<CInv> vInv;
            vInv.push_back(CInv(MSG_BLOCK, m_chainman.ActiveChain().Tip()->GetBlockHash()));
            m_connman.PushMessage(&pfrom, msgMaker.Make(NetMsgType::INV, vInv));
            peer.m_continuation_block.SetNull();
        }
    }
}

CTransactionRef PeerManagerImpl::FindTxForGetData(const CNode& peer, const GenTxid& gtxid, const std::chrono::seconds mempool_req, const std::chrono::seconds now)
{
    auto txinfo = m_mempool.info(gtxid);
    if (txinfo.tx) {
        // If a TX could have been INVed in reply to a MEMPOOL request,
        // or is older than UNCONDITIONAL_RELAY_DELAY, permit the request
        // unconditionally.
        if ((mempool_req.count() && txinfo.m_time <= mempool_req) || txinfo.m_time <= now - UNCONDITIONAL_RELAY_DELAY) {
            return std::move(txinfo.tx);
        }
    }

    {
        LOCK(cs_main);
        // Otherwise, the transaction must have been announced recently.
        if (State(peer.GetId())->m_recently_announced_invs.contains(gtxid.GetHash())) {
            // If it was, it can be relayed from either the mempool...
            if (txinfo.tx) return std::move(txinfo.tx);
            // ... or the relay pool.
            auto mi = mapRelay.find(gtxid.GetHash());
            if (mi != mapRelay.end()) return mi->second;
        }
    }

    return {};
}

void PeerManagerImpl::ProcessGetData(CNode& pfrom, Peer& peer, const std::atomic<bool>& interruptMsgProc)
{
    AssertLockNotHeld(cs_main);

    std::deque<CInv>::iterator it = peer.m_getdata_requests.begin();
    std::vector<CInv> vNotFound;
    const CNetMsgMaker msgMaker(pfrom.GetCommonVersion());

    const auto now{GetTime<std::chrono::seconds>()};
    // Get last mempool request time
    const auto mempool_req = peer.m_tx_relay != nullptr ? peer.m_tx_relay->m_last_mempool_req.load() : std::chrono::seconds::min();

    // Process as many TX items from the front of the getdata queue as
    // possible, since they're common and it's efficient to batch process
    // them.
    while (it != peer.m_getdata_requests.end() && it->IsGenTxMsg()) {
        if (interruptMsgProc) return;
        // The send buffer provides backpressure. If there's no space in
        // the buffer, pause processing until the next call.
        if (pfrom.fPauseSend) break;

        const CInv &inv = *it++;

        if (peer.m_tx_relay == nullptr) {
            // Ignore GETDATA requests for transactions from blocks-only peers.
            continue;
        }

        CTransactionRef tx = FindTxForGetData(pfrom, ToGenTxid(inv), mempool_req, now);
        if (tx) {
            // WTX and WITNESS_TX imply we serialize with witness
            int nSendFlags = (inv.IsMsgTx() ? SERIALIZE_TRANSACTION_NO_WITNESS : 0);
            m_connman.PushMessage(&pfrom, msgMaker.Make(nSendFlags, NetMsgType::TX, *tx));
            m_mempool.RemoveUnbroadcastTx(tx->GetHash());
            // As we're going to send tx, make sure its unconfirmed parents are made requestable.
            std::vector<uint256> parent_ids_to_add;
            {
                LOCK(m_mempool.cs);
                auto txiter = m_mempool.GetIter(tx->GetHash());
                if (txiter) {
                    const CTxMemPoolEntry::Parents& parents = (*txiter)->GetMemPoolParentsConst();
                    parent_ids_to_add.reserve(parents.size());
                    for (const CTxMemPoolEntry& parent : parents) {
                        if (parent.GetTime() > now - UNCONDITIONAL_RELAY_DELAY) {
                            parent_ids_to_add.push_back(parent.GetTx().GetHash());
                        }
                    }
                }
            }
            for (const uint256& parent_txid : parent_ids_to_add) {
                // Relaying a transaction with a recent but unconfirmed parent.
                if (WITH_LOCK(peer.m_tx_relay->m_tx_inventory_mutex, return !peer.m_tx_relay->m_tx_inventory_known_filter.contains(parent_txid))) {
                    LOCK(cs_main);
                    State(pfrom.GetId())->m_recently_announced_invs.insert(parent_txid);
                }
            }
        } else {
            vNotFound.push_back(inv);
        }
    }

    // Only process one BLOCK item per call, since they're uncommon and can be
    // expensive to process.
    if (it != peer.m_getdata_requests.end() && !pfrom.fPauseSend) {
        const CInv &inv = *it++;
        if (inv.IsGenBlkMsg()) {
            ProcessGetBlockData(pfrom, peer, inv);
        }
        // else: If the first item on the queue is an unknown type, we erase it
        // and continue processing the queue on the next call.
    }

    peer.m_getdata_requests.erase(peer.m_getdata_requests.begin(), it);

    if (!vNotFound.empty()) {
        // Let the peer know that we didn't find what it asked for, so it doesn't
        // have to wait around forever.
        // SPV clients care about this message: it's needed when they are
        // recursively walking the dependencies of relevant unconfirmed
        // transactions. SPV clients want to do that because they want to know
        // about (and store and rebroadcast and risk analyze) the dependencies
        // of transactions relevant to them, without having to download the
        // entire memory pool.
        // Also, other nodes can use these messages to automatically request a
        // transaction from some other peer that annnounced it, and stop
        // waiting for us to respond.
        // In normal operation, we often send NOTFOUND messages for parents of
        // transactions that we relay; if a peer is missing a parent, they may
        // assume we have them and request the parents from us.
        m_connman.PushMessage(&pfrom, msgMaker.Make(NetMsgType::NOTFOUND, vNotFound));
    }
}

uint32_t PeerManagerImpl::GetFetchFlags(const CNode& pfrom) const EXCLUSIVE_LOCKS_REQUIRED(cs_main)
{
    uint32_t nFetchFlags = 0;
    if (State(pfrom.GetId())->fHaveWitness) {
        nFetchFlags |= MSG_WITNESS_FLAG;
    }
    return nFetchFlags;
}

void PeerManagerImpl::SendBlockTransactions(CNode& pfrom, const CBlock& block, const BlockTransactionsRequest& req)
{
    BlockTransactions resp(req);
    for (size_t i = 0; i < req.indexes.size(); i++) {
        if (req.indexes[i] >= block.vtx.size()) {
            Misbehaving(pfrom.GetId(), 100, "getblocktxn with out-of-bounds tx indices");
            return;
        }
        resp.txn[i] = block.vtx[req.indexes[i]];
    }
    LOCK(cs_main);
    const CNetMsgMaker msgMaker(pfrom.GetCommonVersion());
    int nSendFlags = State(pfrom.GetId())->fWantsCmpctWitness ? 0 : SERIALIZE_TRANSACTION_NO_WITNESS;
    m_connman.PushMessage(&pfrom, msgMaker.Make(nSendFlags, NetMsgType::BLOCKTXN, resp));
}

void PeerManagerImpl::ProcessHeadersMessage(CNode& pfrom, const Peer& peer,
                                            const std::vector<CBlockHeader>& headers,
                                            bool via_compact_block)
{
    const CNetMsgMaker msgMaker(pfrom.GetCommonVersion());
    size_t nCount = headers.size();

    if (nCount == 0) {
        // Nothing interesting. Stop asking this peers for more headers.
        return;
    }

    bool received_new_header = false;
    const CBlockIndex *pindexLast = nullptr;
    {
        LOCK(cs_main);
        CNodeState *nodestate = State(pfrom.GetId());

        // If this looks like it could be a block announcement (nCount <
        // MAX_BLOCKS_TO_ANNOUNCE), use special logic for handling headers that
        // don't connect:
        // - Send a getheaders message in response to try to connect the chain.
        // - The peer can send up to MAX_UNCONNECTING_HEADERS in a row that
        //   don't connect before giving DoS points
        // - Once a headers message is received that is valid and does connect,
        //   nUnconnectingHeaders gets reset back to 0.
        if (!m_chainman.m_blockman.LookupBlockIndex(headers[0].hashPrevBlock) && nCount < MAX_BLOCKS_TO_ANNOUNCE) {
            nodestate->nUnconnectingHeaders++;
            m_connman.PushMessage(&pfrom, msgMaker.Make(NetMsgType::GETHEADERS, m_chainman.ActiveChain().GetLocator(m_chainman.m_best_header), uint256()));
            LogPrint(BCLog::NET, "received header %s: missing prev block %s, sending getheaders (%d) to end (peer=%d, nUnconnectingHeaders=%d)\n",
                     headers[0].GetHash().ToString(),
                     headers[0].hashPrevBlock.ToString(),
                     m_chainman.m_best_header->nHeight,
                     pfrom.GetId(), nodestate->nUnconnectingHeaders);
            // Set hashLastUnknownBlock for this peer, so that if we
            // eventually get the headers - even from a different peer -
            // we can use this peer to download.
            UpdateBlockAvailability(pfrom.GetId(), headers.back().GetHash());

            if (nodestate->nUnconnectingHeaders % MAX_UNCONNECTING_HEADERS == 0) {
                Misbehaving(pfrom.GetId(), 20, strprintf("%d non-connecting headers", nodestate->nUnconnectingHeaders));
            }
            return;
        }

        uint256 hashLastBlock;
        for (const CBlockHeader& header : headers) {
            if (!hashLastBlock.IsNull() && header.hashPrevBlock != hashLastBlock) {
                Misbehaving(pfrom.GetId(), 20, "non-continuous headers sequence");
                return;
            }
            hashLastBlock = header.GetHash();
        }

        // If we don't have the last header, then they'll have given us
        // something new (if these headers are valid).
        if (!m_chainman.m_blockman.LookupBlockIndex(hashLastBlock)) {
            received_new_header = true;
        }
    }

    BlockValidationState state;
    state.m_peerman = this;
    state.nodeId = pfrom.GetId();
    if (!m_chainman.ProcessNewBlockHeaders(headers, state, m_chainparams, &pindexLast)) {
        if (state.IsInvalid()) {
            MaybePunishNodeForBlock(pfrom.GetId(), state, via_compact_block, "invalid header received");
            return;
        }
    }
    MaybePunishNodeForDuplicates(state.nodeId, state);

    {
        LOCK(cs_main);
        CNodeState *nodestate = State(pfrom.GetId());
        if (nodestate->nUnconnectingHeaders > 0) {
            LogPrint(BCLog::NET, "peer=%d: resetting nUnconnectingHeaders (%d -> 0)\n", pfrom.GetId(), nodestate->nUnconnectingHeaders);
        }
        nodestate->nUnconnectingHeaders = 0;

        assert(pindexLast);
        UpdateBlockAvailability(pfrom.GetId(), pindexLast->GetBlockHash());

        // From here, pindexBestKnownBlock should be guaranteed to be non-null,
        // because it is set in UpdateBlockAvailability. Some nullptr checks
        // are still present, however, as belt-and-suspenders.

        if (received_new_header && pindexLast->nChainWork > m_chainman.ActiveChain().Tip()->nChainWork) {
            nodestate->m_last_block_announcement = GetTime();
        }

        if (nCount == MAX_HEADERS_RESULTS) {
            // Headers message had its maximum size; the peer may have more headers.
            // TODO: optimize: if pindexLast is an ancestor of m_chainman.ActiveChain().Tip or m_chainman.m_best_header, continue
            // from there instead.
            LogPrint(BCLog::NET, "more getheaders (%d) to end to peer=%d (startheight:%d)\n",
                                 pindexLast->nHeight, pfrom.GetId(), peer.m_starting_height);
            m_connman.PushMessage(&pfrom, msgMaker.Make(NetMsgType::GETHEADERS, m_chainman.ActiveChain().GetLocator(pindexLast), uint256()));
        }

        // If this set of headers is valid and ends in a block with at least as
        // much work as our tip, download as much as possible.
        if (CanDirectFetch() && pindexLast->IsValid(BLOCK_VALID_TREE) && m_chainman.ActiveChain().Tip()->nChainWork <= pindexLast->nChainWork) {
            std::vector<const CBlockIndex*> vToFetch;
            const CBlockIndex *pindexWalk = pindexLast;
            // Calculate all the blocks we'd need to switch to pindexLast, up to a limit.
            while (pindexWalk && !m_chainman.ActiveChain().Contains(pindexWalk) && vToFetch.size() <= MAX_BLOCKS_IN_TRANSIT_PER_PEER) {
                if (!(pindexWalk->nStatus & BLOCK_HAVE_DATA) &&
                        !IsBlockRequested(pindexWalk->GetBlockHash()) &&
                         (!DeploymentActiveAt(*pindexWalk, m_chainparams.GetConsensus(), Consensus::DEPLOYMENT_SEGWIT) || State(pfrom.GetId())->fHaveWitness) &&
                         !(pindexWalk->nFlags & BLOCK_DELAYED)) {
                    // We don't have this block, and it's not yet in flight.
                    vToFetch.push_back(pindexWalk);
                }
                pindexWalk = pindexWalk->pprev;
            }
            // If pindexWalk still isn't on our main chain, we're looking at a
            // very large reorg at a time we think we're close to caught up to
            // the main chain -- this shouldn't really happen.  Bail out on the
            // direct fetch and rely on parallel download instead.
            if (!m_chainman.ActiveChain().Contains(pindexWalk)) {
                LogPrint(BCLog::NET, "Large reorg, won't direct fetch to %s (%d)\n",
                        pindexLast->GetBlockHash().ToString(),
                        pindexLast->nHeight);
            } else {
                std::vector<CInv> vGetData;
                // Download as much as possible, from earliest to latest.
                for (const CBlockIndex *pindex : reverse_iterate(vToFetch)) {
                    if (nodestate->nBlocksInFlight >= MAX_BLOCKS_IN_TRANSIT_PER_PEER) {
                        // Can't download any more from this peer
                        break;
                    }
                    uint32_t nFetchFlags = GetFetchFlags(pfrom);
                    vGetData.push_back(CInv(MSG_BLOCK | nFetchFlags, pindex->GetBlockHash()));
                    BlockRequested(pfrom.GetId(), *pindex);
                    LogPrint(BCLog::NET, "Requesting block %s from  peer=%d\n",
                            pindex->GetBlockHash().ToString(), pfrom.GetId());
                }
                if (vGetData.size() > 1) {
                    LogPrint(BCLog::NET, "Downloading blocks toward %s (%d) via headers direct fetch\n",
                            pindexLast->GetBlockHash().ToString(), pindexLast->nHeight);
                }
                if (vGetData.size() > 0) {
                    if (!m_ignore_incoming_txs &&
                        nodestate->fSupportsDesiredCmpctVersion &&
                        vGetData.size() == 1 &&
                        mapBlocksInFlight.size() == 1 &&
                        pindexLast->pprev->IsValid(BLOCK_VALID_CHAIN)) {
                        // In any case, we want to download using a compact block, not a regular one
                        vGetData[0] = CInv(MSG_CMPCT_BLOCK, vGetData[0].hash);
                    }
                    m_connman.PushMessage(&pfrom, msgMaker.Make(NetMsgType::GETDATA, vGetData));
                }
            }
        }
        // If we're in IBD, we want outbound peers that will serve us a useful
        // chain. Disconnect peers that are on chains with insufficient work.
        if (m_chainman.ActiveChainstate().IsInitialBlockDownload() && nCount != MAX_HEADERS_RESULTS) {
            // When nCount < MAX_HEADERS_RESULTS, we know we have no more
            // headers to fetch from this peer.
            if (nodestate->pindexBestKnownBlock && nodestate->pindexBestKnownBlock->nChainWork < nMinimumChainWork) {
                // This peer has too little work on their headers chain to help
                // us sync -- disconnect if it is an outbound disconnection
                // candidate.
                // Note: We compare their tip to nMinimumChainWork (rather than
                // m_chainman.ActiveChain().Tip()) because we won't start block download
                // until we have a headers chain that has at least
                // nMinimumChainWork, even if a peer has a chain past our tip,
                // as an anti-DoS measure.
                if (pfrom.IsOutboundOrBlockRelayConn()) {
                    LogPrintf("Disconnecting outbound peer %d -- headers chain has insufficient work\n", pfrom.GetId());
                    pfrom.fDisconnect = true;
                }
            }
        }

        // If this is an outbound full-relay peer, check to see if we should protect
        // it from the bad/lagging chain logic.
        // Note that outbound block-relay peers are excluded from this protection, and
        // thus always subject to eviction under the bad/lagging chain logic.
        // See ChainSyncTimeoutState.
        if (!pfrom.fDisconnect && pfrom.IsFullOutboundConn() && nodestate->pindexBestKnownBlock != nullptr) {
            if (m_outbound_peers_with_protect_from_disconnect < MAX_OUTBOUND_PEERS_TO_PROTECT_FROM_DISCONNECT && nodestate->pindexBestKnownBlock->nChainWork >= m_chainman.ActiveChain().Tip()->nChainWork && !nodestate->m_chain_sync.m_protect) {
                LogPrint(BCLog::NET, "Protecting outbound peer=%d from eviction\n", pfrom.GetId());
                nodestate->m_chain_sync.m_protect = true;
                ++m_outbound_peers_with_protect_from_disconnect;
            }
        }
    }

    return;
}

/**
 * Reconsider orphan transactions after a parent has been accepted to the mempool.
 *
 * @param[in,out]  orphan_work_set  The set of orphan transactions to reconsider. Generally only one
 *                                  orphan will be reconsidered on each call of this function. This set
 *                                  may be added to if accepting an orphan causes its children to be
 *                                  reconsidered.
 */
void PeerManagerImpl::ProcessOrphanTx(std::set<uint256>& orphan_work_set)
{
    AssertLockHeld(cs_main);
    AssertLockHeld(g_cs_orphans);

    while (!orphan_work_set.empty()) {
        const uint256 orphanHash = *orphan_work_set.begin();
        orphan_work_set.erase(orphan_work_set.begin());

        const auto [porphanTx, from_peer] = m_orphanage.GetTx(orphanHash);
        if (porphanTx == nullptr) continue;

        const MempoolAcceptResult result = m_chainman.ProcessTransaction(porphanTx);
        const TxValidationState& state = result.m_state;

        if (result.m_result_type == MempoolAcceptResult::ResultType::VALID) {
            LogPrint(BCLog::MEMPOOL, "   accepted orphan tx %s\n", orphanHash.ToString());
            RelayTransaction(orphanHash, porphanTx->GetWitnessHash());
            m_orphanage.AddChildrenToWorkSet(*porphanTx, orphan_work_set);
            m_orphanage.EraseTx(orphanHash);
            for (const CTransactionRef& removedTx : result.m_replaced_transactions.value()) {
                AddToCompactExtraTransactions(removedTx);
            }
            break;
        } else if (state.GetResult() != TxValidationResult::TX_MISSING_INPUTS) {
            if (state.IsInvalid()) {
                LogPrint(BCLog::MEMPOOL, "   invalid orphan tx %s from peer=%d. %s\n",
                    orphanHash.ToString(),
                    from_peer,
                    state.ToString());
                // Maybe punish peer that gave us an invalid orphan tx
                MaybePunishNodeForTx(from_peer, state);
            }
            // Has inputs but not accepted to mempool
            // Probably non-standard or insufficient fee
            LogPrint(BCLog::MEMPOOL, "   removed orphan tx %s\n", orphanHash.ToString());
            if (state.GetResult() != TxValidationResult::TX_WITNESS_STRIPPED) {
                // We can add the wtxid of this transaction to our reject filter.
                // Do not add txids of witness transactions or witness-stripped
                // transactions to the filter, as they can have been malleated;
                // adding such txids to the reject filter would potentially
                // interfere with relay of valid transactions from peers that
                // do not support wtxid-based relay. See
                // https://github.com/bitcoin/bitcoin/issues/8279 for details.
                // We can remove this restriction (and always add wtxids to
                // the filter even for witness stripped transactions) once
                // wtxid-based relay is broadly deployed.
                // See also comments in https://github.com/bitcoin/bitcoin/pull/18044#discussion_r443419034
                // for concerns around weakening security of unupgraded nodes
                // if we start doing this too early.
                m_recent_rejects.insert(porphanTx->GetWitnessHash());
                // If the transaction failed for TX_INPUTS_NOT_STANDARD,
                // then we know that the witness was irrelevant to the policy
                // failure, since this check depends only on the txid
                // (the scriptPubKey being spent is covered by the txid).
                // Add the txid to the reject filter to prevent repeated
                // processing of this transaction in the event that child
                // transactions are later received (resulting in
                // parent-fetching by txid via the orphan-handling logic).
                if (state.GetResult() == TxValidationResult::TX_INPUTS_NOT_STANDARD && porphanTx->GetWitnessHash() != porphanTx->GetHash()) {
                    // We only add the txid if it differs from the wtxid, to
                    // avoid wasting entries in the rolling bloom filter.
                    m_recent_rejects.insert(porphanTx->GetHash());
                }
            }
            m_orphanage.EraseTx(orphanHash);
            break;
        }
    }
}

bool PeerManagerImpl::PrepareBlockFilterRequest(CNode& peer,
                                                BlockFilterType filter_type, uint32_t start_height,
                                                const uint256& stop_hash, uint32_t max_height_diff,
                                                const CBlockIndex*& stop_index,
                                                BlockFilterIndex*& filter_index)
{
    const bool supported_filter_type =
        (filter_type == BlockFilterType::BASIC &&
         (peer.GetLocalServices() & NODE_COMPACT_FILTERS));
    if (!supported_filter_type) {
        LogPrint(BCLog::NET, "peer %d requested unsupported block filter type: %d\n",
                 peer.GetId(), static_cast<uint8_t>(filter_type));
        peer.fDisconnect = true;
        return false;
    }

    {
        LOCK(cs_main);
        stop_index = m_chainman.m_blockman.LookupBlockIndex(stop_hash);

        // Check that the stop block exists and the peer would be allowed to fetch it.
        if (!stop_index || !BlockRequestAllowed(stop_index)) {
            LogPrint(BCLog::NET, "peer %d requested invalid block hash: %s\n",
                     peer.GetId(), stop_hash.ToString());
            peer.fDisconnect = true;
            return false;
        }
    }

    uint32_t stop_height = stop_index->nHeight;
    if (start_height > stop_height) {
        LogPrint(BCLog::NET, "peer %d sent invalid getcfilters/getcfheaders with " /* Continued */
                 "start height %d and stop height %d\n",
                 peer.GetId(), start_height, stop_height);
        peer.fDisconnect = true;
        return false;
    }
    if (stop_height - start_height >= max_height_diff) {
        LogPrint(BCLog::NET, "peer %d requested too many cfilters/cfheaders: %d / %d\n",
                 peer.GetId(), stop_height - start_height + 1, max_height_diff);
        peer.fDisconnect = true;
        return false;
    }

    filter_index = GetBlockFilterIndex(filter_type);
    if (!filter_index) {
        LogPrint(BCLog::NET, "Filter index for supported type %s not found\n", BlockFilterTypeName(filter_type));
        return false;
    }

    return true;
}

void PeerManagerImpl::ProcessGetCFilters(CNode& peer, CDataStream& vRecv)
{
    uint8_t filter_type_ser;
    uint32_t start_height;
    uint256 stop_hash;

    vRecv >> filter_type_ser >> start_height >> stop_hash;

    const BlockFilterType filter_type = static_cast<BlockFilterType>(filter_type_ser);

    const CBlockIndex* stop_index;
    BlockFilterIndex* filter_index;
    if (!PrepareBlockFilterRequest(peer, filter_type, start_height, stop_hash,
                                   MAX_GETCFILTERS_SIZE, stop_index, filter_index)) {
        return;
    }

    std::vector<BlockFilter> filters;
    if (!filter_index->LookupFilterRange(start_height, stop_index, filters)) {
        LogPrint(BCLog::NET, "Failed to find block filter in index: filter_type=%s, start_height=%d, stop_hash=%s\n",
                     BlockFilterTypeName(filter_type), start_height, stop_hash.ToString());
        return;
    }

    for (const auto& filter : filters) {
        CSerializedNetMsg msg = CNetMsgMaker(peer.GetCommonVersion())
            .Make(NetMsgType::CFILTER, filter);
        m_connman.PushMessage(&peer, std::move(msg));
    }
}

void PeerManagerImpl::ProcessGetCFHeaders(CNode& peer, CDataStream& vRecv)
{
    uint8_t filter_type_ser;
    uint32_t start_height;
    uint256 stop_hash;

    vRecv >> filter_type_ser >> start_height >> stop_hash;

    const BlockFilterType filter_type = static_cast<BlockFilterType>(filter_type_ser);

    const CBlockIndex* stop_index;
    BlockFilterIndex* filter_index;
    if (!PrepareBlockFilterRequest(peer, filter_type, start_height, stop_hash,
                                   MAX_GETCFHEADERS_SIZE, stop_index, filter_index)) {
        return;
    }

    uint256 prev_header;
    if (start_height > 0) {
        const CBlockIndex* const prev_block =
            stop_index->GetAncestor(static_cast<int>(start_height - 1));
        if (!filter_index->LookupFilterHeader(prev_block, prev_header)) {
            LogPrint(BCLog::NET, "Failed to find block filter header in index: filter_type=%s, block_hash=%s\n",
                         BlockFilterTypeName(filter_type), prev_block->GetBlockHash().ToString());
            return;
        }
    }

    std::vector<uint256> filter_hashes;
    if (!filter_index->LookupFilterHashRange(start_height, stop_index, filter_hashes)) {
        LogPrint(BCLog::NET, "Failed to find block filter hashes in index: filter_type=%s, start_height=%d, stop_hash=%s\n",
                     BlockFilterTypeName(filter_type), start_height, stop_hash.ToString());
        return;
    }

    CSerializedNetMsg msg = CNetMsgMaker(peer.GetCommonVersion())
        .Make(NetMsgType::CFHEADERS,
              filter_type_ser,
              stop_index->GetBlockHash(),
              prev_header,
              filter_hashes);
    m_connman.PushMessage(&peer, std::move(msg));
}

void PeerManagerImpl::ProcessGetCFCheckPt(CNode& peer, CDataStream& vRecv)
{
    uint8_t filter_type_ser;
    uint256 stop_hash;

    vRecv >> filter_type_ser >> stop_hash;

    const BlockFilterType filter_type = static_cast<BlockFilterType>(filter_type_ser);

    const CBlockIndex* stop_index;
    BlockFilterIndex* filter_index;
    if (!PrepareBlockFilterRequest(peer, filter_type, /*start_height=*/0, stop_hash,
                                   /*max_height_diff=*/std::numeric_limits<uint32_t>::max(),
                                   stop_index, filter_index)) {
        return;
    }

    std::vector<uint256> headers(stop_index->nHeight / CFCHECKPT_INTERVAL);

    // Populate headers.
    const CBlockIndex* block_index = stop_index;
    for (int i = headers.size() - 1; i >= 0; i--) {
        int height = (i + 1) * CFCHECKPT_INTERVAL;
        block_index = block_index->GetAncestor(height);

        if (!filter_index->LookupFilterHeader(block_index, headers[i])) {
            LogPrint(BCLog::NET, "Failed to find block filter header in index: filter_type=%s, block_hash=%s\n",
                         BlockFilterTypeName(filter_type), block_index->GetBlockHash().ToString());
            return;
        }
    }

    CSerializedNetMsg msg = CNetMsgMaker(peer.GetCommonVersion())
        .Make(NetMsgType::CFCHECKPT,
              filter_type_ser,
              stop_index->GetBlockHash(),
              headers);
    m_connman.PushMessage(&peer, std::move(msg));
}

void PeerManagerImpl::ProcessBlock(CNode& node, const std::shared_ptr<const CBlock>& block, bool force_processing)
{
    bool new_block{false};
    m_chainman.ProcessNewBlock(m_chainparams, block, force_processing, &new_block, node.GetId());
    if (new_block) {
        node.m_last_block_time = GetTime<std::chrono::seconds>();
    } else {
        LOCK(cs_main);
        mapBlockSource.erase(block->GetHash());
    }
}

void PeerManagerImpl::ProcessMessage(CNode& pfrom, const std::string& msg_type, CDataStream& vRecv,
                                     const std::chrono::microseconds time_received,
                                     const std::atomic<bool>& interruptMsgProc)
{
    LogPrint(BCLog::NET, "received: %s (%u bytes) peer=%d\n", SanitizeString(msg_type), vRecv.size(), pfrom.GetId());

    PeerRef peer = GetPeerRef(pfrom.GetId());
    if (peer == nullptr) return;

    if (msg_type == NetMsgType::VERSION) {
        if (pfrom.nVersion != 0) {
            LogPrint(BCLog::NET, "redundant version message from peer=%d\n", pfrom.GetId());
            return;
        }

        int64_t nTime;
        CService addrMe;
        uint64_t nNonce = 1;
        ServiceFlags nServices;
        uint64_t nServiceInt;
        int nVersion;
        std::string cleanSubVer;
        int starting_height = -1;
        bool fRelay = true;

        vRecv >> nVersion >> Using<CustomUintFormatter<8>>(nServiceInt) >> nTime;
        // Clear NODE_SMSG service flag if old peer version
        if (nVersion < smsg::MIN_SMSG_PROTO_VERSION) {
            nServiceInt &= ~NODE_SMSG;
        }
        nServices = ServiceFlags(nServiceInt);
        if (nTime < 0) {
            nTime = 0;
        }
        vRecv.ignore(8); // Ignore the addrMe service bits sent by the peer
        vRecv >> addrMe;
        if (!pfrom.IsInboundConn())
        {
            m_addrman.SetServices(pfrom.addr, nServices);
        }
        if (pfrom.ExpectServicesFromConn() && !HasAllDesirableServiceFlags(nServices))
        {
            LogPrint(BCLog::NET, "peer=%d does not offer the expected services (%08x offered, %08x expected); disconnecting\n", pfrom.GetId(), nServices, GetDesirableServiceFlags(nServices));
            pfrom.fDisconnect = true;
            return;
        }

        if (nVersion < MIN_PEER_PROTO_VERSION) {
            // disconnect from peers older than this proto version
            LogPrint(BCLog::NET, "peer=%d using obsolete version %i; disconnecting\n", pfrom.GetId(), nVersion);
            pfrom.fDisconnect = true;
            return;
        }

        if (!vRecv.empty()) {
            // The version message includes information about the sending node which we don't use:
            //   - 8 bytes (service bits)
            //   - 16 bytes (ipv6 address)
            //   - 2 bytes (port)
            vRecv.ignore(26);
            vRecv >> nNonce;
        }
        if (!vRecv.empty()) {
            std::string strSubVer;
            vRecv >> LIMITED_STRING(strSubVer, MAX_SUBVERSION_LENGTH);
            cleanSubVer = SanitizeString(strSubVer);
        }
        if (!vRecv.empty()) {
            vRecv >> starting_height;
        }
        if (!vRecv.empty())
            vRecv >> fRelay;
        // Disconnect if we connected to ourself
        if (pfrom.IsInboundConn() && !m_connman.CheckIncomingNonce(nNonce))
        {
            LogPrintf("connected to self at %s, disconnecting\n", pfrom.addr.ToString());
            pfrom.fDisconnect = true;
            return;
        }

        if (pfrom.IsInboundConn() && addrMe.IsRoutable())
        {
            SeenLocal(addrMe);
        }

        // Inbound peers send us their version message when they connect.
        // We send our version message in response.
        if (pfrom.IsInboundConn()) {
            PushNodeVersion(pfrom, *peer);
        }

        // Change version
        const int greatest_common_version = std::min(nVersion, PROTOCOL_VERSION);
        pfrom.SetCommonVersion(greatest_common_version);
        pfrom.nVersion = nVersion;

        const CNetMsgMaker msg_maker(greatest_common_version);

        if (greatest_common_version >= WTXID_RELAY_VERSION) {
            m_connman.PushMessage(&pfrom, msg_maker.Make(NetMsgType::WTXIDRELAY));
        }

        // Signal ADDRv2 support (BIP155).
        if (greatest_common_version >= WTXID_RELAY_VERSION) {
            // BIP155 defines addrv2 and sendaddrv2 for all protocol versions, but some
            // implementations reject messages they don't know. As a courtesy, don't send
            // it to nodes with a version before 70016, as no software is known to support
            // BIP155 that doesn't announce at least that protocol version number.
            m_connman.PushMessage(&pfrom, msg_maker.Make(NetMsgType::SENDADDRV2));
        }

        m_connman.PushMessage(&pfrom, msg_maker.Make(NetMsgType::VERACK));

        pfrom.nServices = nServices;
        pfrom.SetAddrLocal(addrMe);
        {
            LOCK(pfrom.m_subver_mutex);
            pfrom.cleanSubVer = cleanSubVer;
        }
        peer->m_starting_height = starting_height;
        peer->m_chain_height = starting_height;
        {
            LOCK(cs_main);
            particl::UpdateNumBlocksOfPeers(m_chainman, pfrom.GetId(), starting_height);
        }

        // set nodes not relaying blocks and tx and not serving (parts) of the historical blockchain as "clients"
        pfrom.fClient = (!(nServices & NODE_NETWORK) && !(nServices & NODE_NETWORK_LIMITED));

        // set nodes not capable of serving the complete blockchain history as "limited nodes"
        pfrom.m_limited_node = (!(nServices & NODE_NETWORK) && (nServices & NODE_NETWORK_LIMITED));

        if (peer->m_tx_relay != nullptr) {
            {
                LOCK(peer->m_tx_relay->m_bloom_filter_mutex);
                peer->m_tx_relay->m_relay_txs = fRelay; // set to true after we get the first filter* message
            }
            if (fRelay) pfrom.m_relays_txs = true;
        }

        if((nServices & NODE_WITNESS))
        {
            LOCK(cs_main);
            State(pfrom.GetId())->fHaveWitness = true;
        }

        // Potentially mark this peer as a preferred download peer.
        {
            LOCK(cs_main);
            CNodeState* state = State(pfrom.GetId());
            state->fPreferredDownload = (!pfrom.IsInboundConn() || pfrom.HasPermission(NetPermissionFlags::NoBan)) && !pfrom.IsAddrFetchConn() && !pfrom.fClient;
            m_num_preferred_download_peers += state->fPreferredDownload;
        }

        // Self advertisement & GETADDR logic
        if (!pfrom.IsInboundConn() && SetupAddressRelay(pfrom, *peer)) {
            // For outbound peers, we try to relay our address (so that other
            // nodes can try to find us more quickly, as we have no guarantee
            // that an outbound peer is even aware of how to reach us) and do a
            // one-time address fetch (to help populate/update our addrman). If
            // we're starting up for the first time, our addrman may be pretty
            // empty and no one will know who we are, so these mechanisms are
            // important to help us connect to the network.
            //
            // We skip this for block-relay-only peers. We want to avoid
            // potentially leaking addr information and we do not want to
            // indicate to the peer that we will participate in addr relay.
            if (fListen && !m_chainman.ActiveChainstate().IsInitialBlockDownload())
            {
                CAddress addr = GetLocalAddress(&pfrom.addr, pfrom.GetLocalServices());
                FastRandomContext insecure_rand;
                if (addr.IsRoutable())
                {
                    LogPrint(BCLog::NET, "ProcessMessages: advertising address %s\n", addr.ToString());
                    PushAddress(*peer, addr, insecure_rand);
                } else if (IsPeerAddrLocalGood(&pfrom)) {
                    // Override just the address with whatever the peer sees us as.
                    // Leave the port in addr as it was returned by GetLocalAddress()
                    // above, as this is an outbound connection and the peer cannot
                    // observe our listening port.
                    addr.SetIP(addrMe);
                    LogPrint(BCLog::NET, "ProcessMessages: advertising address %s\n", addr.ToString());
                    PushAddress(*peer, addr, insecure_rand);
                }
            }

            // Get recent addresses
            m_connman.PushMessage(&pfrom, CNetMsgMaker(greatest_common_version).Make(NetMsgType::GETADDR));
            peer->m_getaddr_sent = true;
            // When requesting a getaddr, accept an additional MAX_ADDR_TO_SEND addresses in response
            // (bypassing the MAX_ADDR_PROCESSING_TOKEN_BUCKET limit).
            peer->m_addr_token_bucket += MAX_ADDR_TO_SEND;
        }

        if (!pfrom.IsInboundConn()) {
            // For non-inbound connections, we update the addrman to record
            // connection success so that addrman will have an up-to-date
            // notion of which peers are online and available.
            //
            // While we strive to not leak information about block-relay-only
            // connections via the addrman, not moving an address to the tried
            // table is also potentially detrimental because new-table entries
            // are subject to eviction in the event of addrman collisions.  We
            // mitigate the information-leak by never calling
            // AddrMan::Connected() on block-relay-only peers; see
            // FinalizeNode().
            //
            // This moves an address from New to Tried table in Addrman,
            // resolves tried-table collisions, etc.
            m_addrman.Good(pfrom.addr);
        }

        std::string remoteAddr;
        if (fLogIPs)
            remoteAddr = ", peeraddr=" + pfrom.addr.ToString();

        LogPrint(BCLog::NET, "receive version message: %s: version %d, blocks=%d, us=%s, txrelay=%d, peer=%d%s\n",
                  cleanSubVer, pfrom.nVersion,
                  peer->m_starting_height, addrMe.ToString(), fRelay, pfrom.GetId(),
                  remoteAddr);

        int64_t nTimeOffset = nTime - GetTime();
        pfrom.nTimeOffset = nTimeOffset;
        if (!pfrom.IsInboundConn()) {
            // Don't use timedata samples from inbound peers to make it
            // harder for others to tamper with our adjusted time.
            AddTimeData(pfrom.addr, nTimeOffset);
        }

        // If the peer is old enough to have the old alert system, send it the final alert.
        if (greatest_common_version <= 70012) {
            CDataStream finalAlert(ParseHex("60010000000000000000000000ffffff7f00000000ffffff7ffeffff7f01ffffff7f00000000ffffff7f00ffffff7f002f555247454e543a20416c657274206b657920636f6d70726f6d697365642c2075706772616465207265717569726564004630440220653febd6410f470f6bae11cad19c48413becb1ac2c17f908fd0fd53bdc3abd5202206d0e9c96fe88d4a0f01ed9dedae2b6f9e00da94cad0fecaae66ecf689bf71b50"), SER_NETWORK, PROTOCOL_VERSION);
            m_connman.PushMessage(&pfrom, CNetMsgMaker(greatest_common_version).Make("alert", finalAlert));
        }

        // Feeler connections exist only to verify if address is online.
        if (pfrom.IsFeelerConn()) {
            LogPrint(BCLog::NET, "feeler connection completed peer=%d; disconnecting\n", pfrom.GetId());
            pfrom.fDisconnect = true;
        }
        return;
    }

    if (pfrom.nVersion == 0) {
        // Must have a version message before anything else
        LogPrint(BCLog::NET, "non-version message before version handshake. Message \"%s\" from peer=%d\n", SanitizeString(msg_type), pfrom.GetId());
        return;
    }

    // At this point, the outgoing message serialization version can't change.
    const CNetMsgMaker msgMaker(pfrom.GetCommonVersion());

    if (msg_type == NetMsgType::VERACK) {
        if (pfrom.fSuccessfullyConnected) {
            LogPrint(BCLog::NET, "ignoring redundant verack message from peer=%d\n", pfrom.GetId());
            return;
        }

        if (!pfrom.IsInboundConn()) {
            LogPrintf("New outbound peer connected: version: %d, blocks=%d, peer=%d%s (%s)\n",
                      pfrom.nVersion.load(), peer->m_starting_height,
                      pfrom.GetId(), (fLogIPs ? strprintf(", peeraddr=%s", pfrom.addr.ToString()) : ""),
                      pfrom.ConnectionTypeAsString());
        }

        if (pfrom.GetCommonVersion() >= SENDHEADERS_VERSION) {
            // Tell our peer we prefer to receive headers rather than inv's
            // We send this to non-NODE NETWORK peers as well, because even
            // non-NODE NETWORK peers can announce blocks (such as pruning
            // nodes)
            m_connman.PushMessage(&pfrom, msgMaker.Make(NetMsgType::SENDHEADERS));
        }
        if (pfrom.GetCommonVersion() >= SHORT_IDS_BLOCKS_VERSION) {
            // Tell our peer we are willing to provide version 1 or 2 cmpctblocks
            // However, we do not request new block announcements using
            // cmpctblock messages.
            // We send this to non-NODE NETWORK peers as well, because
            // they may wish to request compact blocks from us
            bool fAnnounceUsingCMPCTBLOCK = false;
            uint64_t nCMPCTBLOCKVersion = 2;
            m_connman.PushMessage(&pfrom, msgMaker.Make(NetMsgType::SENDCMPCT, fAnnounceUsingCMPCTBLOCK, nCMPCTBLOCKVersion));
            nCMPCTBLOCKVersion = 1;
            m_connman.PushMessage(&pfrom, msgMaker.Make(NetMsgType::SENDCMPCT, fAnnounceUsingCMPCTBLOCK, nCMPCTBLOCKVersion));
        }
        pfrom.fSuccessfullyConnected = true;
        return;
    }

    if (msg_type == NetMsgType::SENDHEADERS) {
        LOCK(cs_main);
        State(pfrom.GetId())->fPreferHeaders = true;
        return;
    }

    if (msg_type == NetMsgType::SENDCMPCT) {
        bool fAnnounceUsingCMPCTBLOCK = false;
        uint64_t nCMPCTBLOCKVersion = 0;
        vRecv >> fAnnounceUsingCMPCTBLOCK >> nCMPCTBLOCKVersion;
        if (nCMPCTBLOCKVersion == 1 || nCMPCTBLOCKVersion == 2) {
            LOCK(cs_main);
            // fProvidesHeaderAndIDs is used to "lock in" version of compact blocks we send (fWantsCmpctWitness)
            if (!State(pfrom.GetId())->fProvidesHeaderAndIDs) {
                State(pfrom.GetId())->fProvidesHeaderAndIDs = true;
                State(pfrom.GetId())->fWantsCmpctWitness = nCMPCTBLOCKVersion == 2;
            }
            if (State(pfrom.GetId())->fWantsCmpctWitness == (nCMPCTBLOCKVersion == 2)) { // ignore later version announces
                State(pfrom.GetId())->fPreferHeaderAndIDs = fAnnounceUsingCMPCTBLOCK;
                // save whether peer selects us as BIP152 high-bandwidth peer
                // (receiving sendcmpct(1) signals high-bandwidth, sendcmpct(0) low-bandwidth)
                pfrom.m_bip152_highbandwidth_from = fAnnounceUsingCMPCTBLOCK;
            }
            if (!State(pfrom.GetId())->fSupportsDesiredCmpctVersion) {
                State(pfrom.GetId())->fSupportsDesiredCmpctVersion = (nCMPCTBLOCKVersion == 2);
            }
        }
        return;
    }

    // BIP339 defines feature negotiation of wtxidrelay, which must happen between
    // VERSION and VERACK to avoid relay problems from switching after a connection is up.
    if (msg_type == NetMsgType::WTXIDRELAY) {
        if (pfrom.fSuccessfullyConnected) {
            // Disconnect peers that send a wtxidrelay message after VERACK.
            LogPrint(BCLog::NET, "wtxidrelay received after verack from peer=%d; disconnecting\n", pfrom.GetId());
            pfrom.fDisconnect = true;
            return;
        }
        if (pfrom.GetCommonVersion() >= WTXID_RELAY_VERSION) {
            if (!peer->m_wtxid_relay) {
                peer->m_wtxid_relay = true;
                m_wtxid_relay_peers++;
            } else {
                LogPrint(BCLog::NET, "ignoring duplicate wtxidrelay from peer=%d\n", pfrom.GetId());
            }
        } else {
            LogPrint(BCLog::NET, "ignoring wtxidrelay due to old common version=%d from peer=%d\n", pfrom.GetCommonVersion(), pfrom.GetId());
        }
        return;
    }

    // BIP155 defines feature negotiation of addrv2 and sendaddrv2, which must happen
    // between VERSION and VERACK.
    if (msg_type == NetMsgType::SENDADDRV2) {
        if (pfrom.fSuccessfullyConnected) {
            // Disconnect peers that send a SENDADDRV2 message after VERACK.
            LogPrint(BCLog::NET, "sendaddrv2 received after verack from peer=%d; disconnecting\n", pfrom.GetId());
            pfrom.fDisconnect = true;
            return;
        }
        peer->m_wants_addrv2 = true;
        return;
    }

    if (!pfrom.fSuccessfullyConnected) {
        LogPrint(BCLog::NET, "Unsupported message \"%s\" prior to verack from peer=%d\n", SanitizeString(msg_type), pfrom.GetId());
        return;
    }

    if (msg_type == NetMsgType::ADDR || msg_type == NetMsgType::ADDRV2) {
        int stream_version = vRecv.GetVersion();
        if (msg_type == NetMsgType::ADDRV2) {
            // Add ADDRV2_FORMAT to the version so that the CNetAddr and CAddress
            // unserialize methods know that an address in v2 format is coming.
            stream_version |= ADDRV2_FORMAT;
        }

        OverrideStream<CDataStream> s(&vRecv, vRecv.GetType(), stream_version);
        std::vector<CAddress> vAddr;

        s >> vAddr;

        if (!SetupAddressRelay(pfrom, *peer)) {
            LogPrint(BCLog::NET, "ignoring %s message from %s peer=%d\n", msg_type, pfrom.ConnectionTypeAsString(), pfrom.GetId());
            return;
        }

        if (vAddr.size() > MAX_ADDR_TO_SEND)
        {
            Misbehaving(pfrom.GetId(), 20, strprintf("%s message size = %u", msg_type, vAddr.size()));
            return;
        }

        // Store the new addresses
        std::vector<CAddress> vAddrOk;
        int64_t nNow = GetAdjustedTime();
        int64_t nSince = nNow - 10 * 60;

        // Update/increment addr rate limiting bucket.
        const auto current_time{GetTime<std::chrono::microseconds>()};
        if (peer->m_addr_token_bucket < MAX_ADDR_PROCESSING_TOKEN_BUCKET) {
            // Don't increment bucket if it's already full
            const auto time_diff = std::max(current_time - peer->m_addr_token_timestamp, 0us);
            const double increment = CountSecondsDouble(time_diff) * MAX_ADDR_RATE_PER_SECOND;
            peer->m_addr_token_bucket = std::min<double>(peer->m_addr_token_bucket + increment, MAX_ADDR_PROCESSING_TOKEN_BUCKET);
        }
        peer->m_addr_token_timestamp = current_time;

        const bool rate_limited = !pfrom.HasPermission(NetPermissionFlags::Addr);
        uint64_t num_proc = 0;
        uint64_t num_rate_limit = 0;
        Shuffle(vAddr.begin(), vAddr.end(), FastRandomContext());
        for (CAddress& addr : vAddr)
        {
            if (interruptMsgProc)
                return;

            // Apply rate limiting.
            if (peer->m_addr_token_bucket < 1.0) {
                if (rate_limited) {
                    ++num_rate_limit;
                    continue;
                }
            } else {
                peer->m_addr_token_bucket -= 1.0;
            }
            // We only bother storing full nodes, though this may include
            // things which we would not make an outbound connection to, in
            // part because we may make feeler connections to them.
            if (!MayHaveUsefulAddressDB(addr.nServices) && !HasAllDesirableServiceFlags(addr.nServices))
                continue;

            if (addr.nTime <= 100000000 || addr.nTime > nNow + 10 * 60)
                addr.nTime = nNow - 5 * 24 * 60 * 60;
            AddAddressKnown(*peer, addr);
            if (m_banman && (m_banman->IsDiscouraged(addr) || m_banman->IsBanned(addr))) {
                // Do not process banned/discouraged addresses beyond remembering we received them
                continue;
            }
            ++num_proc;
            bool fReachable = IsReachable(addr);
            if (addr.nTime > nSince && !peer->m_getaddr_sent && vAddr.size() <= 10 && addr.IsRoutable()) {
                // Relay to a limited number of other nodes
                RelayAddress(pfrom.GetId(), addr, fReachable);
            }
            // Do not store addresses outside our network
            if (fReachable)
                vAddrOk.push_back(addr);
        }
        peer->m_addr_processed += num_proc;
        peer->m_addr_rate_limited += num_rate_limit;
        LogPrint(BCLog::NET, "Received addr: %u addresses (%u processed, %u rate-limited) from peer=%d\n",
                 vAddr.size(), num_proc, num_rate_limit, pfrom.GetId());

        m_addrman.Add(vAddrOk, pfrom.addr, 2 * 60 * 60);
        if (vAddr.size() < 1000) peer->m_getaddr_sent = false;

        // AddrFetch: Require multiple addresses to avoid disconnecting on self-announcements
        if (pfrom.IsAddrFetchConn() && vAddr.size() > 1) {
            LogPrint(BCLog::NET, "addrfetch connection completed peer=%d; disconnecting\n", pfrom.GetId());
            pfrom.fDisconnect = true;
        }
        return;
    }

    if (msg_type == NetMsgType::INV) {
        std::vector<CInv> vInv;
        vRecv >> vInv;
        if (vInv.size() > MAX_INV_SZ)
        {
            Misbehaving(pfrom.GetId(), 20, strprintf("inv message size = %u", vInv.size()));
            return;
        }

        // Reject tx INVs when the -blocksonly setting is enabled, or this is a
        // block-relay-only peer
        bool reject_tx_invs{m_ignore_incoming_txs || (peer->m_tx_relay == nullptr)};

        // Allow peers with relay permission to send data other than blocks in blocks only mode
        if (pfrom.HasPermission(NetPermissionFlags::Relay)) {
            reject_tx_invs = false;
        }

        LOCK(cs_main);

        const auto current_time{GetTime<std::chrono::microseconds>()};
        uint256* best_block{nullptr};

        for (CInv& inv : vInv) {
            if (interruptMsgProc) return;

            // Ignore INVs that don't match wtxidrelay setting.
            // Note that orphan parent fetching always uses MSG_TX GETDATAs regardless of the wtxidrelay setting.
            // This is fine as no INV messages are involved in that process.
            if (peer->m_wtxid_relay) {
                if (inv.IsMsgTx()) continue;
            } else {
                if (inv.IsMsgWtx()) continue;
            }

            if (inv.IsMsgBlk()) {
                const bool fAlreadyHave = AlreadyHaveBlock(inv.hash);
                LogPrint(BCLog::NET, "got inv: %s  %s peer=%d\n", inv.ToString(), fAlreadyHave ? "have" : "new", pfrom.GetId());

                UpdateBlockAvailability(pfrom.GetId(), inv.hash);
                if (!fAlreadyHave && !fImporting && !fReindex && !IsBlockRequested(inv.hash)) {
                    // Headers-first is the primary method of announcement on
                    // the network. If a node fell back to sending blocks by inv,
                    // it's probably for a re-org. The final block hash
                    // provided should be the highest, so send a getheaders and
                    // then fetch the blocks we need to catch up.
                    best_block = &inv.hash;
                }
            } else if (inv.IsGenTxMsg()) {
                if (reject_tx_invs) {
                    LogPrint(BCLog::NET, "transaction (%s) inv sent in violation of protocol, disconnecting peer=%d\n", inv.hash.ToString(), pfrom.GetId());
                    pfrom.fDisconnect = true;
                    return;
                }
                const GenTxid gtxid = ToGenTxid(inv);
                const bool fAlreadyHave = AlreadyHaveTx(gtxid);
                LogPrint(BCLog::NET, "got inv: %s  %s peer=%d\n", inv.ToString(), fAlreadyHave ? "have" : "new", pfrom.GetId());

                AddKnownTx(*peer, inv.hash);
                if (!fAlreadyHave && !m_chainman.ActiveChainstate().IsInitialBlockDownload()) {
                    AddTxAnnouncement(pfrom, gtxid, current_time);
                }
            } else {
                LogPrint(BCLog::NET, "Unknown inv type \"%s\" received from peer=%d\n", inv.ToString(), pfrom.GetId());
            }
        }

        if (best_block != nullptr) {
            m_connman.PushMessage(&pfrom, msgMaker.Make(NetMsgType::GETHEADERS, m_chainman.ActiveChain().GetLocator(m_chainman.m_best_header), *best_block));
            LogPrint(BCLog::NET, "getheaders (%d) %s to peer=%d\n", m_chainman.m_best_header->nHeight, best_block->ToString(), pfrom.GetId());
        }

        return;
    }

    if (msg_type == NetMsgType::GETDATA) {
        std::vector<CInv> vInv;
        vRecv >> vInv;
        if (vInv.size() > MAX_INV_SZ)
        {
            Misbehaving(pfrom.GetId(), 20, strprintf("getdata message size = %u", vInv.size()));
            return;
        }

        LogPrint(BCLog::NET, "received getdata (%u invsz) peer=%d\n", vInv.size(), pfrom.GetId());

        if (vInv.size() > 0) {
            LogPrint(BCLog::NET, "received getdata for: %s peer=%d\n", vInv[0].ToString(), pfrom.GetId());
        }

        {
            LOCK(peer->m_getdata_requests_mutex);
            peer->m_getdata_requests.insert(peer->m_getdata_requests.end(), vInv.begin(), vInv.end());
            ProcessGetData(pfrom, *peer, interruptMsgProc);
        }

        return;
    }

    if (msg_type == NetMsgType::GETBLOCKS) {
        CBlockLocator locator;
        uint256 hashStop;
        vRecv >> locator >> hashStop;

        if (locator.vHave.size() > MAX_LOCATOR_SZ) {
            LogPrint(BCLog::NET, "getblocks locator size %lld > %d, disconnect peer=%d\n", locator.vHave.size(), MAX_LOCATOR_SZ, pfrom.GetId());
            pfrom.fDisconnect = true;
            return;
        }

        // We might have announced the currently-being-connected tip using a
        // compact block, which resulted in the peer sending a getblocks
        // request, which we would otherwise respond to without the new block.
        // To avoid this situation we simply verify that we are on our best
        // known chain now. This is super overkill, but we handle it better
        // for getheaders requests, and there are no known nodes which support
        // compact blocks but still use getblocks to request blocks.
        {
            std::shared_ptr<const CBlock> a_recent_block;
            {
                LOCK(m_most_recent_block_mutex);
                a_recent_block = m_most_recent_block;
            }
            BlockValidationState state;
            state.m_chainman = &m_chainman;
            state.m_peerman = this;
            state.nodeId = pfrom.GetId();
            if (!m_chainman.ActiveChainstate().ActivateBestChain(state, a_recent_block)) {
                LogPrint(BCLog::NET, "failed to activate chain (%s)\n", state.ToString());
            }
        }

        LOCK(cs_main);

        // Find the last block the caller has in the main chain
        const CBlockIndex* pindex = m_chainman.ActiveChainstate().FindForkInGlobalIndex(locator);

        // Send the rest of the chain
        if (pindex)
            pindex = m_chainman.ActiveChain().Next(pindex);
        int nLimit = 500;
        LogPrint(BCLog::NET, "getblocks %d to %s limit %d from peer=%d\n", (pindex ? pindex->nHeight : -1), hashStop.IsNull() ? "end" : hashStop.ToString(), nLimit, pfrom.GetId());
        for (; pindex; pindex = m_chainman.ActiveChain().Next(pindex))
        {
            if (pindex->GetBlockHash() == hashStop)
            {
                LogPrint(BCLog::NET, "  getblocks stopping at %d %s\n", pindex->nHeight, pindex->GetBlockHash().ToString());
                break;
            }
            // If pruning, don't inv blocks unless we have on disk and are likely to still have
            // for some reasonable time window (1 hour) that block relay might require.
            const int nPrunedBlocksLikelyToHave = MIN_BLOCKS_TO_KEEP - 3600 / m_chainparams.GetConsensus().nPowTargetSpacing;
            if (fPruneMode && (!(pindex->nStatus & BLOCK_HAVE_DATA) || pindex->nHeight <= m_chainman.ActiveChain().Tip()->nHeight - nPrunedBlocksLikelyToHave))
            {
                LogPrint(BCLog::NET, " getblocks stopping, pruned or too old block at %d %s\n", pindex->nHeight, pindex->GetBlockHash().ToString());
                break;
            }
            WITH_LOCK(peer->m_block_inv_mutex, peer->m_blocks_for_inv_relay.push_back(pindex->GetBlockHash()));
            if (--nLimit <= 0) {
                // When this block is requested, we'll send an inv that'll
                // trigger the peer to getblocks the next batch of inventory.
                LogPrint(BCLog::NET, "  getblocks stopping at limit %d %s\n", pindex->nHeight, pindex->GetBlockHash().ToString());
                WITH_LOCK(peer->m_block_inv_mutex, {peer->m_continuation_block = pindex->GetBlockHash();});
                break;
            }
        }
        return;
    }

    if (msg_type == NetMsgType::GETBLOCKTXN) {
        BlockTransactionsRequest req;
        vRecv >> req;

        std::shared_ptr<const CBlock> recent_block;
        {
            LOCK(m_most_recent_block_mutex);
            if (m_most_recent_block_hash == req.blockhash)
                recent_block = m_most_recent_block;
            // Unlock m_most_recent_block_mutex to avoid cs_main lock inversion
        }
        if (recent_block) {
            SendBlockTransactions(pfrom, *recent_block, req);
            return;
        }

        {
            LOCK(cs_main);

            const CBlockIndex* pindex = m_chainman.m_blockman.LookupBlockIndex(req.blockhash);
            if (!pindex || !(pindex->nStatus & BLOCK_HAVE_DATA)) {
                LogPrint(BCLog::NET, "Peer %d sent us a getblocktxn for a block we don't have\n", pfrom.GetId());
                return;
            }

            if (pindex->nHeight >= m_chainman.ActiveChain().Height() - MAX_BLOCKTXN_DEPTH) {
                CBlock block;
                bool ret = ReadBlockFromDisk(block, pindex, m_chainparams.GetConsensus());
                assert(ret);

                SendBlockTransactions(pfrom, block, req);
                return;
            }
        }

        // If an older block is requested (should never happen in practice,
        // but can happen in tests) send a block response instead of a
        // blocktxn response. Sending a full block response instead of a
        // small blocktxn response is preferable in the case where a peer
        // might maliciously send lots of getblocktxn requests to trigger
        // expensive disk reads, because it will require the peer to
        // actually receive all the data read from disk over the network.
        LogPrint(BCLog::NET, "Peer %d sent us a getblocktxn for a block > %i deep\n", pfrom.GetId(), MAX_BLOCKTXN_DEPTH);
        CInv inv;
        WITH_LOCK(cs_main, inv.type = State(pfrom.GetId())->fWantsCmpctWitness ? MSG_WITNESS_BLOCK : MSG_BLOCK);
        inv.hash = req.blockhash;
        WITH_LOCK(peer->m_getdata_requests_mutex, peer->m_getdata_requests.push_back(inv));
        // The message processing loop will go around again (without pausing) and we'll respond then
        return;
    }

    if (msg_type == NetMsgType::GETHEADERS) {
        CBlockLocator locator;
        uint256 hashStop;
        vRecv >> locator >> hashStop;

        if (locator.vHave.size() > MAX_LOCATOR_SZ) {
            LogPrint(BCLog::NET, "getheaders locator size %lld > %d, disconnect peer=%d\n", locator.vHave.size(), MAX_LOCATOR_SZ, pfrom.GetId());
            pfrom.fDisconnect = true;
            return;
        }

        LOCK(cs_main);
        if (m_chainman.ActiveChainstate().IsInitialBlockDownload() && !pfrom.HasPermission(NetPermissionFlags::Download)) {
            LogPrint(BCLog::NET, "Ignoring getheaders from peer=%d because node is in initial block download\n", pfrom.GetId());
            return;
        }

        CNodeState *nodestate = State(pfrom.GetId());
        const CBlockIndex* pindex = nullptr;
        if (locator.IsNull())
        {
            // If locator is null, return the hashStop block
            pindex = m_chainman.m_blockman.LookupBlockIndex(hashStop);
            if (!pindex) {
                return;
            }

            if (!BlockRequestAllowed(pindex)) {
                LogPrint(BCLog::NET, "%s: ignoring request from peer=%i for old block header that isn't in the main chain\n", __func__, pfrom.GetId());
                return;
            }
        }
        else
        {
            // Find the last block the caller has in the main chain
            pindex = m_chainman.ActiveChainstate().FindForkInGlobalIndex(locator);
            if (pindex)
                pindex = m_chainman.ActiveChain().Next(pindex);
        }

        // we must use CBlockGetHeader, as CBlockHeaders won't include the 0x00 nTx count at the end
        std::vector<CBlockGetHeader> vHeaders;
        int nLimit = MAX_HEADERS_RESULTS;
        LogPrint(BCLog::NET, "getheaders %d to %s from peer=%d\n", (pindex ? pindex->nHeight : -1), hashStop.IsNull() ? "end" : hashStop.ToString(), pfrom.GetId());
        for (; pindex; pindex = m_chainman.ActiveChain().Next(pindex))
        {
            if (pindex == m_chainman.ActiveChain().Tip()
                && pindex->nFlags & BLOCK_FAILED_DUPLICATE_STAKE) {
                break;
            }
            vHeaders.push_back(pindex->GetBlockHeader());
            if (--nLimit <= 0 || pindex->GetBlockHash() == hashStop)
                break;
        }
        // pindex can be nullptr either if we sent m_chainman.ActiveChain().Tip() OR
        // if our peer has m_chainman.ActiveChain().Tip() (and thus we are sending an empty
        // headers message). In both cases it's safe to update
        // pindexBestHeaderSent to be our tip.
        //
        // It is important that we simply reset the BestHeaderSent value here,
        // and not max(BestHeaderSent, newHeaderSent). We might have announced
        // the currently-being-connected tip using a compact block, which
        // resulted in the peer sending a headers request, which we respond to
        // without the new block. By resetting the BestHeaderSent, we ensure we
        // will re-announce the new block via headers (or compact blocks again)
        // in the SendMessages logic.
        nodestate->pindexBestHeaderSent = pindex ? pindex : m_chainman.ActiveChain().Tip();
        m_connman.PushMessage(&pfrom, msgMaker.Make(NetMsgType::HEADERS, vHeaders));
        return;
    }

    if (msg_type == NetMsgType::TX) {
        // Stop processing the transaction early if
        // 1) We are in blocks only mode and peer has no relay permission
        // 2) This peer is a block-relay-only peer
        if ((m_ignore_incoming_txs && !pfrom.HasPermission(NetPermissionFlags::Relay)) || (peer->m_tx_relay == nullptr)) {
            LogPrint(BCLog::NET, "transaction sent in violation of protocol peer=%d\n", pfrom.GetId());
            pfrom.fDisconnect = true;
            return;
        }

        // Stop processing the transaction early if we are still in IBD since we don't
        // have enough information to validate it yet. Sending unsolicited transactions
        // is not considered a protocol violation, so don't punish the peer.
        if (m_chainman.ActiveChainstate().IsInitialBlockDownload()) return;

        CTransactionRef ptx;
        vRecv >> ptx;
        const CTransaction& tx = *ptx;

        const uint256& txid = ptx->GetHash();
        const uint256& wtxid = ptx->GetWitnessHash();

        const uint256& hash = peer->m_wtxid_relay ? wtxid : txid;
        AddKnownTx(*peer, hash);
        if (peer->m_wtxid_relay && txid != wtxid) {
            // Insert txid into m_tx_inventory_known_filter, even for
            // wtxidrelay peers. This prevents re-adding of
            // unconfirmed parents to the recently_announced
            // filter, when a child tx is requested. See
            // ProcessGetData().
            AddKnownTx(*peer, txid);
        }

        LOCK2(cs_main, g_cs_orphans);

        m_txrequest.ReceivedResponse(pfrom.GetId(), txid);
        if (tx.HasWitness()) m_txrequest.ReceivedResponse(pfrom.GetId(), wtxid);

        // We do the AlreadyHaveTx() check using wtxid, rather than txid - in the
        // absence of witness malleation, this is strictly better, because the
        // recent rejects filter may contain the wtxid but rarely contains
        // the txid of a segwit transaction that has been rejected.
        // In the presence of witness malleation, it's possible that by only
        // doing the check with wtxid, we could overlook a transaction which
        // was confirmed with a different witness, or exists in our mempool
        // with a different witness, but this has limited downside:
        // mempool validation does its own lookup of whether we have the txid
        // already; and an adversary can already relay us old transactions
        // (older than our recency filter) if trying to DoS us, without any need
        // for witness malleation.
        if (AlreadyHaveTx(GenTxid::Wtxid(wtxid))) {
            if (pfrom.HasPermission(NetPermissionFlags::ForceRelay)) {
                // Always relay transactions received from peers with forcerelay
                // permission, even if they were already in the mempool, allowing
                // the node to function as a gateway for nodes hidden behind it.
                if (!m_mempool.exists(GenTxid::Txid(tx.GetHash()))) {
                    LogPrintf("Not relaying non-mempool transaction %s from forcerelay peer=%d\n", tx.GetHash().ToString(), pfrom.GetId());
                } else {
                    LogPrintf("Force relaying tx %s from peer=%d\n", tx.GetHash().ToString(), pfrom.GetId());
                    RelayTransaction(tx.GetHash(), tx.GetWitnessHash());
                }
            }
            return;
        }

        const MempoolAcceptResult result = m_chainman.ProcessTransaction(ptx);
        const TxValidationState& state = result.m_state;

        if (result.m_result_type == MempoolAcceptResult::ResultType::VALID) {
            // As this version of the transaction was acceptable, we can forget about any
            // requests for it.
            m_txrequest.ForgetTxHash(tx.GetHash());
            m_txrequest.ForgetTxHash(tx.GetWitnessHash());
            RelayTransaction(tx.GetHash(), tx.GetWitnessHash());
            m_orphanage.AddChildrenToWorkSet(tx, peer->m_orphan_work_set);

            pfrom.m_last_tx_time = GetTime<std::chrono::seconds>();

            LogPrint(BCLog::MEMPOOL, "AcceptToMemoryPool: peer=%d: accepted %s (poolsz %u txn, %u kB)\n",
                pfrom.GetId(),
                tx.GetHash().ToString(),
                m_mempool.size(), m_mempool.DynamicMemoryUsage() / 1000);

            for (const CTransactionRef& removedTx : result.m_replaced_transactions.value()) {
                AddToCompactExtraTransactions(removedTx);
            }

            // Recursively process any orphan transactions that depended on this one
            ProcessOrphanTx(peer->m_orphan_work_set);
        }
        else if (state.GetResult() == TxValidationResult::TX_MISSING_INPUTS)
        {
            bool fRejectedParents = false; // It may be the case that the orphans parents have all been rejected

            // Deduplicate parent txids, so that we don't have to loop over
            // the same parent txid more than once down below.
            std::vector<uint256> unique_parents;
            unique_parents.reserve(tx.vin.size());
            for (const CTxIn& txin : tx.vin) {
                if (txin.IsAnonInput()) {
                    continue;
                }
                // We start with all parents, and then remove duplicates below.
                unique_parents.push_back(txin.prevout.hash);
            }
            std::sort(unique_parents.begin(), unique_parents.end());
            unique_parents.erase(std::unique(unique_parents.begin(), unique_parents.end()), unique_parents.end());
            for (const uint256& parent_txid : unique_parents) {
                if (m_recent_rejects.contains(parent_txid)) {
                    fRejectedParents = true;
                    break;
                }
            }
            if (!fRejectedParents) {
                const auto current_time{GetTime<std::chrono::microseconds>()};

                for (const uint256& parent_txid : unique_parents) {
                    // Here, we only have the txid (and not wtxid) of the
                    // inputs, so we only request in txid mode, even for
                    // wtxidrelay peers.
                    // Eventually we should replace this with an improved
                    // protocol for getting all unconfirmed parents.
                    const auto gtxid{GenTxid::Txid(parent_txid)};
                    AddKnownTx(*peer, parent_txid);
                    if (!AlreadyHaveTx(gtxid)) AddTxAnnouncement(pfrom, gtxid, current_time);
                }

                if (m_orphanage.AddTx(ptx, pfrom.GetId())) {
                    AddToCompactExtraTransactions(ptx);
                }

                // Once added to the orphan pool, a tx is considered AlreadyHave, and we shouldn't request it anymore.
                m_txrequest.ForgetTxHash(tx.GetHash());
                m_txrequest.ForgetTxHash(tx.GetWitnessHash());

                // DoS prevention: do not allow m_orphanage to grow unbounded (see CVE-2012-3789)
                unsigned int nMaxOrphanTx = (unsigned int)std::max((int64_t)0, gArgs.GetIntArg("-maxorphantx", DEFAULT_MAX_ORPHAN_TRANSACTIONS));
                unsigned int nEvicted = m_orphanage.LimitOrphans(nMaxOrphanTx);
                if (nEvicted > 0) {
                    LogPrint(BCLog::MEMPOOL, "orphanage overflow, removed %u tx\n", nEvicted);
                }
            } else {
                LogPrint(BCLog::MEMPOOL, "not keeping orphan with rejected parents %s\n",tx.GetHash().ToString());
                // We will continue to reject this tx since it has rejected
                // parents so avoid re-requesting it from other peers.
                // Here we add both the txid and the wtxid, as we know that
                // regardless of what witness is provided, we will not accept
                // this, so we don't need to allow for redownload of this txid
                // from any of our non-wtxidrelay peers.
                m_recent_rejects.insert(tx.GetHash());
                m_recent_rejects.insert(tx.GetWitnessHash());
                m_txrequest.ForgetTxHash(tx.GetHash());
                m_txrequest.ForgetTxHash(tx.GetWitnessHash());
            }
        } else {
            if (state.GetResult() != TxValidationResult::TX_WITNESS_STRIPPED) {
                // We can add the wtxid of this transaction to our reject filter.
                // Do not add txids of witness transactions or witness-stripped
                // transactions to the filter, as they can have been malleated;
                // adding such txids to the reject filter would potentially
                // interfere with relay of valid transactions from peers that
                // do not support wtxid-based relay. See
                // https://github.com/bitcoin/bitcoin/issues/8279 for details.
                // We can remove this restriction (and always add wtxids to
                // the filter even for witness stripped transactions) once
                // wtxid-based relay is broadly deployed.
                // See also comments in https://github.com/bitcoin/bitcoin/pull/18044#discussion_r443419034
                // for concerns around weakening security of unupgraded nodes
                // if we start doing this too early.
                m_recent_rejects.insert(tx.GetWitnessHash());
                m_txrequest.ForgetTxHash(tx.GetWitnessHash());
                // If the transaction failed for TX_INPUTS_NOT_STANDARD,
                // then we know that the witness was irrelevant to the policy
                // failure, since this check depends only on the txid
                // (the scriptPubKey being spent is covered by the txid).
                // Add the txid to the reject filter to prevent repeated
                // processing of this transaction in the event that child
                // transactions are later received (resulting in
                // parent-fetching by txid via the orphan-handling logic).
                if (state.GetResult() == TxValidationResult::TX_INPUTS_NOT_STANDARD && tx.GetWitnessHash() != tx.GetHash()) {
                    m_recent_rejects.insert(tx.GetHash());
                    m_txrequest.ForgetTxHash(tx.GetHash());
                }
                if (RecursiveDynamicUsage(*ptx) < 100000) {
                    AddToCompactExtraTransactions(ptx);
                }
            }
        }

        // If a tx has been detected by m_recent_rejects, we will have reached
        // this point and the tx will have been ignored. Because we haven't
        // submitted the tx to our mempool, we won't have computed a DoS
        // score for it or determined exactly why we consider it invalid.
        //
        // This means we won't penalize any peer subsequently relaying a DoSy
        // tx (even if we penalized the first peer who gave it to us) because
        // we have to account for m_recent_rejects showing false positives. In
        // other words, we shouldn't penalize a peer if we aren't *sure* they
        // submitted a DoSy tx.
        //
        // Note that m_recent_rejects doesn't just record DoSy or invalid
        // transactions, but any tx not accepted by the mempool, which may be
        // due to node policy (vs. consensus). So we can't blanket penalize a
        // peer simply for relaying a tx that our m_recent_rejects has caught,
        // regardless of false positives.

        if (state.IsInvalid()) {
            LogPrint(BCLog::MEMPOOLREJ, "%s from peer=%d was not accepted: %s\n", tx.GetHash().ToString(),
                pfrom.GetId(),
                state.ToString());
            MaybePunishNodeForTx(pfrom.GetId(), state);
        }
        return;
    }

    if (msg_type == NetMsgType::CMPCTBLOCK)
    {
        // Ignore cmpctblock received while importing
        if (fImporting || fReindex) {
            LogPrint(BCLog::NET, "Unexpected cmpctblock message received from peer %d\n", pfrom.GetId());
            return;
        }

        CBlockHeaderAndShortTxIDs cmpctblock;
        vRecv >> cmpctblock;

        bool received_new_header = false;

        {
        LOCK(cs_main);

        if (!m_chainman.m_blockman.LookupBlockIndex(cmpctblock.header.hashPrevBlock)) {
            // Doesn't connect (or is genesis), instead of DoSing in AcceptBlockHeader, request deeper headers
            if (!m_chainman.ActiveChainstate().IsInitialBlockDownload())
                m_connman.PushMessage(&pfrom, msgMaker.Make(NetMsgType::GETHEADERS, m_chainman.ActiveChain().GetLocator(m_chainman.m_best_header), uint256()));
            return;
        }

        if (!m_chainman.m_blockman.LookupBlockIndex(cmpctblock.header.GetHash())) {
            received_new_header = true;
        }
        }

        const CBlockIndex *pindex = nullptr;
        BlockValidationState state;
        state.m_peerman = this;
        state.nodeId = pfrom.GetId();
        if (!m_chainman.ProcessNewBlockHeaders({cmpctblock.header}, state, m_chainparams, &pindex)) {
            if (state.IsInvalid()) {
                MaybePunishNodeForBlock(pfrom.GetId(), state, /*via_compact_block=*/true, "invalid header via cmpctblock");
                return;
            }
        }
        MaybePunishNodeForDuplicates(state.nodeId, state);

        // When we succeed in decoding a block's txids from a cmpctblock
        // message we typically jump to the BLOCKTXN handling code, with a
        // dummy (empty) BLOCKTXN message, to re-use the logic there in
        // completing processing of the putative block (without cs_main).
        bool fProcessBLOCKTXN = false;
        CDataStream blockTxnMsg(SER_NETWORK, PROTOCOL_VERSION);

        // If we end up treating this as a plain headers message, call that as well
        // without cs_main.
        bool fRevertToHeaderProcessing = false;

        // Keep a CBlock for "optimistic" compactblock reconstructions (see
        // below)
        std::shared_ptr<CBlock> pblock = std::make_shared<CBlock>();
        bool fBlockReconstructed = false;

        {
        LOCK2(cs_main, g_cs_orphans);
        // If AcceptBlockHeader returned true, it set pindex
        assert(pindex);
        UpdateBlockAvailability(pfrom.GetId(), pindex->GetBlockHash());

        CNodeState *nodestate = State(pfrom.GetId());

        // If this was a new header with more work than our tip, update the
        // peer's last block announcement time
        if (received_new_header && pindex->nChainWork > m_chainman.ActiveChain().Tip()->nChainWork) {
            nodestate->m_last_block_announcement = GetTime();
        }

        std::map<uint256, std::pair<NodeId, std::list<QueuedBlock>::iterator> >::iterator blockInFlightIt = mapBlocksInFlight.find(pindex->GetBlockHash());
        bool fAlreadyInFlight = blockInFlightIt != mapBlocksInFlight.end();

        if (pindex->nStatus & BLOCK_HAVE_DATA) // Nothing to do here
            return;

        if (pindex->nChainWork <= m_chainman.ActiveChain().Tip()->nChainWork || // We know something better
                pindex->nTx != 0) { // We had this block at some point, but pruned it
            if (fAlreadyInFlight) {
                // We requested this block for some reason, but our mempool will probably be useless
                // so we just grab the block via normal getdata
                std::vector<CInv> vInv(1);
                vInv[0] = CInv(MSG_BLOCK | GetFetchFlags(pfrom), cmpctblock.header.GetHash());
                m_connman.PushMessage(&pfrom, msgMaker.Make(NetMsgType::GETDATA, vInv));
            }
            return;
        }

        // If we're not close to tip yet, give up and let parallel block fetch work its magic
        if (!fAlreadyInFlight && !CanDirectFetch()) {
            return;
        }

        if (DeploymentActiveAt(*pindex, m_chainparams.GetConsensus(), Consensus::DEPLOYMENT_SEGWIT) && !nodestate->fSupportsDesiredCmpctVersion) {
            // Don't bother trying to process compact blocks from v1 peers
            // after segwit activates.
            return;
        }

        // We want to be a bit conservative just to be extra careful about DoS
        // possibilities in compact block processing...
        if (pindex->nHeight <= m_chainman.ActiveChain().Height() + 2) {
            if ((!fAlreadyInFlight && nodestate->nBlocksInFlight < MAX_BLOCKS_IN_TRANSIT_PER_PEER) ||
                 (fAlreadyInFlight && blockInFlightIt->second.first == pfrom.GetId())) {
                std::list<QueuedBlock>::iterator* queuedBlockIt = nullptr;
                if (!BlockRequested(pfrom.GetId(), *pindex, &queuedBlockIt)) {
                    if (!(*queuedBlockIt)->partialBlock)
                        (*queuedBlockIt)->partialBlock.reset(new PartiallyDownloadedBlock(&m_mempool));
                    else {
                        // The block was already in flight using compact blocks from the same peer
                        LogPrint(BCLog::NET, "Peer sent us compact block we were already syncing!\n");
                        return;
                    }
                }

                PartiallyDownloadedBlock& partialBlock = *(*queuedBlockIt)->partialBlock;
                ReadStatus status = partialBlock.InitData(cmpctblock, vExtraTxnForCompact);
                if (status == READ_STATUS_INVALID) {
                    RemoveBlockRequest(pindex->GetBlockHash()); // Reset in-flight state in case Misbehaving does not result in a disconnect
                    Misbehaving(pfrom.GetId(), 100, "invalid compact block");
                    return;
                } else if (status == READ_STATUS_FAILED) {
                    // Duplicate txindexes, the block is now in-flight, so just request it
                    std::vector<CInv> vInv(1);
                    vInv[0] = CInv(MSG_BLOCK | GetFetchFlags(pfrom), cmpctblock.header.GetHash());
                    m_connman.PushMessage(&pfrom, msgMaker.Make(NetMsgType::GETDATA, vInv));
                    return;
                }

                BlockTransactionsRequest req;
                for (size_t i = 0; i < cmpctblock.BlockTxCount(); i++) {
                    if (!partialBlock.IsTxAvailable(i))
                        req.indexes.push_back(i);
                }
                if (req.indexes.empty()) {
                    // Dirty hack to jump to BLOCKTXN code (TODO: move message handling into their own functions)
                    BlockTransactions txn;
                    txn.blockhash = cmpctblock.header.GetHash();
                    blockTxnMsg << txn;
                    fProcessBLOCKTXN = true;
                } else {
                    req.blockhash = pindex->GetBlockHash();
                    m_connman.PushMessage(&pfrom, msgMaker.Make(NetMsgType::GETBLOCKTXN, req));
                }
            } else {
                // This block is either already in flight from a different
                // peer, or this peer has too many blocks outstanding to
                // download from.
                // Optimistically try to reconstruct anyway since we might be
                // able to without any round trips.
                PartiallyDownloadedBlock tempBlock(&m_mempool);
                ReadStatus status = tempBlock.InitData(cmpctblock, vExtraTxnForCompact);
                if (status != READ_STATUS_OK) {
                    // TODO: don't ignore failures
                    return;
                }
                std::vector<CTransactionRef> dummy;
                status = tempBlock.FillBlock(*pblock, dummy);
                if (status == READ_STATUS_OK) {
                    fBlockReconstructed = true;
                }
            }
        } else {
            if (fAlreadyInFlight) {
                // We requested this block, but its far into the future, so our
                // mempool will probably be useless - request the block normally
                std::vector<CInv> vInv(1);
                vInv[0] = CInv(MSG_BLOCK | GetFetchFlags(pfrom), cmpctblock.header.GetHash());
                m_connman.PushMessage(&pfrom, msgMaker.Make(NetMsgType::GETDATA, vInv));
                return;
            } else {
                // If this was an announce-cmpctblock, we want the same treatment as a header message
                fRevertToHeaderProcessing = true;
            }
        }
        } // cs_main

        if (fProcessBLOCKTXN) {
            return ProcessMessage(pfrom, NetMsgType::BLOCKTXN, blockTxnMsg, time_received, interruptMsgProc);
        }

        if (fRevertToHeaderProcessing) {
            // Headers received from HB compact block peers are permitted to be
            // relayed before full validation (see BIP 152), so we don't want to disconnect
            // the peer if the header turns out to be for an invalid block.
            // Note that if a peer tries to build on an invalid chain, that
            // will be detected and the peer will be disconnected/discouraged.
            return ProcessHeadersMessage(pfrom, *peer, {cmpctblock.header}, /*via_compact_block=*/true);
        }

        if (fBlockReconstructed) {
            // If we got here, we were able to optimistically reconstruct a
            // block that is in flight from some other peer.
            {
                LOCK(cs_main);
                mapBlockSource.emplace(pblock->GetHash(), std::make_pair(pfrom.GetId(), false));
            }
            // Setting force_processing to true means that we bypass some of
            // our anti-DoS protections in AcceptBlock, which filters
            // unrequested blocks that might be trying to waste our resources
            // (eg disk space). Because we only try to reconstruct blocks when
            // we're close to caught up (via the CanDirectFetch() requirement
            // above, combined with the behavior of not requesting blocks until
            // we have a chain with at least nMinimumChainWork), and we ignore
            // compact blocks with less work than our tip, it is safe to treat
            // reconstructed compact blocks as having been requested.
            ProcessBlock(pfrom, pblock, /*force_processing=*/true);
            LOCK(cs_main); // hold cs_main for CBlockIndex::IsValid()
            if (pindex->IsValid(BLOCK_VALID_TRANSACTIONS)) {
                // Clear download state for this block, which is in
                // process from some other peer.  We do this after calling
                // ProcessNewBlock so that a malleated cmpctblock announcement
                // can't be used to interfere with block relay.
                RemoveBlockRequest(pblock->GetHash());
            }
        }
        return;
    }

    if (msg_type == NetMsgType::BLOCKTXN)
    {
        // Ignore blocktxn received while importing
        if (fImporting || fReindex) {
            LogPrint(BCLog::NET, "Unexpected blocktxn message received from peer %d\n", pfrom.GetId());
            return;
        }

        BlockTransactions resp;
        vRecv >> resp;

        std::shared_ptr<CBlock> pblock = std::make_shared<CBlock>();
        bool fBlockRead = false;
        {
            LOCK(cs_main);

            std::map<uint256, std::pair<NodeId, std::list<QueuedBlock>::iterator> >::iterator it = mapBlocksInFlight.find(resp.blockhash);
            if (it == mapBlocksInFlight.end() || !it->second.second->partialBlock ||
                    it->second.first != pfrom.GetId()) {
                LogPrint(BCLog::NET, "Peer %d sent us block transactions for block we weren't expecting\n", pfrom.GetId());
                return;
            }

            PartiallyDownloadedBlock& partialBlock = *it->second.second->partialBlock;
            ReadStatus status = partialBlock.FillBlock(*pblock, resp.txn);
            if (status == READ_STATUS_INVALID) {
                RemoveBlockRequest(resp.blockhash); // Reset in-flight state in case Misbehaving does not result in a disconnect
                Misbehaving(pfrom.GetId(), 100, "invalid compact block/non-matching block transactions");
                return;
            } else if (status == READ_STATUS_FAILED) {
                // Might have collided, fall back to getdata now :(
                std::vector<CInv> invs;
                invs.push_back(CInv(MSG_BLOCK | GetFetchFlags(pfrom), resp.blockhash));
                m_connman.PushMessage(&pfrom, msgMaker.Make(NetMsgType::GETDATA, invs));
            } else {
                // Block is either okay, or possibly we received
                // READ_STATUS_CHECKBLOCK_FAILED.
                // Note that CheckBlock can only fail for one of a few reasons:
                // 1. bad-proof-of-work (impossible here, because we've already
                //    accepted the header)
                // 2. merkleroot doesn't match the transactions given (already
                //    caught in FillBlock with READ_STATUS_FAILED, so
                //    impossible here)
                // 3. the block is otherwise invalid (eg invalid coinbase,
                //    block is too big, too many legacy sigops, etc).
                // So if CheckBlock failed, #3 is the only possibility.
                // Under BIP 152, we don't discourage the peer unless proof of work is
                // invalid (we don't require all the stateless checks to have
                // been run).  This is handled below, so just treat this as
                // though the block was successfully read, and rely on the
                // handling in ProcessNewBlock to ensure the block index is
                // updated, etc.
                RemoveBlockRequest(resp.blockhash); // it is now an empty pointer
                fBlockRead = true;
                // mapBlockSource is used for potentially punishing peers and
                // updating which peers send us compact blocks, so the race
                // between here and cs_main in ProcessNewBlock is fine.
                // BIP 152 permits peers to relay compact blocks after validating
                // the header only; we should not punish peers if the block turns
                // out to be invalid.
                mapBlockSource.emplace(resp.blockhash, std::make_pair(pfrom.GetId(), false));
            }
        } // Don't hold cs_main when we call into ProcessNewBlock
        if (fBlockRead) {
            // Since we requested this block (it was in mapBlocksInFlight), force it to be processed,
            // even if it would not be a candidate for new tip (missing previous block, chain not long enough, etc)
            // This bypasses some anti-DoS logic in AcceptBlock (eg to prevent
            // disk-space attacks), but this should be safe due to the
            // protections in the compact block handler -- see related comment
            // in compact block optimistic reconstruction handling.
            ProcessBlock(pfrom, pblock, /*force_processing=*/true);
        }
        return;
    }

    if (msg_type == NetMsgType::HEADERS)
    {
        // Ignore headers received while importing
        if (fImporting || fReindex) {
            LogPrint(BCLog::NET, "Unexpected headers message received from peer %d\n", pfrom.GetId());
            return;
        }

        std::vector<CBlockHeader> headers;

        // Bypass the normal CBlock deserialization, as we don't want to risk deserializing 2000 full blocks.
        unsigned int nCount = ReadCompactSize(vRecv);
        if (nCount > MAX_HEADERS_RESULTS) {
            Misbehaving(pfrom.GetId(), 20, strprintf("headers message size = %u", nCount));
            return;
        }
        headers.resize(nCount);
        for (unsigned int n = 0; n < nCount; n++) {
            vRecv >> headers[n];
            ReadCompactSize(vRecv); // ignore tx count; assume it is 0.
        }

        return ProcessHeadersMessage(pfrom, *peer, headers, /*via_compact_block=*/false);
    }

    if (msg_type == NetMsgType::BLOCK)
    {
        // Ignore block received while importing
        if (fImporting || fReindex) {
            LogPrint(BCLog::NET, "Unexpected block message received from peer %d\n", pfrom.GetId());
            return;
        }

        std::shared_ptr<CBlock> pblock = std::make_shared<CBlock>();
        vRecv >> *pblock;

        LogPrint(BCLog::NET, "received block %s peer=%d\n", pblock->GetHash().ToString(), pfrom.GetId());

        bool forceProcessing = false;
        const uint256 hash(pblock->GetHash());
        {
            LOCK(cs_main);
            // Always process the block if we requested it, since we may
            // need it even when it's not a candidate for a new best tip.
            forceProcessing = IsBlockRequested(hash);
            RemoveBlockRequest(hash);
            // mapBlockSource is only used for punishing peers and setting
            // which peers send us compact blocks, so the race between here and
            // cs_main in ProcessNewBlock is fine.
            mapBlockSource.emplace(hash, std::make_pair(pfrom.GetId(), true));
        }
        ProcessBlock(pfrom, pblock, forceProcessing);
        return;
    }

    if (msg_type == NetMsgType::GETADDR) {
        // This asymmetric behavior for inbound and outbound connections was introduced
        // to prevent a fingerprinting attack: an attacker can send specific fake addresses
        // to users' AddrMan and later request them by sending getaddr messages.
        // Making nodes which are behind NAT and can only make outgoing connections ignore
        // the getaddr message mitigates the attack.
        if (!pfrom.IsInboundConn()) {
            LogPrint(BCLog::NET, "Ignoring \"getaddr\" from %s connection. peer=%d\n", pfrom.ConnectionTypeAsString(), pfrom.GetId());
            return;
        }

        // Since this must be an inbound connection, SetupAddressRelay will
        // never fail.
        Assume(SetupAddressRelay(pfrom, *peer));

        // Only send one GetAddr response per connection to reduce resource waste
        // and discourage addr stamping of INV announcements.
        if (peer->m_getaddr_recvd) {
            LogPrint(BCLog::NET, "Ignoring repeated \"getaddr\". peer=%d\n", pfrom.GetId());
            return;
        }
        peer->m_getaddr_recvd = true;

        peer->m_addrs_to_send.clear();
        std::vector<CAddress> vAddr;
        if (pfrom.HasPermission(NetPermissionFlags::Addr)) {
            vAddr = m_connman.GetAddresses(MAX_ADDR_TO_SEND, MAX_PCT_ADDR_TO_SEND, /*network=*/std::nullopt);
        } else {
            vAddr = m_connman.GetAddresses(pfrom, MAX_ADDR_TO_SEND, MAX_PCT_ADDR_TO_SEND);
        }
        FastRandomContext insecure_rand;
        for (const CAddress &addr : vAddr) {
            PushAddress(*peer, addr, insecure_rand);
        }
        return;
    }

    if (msg_type == NetMsgType::MEMPOOL) {
        if (!(pfrom.GetLocalServices() & NODE_BLOOM) && !pfrom.HasPermission(NetPermissionFlags::Mempool))
        {
            if (!pfrom.HasPermission(NetPermissionFlags::NoBan))
            {
                LogPrint(BCLog::NET, "mempool request with bloom filters disabled, disconnect peer=%d\n", pfrom.GetId());
                pfrom.fDisconnect = true;
            }
            return;
        }

        if (m_connman.OutboundTargetReached(false) && !pfrom.HasPermission(NetPermissionFlags::Mempool))
        {
            if (!pfrom.HasPermission(NetPermissionFlags::NoBan))
            {
                LogPrint(BCLog::NET, "mempool request with bandwidth limit reached, disconnect peer=%d\n", pfrom.GetId());
                pfrom.fDisconnect = true;
            }
            return;
        }

        if (peer->m_tx_relay != nullptr) {
            LOCK(peer->m_tx_relay->m_tx_inventory_mutex);
            peer->m_tx_relay->m_send_mempool = true;
        }
        return;
    }

    if (msg_type == NetMsgType::PING) {
        if (pfrom.GetCommonVersion() > BIP0031_VERSION) {
            uint64_t nonce = 0;
            vRecv >> nonce;

            int nChainHeight;
            vRecv >> nChainHeight;
            PeerRef peer = GetPeerRef(pfrom.GetId());
            if (peer) {
                peer->m_chain_height = nChainHeight;
            }
            {
                LOCK(cs_main);
                particl::UpdateNumBlocksOfPeers(m_chainman, pfrom.GetId(), nChainHeight);
            }

            // Echo the message back with the nonce. This allows for two useful features:
            //
            // 1) A remote node can quickly check if the connection is operational
            // 2) Remote nodes can measure the latency of the network thread. If this node
            //    is overloaded it won't respond to pings quickly and the remote node can
            //    avoid sending us more work, like chain download requests.
            //
            // The nonce stops the remote getting confused between different pings: without
            // it, if the remote node sends a ping once per second and this node takes 5
            // seconds to respond to each, the 5th ping the remote sends would appear to
            // return very quickly.
            m_connman.PushMessage(&pfrom, msgMaker.Make(NetMsgType::PONG, nonce));
        }
        return;
    }

    if (msg_type == NetMsgType::PONG) {
        const auto ping_end = time_received;
        uint64_t nonce = 0;
        size_t nAvail = vRecv.in_avail();
        bool bPingFinished = false;
        std::string sProblem;

        if (nAvail >= sizeof(nonce)) {
            vRecv >> nonce;

            // Only process pong message if there is an outstanding ping (old ping without nonce should never pong)
            if (peer->m_ping_nonce_sent != 0) {
                if (nonce == peer->m_ping_nonce_sent) {
                    // Matching pong received, this ping is no longer outstanding
                    bPingFinished = true;
                    const auto ping_time = ping_end - peer->m_ping_start.load();
                    if (ping_time.count() >= 0) {
                        // Let connman know about this successful ping-pong
                        pfrom.PongReceived(ping_time);
                    } else {
                        // This should never happen
                        sProblem = "Timing mishap";
                    }
                } else {
                    // Nonce mismatches are normal when pings are overlapping
                    sProblem = "Nonce mismatch";
                    if (nonce == 0) {
                        // This is most likely a bug in another implementation somewhere; cancel this ping
                        bPingFinished = true;
                        sProblem = "Nonce zero";
                    }
                }
            } else {
                sProblem = "Unsolicited pong without ping";
            }
        } else {
            // This is most likely a bug in another implementation somewhere; cancel this ping
            bPingFinished = true;
            sProblem = "Short payload";
        }

        if (!(sProblem.empty())) {
            LogPrint(BCLog::NET, "pong peer=%d: %s, %x expected, %x received, %u bytes\n",
                pfrom.GetId(),
                sProblem,
                peer->m_ping_nonce_sent,
                nonce,
                nAvail);
        }
        if (bPingFinished) {
            peer->m_ping_nonce_sent = 0;
        }
        return;
    }

    if (msg_type == NetMsgType::FILTERLOAD) {
        if (!(pfrom.GetLocalServices() & NODE_BLOOM)) {
            LogPrint(BCLog::NET, "filterload received despite not offering bloom services from peer=%d; disconnecting\n", pfrom.GetId());
            pfrom.fDisconnect = true;
            return;
        }
        CBloomFilter filter;
        vRecv >> filter;

        if (!filter.IsWithinSizeConstraints())
        {
            // There is no excuse for sending a too-large filter
            Misbehaving(pfrom.GetId(), 100, "too-large bloom filter");
        }
        else if (peer->m_tx_relay != nullptr)
        {
            {
                LOCK(peer->m_tx_relay->m_bloom_filter_mutex);
                peer->m_tx_relay->m_bloom_filter.reset(new CBloomFilter(filter));
                peer->m_tx_relay->m_relay_txs = true;
            }
            pfrom.m_bloom_filter_loaded = true;
            pfrom.m_relays_txs = true;
        }
        return;
    }

    if (msg_type == NetMsgType::FILTERADD) {
        if (!(pfrom.GetLocalServices() & NODE_BLOOM)) {
            LogPrint(BCLog::NET, "filteradd received despite not offering bloom services from peer=%d; disconnecting\n", pfrom.GetId());
            pfrom.fDisconnect = true;
            return;
        }
        std::vector<unsigned char> vData;
        vRecv >> vData;

        // Nodes must NEVER send a data item > 520 bytes (the max size for a script data object,
        // and thus, the maximum size any matched object can have) in a filteradd message
        bool bad = false;
        if (vData.size() > MAX_SCRIPT_ELEMENT_SIZE) {
            bad = true;
        } else if (peer->m_tx_relay != nullptr) {
            LOCK(peer->m_tx_relay->m_bloom_filter_mutex);
            if (peer->m_tx_relay->m_bloom_filter) {
                peer->m_tx_relay->m_bloom_filter->insert(vData);
            } else {
                bad = true;
            }
        }
        if (bad) {
            Misbehaving(pfrom.GetId(), 100, "bad filteradd message");
        }
        return;
    }

    if (msg_type == NetMsgType::FILTERCLEAR) {
        if (!(pfrom.GetLocalServices() & NODE_BLOOM)) {
            LogPrint(BCLog::NET, "filterclear received despite not offering bloom services from peer=%d; disconnecting\n", pfrom.GetId());
            pfrom.fDisconnect = true;
            return;
        }
        if (peer->m_tx_relay == nullptr) {
            return;
        }

        {
            LOCK(peer->m_tx_relay->m_bloom_filter_mutex);
            peer->m_tx_relay->m_bloom_filter = nullptr;
            peer->m_tx_relay->m_relay_txs = true;
        }
        pfrom.m_bloom_filter_loaded = false;
        pfrom.m_relays_txs = true;
        return;
    }

    if (msg_type == NetMsgType::FEEFILTER) {
        CAmount newFeeFilter = 0;
        vRecv >> newFeeFilter;
        if (MoneyRange(newFeeFilter)) {
            if (peer->m_tx_relay != nullptr) {
                peer->m_tx_relay->m_fee_filter_received = newFeeFilter;
            }
            LogPrint(BCLog::NET, "received: feefilter of %s from peer=%d\n", CFeeRate(newFeeFilter).ToString(), pfrom.GetId());
        }
        return;
    }

    if (msg_type == NetMsgType::GETCFILTERS) {
        ProcessGetCFilters(pfrom, vRecv);
        return;
    }

    if (msg_type == NetMsgType::GETCFHEADERS) {
        ProcessGetCFHeaders(pfrom, vRecv);
        return;
    }

    if (msg_type == NetMsgType::GETCFCHECKPT) {
        ProcessGetCFCheckPt(pfrom, vRecv);
        return;
    }

    if (msg_type == NetMsgType::NOTFOUND) {
        std::vector<CInv> vInv;
        vRecv >> vInv;
        if (vInv.size() <= MAX_PEER_TX_ANNOUNCEMENTS + MAX_BLOCKS_IN_TRANSIT_PER_PEER) {
            LOCK(::cs_main);
            for (CInv &inv : vInv) {
                if (inv.IsGenTxMsg()) {
                    // If we receive a NOTFOUND message for a tx we requested, mark the announcement for it as
                    // completed in TxRequestTracker.
                    m_txrequest.ReceivedResponse(pfrom.GetId(), inv.hash);
                }
            }
        }
        return;
    }

    if (!(pfrom.IsAddrFetchConn() || pfrom.IsFeelerConn()) &&
        smsg::SMSG_UNKNOWN_MESSAGE != smsgModule.ReceiveData(this, &pfrom, msg_type, vRecv)) {
        // If smsg::fSecMsgEnabled is false smsgModule.ReceiveData will ignore SMSGMsgType::PING messages to avoid the Unknown command message
        return;
    }

    // Ignore unknown commands for extensibility
    LogPrint(BCLog::NET, "Unknown command \"%s\" from peer=%d\n", SanitizeString(msg_type), pfrom.GetId());
    return;
}

bool PeerManagerImpl::MaybeDiscourageAndDisconnect(CNode& pnode, Peer& peer)
{
    bool banning{false};
    {
        LOCK(peer.m_misbehavior_mutex);

        // There's nothing to do if the m_should_discourage flag isn't set
        if (!peer.m_should_discourage && !peer.m_should_ban) return false;

        banning = peer.m_should_ban;
        peer.m_should_discourage = false;
        peer.m_should_ban = false;
    } // peer.m_misbehavior_mutex

    if (fParticlMode && !banning) {
        LOCK(cs_main);
        if (IncPersistentDiscouraged(peer.m_id)) {
            banning = true;
        }
    }

    if (pnode.HasPermission(NetPermissionFlags::NoBan)) {
        // We never disconnect or discourage peers for bad behavior if they have NetPermissionFlags::NoBan permission
        LogPrintf("Warning: not punishing noban peer %d!\n", peer.m_id);
        return false;
    }

    if (pnode.IsManualConn()) {
        // We never disconnect or discourage manual peers for bad behavior
        LogPrintf("Warning: not punishing manually connected peer %d!\n", peer.m_id);
        return false;
    }

    if (pnode.addr.IsLocal()) {
        // We disconnect local peers for bad behavior but don't discourage (since that would discourage
        // all peers on the same local address)
        LogPrint(BCLog::NET, "Warning: disconnecting but not discouraging %s peer %d!\n",
                 pnode.m_inbound_onion ? "inbound onion" : "local", peer.m_id);
        pnode.fDisconnect = true;
        return true;
    }

    if (m_banman && banning &&
        gArgs.GetBoolArg("-automaticbans", particl::DEFAULT_AUTOMATIC_BANS)) {
        LogPrint(BCLog::NET, "Disconnecting and banning peer %d!\n", peer.m_id);
        m_banman->Ban(pnode.addr);
    } else {
        // Normal case: Disconnect the peer and discourage all nodes sharing the address
        LogPrint(BCLog::NET, "Disconnecting and discouraging peer %d!\n", peer.m_id);
        if (m_banman) m_banman->Discourage(pnode.addr);
    }
    m_connman.DisconnectNode(pnode.addr);
    return true;
}

bool PeerManagerImpl::ProcessMessages(CNode* pfrom, std::atomic<bool>& interruptMsgProc)
{
    bool fMoreWork = false;

    PeerRef peer = GetPeerRef(pfrom->GetId());
    if (peer == nullptr) return false;

    {
        LOCK(peer->m_getdata_requests_mutex);
        if (!peer->m_getdata_requests.empty()) {
            ProcessGetData(*pfrom, *peer, interruptMsgProc);
        }
    }

    {
        LOCK2(cs_main, g_cs_orphans);
        if (!peer->m_orphan_work_set.empty()) {
            ProcessOrphanTx(peer->m_orphan_work_set);
        }
    }

    if (pfrom->fDisconnect)
        return false;

    // this maintains the order of responses
    // and prevents m_getdata_requests to grow unbounded
    {
        LOCK(peer->m_getdata_requests_mutex);
        if (!peer->m_getdata_requests.empty()) return true;
    }

    {
        LOCK(g_cs_orphans);
        if (!peer->m_orphan_work_set.empty()) return true;
    }

    // Don't bother if send buffer is too full to respond anyway
    if (pfrom->fPauseSend) return false;

    std::list<CNetMessage> msgs;
    {
        LOCK(pfrom->cs_vProcessMsg);
        if (pfrom->vProcessMsg.empty()) return false;
        // Just take one message
        msgs.splice(msgs.begin(), pfrom->vProcessMsg, pfrom->vProcessMsg.begin());
        pfrom->nProcessQueueSize -= msgs.front().m_raw_message_size;
        pfrom->fPauseRecv = pfrom->nProcessQueueSize > m_connman.GetReceiveFloodSize();
        fMoreWork = !pfrom->vProcessMsg.empty();
    }
    CNetMessage& msg(msgs.front());

    TRACE6(net, inbound_message,
        pfrom->GetId(),
        pfrom->m_addr_name.c_str(),
        pfrom->ConnectionTypeAsString().c_str(),
        msg.m_type.c_str(),
        msg.m_recv.size(),
        msg.m_recv.data()
    );

    if (gArgs.GetBoolArg("-capturemessages", false)) {
        CaptureMessage(pfrom->addr, msg.m_type, MakeUCharSpan(msg.m_recv), /*is_incoming=*/true);
    }

    msg.SetVersion(pfrom->GetCommonVersion());

    try {
        ProcessMessage(*pfrom, msg.m_type, msg.m_recv, msg.m_time, interruptMsgProc);
        if (interruptMsgProc) return false;
        {
            LOCK(peer->m_getdata_requests_mutex);
            if (!peer->m_getdata_requests.empty()) fMoreWork = true;
        }
    } catch (const std::exception& e) {
        LogPrint(BCLog::NET, "%s(%s, %u bytes): Exception '%s' (%s) caught\n", __func__, SanitizeString(msg.m_type), msg.m_message_size, e.what(), typeid(e).name());
    } catch (...) {
        LogPrint(BCLog::NET, "%s(%s, %u bytes): Unknown exception caught\n", __func__, SanitizeString(msg.m_type), msg.m_message_size);
    }

    return fMoreWork;
}

void PeerManagerImpl::ConsiderEviction(CNode& pto, std::chrono::seconds time_in_seconds)
{
    AssertLockHeld(cs_main);

    CNodeState &state = *State(pto.GetId());
    const CNetMsgMaker msgMaker(pto.GetCommonVersion());

    if (!state.m_chain_sync.m_protect && pto.IsOutboundOrBlockRelayConn() && state.fSyncStarted) {
        // This is an outbound peer subject to disconnection if they don't
        // announce a block with as much work as the current tip within
        // CHAIN_SYNC_TIMEOUT + HEADERS_RESPONSE_TIME seconds (note: if
        // their chain has more work than ours, we should sync to it,
        // unless it's invalid, in which case we should find that out and
        // disconnect from them elsewhere).
        if (state.pindexBestKnownBlock != nullptr && state.pindexBestKnownBlock->nChainWork >= m_chainman.ActiveChain().Tip()->nChainWork) {
            if (state.m_chain_sync.m_timeout != 0s) {
                state.m_chain_sync.m_timeout = 0s;
                state.m_chain_sync.m_work_header = nullptr;
                state.m_chain_sync.m_sent_getheaders = false;
            }
        } else if (state.m_chain_sync.m_timeout == 0s || (state.m_chain_sync.m_work_header != nullptr && state.pindexBestKnownBlock != nullptr && state.pindexBestKnownBlock->nChainWork >= state.m_chain_sync.m_work_header->nChainWork)) {
            // Our best block known by this peer is behind our tip, and we're either noticing
            // that for the first time, OR this peer was able to catch up to some earlier point
            // where we checked against our tip.
            // Either way, set a new timeout based on current tip.
            state.m_chain_sync.m_timeout = time_in_seconds + CHAIN_SYNC_TIMEOUT;
            state.m_chain_sync.m_work_header = m_chainman.ActiveChain().Tip();
            state.m_chain_sync.m_sent_getheaders = false;
        } else if (state.m_chain_sync.m_timeout > 0s && time_in_seconds > state.m_chain_sync.m_timeout) {
            // No evidence yet that our peer has synced to a chain with work equal to that
            // of our tip, when we first detected it was behind. Send a single getheaders
            // message to give the peer a chance to update us.
            if (state.m_chain_sync.m_sent_getheaders) {
                // They've run out of time to catch up!
                LogPrintf("Disconnecting outbound peer %d for old chain, best known block = %s\n", pto.GetId(), state.pindexBestKnownBlock != nullptr ? state.pindexBestKnownBlock->GetBlockHash().ToString() : "<none>");
                pto.fDisconnect = true;
            } else {
                assert(state.m_chain_sync.m_work_header);
                LogPrint(BCLog::NET, "sending getheaders to outbound peer=%d to verify chain work (current best known block:%s, benchmark blockhash: %s)\n", pto.GetId(), state.pindexBestKnownBlock != nullptr ? state.pindexBestKnownBlock->GetBlockHash().ToString() : "<none>", state.m_chain_sync.m_work_header->GetBlockHash().ToString());
                m_connman.PushMessage(&pto, msgMaker.Make(NetMsgType::GETHEADERS, m_chainman.ActiveChain().GetLocator(state.m_chain_sync.m_work_header->pprev), uint256()));
                state.m_chain_sync.m_sent_getheaders = true;
                constexpr auto HEADERS_RESPONSE_TIME{2min};
                // Bump the timeout to allow a response, which could clear the timeout
                // (if the response shows the peer has synced), reset the timeout (if
                // the peer syncs to the required work but not to our tip), or result
                // in disconnect (if we advance to the timeout and pindexBestKnownBlock
                // has not sufficiently progressed)
                state.m_chain_sync.m_timeout = time_in_seconds + HEADERS_RESPONSE_TIME;
            }
        }
    }
}

void PeerManagerImpl::EvictExtraOutboundPeers(std::chrono::seconds now)
{
    // If we have any extra block-relay-only peers, disconnect the youngest unless
    // it's given us a block -- in which case, compare with the second-youngest, and
    // out of those two, disconnect the peer who least recently gave us a block.
    // The youngest block-relay-only peer would be the extra peer we connected
    // to temporarily in order to sync our tip; see net.cpp.
    // Note that we use higher nodeid as a measure for most recent connection.
    if (m_connman.GetExtraBlockRelayCount() > 0) {
        std::pair<NodeId, std::chrono::seconds> youngest_peer{-1, 0}, next_youngest_peer{-1, 0};

        m_connman.ForEachNode([&](CNode* pnode) {
            if (!pnode->IsBlockOnlyConn() || pnode->fDisconnect) return;
            if (pnode->GetId() > youngest_peer.first) {
                next_youngest_peer = youngest_peer;
                youngest_peer.first = pnode->GetId();
                youngest_peer.second = pnode->m_last_block_time;
            }
        });
        NodeId to_disconnect = youngest_peer.first;
        if (youngest_peer.second > next_youngest_peer.second) {
            // Our newest block-relay-only peer gave us a block more recently;
            // disconnect our second youngest.
            to_disconnect = next_youngest_peer.first;
        }
        m_connman.ForNode(to_disconnect, [&](CNode* pnode) EXCLUSIVE_LOCKS_REQUIRED(::cs_main) {
            AssertLockHeld(::cs_main);
            // Make sure we're not getting a block right now, and that
            // we've been connected long enough for this eviction to happen
            // at all.
            // Note that we only request blocks from a peer if we learn of a
            // valid headers chain with at least as much work as our tip.
            CNodeState *node_state = State(pnode->GetId());
            if (node_state == nullptr ||
                (now - pnode->m_connected >= MINIMUM_CONNECT_TIME && node_state->nBlocksInFlight == 0)) {
                pnode->fDisconnect = true;
                LogPrint(BCLog::NET, "disconnecting extra block-relay-only peer=%d (last block received at time %d)\n",
                         pnode->GetId(), count_seconds(pnode->m_last_block_time));
                return true;
            } else {
                LogPrint(BCLog::NET, "keeping block-relay-only peer=%d chosen for eviction (connect time: %d, blocks_in_flight: %d)\n",
                         pnode->GetId(), count_seconds(pnode->m_connected), node_state->nBlocksInFlight);
            }
            return false;
        });
    }

    // Check whether we have too many outbound-full-relay peers
    if (m_connman.GetExtraFullOutboundCount() > 0) {
        // If we have more outbound-full-relay peers than we target, disconnect one.
        // Pick the outbound-full-relay peer that least recently announced
        // us a new block, with ties broken by choosing the more recent
        // connection (higher node id)
        NodeId worst_peer = -1;
        int64_t oldest_block_announcement = std::numeric_limits<int64_t>::max();

        m_connman.ForEachNode([&](CNode* pnode) EXCLUSIVE_LOCKS_REQUIRED(::cs_main) {
            AssertLockHeld(::cs_main);

            // Only consider outbound-full-relay peers that are not already
            // marked for disconnection
            if (!pnode->IsFullOutboundConn() || pnode->fDisconnect) return;
            CNodeState *state = State(pnode->GetId());
            if (state == nullptr) return; // shouldn't be possible, but just in case
            // Don't evict our protected peers
            if (state->m_chain_sync.m_protect) return;
            if (state->m_last_block_announcement < oldest_block_announcement || (state->m_last_block_announcement == oldest_block_announcement && pnode->GetId() > worst_peer)) {
                worst_peer = pnode->GetId();
                oldest_block_announcement = state->m_last_block_announcement;
            }
        });
        if (worst_peer != -1) {
            bool disconnected = m_connman.ForNode(worst_peer, [&](CNode* pnode) EXCLUSIVE_LOCKS_REQUIRED(::cs_main) {
                AssertLockHeld(::cs_main);

                // Only disconnect a peer that has been connected to us for
                // some reasonable fraction of our check-frequency, to give
                // it time for new information to have arrived.
                // Also don't disconnect any peer we're trying to download a
                // block from.
                CNodeState &state = *State(pnode->GetId());
                if (now - pnode->m_connected > MINIMUM_CONNECT_TIME && state.nBlocksInFlight == 0) {
                    LogPrint(BCLog::NET, "disconnecting extra outbound peer=%d (last block announcement received at time %d)\n", pnode->GetId(), oldest_block_announcement);
                    pnode->fDisconnect = true;
                    return true;
                } else {
                    LogPrint(BCLog::NET, "keeping outbound peer=%d chosen for eviction (connect time: %d, blocks_in_flight: %d)\n",
                             pnode->GetId(), count_seconds(pnode->m_connected), state.nBlocksInFlight);
                    return false;
                }
            });
            if (disconnected) {
                // If we disconnected an extra peer, that means we successfully
                // connected to at least one peer after the last time we
                // detected a stale tip. Don't try any more extra peers until
                // we next detect a stale tip, to limit the load we put on the
                // network from these extra connections.
                m_connman.SetTryNewOutboundPeer(false);
            }
        }
    }
}

void PeerManagerImpl::CheckForStaleTipAndEvictPeers()
{
    LOCK(cs_main);

    auto now{GetTime<std::chrono::seconds>()};

    EvictExtraOutboundPeers(now);

    if (now > m_stale_tip_check_time) {
        // Check whether our tip is stale, and if so, allow using an extra
        // outbound peer
        if (!fImporting && !fReindex && m_connman.GetNetworkActive() && m_connman.GetUseAddrmanOutgoing() && TipMayBeStale()) {
            LogPrintf("Potential stale tip detected, will try using extra outbound peer (last tip update: %d seconds ago)\n",
                      count_seconds(now - m_last_tip_update.load()));
            m_connman.SetTryNewOutboundPeer(true);
        } else if (m_connman.GetTryNewOutboundPeer()) {
            m_connman.SetTryNewOutboundPeer(false);
        }
        m_stale_tip_check_time = now + STALE_CHECK_INTERVAL;
    }

    if (!m_initial_sync_finished && CanDirectFetch()) {
        m_connman.StartExtraBlockRelayPeers();
        m_initial_sync_finished = true;
    }
}

void PeerManagerImpl::MaybeSendPing(CNode& node_to, Peer& peer, std::chrono::microseconds now)
{
    if (m_connman.ShouldRunInactivityChecks(node_to, std::chrono::duration_cast<std::chrono::seconds>(now)) &&
        peer.m_ping_nonce_sent &&
        now > peer.m_ping_start.load() + TIMEOUT_INTERVAL)
    {
        // The ping timeout is using mocktime. To disable the check during
        // testing, increase -peertimeout.
        LogPrint(BCLog::NET, "ping timeout: %fs peer=%d\n", 0.000001 * count_microseconds(now - peer.m_ping_start.load()), peer.m_id);
        node_to.fDisconnect = true;
        return;
    }

    const CNetMsgMaker msgMaker(node_to.GetCommonVersion());
    bool pingSend = false;

    if (peer.m_ping_queued) {
        // RPC ping request by user
        pingSend = true;
    }

    if (peer.m_ping_nonce_sent == 0 && now > peer.m_ping_start.load() + PING_INTERVAL) {
        // Ping automatically sent as a latency probe & keepalive.
        pingSend = true;
    }

    if (pingSend) {
        uint64_t nonce = 0;
        while (nonce == 0) {
            GetRandBytes({(unsigned char*)&nonce, sizeof(nonce)});
        }
        peer.m_ping_queued = false;
        peer.m_ping_start = now;
        // Particl ping includes chain height and is always > BIP0031
        int nChainHeight;
        {
            LOCK(cs_main);
            nChainHeight = (int)m_chainman.ActiveChain().Height();
        }
        // BIP0031_VERSION
        peer.m_ping_nonce_sent = nonce;
        m_connman.PushMessage(&node_to, msgMaker.Make(NetMsgType::PING, nonce, nChainHeight));
    }
}

void PeerManagerImpl::MaybeSendAddr(CNode& node, Peer& peer, std::chrono::microseconds current_time)
{
    // Nothing to do for non-address-relay peers
    if (!peer.m_addr_relay_enabled) return;

    LOCK(peer.m_addr_send_times_mutex);
    // Periodically advertise our local address to the peer.
    if (fListen && !m_chainman.ActiveChainstate().IsInitialBlockDownload() &&
        peer.m_next_local_addr_send < current_time) {
        // If we've sent before, clear the bloom filter for the peer, so that our
        // self-announcement will actually go out.
        // This might be unnecessary if the bloom filter has already rolled
        // over since our last self-announcement, but there is only a small
        // bandwidth cost that we can incur by doing this (which happens
        // once a day on average).
        if (peer.m_next_local_addr_send != 0us) {
            peer.m_addr_known->reset();
        }
        if (std::optional<CAddress> local_addr = GetLocalAddrForPeer(&node)) {
            FastRandomContext insecure_rand;
            PushAddress(peer, *local_addr, insecure_rand);
        }
        peer.m_next_local_addr_send = GetExponentialRand(current_time, AVG_LOCAL_ADDRESS_BROADCAST_INTERVAL);
    }

    // We sent an `addr` message to this peer recently. Nothing more to do.
    if (current_time <= peer.m_next_addr_send) return;

    peer.m_next_addr_send = GetExponentialRand(current_time, AVG_ADDRESS_BROADCAST_INTERVAL);

    if (!Assume(peer.m_addrs_to_send.size() <= MAX_ADDR_TO_SEND)) {
        // Should be impossible since we always check size before adding to
        // m_addrs_to_send. Recover by trimming the vector.
        peer.m_addrs_to_send.resize(MAX_ADDR_TO_SEND);
    }

    // Remove addr records that the peer already knows about, and add new
    // addrs to the m_addr_known filter on the same pass.
    auto addr_already_known = [&peer](const CAddress& addr) {
        bool ret = peer.m_addr_known->contains(addr.GetKey());
        if (!ret) peer.m_addr_known->insert(addr.GetKey());
        return ret;
    };
    peer.m_addrs_to_send.erase(std::remove_if(peer.m_addrs_to_send.begin(), peer.m_addrs_to_send.end(), addr_already_known),
                           peer.m_addrs_to_send.end());

    // No addr messages to send
    if (peer.m_addrs_to_send.empty()) return;

    const char* msg_type;
    int make_flags;
    if (peer.m_wants_addrv2) {
        msg_type = NetMsgType::ADDRV2;
        make_flags = ADDRV2_FORMAT;
    } else {
        msg_type = NetMsgType::ADDR;
        make_flags = 0;
    }
    m_connman.PushMessage(&node, CNetMsgMaker(node.GetCommonVersion()).Make(make_flags, msg_type, peer.m_addrs_to_send));
    peer.m_addrs_to_send.clear();

    // we only send the big addr message once
    if (peer.m_addrs_to_send.capacity() > 40) {
        peer.m_addrs_to_send.shrink_to_fit();
    }
}

void PeerManagerImpl::MaybeSendFeefilter(CNode& pto, Peer& peer, std::chrono::microseconds current_time)
{
    if (m_ignore_incoming_txs) return;
    if (!peer.m_tx_relay) return;
    if (pto.GetCommonVersion() < FEEFILTER_VERSION) return;
    // peers with the forcerelay permission should not filter txs to us
    if (pto.HasPermission(NetPermissionFlags::ForceRelay)) return;

    CAmount currentFilter = m_mempool.GetMinFee(gArgs.GetIntArg("-maxmempool", DEFAULT_MAX_MEMPOOL_SIZE) * 1000000).GetFeePerK();
    static FeeFilterRounder g_filter_rounder{CFeeRate{DEFAULT_MIN_RELAY_TX_FEE}};

    if (m_chainman.ActiveChainstate().IsInitialBlockDownload()) {
        // Received tx-inv messages are discarded when the active
        // chainstate is in IBD, so tell the peer to not send them.
        currentFilter = MAX_MONEY;
    } else {
        static const CAmount MAX_FILTER{g_filter_rounder.round(MAX_MONEY)};
        if (peer.m_tx_relay->m_fee_filter_sent == MAX_FILTER) {
            // Send the current filter if we sent MAX_FILTER previously
            // and made it out of IBD.
            peer.m_tx_relay->m_next_send_feefilter = 0us;
        }
    }
    if (current_time > peer.m_tx_relay->m_next_send_feefilter) {
        CAmount filterToSend = g_filter_rounder.round(currentFilter);
        // We always have a fee filter of at least minRelayTxFee
        filterToSend = std::max(filterToSend, ::minRelayTxFee.GetFeePerK());
        if (filterToSend != peer.m_tx_relay->m_fee_filter_sent) {
            m_connman.PushMessage(&pto, CNetMsgMaker(pto.GetCommonVersion()).Make(NetMsgType::FEEFILTER, filterToSend));
            peer.m_tx_relay->m_fee_filter_sent = filterToSend;
        }
        peer.m_tx_relay->m_next_send_feefilter = GetExponentialRand(current_time, AVG_FEEFILTER_BROADCAST_INTERVAL);
    }
    // If the fee filter has changed substantially and it's still more than MAX_FEEFILTER_CHANGE_DELAY
    // until scheduled broadcast, then move the broadcast to within MAX_FEEFILTER_CHANGE_DELAY.
    else if (current_time + MAX_FEEFILTER_CHANGE_DELAY < peer.m_tx_relay->m_next_send_feefilter &&
                (currentFilter < 3 * peer.m_tx_relay->m_fee_filter_sent / 4 || currentFilter > 4 * peer.m_tx_relay->m_fee_filter_sent / 3)) {
        peer.m_tx_relay->m_next_send_feefilter = current_time + GetRandomDuration<std::chrono::microseconds>(MAX_FEEFILTER_CHANGE_DELAY);
    }
}

namespace {
class CompareInvMempoolOrder
{
    CTxMemPool *mp;
    bool m_wtxid_relay;
public:
    explicit CompareInvMempoolOrder(CTxMemPool *_mempool, bool use_wtxid)
    {
        mp = _mempool;
        m_wtxid_relay = use_wtxid;
    }

    bool operator()(std::set<uint256>::iterator a, std::set<uint256>::iterator b)
    {
        /* As std::make_heap produces a max-heap, we want the entries with the
         * fewest ancestors/highest fee to sort later. */
        return mp->CompareDepthAndScore(*b, *a, m_wtxid_relay);
    }
};
}

bool PeerManagerImpl::SetupAddressRelay(const CNode& node, Peer& peer)
{
    // We don't participate in addr relay with outbound block-relay-only
    // connections to prevent providing adversaries with the additional
    // information of addr traffic to infer the link.
    if (node.IsBlockOnlyConn()) return false;

    if (!peer.m_addr_relay_enabled.exchange(true)) {
        // First addr message we have received from the peer, initialize
        // m_addr_known
        peer.m_addr_known = std::make_unique<CRollingBloomFilter>(5000, 0.001);
    }

    return true;
}

bool PeerManagerImpl::SendMessages(CNode* pto)
{
    PeerRef peer = GetPeerRef(pto->GetId());
    if (!peer) return false;
    const Consensus::Params& consensusParams = m_chainparams.GetConsensus();

    // We must call MaybeDiscourageAndDisconnect first, to ensure that we'll
    // disconnect misbehaving peers even before the version handshake is complete.
    if (MaybeDiscourageAndDisconnect(*pto, *peer)) return true;

    // Don't send anything until the version handshake is complete
    if (!pto->fSuccessfullyConnected || pto->fDisconnect)
        return true;

    // If we get here, the outgoing message serialization version is set and can't change.
    const CNetMsgMaker msgMaker(pto->GetCommonVersion());

    const auto current_time{GetTime<std::chrono::microseconds>()};

    if (pto->IsAddrFetchConn() && current_time - pto->m_connected > 10 * AVG_ADDRESS_BROADCAST_INTERVAL) {
        LogPrint(BCLog::NET, "addrfetch connection timeout; disconnecting peer=%d\n", pto->GetId());
        pto->fDisconnect = true;
        return true;
    }

    MaybeSendPing(*pto, *peer, current_time);

    // MaybeSendPing may have marked peer for disconnection
    if (pto->fDisconnect) return true;

    MaybeSendAddr(*pto, *peer, current_time);

    {
        LOCK(cs_main);

        CNodeState &state = *State(pto->GetId());

        // Start block sync
        if (m_chainman.m_best_header == nullptr) {
            m_chainman.m_best_header = m_chainman.ActiveChain().Tip();
        }
        bool fFetch = state.fPreferredDownload || (m_num_preferred_download_peers == 0 && !pto->fClient && !pto->IsAddrFetchConn()); // Download if this is a nice peer, or we have no nice peers and this one might do.
        if (!state.fSyncStarted && !pto->fClient && !fImporting && !fReindex) {
            // Only actively request headers from a single peer, unless we're close to today.
            if ((nSyncStarted == 0 && fFetch) || m_chainman.m_best_header->GetBlockTime() > GetAdjustedTime() - 24 * 60 * 60) {
                state.fSyncStarted = true;
                state.m_headers_sync_timeout = current_time + HEADERS_DOWNLOAD_TIMEOUT_BASE +
                    (
                        // Convert HEADERS_DOWNLOAD_TIMEOUT_PER_HEADER to microseconds before scaling
                        // to maintain precision
                        std::chrono::microseconds{HEADERS_DOWNLOAD_TIMEOUT_PER_HEADER} *
                        (GetAdjustedTime() - m_chainman.m_best_header->GetBlockTime()) / consensusParams.nPowTargetSpacing
                    );
                nSyncStarted++;
                const CBlockIndex* pindexStart = m_chainman.m_best_header;
                /* If possible, start at the block preceding the currently
                   best known header.  This ensures that we always get a
                   non-empty list of headers back as long as the peer
                   is up-to-date.  With a non-empty response, we can initialise
                   the peer's known best block.  This wouldn't be possible
                   if we requested starting at m_chainman.m_best_header and
                   got back an empty response.  */
                if (pindexStart->pprev)
                    pindexStart = pindexStart->pprev;
                LogPrint(BCLog::NET, "initial getheaders (%d) to peer=%d (startheight:%d)\n", pindexStart->nHeight, pto->GetId(), peer->m_starting_height);
                m_connman.PushMessage(pto, msgMaker.Make(NetMsgType::GETHEADERS, m_chainman.ActiveChain().GetLocator(pindexStart), uint256()));
            }
        }

        //
        // Try sending block announcements via headers
        //
        {
            // If we have less than MAX_BLOCKS_TO_ANNOUNCE in our
            // list of block hashes we're relaying, and our peer wants
            // headers announcements, then find the first header
            // not yet known to our peer but would connect, and send.
            // If no header would connect, or if we have too many
            // blocks, or if the peer doesn't want headers, just
            // add all to the inv queue.
            LOCK(peer->m_block_inv_mutex);
            std::vector<CBlockGetHeader> vHeaders;
            bool fRevertToInv = ((!state.fPreferHeaders &&
                                 (!state.fPreferHeaderAndIDs || peer->m_blocks_for_headers_relay.size() > 1)) ||
                                 peer->m_blocks_for_headers_relay.size() > MAX_BLOCKS_TO_ANNOUNCE);
            const CBlockIndex *pBestIndex = nullptr; // last header queued for delivery
            ProcessBlockAvailability(pto->GetId()); // ensure pindexBestKnownBlock is up-to-date

            if (!fRevertToInv) {
                bool fFoundStartingHeader = false;
                // Try to find first header that our peer doesn't have, and
                // then send all headers past that one.  If we come across any
                // headers that aren't on m_chainman.ActiveChain(), give up.
                for (const uint256& hash : peer->m_blocks_for_headers_relay) {
                    const CBlockIndex* pindex = m_chainman.m_blockman.LookupBlockIndex(hash);
                    assert(pindex);
                    if (m_chainman.ActiveChain()[pindex->nHeight] != pindex) {
                        // Bail out if we reorged away from this block
                        fRevertToInv = true;
                        break;
                    }
                    if (pBestIndex != nullptr && pindex->pprev != pBestIndex) {
                        // This means that the list of blocks to announce don't
                        // connect to each other.
                        // This shouldn't really be possible to hit during
                        // regular operation (because reorgs should take us to
                        // a chain that has some block not on the prior chain,
                        // which should be caught by the prior check), but one
                        // way this could happen is by using invalidateblock /
                        // reconsiderblock repeatedly on the tip, causing it to
                        // be added multiple times to m_blocks_for_headers_relay.
                        // Robustly deal with this rare situation by reverting
                        // to an inv.
                        fRevertToInv = true;
                        break;
                    }
                    pBestIndex = pindex;
                    if (fFoundStartingHeader) {
                        // add this to the headers message
                        vHeaders.push_back(pindex->GetBlockHeader());
                    } else if (PeerHasHeader(&state, pindex)) {
                        continue; // keep looking for the first new block
                    } else if (pindex->pprev == nullptr || PeerHasHeader(&state, pindex->pprev)) {
                        // Peer doesn't have this header but they do have the prior one.
                        // Start sending headers.
                        fFoundStartingHeader = true;
                        vHeaders.push_back(pindex->GetBlockHeader());
                    } else {
                        // Peer doesn't have this header or the prior one -- nothing will
                        // connect, so bail out.
                        fRevertToInv = true;
                        break;
                    }
                }
            }
            if (!fRevertToInv && !vHeaders.empty()) {
                if (vHeaders.size() == 1 && state.fPreferHeaderAndIDs) {
                    // We only send up to 1 block as header-and-ids, as otherwise
                    // probably means we're doing an initial-ish-sync or they're slow
                    LogPrint(BCLog::NET, "%s sending header-and-ids %s to peer=%d\n", __func__,
                            vHeaders.front().GetHash().ToString(), pto->GetId());

                    int nSendFlags = state.fWantsCmpctWitness ? 0 : SERIALIZE_TRANSACTION_NO_WITNESS;

                    bool fGotBlockFromCache = false;
                    {
                        LOCK(m_most_recent_block_mutex);
                        if (m_most_recent_block_hash == pBestIndex->GetBlockHash()) {
                            if (state.fWantsCmpctWitness || !m_most_recent_compact_block_has_witnesses)
                                m_connman.PushMessage(pto, msgMaker.Make(nSendFlags, NetMsgType::CMPCTBLOCK, *m_most_recent_compact_block));
                            else {
                                CBlockHeaderAndShortTxIDs cmpctblock(*m_most_recent_block, state.fWantsCmpctWitness);
                                m_connman.PushMessage(pto, msgMaker.Make(nSendFlags, NetMsgType::CMPCTBLOCK, cmpctblock));
                            }
                            fGotBlockFromCache = true;
                        }
                    }
                    if (!fGotBlockFromCache) {
                        CBlock block;
                        bool ret = ReadBlockFromDisk(block, pBestIndex, consensusParams);
                        assert(ret);
                        CBlockHeaderAndShortTxIDs cmpctblock(block, state.fWantsCmpctWitness);
                        m_connman.PushMessage(pto, msgMaker.Make(nSendFlags, NetMsgType::CMPCTBLOCK, cmpctblock));
                    }
                    state.pindexBestHeaderSent = pBestIndex;
                } else if (state.fPreferHeaders) {
                    if (vHeaders.size() > 1) {
                        LogPrint(BCLog::NET, "%s: %u headers, range (%s, %s), to peer=%d\n", __func__,
                                vHeaders.size(),
                                vHeaders.front().GetHash().ToString(),
                                vHeaders.back().GetHash().ToString(), pto->GetId());
                    } else {
                        LogPrint(BCLog::NET, "%s: sending header %s to peer=%d\n", __func__,
                                vHeaders.front().GetHash().ToString(), pto->GetId());
                    }
                    m_connman.PushMessage(pto, msgMaker.Make(NetMsgType::HEADERS, vHeaders));
                    state.pindexBestHeaderSent = pBestIndex;
                } else
                    fRevertToInv = true;
            }
            if (fRevertToInv) {
                // If falling back to using an inv, just try to inv the tip.
                // The last entry in m_blocks_for_headers_relay was our tip at some point
                // in the past.
                if (!peer->m_blocks_for_headers_relay.empty()) {
                    const uint256& hashToAnnounce = peer->m_blocks_for_headers_relay.back();
                    const CBlockIndex* pindex = m_chainman.m_blockman.LookupBlockIndex(hashToAnnounce);
                    assert(pindex);

                    // Warn if we're announcing a block that is not on the main chain.
                    // This should be very rare and could be optimized out.
                    // Just log for now.
                    if (m_chainman.ActiveChain()[pindex->nHeight] != pindex) {
                        LogPrint(BCLog::NET, "Announcing block %s not on main chain (tip=%s)\n",
                            hashToAnnounce.ToString(), m_chainman.ActiveChain().Tip()->GetBlockHash().ToString());
                    }

                    // If the peer's chain has this block, don't inv it back.
                    if (!PeerHasHeader(&state, pindex)) {
                        peer->m_blocks_for_inv_relay.push_back(hashToAnnounce);
                        LogPrint(BCLog::NET, "%s: sending inv peer=%d hash=%s\n", __func__,
                            pto->GetId(), hashToAnnounce.ToString());
                    }
                }
            }
            peer->m_blocks_for_headers_relay.clear();
        }

        //
        // Message: inventory
        //
        std::vector<CInv> vInv;
        {
            LOCK(peer->m_block_inv_mutex);
            vInv.reserve(std::max<size_t>(peer->m_blocks_for_inv_relay.size(), INVENTORY_BROADCAST_MAX));

            // Add blocks
            for (const uint256& hash : peer->m_blocks_for_inv_relay) {
                vInv.push_back(CInv(MSG_BLOCK, hash));
                if (vInv.size() == MAX_INV_SZ) {
                    m_connman.PushMessage(pto, msgMaker.Make(NetMsgType::INV, vInv));
                    vInv.clear();
                }
            }
            peer->m_blocks_for_inv_relay.clear();
        }

        if (peer->m_tx_relay != nullptr) {
                LOCK(peer->m_tx_relay->m_tx_inventory_mutex);
                // Check whether periodic sends should happen
                bool fSendTrickle = pto->HasPermission(NetPermissionFlags::NoBan);
                if (peer->m_tx_relay->m_next_inv_send_time < current_time) {
                    fSendTrickle = true;
                    if (pto->IsInboundConn()) {
                        peer->m_tx_relay->m_next_inv_send_time = NextInvToInbounds(current_time, INBOUND_INVENTORY_BROADCAST_INTERVAL);
                    } else {
                        peer->m_tx_relay->m_next_inv_send_time = GetExponentialRand(current_time, OUTBOUND_INVENTORY_BROADCAST_INTERVAL);
                    }
                }

                // Time to send but the peer has requested we not relay transactions.
                if (fSendTrickle) {
                    LOCK(peer->m_tx_relay->m_bloom_filter_mutex);
                    if (!peer->m_tx_relay->m_relay_txs) peer->m_tx_relay->m_tx_inventory_to_send.clear();
                }

                // Respond to BIP35 mempool requests
                if (fSendTrickle && peer->m_tx_relay->m_send_mempool) {
                    auto vtxinfo = m_mempool.infoAll();
                    peer->m_tx_relay->m_send_mempool = false;
                    const CFeeRate filterrate{peer->m_tx_relay->m_fee_filter_received.load()};

                    LOCK(peer->m_tx_relay->m_bloom_filter_mutex);

                    for (const auto& txinfo : vtxinfo) {
                        const uint256& hash = peer->m_wtxid_relay ? txinfo.tx->GetWitnessHash() : txinfo.tx->GetHash();
                        CInv inv(peer->m_wtxid_relay ? MSG_WTX : MSG_TX, hash);
                        peer->m_tx_relay->m_tx_inventory_to_send.erase(hash);
                        // Don't send transactions that peers will not put into their mempool
                        if (txinfo.fee < filterrate.GetFee(txinfo.vsize)) {
                            continue;
                        }
                        if (peer->m_tx_relay->m_bloom_filter) {
                            if (!peer->m_tx_relay->m_bloom_filter->IsRelevantAndUpdate(*txinfo.tx)) continue;
                        }
                        peer->m_tx_relay->m_tx_inventory_known_filter.insert(hash);
                        // Responses to MEMPOOL requests bypass the m_recently_announced_invs filter.
                        vInv.push_back(inv);
                        if (vInv.size() == MAX_INV_SZ) {
                            m_connman.PushMessage(pto, msgMaker.Make(NetMsgType::INV, vInv));
                            vInv.clear();
                        }
                    }
                    peer->m_tx_relay->m_last_mempool_req = std::chrono::duration_cast<std::chrono::seconds>(current_time);
                }

                // Determine transactions to relay
                if (fSendTrickle) {
                    // Produce a vector with all candidates for sending
                    std::vector<std::set<uint256>::iterator> vInvTx;
                    vInvTx.reserve(peer->m_tx_relay->m_tx_inventory_to_send.size());
                    for (std::set<uint256>::iterator it = peer->m_tx_relay->m_tx_inventory_to_send.begin(); it != peer->m_tx_relay->m_tx_inventory_to_send.end(); it++) {
                        vInvTx.push_back(it);
                    }
                    const CFeeRate filterrate{peer->m_tx_relay->m_fee_filter_received.load()};
                    // Topologically and fee-rate sort the inventory we send for privacy and priority reasons.
                    // A heap is used so that not all items need sorting if only a few are being sent.
                    CompareInvMempoolOrder compareInvMempoolOrder(&m_mempool, peer->m_wtxid_relay);
                    std::make_heap(vInvTx.begin(), vInvTx.end(), compareInvMempoolOrder);
                    // No reason to drain out at many times the network's capacity,
                    // especially since we have many peers and some will draw much shorter delays.
                    unsigned int nRelayedTransactions = 0;
                    LOCK(peer->m_tx_relay->m_bloom_filter_mutex);
                    while (!vInvTx.empty() && nRelayedTransactions < INVENTORY_BROADCAST_MAX) {
                        // Fetch the top element from the heap
                        std::pop_heap(vInvTx.begin(), vInvTx.end(), compareInvMempoolOrder);
                        std::set<uint256>::iterator it = vInvTx.back();
                        vInvTx.pop_back();
                        uint256 hash = *it;
                        CInv inv(peer->m_wtxid_relay ? MSG_WTX : MSG_TX, hash);
                        // Remove it from the to-be-sent set
                        peer->m_tx_relay->m_tx_inventory_to_send.erase(it);
                        // Check if not in the filter already
                        if (peer->m_tx_relay->m_tx_inventory_known_filter.contains(hash)) {
                            continue;
                        }
                        // Not in the mempool anymore? don't bother sending it.
                        auto txinfo = m_mempool.info(ToGenTxid(inv));
                        if (!txinfo.tx) {
                            continue;
                        }
                        auto txid = txinfo.tx->GetHash();
                        auto wtxid = txinfo.tx->GetWitnessHash();
                        // Peer told you to not send transactions at that feerate? Don't bother sending it.
                        if (txinfo.fee < filterrate.GetFee(txinfo.vsize)) {
                            continue;
                        }
                        if (peer->m_tx_relay->m_bloom_filter && !peer->m_tx_relay->m_bloom_filter->IsRelevantAndUpdate(*txinfo.tx)) continue;
                        // Send
                        State(pto->GetId())->m_recently_announced_invs.insert(hash);
                        vInv.push_back(inv);
                        nRelayedTransactions++;
                        {
                            // Expire old relay messages
                            while (!g_relay_expiration.empty() && g_relay_expiration.front().first < current_time)
                            {
                                mapRelay.erase(g_relay_expiration.front().second);
                                g_relay_expiration.pop_front();
                            }

                            auto ret = mapRelay.emplace(txid, std::move(txinfo.tx));
                            if (ret.second) {
                                g_relay_expiration.emplace_back(current_time + RELAY_TX_CACHE_TIME, ret.first);
                            }
                            // Add wtxid-based lookup into mapRelay as well, so that peers can request by wtxid
                            auto ret2 = mapRelay.emplace(wtxid, ret.first->second);
                            if (ret2.second) {
                                g_relay_expiration.emplace_back(current_time + RELAY_TX_CACHE_TIME, ret2.first);
                            }
                        }
                        if (vInv.size() == MAX_INV_SZ) {
                            m_connman.PushMessage(pto, msgMaker.Make(NetMsgType::INV, vInv));
                            vInv.clear();
                        }
                        peer->m_tx_relay->m_tx_inventory_known_filter.insert(hash);
                        if (hash != txid) {
                            // Insert txid into m_tx_inventory_known_filter, even for
                            // wtxidrelay peers. This prevents re-adding of
                            // unconfirmed parents to the recently_announced
                            // filter, when a child tx is requested. See
                            // ProcessGetData().
                            peer->m_tx_relay->m_tx_inventory_known_filter.insert(txid);
                        }
                    }
                }
        }
        if (!vInv.empty())
            m_connman.PushMessage(pto, msgMaker.Make(NetMsgType::INV, vInv));

        // Detect whether we're stalling
        if (state.m_stalling_since.count() && state.m_stalling_since < current_time - BLOCK_STALLING_TIMEOUT) {
            // Stalling only triggers when the block download window cannot move. During normal steady state,
            // the download window should be much larger than the to-be-downloaded set of blocks, so disconnection
            // should only happen during initial block download.
            LogPrintf("Peer=%d is stalling block download, disconnecting\n", pto->GetId());
            pto->fDisconnect = true;
            return true;
        }
        // In case there is a block that has been in flight from this peer for block_interval * (1 + 0.5 * N)
        // (with N the number of peers from which we're downloading validated blocks), disconnect due to timeout.
        // We compensate for other peers to prevent killing off peers due to our own downstream link
        // being saturated. We only count validated in-flight blocks so peers can't advertise non-existing block hashes
        // to unreasonably increase our timeout.
        if (state.vBlocksInFlight.size() > 0) {
            QueuedBlock &queuedBlock = state.vBlocksInFlight.front();
            int nOtherPeersWithValidatedDownloads = m_peers_downloading_from - 1;
            if (current_time > state.m_downloading_since + std::chrono::seconds{consensusParams.nPowTargetSpacing} * (BLOCK_DOWNLOAD_TIMEOUT_BASE + BLOCK_DOWNLOAD_TIMEOUT_PER_PEER * nOtherPeersWithValidatedDownloads)) {
                LogPrintf("Timeout downloading block %s from peer=%d, disconnecting\n", queuedBlock.pindex->GetBlockHash().ToString(), pto->GetId());
                pto->fDisconnect = true;
                return true;
            }
        }
        // Check for headers sync timeouts
        if (state.fSyncStarted && state.m_headers_sync_timeout < std::chrono::microseconds::max()) {
            // Detect whether this is a stalling initial-headers-sync peer
            if (m_chainman.m_best_header->GetBlockTime() <= GetAdjustedTime() - 24 * 60 * 60) {
                if (current_time > state.m_headers_sync_timeout && nSyncStarted == 1 && (m_num_preferred_download_peers - state.fPreferredDownload >= 1)) {
                    // Disconnect a peer (without NetPermissionFlags::NoBan permission) if it is our only sync peer,
                    // and we have others we could be using instead.
                    // Note: If all our peers are inbound, then we won't
                    // disconnect our sync peer for stalling; we have bigger
                    // problems if we can't get any outbound peers.
                    if (!pto->HasPermission(NetPermissionFlags::NoBan)) {
                        LogPrintf("Timeout downloading headers from peer=%d, disconnecting\n", pto->GetId());
                        pto->fDisconnect = true;
                        return true;
                    } else {
                        LogPrintf("Timeout downloading headers from noban peer=%d, not disconnecting\n", pto->GetId());
                        // Reset the headers sync state so that we have a
                        // chance to try downloading from a different peer.
                        // Note: this will also result in at least one more
                        // getheaders message to be sent to
                        // this peer (eventually).
                        state.fSyncStarted = false;
                        nSyncStarted--;
                        state.m_headers_sync_timeout = 0us;
                    }
                }
            } else {
                // After we've caught up once, reset the timeout so we can't trigger
                // disconnect later.
                state.m_headers_sync_timeout = std::chrono::microseconds::max();
            }
        }

        // Check that outbound peers have reasonable chains
        // GetTime() is used by this anti-DoS logic so we can test this using mocktime
        ConsiderEviction(*pto, GetTime<std::chrono::seconds>());

        //
        // Message: getdata (blocks)
        //
        std::vector<CInv> vGetData;
        if (!pto->fClient && ((fFetch && !pto->m_limited_node) || !m_chainman.ActiveChainstate().IsInitialBlockDownload()) && state.nBlocksInFlight < MAX_BLOCKS_IN_TRANSIT_PER_PEER) {
            std::vector<const CBlockIndex*> vToDownload;
            NodeId staller = -1;
            FindNextBlocksToDownload(pto->GetId(), MAX_BLOCKS_IN_TRANSIT_PER_PEER - state.nBlocksInFlight, vToDownload, staller);
            for (const CBlockIndex *pindex : vToDownload) {
                uint32_t nFetchFlags = GetFetchFlags(*pto);
                vGetData.push_back(CInv(MSG_BLOCK | nFetchFlags, pindex->GetBlockHash()));
                BlockRequested(pto->GetId(), *pindex);
                LogPrint(BCLog::NET, "Requesting block %s (%d) peer=%d\n", pindex->GetBlockHash().ToString(),
                    pindex->nHeight, pto->GetId());
            }
            if (state.nBlocksInFlight == 0 && staller != -1) {
                if (State(staller)->m_stalling_since == 0us) {
                    State(staller)->m_stalling_since = current_time;
                    LogPrint(BCLog::NET, "Stall started peer=%d\n", staller);
                }
            }
        }

        //
        // Message: getdata (transactions)
        //
        std::vector<std::pair<NodeId, GenTxid>> expired;
        auto requestable = m_txrequest.GetRequestable(pto->GetId(), current_time, &expired);
        for (const auto& entry : expired) {
            LogPrint(BCLog::NET, "timeout of inflight %s %s from peer=%d\n", entry.second.IsWtxid() ? "wtx" : "tx",
                entry.second.GetHash().ToString(), entry.first);
        }
        for (const GenTxid& gtxid : requestable) {
            if (!AlreadyHaveTx(gtxid)) {
                LogPrint(BCLog::NET, "Requesting %s %s peer=%d\n", gtxid.IsWtxid() ? "wtx" : "tx",
                    gtxid.GetHash().ToString(), pto->GetId());
                vGetData.emplace_back(gtxid.IsWtxid() ? MSG_WTX : (MSG_TX | GetFetchFlags(*pto)), gtxid.GetHash());
                if (vGetData.size() >= MAX_GETDATA_SZ) {
                    m_connman.PushMessage(pto, msgMaker.Make(NetMsgType::GETDATA, vGetData));
                    vGetData.clear();
                }
                m_txrequest.RequestedTx(pto->GetId(), gtxid.GetHash(), current_time + GETDATA_TX_INTERVAL);
            } else {
                // We have already seen this transaction, no need to download. This is just a belt-and-suspenders, as
                // this should already be called whenever a transaction becomes AlreadyHaveTx().
                m_txrequest.ForgetTxHash(gtxid.GetHash());
            }
        }


        if (!vGetData.empty())
            m_connman.PushMessage(pto, msgMaker.Make(NetMsgType::GETDATA, vGetData));
    } // release cs_main

    MaybeSendFeefilter(*pto, *peer, current_time);

    if (smsg::fSecMsgEnabled &&
        !(pto->IsAddrFetchConn() || pto->IsFeelerConn())) {
        bool fSendTrickle = pto->HasPermission(NetPermissionFlags::NoBan);
        smsgModule.SendData(pto, fSendTrickle);
    }
    return true;
}<|MERGE_RESOLUTION|>--- conflicted
+++ resolved
@@ -179,6 +179,13 @@
  *  is exempt from this limit). */
 static constexpr size_t MAX_ADDR_PROCESSING_TOKEN_BUCKET{MAX_ADDR_TO_SEND};
 
+namespace particl {
+static constexpr size_t MAX_LOOSE_HEADERS = 1000;
+static constexpr int MAX_DUPLICATE_HEADERS = 2000;
+static constexpr int64_t MAX_LOOSE_HEADER_TIME = 120;
+static constexpr int64_t MIN_DOS_STATE_TTL = 60 * 10; // seconds
+} // particl
+
 /** Increase a node's misbehavior score. */
 void Misbehaving(PeerManager *peerman, NodeId nodeid, int howmuch, const std::string& message="")
 {
@@ -354,6 +361,8 @@
  * and we're no longer holding the node's locks.
  */
 struct CNodeState {
+    //! The peer's address
+    const CService m_address;
     //! The best known block we know this peer has announced.
     const CBlockIndex* pindexBestKnownBlock{nullptr};
     //! The hash of the last unknown block this peer has announced.
@@ -442,7 +451,7 @@
     //! A rolling bloom filter of all announced tx CInvs to this peer.
     CRollingBloomFilter m_recently_announced_invs = CRollingBloomFilter{INVENTORY_MAX_RECENT_RELAY, 0.000001};
 
-    CNodeState(bool is_inbound) : m_is_inbound(is_inbound) {}
+    CNodeState(CAddress address, bool is_inbound) : m_address(address), m_is_inbound(is_inbound) {}
 };
 
 class PeerManagerImpl final : public PeerManager
@@ -509,8 +518,6 @@
      */
     bool MaybePunishNodeForBlock(NodeId nodeid, const BlockValidationState& state,
                                  bool via_compact_block, const std::string& message = "");
-
-    bool MaybePunishNodeForDuplicates(NodeId nodeid, const BlockValidationState& state);
 
     /**
      * Potentially disconnect and discourage a node based on the contents of a TxValidationState object
@@ -859,115 +866,10 @@
     void MisbehavingByAddr(CNetAddr addr, int misbehavior_cfwd, int howmuch, const std::string& message) override EXCLUSIVE_LOCKS_REQUIRED(cs_main);
     bool IncDuplicateHeaders(NodeId node_id) override EXCLUSIVE_LOCKS_REQUIRED(cs_main);
     void CheckUnreceivedHeaders(int64_t now) override EXCLUSIVE_LOCKS_REQUIRED(cs_main);
-};
-<<<<<<< HEAD
-} // namespace
-
-namespace {
-    /** Number of preferable block download peers. */
-    int nPreferredDownload GUARDED_BY(cs_main) = 0;
-} // namespace
-
-namespace {
-/**
- * Maintain validation-specific state about nodes, protected by cs_main, instead
- * by CNode's own locks. This simplifies asynchronous operation, where
- * processing of incoming data is done after the ProcessMessage call returns,
- * and we're no longer holding the node's locks.
- */
-struct CNodeState {
-    //! The peer's address
-    const CService address;
-    //! The best known block we know this peer has announced.
-    const CBlockIndex* pindexBestKnownBlock{nullptr};
-    //! The hash of the last unknown block this peer has announced.
-    uint256 hashLastUnknownBlock{};
-    //! The last full block we both have.
-    const CBlockIndex* pindexLastCommonBlock{nullptr};
-    //! The best header we have sent our peer.
-    const CBlockIndex* pindexBestHeaderSent{nullptr};
-    //! Length of current-streak of unconnecting headers announcements
-    int nUnconnectingHeaders{0};
-    //! Whether we've started headers synchronization with this peer.
-    bool fSyncStarted{false};
-    //! When to potentially disconnect peer for stalling headers download
-    std::chrono::microseconds m_headers_sync_timeout{0us};
-    //! Since when we're stalling block download progress (in microseconds), or 0.
-    std::chrono::microseconds m_stalling_since{0us};
-    std::list<QueuedBlock> vBlocksInFlight;
-    //! When the first entry in vBlocksInFlight started downloading. Don't care when vBlocksInFlight is empty.
-    std::chrono::microseconds m_downloading_since{0us};
-    int nBlocksInFlight{0};
-    //! Whether we consider this a preferred download peer.
-    bool fPreferredDownload{false};
-    //! Whether this peer wants invs or headers (when possible) for block announcements.
-    bool fPreferHeaders{false};
-    //! Whether this peer wants invs or cmpctblocks (when possible) for block announcements.
-    bool fPreferHeaderAndIDs{false};
-    /**
-      * Whether this peer will send us cmpctblocks if we request them.
-      * This is not used to gate request logic, as we really only care about fSupportsDesiredCmpctVersion,
-      * but is used as a flag to "lock in" the version of compact blocks (fWantsCmpctWitness) we send.
-      */
-    bool fProvidesHeaderAndIDs{false};
-    //! Whether this peer can give us witnesses
-    bool fHaveWitness{false};
-    //! Whether this peer wants witnesses in cmpctblocks/blocktxns
-    bool fWantsCmpctWitness{false};
-    /**
-     * If we've announced NODE_WITNESS to this peer: whether the peer sends witnesses in cmpctblocks/blocktxns,
-     * otherwise: whether this peer sends non-witnesses in cmpctblocks/blocktxns.
-     */
-    bool fSupportsDesiredCmpctVersion{false};
-
-    /** State used to enforce CHAIN_SYNC_TIMEOUT and EXTRA_PEER_CHECK_INTERVAL logic.
-      *
-      * Both are only in effect for outbound, non-manual, non-protected connections.
-      * Any peer protected (m_protect = true) is not chosen for eviction. A peer is
-      * marked as protected if all of these are true:
-      *   - its connection type is IsBlockOnlyConn() == false
-      *   - it gave us a valid connecting header
-      *   - we haven't reached MAX_OUTBOUND_PEERS_TO_PROTECT_FROM_DISCONNECT yet
-      *   - its chain tip has at least as much work as ours
-      *
-      * CHAIN_SYNC_TIMEOUT: if a peer's best known block has less work than our tip,
-      * set a timeout CHAIN_SYNC_TIMEOUT in the future:
-      *   - If at timeout their best known block now has more work than our tip
-      *     when the timeout was set, then either reset the timeout or clear it
-      *     (after comparing against our current tip's work)
-      *   - If at timeout their best known block still has less work than our
-      *     tip did when the timeout was set, then send a getheaders message,
-      *     and set a shorter timeout, HEADERS_RESPONSE_TIME seconds in future.
-      *     If their best known block is still behind when that new timeout is
-      *     reached, disconnect.
-      *
-      * EXTRA_PEER_CHECK_INTERVAL: after each interval, if we have too many outbound peers,
-      * drop the outbound one that least recently announced us a new block.
-      */
-    struct ChainSyncTimeoutState {
-        //! A timeout used for checking whether our peer has sufficiently synced
-        std::chrono::seconds m_timeout{0s};
-        //! A header with the work we require on our peer's chain
-        const CBlockIndex* m_work_header{nullptr};
-        //! After timeout is reached, set to true after sending getheaders
-        bool m_sent_getheaders{false};
-        //! Whether this peer is protected from disconnection due to a bad/slow chain
-        bool m_protect{false};
-    };
-
-    ChainSyncTimeoutState m_chain_sync;
-
-    //! Time of last new block announcement
-    int64_t m_last_block_announcement{0};
-
-    //! Whether this peer is an inbound connection
-    const bool m_is_inbound;
-
-    //! A rolling bloom filter of all announced tx CInvs to this peer.
-    CRollingBloomFilter m_recently_announced_invs = CRollingBloomFilter{INVENTORY_MAX_RECENT_RELAY, 0.000001};
-
-    CNodeState(CAddress addrIn, bool is_inbound)
-        : address(addrIn), m_is_inbound(is_inbound) {}
+    bool MaybePunishNodeForDuplicates(NodeId nodeid, const BlockValidationState& state);
+    bool AddNodeHeader(NodeId node_id, const uint256 &hash) override EXCLUSIVE_LOCKS_REQUIRED(cs_main);
+    void RemoveNodeHeader(const uint256 &hash) override EXCLUSIVE_LOCKS_REQUIRED(cs_main);
+    void RemoveNonReceivedHeaderFromNodes(node::BlockMap::iterator mi) override EXCLUSIVE_LOCKS_REQUIRED(cs_main);
 };
 
 class CNodeDOS
@@ -995,19 +897,10 @@
 /** Map maintaining per-addr DOS state. */
 static std::map<CNetAddr, CNodeDOS> map_dos_state GUARDED_BY(cs_main);
 
-/** Map maintaining per-node state. */
-static std::map<NodeId, CNodeState> mapNodeState GUARDED_BY(cs_main);
-
-static CNodeState *State(NodeId pnode) EXCLUSIVE_LOCKS_REQUIRED(cs_main) {
-    std::map<NodeId, CNodeState>::iterator it = mapNodeState.find(pnode);
-    if (it == mapNodeState.end())
-=======
-
 const CNodeState* PeerManagerImpl::State(NodeId pnode) const EXCLUSIVE_LOCKS_REQUIRED(cs_main)
 {
     std::map<NodeId, CNodeState>::const_iterator it = m_node_states.find(pnode);
     if (it == m_node_states.end())
->>>>>>> 5d53cf38
         return nullptr;
     return &it->second;
 }
@@ -1416,11 +1309,7 @@
     CAddress addr = pnode->addr;
     {
         LOCK(cs_main);
-<<<<<<< HEAD
-        mapNodeState.emplace_hint(mapNodeState.end(), std::piecewise_construct, std::forward_as_tuple(nodeid), std::forward_as_tuple(addr, pnode->IsInboundConn()));
-=======
-        m_node_states.emplace_hint(m_node_states.end(), std::piecewise_construct, std::forward_as_tuple(nodeid), std::forward_as_tuple(pnode->IsInboundConn()));
->>>>>>> 5d53cf38
+        m_node_states.emplace_hint(m_node_states.end(), std::piecewise_construct, std::forward_as_tuple(nodeid), std::forward_as_tuple(addr, pnode->IsInboundConn()));
         assert(m_txrequest.Count(nodeid) == 0);
     }
     PeerRef peer = std::make_shared<Peer>(nodeid, /*tx_relay=*/ !pnode->IsBlockOnlyConn());
@@ -1543,7 +1432,7 @@
             if (queue.pindex)
                 stats.vHeightInFlight.push_back(queue.pindex->nHeight);
         }
-        auto it = map_dos_state.find(state->address);
+        auto it = map_dos_state.find(state->m_address);
         if (it != map_dos_state.end()) {
             stats.nDuplicateCount = it->second.m_duplicate_count;
             stats.nLooseHeadersCount = (int)it->second.m_map_loose_headers.size();
@@ -1790,57 +1679,6 @@
     return false;
 }
 
-bool PeerManagerImpl::MaybePunishNodeForDuplicates(NodeId nodeid, const BlockValidationState& state)
-{
-    if (state.m_punish_for_duplicates) {
-        Misbehaving(nodeid, 10, "Too many duplicates");
-        return true;
-    }
-    return false;
-};
-
-size_t MAX_LOOSE_HEADERS = 1000;
-int MAX_DUPLICATE_HEADERS = 2000;
-int64_t MAX_LOOSE_HEADER_TIME = 120;
-int64_t MIN_DOS_STATE_TTL = 60 * 10; // seconds
-bool AddNodeHeader(NodeId node_id, const uint256 &hash) EXCLUSIVE_LOCKS_REQUIRED(cs_main)
-{
-    CNodeState *state = State(node_id);
-    if (state == nullptr) {
-        return true;
-    }
-    auto it = map_dos_state.find(state->address);
-    if (it != map_dos_state.end()) {
-        if (it->second.m_map_loose_headers.size() > MAX_LOOSE_HEADERS) {
-            return false;
-        }
-        it->second.m_map_loose_headers.insert(std::make_pair(hash, GetTime()));
-        it->second.m_last_used_time = GetTime();
-        return true;
-    }
-    map_dos_state[state->address].m_map_loose_headers.insert(std::make_pair(hash, GetTime()));
-    map_dos_state[state->address].m_last_used_time = GetTime();
-    return true;
-}
-
-void RemoveNodeHeader(const uint256 &hash) EXCLUSIVE_LOCKS_REQUIRED(cs_main)
-{
-    auto it = map_dos_state.begin();
-    for (; it != map_dos_state.end(); ++it) {
-        it->second.m_map_loose_headers.erase(hash);
-    }
-}
-
-void RemoveNonReceivedHeaderFromNodes(node::BlockMap::iterator mi) EXCLUSIVE_LOCKS_REQUIRED(cs_main)
-{
-    auto it = mapNodeState.begin();
-    for (; it != mapNodeState.end(); ++it) {
-        if (it->second.pindexBestKnownBlock == &mi->second) {
-            it->second.pindexBestKnownBlock = nullptr;
-        }
-    }
-}
-
 void PeerManagerImpl::PassOnMisbehaviour(NodeId node_id, int howmuch)
 {
     PeerRef peer = GetPeerRef(node_id);
@@ -1859,11 +1697,11 @@
 /** Increase misbehavior scores by address. */
 void PeerManagerImpl::MisbehavingByAddr(CNetAddr addr, int misbehavior_cfwd, int howmuch, const std::string& message)
 {
-    for (auto it = mapNodeState.begin(); it != mapNodeState.end(); ++it) {
+    for (auto it = m_node_states.begin(); it != m_node_states.end(); ++it) {
         if (it->first < 0) {
             continue;
         }
-        if (addr == (CNetAddr)it->second.address) {
+        if (addr == (CNetAddr)it->second.m_address) {
             PeerRef peer = GetPeerRef(it->first);
             if (peer == nullptr) continue;
             Misbehaving(it->first, howmuch, message);
@@ -1877,7 +1715,7 @@
     if (state == nullptr) {
         return true; // Node already disconnected
     }
-    const CService &node_address = state->address;
+    const CService &node_address = state->m_address;
 
     PeerRef peer = GetPeerRef(node_id);
     if (peer == nullptr) return true;
@@ -1885,7 +1723,7 @@
     if (it != map_dos_state.end()) {
         ++it->second.m_duplicate_count;
         it->second.m_last_used_time = GetTime();
-        if (it->second.m_duplicate_count < MAX_DUPLICATE_HEADERS) {
+        if (it->second.m_duplicate_count < particl::MAX_DUPLICATE_HEADERS) {
             return true;
         }
         return false;
@@ -1910,7 +1748,7 @@
     if (state == nullptr) {
         return;
     }
-    const CService &node_address = state->address;
+    const CService &node_address = state->m_address;
 
     PeerRef peer = GetPeerRef(node_id);
     if (peer == nullptr) return;
@@ -1933,7 +1771,7 @@
     if (state == nullptr) {
         return false;
     }
-    const CService &node_address = state->address;
+    const CService &node_address = state->m_address;
 
     PeerRef peer = GetPeerRef(node_id);
     if (peer == nullptr) return false;
@@ -1960,7 +1798,7 @@
         auto &dos_counters = it->second;
         auto it_headers = dos_counters.m_map_loose_headers.begin();
         for (; it_headers != dos_counters.m_map_loose_headers.end();) {
-            if (it_headers->second + MAX_LOOSE_HEADER_TIME < now) {
+            if (it_headers->second + particl::MAX_LOOSE_HEADER_TIME < now) {
                 if (particl::RemoveUnreceivedHeader(m_chainman, it_headers->first)) {
                     MisbehavingByAddr(it->first, dos_counters.m_misbehavior, 5, "Block not received.");
                     dos_counters.m_misbehavior += 5;
@@ -1972,7 +1810,7 @@
         }
         // TODO: Options for decrease rate
         if (dos_counters.m_duplicate_count > 0) {
-            if (now - dos_counters.m_last_used_time > MIN_DOS_STATE_TTL) {
+            if (now - dos_counters.m_last_used_time > particl::MIN_DOS_STATE_TTL) {
                 // Decay faster after some time passes
                 dos_counters.m_duplicate_count -= 20;
                 if (dos_counters.m_duplicate_count > 0) {
@@ -1988,11 +1826,58 @@
         if (dos_counters.m_duplicate_count < 1
             && dos_counters.m_misbehavior < 1
             && dos_counters.m_map_loose_headers.size() == 0
-            && now - dos_counters.m_last_used_time > MIN_DOS_STATE_TTL) {
+            && now - dos_counters.m_last_used_time > particl::MIN_DOS_STATE_TTL) {
             map_dos_state.erase(it++);
             continue;
         }
         ++it;
+    }
+}
+
+bool PeerManagerImpl::MaybePunishNodeForDuplicates(NodeId nodeid, const BlockValidationState& state)
+{
+    if (state.m_punish_for_duplicates) {
+        Misbehaving(nodeid, 10, "Too many duplicates");
+        return true;
+    }
+    return false;
+};
+
+bool PeerManagerImpl::AddNodeHeader(NodeId node_id, const uint256 &hash) EXCLUSIVE_LOCKS_REQUIRED(cs_main)
+{
+    CNodeState *state = State(node_id);
+    if (state == nullptr) {
+        return true;
+    }
+    auto it = map_dos_state.find(state->m_address);
+    if (it != map_dos_state.end()) {
+        if (it->second.m_map_loose_headers.size() > particl::MAX_LOOSE_HEADERS) {
+            return false;
+        }
+        it->second.m_map_loose_headers.insert(std::make_pair(hash, GetTime()));
+        it->second.m_last_used_time = GetTime();
+        return true;
+    }
+    map_dos_state[state->m_address].m_map_loose_headers.insert(std::make_pair(hash, GetTime()));
+    map_dos_state[state->m_address].m_last_used_time = GetTime();
+    return true;
+}
+
+void PeerManagerImpl::RemoveNodeHeader(const uint256 &hash) EXCLUSIVE_LOCKS_REQUIRED(cs_main)
+{
+    auto it = map_dos_state.begin();
+    for (; it != map_dos_state.end(); ++it) {
+        it->second.m_map_loose_headers.erase(hash);
+    }
+}
+
+void PeerManagerImpl::RemoveNonReceivedHeaderFromNodes(node::BlockMap::iterator mi) EXCLUSIVE_LOCKS_REQUIRED(cs_main)
+{
+    auto it = m_node_states.begin();
+    for (; it != m_node_states.end(); ++it) {
+        if (it->second.pindexBestKnownBlock == &mi->second) {
+            it->second.pindexBestKnownBlock = nullptr;
+        }
     }
 }
 
