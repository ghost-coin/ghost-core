--- conflicted
+++ resolved
@@ -358,15 +358,6 @@
           nType{nTypeIn},
           nVersion{nVersionIn} {}
 
-<<<<<<< HEAD
-    template <typename... Args>
-    CDataStream(int nTypeIn, int nVersionIn, Args&&... args)
-        : nType{nTypeIn},
-          nVersion{nVersionIn}
-    {
-        ::SerializeMany(*this, std::forward<Args>(args)...);
-    }
-
     void Init(const char* pbegin, const char* pend, int nTypeIn, int nVersionIn)
     {
         nType = nTypeIn;
@@ -375,8 +366,6 @@
         vch = vector_type(sp.data(), sp.data() + sp.size());
     }
 
-=======
->>>>>>> 7753efcb
     int GetType() const          { return nType; }
     void SetVersion(int n)       { nVersion = n; }
     int GetVersion() const       { return nVersion; }
