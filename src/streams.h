// Copyright (c) 2009-2010 Satoshi Nakamoto
// Copyright (c) 2009-2022 The Bitcoin Core developers
// Distributed under the MIT software license, see the accompanying
// file COPYING or http://www.opensource.org/licenses/mit-license.php.

#ifndef BITCOIN_STREAMS_H
#define BITCOIN_STREAMS_H

#include <serialize.h>
#include <span.h>
#include <support/allocators/zeroafterfree.h>
#include <util/overflow.h>

#include <algorithm>
#include <assert.h>
#include <cstdio>
#include <ios>
#include <limits>
#include <optional>
#include <stdint.h>
#include <string.h>
#include <string>
#include <utility>
#include <vector>

template<typename Stream>
class OverrideStream
{
    Stream* stream;

    const int nType;
    const int nVersion;

public:
    OverrideStream(Stream* stream_, int nType_, int nVersion_) : stream(stream_), nType(nType_), nVersion(nVersion_) {}

    template<typename T>
    OverrideStream<Stream>& operator<<(const T& obj)
    {
        // Serialize to this stream
        ::Serialize(*this, obj);
        return (*this);
    }

    template<typename T>
    OverrideStream<Stream>& operator>>(T&& obj)
    {
        // Unserialize from this stream
        ::Unserialize(*this, obj);
        return (*this);
    }

    void write(Span<const std::byte> src)
    {
        stream->write(src);
    }

    void read(Span<std::byte> dst)
    {
        stream->read(dst);
    }

    int GetVersion() const { return nVersion; }
    int GetType() const { return nType; }
    size_t size() const { return stream->size(); }
    void ignore(size_t size) { return stream->ignore(size); }
};

/* Minimal stream for overwriting and/or appending to an existing byte vector
 *
 * The referenced vector will grow as necessary
 */
class CVectorWriter
{
 public:

/*
 * @param[in]  nTypeIn Serialization Type
 * @param[in]  nVersionIn Serialization Version (including any flags)
 * @param[in]  vchDataIn  Referenced byte vector to overwrite/append
 * @param[in]  nPosIn Starting position. Vector index where writes should start. The vector will initially
 *                    grow as necessary to max(nPosIn, vec.size()). So to append, use vec.size().
*/
    CVectorWriter(int nTypeIn, int nVersionIn, std::vector<unsigned char>& vchDataIn, size_t nPosIn) : nType(nTypeIn), nVersion(nVersionIn), vchData(vchDataIn), nPos(nPosIn)
    {
        if(nPos > vchData.size())
            vchData.resize(nPos);
    }
/*
 * (other params same as above)
 * @param[in]  args  A list of items to serialize starting at nPosIn.
*/
    template <typename... Args>
    CVectorWriter(int nTypeIn, int nVersionIn, std::vector<unsigned char>& vchDataIn, size_t nPosIn, Args&&... args) : CVectorWriter(nTypeIn, nVersionIn, vchDataIn, nPosIn)
    {
        ::SerializeMany(*this, std::forward<Args>(args)...);
    }
    void write(Span<const std::byte> src)
    {
        assert(nPos <= vchData.size());
        size_t nOverwrite = std::min(src.size(), vchData.size() - nPos);
        if (nOverwrite) {
            memcpy(vchData.data() + nPos, src.data(), nOverwrite);
        }
        if (nOverwrite < src.size()) {
            vchData.insert(vchData.end(), UCharCast(src.data()) + nOverwrite, UCharCast(src.end()));
        }
        nPos += src.size();
    }
    template<typename T>
    CVectorWriter& operator<<(const T& obj)
    {
        // Serialize to this stream
        ::Serialize(*this, obj);
        return (*this);
    }
    int GetVersion() const
    {
        return nVersion;
    }
    int GetType() const
    {
        return nType;
    }
private:
    const int nType;
    const int nVersion;
    std::vector<unsigned char>& vchData;
    size_t nPos;
};

/** Minimal stream for reading from an existing byte array by Span.
 */
class SpanReader
{
private:
    const int m_type;
    const int m_version;
    Span<const unsigned char> m_data;

public:

    /**
     * @param[in]  type Serialization Type
     * @param[in]  version Serialization Version (including any flags)
     * @param[in]  data Referenced byte vector to overwrite/append
     */
    SpanReader(int type, int version, Span<const unsigned char> data)
        : m_type(type), m_version(version), m_data(data) {}

    template<typename T>
    SpanReader& operator>>(T&& obj)
    {
        // Unserialize from this stream
        ::Unserialize(*this, obj);
        return (*this);
    }

    int GetVersion() const { return m_version; }
    int GetType() const { return m_type; }

    size_t size() const { return m_data.size(); }
    bool empty() const { return m_data.empty(); }

    void read(Span<std::byte> dst)
    {
        if (dst.size() == 0) {
            return;
        }

        // Read from the beginning of the buffer
        if (dst.size() > m_data.size()) {
            throw std::ios_base::failure("SpanReader::read(): end of data");
        }
        memcpy(dst.data(), m_data.data(), dst.size());
        m_data = m_data.subspan(dst.size());
    }
};

/** Double ended buffer combining vector and stream-like interfaces.
 *
 * >> and << read and write unformatted data using the above serialization templates.
 * Fills with data in linear time; some stringstream implementations take N^2 time.
 */
class DataStream
{
protected:
    using vector_type = SerializeData;
    vector_type vch;
    vector_type::size_type m_read_pos{0};

public:
    typedef vector_type::allocator_type   allocator_type;
    typedef vector_type::size_type        size_type;
    typedef vector_type::difference_type  difference_type;
    typedef vector_type::reference        reference;
    typedef vector_type::const_reference  const_reference;
    typedef vector_type::value_type       value_type;
    typedef vector_type::iterator         iterator;
    typedef vector_type::const_iterator   const_iterator;
    typedef vector_type::reverse_iterator reverse_iterator;

<<<<<<< HEAD
    explicit CDataStream(int nTypeIn, int nVersionIn)
    {
        Init(nTypeIn, nVersionIn);
    }

    CDataStream(const_iterator pbegin, const_iterator pend, int nTypeIn, int nVersionIn) : vch(pbegin, pend)
    {
        Init(nTypeIn, nVersionIn);
    }

    CDataStream(const char* pbegin, const char* pend, int nTypeIn, int nVersionIn) : vch(pbegin, pend)
    {
        Init(nTypeIn, nVersionIn);
    }

    CDataStream(const vector_type& vchIn, int nTypeIn, int nVersionIn) : vch(vchIn.begin(), vchIn.end())
    {
        Init(nTypeIn, nVersionIn);
    }

    CDataStream(const std::vector<char>& vchIn, int nTypeIn, int nVersionIn) : vch(vchIn.begin(), vchIn.end())
    {
        Init(nTypeIn, nVersionIn);
    }

    CDataStream(const std::vector<unsigned char>& vchIn, int nTypeIn, int nVersionIn) : vch(vchIn.begin(), vchIn.end())
    {
        Init(nTypeIn, nVersionIn);
    }

    template <typename... Args>
    CDataStream(int nTypeIn, int nVersionIn, Args&&... args)
    {
        Init(nTypeIn, nVersionIn);
        ::SerializeMany(*this, std::forward<Args>(args)...);
    }

    void Init(int nTypeIn, int nVersionIn)
    {
        nReadPos = 0;
        nType = nTypeIn;
        nVersion = nVersionIn;
    }

    void Init(const char* pbegin, const char* pend, int nTypeIn, int nVersionIn)
    {
        vch = vector_type(pbegin, pend);
        Init(nTypeIn, nVersionIn);
    }

    CDataStream& operator+=(const CDataStream& b)
    {
        vch.insert(vch.end(), b.begin(), b.end());
        return *this;
    }

    friend CDataStream operator+(const CDataStream& a, const CDataStream& b)
    {
        CDataStream ret = a;
        ret += b;
        return (ret);
    }
=======
    explicit DataStream() {}
    explicit DataStream(Span<const uint8_t> sp) : DataStream{AsBytes(sp)} {}
    explicit DataStream(Span<const value_type> sp) : vch(sp.data(), sp.data() + sp.size()) {}
>>>>>>> 8739b5cc

    std::string str() const
    {
        return std::string{UCharCast(data()), UCharCast(data() + size())};
    }


    //
    // Vector subset
    //
    const_iterator begin() const                     { return vch.begin() + m_read_pos; }
    iterator begin()                                 { return vch.begin() + m_read_pos; }
    const_iterator end() const                       { return vch.end(); }
    iterator end()                                   { return vch.end(); }
    size_type size() const                           { return vch.size() - m_read_pos; }
    bool empty() const                               { return vch.size() == m_read_pos; }
    void resize(size_type n, value_type c = value_type{}) { vch.resize(n + m_read_pos, c); }
    void reserve(size_type n)                        { vch.reserve(n + m_read_pos); }
    const_reference operator[](size_type pos) const  { return vch[pos + m_read_pos]; }
    reference operator[](size_type pos)              { return vch[pos + m_read_pos]; }
    void clear()                                     { vch.clear(); m_read_pos = 0; }
    value_type* data()                               { return vch.data() + m_read_pos; }
    const value_type* data() const                   { return vch.data() + m_read_pos; }

    inline void Compact()
    {
        vch.erase(vch.begin(), vch.begin() + m_read_pos);
        m_read_pos = 0;
    }

    bool Rewind(std::optional<size_type> n = std::nullopt)
    {
        // Total rewind if no size is passed
        if (!n) {
            m_read_pos = 0;
            return true;
        }
        // Rewind by n characters if the buffer hasn't been compacted yet
        if (*n > m_read_pos)
            return false;
        m_read_pos -= *n;
        return true;
    }


    //
    // Stream subset
    //
    bool eof() const             { return size() == 0; }
    int in_avail() const         { return size(); }

    void read(Span<value_type> dst)
    {
        if (dst.size() == 0) return;

        // Read from the beginning of the buffer
        auto next_read_pos{CheckedAdd(m_read_pos, dst.size())};
        if (!next_read_pos.has_value() || next_read_pos.value() > vch.size()) {
            throw std::ios_base::failure("DataStream::read(): end of data");
        }
        memcpy(dst.data(), &vch[m_read_pos], dst.size());
        if (next_read_pos.value() == vch.size()) {
            m_read_pos = 0;
            vch.clear();
            return;
        }
        m_read_pos = next_read_pos.value();
    }

    void ignore(size_t num_ignore)
    {
        // Ignore from the beginning of the buffer
        auto next_read_pos{CheckedAdd(m_read_pos, num_ignore)};
        if (!next_read_pos.has_value() || next_read_pos.value() > vch.size()) {
            throw std::ios_base::failure("DataStream::ignore(): end of data");
        }
        if (next_read_pos.value() == vch.size()) {
            m_read_pos = 0;
            vch.clear();
            return;
        }
        m_read_pos = next_read_pos.value();
    }

    void write(Span<const value_type> src)
    {
        // Write to the end of the buffer
        vch.insert(vch.end(), src.begin(), src.end());
    }

    template<typename Stream>
    void Serialize(Stream& s) const
    {
        // Special case: stream << stream concatenates like stream += stream
        if (!vch.empty())
            s.write(MakeByteSpan(vch));
    }

    template<typename T>
    DataStream& operator<<(const T& obj)
    {
        // Serialize to this stream
        ::Serialize(*this, obj);
        return (*this);
    }

    template<typename T>
    DataStream& operator>>(T&& obj)
    {
        // Unserialize from this stream
        ::Unserialize(*this, obj);
        return (*this);
    }

    /**
     * XOR the contents of this stream with a certain key.
     *
     * @param[in] key    The key used to XOR the data in this stream.
     */
    void Xor(const std::vector<unsigned char>& key)
    {
        if (key.size() == 0) {
            return;
        }

        for (size_type i = 0, j = 0; i != size(); i++) {
            vch[i] ^= std::byte{key[j++]};

            // This potentially acts on very many bytes of data, so it's
            // important that we calculate `j`, i.e. the `key` index in this
            // way instead of doing a %, which would effectively be a division
            // for each byte Xor'd -- much slower than need be.
            if (j == key.size())
                j = 0;
        }
    }
};

class CDataStream : public DataStream
{
private:
    int nType;
    int nVersion;

public:
    explicit CDataStream(int nTypeIn, int nVersionIn)
        : nType{nTypeIn},
          nVersion{nVersionIn} {}

    explicit CDataStream(Span<const uint8_t> sp, int type, int version) : CDataStream{AsBytes(sp), type, version} {}
    explicit CDataStream(Span<const value_type> sp, int nTypeIn, int nVersionIn)
        : DataStream{sp},
          nType{nTypeIn},
          nVersion{nVersionIn} {}

    void Init(const char* pbegin, const char* pend, int nTypeIn, int nVersionIn)
    {
        nType = nTypeIn;
        nVersion = nVersionIn;
        Span sp = AsBytes(Span{pbegin, pend});
        vch = vector_type(sp.data(), sp.data() + sp.size());
    }

    int GetType() const          { return nType; }
    void SetVersion(int n)       { nVersion = n; }
    int GetVersion() const       { return nVersion; }

    template <typename T>
    CDataStream& operator<<(const T& obj)
    {
        ::Serialize(*this, obj);
        return *this;
    }

    template <typename T>
    CDataStream& operator>>(T&& obj)
    {
        ::Unserialize(*this, obj);
        return *this;
    }
};

template <typename IStream>
class BitStreamReader
{
private:
    IStream& m_istream;

    /// Buffered byte read in from the input stream. A new byte is read into the
    /// buffer when m_offset reaches 8.
    uint8_t m_buffer{0};

    /// Number of high order bits in m_buffer already returned by previous
    /// Read() calls. The next bit to be returned is at this offset from the
    /// most significant bit position.
    int m_offset{8};

public:
    explicit BitStreamReader(IStream& istream) : m_istream(istream) {}

    /** Read the specified number of bits from the stream. The data is returned
     * in the nbits least significant bits of a 64-bit uint.
     */
    uint64_t Read(int nbits) {
        if (nbits < 0 || nbits > 64) {
            throw std::out_of_range("nbits must be between 0 and 64");
        }

        uint64_t data = 0;
        while (nbits > 0) {
            if (m_offset == 8) {
                m_istream >> m_buffer;
                m_offset = 0;
            }

            int bits = std::min(8 - m_offset, nbits);
            data <<= bits;
            data |= static_cast<uint8_t>(m_buffer << m_offset) >> (8 - bits);
            m_offset += bits;
            nbits -= bits;
        }
        return data;
    }
};

template <typename OStream>
class BitStreamWriter
{
private:
    OStream& m_ostream;

    /// Buffered byte waiting to be written to the output stream. The byte is
    /// written buffer when m_offset reaches 8 or Flush() is called.
    uint8_t m_buffer{0};

    /// Number of high order bits in m_buffer already written by previous
    /// Write() calls and not yet flushed to the stream. The next bit to be
    /// written to is at this offset from the most significant bit position.
    int m_offset{0};

public:
    explicit BitStreamWriter(OStream& ostream) : m_ostream(ostream) {}

    ~BitStreamWriter()
    {
        Flush();
    }

    /** Write the nbits least significant bits of a 64-bit int to the output
     * stream. Data is buffered until it completes an octet.
     */
    void Write(uint64_t data, int nbits) {
        if (nbits < 0 || nbits > 64) {
            throw std::out_of_range("nbits must be between 0 and 64");
        }

        while (nbits > 0) {
            int bits = std::min(8 - m_offset, nbits);
            m_buffer |= (data << (64 - nbits)) >> (64 - 8 + m_offset);
            m_offset += bits;
            nbits -= bits;

            if (m_offset == 8) {
                Flush();
            }
        }
    }

    /** Flush any unwritten bits to the output stream, padding with 0's to the
     * next byte boundary.
     */
    void Flush() {
        if (m_offset == 0) {
            return;
        }

        m_ostream << m_buffer;
        m_buffer = 0;
        m_offset = 0;
    }
};


/** Non-refcounted RAII wrapper for FILE*
 *
 * Will automatically close the file when it goes out of scope if not null.
 * If you're returning the file pointer, return file.release().
 * If you need to close the file early, use file.fclose() instead of fclose(file).
 */
class AutoFile
{
protected:
    FILE* file;

public:
    explicit AutoFile(FILE* filenew) : file{filenew} {}

    ~AutoFile()
    {
        fclose();
    }

    // Disallow copies
    AutoFile(const AutoFile&) = delete;
    AutoFile& operator=(const AutoFile&) = delete;

    int fclose()
    {
        int retval{0};
        if (file) {
            retval = ::fclose(file);
            file = nullptr;
        }
        return retval;
    }

    /** Get wrapped FILE* with transfer of ownership.
     * @note This will invalidate the AutoFile object, and makes it the responsibility of the caller
     * of this function to clean up the returned FILE*.
     */
    FILE* release()             { FILE* ret = file; file = nullptr; return ret; }

    /** Get wrapped FILE* without transfer of ownership.
     * @note Ownership of the FILE* will remain with this class. Use this only if the scope of the
     * AutoFile outlives use of the passed pointer.
     */
    FILE* Get() const           { return file; }

    /** Return true if the wrapped FILE* is nullptr, false otherwise.
     */
    bool IsNull() const         { return (file == nullptr); }

    //
    // Stream subset
    //
    void read(Span<std::byte> dst)
    {
        if (!file) throw std::ios_base::failure("AutoFile::read: file handle is nullptr");
        if (fread(dst.data(), 1, dst.size(), file) != dst.size()) {
            throw std::ios_base::failure(feof(file) ? "AutoFile::read: end of file" : "AutoFile::read: fread failed");
        }
    }

    void ignore(size_t nSize)
    {
        if (!file) throw std::ios_base::failure("AutoFile::ignore: file handle is nullptr");
        unsigned char data[4096];
        while (nSize > 0) {
            size_t nNow = std::min<size_t>(nSize, sizeof(data));
            if (fread(data, 1, nNow, file) != nNow)
                throw std::ios_base::failure(feof(file) ? "AutoFile::ignore: end of file" : "AutoFile::read: fread failed");
            nSize -= nNow;
        }
    }

    void write(Span<const std::byte> src)
    {
        if (!file) throw std::ios_base::failure("AutoFile::write: file handle is nullptr");
        if (fwrite(src.data(), 1, src.size(), file) != src.size()) {
            throw std::ios_base::failure("AutoFile::write: write failed");
        }
    }

    template <typename T>
    AutoFile& operator<<(const T& obj)
    {
        if (!file) throw std::ios_base::failure("AutoFile::operator<<: file handle is nullptr");
        ::Serialize(*this, obj);
        return *this;
    }

    template <typename T>
    AutoFile& operator>>(T&& obj)
    {
        if (!file) throw std::ios_base::failure("AutoFile::operator>>: file handle is nullptr");
        ::Unserialize(*this, obj);
        return *this;
    }
};

class CAutoFile : public AutoFile
{
private:
    const int nType;
    const int nVersion;

public:
    CAutoFile(FILE* filenew, int nTypeIn, int nVersionIn) : AutoFile{filenew}, nType(nTypeIn), nVersion(nVersionIn) {}
    int GetType() const          { return nType; }
    int GetVersion() const       { return nVersion; }

    template<typename T>
    CAutoFile& operator<<(const T& obj)
    {
        // Serialize to this stream
        if (!file)
            throw std::ios_base::failure("CAutoFile::operator<<: file handle is nullptr");
        ::Serialize(*this, obj);
        return (*this);
    }

    template<typename T>
    CAutoFile& operator>>(T&& obj)
    {
        // Unserialize from this stream
        if (!file)
            throw std::ios_base::failure("CAutoFile::operator>>: file handle is nullptr");
        ::Unserialize(*this, obj);
        return (*this);
    }
};

/** Non-refcounted RAII wrapper around a FILE* that implements a ring buffer to
 *  deserialize from. It guarantees the ability to rewind a given number of bytes.
 *
 *  Will automatically close the file when it goes out of scope if not null.
 *  If you need to close the file early, use file.fclose() instead of fclose(file).
 */
class CBufferedFile
{
private:
    const int nType;
    const int nVersion;

    FILE *src;            //!< source file
    uint64_t nSrcPos{0};  //!< how many bytes have been read from source
    uint64_t m_read_pos{0}; //!< how many bytes have been read from this
    uint64_t nReadLimit;  //!< up to which position we're allowed to read
    uint64_t nRewind;     //!< how many bytes we guarantee to rewind
    std::vector<std::byte> vchBuf; //!< the buffer

    //! read data from the source to fill the buffer
    bool Fill() {
        unsigned int pos = nSrcPos % vchBuf.size();
        unsigned int readNow = vchBuf.size() - pos;
        unsigned int nAvail = vchBuf.size() - (nSrcPos - m_read_pos) - nRewind;
        if (nAvail < readNow)
            readNow = nAvail;
        if (readNow == 0)
            return false;
        size_t nBytes = fread((void*)&vchBuf[pos], 1, readNow, src);
        if (nBytes == 0) {
            throw std::ios_base::failure(feof(src) ? "CBufferedFile::Fill: end of file" : "CBufferedFile::Fill: fread failed");
        }
        nSrcPos += nBytes;
        return true;
    }

    //! Advance the stream's read pointer (m_read_pos) by up to 'length' bytes,
    //! filling the buffer from the file so that at least one byte is available.
    //! Return a pointer to the available buffer data and the number of bytes
    //! (which may be less than the requested length) that may be accessed
    //! beginning at that pointer.
    std::pair<std::byte*, size_t> AdvanceStream(size_t length)
    {
        assert(m_read_pos <= nSrcPos);
        if (m_read_pos + length > nReadLimit) {
            throw std::ios_base::failure("Attempt to position past buffer limit");
        }
        // If there are no bytes available, read from the file.
        if (m_read_pos == nSrcPos && length > 0) Fill();

        size_t buffer_offset{static_cast<size_t>(m_read_pos % vchBuf.size())};
        size_t buffer_available{static_cast<size_t>(vchBuf.size() - buffer_offset)};
        size_t bytes_until_source_pos{static_cast<size_t>(nSrcPos - m_read_pos)};
        size_t advance{std::min({length, buffer_available, bytes_until_source_pos})};
        m_read_pos += advance;
        return std::make_pair(&vchBuf[buffer_offset], advance);
    }

public:
    CBufferedFile(FILE* fileIn, uint64_t nBufSize, uint64_t nRewindIn, int nTypeIn, int nVersionIn)
        : nType(nTypeIn), nVersion(nVersionIn), nReadLimit(std::numeric_limits<uint64_t>::max()), nRewind(nRewindIn), vchBuf(nBufSize, std::byte{0})
    {
        if (nRewindIn >= nBufSize)
            throw std::ios_base::failure("Rewind limit must be less than buffer size");
        src = fileIn;
    }

    ~CBufferedFile()
    {
        fclose();
    }

    // Disallow copies
    CBufferedFile(const CBufferedFile&) = delete;
    CBufferedFile& operator=(const CBufferedFile&) = delete;

    int GetVersion() const { return nVersion; }
    int GetType() const { return nType; }

    void fclose()
    {
        if (src) {
            ::fclose(src);
            src = nullptr;
        }
    }

    //! check whether we're at the end of the source file
    bool eof() const {
        return m_read_pos == nSrcPos && feof(src);
    }

    //! read a number of bytes
    void read(Span<std::byte> dst)
    {
        while (dst.size() > 0) {
            auto [buffer_pointer, length]{AdvanceStream(dst.size())};
            memcpy(dst.data(), buffer_pointer, length);
            dst = dst.subspan(length);
        }
    }

    //! Move the read position ahead in the stream to the given position.
    //! Use SetPos() to back up in the stream, not SkipTo().
    void SkipTo(const uint64_t file_pos)
    {
        assert(file_pos >= m_read_pos);
        while (m_read_pos < file_pos) AdvanceStream(file_pos - m_read_pos);
    }

    //! return the current reading position
    uint64_t GetPos() const {
        return m_read_pos;
    }

    //! rewind to a given reading position
    bool SetPos(uint64_t nPos) {
        size_t bufsize = vchBuf.size();
        if (nPos + bufsize < nSrcPos) {
            // rewinding too far, rewind as far as possible
            m_read_pos = nSrcPos - bufsize;
            return false;
        }
        if (nPos > nSrcPos) {
            // can't go this far forward, go as far as possible
            m_read_pos = nSrcPos;
            return false;
        }
        m_read_pos = nPos;
        return true;
    }

    //! prevent reading beyond a certain position
    //! no argument removes the limit
    bool SetLimit(uint64_t nPos = std::numeric_limits<uint64_t>::max()) {
        if (nPos < m_read_pos)
            return false;
        nReadLimit = nPos;
        return true;
    }

    template<typename T>
    CBufferedFile& operator>>(T&& obj) {
        // Unserialize from this stream
        ::Unserialize(*this, obj);
        return (*this);
    }

    //! search for a given byte in the stream, and remain positioned on it
    void FindByte(uint8_t ch)
    {
        while (true) {
            if (m_read_pos == nSrcPos)
                Fill();
            if (vchBuf[m_read_pos % vchBuf.size()] == std::byte{ch}) {
                break;
            }
            m_read_pos++;
        }
    }
};

#endif // BITCOIN_STREAMS_H<|MERGE_RESOLUTION|>--- conflicted
+++ resolved
@@ -200,74 +200,9 @@
     typedef vector_type::const_iterator   const_iterator;
     typedef vector_type::reverse_iterator reverse_iterator;
 
-<<<<<<< HEAD
-    explicit CDataStream(int nTypeIn, int nVersionIn)
-    {
-        Init(nTypeIn, nVersionIn);
-    }
-
-    CDataStream(const_iterator pbegin, const_iterator pend, int nTypeIn, int nVersionIn) : vch(pbegin, pend)
-    {
-        Init(nTypeIn, nVersionIn);
-    }
-
-    CDataStream(const char* pbegin, const char* pend, int nTypeIn, int nVersionIn) : vch(pbegin, pend)
-    {
-        Init(nTypeIn, nVersionIn);
-    }
-
-    CDataStream(const vector_type& vchIn, int nTypeIn, int nVersionIn) : vch(vchIn.begin(), vchIn.end())
-    {
-        Init(nTypeIn, nVersionIn);
-    }
-
-    CDataStream(const std::vector<char>& vchIn, int nTypeIn, int nVersionIn) : vch(vchIn.begin(), vchIn.end())
-    {
-        Init(nTypeIn, nVersionIn);
-    }
-
-    CDataStream(const std::vector<unsigned char>& vchIn, int nTypeIn, int nVersionIn) : vch(vchIn.begin(), vchIn.end())
-    {
-        Init(nTypeIn, nVersionIn);
-    }
-
-    template <typename... Args>
-    CDataStream(int nTypeIn, int nVersionIn, Args&&... args)
-    {
-        Init(nTypeIn, nVersionIn);
-        ::SerializeMany(*this, std::forward<Args>(args)...);
-    }
-
-    void Init(int nTypeIn, int nVersionIn)
-    {
-        nReadPos = 0;
-        nType = nTypeIn;
-        nVersion = nVersionIn;
-    }
-
-    void Init(const char* pbegin, const char* pend, int nTypeIn, int nVersionIn)
-    {
-        vch = vector_type(pbegin, pend);
-        Init(nTypeIn, nVersionIn);
-    }
-
-    CDataStream& operator+=(const CDataStream& b)
-    {
-        vch.insert(vch.end(), b.begin(), b.end());
-        return *this;
-    }
-
-    friend CDataStream operator+(const CDataStream& a, const CDataStream& b)
-    {
-        CDataStream ret = a;
-        ret += b;
-        return (ret);
-    }
-=======
     explicit DataStream() {}
     explicit DataStream(Span<const uint8_t> sp) : DataStream{AsBytes(sp)} {}
     explicit DataStream(Span<const value_type> sp) : vch(sp.data(), sp.data() + sp.size()) {}
->>>>>>> 8739b5cc
 
     std::string str() const
     {
