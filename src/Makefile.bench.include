# Copyright (c) 2015-2016 The Bitcoin Core developers
# Distributed under the MIT software license, see the accompanying
# file COPYING or http://www.opensource.org/licenses/mit-license.php.

bin_PROGRAMS += bench/bench_particl
BENCH_SRCDIR = bench
BENCH_BINARY = bench/bench_particl$(EXEEXT)

RAW_BENCH_FILES = \
  bench/data/block413567.raw
GENERATED_BENCH_FILES = $(RAW_BENCH_FILES:.raw=.raw.h)

bench_bench_particl_SOURCES = \
  $(RAW_BENCH_FILES) \
  bench/bench_bitcoin.cpp \
  bench/bench.cpp \
  bench/bench.h \
  bench/block_assemble.cpp \
  bench/checkblock.cpp \
  bench/checkqueue.cpp \
  bench/data.h \
  bench/data.cpp \
  bench/duplicate_inputs.cpp \
  bench/examples.cpp \
  bench/rollingbloom.cpp \
  bench/chacha20.cpp \
  bench/chacha_poly_aead.cpp \
  bench/crypto_hash.cpp \
  bench/ccoins_caching.cpp \
  bench/gcs_filter.cpp \
  bench/merkle_root.cpp \
  bench/mempool_eviction.cpp \
  bench/mempool_stress.cpp \
  bench/rpc_blockchain.cpp \
  bench/rpc_mempool.cpp \
  bench/util_time.cpp \
  bench/verify_script.cpp \
  bench/base58.cpp \
  bench/bech32.cpp \
  bench/lockedpool.cpp \
  bench/poly1305.cpp \
  bench/prevector.cpp \
<<<<<<< HEAD
  bench/blind.cpp \
  bench/mlsag.cpp \
  test/util/transaction_utils.h \
  test/util/transaction_utils.cpp \
  test/util/setup_common.h \
  test/util/setup_common.cpp \
  test/util.h \
  test/util.cpp

nodist_bench_bench_particl_SOURCES = $(GENERATED_BENCH_FILES)

bench_bench_particl_CPPFLAGS = $(AM_CPPFLAGS) $(BITCOIN_INCLUDES) $(EVENT_CLFAGS) $(EVENT_PTHREADS_CFLAGS) -I$(builddir)/bench/
bench_bench_particl_CXXFLAGS = $(AM_CXXFLAGS) $(PIE_FLAGS)
bench_bench_particl_LDADD = \
  $(LIBPARTICL_SERVER) \
  $(LIBPARTICL_WALLET) \
  $(LIBPARTICL_SERVER) \
  $(LIBPARTICL_COMMON) \
  $(LIBPARTICL_UTIL) \
  $(LIBPARTICL_CONSENSUS) \
  $(LIBPARTICL_CRYPTO) \
=======
  test/util.h \
  test/util.cpp

nodist_bench_bench_bitcoin_SOURCES = $(GENERATED_BENCH_FILES)

bench_bench_bitcoin_CPPFLAGS = $(AM_CPPFLAGS) $(BITCOIN_INCLUDES) $(EVENT_CLFAGS) $(EVENT_PTHREADS_CFLAGS) -I$(builddir)/bench/
bench_bench_bitcoin_CXXFLAGS = $(AM_CXXFLAGS) $(PIE_FLAGS)
bench_bench_bitcoin_LDADD = \
  $(LIBBITCOIN_SERVER) \
  $(LIBBITCOIN_WALLET) \
  $(LIBBITCOIN_SERVER) \
  $(LIBBITCOIN_COMMON) \
  $(LIBBITCOIN_UTIL) \
  $(LIBBITCOIN_CONSENSUS) \
  $(LIBBITCOIN_CRYPTO) \
  $(LIBTEST_UTIL) \
>>>>>>> 0b79caf6
  $(LIBLEVELDB) \
  $(LIBLEVELDB_SSE42) \
  $(LIBMEMENV) \
  $(LIBSECP256K1) \
  $(LIBUNIVALUE) \
  $(EVENT_PTHREADS_LIBS) \
  $(EVENT_LIBS) \
  $(LIBPARTICL_SMSG)

if ENABLE_ZMQ
bench_bench_particl_LDADD += $(LIBPARTICL_ZMQ) $(ZMQ_LIBS)
endif

#Needed from init.cpp
if ENABLE_USBDEVICE
bench_bench_particl_LDADD += $(LIBPARTICL_USBDEVICE) $(USB_LIBS) $(HIDAPI_LIBS) $(PROTOBUF_LIBS)
endif

if ENABLE_WALLET
bench_bench_particl_SOURCES += bench/coin_selection.cpp
bench_bench_particl_SOURCES += bench/wallet_balance.cpp
endif

bench_bench_particl_LDADD += $(BOOST_LIBS) $(BDB_LIBS) $(EVENT_PTHREADS_LIBS) $(EVENT_LIBS) $(MINIUPNPC_LIBS)
bench_bench_particl_LDFLAGS = $(RELDFLAGS) $(AM_LDFLAGS) $(LIBTOOL_APP_LDFLAGS)

CLEAN_BITCOIN_BENCH = bench/*.gcda bench/*.gcno $(GENERATED_BENCH_FILES)

CLEANFILES += $(CLEAN_BITCOIN_BENCH)

bench/data.cpp: bench/data/block413567.raw.h

bitcoin_bench: $(BENCH_BINARY)

bench: $(BENCH_BINARY) FORCE
	$(BENCH_BINARY)

bitcoin_bench_clean : FORCE
	rm -f $(CLEAN_BITCOIN_BENCH) $(bench_bench_particl_OBJECTS) $(BENCH_BINARY)

%.raw.h: %.raw
	@$(MKDIR_P) $(@D)
	@{ \
	 echo "static unsigned const char $(*F)_raw[] = {" && \
	 $(HEXDUMP) -v -e '8/1 "0x%02x, "' -e '"\n"' $< | $(SED) -e 's/0x  ,//g' && \
	 echo "};"; \
	} > "$@.new" && mv -f "$@.new" "$@"
	@echo "Generated $@"<|MERGE_RESOLUTION|>--- conflicted
+++ resolved
@@ -40,13 +40,8 @@
   bench/lockedpool.cpp \
   bench/poly1305.cpp \
   bench/prevector.cpp \
-<<<<<<< HEAD
   bench/blind.cpp \
   bench/mlsag.cpp \
-  test/util/transaction_utils.h \
-  test/util/transaction_utils.cpp \
-  test/util/setup_common.h \
-  test/util/setup_common.cpp \
   test/util.h \
   test/util.cpp
 
@@ -62,24 +57,7 @@
   $(LIBPARTICL_UTIL) \
   $(LIBPARTICL_CONSENSUS) \
   $(LIBPARTICL_CRYPTO) \
-=======
-  test/util.h \
-  test/util.cpp
-
-nodist_bench_bench_bitcoin_SOURCES = $(GENERATED_BENCH_FILES)
-
-bench_bench_bitcoin_CPPFLAGS = $(AM_CPPFLAGS) $(BITCOIN_INCLUDES) $(EVENT_CLFAGS) $(EVENT_PTHREADS_CFLAGS) -I$(builddir)/bench/
-bench_bench_bitcoin_CXXFLAGS = $(AM_CXXFLAGS) $(PIE_FLAGS)
-bench_bench_bitcoin_LDADD = \
-  $(LIBBITCOIN_SERVER) \
-  $(LIBBITCOIN_WALLET) \
-  $(LIBBITCOIN_SERVER) \
-  $(LIBBITCOIN_COMMON) \
-  $(LIBBITCOIN_UTIL) \
-  $(LIBBITCOIN_CONSENSUS) \
-  $(LIBBITCOIN_CRYPTO) \
   $(LIBTEST_UTIL) \
->>>>>>> 0b79caf6
   $(LIBLEVELDB) \
   $(LIBLEVELDB_SSE42) \
   $(LIBMEMENV) \
