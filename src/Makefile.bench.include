# Copyright (c) 2015-2016 The Bitcoin Core developers
# Distributed under the MIT software license, see the accompanying
# file COPYING or http://www.opensource.org/licenses/mit-license.php.

<<<<<<< HEAD
bin_PROGRAMS += bench/bench_ghost
BENCH_SRCDIR = bench
BENCH_BINARY = bench/bench_ghost$(EXEEXT)
=======
bin_PROGRAMS += bench/bench_particl
BENCH_SRCDIR = bench
BENCH_BINARY = bench/bench_particl$(EXEEXT)
>>>>>>> 8739b5cc

RAW_BENCH_FILES = \
  bench/data/block413567.raw
GENERATED_BENCH_FILES = $(RAW_BENCH_FILES:.raw=.raw.h)

<<<<<<< HEAD
bench_bench_ghost_SOURCES = \
=======
bench_bench_particl_SOURCES = \
>>>>>>> 8739b5cc
  $(RAW_BENCH_FILES) \
  bench/addrman.cpp \
  bench/base58.cpp \
  bench/bech32.cpp \
  bench/bench.cpp \
  bench/bench.h \
  bench/bench_bitcoin.cpp \
  bench/block_assemble.cpp \
  bench/ccoins_caching.cpp \
  bench/chacha20.cpp \
  bench/chacha_poly_aead.cpp \
  bench/checkblock.cpp \
  bench/checkqueue.cpp \
  bench/crypto_hash.cpp \
  bench/data.cpp \
  bench/data.h \
  bench/descriptors.cpp \
  bench/duplicate_inputs.cpp \
  bench/examples.cpp \
  bench/gcs_filter.cpp \
  bench/hashpadding.cpp \
  bench/load_external.cpp \
  bench/lockedpool.cpp \
  bench/logging.cpp \
  bench/mempool_eviction.cpp \
  bench/mempool_stress.cpp \
  bench/merkle_root.cpp \
  bench/nanobench.cpp \
  bench/nanobench.h \
  bench/peer_eviction.cpp \
  bench/poly1305.cpp \
  bench/prevector.cpp \
  bench/rollingbloom.cpp \
  bench/rpc_blockchain.cpp \
  bench/rpc_mempool.cpp \
  bench/strencodings.cpp \
  bench/util_time.cpp \
  bench/verify_script.cpp \
<<<<<<< HEAD
  bench/base58.cpp \
  bench/bech32.cpp \
  bench/lockedpool.cpp \
  bench/poly1305.cpp \
  bench/prevector.cpp \
  bench/blind.cpp \
  bench/mlsag.cpp

nodist_bench_bench_ghost_SOURCES = $(GENERATED_BENCH_FILES)

bench_bench_ghost_CPPFLAGS = $(AM_CPPFLAGS) $(BITCOIN_INCLUDES) $(EVENT_CLFAGS) $(EVENT_PTHREADS_CFLAGS) -I$(builddir)/bench/
bench_bench_ghost_CXXFLAGS = $(AM_CXXFLAGS) $(PIE_FLAGS)
bench_bench_ghost_LDADD = \
  $(LIBGHOST_SERVER) \
  $(LIBGHOST_WALLET) \
  $(LIBGHOST_COMMON) \
  $(LIBGHOST_UTIL) \
  $(LIBGHOST_CONSENSUS) \
  $(LIBGHOST_CRYPTO) \
=======
  bench/blind.cpp \
  bench/mlsag.cpp

nodist_bench_bench_particl_SOURCES = $(GENERATED_BENCH_FILES)

bench_bench_particl_CPPFLAGS = $(AM_CPPFLAGS) $(BITCOIN_INCLUDES) $(BOOST_CPPFLAGS) $(EVENT_CLFAGS) $(EVENT_PTHREADS_CFLAGS) -I$(builddir)/bench/
bench_bench_particl_CXXFLAGS = $(AM_CXXFLAGS) $(PIE_FLAGS)
bench_bench_particl_LDFLAGS = $(RELDFLAGS) $(AM_LDFLAGS) $(LIBTOOL_APP_LDFLAGS) $(PTHREAD_FLAGS)
bench_bench_particl_LDADD = \
>>>>>>> 8739b5cc
  $(LIBTEST_UTIL) \
  $(LIBPARTICL_NODE) \
  $(LIBPARTICL_WALLET) \
  $(LIBPARTICL_COMMON) \
  $(LIBPARTICL_UTIL) \
  $(LIBPARTICL_CONSENSUS) \
  $(LIBPARTICL_CRYPTO) \
  $(LIBLEVELDB) \
  $(LIBMEMENV) \
  $(LIBSECP256K1) \
  $(LIBUNIVALUE) \
  $(EVENT_PTHREADS_LIBS) \
  $(EVENT_LIBS) \
<<<<<<< HEAD
  $(LIBGHOST_SMSG) \
  $(LIBGHOST_MNEMONIC)

if ENABLE_ZMQ
bench_bench_ghost_LDADD += $(LIBGHOST_ZMQ) $(ZMQ_LIBS)
endif

#Needed from init.cpp
if ENABLE_USBDEVICE
bench_bench_ghost_LDADD += $(LIBGHOST_USBDEVICE) $(USB_LIBS) $(HIDAPI_LIBS) $(PROTOBUF_LIBS)
endif

if ENABLE_WALLET
bench_bench_ghost_SOURCES += bench/coin_selection.cpp
bench_bench_ghost_SOURCES += bench/wallet_balance.cpp
bench_bench_ghost_SOURCES += bench/particl_add_tx.cpp
endif

bench_bench_ghost_LDADD += $(BOOST_LIBS) $(BDB_LIBS) $(EVENT_PTHREADS_LIBS) $(EVENT_LIBS) $(MINIUPNPC_LIBS) $(SQLITE_LIBS)
bench_bench_ghost_LDFLAGS = $(RELDFLAGS) $(AM_LDFLAGS) $(LIBTOOL_APP_LDFLAGS) $(PTHREAD_FLAGS)
=======
  $(MINIUPNPC_LIBS) \
  $(NATPMP_LIBS) \
  $(LIBPARTICL_SMSG) \
  $(LIBPARTICL_MNEMONIC)

if ENABLE_ZMQ
bench_bench_particl_LDADD += $(LIBPARTICL_ZMQ) $(ZMQ_LIBS)
endif

#Needed from init.cpp
if ENABLE_USBDEVICE
bench_bench_particl_LDADD += $(LIBPARTICL_USBDEVICE) $(USB_LIBS) $(HIDAPI_LIBS) $(PROTOBUF_LIBS)
endif

if ENABLE_WALLET
bench_bench_particl_SOURCES += bench/coin_selection.cpp
bench_bench_particl_SOURCES += bench/wallet_balance.cpp
bench_bench_particl_SOURCES += bench/wallet_loading.cpp
bench_bench_particl_SOURCES += bench/wallet_create_tx.cpp
bench_bench_particl_SOURCES += bench/particl_add_tx.cpp
bench_bench_particl_LDADD += $(BDB_LIBS) $(SQLITE_LIBS)
endif
>>>>>>> 8739b5cc

CLEAN_BITCOIN_BENCH = bench/*.gcda bench/*.gcno $(GENERATED_BENCH_FILES)

CLEANFILES += $(CLEAN_BITCOIN_BENCH)

bench/data.cpp: bench/data/block413567.raw.h

bitcoin_bench: $(BENCH_BINARY)

bench: $(BENCH_BINARY) FORCE
	$(BENCH_BINARY)

bitcoin_bench_clean : FORCE
<<<<<<< HEAD
	rm -f $(CLEAN_BITCOIN_BENCH) $(bench_bench_ghost_OBJECTS) $(BENCH_BINARY)

%.raw.h: %.raw
	@$(MKDIR_P) $(@D)
	@{ \
	 echo "static unsigned const char $(*F)_raw[] = {" && \
	 $(HEXDUMP) -v -e '8/1 "0x%02x, "' -e '"\n"' $< | $(SED) -e 's/0x  ,//g' && \
	 echo "};"; \
	} > "$@.new" && mv -f "$@.new" "$@"
	@echo "Generated $@"
=======
	rm -f $(CLEAN_BITCOIN_BENCH) $(bench_bench_particl_OBJECTS) $(BENCH_BINARY)
>>>>>>> 8739b5cc
<|MERGE_RESOLUTION|>--- conflicted
+++ resolved
@@ -2,25 +2,15 @@
 # Distributed under the MIT software license, see the accompanying
 # file COPYING or http://www.opensource.org/licenses/mit-license.php.
 
-<<<<<<< HEAD
 bin_PROGRAMS += bench/bench_ghost
 BENCH_SRCDIR = bench
 BENCH_BINARY = bench/bench_ghost$(EXEEXT)
-=======
-bin_PROGRAMS += bench/bench_particl
-BENCH_SRCDIR = bench
-BENCH_BINARY = bench/bench_particl$(EXEEXT)
->>>>>>> 8739b5cc
 
 RAW_BENCH_FILES = \
   bench/data/block413567.raw
 GENERATED_BENCH_FILES = $(RAW_BENCH_FILES:.raw=.raw.h)
 
-<<<<<<< HEAD
 bench_bench_ghost_SOURCES = \
-=======
-bench_bench_particl_SOURCES = \
->>>>>>> 8739b5cc
   $(RAW_BENCH_FILES) \
   bench/addrman.cpp \
   bench/base58.cpp \
@@ -59,51 +49,28 @@
   bench/strencodings.cpp \
   bench/util_time.cpp \
   bench/verify_script.cpp \
-<<<<<<< HEAD
-  bench/base58.cpp \
-  bench/bech32.cpp \
-  bench/lockedpool.cpp \
-  bench/poly1305.cpp \
-  bench/prevector.cpp \
   bench/blind.cpp \
   bench/mlsag.cpp
 
 nodist_bench_bench_ghost_SOURCES = $(GENERATED_BENCH_FILES)
 
-bench_bench_ghost_CPPFLAGS = $(AM_CPPFLAGS) $(BITCOIN_INCLUDES) $(EVENT_CLFAGS) $(EVENT_PTHREADS_CFLAGS) -I$(builddir)/bench/
+bench_bench_ghost_CPPFLAGS = $(AM_CPPFLAGS) $(BITCOIN_INCLUDES) $(BOOST_CPPFLAGS) $(EVENT_CLFAGS) $(EVENT_PTHREADS_CFLAGS) -I$(builddir)/bench/
 bench_bench_ghost_CXXFLAGS = $(AM_CXXFLAGS) $(PIE_FLAGS)
+bench_bench_ghost_LDFLAGS = $(RELDFLAGS) $(AM_LDFLAGS) $(LIBTOOL_APP_LDFLAGS) $(PTHREAD_FLAGS)
 bench_bench_ghost_LDADD = \
-  $(LIBGHOST_SERVER) \
+  $(LIBTEST_UTIL) \
+  $(LIBGHOST_NODE) \
   $(LIBGHOST_WALLET) \
   $(LIBGHOST_COMMON) \
   $(LIBGHOST_UTIL) \
   $(LIBGHOST_CONSENSUS) \
   $(LIBGHOST_CRYPTO) \
-=======
-  bench/blind.cpp \
-  bench/mlsag.cpp
-
-nodist_bench_bench_particl_SOURCES = $(GENERATED_BENCH_FILES)
-
-bench_bench_particl_CPPFLAGS = $(AM_CPPFLAGS) $(BITCOIN_INCLUDES) $(BOOST_CPPFLAGS) $(EVENT_CLFAGS) $(EVENT_PTHREADS_CFLAGS) -I$(builddir)/bench/
-bench_bench_particl_CXXFLAGS = $(AM_CXXFLAGS) $(PIE_FLAGS)
-bench_bench_particl_LDFLAGS = $(RELDFLAGS) $(AM_LDFLAGS) $(LIBTOOL_APP_LDFLAGS) $(PTHREAD_FLAGS)
-bench_bench_particl_LDADD = \
->>>>>>> 8739b5cc
-  $(LIBTEST_UTIL) \
-  $(LIBPARTICL_NODE) \
-  $(LIBPARTICL_WALLET) \
-  $(LIBPARTICL_COMMON) \
-  $(LIBPARTICL_UTIL) \
-  $(LIBPARTICL_CONSENSUS) \
-  $(LIBPARTICL_CRYPTO) \
   $(LIBLEVELDB) \
   $(LIBMEMENV) \
   $(LIBSECP256K1) \
   $(LIBUNIVALUE) \
   $(EVENT_PTHREADS_LIBS) \
   $(EVENT_LIBS) \
-<<<<<<< HEAD
   $(LIBGHOST_SMSG) \
   $(LIBGHOST_MNEMONIC)
 
@@ -119,35 +86,11 @@
 if ENABLE_WALLET
 bench_bench_ghost_SOURCES += bench/coin_selection.cpp
 bench_bench_ghost_SOURCES += bench/wallet_balance.cpp
-bench_bench_ghost_SOURCES += bench/particl_add_tx.cpp
+bench_bench_ghost_SOURCES += bench/wallet_loading.cpp
+bench_bench_ghost_SOURCES += bench/wallet_create_tx.cpp
+bench_bench_ghost_SOURCES += bench/ghost_add_tx.cpp
+bench_bench_ghost_LDADD += $(BDB_LIBS) $(SQLITE_LIBS)
 endif
-
-bench_bench_ghost_LDADD += $(BOOST_LIBS) $(BDB_LIBS) $(EVENT_PTHREADS_LIBS) $(EVENT_LIBS) $(MINIUPNPC_LIBS) $(SQLITE_LIBS)
-bench_bench_ghost_LDFLAGS = $(RELDFLAGS) $(AM_LDFLAGS) $(LIBTOOL_APP_LDFLAGS) $(PTHREAD_FLAGS)
-=======
-  $(MINIUPNPC_LIBS) \
-  $(NATPMP_LIBS) \
-  $(LIBPARTICL_SMSG) \
-  $(LIBPARTICL_MNEMONIC)
-
-if ENABLE_ZMQ
-bench_bench_particl_LDADD += $(LIBPARTICL_ZMQ) $(ZMQ_LIBS)
-endif
-
-#Needed from init.cpp
-if ENABLE_USBDEVICE
-bench_bench_particl_LDADD += $(LIBPARTICL_USBDEVICE) $(USB_LIBS) $(HIDAPI_LIBS) $(PROTOBUF_LIBS)
-endif
-
-if ENABLE_WALLET
-bench_bench_particl_SOURCES += bench/coin_selection.cpp
-bench_bench_particl_SOURCES += bench/wallet_balance.cpp
-bench_bench_particl_SOURCES += bench/wallet_loading.cpp
-bench_bench_particl_SOURCES += bench/wallet_create_tx.cpp
-bench_bench_particl_SOURCES += bench/particl_add_tx.cpp
-bench_bench_particl_LDADD += $(BDB_LIBS) $(SQLITE_LIBS)
-endif
->>>>>>> 8739b5cc
 
 CLEAN_BITCOIN_BENCH = bench/*.gcda bench/*.gcno $(GENERATED_BENCH_FILES)
 
@@ -161,17 +104,4 @@
 	$(BENCH_BINARY)
 
 bitcoin_bench_clean : FORCE
-<<<<<<< HEAD
-	rm -f $(CLEAN_BITCOIN_BENCH) $(bench_bench_ghost_OBJECTS) $(BENCH_BINARY)
-
-%.raw.h: %.raw
-	@$(MKDIR_P) $(@D)
-	@{ \
-	 echo "static unsigned const char $(*F)_raw[] = {" && \
-	 $(HEXDUMP) -v -e '8/1 "0x%02x, "' -e '"\n"' $< | $(SED) -e 's/0x  ,//g' && \
-	 echo "};"; \
-	} > "$@.new" && mv -f "$@.new" "$@"
-	@echo "Generated $@"
-=======
-	rm -f $(CLEAN_BITCOIN_BENCH) $(bench_bench_particl_OBJECTS) $(BENCH_BINARY)
->>>>>>> 8739b5cc
+	rm -f $(CLEAN_BITCOIN_BENCH) $(bench_bench_ghost_OBJECTS) $(BENCH_BINARY)