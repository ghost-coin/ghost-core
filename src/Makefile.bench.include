# Copyright (c) 2015-2016 The Bitcoin Core developers
# Distributed under the MIT software license, see the accompanying
# file COPYING or http://www.opensource.org/licenses/mit-license.php.

bin_PROGRAMS += bench/bench_particl
BENCH_SRCDIR = bench
BENCH_BINARY = bench/bench_particl$(EXEEXT)

RAW_BENCH_FILES = \
  bench/data/block413567.raw
GENERATED_BENCH_FILES = $(RAW_BENCH_FILES:.raw=.raw.h)

bench_bench_particl_SOURCES = \
  $(RAW_BENCH_FILES) \
  bench/bench_bitcoin.cpp \
  bench/bench.cpp \
  bench/bench.h \
  bench/block_assemble.cpp \
  bench/checkblock.cpp \
  bench/checkqueue.cpp \
  bench/duplicate_inputs.cpp \
  bench/examples.cpp \
  bench/rollingbloom.cpp \
  bench/crypto_hash.cpp \
  bench/ccoins_caching.cpp \
  bench/gcs_filter.cpp \
  bench/merkle_root.cpp \
  bench/mempool_eviction.cpp \
  bench/rpc_mempool.cpp \
  bench/verify_script.cpp \
  bench/base58.cpp \
  bench/bech32.cpp \
  bench/lockedpool.cpp \
<<<<<<< HEAD
  bench/prevector.cpp \
  bench/blind.cpp \
  bench/mlsag.cpp

nodist_bench_bench_particl_SOURCES = $(GENERATED_BENCH_FILES)

bench_bench_particl_CPPFLAGS = $(AM_CPPFLAGS) $(BITCOIN_INCLUDES) $(EVENT_CLFAGS) $(EVENT_PTHREADS_CFLAGS) -I$(builddir)/bench/
bench_bench_particl_CXXFLAGS = $(AM_CXXFLAGS) $(PIE_FLAGS)
bench_bench_particl_LDADD = \
  $(LIBPARTICL_SERVER) \
  $(LIBPARTICL_WALLET) \
  $(LIBPARTICL_COMMON) \
  $(LIBPARTICL_UTIL) \
  $(LIBPARTICL_CONSENSUS) \
  $(LIBPARTICL_CRYPTO) \
=======
  bench/prevector.cpp

nodist_bench_bench_bitcoin_SOURCES = $(GENERATED_BENCH_FILES)

bench_bench_bitcoin_CPPFLAGS = $(AM_CPPFLAGS) $(BITCOIN_INCLUDES) $(EVENT_CLFAGS) $(EVENT_PTHREADS_CFLAGS) -I$(builddir)/bench/
bench_bench_bitcoin_CXXFLAGS = $(AM_CXXFLAGS) $(PIE_FLAGS)
bench_bench_bitcoin_LDADD = \
  $(LIBBITCOIN_SERVER) \
  $(LIBBITCOIN_WALLET) \
  $(LIBBITCOIN_SERVER) \
  $(LIBBITCOIN_COMMON) \
  $(LIBBITCOIN_UTIL) \
  $(LIBBITCOIN_CONSENSUS) \
  $(LIBBITCOIN_CRYPTO) \
>>>>>>> 3515612e
  $(LIBLEVELDB) \
  $(LIBLEVELDB_SSE42) \
  $(LIBMEMENV) \
  $(LIBSECP256K1) \
  $(LIBUNIVALUE) \
<<<<<<< HEAD
  $(LIBPARTICL_SMSG)
=======
  $(EVENT_PTHREADS_LIBS) \
  $(EVENT_LIBS)
>>>>>>> 3515612e

if ENABLE_ZMQ
bench_bench_particl_LDADD += $(LIBPARTICL_ZMQ) $(ZMQ_LIBS)
endif

#Needed from init.cpp
if ENABLE_USBDEVICE
bench_bench_particl_LDADD += $(LIBPARTICL_USBDEVICE) $(USB_LIBS) $(HIDAPI_LIBS) $(PROTOBUF_LIBS)
endif

if ENABLE_WALLET
bench_bench_particl_SOURCES += bench/coin_selection.cpp
endif

bench_bench_particl_LDADD += $(BOOST_LIBS) $(BDB_LIBS) $(CRYPTO_LIBS) $(EVENT_PTHREADS_LIBS) $(EVENT_LIBS) $(MINIUPNPC_LIBS)
bench_bench_particl_LDFLAGS = $(RELDFLAGS) $(AM_LDFLAGS) $(LIBTOOL_APP_LDFLAGS)

CLEAN_BITCOIN_BENCH = bench/*.gcda bench/*.gcno $(GENERATED_BENCH_FILES)

CLEANFILES += $(CLEAN_BITCOIN_BENCH)

bench/checkblock.cpp: bench/data/block413567.raw.h

bitcoin_bench: $(BENCH_BINARY)

bench: $(BENCH_BINARY) FORCE
	$(BENCH_BINARY)

bitcoin_bench_clean : FORCE
	rm -f $(CLEAN_BITCOIN_BENCH) $(bench_bench_particl_OBJECTS) $(BENCH_BINARY)

%.raw.h: %.raw
	@$(MKDIR_P) $(@D)
	@{ \
	 echo "static unsigned const char $(*F)[] = {" && \
	 $(HEXDUMP) -v -e '8/1 "0x%02x, "' -e '"\n"' $< | $(SED) -e 's/0x  ,//g' && \
	 echo "};"; \
	} > "$@.new" && mv -f "$@.new" "$@"
	@echo "Generated $@"<|MERGE_RESOLUTION|>--- conflicted
+++ resolved
@@ -31,7 +31,6 @@
   bench/base58.cpp \
   bench/bech32.cpp \
   bench/lockedpool.cpp \
-<<<<<<< HEAD
   bench/prevector.cpp \
   bench/blind.cpp \
   bench/mlsag.cpp
@@ -47,33 +46,14 @@
   $(LIBPARTICL_UTIL) \
   $(LIBPARTICL_CONSENSUS) \
   $(LIBPARTICL_CRYPTO) \
-=======
-  bench/prevector.cpp
-
-nodist_bench_bench_bitcoin_SOURCES = $(GENERATED_BENCH_FILES)
-
-bench_bench_bitcoin_CPPFLAGS = $(AM_CPPFLAGS) $(BITCOIN_INCLUDES) $(EVENT_CLFAGS) $(EVENT_PTHREADS_CFLAGS) -I$(builddir)/bench/
-bench_bench_bitcoin_CXXFLAGS = $(AM_CXXFLAGS) $(PIE_FLAGS)
-bench_bench_bitcoin_LDADD = \
-  $(LIBBITCOIN_SERVER) \
-  $(LIBBITCOIN_WALLET) \
-  $(LIBBITCOIN_SERVER) \
-  $(LIBBITCOIN_COMMON) \
-  $(LIBBITCOIN_UTIL) \
-  $(LIBBITCOIN_CONSENSUS) \
-  $(LIBBITCOIN_CRYPTO) \
->>>>>>> 3515612e
   $(LIBLEVELDB) \
   $(LIBLEVELDB_SSE42) \
   $(LIBMEMENV) \
   $(LIBSECP256K1) \
   $(LIBUNIVALUE) \
-<<<<<<< HEAD
+  $(EVENT_PTHREADS_LIBS) \
+  $(EVENT_LIBS) \
   $(LIBPARTICL_SMSG)
-=======
-  $(EVENT_PTHREADS_LIBS) \
-  $(EVENT_LIBS)
->>>>>>> 3515612e
 
 if ENABLE_ZMQ
 bench_bench_particl_LDADD += $(LIBPARTICL_ZMQ) $(ZMQ_LIBS)
