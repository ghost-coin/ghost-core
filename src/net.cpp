// Copyright (c) 2009-2010 Satoshi Nakamoto
// Copyright (c) 2009-2022 The Bitcoin Core developers
// Distributed under the MIT software license, see the accompanying
// file COPYING or http://www.opensource.org/licenses/mit-license.php.

#if defined(HAVE_CONFIG_H)
#include <config/bitcoin-config.h>
#endif

#include <net.h>

#include <addrdb.h>
#include <addrman.h>
#include <banman.h>
#include <clientversion.h>
#include <compat/compat.h>
#include <consensus/consensus.h>
#include <crypto/sha256.h>
#include <i2p.h>
#include <logging.h>
#include <net_permissions.h>
#include <netaddress.h>
#include <netbase.h>
#include <node/eviction.h>
#include <node/interface_ui.h>
#include <protocol.h>
#include <random.h>
#include <scheduler.h>
#include <util/fs.h>
#include <util/sock.h>
#include <util/strencodings.h>
#include <util/syscall_sandbox.h>
#include <util/system.h>
#include <util/thread.h>
#include <util/threadinterrupt.h>
#include <util/trace.h>
#include <util/translation.h>

#ifdef WIN32
#include <string.h>
#else
#include <fcntl.h>
#endif

#if HAVE_DECL_GETIFADDRS && HAVE_DECL_FREEIFADDRS
#include <ifaddrs.h>
<<<<<<< HEAD
#endif

#ifdef USE_POLL
#include <poll.h>
=======
>>>>>>> 8739b5cc
#endif

#ifdef USE_POLL
#include <poll.h>
#endif

#include <algorithm>
#include <array>
#include <cstdint>
#include <functional>
#include <optional>
#include <unordered_map>

#include <math.h>

/** Maximum number of block-relay-only anchor connections */
static constexpr size_t MAX_BLOCK_RELAY_ONLY_ANCHORS = 2;
static_assert (MAX_BLOCK_RELAY_ONLY_ANCHORS <= static_cast<size_t>(MAX_BLOCK_RELAY_ONLY_CONNECTIONS), "MAX_BLOCK_RELAY_ONLY_ANCHORS must not exceed MAX_BLOCK_RELAY_ONLY_CONNECTIONS.");
/** Anchor IP address database file name */
const char* const ANCHORS_DATABASE_FILENAME = "anchors.dat";

// How often to dump addresses to peers.dat
static constexpr std::chrono::minutes DUMP_PEERS_INTERVAL{15};

/** Number of DNS seeds to query when the number of connections is low. */
static constexpr int DNSSEEDS_TO_QUERY_AT_ONCE = 3;

/** How long to delay before querying DNS seeds
 *
 * If we have more than THRESHOLD entries in addrman, then it's likely
 * that we got those addresses from having previously connected to the P2P
 * network, and that we'll be able to successfully reconnect to the P2P
 * network via contacting one of them. So if that's the case, spend a
 * little longer trying to connect to known peers before querying the
 * DNS seeds.
 */
static constexpr std::chrono::seconds DNSSEEDS_DELAY_FEW_PEERS{11};
static constexpr std::chrono::minutes DNSSEEDS_DELAY_MANY_PEERS{5};
static constexpr int DNSSEEDS_DELAY_PEER_THRESHOLD = 1000; // "many" vs "few" peers

/** The default timeframe for -maxuploadtarget. 1 day. */
static constexpr std::chrono::seconds MAX_UPLOAD_TIMEFRAME{60 * 60 * 24};

// A random time period (0 to 1 seconds) is added to feeler connections to prevent synchronization.
static constexpr auto FEELER_SLEEP_WINDOW{1s};

/** Used to pass flags to the Bind() function */
enum BindFlags {
    BF_NONE         = 0,
    BF_REPORT_ERROR = (1U << 0),
    /**
     * Do not call AddLocal() for our special addresses, e.g., for incoming
     * Tor connections, to prevent gossiping them over the network.
     */
    BF_DONT_ADVERTISE = (1U << 1),
};

// The set of sockets cannot be modified while waiting
// The sleep time needs to be small to avoid new sockets stalling
static const uint64_t SELECT_TIMEOUT_MILLISECONDS = 50;

const std::string NET_MESSAGE_TYPE_OTHER = "*other*";

static const uint64_t RANDOMIZER_ID_NETGROUP = 0x6c0edd8036ef4036ULL; // SHA256("netgroup")[0:8]
static const uint64_t RANDOMIZER_ID_LOCALHOSTNONCE = 0xd93e69e2bbfa5735ULL; // SHA256("localhostnonce")[0:8]
static const uint64_t RANDOMIZER_ID_ADDRCACHE = 0x1cf2e4ddd306dda9ULL; // SHA256("addrcache")[0:8]
//
// Global state variables
//
bool fDiscover = true;
bool fListen = true;
GlobalMutex g_maplocalhost_mutex;
std::map<CNetAddr, LocalServiceInfo> mapLocalHost GUARDED_BY(g_maplocalhost_mutex);
static bool vfLimited[NET_MAX] GUARDED_BY(g_maplocalhost_mutex) = {};
std::string strSubVersion;

<<<<<<< HEAD
extern void DecMisbehaving(NodeId nodeid, int howmuch) EXCLUSIVE_LOCKS_REQUIRED(cs_main);
extern void CheckUnreceivedHeaders(int64_t now) EXCLUSIVE_LOCKS_REQUIRED(cs_main);
extern void UpdateNumPeers(int num_peers);
=======
namespace particl {
extern void UpdateNumPeers(int num_peers);
} // namespace particl
>>>>>>> 8739b5cc

void CConnman::AddAddrFetch(const std::string& strDest)
{
    LOCK(m_addr_fetches_mutex);
    m_addr_fetches.push_back(strDest);
}

uint16_t GetListenPort()
{
    // If -bind= is provided with ":port" part, use that (first one if multiple are provided).
    for (const std::string& bind_arg : gArgs.GetArgs("-bind")) {
        CService bind_addr;
        constexpr uint16_t dummy_port = 0;

        if (Lookup(bind_arg, bind_addr, dummy_port, /*fAllowLookup=*/false)) {
            if (bind_addr.GetPort() != dummy_port) {
                return bind_addr.GetPort();
            }
        }
    }

    // Otherwise, if -whitebind= without NetPermissionFlags::NoBan is provided, use that
    // (-whitebind= is required to have ":port").
    for (const std::string& whitebind_arg : gArgs.GetArgs("-whitebind")) {
        NetWhitebindPermissions whitebind;
        bilingual_str error;
        if (NetWhitebindPermissions::TryParse(whitebind_arg, whitebind, error)) {
            if (!NetPermissions::HasFlag(whitebind.m_flags, NetPermissionFlags::NoBan)) {
                return whitebind.m_service.GetPort();
            }
        }
    }

    // Otherwise, if -port= is provided, use that. Otherwise use the default port.
    return static_cast<uint16_t>(gArgs.GetIntArg("-port", Params().GetDefaultPort()));
}

// find 'best' local address for a particular peer
bool GetLocal(CService& addr, const CNetAddr *paddrPeer)
{
    if (!fListen)
        return false;

    int nBestScore = -1;
    int nBestReachability = -1;
    {
        LOCK(g_maplocalhost_mutex);
        for (const auto& entry : mapLocalHost)
        {
            int nScore = entry.second.nScore;
            int nReachability = entry.first.GetReachabilityFrom(paddrPeer);
            if (nReachability > nBestReachability || (nReachability == nBestReachability && nScore > nBestScore))
            {
                addr = CService(entry.first, entry.second.nPort);
                nBestReachability = nReachability;
                nBestScore = nScore;
            }
        }
    }
    return nBestScore >= 0;
}

//! Convert the serialized seeds into usable address objects.
static std::vector<CAddress> ConvertSeeds(const std::vector<uint8_t> &vSeedsIn)
{
    // It'll only connect to one or two seed nodes because once it connects,
    // it'll get a pile of addresses with newer timestamps.
    // Seed nodes are given a random 'last seen time' of between one and two
    // weeks ago.
    const auto one_week{7 * 24h};
    std::vector<CAddress> vSeedsOut;
    FastRandomContext rng;
    CDataStream s(vSeedsIn, SER_NETWORK, PROTOCOL_VERSION | ADDRV2_FORMAT);
    while (!s.eof()) {
        CService endpoint;
        s >> endpoint;
        CAddress addr{endpoint, GetDesirableServiceFlags(NODE_NONE)};
        addr.nTime = rng.rand_uniform_delay(Now<NodeSeconds>() - one_week, -one_week);
        LogPrint(BCLog::NET, "Added hardcoded seed: %s\n", addr.ToStringAddrPort());
        vSeedsOut.push_back(addr);
    }
    return vSeedsOut;
}

// get best local address for a particular peer as a CAddress
// Otherwise, return the unroutable 0.0.0.0 but filled in with
// the normal parameters, since the IP may be changed to a useful
// one by discovery.
CService GetLocalAddress(const CNetAddr& addrPeer)
{
    CService addr;
    if (GetLocal(addr, &addrPeer)) {
        return addr;
    }
    return CService{CNetAddr(), GetListenPort()};
}

static int GetnScore(const CService& addr)
{
    LOCK(g_maplocalhost_mutex);
    const auto it = mapLocalHost.find(addr);
    return (it != mapLocalHost.end()) ? it->second.nScore : 0;
}

// Is our peer's addrLocal potentially useful as an external IP source?
bool IsPeerAddrLocalGood(CNode *pnode)
{
    CService addrLocal = pnode->GetAddrLocal();
    return fDiscover && pnode->addr.IsRoutable() && addrLocal.IsRoutable() &&
           IsReachable(addrLocal.GetNetwork());
}

std::optional<CService> GetLocalAddrForPeer(CNode& node)
{
    CService addrLocal{GetLocalAddress(node.addr)};
    if (gArgs.GetBoolArg("-addrmantest", false)) {
        // use IPv4 loopback during addrmantest
        addrLocal = CService(LookupNumeric("127.0.0.1", GetListenPort()));
    }
    // If discovery is enabled, sometimes give our peer the address it
    // tells us that it sees us as in case it has a better idea of our
    // address than we do.
    FastRandomContext rng;
    if (IsPeerAddrLocalGood(&node) && (!addrLocal.IsRoutable() ||
         rng.randbits((GetnScore(addrLocal) > LOCAL_MANUAL) ? 3 : 1) == 0))
    {
        if (node.IsInboundConn()) {
            // For inbound connections, assume both the address and the port
            // as seen from the peer.
            addrLocal = CService{node.GetAddrLocal()};
        } else {
            // For outbound connections, assume just the address as seen from
            // the peer and leave the port in `addrLocal` as returned by
            // `GetLocalAddress()` above. The peer has no way to observe our
            // listening port when we have initiated the connection.
            addrLocal.SetIP(node.GetAddrLocal());
        }
    }
    if (addrLocal.IsRoutable() || gArgs.GetBoolArg("-addrmantest", false))
    {
        LogPrint(BCLog::NET, "Advertising address %s to peer=%d\n", addrLocal.ToStringAddrPort(), node.GetId());
        return addrLocal;
    }
    // Address is unroutable. Don't advertise.
    return std::nullopt;
}

/**
 * If an IPv6 address belongs to the address range used by the CJDNS network and
 * the CJDNS network is reachable (-cjdnsreachable config is set), then change
 * the type from NET_IPV6 to NET_CJDNS.
 * @param[in] service Address to potentially convert.
 * @return a copy of `service` either unmodified or changed to CJDNS.
 */
CService MaybeFlipIPv6toCJDNS(const CService& service)
{
    CService ret{service};
    if (ret.m_net == NET_IPV6 && ret.m_addr[0] == 0xfc && IsReachable(NET_CJDNS)) {
        ret.m_net = NET_CJDNS;
    }
    return ret;
}

// learn a new local address
bool AddLocal(const CService& addr_, int nScore)
{
    CService addr{MaybeFlipIPv6toCJDNS(addr_)};

    if (!addr.IsRoutable())
        return false;

    if (!fDiscover && nScore < LOCAL_MANUAL)
        return false;

    if (!IsReachable(addr))
        return false;

    LogPrintf("AddLocal(%s,%i)\n", addr.ToStringAddrPort(), nScore);

    {
        LOCK(g_maplocalhost_mutex);
        const auto [it, is_newly_added] = mapLocalHost.emplace(addr, LocalServiceInfo());
        LocalServiceInfo &info = it->second;
        if (is_newly_added || nScore >= info.nScore) {
            info.nScore = nScore + (is_newly_added ? 0 : 1);
            info.nPort = addr.GetPort();
        }
    }

    return true;
}

bool AddLocal(const CNetAddr &addr, int nScore)
{
    return AddLocal(CService(addr, GetListenPort()), nScore);
}

void RemoveLocal(const CService& addr)
{
    LOCK(g_maplocalhost_mutex);
    LogPrintf("RemoveLocal(%s)\n", addr.ToStringAddrPort());
    mapLocalHost.erase(addr);
}

void SetReachable(enum Network net, bool reachable)
{
    if (net == NET_UNROUTABLE || net == NET_INTERNAL)
        return;
    LOCK(g_maplocalhost_mutex);
    vfLimited[net] = !reachable;
}

bool IsReachable(enum Network net)
{
    LOCK(g_maplocalhost_mutex);
    return !vfLimited[net];
}

bool IsReachable(const CNetAddr &addr)
{
    return IsReachable(addr.GetNetwork());
}

/** vote for a local address */
bool SeenLocal(const CService& addr)
{
    LOCK(g_maplocalhost_mutex);
    const auto it = mapLocalHost.find(addr);
    if (it == mapLocalHost.end()) return false;
    ++it->second.nScore;
    return true;
}


/** check whether a given address is potentially local */
bool IsLocal(const CService& addr)
{
    LOCK(g_maplocalhost_mutex);
    return mapLocalHost.count(addr) > 0;
}

CNode* CConnman::FindNode(const CNetAddr& ip)
{
    LOCK(m_nodes_mutex);
    for (CNode* pnode : m_nodes) {
      if (static_cast<CNetAddr>(pnode->addr) == ip) {
            return pnode;
        }
    }
    return nullptr;
}

CNode* CConnman::FindNode(const CSubNet& subNet)
{
    LOCK(m_nodes_mutex);
    for (CNode* pnode : m_nodes) {
        if (subNet.Match(static_cast<CNetAddr>(pnode->addr))) {
            return pnode;
        }
    }
    return nullptr;
}

CNode* CConnman::FindNode(const std::string& addrName)
{
    LOCK(m_nodes_mutex);
    for (CNode* pnode : m_nodes) {
        if (pnode->m_addr_name == addrName) {
            return pnode;
        }
    }
    return nullptr;
}

CNode* CConnman::FindNode(const CService& addr)
{
    LOCK(m_nodes_mutex);
    for (CNode* pnode : m_nodes) {
        if (static_cast<CService>(pnode->addr) == addr) {
            return pnode;
        }
    }
    return nullptr;
}

bool CConnman::AlreadyConnectedToAddress(const CAddress& addr)
{
    return FindNode(static_cast<CNetAddr>(addr)) || FindNode(addr.ToStringAddrPort());
}

bool CConnman::CheckIncomingNonce(uint64_t nonce)
{
    LOCK(m_nodes_mutex);
    for (const CNode* pnode : m_nodes) {
        if (!pnode->fSuccessfullyConnected && !pnode->IsInboundConn() && pnode->GetLocalNonce() == nonce)
            return false;
    }
    return true;
}

/** Get the bind address for a socket as CAddress */
static CAddress GetBindAddress(const Sock& sock)
{
    CAddress addr_bind;
    struct sockaddr_storage sockaddr_bind;
    socklen_t sockaddr_bind_len = sizeof(sockaddr_bind);
    if (sock.Get() != INVALID_SOCKET) {
        if (!sock.GetSockName((struct sockaddr*)&sockaddr_bind, &sockaddr_bind_len)) {
            addr_bind.SetSockAddr((const struct sockaddr*)&sockaddr_bind);
        } else {
            LogPrintLevel(BCLog::NET, BCLog::Level::Warning, "getsockname failed\n");
        }
    }
    return addr_bind;
}

CNode* CConnman::ConnectNode(CAddress addrConnect, const char *pszDest, bool fCountFailure, ConnectionType conn_type)
{
    AssertLockNotHeld(m_unused_i2p_sessions_mutex);
    assert(conn_type != ConnectionType::INBOUND);

    if (pszDest == nullptr) {
        if (IsLocal(addrConnect))
            return nullptr;

        // Look for an existing connection
        CNode* pnode = FindNode(static_cast<CService>(addrConnect));
        if (pnode)
        {
            LogPrintf("Failed to open new connection, already connected\n");
            return nullptr;
        }
    }

    LogPrintLevel(BCLog::NET, BCLog::Level::Debug, "trying connection %s lastseen=%.1fhrs\n",
        pszDest ? pszDest : addrConnect.ToStringAddrPort(),
        Ticks<HoursDouble>(pszDest ? 0h : Now<NodeSeconds>() - addrConnect.nTime));

    // Resolve
    const uint16_t default_port{pszDest != nullptr ? Params().GetDefaultPort(pszDest) :
                                                     Params().GetDefaultPort()};
    if (pszDest) {
        std::vector<CService> resolved;
        if (Lookup(pszDest, resolved,  default_port, fNameLookup && !HaveNameProxy(), 256) && !resolved.empty()) {
            const CService rnd{resolved[GetRand(resolved.size())]};
            addrConnect = CAddress{MaybeFlipIPv6toCJDNS(rnd), NODE_NONE};
            if (!addrConnect.IsValid()) {
                LogPrint(BCLog::NET, "Resolver returned invalid address %s for %s\n", addrConnect.ToStringAddrPort(), pszDest);
                return nullptr;
            }
            // It is possible that we already have a connection to the IP/port pszDest resolved to.
            // In that case, drop the connection that was just created.
            LOCK(m_nodes_mutex);
            CNode* pnode = FindNode(static_cast<CService>(addrConnect));
            if (pnode) {
                LogPrintf("Failed to open new connection, already connected\n");
                return nullptr;
            }
        }
    }

    // Connect
    bool connected = false;
    std::unique_ptr<Sock> sock;
    Proxy proxy;
    CAddress addr_bind;
    assert(!addr_bind.IsValid());
    std::unique_ptr<i2p::sam::Session> i2p_transient_session;

    if (addrConnect.IsValid()) {
        const bool use_proxy{GetProxy(addrConnect.GetNetwork(), proxy)};
        bool proxyConnectionFailed = false;

        if (addrConnect.GetNetwork() == NET_I2P && use_proxy) {
            i2p::Connection conn;

            if (m_i2p_sam_session) {
                connected = m_i2p_sam_session->Connect(addrConnect, conn, proxyConnectionFailed);
            } else {
                {
                    LOCK(m_unused_i2p_sessions_mutex);
                    if (m_unused_i2p_sessions.empty()) {
                        i2p_transient_session =
                            std::make_unique<i2p::sam::Session>(proxy.proxy, &interruptNet);
                    } else {
                        i2p_transient_session.swap(m_unused_i2p_sessions.front());
                        m_unused_i2p_sessions.pop();
                    }
                }
                connected = i2p_transient_session->Connect(addrConnect, conn, proxyConnectionFailed);
                if (!connected) {
                    LOCK(m_unused_i2p_sessions_mutex);
                    if (m_unused_i2p_sessions.size() < MAX_UNUSED_I2P_SESSIONS_SIZE) {
                        m_unused_i2p_sessions.emplace(i2p_transient_session.release());
                    }
                }
            }

            if (connected) {
                sock = std::move(conn.sock);
                addr_bind = CAddress{conn.me, NODE_NONE};
            }
        } else if (use_proxy) {
            sock = CreateSock(proxy.proxy);
            if (!sock) {
                return nullptr;
            }
            connected = ConnectThroughProxy(proxy, addrConnect.ToStringAddr(), addrConnect.GetPort(),
                                            *sock, nConnectTimeout, proxyConnectionFailed);
        } else {
            // no proxy needed (none set for target network)
            sock = CreateSock(addrConnect);
            if (!sock) {
                return nullptr;
            }
            connected = ConnectSocketDirectly(addrConnect, *sock, nConnectTimeout,
                                              conn_type == ConnectionType::MANUAL);
        }
        if (!proxyConnectionFailed) {
            // If a connection to the node was attempted, and failure (if any) is not caused by a problem connecting to
            // the proxy, mark this as an attempt.
            addrman.Attempt(addrConnect, fCountFailure);
        }
    } else if (pszDest && GetNameProxy(proxy)) {
        sock = CreateSock(proxy.proxy);
        if (!sock) {
            return nullptr;
        }
        std::string host;
        uint16_t port{default_port};
        SplitHostPort(std::string(pszDest), port, host);
        bool proxyConnectionFailed;
        connected = ConnectThroughProxy(proxy, host, port, *sock, nConnectTimeout,
                                        proxyConnectionFailed);
    }
    if (!connected) {
        return nullptr;
    }

    // Add node
    NodeId id = GetNewNodeId();
    uint64_t nonce = GetDeterministicRandomizer(RANDOMIZER_ID_LOCALHOSTNONCE).Write(id).Finalize();
    if (!addr_bind.IsValid()) {
        addr_bind = GetBindAddress(*sock);
    }
    CNode* pnode = new CNode(id,
                             std::move(sock),
                             addrConnect,
                             CalculateKeyedNetGroup(addrConnect),
                             nonce,
                             addr_bind,
                             pszDest ? pszDest : "",
                             conn_type,
                             /*inbound_onion=*/false,
                             CNodeOptions{
                                 .i2p_sam_session = std::move(i2p_transient_session),
                                 .recv_flood_size = nReceiveFloodSize,
                             });
    pnode->AddRef();

    // We're making a new connection, harvest entropy from the time (and our peer count)
    RandAddEvent((uint32_t)id);

    return pnode;
}

void CNode::CloseSocketDisconnect()
{
    fDisconnect = true;
    LOCK(m_sock_mutex);
    if (m_sock) {
        LogPrint(BCLog::NET, "disconnecting peer=%d\n", id);
        m_sock.reset();
    }
    m_i2p_sam_session.reset();
}

void CConnman::AddWhitelistPermissionFlags(NetPermissionFlags& flags, const CNetAddr &addr) const {
    for (const auto& subnet : vWhitelistedRange) {
        if (subnet.m_subnet.Match(addr)) NetPermissions::AddFlag(flags, subnet.m_flags);
    }
}

CService CNode::GetAddrLocal() const
{
    AssertLockNotHeld(m_addr_local_mutex);
    LOCK(m_addr_local_mutex);
    return addrLocal;
}

void CNode::SetAddrLocal(const CService& addrLocalIn) {
    AssertLockNotHeld(m_addr_local_mutex);
    LOCK(m_addr_local_mutex);
    if (addrLocal.IsValid()) {
        error("Addr local already set for node: %i. Refusing to change from %s to %s", id, addrLocal.ToStringAddrPort(), addrLocalIn.ToStringAddrPort());
    } else {
        addrLocal = addrLocalIn;
    }
}

Network CNode::ConnectedThroughNetwork() const
{
    return m_inbound_onion ? NET_ONION : addr.GetNetClass();
}

#undef X
#define X(name) stats.name = name
void CNode::CopyStats(CNodeStats& stats)
{
    stats.nodeid = this->GetId();
    X(addr);
    X(addrBind);
    stats.m_network = ConnectedThroughNetwork();
    X(m_last_send);
    X(m_last_recv);
    X(m_last_tx_time);
    X(m_last_block_time);
    X(m_connected);
    X(nTimeOffset);
    X(m_addr_name);
    X(nVersion);
    {
        LOCK(m_subver_mutex);
        X(cleanSubVer);
    }
    stats.fInbound = IsInboundConn();
<<<<<<< HEAD
    stats.m_manual_connection = IsManualConn();
    X(nStartingHeight);
    X(nChainHeight);
=======
    X(m_bip152_highbandwidth_to);
    X(m_bip152_highbandwidth_from);
>>>>>>> 8739b5cc
    {
        LOCK(cs_vSend);
        X(mapSendBytesPerMsgType);
        X(nSendBytes);
    }
    {
        LOCK(cs_vRecv);
        X(mapRecvBytesPerMsgType);
        X(nRecvBytes);
    }
    X(m_permission_flags);

    X(m_last_ping_time);
    X(m_min_ping_time);

    // Leave string empty if addrLocal invalid (not filled in yet)
    CService addrLocalUnlocked = GetAddrLocal();
    stats.addrLocal = addrLocalUnlocked.IsValid() ? addrLocalUnlocked.ToStringAddrPort() : "";

    X(m_conn_type);
}
#undef X

bool CNode::ReceiveMsgBytes(Span<const uint8_t> msg_bytes, bool& complete)
{
    complete = false;
    const auto time = GetTime<std::chrono::microseconds>();
    LOCK(cs_vRecv);
    m_last_recv = std::chrono::duration_cast<std::chrono::seconds>(time);
    nRecvBytes += msg_bytes.size();
    while (msg_bytes.size() > 0) {
        // absorb network data
        int handled = m_deserializer->Read(msg_bytes);
        if (handled < 0) {
            // Serious header problem, disconnect from the peer.
            return false;
        }

        if (m_deserializer->Complete()) {
            // decompose a transport agnostic CNetMessage from the deserializer
            bool reject_message{false};
            CNetMessage msg = m_deserializer->GetMessage(time, reject_message);
            if (reject_message) {
                // Message deserialization failed. Drop the message but don't disconnect the peer.
                // store the size of the corrupt message
                mapRecvBytesPerMsgType.at(NET_MESSAGE_TYPE_OTHER) += msg.m_raw_message_size;
                continue;
            }

            // Store received bytes per message type.
            // To prevent a memory DOS, only allow known message types.
            auto i = mapRecvBytesPerMsgType.find(msg.m_type);
            if (i == mapRecvBytesPerMsgType.end()) {
                i = mapRecvBytesPerMsgType.find(NET_MESSAGE_TYPE_OTHER);
            }
            assert(i != mapRecvBytesPerMsgType.end());
            i->second += msg.m_raw_message_size;

            // push the message to the process queue,
            vRecvMsg.push_back(std::move(msg));

            complete = true;
        }
    }

    return true;
}

int V1TransportDeserializer::readHeader(Span<const uint8_t> msg_bytes)
{
    // copy data to temporary parsing buffer
    unsigned int nRemaining = CMessageHeader::HEADER_SIZE - nHdrPos;
    unsigned int nCopy = std::min<unsigned int>(nRemaining, msg_bytes.size());

    memcpy(&hdrbuf[nHdrPos], msg_bytes.data(), nCopy);
    nHdrPos += nCopy;

    // if header incomplete, exit
    if (nHdrPos < CMessageHeader::HEADER_SIZE)
        return nCopy;

    // deserialize to CMessageHeader
    try {
        hdrbuf >> hdr;
    }
    catch (const std::exception&) {
        LogPrint(BCLog::NET, "Header error: Unable to deserialize, peer=%d\n", m_node_id);
        return -1;
    }

    // Check start string, network magic
    if (memcmp(hdr.pchMessageStart, m_chain_params.MessageStart(), CMessageHeader::MESSAGE_START_SIZE) != 0) {
        LogPrint(BCLog::NET, "Header error: Wrong MessageStart %s received, peer=%d\n", HexStr(hdr.pchMessageStart), m_node_id);
        return -1;
    }

    // reject messages larger than MAX_SIZE or MAX_PROTOCOL_MESSAGE_LENGTH
    if (hdr.nMessageSize > MAX_SIZE || hdr.nMessageSize > MAX_PROTOCOL_MESSAGE_LENGTH) {
        LogPrint(BCLog::NET, "Header error: Size too large (%s, %u bytes), peer=%d\n", SanitizeString(hdr.GetCommand()), hdr.nMessageSize, m_node_id);
        return -1;
    }

    // switch state to reading message data
    in_data = true;

    return nCopy;
}

int V1TransportDeserializer::readData(Span<const uint8_t> msg_bytes)
{
    unsigned int nRemaining = hdr.nMessageSize - nDataPos;
    unsigned int nCopy = std::min<unsigned int>(nRemaining, msg_bytes.size());

    if (vRecv.size() < nDataPos + nCopy) {
        // Allocate up to 256 KiB ahead, but never more than the total message size.
        vRecv.resize(std::min(hdr.nMessageSize, nDataPos + nCopy + 256 * 1024));
    }

    hasher.Write(msg_bytes.first(nCopy));
    memcpy(&vRecv[nDataPos], msg_bytes.data(), nCopy);
    nDataPos += nCopy;

    return nCopy;
}

const uint256& V1TransportDeserializer::GetMessageHash() const
{
    assert(Complete());
    if (data_hash.IsNull())
        hasher.Finalize(data_hash);
    return data_hash;
}

CNetMessage V1TransportDeserializer::GetMessage(const std::chrono::microseconds time, bool& reject_message)
{
    // Initialize out parameter
    reject_message = false;
    // decompose a single CNetMessage from the TransportDeserializer
    CNetMessage msg(std::move(vRecv));

    // store message type string, time, and sizes
    msg.m_type = hdr.GetCommand();
    msg.m_time = time;
    msg.m_message_size = hdr.nMessageSize;
    msg.m_raw_message_size = hdr.nMessageSize + CMessageHeader::HEADER_SIZE;

    uint256 hash = GetMessageHash();

    // We just received a message off the wire, harvest entropy from the time (and the message checksum)
    RandAddEvent(ReadLE32(hash.begin()));

    // Check checksum and header message type string
    if (memcmp(hash.begin(), hdr.pchChecksum, CMessageHeader::CHECKSUM_SIZE) != 0) {
        LogPrint(BCLog::NET, "Header error: Wrong checksum (%s, %u bytes), expected %s was %s, peer=%d\n",
                 SanitizeString(msg.m_type), msg.m_message_size,
                 HexStr(Span{hash}.first(CMessageHeader::CHECKSUM_SIZE)),
                 HexStr(hdr.pchChecksum),
                 m_node_id);
        reject_message = true;
    } else if (!hdr.IsCommandValid()) {
        LogPrint(BCLog::NET, "Header error: Invalid message type (%s, %u bytes), peer=%d\n",
                 SanitizeString(hdr.GetCommand()), msg.m_message_size, m_node_id);
        reject_message = true;
    }

    // Always reset the network deserializer (prepare for the next message)
    Reset();
    return msg;
}

void V1TransportSerializer::prepareForTransport(CSerializedNetMsg& msg, std::vector<unsigned char>& header) const
{
    // create dbl-sha256 checksum
    uint256 hash = Hash(msg.data);

    // create header
    CMessageHeader hdr(Params().MessageStart(), msg.m_type.c_str(), msg.data.size());
    memcpy(hdr.pchChecksum, hash.begin(), CMessageHeader::CHECKSUM_SIZE);

    // serialize header
    header.reserve(CMessageHeader::HEADER_SIZE);
    CVectorWriter{SER_NETWORK, INIT_PROTO_VERSION, header, 0, hdr};
}

size_t CConnman::SocketSendData(CNode& node) const
{
    auto it = node.vSendMsg.begin();
    size_t nSentSize = 0;

    while (it != node.vSendMsg.end()) {
        const auto& data = *it;
        assert(data.size() > node.nSendOffset);
        int nBytes = 0;
        {
            LOCK(node.m_sock_mutex);
            if (!node.m_sock) {
                break;
            }
            int flags = MSG_NOSIGNAL | MSG_DONTWAIT;
#ifdef MSG_MORE
            if (it + 1 != node.vSendMsg.end()) {
                flags |= MSG_MORE;
            }
#endif
            nBytes = node.m_sock->Send(reinterpret_cast<const char*>(data.data()) + node.nSendOffset, data.size() - node.nSendOffset, flags);
        }
        if (nBytes > 0) {
            node.m_last_send = GetTime<std::chrono::seconds>();
            node.nSendBytes += nBytes;
            node.nSendOffset += nBytes;
            nSentSize += nBytes;
            if (node.nSendOffset == data.size()) {
                node.nSendOffset = 0;
                node.nSendSize -= data.size();
                node.fPauseSend = node.nSendSize > nSendBufferMaxSize;
                it++;
            } else {
                // could not send full message; stop sending more
                break;
            }
        } else {
            if (nBytes < 0) {
                // error
                int nErr = WSAGetLastError();
                if (nErr != WSAEWOULDBLOCK && nErr != WSAEMSGSIZE && nErr != WSAEINTR && nErr != WSAEINPROGRESS) {
                    LogPrint(BCLog::NET, "socket send error for peer=%d: %s\n", node.GetId(), NetworkErrorString(nErr));
                    node.CloseSocketDisconnect();
                }
            }
            // couldn't send anything at all
            break;
        }
    }

    if (it == node.vSendMsg.end()) {
        assert(node.nSendOffset == 0);
        assert(node.nSendSize == 0);
    }
    node.vSendMsg.erase(node.vSendMsg.begin(), it);
    return nSentSize;
}

/** Try to find a connection to evict when the node is full.
 *  Extreme care must be taken to avoid opening the node to attacker
 *   triggered network partitioning.
 *  The strategy used here is to protect a small number of peers
 *   for each of several distinct characteristics which are difficult
 *   to forge.  In order to partition a node the attacker must be
 *   simultaneously better at all of them than honest peers.
 */
bool CConnman::AttemptToEvictConnection()
{
    std::vector<NodeEvictionCandidate> vEvictionCandidates;
    {

        LOCK(m_nodes_mutex);
        for (const CNode* node : m_nodes) {
            if (node->fDisconnect)
                continue;
            NodeEvictionCandidate candidate{
                .id = node->GetId(),
                .m_connected = node->m_connected,
                .m_min_ping_time = node->m_min_ping_time,
                .m_last_block_time = node->m_last_block_time,
                .m_last_tx_time = node->m_last_tx_time,
                .fRelevantServices = node->m_has_all_wanted_services,
                .m_relay_txs = node->m_relays_txs.load(),
                .fBloomFilter = node->m_bloom_filter_loaded.load(),
                .nKeyedNetGroup = node->nKeyedNetGroup,
                .prefer_evict = node->m_prefer_evict,
                .m_is_local = node->addr.IsLocal(),
                .m_network = node->ConnectedThroughNetwork(),
                .m_noban = node->HasPermission(NetPermissionFlags::NoBan),
                .m_conn_type = node->m_conn_type,
            };
            vEvictionCandidates.push_back(candidate);
        }
    }
    const std::optional<NodeId> node_id_to_evict = SelectNodeToEvict(std::move(vEvictionCandidates));
    if (!node_id_to_evict) {
        return false;
    }
    LOCK(m_nodes_mutex);
    for (CNode* pnode : m_nodes) {
        if (pnode->GetId() == *node_id_to_evict) {
            LogPrint(BCLog::NET, "selected %s connection for eviction peer=%d; disconnecting\n", pnode->ConnectionTypeAsString(), pnode->GetId());
            pnode->fDisconnect = true;
            return true;
        }
    }
    return false;
}

void CConnman::AcceptConnection(const ListenSocket& hListenSocket) {
    struct sockaddr_storage sockaddr;
    socklen_t len = sizeof(sockaddr);
    auto sock = hListenSocket.sock->Accept((struct sockaddr*)&sockaddr, &len);
    CAddress addr;

    if (!sock) {
        const int nErr = WSAGetLastError();
        if (nErr != WSAEWOULDBLOCK) {
            LogPrintf("socket error accept failed: %s\n", NetworkErrorString(nErr));
        }
        return;
    }

    if (!addr.SetSockAddr((const struct sockaddr*)&sockaddr)) {
        LogPrintLevel(BCLog::NET, BCLog::Level::Warning, "Unknown socket family\n");
    } else {
        addr = CAddress{MaybeFlipIPv6toCJDNS(addr), NODE_NONE};
    }

    const CAddress addr_bind{MaybeFlipIPv6toCJDNS(GetBindAddress(*sock)), NODE_NONE};

    NetPermissionFlags permission_flags = NetPermissionFlags::None;
    hListenSocket.AddSocketPermissionFlags(permission_flags);

    CreateNodeFromAcceptedSocket(std::move(sock), permission_flags, addr_bind, addr);
}

void CConnman::CreateNodeFromAcceptedSocket(std::unique_ptr<Sock>&& sock,
                                            NetPermissionFlags permission_flags,
                                            const CAddress& addr_bind,
                                            const CAddress& addr)
{
    int nInbound = 0;
    int nMaxInbound = nMaxConnections - m_max_outbound;

    AddWhitelistPermissionFlags(permission_flags, addr);
    if (NetPermissions::HasFlag(permission_flags, NetPermissionFlags::Implicit)) {
        NetPermissions::ClearFlag(permission_flags, NetPermissionFlags::Implicit);
        if (gArgs.GetBoolArg("-whitelistforcerelay", DEFAULT_WHITELISTFORCERELAY)) NetPermissions::AddFlag(permission_flags, NetPermissionFlags::ForceRelay);
        if (gArgs.GetBoolArg("-whitelistrelay", DEFAULT_WHITELISTRELAY)) NetPermissions::AddFlag(permission_flags, NetPermissionFlags::Relay);
        NetPermissions::AddFlag(permission_flags, NetPermissionFlags::Mempool);
        NetPermissions::AddFlag(permission_flags, NetPermissionFlags::NoBan);
    }

    {
        LOCK(m_nodes_mutex);
        for (const CNode* pnode : m_nodes) {
            if (pnode->IsInboundConn()) nInbound++;
        }
    }

    if (!fNetworkActive) {
        LogPrint(BCLog::NET, "connection from %s dropped: not accepting new connections\n", addr.ToStringAddrPort());
        return;
    }

    if (!sock->IsSelectable()) {
        LogPrintf("connection from %s dropped: non-selectable socket\n", addr.ToStringAddrPort());
        return;
    }

    // According to the internet TCP_NODELAY is not carried into accepted sockets
    // on all platforms.  Set it again here just to be sure.
    const int on{1};
    if (sock->SetSockOpt(IPPROTO_TCP, TCP_NODELAY, &on, sizeof(on)) == SOCKET_ERROR) {
        LogPrint(BCLog::NET, "connection from %s: unable to set TCP_NODELAY, continuing anyway\n",
                 addr.ToStringAddrPort());
    }

    // Don't accept connections from banned peers.
    bool banned = m_banman && m_banman->IsBanned(addr);
    if (!NetPermissions::HasFlag(permission_flags, NetPermissionFlags::NoBan) && banned)
    {
        LogPrint(BCLog::NET, "connection from %s dropped (banned)\n", addr.ToStringAddrPort());
        return;
    }

    // Only accept connections from discouraged peers if our inbound slots aren't (almost) full.
    bool discouraged = m_banman && m_banman->IsDiscouraged(addr);
    if (!NetPermissions::HasFlag(permission_flags, NetPermissionFlags::NoBan) && nInbound + 1 >= nMaxInbound && discouraged)
    {
        LogPrint(BCLog::NET, "connection from %s dropped (discouraged)\n", addr.ToStringAddrPort());
        return;
    }

    if (nInbound >= nMaxInbound)
    {
        if (!AttemptToEvictConnection()) {
            // No connection to evict, disconnect the new connection
            LogPrint(BCLog::NET, "failed to find an eviction candidate - connection dropped (full)\n");
            return;
        }
    }

    NodeId id = GetNewNodeId();
    uint64_t nonce = GetDeterministicRandomizer(RANDOMIZER_ID_LOCALHOSTNONCE).Write(id).Finalize();

    ServiceFlags nodeServices = nLocalServices;
    if (NetPermissions::HasFlag(permission_flags, NetPermissionFlags::BloomFilter)) {
        nodeServices = static_cast<ServiceFlags>(nodeServices | NODE_BLOOM);
    }

    const bool inbound_onion = std::find(m_onion_binds.begin(), m_onion_binds.end(), addr_bind) != m_onion_binds.end();
    CNode* pnode = new CNode(id,
                             std::move(sock),
                             addr,
                             CalculateKeyedNetGroup(addr),
                             nonce,
                             addr_bind,
                             /*addrNameIn=*/"",
                             ConnectionType::INBOUND,
                             inbound_onion,
                             CNodeOptions{
                                 .permission_flags = permission_flags,
                                 .prefer_evict = discouraged,
                                 .recv_flood_size = nReceiveFloodSize,
                             });
    pnode->AddRef();
    m_msgproc->InitializeNode(*pnode, nodeServices);

    LogPrint(BCLog::NET, "connection from %s accepted\n", addr.ToStringAddrPort());

    {
        LOCK(m_nodes_mutex);
        m_nodes.push_back(pnode);
    }

    // We received a new connection, harvest entropy from the time (and our peer count)
    RandAddEvent((uint32_t)id);
}

bool CConnman::AddConnection(const std::string& address, ConnectionType conn_type)
{
    AssertLockNotHeld(m_unused_i2p_sessions_mutex);
    std::optional<int> max_connections;
    switch (conn_type) {
    case ConnectionType::INBOUND:
    case ConnectionType::MANUAL:
        return false;
    case ConnectionType::OUTBOUND_FULL_RELAY:
        max_connections = m_max_outbound_full_relay;
        break;
    case ConnectionType::BLOCK_RELAY:
        max_connections = m_max_outbound_block_relay;
        break;
    // no limit for ADDR_FETCH because -seednode has no limit either
    case ConnectionType::ADDR_FETCH:
        break;
    // no limit for FEELER connections since they're short-lived
    case ConnectionType::FEELER:
        break;
    } // no default case, so the compiler can warn about missing cases

    // Count existing connections
    int existing_connections = WITH_LOCK(m_nodes_mutex,
                                         return std::count_if(m_nodes.begin(), m_nodes.end(), [conn_type](CNode* node) { return node->m_conn_type == conn_type; }););

    // Max connections of specified type already exist
    if (max_connections != std::nullopt && existing_connections >= max_connections) return false;

    // Max total outbound connections already exist
    CSemaphoreGrant grant(*semOutbound, true);
    if (!grant) return false;

    OpenNetworkConnection(CAddress(), false, &grant, address.c_str(), conn_type);
    return true;
}

void CConnman::DisconnectNodes()
{
    {
        LOCK(m_nodes_mutex);

        if (!fNetworkActive) {
            // Disconnect any connected nodes
            for (CNode* pnode : m_nodes) {
                if (!pnode->fDisconnect) {
                    LogPrint(BCLog::NET, "Network not active, dropping peer=%d\n", pnode->GetId());
                    pnode->fDisconnect = true;
                }
            }
        }

        // Disconnect unused nodes
        std::vector<CNode*> nodes_copy = m_nodes;
        for (CNode* pnode : nodes_copy)
        {
            if (pnode->fDisconnect)
            {
                // remove from m_nodes
                m_nodes.erase(remove(m_nodes.begin(), m_nodes.end(), pnode), m_nodes.end());

                // release outbound grant (if any)
                pnode->grantOutbound.Release();

                // close socket and cleanup
                pnode->CloseSocketDisconnect();

                // hold in disconnected pool until all refs are released
                pnode->Release();
                m_nodes_disconnected.push_back(pnode);
            }
        }
    }
    {
        // Delete disconnected nodes
        std::list<CNode*> nodes_disconnected_copy = m_nodes_disconnected;
        for (CNode* pnode : nodes_disconnected_copy)
        {
            // Destroy the object only after other threads have stopped using it.
            if (pnode->GetRefCount() <= 0) {
                m_nodes_disconnected.remove(pnode);
                DeleteNode(pnode);
            }
        }
    }
}

void CConnman::NotifyNumConnectionsChanged()
{
    size_t nodes_size;
    {
<<<<<<< HEAD
        LOCK(cs_vNodes);
        vNodesSize = vNodes.size();
    }
    if(vNodesSize != nPrevNodeCount) {
        nPrevNodeCount = vNodesSize;
        if(clientInterface)
            clientInterface->NotifyNumConnectionsChanged(vNodesSize);
        UpdateNumPeers(vNodesSize);
=======
        LOCK(m_nodes_mutex);
        nodes_size = m_nodes.size();
>>>>>>> 8739b5cc
    }
    if(nodes_size != nPrevNodeCount) {
        nPrevNodeCount = nodes_size;
        if (m_client_interface) {
            m_client_interface->NotifyNumConnectionsChanged(nodes_size);
        }
        particl::UpdateNumPeers(nodes_size);
    }
}

bool CConnman::ShouldRunInactivityChecks(const CNode& node, std::chrono::seconds now) const
{
    return node.m_connected + m_peer_connect_timeout < now;
}

bool CConnman::InactivityCheck(const CNode& node) const
{
    // Tests that see disconnects after using mocktime can start nodes with a
    // large timeout. For example, -peertimeout=999999999.
    const auto now{GetTime<std::chrono::seconds>()};
    const auto last_send{node.m_last_send.load()};
    const auto last_recv{node.m_last_recv.load()};

    if (!ShouldRunInactivityChecks(node, now)) return false;

    if (last_recv.count() == 0 || last_send.count() == 0) {
        LogPrint(BCLog::NET, "socket no message in first %i seconds, %d %d peer=%d\n", count_seconds(m_peer_connect_timeout), last_recv.count() != 0, last_send.count() != 0, node.GetId());
        return true;
    }

    if (now > last_send + TIMEOUT_INTERVAL) {
        LogPrint(BCLog::NET, "socket sending timeout: %is peer=%d\n", count_seconds(now - last_send), node.GetId());
        return true;
    }

    if (now > last_recv + TIMEOUT_INTERVAL) {
        LogPrint(BCLog::NET, "socket receive timeout: %is peer=%d\n", count_seconds(now - last_recv), node.GetId());
        return true;
    }

    if (!node.fSuccessfullyConnected) {
        LogPrint(BCLog::NET, "version handshake timeout peer=%d\n", node.GetId());
        return true;
    }

    return false;
}

Sock::EventsPerSock CConnman::GenerateWaitSockets(Span<CNode* const> nodes)
{
    Sock::EventsPerSock events_per_sock;

    for (const ListenSocket& hListenSocket : vhListenSocket) {
        events_per_sock.emplace(hListenSocket.sock, Sock::Events{Sock::RECV});
    }

    for (CNode* pnode : nodes) {
        // Implement the following logic:
        // * If there is data to send, select() for sending data. As this only
        //   happens when optimistic write failed, we choose to first drain the
        //   write buffer in this case before receiving more. This avoids
        //   needlessly queueing received data, if the remote peer is not themselves
        //   receiving data. This means properly utilizing TCP flow control signalling.
        // * Otherwise, if there is space left in the receive buffer, select() for
        //   receiving data.
        // * Hand off all complete messages to the processor, to be handled without
        //   blocking here.

        bool select_recv = !pnode->fPauseRecv;
        bool select_send;
        {
            LOCK(pnode->cs_vSend);
            select_send = !pnode->vSendMsg.empty();
        }

        LOCK(pnode->m_sock_mutex);
        if (!pnode->m_sock) {
            continue;
        }

        Sock::Event requested{0};
        if (select_send) {
            requested = Sock::SEND;
        } else if (select_recv) {
            requested = Sock::RECV;
        }

        events_per_sock.emplace(pnode->m_sock, Sock::Events{requested});
    }

    return events_per_sock;
}

void CConnman::SocketHandler()
{
    AssertLockNotHeld(m_total_bytes_sent_mutex);

    Sock::EventsPerSock events_per_sock;

    {
        const NodesSnapshot snap{*this, /*shuffle=*/false};

        const auto timeout = std::chrono::milliseconds(SELECT_TIMEOUT_MILLISECONDS);

        // Check for the readiness of the already connected sockets and the
        // listening sockets in one call ("readiness" as in poll(2) or
        // select(2)). If none are ready, wait for a short while and return
        // empty sets.
        events_per_sock = GenerateWaitSockets(snap.Nodes());
        if (events_per_sock.empty() || !events_per_sock.begin()->first->WaitMany(timeout, events_per_sock)) {
            interruptNet.sleep_for(timeout);
        }

        // Service (send/receive) each of the already connected nodes.
        SocketHandlerConnected(snap.Nodes(), events_per_sock);
    }

    // Accept new connections from listening sockets.
    SocketHandlerListening(events_per_sock);
}

void CConnman::SocketHandlerConnected(const std::vector<CNode*>& nodes,
                                      const Sock::EventsPerSock& events_per_sock)
{
    AssertLockNotHeld(m_total_bytes_sent_mutex);

    for (CNode* pnode : nodes) {
        if (interruptNet)
            return;

        //
        // Receive
        //
        bool recvSet = false;
        bool sendSet = false;
        bool errorSet = false;
        {
            LOCK(pnode->m_sock_mutex);
            if (!pnode->m_sock) {
                continue;
            }
            const auto it = events_per_sock.find(pnode->m_sock);
            if (it != events_per_sock.end()) {
                recvSet = it->second.occurred & Sock::RECV;
                sendSet = it->second.occurred & Sock::SEND;
                errorSet = it->second.occurred & Sock::ERR;
            }
        }
        if (recvSet || errorSet)
        {
            // typical socket buffer is 8K-64K
            uint8_t pchBuf[0x10000];
            int nBytes = 0;
            {
                LOCK(pnode->m_sock_mutex);
                if (!pnode->m_sock) {
                    continue;
                }
                nBytes = pnode->m_sock->Recv(pchBuf, sizeof(pchBuf), MSG_DONTWAIT);
            }
            if (nBytes > 0)
            {
                bool notify = false;
                if (!pnode->ReceiveMsgBytes({pchBuf, (size_t)nBytes}, notify)) {
                    pnode->CloseSocketDisconnect();
                }
                RecordBytesRecv(nBytes);
                if (notify) {
                    pnode->MarkReceivedMsgsForProcessing();
                    WakeMessageHandler();
                }
            }
            else if (nBytes == 0)
            {
                // socket closed gracefully
                if (!pnode->fDisconnect) {
                    LogPrint(BCLog::NET, "socket closed for peer=%d\n", pnode->GetId());
                }
                pnode->CloseSocketDisconnect();
            }
            else if (nBytes < 0)
            {
                // error
                int nErr = WSAGetLastError();
                if (nErr != WSAEWOULDBLOCK && nErr != WSAEMSGSIZE && nErr != WSAEINTR && nErr != WSAEINPROGRESS)
                {
                    if (!pnode->fDisconnect) {
                        LogPrint(BCLog::NET, "socket recv error for peer=%d: %s\n", pnode->GetId(), NetworkErrorString(nErr));
                    }
                    pnode->CloseSocketDisconnect();
                }
            }
        }

        if (sendSet) {
            // Send data
            size_t bytes_sent = WITH_LOCK(pnode->cs_vSend, return SocketSendData(*pnode));
            if (bytes_sent) RecordBytesSent(bytes_sent);
        }

        if (InactivityCheck(*pnode)) pnode->fDisconnect = true;
    }
}

void CConnman::SocketHandlerListening(const Sock::EventsPerSock& events_per_sock)
{
    for (const ListenSocket& listen_socket : vhListenSocket) {
        if (interruptNet) {
            return;
        }
        const auto it = events_per_sock.find(listen_socket.sock);
        if (it != events_per_sock.end() && it->second.occurred & Sock::RECV) {
            AcceptConnection(listen_socket);
        }
    }
}

void CConnman::ThreadSocketHandler()
{
    AssertLockNotHeld(m_total_bytes_sent_mutex);

    SetSyscallSandboxPolicy(SyscallSandboxPolicy::NET);
    while (!interruptNet)
    {
        DisconnectNodes();
        NotifyNumConnectionsChanged();
        SocketHandler();
    }
}

void CConnman::WakeMessageHandler()
{
    {
        LOCK(mutexMsgProc);
        fMsgProcWake = true;
    }
    condMsgProc.notify_one();
}

void CConnman::ThreadDNSAddressSeed()
{
    SetSyscallSandboxPolicy(SyscallSandboxPolicy::INITIALIZATION_DNS_SEED);
    FastRandomContext rng;
    std::vector<std::string> seeds = Params().DNSSeeds();
    Shuffle(seeds.begin(), seeds.end(), rng);
    int seeds_right_now = 0; // Number of seeds left before testing if we have enough connections
    int found = 0;

    if (gArgs.GetBoolArg("-forcednsseed", DEFAULT_FORCEDNSSEED)) {
        // When -forcednsseed is provided, query all.
        seeds_right_now = seeds.size();
    } else if (addrman.Size() == 0) {
        // If we have no known peers, query all.
        // This will occur on the first run, or if peers.dat has been
        // deleted.
        seeds_right_now = seeds.size();
    }

    // goal: only query DNS seed if address need is acute
    // * If we have a reasonable number of peers in addrman, spend
    //   some time trying them first. This improves user privacy by
    //   creating fewer identifying DNS requests, reduces trust by
    //   giving seeds less influence on the network topology, and
    //   reduces traffic to the seeds.
    // * When querying DNS seeds query a few at once, this ensures
    //   that we don't give DNS seeds the ability to eclipse nodes
    //   that query them.
    // * If we continue having problems, eventually query all the
    //   DNS seeds, and if that fails too, also try the fixed seeds.
    //   (done in ThreadOpenConnections)
    const std::chrono::seconds seeds_wait_time = (addrman.Size() >= DNSSEEDS_DELAY_PEER_THRESHOLD ? DNSSEEDS_DELAY_MANY_PEERS : DNSSEEDS_DELAY_FEW_PEERS);

    for (const std::string& seed : seeds) {
        if (seeds_right_now == 0) {
            seeds_right_now += DNSSEEDS_TO_QUERY_AT_ONCE;

            if (addrman.Size() > 0) {
                LogPrintf("Waiting %d seconds before querying DNS seeds.\n", seeds_wait_time.count());
                std::chrono::seconds to_wait = seeds_wait_time;
                while (to_wait.count() > 0) {
                    // if sleeping for the MANY_PEERS interval, wake up
                    // early to see if we have enough peers and can stop
                    // this thread entirely freeing up its resources
                    std::chrono::seconds w = std::min(DNSSEEDS_DELAY_FEW_PEERS, to_wait);
                    if (!interruptNet.sleep_for(w)) return;
                    to_wait -= w;

                    int nRelevant = 0;
                    {
                        LOCK(m_nodes_mutex);
                        for (const CNode* pnode : m_nodes) {
                            if (pnode->fSuccessfullyConnected && pnode->IsFullOutboundConn()) ++nRelevant;
                        }
                    }
                    if (nRelevant >= 2) {
                        if (found > 0) {
                            LogPrintf("%d addresses found from DNS seeds\n", found);
                            LogPrintf("P2P peers available. Finished DNS seeding.\n");
                        } else {
                            LogPrintf("P2P peers available. Skipped DNS seeding.\n");
                        }
                        return;
                    }
                }
            }
        }

        if (interruptNet) return;

        // hold off on querying seeds if P2P network deactivated
        if (!fNetworkActive) {
            LogPrintf("Waiting for network to be reactivated before querying DNS seeds.\n");
            do {
                if (!interruptNet.sleep_for(std::chrono::seconds{1})) return;
            } while (!fNetworkActive);
        }

        LogPrintf("Loading addresses from DNS seed %s\n", seed);
        // If -proxy is in use, we make an ADDR_FETCH connection to the DNS resolved peer address
        // for the base dns seed domain in chainparams
        if (HaveNameProxy()) {
            AddAddrFetch(seed);
        } else {
            std::vector<CNetAddr> vIPs;
            std::vector<CAddress> vAdd;
            ServiceFlags requiredServiceBits = GetDesirableServiceFlags(NODE_NONE);
            std::string host = strprintf("x%x.%s", requiredServiceBits, seed);
            CNetAddr resolveSource;
            if (!resolveSource.SetInternal(host)) {
                continue;
            }
            unsigned int nMaxIPs = 256; // Limits number of IPs learned from a DNS seed
            if (LookupHost(host, vIPs, nMaxIPs, true)) {
                for (const CNetAddr& ip : vIPs) {
                    CAddress addr = CAddress(CService(ip, Params().GetDefaultPort()), requiredServiceBits);
                    addr.nTime = rng.rand_uniform_delay(Now<NodeSeconds>() - 3 * 24h, -4 * 24h); // use a random age between 3 and 7 days old
                    vAdd.push_back(addr);
                    found++;
                }
                addrman.Add(vAdd, resolveSource);
            } else {
                // If the seed does not support a subdomain with our desired service bits,
                // we make an ADDR_FETCH connection to the DNS resolved peer address for the
                // base dns seed domain in chainparams
                AddAddrFetch(seed);
            }
        }
        --seeds_right_now;
    }
    LogPrintf("%d addresses found from DNS seeds\n", found);
}

void CConnman::DumpAddresses()
{
    const auto start{SteadyClock::now()};

    DumpPeerAddresses(::gArgs, addrman);

    LogPrint(BCLog::NET, "Flushed %d addresses to peers.dat  %dms\n",
             addrman.Size(), Ticks<std::chrono::milliseconds>(SteadyClock::now() - start));
}

void CConnman::ProcessAddrFetch()
{
    AssertLockNotHeld(m_unused_i2p_sessions_mutex);
    std::string strDest;
    {
        LOCK(m_addr_fetches_mutex);
        if (m_addr_fetches.empty())
            return;
        strDest = m_addr_fetches.front();
        m_addr_fetches.pop_front();
    }
    CAddress addr;
    CSemaphoreGrant grant(*semOutbound, true);
    if (grant) {
        OpenNetworkConnection(addr, false, &grant, strDest.c_str(), ConnectionType::ADDR_FETCH);
    }
}

bool CConnman::GetTryNewOutboundPeer() const
{
    return m_try_another_outbound_peer;
}

void CConnman::SetTryNewOutboundPeer(bool flag)
{
    m_try_another_outbound_peer = flag;
    LogPrint(BCLog::NET, "setting try another outbound peer=%s\n", flag ? "true" : "false");
}

void CConnman::StartExtraBlockRelayPeers()
{
    LogPrint(BCLog::NET, "enabling extra block-relay-only peers\n");
    m_start_extra_block_relay_peers = true;
}

// Return the number of peers we have over our outbound connection limit
// Exclude peers that are marked for disconnect, or are going to be
// disconnected soon (eg ADDR_FETCH and FEELER)
// Also exclude peers that haven't finished initial connection handshake yet
// (so that we don't decide we're over our desired connection limit, and then
// evict some peer that has finished the handshake)
int CConnman::GetExtraFullOutboundCount() const
{
    int full_outbound_peers = 0;
    {
        LOCK(m_nodes_mutex);
        for (const CNode* pnode : m_nodes) {
            if (pnode->fSuccessfullyConnected && !pnode->fDisconnect && pnode->IsFullOutboundConn()) {
                ++full_outbound_peers;
            }
        }
    }
    return std::max(full_outbound_peers - m_max_outbound_full_relay, 0);
}

int CConnman::GetExtraBlockRelayCount() const
{
    int block_relay_peers = 0;
    {
        LOCK(m_nodes_mutex);
        for (const CNode* pnode : m_nodes) {
            if (pnode->fSuccessfullyConnected && !pnode->fDisconnect && pnode->IsBlockOnlyConn()) {
                ++block_relay_peers;
            }
        }
    }
    return std::max(block_relay_peers - m_max_outbound_block_relay, 0);
}

std::unordered_set<Network> CConnman::GetReachableEmptyNetworks() const
{
    std::unordered_set<Network> networks{};
    for (int n = 0; n < NET_MAX; n++) {
        enum Network net = (enum Network)n;
        if (net == NET_UNROUTABLE || net == NET_INTERNAL) continue;
        if (IsReachable(net) && addrman.Size(net, std::nullopt) == 0) {
            networks.insert(net);
        }
    }
    return networks;
}

void CConnman::ThreadOpenConnections(const std::vector<std::string> connect)
{
    AssertLockNotHeld(m_unused_i2p_sessions_mutex);
    SetSyscallSandboxPolicy(SyscallSandboxPolicy::NET_OPEN_CONNECTION);
    FastRandomContext rng;
    // Connect to specific addresses
    if (!connect.empty())
    {
        for (int64_t nLoop = 0;; nLoop++)
        {
            for (const std::string& strAddr : connect)
            {
                CAddress addr(CService(), NODE_NONE);
                OpenNetworkConnection(addr, false, nullptr, strAddr.c_str(), ConnectionType::MANUAL);
                for (int i = 0; i < 10 && i < nLoop; i++)
                {
                    if (!interruptNet.sleep_for(std::chrono::milliseconds(500)))
                        return;
                }
            }
            if (!interruptNet.sleep_for(std::chrono::milliseconds(500)))
                return;
        }
    }

    if (!gArgs.GetBoolArg("-findpeers", true)) {
        LogPrintf("%s: findpeers is unset, thread ending.\n", __func__);
        return;
    }

    // Initiate network connections
    auto start = GetTime<std::chrono::microseconds>();

    // Minimum time before next feeler connection (in microseconds).
    auto next_feeler = GetExponentialRand(start, FEELER_INTERVAL);
    auto next_extra_block_relay = GetExponentialRand(start, EXTRA_BLOCK_RELAY_ONLY_PEER_INTERVAL);
    const bool dnsseed = gArgs.GetBoolArg("-dnsseed", DEFAULT_DNSSEED);
    bool add_fixed_seeds = gArgs.GetBoolArg("-fixedseeds", DEFAULT_FIXEDSEEDS);

    if (!add_fixed_seeds) {
        LogPrintf("Fixed seeds are disabled\n");
    }

    while (!interruptNet)
    {
        ProcessAddrFetch();

        if (!interruptNet.sleep_for(std::chrono::milliseconds(500)))
            return;

        CSemaphoreGrant grant(*semOutbound);
        if (interruptNet)
            return;

        const std::unordered_set<Network> fixed_seed_networks{GetReachableEmptyNetworks()};
        if (add_fixed_seeds && !fixed_seed_networks.empty()) {
            // When the node starts with an empty peers.dat, there are a few other sources of peers before
            // we fallback on to fixed seeds: -dnsseed, -seednode, -addnode
            // If none of those are available, we fallback on to fixed seeds immediately, else we allow
            // 60 seconds for any of those sources to populate addrman.
            bool add_fixed_seeds_now = false;
            // It is cheapest to check if enough time has passed first.
            if (GetTime<std::chrono::seconds>() > start + std::chrono::minutes{1}) {
                add_fixed_seeds_now = true;
                LogPrintf("Adding fixed seeds as 60 seconds have passed and addrman is empty for at least one reachable network\n");
            }

            // Checking !dnsseed is cheaper before locking 2 mutexes.
            if (!add_fixed_seeds_now && !dnsseed) {
                LOCK2(m_addr_fetches_mutex, m_added_nodes_mutex);
                if (m_addr_fetches.empty() && m_added_nodes.empty()) {
                    add_fixed_seeds_now = true;
                    LogPrintf("Adding fixed seeds as -dnsseed=0 (or IPv4/IPv6 connections are disabled via -onlynet), -addnode is not provided and all -seednode(s) attempted\n");
                }
            }

            if (add_fixed_seeds_now) {
                std::vector<CAddress> seed_addrs{ConvertSeeds(Params().FixedSeeds())};
                // We will not make outgoing connections to peers that are unreachable
                // (e.g. because of -onlynet configuration).
                // Therefore, we do not add them to addrman in the first place.
                // In case previously unreachable networks become reachable
                // (e.g. in case of -onlynet changes by the user), fixed seeds will
                // be loaded only for networks for which we have no addresses.
                seed_addrs.erase(std::remove_if(seed_addrs.begin(), seed_addrs.end(),
                                                [&fixed_seed_networks](const CAddress& addr) { return fixed_seed_networks.count(addr.GetNetwork()) == 0; }),
                                 seed_addrs.end());
                CNetAddr local;
                local.SetInternal("fixedseeds");
                addrman.Add(seed_addrs, local);
                add_fixed_seeds = false;
                LogPrintf("Added %d fixed seeds from reachable networks.\n", seed_addrs.size());
            }
        }

        //
        // Choose an address to connect to based on most recently seen
        //
        CAddress addrConnect;

        // Only connect out to one peer per ipv4/ipv6 network group (/16 for IPv4).
        int nOutboundFullRelay = 0;
        int nOutboundBlockRelay = 0;
        int outbound_privacy_network_peers = 0;
        std::set<std::vector<unsigned char>> setConnected; // netgroups of our ipv4/ipv6 outbound peers

        {
            LOCK(m_nodes_mutex);
            for (const CNode* pnode : m_nodes) {
                if (pnode->IsFullOutboundConn()) nOutboundFullRelay++;
                if (pnode->IsBlockOnlyConn()) nOutboundBlockRelay++;

                // Make sure our persistent outbound slots to ipv4/ipv6 peers belong to different netgroups.
                switch (pnode->m_conn_type) {
                    // We currently don't take inbound connections into account. Since they are
                    // free to make, an attacker could make them to prevent us from connecting to
                    // certain peers.
                    case ConnectionType::INBOUND:
                    // Short-lived outbound connections should not affect how we select outbound
                    // peers from addrman.
                    case ConnectionType::ADDR_FETCH:
                    case ConnectionType::FEELER:
                        break;
                    case ConnectionType::MANUAL:
                    case ConnectionType::OUTBOUND_FULL_RELAY:
                    case ConnectionType::BLOCK_RELAY:
                        CAddress address{pnode->addr};
                        if (address.IsTor() || address.IsI2P() || address.IsCJDNS()) {
                            // Since our addrman-groups for these networks are
                            // random, without relation to the route we
                            // take to connect to these peers or to the
                            // difficulty in obtaining addresses with diverse
                            // groups, we don't worry about diversity with
                            // respect to our addrman groups when connecting to
                            // these networks.
                            ++outbound_privacy_network_peers;
                        } else {
                            setConnected.insert(m_netgroupman.GetGroup(address));
                        }
                } // no default case, so the compiler can warn about missing cases
            }
        }

        ConnectionType conn_type = ConnectionType::OUTBOUND_FULL_RELAY;
        auto now = GetTime<std::chrono::microseconds>();
        bool anchor = false;
        bool fFeeler = false;

        // Determine what type of connection to open. Opening
        // BLOCK_RELAY connections to addresses from anchors.dat gets the highest
        // priority. Then we open OUTBOUND_FULL_RELAY priority until we
        // meet our full-relay capacity. Then we open BLOCK_RELAY connection
        // until we hit our block-relay-only peer limit.
        // GetTryNewOutboundPeer() gets set when a stale tip is detected, so we
        // try opening an additional OUTBOUND_FULL_RELAY connection. If none of
        // these conditions are met, check to see if it's time to try an extra
        // block-relay-only peer (to confirm our tip is current, see below) or the next_feeler
        // timer to decide if we should open a FEELER.

        if (!m_anchors.empty() && (nOutboundBlockRelay < m_max_outbound_block_relay)) {
            conn_type = ConnectionType::BLOCK_RELAY;
            anchor = true;
        } else if (nOutboundFullRelay < m_max_outbound_full_relay) {
            // OUTBOUND_FULL_RELAY
        } else if (nOutboundBlockRelay < m_max_outbound_block_relay) {
            conn_type = ConnectionType::BLOCK_RELAY;
        } else if (GetTryNewOutboundPeer()) {
            // OUTBOUND_FULL_RELAY
        } else if (now > next_extra_block_relay && m_start_extra_block_relay_peers) {
            // Periodically connect to a peer (using regular outbound selection
            // methodology from addrman) and stay connected long enough to sync
            // headers, but not much else.
            //
            // Then disconnect the peer, if we haven't learned anything new.
            //
            // The idea is to make eclipse attacks very difficult to pull off,
            // because every few minutes we're finding a new peer to learn headers
            // from.
            //
            // This is similar to the logic for trying extra outbound (full-relay)
            // peers, except:
            // - we do this all the time on an exponential timer, rather than just when
            //   our tip is stale
            // - we potentially disconnect our next-youngest block-relay-only peer, if our
            //   newest block-relay-only peer delivers a block more recently.
            //   See the eviction logic in net_processing.cpp.
            //
            // Because we can promote these connections to block-relay-only
            // connections, they do not get their own ConnectionType enum
            // (similar to how we deal with extra outbound peers).
            next_extra_block_relay = GetExponentialRand(now, EXTRA_BLOCK_RELAY_ONLY_PEER_INTERVAL);
            conn_type = ConnectionType::BLOCK_RELAY;
        } else if (now > next_feeler) {
            next_feeler = GetExponentialRand(now, FEELER_INTERVAL);
            conn_type = ConnectionType::FEELER;
            fFeeler = true;
        } else {
            // skip to next iteration of while loop
            continue;
        }

        addrman.ResolveCollisions();

        const auto current_time{NodeClock::now()};
        int nTries = 0;
        while (!interruptNet)
        {
            if (anchor && !m_anchors.empty()) {
                const CAddress addr = m_anchors.back();
                m_anchors.pop_back();
                if (!addr.IsValid() || IsLocal(addr) || !IsReachable(addr) ||
                    !HasAllDesirableServiceFlags(addr.nServices) ||
                    setConnected.count(m_netgroupman.GetGroup(addr))) continue;
                addrConnect = addr;
                LogPrint(BCLog::NET, "Trying to make an anchor connection to %s\n", addrConnect.ToStringAddrPort());
                break;
            }

            // If we didn't find an appropriate destination after trying 100 addresses fetched from addrman,
            // stop this loop, and let the outer loop run again (which sleeps, adds seed nodes, recalculates
            // already-connected network ranges, ...) before trying new addrman addresses.
            nTries++;
            if (nTries > 100)
                break;

            CAddress addr;
            NodeSeconds addr_last_try{0s};

            if (fFeeler) {
                // First, try to get a tried table collision address. This returns
                // an empty (invalid) address if there are no collisions to try.
                std::tie(addr, addr_last_try) = addrman.SelectTriedCollision();

                if (!addr.IsValid()) {
                    // No tried table collisions. Select a new table address
                    // for our feeler.
                    std::tie(addr, addr_last_try) = addrman.Select(true);
                } else if (AlreadyConnectedToAddress(addr)) {
                    // If test-before-evict logic would have us connect to a
                    // peer that we're already connected to, just mark that
                    // address as Good(). We won't be able to initiate the
                    // connection anyway, so this avoids inadvertently evicting
                    // a currently-connected peer.
                    addrman.Good(addr);
                    // Select a new table address for our feeler instead.
                    std::tie(addr, addr_last_try) = addrman.Select(true);
                }
            } else {
                // Not a feeler
                std::tie(addr, addr_last_try) = addrman.Select();
            }

            // Require outbound connections, other than feelers, to be to distinct network groups
            if (!fFeeler && setConnected.count(m_netgroupman.GetGroup(addr))) {
                break;
            }

            // if we selected an invalid or local address, restart
            if (!addr.IsValid() || IsLocal(addr)) {
                break;
            }

            if (!IsReachable(addr))
                continue;

            // only consider very recently tried nodes after 30 failed attempts
            if (current_time - addr_last_try < 10min && nTries < 30) {
                continue;
            }

            // for non-feelers, require all the services we'll want,
            // for feelers, only require they be a full node (only because most
            // SPV clients don't have a good address DB available)
            if (!fFeeler && !HasAllDesirableServiceFlags(addr.nServices)) {
                continue;
            } else if (fFeeler && !MayHaveUsefulAddressDB(addr.nServices)) {
                continue;
            }

<<<<<<< HEAD
            // Do not allow non-default ports, unless after 50 invalid
            // addresses selected already. This is to prevent malicious peers
            // from advertising themselves as a service on another host and
            // port, causing a DoS attack as nodes around the network attempt
            // to connect to it fruitlessly.
            if (addr.GetPort() != Params().GetDefaultPort() && nTries < 50)
=======
            // Do not connect to bad ports, unless 50 invalid addresses have been selected already.
            if (nTries < 50 && (addr.IsIPv4() || addr.IsIPv6()) && IsBadPort(addr.GetPort())) {
>>>>>>> 8739b5cc
                continue;
            }

            addrConnect = addr;
            break;
        }

        if (addrConnect.IsValid()) {
            if (fFeeler) {
                // Add small amount of random noise before connection to avoid synchronization.
                if (!interruptNet.sleep_for(rng.rand_uniform_duration<CThreadInterrupt::Clock>(FEELER_SLEEP_WINDOW))) {
                    return;
                }
                LogPrint(BCLog::NET, "Making feeler connection to %s\n", addrConnect.ToStringAddrPort());
            }
            // Record addrman failure attempts when node has at least 2 persistent outbound connections to peers with
            // different netgroups in ipv4/ipv6 networks + all peers in Tor/I2P/CJDNS networks.
            // Don't record addrman failure attempts when node is offline. This can be identified since all local
            // network connections(if any) belong in the same netgroup and size of setConnected would only be 1.
            OpenNetworkConnection(addrConnect, (int)setConnected.size() + outbound_privacy_network_peers >= std::min(nMaxConnections - 1, 2), &grant, nullptr, conn_type);
        }
    }
}

std::vector<CAddress> CConnman::GetCurrentBlockRelayOnlyConns() const
{
    std::vector<CAddress> ret;
    LOCK(m_nodes_mutex);
    for (const CNode* pnode : m_nodes) {
        if (pnode->IsBlockOnlyConn()) {
            ret.push_back(pnode->addr);
        }
    }

    return ret;
}

std::vector<AddedNodeInfo> CConnman::GetAddedNodeInfo() const
{
    std::vector<AddedNodeInfo> ret;

    std::list<std::string> lAddresses(0);
    {
        LOCK(m_added_nodes_mutex);
        ret.reserve(m_added_nodes.size());
        std::copy(m_added_nodes.cbegin(), m_added_nodes.cend(), std::back_inserter(lAddresses));
    }


    // Build a map of all already connected addresses (by IP:port and by name) to inbound/outbound and resolved CService
    std::map<CService, bool> mapConnected;
    std::map<std::string, std::pair<bool, CService>> mapConnectedByName;
    {
        LOCK(m_nodes_mutex);
        for (const CNode* pnode : m_nodes) {
            if (pnode->addr.IsValid()) {
                mapConnected[pnode->addr] = pnode->IsInboundConn();
            }
            std::string addrName{pnode->m_addr_name};
            if (!addrName.empty()) {
                mapConnectedByName[std::move(addrName)] = std::make_pair(pnode->IsInboundConn(), static_cast<const CService&>(pnode->addr));
            }
        }
    }

    for (const std::string& strAddNode : lAddresses) {
        CService service(LookupNumeric(strAddNode, Params().GetDefaultPort(strAddNode)));
        AddedNodeInfo addedNode{strAddNode, CService(), false, false};
        if (service.IsValid()) {
            // strAddNode is an IP:port
            auto it = mapConnected.find(service);
            if (it != mapConnected.end()) {
                addedNode.resolvedAddress = service;
                addedNode.fConnected = true;
                addedNode.fInbound = it->second;
            }
        } else {
            // strAddNode is a name
            auto it = mapConnectedByName.find(strAddNode);
            if (it != mapConnectedByName.end()) {
                addedNode.resolvedAddress = it->second.second;
                addedNode.fConnected = true;
                addedNode.fInbound = it->second.first;
            }
        }
        ret.emplace_back(std::move(addedNode));
    }

    return ret;
}

void CConnman::ThreadOpenAddedConnections()
{
    AssertLockNotHeld(m_unused_i2p_sessions_mutex);
    SetSyscallSandboxPolicy(SyscallSandboxPolicy::NET_ADD_CONNECTION);
    while (true)
    {
        CSemaphoreGrant grant(*semAddnode);
        std::vector<AddedNodeInfo> vInfo = GetAddedNodeInfo();
        bool tried = false;
        for (const AddedNodeInfo& info : vInfo) {
            if (!info.fConnected) {
                if (!grant.TryAcquire()) {
                    // If we've used up our semaphore and need a new one, let's not wait here since while we are waiting
                    // the addednodeinfo state might change.
                    break;
                }
                tried = true;
                CAddress addr(CService(), NODE_NONE);
                OpenNetworkConnection(addr, false, &grant, info.strAddedNode.c_str(), ConnectionType::MANUAL);
                if (!interruptNet.sleep_for(std::chrono::milliseconds(500)))
                    return;
            }
        }
        // Retry every 60 seconds if a connection was attempted, otherwise two seconds
        if (!interruptNet.sleep_for(std::chrono::seconds(tried ? 60 : 2)))
            return;
    }
}

// if successful, this moves the passed grant to the constructed node
void CConnman::OpenNetworkConnection(const CAddress& addrConnect, bool fCountFailure, CSemaphoreGrant *grantOutbound, const char *pszDest, ConnectionType conn_type)
{
    AssertLockNotHeld(m_unused_i2p_sessions_mutex);
    assert(conn_type != ConnectionType::INBOUND);

    //
    // Initiate outbound network connection
    //
    if (interruptNet) {
        return;
    }
    if (!fNetworkActive) {
        return;
    }
    if (!pszDest) {
        bool banned_or_discouraged = m_banman && (m_banman->IsDiscouraged(addrConnect) || m_banman->IsBanned(addrConnect));
        if (IsLocal(addrConnect) || banned_or_discouraged || AlreadyConnectedToAddress(addrConnect)) {
            return;
        }
    } else if (FindNode(std::string(pszDest)))
        return;

    CNode* pnode = ConnectNode(addrConnect, pszDest, fCountFailure, conn_type);

    if (!pnode)
        return;
    if (grantOutbound)
        grantOutbound->MoveTo(pnode->grantOutbound);

    m_msgproc->InitializeNode(*pnode, nLocalServices);
    {
        LOCK(m_nodes_mutex);
        m_nodes.push_back(pnode);
    }
}

Mutex NetEventsInterface::g_msgproc_mutex;

void CConnman::ThreadMessageHandler()
{
<<<<<<< HEAD
=======
    LOCK(NetEventsInterface::g_msgproc_mutex);

    SetSyscallSandboxPolicy(SyscallSandboxPolicy::MESSAGE_HANDLER);

>>>>>>> 8739b5cc
    const int64_t nTimeDecBanThreshold = 60; // TODO: make option
    int64_t nTimeNextBanReduced = GetTime() + nTimeDecBanThreshold;

    while (!flagInterruptMsgProc)
    {
        bool fMoreWork = false;

        {
            // Randomize the order in which we process messages from/to our peers.
            // This prevents attacks in which an attacker exploits having multiple
            // consecutive connections in the m_nodes list.
            const NodesSnapshot snap{*this, /*shuffle=*/true};

            for (CNode* pnode : snap.Nodes()) {
                if (pnode->fDisconnect)
                    continue;

                // Receive messages
                bool fMoreNodeWork = m_msgproc->ProcessMessages(pnode, flagInterruptMsgProc);
                fMoreWork |= (fMoreNodeWork && !pnode->fPauseSend);
                if (flagInterruptMsgProc)
                    return;
                // Send messages
                m_msgproc->SendMessages(pnode);

                if (flagInterruptMsgProc)
                    return;
            }

<<<<<<< HEAD
        int64_t nTimeNow = GetTime();
        if (nTimeNextBanReduced < nTimeNow) {
            LOCK(cs_main);
            CheckUnreceivedHeaders(nTimeNow); // Also reduces persistent misbehaviour score
            for (auto *pnode : vNodesCopy) {
                DecMisbehaving(pnode->id, 1);

                pnode->smsgData.DecSmsgMisbehaving();
            }
            nTimeNextBanReduced = nTimeNow + nTimeDecBanThreshold;
        }

        {
            LOCK(cs_vNodes);
            for (CNode* pnode : vNodesCopy)
                pnode->Release();
=======
            int64_t nTimeNow = GetTime();
            if (nTimeNextBanReduced < nTimeNow) {
                LOCK(cs_main);
                m_msgproc->CheckUnreceivedHeaders(nTimeNow); // Also reduces persistent misbehaviour score
                for (CNode* pnode : snap.Nodes()) {
                    m_msgproc->DecMisbehaving(pnode->id, 1);
                    pnode->smsgData.DecSmsgMisbehaving();
                }
                nTimeNextBanReduced = nTimeNow + nTimeDecBanThreshold;
                if (flagInterruptMsgProc) {
                    return;
                }
            }
>>>>>>> 8739b5cc
        }

        WAIT_LOCK(mutexMsgProc, lock);
        if (!fMoreWork) {
            condMsgProc.wait_until(lock, std::chrono::steady_clock::now() + std::chrono::milliseconds(100), [this]() EXCLUSIVE_LOCKS_REQUIRED(mutexMsgProc) { return fMsgProcWake; });
        }
        fMsgProcWake = false;
    }
}

void CConnman::ThreadI2PAcceptIncoming()
{
    static constexpr auto err_wait_begin = 1s;
    static constexpr auto err_wait_cap = 5min;
    auto err_wait = err_wait_begin;

    bool advertising_listen_addr = false;
    i2p::Connection conn;

    while (!interruptNet) {

        if (!m_i2p_sam_session->Listen(conn)) {
            if (advertising_listen_addr && conn.me.IsValid()) {
                RemoveLocal(conn.me);
                advertising_listen_addr = false;
            }

            interruptNet.sleep_for(err_wait);
            if (err_wait < err_wait_cap) {
                err_wait *= 2;
            }

            continue;
        }

        if (!advertising_listen_addr) {
            AddLocal(conn.me, LOCAL_MANUAL);
            advertising_listen_addr = true;
        }

        if (!m_i2p_sam_session->Accept(conn)) {
            continue;
        }

        CreateNodeFromAcceptedSocket(std::move(conn.sock), NetPermissionFlags::None,
                                     CAddress{conn.me, NODE_NONE}, CAddress{conn.peer, NODE_NONE});
    }
}

bool CConnman::BindListenPort(const CService& addrBind, bilingual_str& strError, NetPermissionFlags permissions)
{
    int nOne = 1;

    // Create socket for listening for incoming connections
    struct sockaddr_storage sockaddr;
    socklen_t len = sizeof(sockaddr);
    if (!addrBind.GetSockAddr((struct sockaddr*)&sockaddr, &len))
    {
        strError = strprintf(Untranslated("Bind address family for %s not supported"), addrBind.ToStringAddrPort());
        LogPrintLevel(BCLog::NET, BCLog::Level::Error, "%s\n", strError.original);
        return false;
    }

    std::unique_ptr<Sock> sock = CreateSock(addrBind);
    if (!sock) {
        strError = strprintf(Untranslated("Couldn't open socket for incoming connections (socket returned error %s)"), NetworkErrorString(WSAGetLastError()));
        LogPrintLevel(BCLog::NET, BCLog::Level::Error, "%s\n", strError.original);
        return false;
    }

    // Allow binding if the port is still in TIME_WAIT state after
    // the program was closed and restarted.
    if (sock->SetSockOpt(SOL_SOCKET, SO_REUSEADDR, (sockopt_arg_type)&nOne, sizeof(int)) == SOCKET_ERROR) {
        strError = strprintf(Untranslated("Error setting SO_REUSEADDR on socket: %s, continuing anyway"), NetworkErrorString(WSAGetLastError()));
        LogPrintf("%s\n", strError.original);
    }

    // some systems don't have IPV6_V6ONLY but are always v6only; others do have the option
    // and enable it by default or not. Try to enable it, if possible.
    if (addrBind.IsIPv6()) {
#ifdef IPV6_V6ONLY
        if (sock->SetSockOpt(IPPROTO_IPV6, IPV6_V6ONLY, (sockopt_arg_type)&nOne, sizeof(int)) == SOCKET_ERROR) {
            strError = strprintf(Untranslated("Error setting IPV6_V6ONLY on socket: %s, continuing anyway"), NetworkErrorString(WSAGetLastError()));
            LogPrintf("%s\n", strError.original);
        }
#endif
#ifdef WIN32
        int nProtLevel = PROTECTION_LEVEL_UNRESTRICTED;
        if (sock->SetSockOpt(IPPROTO_IPV6, IPV6_PROTECTION_LEVEL, (const char*)&nProtLevel, sizeof(int)) == SOCKET_ERROR) {
            strError = strprintf(Untranslated("Error setting IPV6_PROTECTION_LEVEL on socket: %s, continuing anyway"), NetworkErrorString(WSAGetLastError()));
            LogPrintf("%s\n", strError.original);
        }
#endif
    }

    if (sock->Bind(reinterpret_cast<struct sockaddr*>(&sockaddr), len) == SOCKET_ERROR) {
        int nErr = WSAGetLastError();
        if (nErr == WSAEADDRINUSE)
            strError = strprintf(_("Unable to bind to %s on this computer. %s is probably already running."), addrBind.ToStringAddrPort(), PACKAGE_NAME);
        else
            strError = strprintf(_("Unable to bind to %s on this computer (bind returned error %s)"), addrBind.ToStringAddrPort(), NetworkErrorString(nErr));
        LogPrintLevel(BCLog::NET, BCLog::Level::Error, "%s\n", strError.original);
        return false;
    }
    LogPrintf("Bound to %s\n", addrBind.ToStringAddrPort());

    // Listen for incoming connections
    if (sock->Listen(SOMAXCONN) == SOCKET_ERROR)
    {
        strError = strprintf(_("Listening for incoming connections failed (listen returned error %s)"), NetworkErrorString(WSAGetLastError()));
        LogPrintLevel(BCLog::NET, BCLog::Level::Error, "%s\n", strError.original);
        return false;
    }

    vhListenSocket.emplace_back(std::move(sock), permissions);
    return true;
}

void Discover()
{
    if (!fDiscover)
        return;

#ifdef WIN32
    // Get local host IP
    char pszHostName[256] = "";
    if (gethostname(pszHostName, sizeof(pszHostName)) != SOCKET_ERROR)
    {
        std::vector<CNetAddr> vaddr;
        if (LookupHost(pszHostName, vaddr, 0, true))
        {
            for (const CNetAddr &addr : vaddr)
            {
                if (AddLocal(addr, LOCAL_IF))
                    LogPrintf("%s: %s - %s\n", __func__, pszHostName, addr.ToStringAddr());
            }
        }
    }
#elif (HAVE_DECL_GETIFADDRS && HAVE_DECL_FREEIFADDRS)
    // Get local host ip
    struct ifaddrs* myaddrs;
    if (getifaddrs(&myaddrs) == 0)
    {
        for (struct ifaddrs* ifa = myaddrs; ifa != nullptr; ifa = ifa->ifa_next)
        {
            if (ifa->ifa_addr == nullptr) continue;
            if ((ifa->ifa_flags & IFF_UP) == 0) continue;
            if (strcmp(ifa->ifa_name, "lo") == 0) continue;
            if (strcmp(ifa->ifa_name, "lo0") == 0) continue;
            if (ifa->ifa_addr->sa_family == AF_INET)
            {
                struct sockaddr_in* s4 = (struct sockaddr_in*)(ifa->ifa_addr);
                CNetAddr addr(s4->sin_addr);
                if (AddLocal(addr, LOCAL_IF))
                    LogPrintf("%s: IPv4 %s: %s\n", __func__, ifa->ifa_name, addr.ToStringAddr());
            }
            else if (ifa->ifa_addr->sa_family == AF_INET6)
            {
                struct sockaddr_in6* s6 = (struct sockaddr_in6*)(ifa->ifa_addr);
                CNetAddr addr(s6->sin6_addr);
                if (AddLocal(addr, LOCAL_IF))
                    LogPrintf("%s: IPv6 %s: %s\n", __func__, ifa->ifa_name, addr.ToStringAddr());
            }
        }
        freeifaddrs(myaddrs);
    }
#endif
}

void CConnman::SetNetworkActive(bool active)
{
    LogPrintf("%s: %s\n", __func__, active);

    if (fNetworkActive == active) {
        return;
    }

    fNetworkActive = active;

    if (m_client_interface) {
        m_client_interface->NotifyNetworkActiveChanged(fNetworkActive);
    }
}

CConnman::CConnman(uint64_t nSeed0In, uint64_t nSeed1In, AddrMan& addrman_in,
                   const NetGroupManager& netgroupman, bool network_active)
    : addrman(addrman_in)
    , m_netgroupman{netgroupman}
    , nSeed0(nSeed0In)
    , nSeed1(nSeed1In)
{
    SetTryNewOutboundPeer(false);

    SetTryNewOutboundPeer(false);

    Options connOptions;
    Init(connOptions);
    SetNetworkActive(network_active);
}

NodeId CConnman::GetNewNodeId()
{
    return nLastNodeId.fetch_add(1, std::memory_order_relaxed);
}


<<<<<<< HEAD
bool CConnman::Bind(const CService &addr, unsigned int flags, NetPermissionFlags permissions) {
    if (!(flags & BF_EXPLICIT) && !IsReachable(addr)) {
        return false;
    }
=======
bool CConnman::Bind(const CService& addr_, unsigned int flags, NetPermissionFlags permissions)
{
    const CService addr{MaybeFlipIPv6toCJDNS(addr_)};

>>>>>>> 8739b5cc
    bilingual_str strError;
    if (!BindListenPort(addr, strError, permissions)) {
        if ((flags & BF_REPORT_ERROR) && m_client_interface) {
            m_client_interface->ThreadSafeMessageBox(strError, "", CClientUIInterface::MSG_ERROR);
        }
        return false;
    }

<<<<<<< HEAD
    if (addr.IsRoutable() && fDiscover && !(flags & BF_DONT_ADVERTISE) && !NetPermissions::HasFlag(permissions, NetPermissionFlags::PF_NOBAN)) {
=======
    if (addr.IsRoutable() && fDiscover && !(flags & BF_DONT_ADVERTISE) && !NetPermissions::HasFlag(permissions, NetPermissionFlags::NoBan)) {
>>>>>>> 8739b5cc
        AddLocal(addr, LOCAL_BIND);
    }

    return true;
}

bool CConnman::InitBinds(const Options& options)
{
    bool fBound = false;
    for (const auto& addrBind : options.vBinds) {
        fBound |= Bind(addrBind, BF_REPORT_ERROR, NetPermissionFlags::None);
    }
    for (const auto& addrBind : options.vWhiteBinds) {
        fBound |= Bind(addrBind.m_service, BF_REPORT_ERROR, addrBind.m_flags);
    }
    for (const auto& addr_bind : options.onion_binds) {
        fBound |= Bind(addr_bind, BF_DONT_ADVERTISE, NetPermissionFlags::None);
    }
    if (options.bind_on_any) {
        struct in_addr inaddr_any;
        inaddr_any.s_addr = htonl(INADDR_ANY);
        struct in6_addr inaddr6_any = IN6ADDR_ANY_INIT;
        fBound |= Bind(CService(inaddr6_any, GetListenPort()), BF_NONE, NetPermissionFlags::None);
        fBound |= Bind(CService(inaddr_any, GetListenPort()), !fBound ? BF_REPORT_ERROR : BF_NONE, NetPermissionFlags::None);
    }
    return fBound;
}

bool CConnman::Start(CScheduler& scheduler, const Options& connOptions)
{
    AssertLockNotHeld(m_total_bytes_sent_mutex);
    Init(connOptions);

    if (fListen && !InitBinds(connOptions)) {
        if (m_client_interface) {
            m_client_interface->ThreadSafeMessageBox(
                _("Failed to listen on any port. Use -listen=0 if you want this."),
                "", CClientUIInterface::MSG_ERROR);
        }
        return false;
    }

    Proxy i2p_sam;
    if (GetProxy(NET_I2P, i2p_sam) && connOptions.m_i2p_accept_incoming) {
        m_i2p_sam_session = std::make_unique<i2p::sam::Session>(gArgs.GetDataDirNet() / "i2p_private_key",
                                                                i2p_sam.proxy, &interruptNet);
    }

    for (const auto& strDest : connOptions.vSeedNodes) {
        AddAddrFetch(strDest);
    }

    if (m_use_addrman_outgoing) {
        // Load addresses from anchors.dat
        m_anchors = ReadAnchors(gArgs.GetDataDirNet() / ANCHORS_DATABASE_FILENAME);
        if (m_anchors.size() > MAX_BLOCK_RELAY_ONLY_ANCHORS) {
            m_anchors.resize(MAX_BLOCK_RELAY_ONLY_ANCHORS);
        }
        LogPrintf("%i block-relay-only anchors will be tried for connections.\n", m_anchors.size());
    }

    if (m_client_interface) {
        m_client_interface->InitMessage(_("Starting network threads…").translated);
    }

    fAddressesInitialized = true;

    if (semOutbound == nullptr) {
        // initialize semaphore
        semOutbound = std::make_unique<CSemaphore>(std::min(m_max_outbound, nMaxConnections));
    }
    if (semAddnode == nullptr) {
        // initialize semaphore
        semAddnode = std::make_unique<CSemaphore>(nMaxAddnode);
    }

    //
    // Start threads
    //
    assert(m_msgproc);
    InterruptSocks5(false);
    interruptNet.reset();
    flagInterruptMsgProc = false;

    {
        LOCK(mutexMsgProc);
        fMsgProcWake = false;
    }

    // Send and receive from sockets, accept connections
    threadSocketHandler = std::thread(&util::TraceThread, "net", [this] { ThreadSocketHandler(); });

    if (!gArgs.GetBoolArg("-dnsseed", DEFAULT_DNSSEED))
        LogPrintf("DNS seeding disabled\n");
    else
        threadDNSAddressSeed = std::thread(&util::TraceThread, "dnsseed", [this] { ThreadDNSAddressSeed(); });

    // Initiate manual connections
    threadOpenAddedConnections = std::thread(&util::TraceThread, "addcon", [this] { ThreadOpenAddedConnections(); });

    if (connOptions.m_use_addrman_outgoing && !connOptions.m_specified_outgoing.empty()) {
        if (m_client_interface) {
            m_client_interface->ThreadSafeMessageBox(
                _("Cannot provide specific connections and have addrman find outgoing connections at the same time."),
                "", CClientUIInterface::MSG_ERROR);
        }
        return false;
    }
    if (connOptions.m_use_addrman_outgoing || !connOptions.m_specified_outgoing.empty()) {
        threadOpenConnections = std::thread(
            &util::TraceThread, "opencon",
            [this, connect = connOptions.m_specified_outgoing] { ThreadOpenConnections(connect); });
    }

    // Process messages
    threadMessageHandler = std::thread(&util::TraceThread, "msghand", [this] { ThreadMessageHandler(); });

    if (m_i2p_sam_session) {
        threadI2PAcceptIncoming =
            std::thread(&util::TraceThread, "i2paccept", [this] { ThreadI2PAcceptIncoming(); });
    }

    // Dump network addresses
    scheduler.scheduleEvery([this] { DumpAddresses(); }, DUMP_PEERS_INTERVAL);

    return true;
}

class CNetCleanup
{
public:
    CNetCleanup() = default;

    ~CNetCleanup()
    {
#ifdef WIN32
        // Shutdown Windows Sockets
        WSACleanup();
#endif
    }
};
static CNetCleanup instance_of_cnetcleanup;

void CConnman::Interrupt()
{
    {
        LOCK(mutexMsgProc);
        flagInterruptMsgProc = true;
    }
    condMsgProc.notify_all();

    interruptNet();
    InterruptSocks5(true);

    if (semOutbound) {
        for (int i=0; i<m_max_outbound; i++) {
            semOutbound->post();
        }
    }

    if (semAddnode) {
        for (int i=0; i<nMaxAddnode; i++) {
            semAddnode->post();
        }
    }
}

void CConnman::StopThreads()
{
    if (threadI2PAcceptIncoming.joinable()) {
        threadI2PAcceptIncoming.join();
    }
    if (threadMessageHandler.joinable())
        threadMessageHandler.join();
    if (threadOpenConnections.joinable())
        threadOpenConnections.join();
    if (threadOpenAddedConnections.joinable())
        threadOpenAddedConnections.join();
    if (threadDNSAddressSeed.joinable())
        threadDNSAddressSeed.join();
    if (threadSocketHandler.joinable())
        threadSocketHandler.join();
}

void CConnman::StopNodes()
{
    if (fAddressesInitialized) {
        DumpAddresses();
        fAddressesInitialized = false;

        if (m_use_addrman_outgoing) {
            // Anchor connections are only dumped during clean shutdown.
            std::vector<CAddress> anchors_to_dump = GetCurrentBlockRelayOnlyConns();
            if (anchors_to_dump.size() > MAX_BLOCK_RELAY_ONLY_ANCHORS) {
                anchors_to_dump.resize(MAX_BLOCK_RELAY_ONLY_ANCHORS);
            }
            DumpAnchors(gArgs.GetDataDirNet() / ANCHORS_DATABASE_FILENAME, anchors_to_dump);
        }
    }

    // Delete peer connections.
    std::vector<CNode*> nodes;
    WITH_LOCK(m_nodes_mutex, nodes.swap(m_nodes));
    for (CNode* pnode : nodes) {
        pnode->CloseSocketDisconnect();
        DeleteNode(pnode);
    }

    for (CNode* pnode : m_nodes_disconnected) {
        DeleteNode(pnode);
    }
    m_nodes_disconnected.clear();
    vhListenSocket.clear();
    semOutbound.reset();
    semAddnode.reset();
}

void CConnman::DeleteNode(CNode* pnode)
{
    assert(pnode);
    m_msgproc->FinalizeNode(*pnode);
    delete pnode;
}

CConnman::~CConnman()
{
    Interrupt();
    Stop();
}

std::vector<CAddress> CConnman::GetAddresses(size_t max_addresses, size_t max_pct, std::optional<Network> network) const
{
    std::vector<CAddress> addresses = addrman.GetAddr(max_addresses, max_pct, network);
    if (m_banman) {
        addresses.erase(std::remove_if(addresses.begin(), addresses.end(),
                        [this](const CAddress& addr){return m_banman->IsDiscouraged(addr) || m_banman->IsBanned(addr);}),
                        addresses.end());
    }
    return addresses;
}

std::vector<CAddress> CConnman::GetAddresses(CNode& requestor, size_t max_addresses, size_t max_pct)
{
    auto local_socket_bytes = requestor.addrBind.GetAddrBytes();
    uint64_t cache_id = GetDeterministicRandomizer(RANDOMIZER_ID_ADDRCACHE)
        .Write(requestor.ConnectedThroughNetwork())
        .Write(local_socket_bytes.data(), local_socket_bytes.size())
        // For outbound connections, the port of the bound address is randomly
        // assigned by the OS and would therefore not be useful for seeding.
        .Write(requestor.IsInboundConn() ? requestor.addrBind.GetPort() : 0)
        .Finalize();
    const auto current_time = GetTime<std::chrono::microseconds>();
    auto r = m_addr_response_caches.emplace(cache_id, CachedAddrResponse{});
    CachedAddrResponse& cache_entry = r.first->second;
    if (cache_entry.m_cache_entry_expiration < current_time) { // If emplace() added new one it has expiration 0.
        cache_entry.m_addrs_response_cache = GetAddresses(max_addresses, max_pct, /*network=*/std::nullopt);
        // Choosing a proper cache lifetime is a trade-off between the privacy leak minimization
        // and the usefulness of ADDR responses to honest users.
        //
        // Longer cache lifetime makes it more difficult for an attacker to scrape
        // enough AddrMan data to maliciously infer something useful.
        // By the time an attacker scraped enough AddrMan records, most of
        // the records should be old enough to not leak topology info by
        // e.g. analyzing real-time changes in timestamps.
        //
        // It takes only several hundred requests to scrape everything from an AddrMan containing 100,000 nodes,
        // so ~24 hours of cache lifetime indeed makes the data less inferable by the time
        // most of it could be scraped (considering that timestamps are updated via
        // ADDR self-announcements and when nodes communicate).
        // We also should be robust to those attacks which may not require scraping *full* victim's AddrMan
        // (because even several timestamps of the same handful of nodes may leak privacy).
        //
        // On the other hand, longer cache lifetime makes ADDR responses
        // outdated and less useful for an honest requestor, e.g. if most nodes
        // in the ADDR response are no longer active.
        //
        // However, the churn in the network is known to be rather low. Since we consider
        // nodes to be "terrible" (see IsTerrible()) if the timestamps are older than 30 days,
        // max. 24 hours of "penalty" due to cache shouldn't make any meaningful difference
        // in terms of the freshness of the response.
        cache_entry.m_cache_entry_expiration = current_time + std::chrono::hours(21) + GetRandMillis(std::chrono::hours(6));
    }
    return cache_entry.m_addrs_response_cache;
}

bool CConnman::AddNode(const std::string& strNode)
{
    LOCK(m_added_nodes_mutex);
    for (const std::string& it : m_added_nodes) {
        if (strNode == it) return false;
    }

    m_added_nodes.push_back(strNode);
    return true;
}

bool CConnman::RemoveAddedNode(const std::string& strNode)
{
    LOCK(m_added_nodes_mutex);
    for(std::vector<std::string>::iterator it = m_added_nodes.begin(); it != m_added_nodes.end(); ++it) {
        if (strNode == *it) {
            m_added_nodes.erase(it);
            return true;
        }
    }
    return false;
}

size_t CConnman::GetNodeCount(ConnectionDirection flags) const
{
    LOCK(m_nodes_mutex);
    if (flags == ConnectionDirection::Both) // Shortcut if we want total
        return m_nodes.size();

    int nNum = 0;
    for (const auto& pnode : m_nodes) {
        if (flags & (pnode->IsInboundConn() ? ConnectionDirection::In : ConnectionDirection::Out)) {
            nNum++;
        }
    }

    return nNum;
}

void CConnman::GetNodeStats(std::vector<CNodeStats>& vstats) const
{
    vstats.clear();
    LOCK(m_nodes_mutex);
    vstats.reserve(m_nodes.size());
    for (CNode* pnode : m_nodes) {
        vstats.emplace_back();
        pnode->CopyStats(vstats.back());
        vstats.back().m_mapped_as = m_netgroupman.GetMappedAS(pnode->addr);
    }
}

bool CConnman::DisconnectNode(const std::string& strNode)
{
    LOCK(m_nodes_mutex);
    if (CNode* pnode = FindNode(strNode)) {
        LogPrint(BCLog::NET, "disconnect by address%s matched peer=%d; disconnecting\n", (fLogIPs ? strprintf("=%s", strNode) : ""), pnode->GetId());
        pnode->fDisconnect = true;
        return true;
    }
    return false;
}

bool CConnman::DisconnectNode(const CSubNet& subnet)
{
    bool disconnected = false;
    LOCK(m_nodes_mutex);
    for (CNode* pnode : m_nodes) {
        if (subnet.Match(pnode->addr)) {
            LogPrint(BCLog::NET, "disconnect by subnet%s matched peer=%d; disconnecting\n", (fLogIPs ? strprintf("=%s", subnet.ToString()) : ""), pnode->GetId());
            pnode->fDisconnect = true;
            disconnected = true;
        }
    }
    return disconnected;
}

bool CConnman::DisconnectNode(const CNetAddr& addr)
{
    return DisconnectNode(CSubNet(addr));
}

bool CConnman::DisconnectNode(NodeId id)
{
    LOCK(m_nodes_mutex);
    for(CNode* pnode : m_nodes) {
        if (id == pnode->GetId()) {
            LogPrint(BCLog::NET, "disconnect by id peer=%d; disconnecting\n", pnode->GetId());
            pnode->fDisconnect = true;
            return true;
        }
    }
    return false;
}

void CConnman::RecordBytesRecv(uint64_t bytes)
{
    nTotalBytesRecv += bytes;
}

void CConnman::RecordBytesSent(uint64_t bytes)
{
    AssertLockNotHeld(m_total_bytes_sent_mutex);
    LOCK(m_total_bytes_sent_mutex);

    nTotalBytesSent += bytes;

    const auto now = GetTime<std::chrono::seconds>();
    if (nMaxOutboundCycleStartTime + MAX_UPLOAD_TIMEFRAME < now)
    {
        // timeframe expired, reset cycle
        nMaxOutboundCycleStartTime = now;
        nMaxOutboundTotalBytesSentInCycle = 0;
    }

    nMaxOutboundTotalBytesSentInCycle += bytes;
}

uint64_t CConnman::GetMaxOutboundTarget() const
{
    AssertLockNotHeld(m_total_bytes_sent_mutex);
    LOCK(m_total_bytes_sent_mutex);
    return nMaxOutboundLimit;
}

std::chrono::seconds CConnman::GetMaxOutboundTimeframe() const
{
    return MAX_UPLOAD_TIMEFRAME;
}

std::chrono::seconds CConnman::GetMaxOutboundTimeLeftInCycle() const
{
    AssertLockNotHeld(m_total_bytes_sent_mutex);
    LOCK(m_total_bytes_sent_mutex);
    return GetMaxOutboundTimeLeftInCycle_();
}

std::chrono::seconds CConnman::GetMaxOutboundTimeLeftInCycle_() const
{
    AssertLockHeld(m_total_bytes_sent_mutex);

    if (nMaxOutboundLimit == 0)
        return 0s;

    if (nMaxOutboundCycleStartTime.count() == 0)
        return MAX_UPLOAD_TIMEFRAME;

    const std::chrono::seconds cycleEndTime = nMaxOutboundCycleStartTime + MAX_UPLOAD_TIMEFRAME;
    const auto now = GetTime<std::chrono::seconds>();
    return (cycleEndTime < now) ? 0s : cycleEndTime - now;
}

bool CConnman::OutboundTargetReached(bool historicalBlockServingLimit) const
{
    AssertLockNotHeld(m_total_bytes_sent_mutex);
    LOCK(m_total_bytes_sent_mutex);
    if (nMaxOutboundLimit == 0)
        return false;

    if (historicalBlockServingLimit)
    {
        // keep a large enough buffer to at least relay each block once
        const std::chrono::seconds timeLeftInCycle = GetMaxOutboundTimeLeftInCycle_();
        const uint64_t buffer = timeLeftInCycle / std::chrono::minutes{10} * MAX_BLOCK_SERIALIZED_SIZE;
        if (buffer >= nMaxOutboundLimit || nMaxOutboundTotalBytesSentInCycle >= nMaxOutboundLimit - buffer)
            return true;
    }
    else if (nMaxOutboundTotalBytesSentInCycle >= nMaxOutboundLimit)
        return true;

    return false;
}

uint64_t CConnman::GetOutboundTargetBytesLeft() const
{
    AssertLockNotHeld(m_total_bytes_sent_mutex);
    LOCK(m_total_bytes_sent_mutex);
    if (nMaxOutboundLimit == 0)
        return 0;

    return (nMaxOutboundTotalBytesSentInCycle >= nMaxOutboundLimit) ? 0 : nMaxOutboundLimit - nMaxOutboundTotalBytesSentInCycle;
}

uint64_t CConnman::GetTotalBytesRecv() const
{
    return nTotalBytesRecv;
}

uint64_t CConnman::GetTotalBytesSent() const
{
    AssertLockNotHeld(m_total_bytes_sent_mutex);
    LOCK(m_total_bytes_sent_mutex);
    return nTotalBytesSent;
}

ServiceFlags CConnman::GetLocalServices() const
{
    return nLocalServices;
}

void CConnman::SetLocalServices(ServiceFlags f)
{
    nLocalServices = f;
<<<<<<< HEAD
};

void CConnman::SetBestHeight(int height)
{
    nBestHeight.store(height, std::memory_order_release);
}

int CConnman::GetBestHeight() const
{
    return nBestHeight.load(std::memory_order_acquire);
}

unsigned int CConnman::GetReceiveFloodSize() const { return nReceiveFloodSize; }

CNode::CNode(NodeId idIn, ServiceFlags nLocalServicesIn, int nMyStartingHeightIn, SOCKET hSocketIn, const CAddress& addrIn, uint64_t nKeyedNetGroupIn, uint64_t nLocalHostNonceIn, const CAddress& addrBindIn, const std::string& addrNameIn, ConnectionType conn_type_in, bool inbound_onion)
    : nTimeConnected(GetSystemTimeInSeconds()),
    addr(addrIn),
    addrBind(addrBindIn),
    nKeyedNetGroup(nKeyedNetGroupIn),
    // Don't relay addr messages to peers that we connect to as block-relay-only
    // peers (to prevent adversaries from inferring these links from addr
    // traffic).
    id(idIn),
    nLocalHostNonce(nLocalHostNonceIn),
    m_conn_type(conn_type_in),
    nLocalServices(nLocalServicesIn),
    nMyStartingHeight(nMyStartingHeightIn),
    m_inbound_onion(inbound_onion)
{
    hSocket = hSocketIn;
    addrName = addrNameIn == "" ? addr.ToStringIPPort() : addrNameIn;
    hashContinue = uint256();
    if (conn_type_in != ConnectionType::BLOCK_RELAY) {
        m_tx_relay = MakeUnique<TxRelay>();
    }

    if (RelayAddrsWithConn()) {
        m_addr_known = MakeUnique<CRollingBloomFilter>(5000, 0.001);
    }
=======
}

CNode::CNode(NodeId idIn,
             std::shared_ptr<Sock> sock,
             const CAddress& addrIn,
             uint64_t nKeyedNetGroupIn,
             uint64_t nLocalHostNonceIn,
             const CAddress& addrBindIn,
             const std::string& addrNameIn,
             ConnectionType conn_type_in,
             bool inbound_onion,
             CNodeOptions&& node_opts)
    : m_deserializer{std::make_unique<V1TransportDeserializer>(V1TransportDeserializer(Params(), idIn, SER_NETWORK, INIT_PROTO_VERSION))},
      m_serializer{std::make_unique<V1TransportSerializer>(V1TransportSerializer())},
      m_permission_flags{node_opts.permission_flags},
      m_sock{sock},
      m_connected{GetTime<std::chrono::seconds>()},
      addr{addrIn},
      addrBind{addrBindIn},
      m_addr_name{addrNameIn.empty() ? addr.ToStringAddrPort() : addrNameIn},
      m_inbound_onion{inbound_onion},
      m_prefer_evict{node_opts.prefer_evict},
      nKeyedNetGroup{nKeyedNetGroupIn},
      m_conn_type{conn_type_in},
      id{idIn},
      nLocalHostNonce{nLocalHostNonceIn},
      m_recv_flood_size{node_opts.recv_flood_size},
      m_i2p_sam_session{std::move(node_opts.i2p_sam_session)}
{
    if (inbound_onion) assert(conn_type_in == ConnectionType::INBOUND);
>>>>>>> 8739b5cc

    for (const std::string &msg : getAllNetMessageTypes())
        mapRecvBytesPerMsgType[msg] = 0;
    mapRecvBytesPerMsgType[NET_MESSAGE_TYPE_OTHER] = 0;

    if (fLogIPs) {
        LogPrint(BCLog::NET, "Added connection to %s peer=%d\n", m_addr_name, id);
    } else {
        LogPrint(BCLog::NET, "Added connection peer=%d\n", id);
    }
}

void CNode::MarkReceivedMsgsForProcessing()
{
    AssertLockNotHeld(m_msg_process_queue_mutex);

    size_t nSizeAdded = 0;
    for (const auto& msg : vRecvMsg) {
        // vRecvMsg contains only completed CNetMessage
        // the single possible partially deserialized message are held by TransportDeserializer
        nSizeAdded += msg.m_raw_message_size;
    }

    LOCK(m_msg_process_queue_mutex);
    m_msg_process_queue.splice(m_msg_process_queue.end(), vRecvMsg);
    m_msg_process_queue_size += nSizeAdded;
    fPauseRecv = m_msg_process_queue_size > m_recv_flood_size;
}

std::optional<std::pair<CNetMessage, bool>> CNode::PollMessage()
{
    LOCK(m_msg_process_queue_mutex);
    if (m_msg_process_queue.empty()) return std::nullopt;

    std::list<CNetMessage> msgs;
    // Just take one message
    msgs.splice(msgs.begin(), m_msg_process_queue, m_msg_process_queue.begin());
    m_msg_process_queue_size -= msgs.front().m_raw_message_size;
    fPauseRecv = m_msg_process_queue_size > m_recv_flood_size;

    return std::make_pair(std::move(msgs.front()), !m_msg_process_queue.empty());
}

bool CConnman::NodeFullyConnected(const CNode* pnode)
{
    return pnode && pnode->fSuccessfullyConnected && !pnode->fDisconnect;
}

void CConnman::PushMessage(CNode* pnode, CSerializedNetMsg&& msg)
{
    AssertLockNotHeld(m_total_bytes_sent_mutex);
    size_t nMessageSize = msg.data.size();
    LogPrint(BCLog::NET, "sending %s (%d bytes) peer=%d\n", msg.m_type, nMessageSize, pnode->GetId());
    if (gArgs.GetBoolArg("-capturemessages", false)) {
        CaptureMessage(pnode->addr, msg.m_type, msg.data, /*is_incoming=*/false);
    }

    TRACE6(net, outbound_message,
        pnode->GetId(),
        pnode->m_addr_name.c_str(),
        pnode->ConnectionTypeAsString().c_str(),
        msg.m_type.c_str(),
        msg.data.size(),
        msg.data.data()
    );

    // make sure we use the appropriate network transport format
    std::vector<unsigned char> serializedHeader;
    pnode->m_serializer->prepareForTransport(msg, serializedHeader);
    size_t nTotalSize = nMessageSize + serializedHeader.size();

    size_t nBytesSent = 0;
    {
        LOCK(pnode->cs_vSend);
        bool optimisticSend(pnode->vSendMsg.empty());

        //log total amount of bytes per message type
        pnode->AccountForSentBytes(msg.m_type, nTotalSize);
        pnode->nSendSize += nTotalSize;

        if (pnode->nSendSize > nSendBufferMaxSize) pnode->fPauseSend = true;
        pnode->vSendMsg.push_back(std::move(serializedHeader));
        if (nMessageSize) pnode->vSendMsg.push_back(std::move(msg.data));

        // If write queue empty, attempt "optimistic write"
        if (optimisticSend) nBytesSent = SocketSendData(*pnode);
    }
    if (nBytesSent) RecordBytesSent(nBytesSent);
}

bool CConnman::ForNode(NodeId id, std::function<bool(CNode* pnode)> func)
{
    CNode* found = nullptr;
    LOCK(m_nodes_mutex);
    for (auto&& pnode : m_nodes) {
        if(pnode->GetId() == id) {
            found = pnode;
            break;
        }
    }
    return found != nullptr && NodeFullyConnected(found) && func(found);
}

CSipHasher CConnman::GetDeterministicRandomizer(uint64_t id) const
{
    return CSipHasher(nSeed0, nSeed1).Write(id);
}

uint64_t CConnman::CalculateKeyedNetGroup(const CAddress& address) const
{
    std::vector<unsigned char> vchNetGroup(m_netgroupman.GetGroup(address));

    return GetDeterministicRandomizer(RANDOMIZER_ID_NETGROUP).Write(vchNetGroup.data(), vchNetGroup.size()).Finalize();
}

void CaptureMessageToFile(const CAddress& addr,
                          const std::string& msg_type,
                          Span<const unsigned char> data,
                          bool is_incoming)
{
    // Note: This function captures the message at the time of processing,
    // not at socket receive/send time.
    // This ensures that the messages are always in order from an application
    // layer (processing) perspective.
    auto now = GetTime<std::chrono::microseconds>();

    // Windows folder names cannot include a colon
    std::string clean_addr = addr.ToStringAddrPort();
    std::replace(clean_addr.begin(), clean_addr.end(), ':', '_');

    fs::path base_path = gArgs.GetDataDirNet() / "message_capture" / fs::u8path(clean_addr);
    fs::create_directories(base_path);

    fs::path path = base_path / (is_incoming ? "msgs_recv.dat" : "msgs_sent.dat");
    AutoFile f{fsbridge::fopen(path, "ab")};

    ser_writedata64(f, now.count());
    f.write(MakeByteSpan(msg_type));
    for (auto i = msg_type.length(); i < CMessageHeader::COMMAND_SIZE; ++i) {
        f << uint8_t{'\0'};
    }
    uint32_t size = data.size();
    ser_writedata32(f, size);
    f.write(AsBytes(data));
}

std::function<void(const CAddress& addr,
                   const std::string& msg_type,
                   Span<const unsigned char> data,
                   bool is_incoming)>
    CaptureMessage = CaptureMessageToFile;<|MERGE_RESOLUTION|>--- conflicted
+++ resolved
@@ -44,13 +44,6 @@
 
 #if HAVE_DECL_GETIFADDRS && HAVE_DECL_FREEIFADDRS
 #include <ifaddrs.h>
-<<<<<<< HEAD
-#endif
-
-#ifdef USE_POLL
-#include <poll.h>
-=======
->>>>>>> 8739b5cc
 #endif
 
 #ifdef USE_POLL
@@ -127,15 +120,9 @@
 static bool vfLimited[NET_MAX] GUARDED_BY(g_maplocalhost_mutex) = {};
 std::string strSubVersion;
 
-<<<<<<< HEAD
-extern void DecMisbehaving(NodeId nodeid, int howmuch) EXCLUSIVE_LOCKS_REQUIRED(cs_main);
-extern void CheckUnreceivedHeaders(int64_t now) EXCLUSIVE_LOCKS_REQUIRED(cs_main);
-extern void UpdateNumPeers(int num_peers);
-=======
 namespace particl {
 extern void UpdateNumPeers(int num_peers);
 } // namespace particl
->>>>>>> 8739b5cc
 
 void CConnman::AddAddrFetch(const std::string& strDest)
 {
@@ -662,14 +649,8 @@
         X(cleanSubVer);
     }
     stats.fInbound = IsInboundConn();
-<<<<<<< HEAD
-    stats.m_manual_connection = IsManualConn();
-    X(nStartingHeight);
-    X(nChainHeight);
-=======
     X(m_bip152_highbandwidth_to);
     X(m_bip152_highbandwidth_from);
->>>>>>> 8739b5cc
     {
         LOCK(cs_vSend);
         X(mapSendBytesPerMsgType);
@@ -1186,19 +1167,8 @@
 {
     size_t nodes_size;
     {
-<<<<<<< HEAD
-        LOCK(cs_vNodes);
-        vNodesSize = vNodes.size();
-    }
-    if(vNodesSize != nPrevNodeCount) {
-        nPrevNodeCount = vNodesSize;
-        if(clientInterface)
-            clientInterface->NotifyNumConnectionsChanged(vNodesSize);
-        UpdateNumPeers(vNodesSize);
-=======
         LOCK(m_nodes_mutex);
         nodes_size = m_nodes.size();
->>>>>>> 8739b5cc
     }
     if(nodes_size != nPrevNodeCount) {
         nPrevNodeCount = nodes_size;
@@ -1922,17 +1892,8 @@
                 continue;
             }
 
-<<<<<<< HEAD
-            // Do not allow non-default ports, unless after 50 invalid
-            // addresses selected already. This is to prevent malicious peers
-            // from advertising themselves as a service on another host and
-            // port, causing a DoS attack as nodes around the network attempt
-            // to connect to it fruitlessly.
-            if (addr.GetPort() != Params().GetDefaultPort() && nTries < 50)
-=======
             // Do not connect to bad ports, unless 50 invalid addresses have been selected already.
             if (nTries < 50 && (addr.IsIPv4() || addr.IsIPv6()) && IsBadPort(addr.GetPort())) {
->>>>>>> 8739b5cc
                 continue;
             }
 
@@ -2094,13 +2055,10 @@
 
 void CConnman::ThreadMessageHandler()
 {
-<<<<<<< HEAD
-=======
     LOCK(NetEventsInterface::g_msgproc_mutex);
 
     SetSyscallSandboxPolicy(SyscallSandboxPolicy::MESSAGE_HANDLER);
 
->>>>>>> 8739b5cc
     const int64_t nTimeDecBanThreshold = 60; // TODO: make option
     int64_t nTimeNextBanReduced = GetTime() + nTimeDecBanThreshold;
 
@@ -2130,24 +2088,6 @@
                     return;
             }
 
-<<<<<<< HEAD
-        int64_t nTimeNow = GetTime();
-        if (nTimeNextBanReduced < nTimeNow) {
-            LOCK(cs_main);
-            CheckUnreceivedHeaders(nTimeNow); // Also reduces persistent misbehaviour score
-            for (auto *pnode : vNodesCopy) {
-                DecMisbehaving(pnode->id, 1);
-
-                pnode->smsgData.DecSmsgMisbehaving();
-            }
-            nTimeNextBanReduced = nTimeNow + nTimeDecBanThreshold;
-        }
-
-        {
-            LOCK(cs_vNodes);
-            for (CNode* pnode : vNodesCopy)
-                pnode->Release();
-=======
             int64_t nTimeNow = GetTime();
             if (nTimeNextBanReduced < nTimeNow) {
                 LOCK(cs_main);
@@ -2161,7 +2101,6 @@
                     return;
                 }
             }
->>>>>>> 8739b5cc
         }
 
         WAIT_LOCK(mutexMsgProc, lock);
@@ -2368,17 +2307,10 @@
 }
 
 
-<<<<<<< HEAD
-bool CConnman::Bind(const CService &addr, unsigned int flags, NetPermissionFlags permissions) {
-    if (!(flags & BF_EXPLICIT) && !IsReachable(addr)) {
-        return false;
-    }
-=======
 bool CConnman::Bind(const CService& addr_, unsigned int flags, NetPermissionFlags permissions)
 {
     const CService addr{MaybeFlipIPv6toCJDNS(addr_)};
 
->>>>>>> 8739b5cc
     bilingual_str strError;
     if (!BindListenPort(addr, strError, permissions)) {
         if ((flags & BF_REPORT_ERROR) && m_client_interface) {
@@ -2387,11 +2319,7 @@
         return false;
     }
 
-<<<<<<< HEAD
-    if (addr.IsRoutable() && fDiscover && !(flags & BF_DONT_ADVERTISE) && !NetPermissions::HasFlag(permissions, NetPermissionFlags::PF_NOBAN)) {
-=======
     if (addr.IsRoutable() && fDiscover && !(flags & BF_DONT_ADVERTISE) && !NetPermissions::HasFlag(permissions, NetPermissionFlags::NoBan)) {
->>>>>>> 8739b5cc
         AddLocal(addr, LOCAL_BIND);
     }
 
@@ -2879,47 +2807,6 @@
 void CConnman::SetLocalServices(ServiceFlags f)
 {
     nLocalServices = f;
-<<<<<<< HEAD
-};
-
-void CConnman::SetBestHeight(int height)
-{
-    nBestHeight.store(height, std::memory_order_release);
-}
-
-int CConnman::GetBestHeight() const
-{
-    return nBestHeight.load(std::memory_order_acquire);
-}
-
-unsigned int CConnman::GetReceiveFloodSize() const { return nReceiveFloodSize; }
-
-CNode::CNode(NodeId idIn, ServiceFlags nLocalServicesIn, int nMyStartingHeightIn, SOCKET hSocketIn, const CAddress& addrIn, uint64_t nKeyedNetGroupIn, uint64_t nLocalHostNonceIn, const CAddress& addrBindIn, const std::string& addrNameIn, ConnectionType conn_type_in, bool inbound_onion)
-    : nTimeConnected(GetSystemTimeInSeconds()),
-    addr(addrIn),
-    addrBind(addrBindIn),
-    nKeyedNetGroup(nKeyedNetGroupIn),
-    // Don't relay addr messages to peers that we connect to as block-relay-only
-    // peers (to prevent adversaries from inferring these links from addr
-    // traffic).
-    id(idIn),
-    nLocalHostNonce(nLocalHostNonceIn),
-    m_conn_type(conn_type_in),
-    nLocalServices(nLocalServicesIn),
-    nMyStartingHeight(nMyStartingHeightIn),
-    m_inbound_onion(inbound_onion)
-{
-    hSocket = hSocketIn;
-    addrName = addrNameIn == "" ? addr.ToStringIPPort() : addrNameIn;
-    hashContinue = uint256();
-    if (conn_type_in != ConnectionType::BLOCK_RELAY) {
-        m_tx_relay = MakeUnique<TxRelay>();
-    }
-
-    if (RelayAddrsWithConn()) {
-        m_addr_known = MakeUnique<CRollingBloomFilter>(5000, 0.001);
-    }
-=======
 }
 
 CNode::CNode(NodeId idIn,
@@ -2950,7 +2837,6 @@
       m_i2p_sam_session{std::move(node_opts.i2p_sam_session)}
 {
     if (inbound_onion) assert(conn_type_in == ConnectionType::INBOUND);
->>>>>>> 8739b5cc
 
     for (const std::string &msg : getAllNetMessageTypes())
         mapRecvBytesPerMsgType[msg] = 0;
