// Copyright (c) 2009-2010 Satoshi Nakamoto
// Copyright (c) 2009-2020 The Bitcoin Core developers
// Distributed under the MIT software license, see the accompanying
// file COPYING or http://www.opensource.org/licenses/mit-license.php.

#if defined(HAVE_CONFIG_H)
#include <config/bitcoin-config.h>
#endif

#include <net.h>

#include <banman.h>
#include <clientversion.h>
#include <compat.h>
#include <consensus/consensus.h>
#include <crypto/sha256.h>
#include <i2p.h>
#include <net_permissions.h>
#include <netaddress.h>
#include <netbase.h>
#include <node/ui_interface.h>
#include <protocol.h>
#include <random.h>
#include <scheduler.h>
#include <util/sock.h>
#include <util/strencodings.h>
#include <util/thread.h>
#include <util/translation.h>

#ifdef WIN32
#include <string.h>
#else
#include <fcntl.h>
#endif

#if HAVE_DECL_GETIFADDRS && HAVE_DECL_FREEIFADDRS
#include <ifaddrs.h>
#endif

#ifdef USE_POLL
#include <poll.h>
#endif

#include <algorithm>
#include <array>
#include <cstdint>
#include <functional>
#include <optional>
#include <unordered_map>

#include <math.h>

/** Maximum number of block-relay-only anchor connections */
static constexpr size_t MAX_BLOCK_RELAY_ONLY_ANCHORS = 2;
static_assert (MAX_BLOCK_RELAY_ONLY_ANCHORS <= static_cast<size_t>(MAX_BLOCK_RELAY_ONLY_CONNECTIONS), "MAX_BLOCK_RELAY_ONLY_ANCHORS must not exceed MAX_BLOCK_RELAY_ONLY_CONNECTIONS.");
/** Anchor IP address database file name */
const char* const ANCHORS_DATABASE_FILENAME = "anchors.dat";

// How often to dump addresses to peers.dat
static constexpr std::chrono::minutes DUMP_PEERS_INTERVAL{15};

/** Number of DNS seeds to query when the number of connections is low. */
static constexpr int DNSSEEDS_TO_QUERY_AT_ONCE = 3;

/** How long to delay before querying DNS seeds
 *
 * If we have more than THRESHOLD entries in addrman, then it's likely
 * that we got those addresses from having previously connected to the P2P
 * network, and that we'll be able to successfully reconnect to the P2P
 * network via contacting one of them. So if that's the case, spend a
 * little longer trying to connect to known peers before querying the
 * DNS seeds.
 */
static constexpr std::chrono::seconds DNSSEEDS_DELAY_FEW_PEERS{11};
static constexpr std::chrono::minutes DNSSEEDS_DELAY_MANY_PEERS{5};
static constexpr int DNSSEEDS_DELAY_PEER_THRESHOLD = 1000; // "many" vs "few" peers

/** The default timeframe for -maxuploadtarget. 1 day. */
static constexpr std::chrono::seconds MAX_UPLOAD_TIMEFRAME{60 * 60 * 24};

// We add a random period time (0 to 1 seconds) to feeler connections to prevent synchronization.
#define FEELER_SLEEP_WINDOW 1

/** Used to pass flags to the Bind() function */
enum BindFlags {
    BF_NONE         = 0,
    BF_EXPLICIT     = (1U << 0),
    BF_REPORT_ERROR = (1U << 1),
    /**
     * Do not call AddLocal() for our special addresses, e.g., for incoming
     * Tor connections, to prevent gossiping them over the network.
     */
    BF_DONT_ADVERTISE = (1U << 2),
};

// The set of sockets cannot be modified while waiting
// The sleep time needs to be small to avoid new sockets stalling
static const uint64_t SELECT_TIMEOUT_MILLISECONDS = 50;

const std::string NET_MESSAGE_COMMAND_OTHER = "*other*";

static const uint64_t RANDOMIZER_ID_NETGROUP = 0x6c0edd8036ef4036ULL; // SHA256("netgroup")[0:8]
static const uint64_t RANDOMIZER_ID_LOCALHOSTNONCE = 0xd93e69e2bbfa5735ULL; // SHA256("localhostnonce")[0:8]
static const uint64_t RANDOMIZER_ID_ADDRCACHE = 0x1cf2e4ddd306dda9ULL; // SHA256("addrcache")[0:8]
//
// Global state variables
//
bool fDiscover = true;
bool fListen = true;
RecursiveMutex cs_mapLocalHost;
std::map<CNetAddr, LocalServiceInfo> mapLocalHost GUARDED_BY(cs_mapLocalHost);
static bool vfLimited[NET_MAX] GUARDED_BY(cs_mapLocalHost) = {};
std::string strSubVersion;

namespace particl {
extern void UpdateNumPeers(int num_peers);
} // namespace particl

void CConnman::AddAddrFetch(const std::string& strDest)
{
    LOCK(m_addr_fetches_mutex);
    m_addr_fetches.push_back(strDest);
}

uint16_t GetListenPort()
{
    return static_cast<uint16_t>(gArgs.GetArg("-port", Params().GetDefaultPort()));
}

// find 'best' local address for a particular peer
bool GetLocal(CService& addr, const CNetAddr *paddrPeer)
{
    if (!fListen)
        return false;

    int nBestScore = -1;
    int nBestReachability = -1;
    {
        LOCK(cs_mapLocalHost);
        for (const auto& entry : mapLocalHost)
        {
            int nScore = entry.second.nScore;
            int nReachability = entry.first.GetReachabilityFrom(paddrPeer);
            if (nReachability > nBestReachability || (nReachability == nBestReachability && nScore > nBestScore))
            {
                addr = CService(entry.first, entry.second.nPort);
                nBestReachability = nReachability;
                nBestScore = nScore;
            }
        }
    }
    return nBestScore >= 0;
}

//! Convert the serialized seeds into usable address objects.
static std::vector<CAddress> ConvertSeeds(const std::vector<uint8_t> &vSeedsIn)
{
    // It'll only connect to one or two seed nodes because once it connects,
    // it'll get a pile of addresses with newer timestamps.
    // Seed nodes are given a random 'last seen time' of between one and two
    // weeks ago.
    const int64_t nOneWeek = 7*24*60*60;
    std::vector<CAddress> vSeedsOut;
    FastRandomContext rng;
    CDataStream s(vSeedsIn, SER_NETWORK, PROTOCOL_VERSION | ADDRV2_FORMAT);
    while (!s.eof()) {
        CService endpoint;
        s >> endpoint;
        CAddress addr{endpoint, GetDesirableServiceFlags(NODE_NONE)};
        addr.nTime = GetTime() - rng.randrange(nOneWeek) - nOneWeek;
        LogPrint(BCLog::NET, "Added hardcoded seed: %s\n", addr.ToString());
        vSeedsOut.push_back(addr);
    }
    return vSeedsOut;
}

// get best local address for a particular peer as a CAddress
// Otherwise, return the unroutable 0.0.0.0 but filled in with
// the normal parameters, since the IP may be changed to a useful
// one by discovery.
CAddress GetLocalAddress(const CNetAddr *paddrPeer, ServiceFlags nLocalServices)
{
    CAddress ret(CService(CNetAddr(),GetListenPort()), nLocalServices);
    CService addr;
    if (GetLocal(addr, paddrPeer))
    {
        ret = CAddress(addr, nLocalServices);
    }
    ret.nTime = GetAdjustedTime();
    return ret;
}

static int GetnScore(const CService& addr)
{
    LOCK(cs_mapLocalHost);
    if (mapLocalHost.count(addr) == 0) return 0;
    return mapLocalHost[addr].nScore;
}

// Is our peer's addrLocal potentially useful as an external IP source?
bool IsPeerAddrLocalGood(CNode *pnode)
{
    CService addrLocal = pnode->GetAddrLocal();
    return fDiscover && pnode->addr.IsRoutable() && addrLocal.IsRoutable() &&
           IsReachable(addrLocal.GetNetwork());
}

std::optional<CAddress> GetLocalAddrForPeer(CNode *pnode)
{
    CAddress addrLocal = GetLocalAddress(&pnode->addr, pnode->GetLocalServices());
    if (gArgs.GetBoolArg("-addrmantest", false)) {
        // use IPv4 loopback during addrmantest
        addrLocal = CAddress(CService(LookupNumeric("127.0.0.1", GetListenPort())), pnode->GetLocalServices());
    }
    // If discovery is enabled, sometimes give our peer the address it
    // tells us that it sees us as in case it has a better idea of our
    // address than we do.
    FastRandomContext rng;
    if (IsPeerAddrLocalGood(pnode) && (!addrLocal.IsRoutable() ||
         rng.randbits((GetnScore(addrLocal) > LOCAL_MANUAL) ? 3 : 1) == 0))
    {
        addrLocal.SetIP(pnode->GetAddrLocal());
    }
    if (addrLocal.IsRoutable() || gArgs.GetBoolArg("-addrmantest", false))
    {
        LogPrint(BCLog::NET, "Advertising address %s to peer=%d\n", addrLocal.ToString(), pnode->GetId());
        return addrLocal;
    }
    // Address is unroutable. Don't advertise.
    return std::nullopt;
}

// learn a new local address
bool AddLocal(const CService& addr, int nScore)
{
    if (!addr.IsRoutable())
        return false;

    if (!fDiscover && nScore < LOCAL_MANUAL)
        return false;

    if (!IsReachable(addr))
        return false;

    LogPrintf("AddLocal(%s,%i)\n", addr.ToString(), nScore);

    {
        LOCK(cs_mapLocalHost);
        bool fAlready = mapLocalHost.count(addr) > 0;
        LocalServiceInfo &info = mapLocalHost[addr];
        if (!fAlready || nScore >= info.nScore) {
            info.nScore = nScore + (fAlready ? 1 : 0);
            info.nPort = addr.GetPort();
        }
    }

    return true;
}

bool AddLocal(const CNetAddr &addr, int nScore)
{
    return AddLocal(CService(addr, GetListenPort()), nScore);
}

void RemoveLocal(const CService& addr)
{
    LOCK(cs_mapLocalHost);
    LogPrintf("RemoveLocal(%s)\n", addr.ToString());
    mapLocalHost.erase(addr);
}

void SetReachable(enum Network net, bool reachable)
{
    if (net == NET_UNROUTABLE || net == NET_INTERNAL)
        return;
    LOCK(cs_mapLocalHost);
    vfLimited[net] = !reachable;
}

bool IsReachable(enum Network net)
{
    LOCK(cs_mapLocalHost);
    return !vfLimited[net];
}

bool IsReachable(const CNetAddr &addr)
{
    return IsReachable(addr.GetNetwork());
}

/** vote for a local address */
bool SeenLocal(const CService& addr)
{
    {
        LOCK(cs_mapLocalHost);
        if (mapLocalHost.count(addr) == 0)
            return false;
        mapLocalHost[addr].nScore++;
    }
    return true;
}


/** check whether a given address is potentially local */
bool IsLocal(const CService& addr)
{
    LOCK(cs_mapLocalHost);
    return mapLocalHost.count(addr) > 0;
}

CNode* CConnman::FindNode(const CNetAddr& ip)
{
    LOCK(cs_vNodes);
    for (CNode* pnode : vNodes) {
      if (static_cast<CNetAddr>(pnode->addr) == ip) {
            return pnode;
        }
    }
    return nullptr;
}

CNode* CConnman::FindNode(const CSubNet& subNet)
{
    LOCK(cs_vNodes);
    for (CNode* pnode : vNodes) {
        if (subNet.Match(static_cast<CNetAddr>(pnode->addr))) {
            return pnode;
        }
    }
    return nullptr;
}

CNode* CConnman::FindNode(const std::string& addrName)
{
    LOCK(cs_vNodes);
    for (CNode* pnode : vNodes) {
        if (pnode->GetAddrName() == addrName) {
            return pnode;
        }
    }
    return nullptr;
}

CNode* CConnman::FindNode(const CService& addr)
{
    LOCK(cs_vNodes);
    for (CNode* pnode : vNodes) {
        if (static_cast<CService>(pnode->addr) == addr) {
            return pnode;
        }
    }
    return nullptr;
}

bool CConnman::AlreadyConnectedToAddress(const CAddress& addr)
{
    return FindNode(static_cast<CNetAddr>(addr)) || FindNode(addr.ToStringIPPort());
}

bool CConnman::CheckIncomingNonce(uint64_t nonce)
{
    LOCK(cs_vNodes);
    for (const CNode* pnode : vNodes) {
        if (!pnode->fSuccessfullyConnected && !pnode->IsInboundConn() && pnode->GetLocalNonce() == nonce)
            return false;
    }
    return true;
}

/** Get the bind address for a socket as CAddress */
static CAddress GetBindAddress(SOCKET sock)
{
    CAddress addr_bind;
    struct sockaddr_storage sockaddr_bind;
    socklen_t sockaddr_bind_len = sizeof(sockaddr_bind);
    if (sock != INVALID_SOCKET) {
        if (!getsockname(sock, (struct sockaddr*)&sockaddr_bind, &sockaddr_bind_len)) {
            addr_bind.SetSockAddr((const struct sockaddr*)&sockaddr_bind);
        } else {
            LogPrint(BCLog::NET, "Warning: getsockname failed\n");
        }
    }
    return addr_bind;
}

CNode* CConnman::ConnectNode(CAddress addrConnect, const char *pszDest, bool fCountFailure, ConnectionType conn_type)
{
    assert(conn_type != ConnectionType::INBOUND);

    if (pszDest == nullptr) {
        if (IsLocal(addrConnect))
            return nullptr;

        // Look for an existing connection
        CNode* pnode = FindNode(static_cast<CService>(addrConnect));
        if (pnode)
        {
            LogPrintf("Failed to open new connection, already connected\n");
            return nullptr;
        }
    }

    /// debug print
    LogPrint(BCLog::NET, "trying connection %s lastseen=%.1fhrs\n",
        pszDest ? pszDest : addrConnect.ToString(),
        pszDest ? 0.0 : (double)(GetAdjustedTime() - addrConnect.nTime)/3600.0);

    // Resolve
    const uint16_t default_port{Params().GetDefaultPort()};
    if (pszDest) {
        std::vector<CService> resolved;
        if (Lookup(pszDest, resolved,  default_port, fNameLookup && !HaveNameProxy(), 256) && !resolved.empty()) {
            addrConnect = CAddress(resolved[GetRand(resolved.size())], NODE_NONE);
            if (!addrConnect.IsValid()) {
                LogPrint(BCLog::NET, "Resolver returned invalid address %s for %s\n", addrConnect.ToString(), pszDest);
                return nullptr;
            }
            // It is possible that we already have a connection to the IP/port pszDest resolved to.
            // In that case, drop the connection that was just created, and return the existing CNode instead.
            // Also store the name we used to connect in that CNode, so that future FindNode() calls to that
            // name catch this early.
            LOCK(cs_vNodes);
            CNode* pnode = FindNode(static_cast<CService>(addrConnect));
            if (pnode)
            {
                pnode->MaybeSetAddrName(std::string(pszDest));
                LogPrintf("Failed to open new connection, already connected\n");
                return nullptr;
            }
        }
    }

    // Connect
    bool connected = false;
    std::unique_ptr<Sock> sock;
    proxyType proxy;
    CAddress addr_bind;
    assert(!addr_bind.IsValid());

    if (addrConnect.IsValid()) {
        bool proxyConnectionFailed = false;

        if (addrConnect.GetNetwork() == NET_I2P && m_i2p_sam_session.get() != nullptr) {
            i2p::Connection conn;
            if (m_i2p_sam_session->Connect(addrConnect, conn, proxyConnectionFailed)) {
                connected = true;
                sock = std::move(conn.sock);
                addr_bind = CAddress{conn.me, NODE_NONE};
            }
        } else if (GetProxy(addrConnect.GetNetwork(), proxy)) {
            sock = CreateSock(proxy.proxy);
            if (!sock) {
                return nullptr;
            }
            connected = ConnectThroughProxy(proxy, addrConnect.ToStringIP(), addrConnect.GetPort(),
                                            *sock, nConnectTimeout, proxyConnectionFailed);
        } else {
            // no proxy needed (none set for target network)
            sock = CreateSock(addrConnect);
            if (!sock) {
                return nullptr;
            }
            connected = ConnectSocketDirectly(addrConnect, *sock, nConnectTimeout,
                                              conn_type == ConnectionType::MANUAL);
        }
        if (!proxyConnectionFailed) {
            // If a connection to the node was attempted, and failure (if any) is not caused by a problem connecting to
            // the proxy, mark this as an attempt.
            addrman.Attempt(addrConnect, fCountFailure);
        }
    } else if (pszDest && GetNameProxy(proxy)) {
        sock = CreateSock(proxy.proxy);
        if (!sock) {
            return nullptr;
        }
        std::string host;
        uint16_t port{default_port};
        SplitHostPort(std::string(pszDest), port, host);
        bool proxyConnectionFailed;
        connected = ConnectThroughProxy(proxy, host, port, *sock, nConnectTimeout,
                                        proxyConnectionFailed);
    }
    if (!connected) {
        return nullptr;
    }

    // Add node
    NodeId id = GetNewNodeId();
    uint64_t nonce = GetDeterministicRandomizer(RANDOMIZER_ID_LOCALHOSTNONCE).Write(id).Finalize();
    if (!addr_bind.IsValid()) {
        addr_bind = GetBindAddress(sock->Get());
    }
    CNode* pnode = new CNode(id, nLocalServices, sock->Release(), addrConnect, CalculateKeyedNetGroup(addrConnect), nonce, addr_bind, pszDest ? pszDest : "", conn_type, /* inbound_onion */ false);
    pnode->AddRef();

    // We're making a new connection, harvest entropy from the time (and our peer count)
    RandAddEvent((uint32_t)id);

    return pnode;
}

void CNode::CloseSocketDisconnect()
{
    fDisconnect = true;
    LOCK(cs_hSocket);
    if (hSocket != INVALID_SOCKET)
    {
        LogPrint(BCLog::NET, "disconnecting peer=%d\n", id);
        CloseSocket(hSocket);
    }
}

void CConnman::AddWhitelistPermissionFlags(NetPermissionFlags& flags, const CNetAddr &addr) const {
    for (const auto& subnet : vWhitelistedRange) {
        if (subnet.m_subnet.Match(addr)) NetPermissions::AddFlag(flags, subnet.m_flags);
    }
}

std::string ConnectionTypeAsString(ConnectionType conn_type)
{
    switch (conn_type) {
    case ConnectionType::INBOUND:
        return "inbound";
    case ConnectionType::MANUAL:
        return "manual";
    case ConnectionType::FEELER:
        return "feeler";
    case ConnectionType::OUTBOUND_FULL_RELAY:
        return "outbound-full-relay";
    case ConnectionType::BLOCK_RELAY:
        return "block-relay-only";
    case ConnectionType::ADDR_FETCH:
        return "addr-fetch";
    } // no default case, so the compiler can warn about missing cases

    assert(false);
}

std::string CNode::GetAddrName() const {
    LOCK(cs_addrName);
    return addrName;
}

void CNode::MaybeSetAddrName(const std::string& addrNameIn) {
    LOCK(cs_addrName);
    if (addrName.empty()) {
        addrName = addrNameIn;
    }
}

CService CNode::GetAddrLocal() const {
    LOCK(cs_addrLocal);
    return addrLocal;
}

void CNode::SetAddrLocal(const CService& addrLocalIn) {
    LOCK(cs_addrLocal);
    if (addrLocal.IsValid()) {
        error("Addr local already set for node: %i. Refusing to change from %s to %s", id, addrLocal.ToString(), addrLocalIn.ToString());
    } else {
        addrLocal = addrLocalIn;
    }
}

Network CNode::ConnectedThroughNetwork() const
{
    return m_inbound_onion ? NET_ONION : addr.GetNetClass();
}

#undef X
#define X(name) stats.name = name
void CNode::copyStats(CNodeStats &stats, const std::vector<bool> &m_asmap)
{
    stats.nodeid = this->GetId();
    X(nServices);
    X(addr);
    X(addrBind);
    stats.m_network = ConnectedThroughNetwork();
    stats.m_mapped_as = addr.GetMappedAS(m_asmap);
    if (m_tx_relay != nullptr) {
        LOCK(m_tx_relay->cs_filter);
        stats.fRelayTxes = m_tx_relay->fRelayTxes;
    } else {
        stats.fRelayTxes = false;
    }
    X(nLastSend);
    X(nLastRecv);
    X(nLastTXTime);
    X(nLastBlockTime);
    X(nTimeConnected);
    X(nTimeOffset);
    stats.addrName = GetAddrName();
    X(nVersion);
    {
        LOCK(cs_SubVer);
        X(cleanSubVer);
    }
    stats.fInbound = IsInboundConn();
    X(m_bip152_highbandwidth_to);
    X(m_bip152_highbandwidth_from);
    {
        LOCK(cs_vSend);
        X(mapSendBytesPerMsgCmd);
        X(nSendBytes);
    }
    {
        LOCK(cs_vRecv);
        X(mapRecvBytesPerMsgCmd);
        X(nRecvBytes);
    }
    X(m_permissionFlags);
    if (m_tx_relay != nullptr) {
        stats.minFeeFilter = m_tx_relay->minFeeFilter;
    } else {
        stats.minFeeFilter = 0;
    }

    X(m_last_ping_time);
    X(m_min_ping_time);

    // Leave string empty if addrLocal invalid (not filled in yet)
    CService addrLocalUnlocked = GetAddrLocal();
    stats.addrLocal = addrLocalUnlocked.IsValid() ? addrLocalUnlocked.ToString() : "";

    X(m_conn_type);
}
#undef X

bool CNode::ReceiveMsgBytes(Span<const uint8_t> msg_bytes, bool& complete)
{
    complete = false;
    const auto time = GetTime<std::chrono::microseconds>();
    LOCK(cs_vRecv);
    nLastRecv = std::chrono::duration_cast<std::chrono::seconds>(time).count();
    nRecvBytes += msg_bytes.size();
    while (msg_bytes.size() > 0) {
        // absorb network data
        int handled = m_deserializer->Read(msg_bytes);
        if (handled < 0) {
            // Serious header problem, disconnect from the peer.
            return false;
        }

        if (m_deserializer->Complete()) {
            // decompose a transport agnostic CNetMessage from the deserializer
            uint32_t out_err_raw_size{0};
            std::optional<CNetMessage> result{m_deserializer->GetMessage(time, out_err_raw_size)};
            if (!result) {
                // Message deserialization failed.  Drop the message but don't disconnect the peer.
                // store the size of the corrupt message
                mapRecvBytesPerMsgCmd.find(NET_MESSAGE_COMMAND_OTHER)->second += out_err_raw_size;
                continue;
            }

            //store received bytes per message command
            //to prevent a memory DOS, only allow valid commands
            mapMsgCmdSize::iterator i = mapRecvBytesPerMsgCmd.find(result->m_command);
            if (i == mapRecvBytesPerMsgCmd.end())
                i = mapRecvBytesPerMsgCmd.find(NET_MESSAGE_COMMAND_OTHER);
            assert(i != mapRecvBytesPerMsgCmd.end());
            i->second += result->m_raw_message_size;

            // push the message to the process queue,
            vRecvMsg.push_back(std::move(*result));

            complete = true;
        }
    }

    return true;
}

int V1TransportDeserializer::readHeader(Span<const uint8_t> msg_bytes)
{
    // copy data to temporary parsing buffer
    unsigned int nRemaining = CMessageHeader::HEADER_SIZE - nHdrPos;
    unsigned int nCopy = std::min<unsigned int>(nRemaining, msg_bytes.size());

    memcpy(&hdrbuf[nHdrPos], msg_bytes.data(), nCopy);
    nHdrPos += nCopy;

    // if header incomplete, exit
    if (nHdrPos < CMessageHeader::HEADER_SIZE)
        return nCopy;

    // deserialize to CMessageHeader
    try {
        hdrbuf >> hdr;
    }
    catch (const std::exception&) {
        LogPrint(BCLog::NET, "Header error: Unable to deserialize, peer=%d\n", m_node_id);
        return -1;
    }

    // Check start string, network magic
    if (memcmp(hdr.pchMessageStart, m_chain_params.MessageStart(), CMessageHeader::MESSAGE_START_SIZE) != 0) {
        LogPrint(BCLog::NET, "Header error: Wrong MessageStart %s received, peer=%d\n", HexStr(hdr.pchMessageStart), m_node_id);
        return -1;
    }

    // reject messages larger than MAX_SIZE or MAX_PROTOCOL_MESSAGE_LENGTH
    if (hdr.nMessageSize > MAX_SIZE || hdr.nMessageSize > MAX_PROTOCOL_MESSAGE_LENGTH) {
        LogPrint(BCLog::NET, "Header error: Size too large (%s, %u bytes), peer=%d\n", SanitizeString(hdr.GetCommand()), hdr.nMessageSize, m_node_id);
        return -1;
    }

    // switch state to reading message data
    in_data = true;

    return nCopy;
}

int V1TransportDeserializer::readData(Span<const uint8_t> msg_bytes)
{
    unsigned int nRemaining = hdr.nMessageSize - nDataPos;
    unsigned int nCopy = std::min<unsigned int>(nRemaining, msg_bytes.size());

    if (vRecv.size() < nDataPos + nCopy) {
        // Allocate up to 256 KiB ahead, but never more than the total message size.
        vRecv.resize(std::min(hdr.nMessageSize, nDataPos + nCopy + 256 * 1024));
    }

    hasher.Write(msg_bytes.first(nCopy));
    memcpy(&vRecv[nDataPos], msg_bytes.data(), nCopy);
    nDataPos += nCopy;

    return nCopy;
}

const uint256& V1TransportDeserializer::GetMessageHash() const
{
    assert(Complete());
    if (data_hash.IsNull())
        hasher.Finalize(data_hash);
    return data_hash;
}

std::optional<CNetMessage> V1TransportDeserializer::GetMessage(const std::chrono::microseconds time, uint32_t& out_err_raw_size)
{
    // decompose a single CNetMessage from the TransportDeserializer
    std::optional<CNetMessage> msg(std::move(vRecv));

    // store command string, time, and sizes
    msg->m_command = hdr.GetCommand();
    msg->m_time = time;
    msg->m_message_size = hdr.nMessageSize;
    msg->m_raw_message_size = hdr.nMessageSize + CMessageHeader::HEADER_SIZE;

    uint256 hash = GetMessageHash();

    // We just received a message off the wire, harvest entropy from the time (and the message checksum)
    RandAddEvent(ReadLE32(hash.begin()));

    // Check checksum and header command string
    if (memcmp(hash.begin(), hdr.pchChecksum, CMessageHeader::CHECKSUM_SIZE) != 0) {
        LogPrint(BCLog::NET, "Header error: Wrong checksum (%s, %u bytes), expected %s was %s, peer=%d\n",
                 SanitizeString(msg->m_command), msg->m_message_size,
                 HexStr(Span<uint8_t>(hash.begin(), hash.begin() + CMessageHeader::CHECKSUM_SIZE)),
                 HexStr(hdr.pchChecksum),
                 m_node_id);
        out_err_raw_size = msg->m_raw_message_size;
        msg = std::nullopt;
    } else if (!hdr.IsCommandValid()) {
        LogPrint(BCLog::NET, "Header error: Invalid message type (%s, %u bytes), peer=%d\n",
                 SanitizeString(hdr.GetCommand()), msg->m_message_size, m_node_id);
        out_err_raw_size = msg->m_raw_message_size;
        msg.reset();
    }

    // Always reset the network deserializer (prepare for the next message)
    Reset();
    return msg;
}

void V1TransportSerializer::prepareForTransport(CSerializedNetMsg& msg, std::vector<unsigned char>& header) {
    // create dbl-sha256 checksum
    uint256 hash = Hash(msg.data);

    // create header
    CMessageHeader hdr(Params().MessageStart(), msg.m_type.c_str(), msg.data.size());
    memcpy(hdr.pchChecksum, hash.begin(), CMessageHeader::CHECKSUM_SIZE);

    // serialize header
    header.reserve(CMessageHeader::HEADER_SIZE);
    CVectorWriter{SER_NETWORK, INIT_PROTO_VERSION, header, 0, hdr};
}

size_t CConnman::SocketSendData(CNode& node) const
{
    auto it = node.vSendMsg.begin();
    size_t nSentSize = 0;

    while (it != node.vSendMsg.end()) {
        const auto& data = *it;
        assert(data.size() > node.nSendOffset);
        int nBytes = 0;
        {
            LOCK(node.cs_hSocket);
            if (node.hSocket == INVALID_SOCKET)
                break;
            nBytes = send(node.hSocket, reinterpret_cast<const char*>(data.data()) + node.nSendOffset, data.size() - node.nSendOffset, MSG_NOSIGNAL | MSG_DONTWAIT);
        }
        if (nBytes > 0) {
            node.nLastSend = GetTimeSeconds();
            node.nSendBytes += nBytes;
            node.nSendOffset += nBytes;
            nSentSize += nBytes;
            if (node.nSendOffset == data.size()) {
                node.nSendOffset = 0;
                node.nSendSize -= data.size();
                node.fPauseSend = node.nSendSize > nSendBufferMaxSize;
                it++;
            } else {
                // could not send full message; stop sending more
                break;
            }
        } else {
            if (nBytes < 0) {
                // error
                int nErr = WSAGetLastError();
                if (nErr != WSAEWOULDBLOCK && nErr != WSAEMSGSIZE && nErr != WSAEINTR && nErr != WSAEINPROGRESS) {
                    LogPrint(BCLog::NET, "socket send error for peer=%d: %s\n", node.GetId(), NetworkErrorString(nErr));
                    node.CloseSocketDisconnect();
                }
            }
            // couldn't send anything at all
            break;
        }
    }

    if (it == node.vSendMsg.end()) {
        assert(node.nSendOffset == 0);
        assert(node.nSendSize == 0);
    }
    node.vSendMsg.erase(node.vSendMsg.begin(), it);
    return nSentSize;
}

static bool ReverseCompareNodeMinPingTime(const NodeEvictionCandidate &a, const NodeEvictionCandidate &b)
{
    return a.m_min_ping_time > b.m_min_ping_time;
}

static bool ReverseCompareNodeTimeConnected(const NodeEvictionCandidate &a, const NodeEvictionCandidate &b)
{
    return a.nTimeConnected > b.nTimeConnected;
}

static bool CompareNetGroupKeyed(const NodeEvictionCandidate &a, const NodeEvictionCandidate &b) {
    return a.nKeyedNetGroup < b.nKeyedNetGroup;
}

static bool CompareNodeBlockTime(const NodeEvictionCandidate &a, const NodeEvictionCandidate &b)
{
    // There is a fall-through here because it is common for a node to have many peers which have not yet relayed a block.
    if (a.nLastBlockTime != b.nLastBlockTime) return a.nLastBlockTime < b.nLastBlockTime;
    if (a.fRelevantServices != b.fRelevantServices) return b.fRelevantServices;
    return a.nTimeConnected > b.nTimeConnected;
}

static bool CompareNodeTXTime(const NodeEvictionCandidate &a, const NodeEvictionCandidate &b)
{
    // There is a fall-through here because it is common for a node to have more than a few peers that have not yet relayed txn.
    if (a.nLastTXTime != b.nLastTXTime) return a.nLastTXTime < b.nLastTXTime;
    if (a.fRelayTxes != b.fRelayTxes) return b.fRelayTxes;
    if (a.fBloomFilter != b.fBloomFilter) return a.fBloomFilter;
    return a.nTimeConnected > b.nTimeConnected;
}

// Pick out the potential block-relay only peers, and sort them by last block time.
static bool CompareNodeBlockRelayOnlyTime(const NodeEvictionCandidate &a, const NodeEvictionCandidate &b)
{
    if (a.fRelayTxes != b.fRelayTxes) return a.fRelayTxes;
    if (a.nLastBlockTime != b.nLastBlockTime) return a.nLastBlockTime < b.nLastBlockTime;
    if (a.fRelevantServices != b.fRelevantServices) return b.fRelevantServices;
    return a.nTimeConnected > b.nTimeConnected;
}

/**
 * Sort eviction candidates by network/localhost and connection uptime.
 * Candidates near the beginning are more likely to be evicted, and those
 * near the end are more likely to be protected, e.g. less likely to be evicted.
 * - First, nodes that are not `is_local` and that do not belong to `network`,
 *   sorted by increasing uptime (from most recently connected to connected longer).
 * - Then, nodes that are `is_local` or belong to `network`, sorted by increasing uptime.
 */
struct CompareNodeNetworkTime {
    const bool m_is_local;
    const Network m_network;
    CompareNodeNetworkTime(bool is_local, Network network) : m_is_local(is_local), m_network(network) {}
    bool operator()(const NodeEvictionCandidate& a, const NodeEvictionCandidate& b) const
    {
        if (m_is_local && a.m_is_local != b.m_is_local) return b.m_is_local;
        if ((a.m_network == m_network) != (b.m_network == m_network)) return b.m_network == m_network;
        return a.nTimeConnected > b.nTimeConnected;
    };
};

//! Sort an array by the specified comparator, then erase the last K elements where predicate is true.
template <typename T, typename Comparator>
static void EraseLastKElements(
    std::vector<T>& elements, Comparator comparator, size_t k,
    std::function<bool(const NodeEvictionCandidate&)> predicate = [](const NodeEvictionCandidate& n) { return true; })
{
    std::sort(elements.begin(), elements.end(), comparator);
    size_t eraseSize = std::min(k, elements.size());
    elements.erase(std::remove_if(elements.end() - eraseSize, elements.end(), predicate), elements.end());
}

void ProtectEvictionCandidatesByRatio(std::vector<NodeEvictionCandidate>& eviction_candidates)
{
    // Protect the half of the remaining nodes which have been connected the longest.
    // This replicates the non-eviction implicit behavior, and precludes attacks that start later.
    // To favorise the diversity of our peer connections, reserve up to half of these protected
    // spots for Tor/onion, localhost and I2P peers, even if they're not longest uptime overall.
    // This helps protect these higher-latency peers that tend to be otherwise
    // disadvantaged under our eviction criteria.
    const size_t initial_size = eviction_candidates.size();
    const size_t total_protect_size{initial_size / 2};

    // Disadvantaged networks to protect: I2P, localhost, Tor/onion. In case of equal counts, earlier
    // array members have first opportunity to recover unused slots from the previous iteration.
    struct Net { bool is_local; Network id; size_t count; };
    std::array<Net, 3> networks{
        {{false, NET_I2P, 0}, {/* localhost */ true, NET_MAX, 0}, {false, NET_ONION, 0}}};

    // Count and store the number of eviction candidates per network.
    for (Net& n : networks) {
        n.count = std::count_if(eviction_candidates.cbegin(), eviction_candidates.cend(),
                                [&n](const NodeEvictionCandidate& c) {
                                    return n.is_local ? c.m_is_local : c.m_network == n.id;
                                });
    }
    // Sort `networks` by ascending candidate count, to give networks having fewer candidates
    // the first opportunity to recover unused protected slots from the previous iteration.
    std::stable_sort(networks.begin(), networks.end(), [](Net a, Net b) { return a.count < b.count; });

    // Protect up to 25% of the eviction candidates by disadvantaged network.
    const size_t max_protect_by_network{total_protect_size / 2};
    size_t num_protected{0};

    while (num_protected < max_protect_by_network) {
        const size_t disadvantaged_to_protect{max_protect_by_network - num_protected};
        const size_t protect_per_network{
            std::max(disadvantaged_to_protect / networks.size(), static_cast<size_t>(1))};

        // Early exit flag if there are no remaining candidates by disadvantaged network.
        bool protected_at_least_one{false};

        for (const Net& n : networks) {
            if (n.count == 0) continue;
            const size_t before = eviction_candidates.size();
            EraseLastKElements(eviction_candidates, CompareNodeNetworkTime(n.is_local, n.id),
                               protect_per_network, [&n](const NodeEvictionCandidate& c) {
                                   return n.is_local ? c.m_is_local : c.m_network == n.id;
                               });
            const size_t after = eviction_candidates.size();
            if (before > after) {
                protected_at_least_one = true;
                num_protected += before - after;
                if (num_protected >= max_protect_by_network) {
                    break;
                }
            }
        }
        if (!protected_at_least_one) {
            break;
        }
    }

    // Calculate how many we removed, and update our total number of peers that
    // we want to protect based on uptime accordingly.
    assert(num_protected == initial_size - eviction_candidates.size());
    const size_t remaining_to_protect{total_protect_size - num_protected};
    EraseLastKElements(eviction_candidates, ReverseCompareNodeTimeConnected, remaining_to_protect);
}

[[nodiscard]] std::optional<NodeId> SelectNodeToEvict(std::vector<NodeEvictionCandidate>&& vEvictionCandidates)
{
    // Protect connections with certain characteristics

    // Deterministically select 4 peers to protect by netgroup.
    // An attacker cannot predict which netgroups will be protected
    EraseLastKElements(vEvictionCandidates, CompareNetGroupKeyed, 4);
    // Protect the 8 nodes with the lowest minimum ping time.
    // An attacker cannot manipulate this metric without physically moving nodes closer to the target.
    EraseLastKElements(vEvictionCandidates, ReverseCompareNodeMinPingTime, 8);
    // Protect 4 nodes that most recently sent us novel transactions accepted into our mempool.
    // An attacker cannot manipulate this metric without performing useful work.
    EraseLastKElements(vEvictionCandidates, CompareNodeTXTime, 4);
    // Protect up to 8 non-tx-relay peers that have sent us novel blocks.
    EraseLastKElements(vEvictionCandidates, CompareNodeBlockRelayOnlyTime, 8,
                       [](const NodeEvictionCandidate& n) { return !n.fRelayTxes && n.fRelevantServices; });

    // Protect 4 nodes that most recently sent us novel blocks.
    // An attacker cannot manipulate this metric without performing useful work.
    EraseLastKElements(vEvictionCandidates, CompareNodeBlockTime, 4);

    // Protect some of the remaining eviction candidates by ratios of desirable
    // or disadvantaged characteristics.
    ProtectEvictionCandidatesByRatio(vEvictionCandidates);

    if (vEvictionCandidates.empty()) return std::nullopt;

    // If any remaining peers are preferred for eviction consider only them.
    // This happens after the other preferences since if a peer is really the best by other criteria (esp relaying blocks)
    //  then we probably don't want to evict it no matter what.
    if (std::any_of(vEvictionCandidates.begin(),vEvictionCandidates.end(),[](NodeEvictionCandidate const &n){return n.prefer_evict;})) {
        vEvictionCandidates.erase(std::remove_if(vEvictionCandidates.begin(),vEvictionCandidates.end(),
                                  [](NodeEvictionCandidate const &n){return !n.prefer_evict;}),vEvictionCandidates.end());
    }

    // Identify the network group with the most connections and youngest member.
    // (vEvictionCandidates is already sorted by reverse connect time)
    uint64_t naMostConnections;
    unsigned int nMostConnections = 0;
    int64_t nMostConnectionsTime = 0;
    std::map<uint64_t, std::vector<NodeEvictionCandidate> > mapNetGroupNodes;
    for (const NodeEvictionCandidate &node : vEvictionCandidates) {
        std::vector<NodeEvictionCandidate> &group = mapNetGroupNodes[node.nKeyedNetGroup];
        group.push_back(node);
        const int64_t grouptime = group[0].nTimeConnected;

        if (group.size() > nMostConnections || (group.size() == nMostConnections && grouptime > nMostConnectionsTime)) {
            nMostConnections = group.size();
            nMostConnectionsTime = grouptime;
            naMostConnections = node.nKeyedNetGroup;
        }
    }

    // Reduce to the network group with the most connections
    vEvictionCandidates = std::move(mapNetGroupNodes[naMostConnections]);

    // Disconnect from the network group with the most connections
    return vEvictionCandidates.front().id;
}

/** Try to find a connection to evict when the node is full.
 *  Extreme care must be taken to avoid opening the node to attacker
 *   triggered network partitioning.
 *  The strategy used here is to protect a small number of peers
 *   for each of several distinct characteristics which are difficult
 *   to forge.  In order to partition a node the attacker must be
 *   simultaneously better at all of them than honest peers.
 */
bool CConnman::AttemptToEvictConnection()
{
    std::vector<NodeEvictionCandidate> vEvictionCandidates;
    {

        LOCK(cs_vNodes);
        for (const CNode* node : vNodes) {
            if (node->HasPermission(NetPermissionFlags::NoBan))
                continue;
            if (!node->IsInboundConn())
                continue;
            if (node->fDisconnect)
                continue;
            bool peer_relay_txes = false;
            bool peer_filter_not_null = false;
            if (node->m_tx_relay != nullptr) {
                LOCK(node->m_tx_relay->cs_filter);
                peer_relay_txes = node->m_tx_relay->fRelayTxes;
                peer_filter_not_null = node->m_tx_relay->pfilter != nullptr;
            }
            NodeEvictionCandidate candidate = {node->GetId(), node->nTimeConnected, node->m_min_ping_time,
                                               node->nLastBlockTime, node->nLastTXTime,
                                               HasAllDesirableServiceFlags(node->nServices),
                                               peer_relay_txes, peer_filter_not_null, node->nKeyedNetGroup,
                                               node->m_prefer_evict, node->addr.IsLocal(),
                                               node->ConnectedThroughNetwork()};
            vEvictionCandidates.push_back(candidate);
        }
    }
    const std::optional<NodeId> node_id_to_evict = SelectNodeToEvict(std::move(vEvictionCandidates));
    if (!node_id_to_evict) {
        return false;
    }
    LOCK(cs_vNodes);
    for (CNode* pnode : vNodes) {
        if (pnode->GetId() == *node_id_to_evict) {
            LogPrint(BCLog::NET, "selected %s connection for eviction peer=%d; disconnecting\n", pnode->ConnectionTypeAsString(), pnode->GetId());
            pnode->fDisconnect = true;
            return true;
        }
    }
    return false;
}

void CConnman::AcceptConnection(const ListenSocket& hListenSocket) {
    struct sockaddr_storage sockaddr;
    socklen_t len = sizeof(sockaddr);
    SOCKET hSocket = accept(hListenSocket.socket, (struct sockaddr*)&sockaddr, &len);
    CAddress addr;

    if (hSocket == INVALID_SOCKET) {
        const int nErr = WSAGetLastError();
        if (nErr != WSAEWOULDBLOCK) {
            LogPrintf("socket error accept failed: %s\n", NetworkErrorString(nErr));
        }
        return;
    }

    if (!addr.SetSockAddr((const struct sockaddr*)&sockaddr)) {
        LogPrintf("Warning: Unknown socket family\n");
    }

    const CAddress addr_bind = GetBindAddress(hSocket);

    NetPermissionFlags permissionFlags = NetPermissionFlags::None;
    hListenSocket.AddSocketPermissionFlags(permissionFlags);

    CreateNodeFromAcceptedSocket(hSocket, permissionFlags, addr_bind, addr);
}

void CConnman::CreateNodeFromAcceptedSocket(SOCKET hSocket,
                                            NetPermissionFlags permissionFlags,
                                            const CAddress& addr_bind,
                                            const CAddress& addr)
{
    int nInbound = 0;
    int nMaxInbound = nMaxConnections - m_max_outbound;

    AddWhitelistPermissionFlags(permissionFlags, addr);
    if (NetPermissions::HasFlag(permissionFlags, NetPermissionFlags::Implicit)) {
        NetPermissions::ClearFlag(permissionFlags, NetPermissionFlags::Implicit);
        if (gArgs.GetBoolArg("-whitelistforcerelay", DEFAULT_WHITELISTFORCERELAY)) NetPermissions::AddFlag(permissionFlags, NetPermissionFlags::ForceRelay);
        if (gArgs.GetBoolArg("-whitelistrelay", DEFAULT_WHITELISTRELAY)) NetPermissions::AddFlag(permissionFlags, NetPermissionFlags::Relay);
        NetPermissions::AddFlag(permissionFlags, NetPermissionFlags::Mempool);
        NetPermissions::AddFlag(permissionFlags, NetPermissionFlags::NoBan);
    }

    {
        LOCK(cs_vNodes);
        for (const CNode* pnode : vNodes) {
            if (pnode->IsInboundConn()) nInbound++;
        }
    }

    if (!fNetworkActive) {
        LogPrint(BCLog::NET, "connection from %s dropped: not accepting new connections\n", addr.ToString());
        CloseSocket(hSocket);
        return;
    }

    if (!IsSelectableSocket(hSocket))
    {
        LogPrintf("connection from %s dropped: non-selectable socket\n", addr.ToString());
        CloseSocket(hSocket);
        return;
    }

    // According to the internet TCP_NODELAY is not carried into accepted sockets
    // on all platforms.  Set it again here just to be sure.
    SetSocketNoDelay(hSocket);

    // Don't accept connections from banned peers.
    bool banned = m_banman && m_banman->IsBanned(addr);
    if (!NetPermissions::HasFlag(permissionFlags, NetPermissionFlags::NoBan) && banned)
    {
        LogPrint(BCLog::NET, "connection from %s dropped (banned)\n", addr.ToString());
        CloseSocket(hSocket);
        return;
    }

    // Only accept connections from discouraged peers if our inbound slots aren't (almost) full.
    bool discouraged = m_banman && m_banman->IsDiscouraged(addr);
    if (!NetPermissions::HasFlag(permissionFlags, NetPermissionFlags::NoBan) && nInbound + 1 >= nMaxInbound && discouraged)
    {
        LogPrint(BCLog::NET, "connection from %s dropped (discouraged)\n", addr.ToString());
        CloseSocket(hSocket);
        return;
    }

    if (nInbound >= nMaxInbound)
    {
        if (!AttemptToEvictConnection()) {
            // No connection to evict, disconnect the new connection
            LogPrint(BCLog::NET, "failed to find an eviction candidate - connection dropped (full)\n");
            CloseSocket(hSocket);
            return;
        }
    }

    NodeId id = GetNewNodeId();
    uint64_t nonce = GetDeterministicRandomizer(RANDOMIZER_ID_LOCALHOSTNONCE).Write(id).Finalize();

    ServiceFlags nodeServices = nLocalServices;
    if (NetPermissions::HasFlag(permissionFlags, NetPermissionFlags::BloomFilter)) {
        nodeServices = static_cast<ServiceFlags>(nodeServices | NODE_BLOOM);
    }

    const bool inbound_onion = std::find(m_onion_binds.begin(), m_onion_binds.end(), addr_bind) != m_onion_binds.end();
    CNode* pnode = new CNode(id, nodeServices, hSocket, addr, CalculateKeyedNetGroup(addr), nonce, addr_bind, "", ConnectionType::INBOUND, inbound_onion);
    pnode->AddRef();
    pnode->m_permissionFlags = permissionFlags;
    pnode->m_prefer_evict = discouraged;
    m_msgproc->InitializeNode(pnode);

    LogPrint(BCLog::NET, "connection from %s accepted\n", addr.ToString());

    {
        LOCK(cs_vNodes);
        vNodes.push_back(pnode);
    }

    // We received a new connection, harvest entropy from the time (and our peer count)
    RandAddEvent((uint32_t)id);
}

bool CConnman::AddConnection(const std::string& address, ConnectionType conn_type)
{
    if (conn_type != ConnectionType::OUTBOUND_FULL_RELAY && conn_type != ConnectionType::BLOCK_RELAY) return false;

    const int max_connections = conn_type == ConnectionType::OUTBOUND_FULL_RELAY ? m_max_outbound_full_relay : m_max_outbound_block_relay;

    // Count existing connections
    int existing_connections = WITH_LOCK(cs_vNodes,
                                         return std::count_if(vNodes.begin(), vNodes.end(), [conn_type](CNode* node) { return node->m_conn_type == conn_type; }););

    // Max connections of specified type already exist
    if (existing_connections >= max_connections) return false;

    // Max total outbound connections already exist
    CSemaphoreGrant grant(*semOutbound, true);
    if (!grant) return false;

    OpenNetworkConnection(CAddress(), false, &grant, address.c_str(), conn_type);
    return true;
}

void CConnman::DisconnectNodes()
{
    {
        LOCK(cs_vNodes);

        if (!fNetworkActive) {
            // Disconnect any connected nodes
            for (CNode* pnode : vNodes) {
                if (!pnode->fDisconnect) {
                    LogPrint(BCLog::NET, "Network not active, dropping peer=%d\n", pnode->GetId());
                    pnode->fDisconnect = true;
                }
            }
        }

        // Disconnect unused nodes
        std::vector<CNode*> vNodesCopy = vNodes;
        for (CNode* pnode : vNodesCopy)
        {
            if (pnode->fDisconnect)
            {
                // remove from vNodes
                vNodes.erase(remove(vNodes.begin(), vNodes.end(), pnode), vNodes.end());

                // release outbound grant (if any)
                pnode->grantOutbound.Release();

                // close socket and cleanup
                pnode->CloseSocketDisconnect();

                // hold in disconnected pool until all refs are released
                pnode->Release();
                vNodesDisconnected.push_back(pnode);
            }
        }
    }
    {
        // Delete disconnected nodes
        std::list<CNode*> vNodesDisconnectedCopy = vNodesDisconnected;
        for (CNode* pnode : vNodesDisconnectedCopy)
        {
            // Destroy the object only after other threads have stopped using it.
            if (pnode->GetRefCount() <= 0) {
                vNodesDisconnected.remove(pnode);
                DeleteNode(pnode);
            }
        }
    }
}

void CConnman::NotifyNumConnectionsChanged()
{
    size_t vNodesSize;
    {
        LOCK(cs_vNodes);
        vNodesSize = vNodes.size();
    }
    if(vNodesSize != nPrevNodeCount) {
        nPrevNodeCount = vNodesSize;
        if(clientInterface)
            clientInterface->NotifyNumConnectionsChanged(vNodesSize);
        particl::UpdateNumPeers(vNodesSize);
    }
}

bool CConnman::ShouldRunInactivityChecks(const CNode& node, std::optional<int64_t> now_in) const
{
    const int64_t now = now_in ? now_in.value() : GetTimeSeconds();
    return node.nTimeConnected + m_peer_connect_timeout < now;
}

bool CConnman::InactivityCheck(const CNode& node) const
{
    // Use non-mockable system time (otherwise these timers will pop when we
    // use setmocktime in the tests).
    int64_t now = GetTimeSeconds();

    if (!ShouldRunInactivityChecks(node, now)) return false;

    if (node.nLastRecv == 0 || node.nLastSend == 0) {
        LogPrint(BCLog::NET, "socket no message in first %i seconds, %d %d peer=%d\n", m_peer_connect_timeout, node.nLastRecv != 0, node.nLastSend != 0, node.GetId());
        return true;
    }

    if (now > node.nLastSend + TIMEOUT_INTERVAL) {
        LogPrint(BCLog::NET, "socket sending timeout: %is peer=%d\n", now - node.nLastSend, node.GetId());
        return true;
    }

    if (now > node.nLastRecv + TIMEOUT_INTERVAL) {
        LogPrint(BCLog::NET, "socket receive timeout: %is peer=%d\n", now - node.nLastRecv, node.GetId());
        return true;
    }

    if (!node.fSuccessfullyConnected) {
        LogPrint(BCLog::NET, "version handshake timeout peer=%d\n", node.GetId());
        return true;
    }

    return false;
}

bool CConnman::GenerateSelectSet(std::set<SOCKET> &recv_set, std::set<SOCKET> &send_set, std::set<SOCKET> &error_set)
{
    for (const ListenSocket& hListenSocket : vhListenSocket) {
        recv_set.insert(hListenSocket.socket);
    }

    {
        LOCK(cs_vNodes);
        for (CNode* pnode : vNodes)
        {
            // Implement the following logic:
            // * If there is data to send, select() for sending data. As this only
            //   happens when optimistic write failed, we choose to first drain the
            //   write buffer in this case before receiving more. This avoids
            //   needlessly queueing received data, if the remote peer is not themselves
            //   receiving data. This means properly utilizing TCP flow control signalling.
            // * Otherwise, if there is space left in the receive buffer, select() for
            //   receiving data.
            // * Hand off all complete messages to the processor, to be handled without
            //   blocking here.

            bool select_recv = !pnode->fPauseRecv;
            bool select_send;
            {
                LOCK(pnode->cs_vSend);
                select_send = !pnode->vSendMsg.empty();
            }

            LOCK(pnode->cs_hSocket);
            if (pnode->hSocket == INVALID_SOCKET)
                continue;

            error_set.insert(pnode->hSocket);
            if (select_send) {
                send_set.insert(pnode->hSocket);
                continue;
            }
            if (select_recv) {
                recv_set.insert(pnode->hSocket);
            }
        }
    }

    return !recv_set.empty() || !send_set.empty() || !error_set.empty();
}

#ifdef USE_POLL
void CConnman::SocketEvents(std::set<SOCKET> &recv_set, std::set<SOCKET> &send_set, std::set<SOCKET> &error_set)
{
    std::set<SOCKET> recv_select_set, send_select_set, error_select_set;
    if (!GenerateSelectSet(recv_select_set, send_select_set, error_select_set)) {
        interruptNet.sleep_for(std::chrono::milliseconds(SELECT_TIMEOUT_MILLISECONDS));
        return;
    }

    std::unordered_map<SOCKET, struct pollfd> pollfds;
    for (SOCKET socket_id : recv_select_set) {
        pollfds[socket_id].fd = socket_id;
        pollfds[socket_id].events |= POLLIN;
    }

    for (SOCKET socket_id : send_select_set) {
        pollfds[socket_id].fd = socket_id;
        pollfds[socket_id].events |= POLLOUT;
    }

    for (SOCKET socket_id : error_select_set) {
        pollfds[socket_id].fd = socket_id;
        // These flags are ignored, but we set them for clarity
        pollfds[socket_id].events |= POLLERR|POLLHUP;
    }

    std::vector<struct pollfd> vpollfds;
    vpollfds.reserve(pollfds.size());
    for (auto it : pollfds) {
        vpollfds.push_back(std::move(it.second));
    }

    if (poll(vpollfds.data(), vpollfds.size(), SELECT_TIMEOUT_MILLISECONDS) < 0) return;

    if (interruptNet) return;

    for (struct pollfd pollfd_entry : vpollfds) {
        if (pollfd_entry.revents & POLLIN)            recv_set.insert(pollfd_entry.fd);
        if (pollfd_entry.revents & POLLOUT)           send_set.insert(pollfd_entry.fd);
        if (pollfd_entry.revents & (POLLERR|POLLHUP)) error_set.insert(pollfd_entry.fd);
    }
}
#else
void CConnman::SocketEvents(std::set<SOCKET> &recv_set, std::set<SOCKET> &send_set, std::set<SOCKET> &error_set)
{
    std::set<SOCKET> recv_select_set, send_select_set, error_select_set;
    if (!GenerateSelectSet(recv_select_set, send_select_set, error_select_set)) {
        interruptNet.sleep_for(std::chrono::milliseconds(SELECT_TIMEOUT_MILLISECONDS));
        return;
    }

    //
    // Find which sockets have data to receive
    //
    struct timeval timeout;
    timeout.tv_sec  = 0;
    timeout.tv_usec = SELECT_TIMEOUT_MILLISECONDS * 1000; // frequency to poll pnode->vSend

    fd_set fdsetRecv;
    fd_set fdsetSend;
    fd_set fdsetError;
    FD_ZERO(&fdsetRecv);
    FD_ZERO(&fdsetSend);
    FD_ZERO(&fdsetError);
    SOCKET hSocketMax = 0;

    for (SOCKET hSocket : recv_select_set) {
        FD_SET(hSocket, &fdsetRecv);
        hSocketMax = std::max(hSocketMax, hSocket);
    }

    for (SOCKET hSocket : send_select_set) {
        FD_SET(hSocket, &fdsetSend);
        hSocketMax = std::max(hSocketMax, hSocket);
    }

    for (SOCKET hSocket : error_select_set) {
        FD_SET(hSocket, &fdsetError);
        hSocketMax = std::max(hSocketMax, hSocket);
    }

    int nSelect = select(hSocketMax + 1, &fdsetRecv, &fdsetSend, &fdsetError, &timeout);

    if (interruptNet)
        return;

    if (nSelect == SOCKET_ERROR)
    {
        int nErr = WSAGetLastError();
        LogPrintf("socket select error %s\n", NetworkErrorString(nErr));
        for (unsigned int i = 0; i <= hSocketMax; i++)
            FD_SET(i, &fdsetRecv);
        FD_ZERO(&fdsetSend);
        FD_ZERO(&fdsetError);
        if (!interruptNet.sleep_for(std::chrono::milliseconds(SELECT_TIMEOUT_MILLISECONDS)))
            return;
    }

    for (SOCKET hSocket : recv_select_set) {
        if (FD_ISSET(hSocket, &fdsetRecv)) {
            recv_set.insert(hSocket);
        }
    }

    for (SOCKET hSocket : send_select_set) {
        if (FD_ISSET(hSocket, &fdsetSend)) {
            send_set.insert(hSocket);
        }
    }

    for (SOCKET hSocket : error_select_set) {
        if (FD_ISSET(hSocket, &fdsetError)) {
            error_set.insert(hSocket);
        }
    }
}
#endif

void CConnman::SocketHandler()
{
    std::set<SOCKET> recv_set, send_set, error_set;
    SocketEvents(recv_set, send_set, error_set);

    if (interruptNet) return;

    //
    // Accept new connections
    //
    for (const ListenSocket& hListenSocket : vhListenSocket)
    {
        if (hListenSocket.socket != INVALID_SOCKET && recv_set.count(hListenSocket.socket) > 0)
        {
            AcceptConnection(hListenSocket);
        }
    }

    //
    // Service each socket
    //
    std::vector<CNode*> vNodesCopy;
    {
        LOCK(cs_vNodes);
        vNodesCopy = vNodes;
        for (CNode* pnode : vNodesCopy)
            pnode->AddRef();
    }
    for (CNode* pnode : vNodesCopy)
    {
        if (interruptNet)
            return;

        //
        // Receive
        //
        bool recvSet = false;
        bool sendSet = false;
        bool errorSet = false;
        {
            LOCK(pnode->cs_hSocket);
            if (pnode->hSocket == INVALID_SOCKET)
                continue;
            recvSet = recv_set.count(pnode->hSocket) > 0;
            sendSet = send_set.count(pnode->hSocket) > 0;
            errorSet = error_set.count(pnode->hSocket) > 0;
        }
        if (recvSet || errorSet)
        {
            // typical socket buffer is 8K-64K
            uint8_t pchBuf[0x10000];
            int nBytes = 0;
            {
                LOCK(pnode->cs_hSocket);
                if (pnode->hSocket == INVALID_SOCKET)
                    continue;
                nBytes = recv(pnode->hSocket, (char*)pchBuf, sizeof(pchBuf), MSG_DONTWAIT);
            }
            if (nBytes > 0)
            {
                bool notify = false;
                if (!pnode->ReceiveMsgBytes(Span<const uint8_t>(pchBuf, nBytes), notify))
                    pnode->CloseSocketDisconnect();
                RecordBytesRecv(nBytes);
                if (notify) {
                    size_t nSizeAdded = 0;
                    auto it(pnode->vRecvMsg.begin());
                    for (; it != pnode->vRecvMsg.end(); ++it) {
                        // vRecvMsg contains only completed CNetMessage
                        // the single possible partially deserialized message are held by TransportDeserializer
                        nSizeAdded += it->m_raw_message_size;
                    }
                    {
                        LOCK(pnode->cs_vProcessMsg);
                        pnode->vProcessMsg.splice(pnode->vProcessMsg.end(), pnode->vRecvMsg, pnode->vRecvMsg.begin(), it);
                        pnode->nProcessQueueSize += nSizeAdded;
                        pnode->fPauseRecv = pnode->nProcessQueueSize > nReceiveFloodSize;
                    }
                    WakeMessageHandler();
                }
            }
            else if (nBytes == 0)
            {
                // socket closed gracefully
                if (!pnode->fDisconnect) {
                    LogPrint(BCLog::NET, "socket closed for peer=%d\n", pnode->GetId());
                }
                pnode->CloseSocketDisconnect();
            }
            else if (nBytes < 0)
            {
                // error
                int nErr = WSAGetLastError();
                if (nErr != WSAEWOULDBLOCK && nErr != WSAEMSGSIZE && nErr != WSAEINTR && nErr != WSAEINPROGRESS)
                {
                    if (!pnode->fDisconnect) {
                        LogPrint(BCLog::NET, "socket recv error for peer=%d: %s\n", pnode->GetId(), NetworkErrorString(nErr));
                    }
                    pnode->CloseSocketDisconnect();
                }
            }
        }

        if (sendSet) {
            // Send data
            size_t bytes_sent = WITH_LOCK(pnode->cs_vSend, return SocketSendData(*pnode));
            if (bytes_sent) RecordBytesSent(bytes_sent);
        }

        if (InactivityCheck(*pnode)) pnode->fDisconnect = true;
    }
    {
        LOCK(cs_vNodes);
        for (CNode* pnode : vNodesCopy)
            pnode->Release();
    }
}

void CConnman::ThreadSocketHandler()
{
    while (!interruptNet)
    {
        DisconnectNodes();
        NotifyNumConnectionsChanged();
        SocketHandler();
    }
}

void CConnman::WakeMessageHandler()
{
    {
        LOCK(mutexMsgProc);
        fMsgProcWake = true;
    }
    condMsgProc.notify_one();
}

void CConnman::ThreadDNSAddressSeed()
{
    FastRandomContext rng;
    std::vector<std::string> seeds = Params().DNSSeeds();
    Shuffle(seeds.begin(), seeds.end(), rng);
    int seeds_right_now = 0; // Number of seeds left before testing if we have enough connections
    int found = 0;

    if (gArgs.GetBoolArg("-forcednsseed", DEFAULT_FORCEDNSSEED)) {
        // When -forcednsseed is provided, query all.
        seeds_right_now = seeds.size();
    } else if (addrman.size() == 0) {
        // If we have no known peers, query all.
        // This will occur on the first run, or if peers.dat has been
        // deleted.
        seeds_right_now = seeds.size();
    }

    // goal: only query DNS seed if address need is acute
    // * If we have a reasonable number of peers in addrman, spend
    //   some time trying them first. This improves user privacy by
    //   creating fewer identifying DNS requests, reduces trust by
    //   giving seeds less influence on the network topology, and
    //   reduces traffic to the seeds.
    // * When querying DNS seeds query a few at once, this ensures
    //   that we don't give DNS seeds the ability to eclipse nodes
    //   that query them.
    // * If we continue having problems, eventually query all the
    //   DNS seeds, and if that fails too, also try the fixed seeds.
    //   (done in ThreadOpenConnections)
    const std::chrono::seconds seeds_wait_time = (addrman.size() >= DNSSEEDS_DELAY_PEER_THRESHOLD ? DNSSEEDS_DELAY_MANY_PEERS : DNSSEEDS_DELAY_FEW_PEERS);

    for (const std::string& seed : seeds) {
        if (seeds_right_now == 0) {
            seeds_right_now += DNSSEEDS_TO_QUERY_AT_ONCE;

            if (addrman.size() > 0) {
                LogPrintf("Waiting %d seconds before querying DNS seeds.\n", seeds_wait_time.count());
                std::chrono::seconds to_wait = seeds_wait_time;
                while (to_wait.count() > 0) {
                    // if sleeping for the MANY_PEERS interval, wake up
                    // early to see if we have enough peers and can stop
                    // this thread entirely freeing up its resources
                    std::chrono::seconds w = std::min(DNSSEEDS_DELAY_FEW_PEERS, to_wait);
                    if (!interruptNet.sleep_for(w)) return;
                    to_wait -= w;

                    int nRelevant = 0;
                    {
                        LOCK(cs_vNodes);
                        for (const CNode* pnode : vNodes) {
                            if (pnode->fSuccessfullyConnected && pnode->IsFullOutboundConn()) ++nRelevant;
                        }
                    }
                    if (nRelevant >= 2) {
                        if (found > 0) {
                            LogPrintf("%d addresses found from DNS seeds\n", found);
                            LogPrintf("P2P peers available. Finished DNS seeding.\n");
                        } else {
                            LogPrintf("P2P peers available. Skipped DNS seeding.\n");
                        }
                        return;
                    }
                }
            }
        }

        if (interruptNet) return;

        // hold off on querying seeds if P2P network deactivated
        if (!fNetworkActive) {
            LogPrintf("Waiting for network to be reactivated before querying DNS seeds.\n");
            do {
                if (!interruptNet.sleep_for(std::chrono::seconds{1})) return;
            } while (!fNetworkActive);
        }

        LogPrintf("Loading addresses from DNS seed %s\n", seed);
        if (HaveNameProxy()) {
            AddAddrFetch(seed);
        } else {
            std::vector<CNetAddr> vIPs;
            std::vector<CAddress> vAdd;
            ServiceFlags requiredServiceBits = GetDesirableServiceFlags(NODE_NONE);
            std::string host = strprintf("x%x.%s", requiredServiceBits, seed);
            CNetAddr resolveSource;
            if (!resolveSource.SetInternal(host)) {
                continue;
            }
            unsigned int nMaxIPs = 256; // Limits number of IPs learned from a DNS seed
            if (LookupHost(host, vIPs, nMaxIPs, true)) {
                for (const CNetAddr& ip : vIPs) {
                    int nOneDay = 24*3600;
                    CAddress addr = CAddress(CService(ip, Params().GetDefaultPort()), requiredServiceBits);
                    addr.nTime = GetTime() - 3*nOneDay - rng.randrange(4*nOneDay); // use a random age between 3 and 7 days old
                    vAdd.push_back(addr);
                    found++;
                }
                addrman.Add(vAdd, resolveSource);
            } else {
                // We now avoid directly using results from DNS Seeds which do not support service bit filtering,
                // instead using them as a addrfetch to get nodes with our desired service bits.
                AddAddrFetch(seed);
            }
        }
        --seeds_right_now;
    }
    LogPrintf("%d addresses found from DNS seeds\n", found);
}

void CConnman::DumpAddresses()
{
    int64_t nStart = GetTimeMillis();

    CAddrDB adb;
    adb.Write(addrman);

    LogPrint(BCLog::NET, "Flushed %d addresses to peers.dat  %dms\n",
           addrman.size(), GetTimeMillis() - nStart);
}

void CConnman::ProcessAddrFetch()
{
    std::string strDest;
    {
        LOCK(m_addr_fetches_mutex);
        if (m_addr_fetches.empty())
            return;
        strDest = m_addr_fetches.front();
        m_addr_fetches.pop_front();
    }
    CAddress addr;
    CSemaphoreGrant grant(*semOutbound, true);
    if (grant) {
        OpenNetworkConnection(addr, false, &grant, strDest.c_str(), ConnectionType::ADDR_FETCH);
    }
}

bool CConnman::GetTryNewOutboundPeer() const
{
    return m_try_another_outbound_peer;
}

void CConnman::SetTryNewOutboundPeer(bool flag)
{
    m_try_another_outbound_peer = flag;
    LogPrint(BCLog::NET, "net: setting try another outbound peer=%s\n", flag ? "true" : "false");
}

// Return the number of peers we have over our outbound connection limit
// Exclude peers that are marked for disconnect, or are going to be
// disconnected soon (eg ADDR_FETCH and FEELER)
// Also exclude peers that haven't finished initial connection handshake yet
// (so that we don't decide we're over our desired connection limit, and then
// evict some peer that has finished the handshake)
int CConnman::GetExtraFullOutboundCount() const
{
    int full_outbound_peers = 0;
    {
        LOCK(cs_vNodes);
        for (const CNode* pnode : vNodes) {
            if (pnode->fSuccessfullyConnected && !pnode->fDisconnect && pnode->IsFullOutboundConn()) {
                ++full_outbound_peers;
            }
        }
    }
    return std::max(full_outbound_peers - m_max_outbound_full_relay, 0);
}

int CConnman::GetExtraBlockRelayCount() const
{
    int block_relay_peers = 0;
    {
        LOCK(cs_vNodes);
        for (const CNode* pnode : vNodes) {
            if (pnode->fSuccessfullyConnected && !pnode->fDisconnect && pnode->IsBlockOnlyConn()) {
                ++block_relay_peers;
            }
        }
    }
    return std::max(block_relay_peers - m_max_outbound_block_relay, 0);
}

void CConnman::ThreadOpenConnections(const std::vector<std::string> connect)
{
    // Connect to specific addresses
    if (!connect.empty())
    {
        for (int64_t nLoop = 0;; nLoop++)
        {
            ProcessAddrFetch();
            for (const std::string& strAddr : connect)
            {
                CAddress addr(CService(), NODE_NONE);
                OpenNetworkConnection(addr, false, nullptr, strAddr.c_str(), ConnectionType::MANUAL);
                for (int i = 0; i < 10 && i < nLoop; i++)
                {
                    if (!interruptNet.sleep_for(std::chrono::milliseconds(500)))
                        return;
                }
            }
            if (!interruptNet.sleep_for(std::chrono::milliseconds(500)))
                return;
        }
    }

    if (!gArgs.GetBoolArg("-findpeers", true)) {
        LogPrintf("%s: findpeers is unset, thread ending.\n", __func__);
        return;
    }

    // Initiate network connections
    auto start = GetTime<std::chrono::microseconds>();

    // Minimum time before next feeler connection (in microseconds).
    auto next_feeler = PoissonNextSend(start, FEELER_INTERVAL);
    auto next_extra_block_relay = PoissonNextSend(start, EXTRA_BLOCK_RELAY_ONLY_PEER_INTERVAL);
    const bool dnsseed = gArgs.GetBoolArg("-dnsseed", DEFAULT_DNSSEED);
    bool add_fixed_seeds = gArgs.GetBoolArg("-fixedseeds", DEFAULT_FIXEDSEEDS);

    if (!add_fixed_seeds) {
        LogPrintf("Fixed seeds are disabled\n");
    }

    while (!interruptNet)
    {
        ProcessAddrFetch();

        if (!interruptNet.sleep_for(std::chrono::milliseconds(500)))
            return;

        CSemaphoreGrant grant(*semOutbound);
        if (interruptNet)
            return;

        if (add_fixed_seeds && addrman.size() == 0) {
            // When the node starts with an empty peers.dat, there are a few other sources of peers before
            // we fallback on to fixed seeds: -dnsseed, -seednode, -addnode
            // If none of those are available, we fallback on to fixed seeds immediately, else we allow
            // 60 seconds for any of those sources to populate addrman.
            bool add_fixed_seeds_now = false;
            // It is cheapest to check if enough time has passed first.
            if (GetTime<std::chrono::seconds>() > start + std::chrono::minutes{1}) {
                add_fixed_seeds_now = true;
                LogPrintf("Adding fixed seeds as 60 seconds have passed and addrman is empty\n");
            }

            // Checking !dnsseed is cheaper before locking 2 mutexes.
            if (!add_fixed_seeds_now && !dnsseed) {
                LOCK2(m_addr_fetches_mutex, cs_vAddedNodes);
                if (m_addr_fetches.empty() && vAddedNodes.empty()) {
                    add_fixed_seeds_now = true;
                    LogPrintf("Adding fixed seeds as -dnsseed=0, -addnode is not provided and all -seednode(s) attempted\n");
                }
            }

            if (add_fixed_seeds_now) {
                CNetAddr local;
                local.SetInternal("fixedseeds");
                addrman.Add(ConvertSeeds(Params().FixedSeeds()), local);
                add_fixed_seeds = false;
            }
        }

        //
        // Choose an address to connect to based on most recently seen
        //
        CAddress addrConnect;

        // Only connect out to one peer per network group (/16 for IPv4).
        int nOutboundFullRelay = 0;
        int nOutboundBlockRelay = 0;
        std::set<std::vector<unsigned char> > setConnected;

        {
            LOCK(cs_vNodes);
            for (const CNode* pnode : vNodes) {
                if (pnode->IsFullOutboundConn()) nOutboundFullRelay++;
                if (pnode->IsBlockOnlyConn()) nOutboundBlockRelay++;

                // Netgroups for inbound and manual peers are not excluded because our goal here
                // is to not use multiple of our limited outbound slots on a single netgroup
                // but inbound and manual peers do not use our outbound slots. Inbound peers
                // also have the added issue that they could be attacker controlled and used
                // to prevent us from connecting to particular hosts if we used them here.
                switch (pnode->m_conn_type) {
                    case ConnectionType::INBOUND:
                    case ConnectionType::MANUAL:
                        break;
                    case ConnectionType::OUTBOUND_FULL_RELAY:
                    case ConnectionType::BLOCK_RELAY:
                    case ConnectionType::ADDR_FETCH:
                    case ConnectionType::FEELER:
                        setConnected.insert(pnode->addr.GetGroup(addrman.m_asmap));
                } // no default case, so the compiler can warn about missing cases
            }
        }

        ConnectionType conn_type = ConnectionType::OUTBOUND_FULL_RELAY;
        auto now = GetTime<std::chrono::microseconds>();
        bool anchor = false;
        bool fFeeler = false;

        // Determine what type of connection to open. Opening
        // BLOCK_RELAY connections to addresses from anchors.dat gets the highest
        // priority. Then we open OUTBOUND_FULL_RELAY priority until we
        // meet our full-relay capacity. Then we open BLOCK_RELAY connection
        // until we hit our block-relay-only peer limit.
        // GetTryNewOutboundPeer() gets set when a stale tip is detected, so we
        // try opening an additional OUTBOUND_FULL_RELAY connection. If none of
        // these conditions are met, check to see if it's time to try an extra
        // block-relay-only peer (to confirm our tip is current, see below) or the next_feeler
        // timer to decide if we should open a FEELER.

        if (!m_anchors.empty() && (nOutboundBlockRelay < m_max_outbound_block_relay)) {
            conn_type = ConnectionType::BLOCK_RELAY;
            anchor = true;
        } else if (nOutboundFullRelay < m_max_outbound_full_relay) {
            // OUTBOUND_FULL_RELAY
        } else if (nOutboundBlockRelay < m_max_outbound_block_relay) {
            conn_type = ConnectionType::BLOCK_RELAY;
        } else if (GetTryNewOutboundPeer()) {
            // OUTBOUND_FULL_RELAY
        } else if (now > next_extra_block_relay && m_start_extra_block_relay_peers) {
            // Periodically connect to a peer (using regular outbound selection
            // methodology from addrman) and stay connected long enough to sync
            // headers, but not much else.
            //
            // Then disconnect the peer, if we haven't learned anything new.
            //
            // The idea is to make eclipse attacks very difficult to pull off,
            // because every few minutes we're finding a new peer to learn headers
            // from.
            //
            // This is similar to the logic for trying extra outbound (full-relay)
            // peers, except:
            // - we do this all the time on a poisson timer, rather than just when
            //   our tip is stale
            // - we potentially disconnect our next-youngest block-relay-only peer, if our
            //   newest block-relay-only peer delivers a block more recently.
            //   See the eviction logic in net_processing.cpp.
            //
            // Because we can promote these connections to block-relay-only
            // connections, they do not get their own ConnectionType enum
            // (similar to how we deal with extra outbound peers).
            next_extra_block_relay = PoissonNextSend(now, EXTRA_BLOCK_RELAY_ONLY_PEER_INTERVAL);
            conn_type = ConnectionType::BLOCK_RELAY;
        } else if (now > next_feeler) {
            next_feeler = PoissonNextSend(now, FEELER_INTERVAL);
            conn_type = ConnectionType::FEELER;
            fFeeler = true;
        } else {
            // skip to next iteration of while loop
            continue;
        }

        addrman.ResolveCollisions();

        int64_t nANow = GetAdjustedTime();
        int nTries = 0;
        while (!interruptNet)
        {
            if (anchor && !m_anchors.empty()) {
                const CAddress addr = m_anchors.back();
                m_anchors.pop_back();
                if (!addr.IsValid() || IsLocal(addr) || !IsReachable(addr) ||
                    !HasAllDesirableServiceFlags(addr.nServices) ||
                    setConnected.count(addr.GetGroup(addrman.m_asmap))) continue;
                addrConnect = addr;
                LogPrint(BCLog::NET, "Trying to make an anchor connection to %s\n", addrConnect.ToString());
                break;
            }

            // If we didn't find an appropriate destination after trying 100 addresses fetched from addrman,
            // stop this loop, and let the outer loop run again (which sleeps, adds seed nodes, recalculates
            // already-connected network ranges, ...) before trying new addrman addresses.
            nTries++;
            if (nTries > 100)
                break;

            CAddrInfo addr;

            if (fFeeler) {
                // First, try to get a tried table collision address. This returns
                // an empty (invalid) address if there are no collisions to try.
                addr = addrman.SelectTriedCollision();

                if (!addr.IsValid()) {
                    // No tried table collisions. Select a new table address
                    // for our feeler.
                    addr = addrman.Select(true);
                } else if (AlreadyConnectedToAddress(addr)) {
                    // If test-before-evict logic would have us connect to a
                    // peer that we're already connected to, just mark that
                    // address as Good(). We won't be able to initiate the
                    // connection anyway, so this avoids inadvertently evicting
                    // a currently-connected peer.
                    addrman.Good(addr);
                    // Select a new table address for our feeler instead.
                    addr = addrman.Select(true);
                }
            } else {
                // Not a feeler
                addr = addrman.Select();
            }

            // Require outbound connections, other than feelers, to be to distinct network groups
            if (!fFeeler && setConnected.count(addr.GetGroup(addrman.m_asmap))) {
                break;
            }

            // if we selected an invalid or local address, restart
            if (!addr.IsValid() || IsLocal(addr)) {
                break;
            }

            if (!IsReachable(addr))
                continue;

            // only consider very recently tried nodes after 30 failed attempts
            if (nANow - addr.nLastTry < 600 && nTries < 30)
                continue;

            // for non-feelers, require all the services we'll want,
            // for feelers, only require they be a full node (only because most
            // SPV clients don't have a good address DB available)
            if (!fFeeler && !HasAllDesirableServiceFlags(addr.nServices)) {
                continue;
            } else if (fFeeler && !MayHaveUsefulAddressDB(addr.nServices)) {
                continue;
            }

            // Do not allow non-default ports, unless after 50 invalid
            // addresses selected already. This is to prevent malicious peers
            // from advertising themselves as a service on another host and
            // port, causing a DoS attack as nodes around the network attempt
            // to connect to it fruitlessly.
            if (addr.GetPort() != Params().GetDefaultPort() && nTries < 50)
                continue;

            addrConnect = addr;
            break;
        }

        if (addrConnect.IsValid()) {

            if (fFeeler) {
                // Add small amount of random noise before connection to avoid synchronization.
                int randsleep = GetRandInt(FEELER_SLEEP_WINDOW * 1000);
                if (!interruptNet.sleep_for(std::chrono::milliseconds(randsleep)))
                    return;
                LogPrint(BCLog::NET, "Making feeler connection to %s\n", addrConnect.ToString());
            }

            OpenNetworkConnection(addrConnect, (int)setConnected.size() >= std::min(nMaxConnections - 1, 2), &grant, nullptr, conn_type);
        }
    }
}

std::vector<CAddress> CConnman::GetCurrentBlockRelayOnlyConns() const
{
    std::vector<CAddress> ret;
    LOCK(cs_vNodes);
    for (const CNode* pnode : vNodes) {
        if (pnode->IsBlockOnlyConn()) {
            ret.push_back(pnode->addr);
        }
    }

    return ret;
}

std::vector<AddedNodeInfo> CConnman::GetAddedNodeInfo() const
{
    std::vector<AddedNodeInfo> ret;

    std::list<std::string> lAddresses(0);
    {
        LOCK(cs_vAddedNodes);
        ret.reserve(vAddedNodes.size());
        std::copy(vAddedNodes.cbegin(), vAddedNodes.cend(), std::back_inserter(lAddresses));
    }


    // Build a map of all already connected addresses (by IP:port and by name) to inbound/outbound and resolved CService
    std::map<CService, bool> mapConnected;
    std::map<std::string, std::pair<bool, CService>> mapConnectedByName;
    {
        LOCK(cs_vNodes);
        for (const CNode* pnode : vNodes) {
            if (pnode->addr.IsValid()) {
                mapConnected[pnode->addr] = pnode->IsInboundConn();
            }
            std::string addrName = pnode->GetAddrName();
            if (!addrName.empty()) {
                mapConnectedByName[std::move(addrName)] = std::make_pair(pnode->IsInboundConn(), static_cast<const CService&>(pnode->addr));
            }
        }
    }

    for (const std::string& strAddNode : lAddresses) {
        CService service(LookupNumeric(strAddNode, Params().GetDefaultPort()));
        AddedNodeInfo addedNode{strAddNode, CService(), false, false};
        if (service.IsValid()) {
            // strAddNode is an IP:port
            auto it = mapConnected.find(service);
            if (it != mapConnected.end()) {
                addedNode.resolvedAddress = service;
                addedNode.fConnected = true;
                addedNode.fInbound = it->second;
            }
        } else {
            // strAddNode is a name
            auto it = mapConnectedByName.find(strAddNode);
            if (it != mapConnectedByName.end()) {
                addedNode.resolvedAddress = it->second.second;
                addedNode.fConnected = true;
                addedNode.fInbound = it->second.first;
            }
        }
        ret.emplace_back(std::move(addedNode));
    }

    return ret;
}

void CConnman::ThreadOpenAddedConnections()
{
    while (true)
    {
        CSemaphoreGrant grant(*semAddnode);
        std::vector<AddedNodeInfo> vInfo = GetAddedNodeInfo();
        bool tried = false;
        for (const AddedNodeInfo& info : vInfo) {
            if (!info.fConnected) {
                if (!grant.TryAcquire()) {
                    // If we've used up our semaphore and need a new one, let's not wait here since while we are waiting
                    // the addednodeinfo state might change.
                    break;
                }
                tried = true;
                CAddress addr(CService(), NODE_NONE);
                OpenNetworkConnection(addr, false, &grant, info.strAddedNode.c_str(), ConnectionType::MANUAL);
                if (!interruptNet.sleep_for(std::chrono::milliseconds(500)))
                    return;
            }
        }
        // Retry every 60 seconds if a connection was attempted, otherwise two seconds
        if (!interruptNet.sleep_for(std::chrono::seconds(tried ? 60 : 2)))
            return;
    }
}

// if successful, this moves the passed grant to the constructed node
void CConnman::OpenNetworkConnection(const CAddress& addrConnect, bool fCountFailure, CSemaphoreGrant *grantOutbound, const char *pszDest, ConnectionType conn_type)
{
    assert(conn_type != ConnectionType::INBOUND);

    //
    // Initiate outbound network connection
    //
    if (interruptNet) {
        return;
    }
    if (!fNetworkActive) {
        return;
    }
    if (!pszDest) {
        bool banned_or_discouraged = m_banman && (m_banman->IsDiscouraged(addrConnect) || m_banman->IsBanned(addrConnect));
        if (IsLocal(addrConnect) || banned_or_discouraged || AlreadyConnectedToAddress(addrConnect)) {
            return;
        }
    } else if (FindNode(std::string(pszDest)))
        return;

    CNode* pnode = ConnectNode(addrConnect, pszDest, fCountFailure, conn_type);

    if (!pnode)
        return;
    if (grantOutbound)
        grantOutbound->MoveTo(pnode->grantOutbound);

    m_msgproc->InitializeNode(pnode);
    {
        LOCK(cs_vNodes);
        vNodes.push_back(pnode);
    }
}

void CConnman::ThreadMessageHandler()
{
<<<<<<< HEAD
    const int64_t nTimeDecBanThreshold = 60; // TODO: make option
    int64_t nTimeNextBanReduced = GetTime() + nTimeDecBanThreshold;

=======
    FastRandomContext rng;
>>>>>>> 5c2e2afe
    while (!flagInterruptMsgProc)
    {
        std::vector<CNode*> vNodesCopy;
        {
            LOCK(cs_vNodes);
            vNodesCopy = vNodes;
            for (CNode* pnode : vNodesCopy) {
                pnode->AddRef();
            }
        }

        bool fMoreWork = false;

        // Randomize the order in which we process messages from/to our peers.
        // This prevents attacks in which an attacker exploits having multiple
        // consecutive connections in the vNodes list.
        Shuffle(vNodesCopy.begin(), vNodesCopy.end(), rng);

        for (CNode* pnode : vNodesCopy)
        {
            if (pnode->fDisconnect)
                continue;

            // Receive messages
            bool fMoreNodeWork = m_msgproc->ProcessMessages(pnode, flagInterruptMsgProc);
            fMoreWork |= (fMoreNodeWork && !pnode->fPauseSend);
            if (flagInterruptMsgProc)
                return;
            // Send messages
            {
                LOCK(pnode->cs_sendProcessing);
                m_msgproc->SendMessages(pnode);
            }

            if (flagInterruptMsgProc)
                return;
        }

        int64_t nTimeNow = GetTime();
        if (nTimeNextBanReduced < nTimeNow) {
            LOCK(cs_main);
            m_msgproc->CheckUnreceivedHeaders(nTimeNow);
            for (auto *pnode : vNodesCopy) {
                m_msgproc->DecMisbehaving(pnode->id, 1);

                pnode->smsgData.DecSmsgMisbehaving();
            }
            nTimeNextBanReduced = nTimeNow + nTimeDecBanThreshold;
        }

        {
            LOCK(cs_vNodes);
            for (CNode* pnode : vNodesCopy)
                pnode->Release();
        }

        WAIT_LOCK(mutexMsgProc, lock);
        if (!fMoreWork) {
            condMsgProc.wait_until(lock, std::chrono::steady_clock::now() + std::chrono::milliseconds(100), [this]() EXCLUSIVE_LOCKS_REQUIRED(mutexMsgProc) { return fMsgProcWake; });
        }
        fMsgProcWake = false;
    }
}

void CConnman::ThreadI2PAcceptIncoming()
{
    static constexpr auto err_wait_begin = 1s;
    static constexpr auto err_wait_cap = 5min;
    auto err_wait = err_wait_begin;

    bool advertising_listen_addr = false;
    i2p::Connection conn;

    while (!interruptNet) {

        if (!m_i2p_sam_session->Listen(conn)) {
            if (advertising_listen_addr && conn.me.IsValid()) {
                RemoveLocal(conn.me);
                advertising_listen_addr = false;
            }

            interruptNet.sleep_for(err_wait);
            if (err_wait < err_wait_cap) {
                err_wait *= 2;
            }

            continue;
        }

        if (!advertising_listen_addr) {
            AddLocal(conn.me, LOCAL_MANUAL);
            advertising_listen_addr = true;
        }

        if (!m_i2p_sam_session->Accept(conn)) {
            continue;
        }

        CreateNodeFromAcceptedSocket(conn.sock->Release(), NetPermissionFlags::None,
                                     CAddress{conn.me, NODE_NONE}, CAddress{conn.peer, NODE_NONE});
    }
}

bool CConnman::BindListenPort(const CService& addrBind, bilingual_str& strError, NetPermissionFlags permissions)
{
    int nOne = 1;

    // Create socket for listening for incoming connections
    struct sockaddr_storage sockaddr;
    socklen_t len = sizeof(sockaddr);
    if (!addrBind.GetSockAddr((struct sockaddr*)&sockaddr, &len))
    {
        strError = strprintf(Untranslated("Error: Bind address family for %s not supported"), addrBind.ToString());
        LogPrintf("%s\n", strError.original);
        return false;
    }

    std::unique_ptr<Sock> sock = CreateSock(addrBind);
    if (!sock) {
        strError = strprintf(Untranslated("Error: Couldn't open socket for incoming connections (socket returned error %s)"), NetworkErrorString(WSAGetLastError()));
        LogPrintf("%s\n", strError.original);
        return false;
    }

    // Allow binding if the port is still in TIME_WAIT state after
    // the program was closed and restarted.
    setsockopt(sock->Get(), SOL_SOCKET, SO_REUSEADDR, (sockopt_arg_type)&nOne, sizeof(int));

    // some systems don't have IPV6_V6ONLY but are always v6only; others do have the option
    // and enable it by default or not. Try to enable it, if possible.
    if (addrBind.IsIPv6()) {
#ifdef IPV6_V6ONLY
        setsockopt(sock->Get(), IPPROTO_IPV6, IPV6_V6ONLY, (sockopt_arg_type)&nOne, sizeof(int));
#endif
#ifdef WIN32
        int nProtLevel = PROTECTION_LEVEL_UNRESTRICTED;
        setsockopt(sock->Get(), IPPROTO_IPV6, IPV6_PROTECTION_LEVEL, (const char*)&nProtLevel, sizeof(int));
#endif
    }

    if (::bind(sock->Get(), (struct sockaddr*)&sockaddr, len) == SOCKET_ERROR)
    {
        int nErr = WSAGetLastError();
        if (nErr == WSAEADDRINUSE)
            strError = strprintf(_("Unable to bind to %s on this computer. %s is probably already running."), addrBind.ToString(), PACKAGE_NAME);
        else
            strError = strprintf(_("Unable to bind to %s on this computer (bind returned error %s)"), addrBind.ToString(), NetworkErrorString(nErr));
        LogPrintf("%s\n", strError.original);
        return false;
    }
    LogPrintf("Bound to %s\n", addrBind.ToString());

    // Listen for incoming connections
    if (listen(sock->Get(), SOMAXCONN) == SOCKET_ERROR)
    {
        strError = strprintf(_("Error: Listening for incoming connections failed (listen returned error %s)"), NetworkErrorString(WSAGetLastError()));
        LogPrintf("%s\n", strError.original);
        return false;
    }

    vhListenSocket.push_back(ListenSocket(sock->Release(), permissions));
    return true;
}

void Discover()
{
    if (!fDiscover)
        return;

#ifdef WIN32
    // Get local host IP
    char pszHostName[256] = "";
    if (gethostname(pszHostName, sizeof(pszHostName)) != SOCKET_ERROR)
    {
        std::vector<CNetAddr> vaddr;
        if (LookupHost(pszHostName, vaddr, 0, true))
        {
            for (const CNetAddr &addr : vaddr)
            {
                if (AddLocal(addr, LOCAL_IF))
                    LogPrintf("%s: %s - %s\n", __func__, pszHostName, addr.ToString());
            }
        }
    }
#elif (HAVE_DECL_GETIFADDRS && HAVE_DECL_FREEIFADDRS)
    // Get local host ip
    struct ifaddrs* myaddrs;
    if (getifaddrs(&myaddrs) == 0)
    {
        for (struct ifaddrs* ifa = myaddrs; ifa != nullptr; ifa = ifa->ifa_next)
        {
            if (ifa->ifa_addr == nullptr) continue;
            if ((ifa->ifa_flags & IFF_UP) == 0) continue;
            if (strcmp(ifa->ifa_name, "lo") == 0) continue;
            if (strcmp(ifa->ifa_name, "lo0") == 0) continue;
            if (ifa->ifa_addr->sa_family == AF_INET)
            {
                struct sockaddr_in* s4 = (struct sockaddr_in*)(ifa->ifa_addr);
                CNetAddr addr(s4->sin_addr);
                if (AddLocal(addr, LOCAL_IF))
                    LogPrintf("%s: IPv4 %s: %s\n", __func__, ifa->ifa_name, addr.ToString());
            }
            else if (ifa->ifa_addr->sa_family == AF_INET6)
            {
                struct sockaddr_in6* s6 = (struct sockaddr_in6*)(ifa->ifa_addr);
                CNetAddr addr(s6->sin6_addr);
                if (AddLocal(addr, LOCAL_IF))
                    LogPrintf("%s: IPv6 %s: %s\n", __func__, ifa->ifa_name, addr.ToString());
            }
        }
        freeifaddrs(myaddrs);
    }
#endif
}

void CConnman::SetNetworkActive(bool active)
{
    LogPrintf("%s: %s\n", __func__, active);

    if (fNetworkActive == active) {
        return;
    }

    fNetworkActive = active;

    uiInterface.NotifyNetworkActiveChanged(fNetworkActive);
}

CConnman::CConnman(uint64_t nSeed0In, uint64_t nSeed1In, CAddrMan& addrman_in, bool network_active)
    : addrman(addrman_in), nSeed0(nSeed0In), nSeed1(nSeed1In)
{
    SetTryNewOutboundPeer(false);

    SetTryNewOutboundPeer(false);

    Options connOptions;
    Init(connOptions);
    SetNetworkActive(network_active);
}

NodeId CConnman::GetNewNodeId()
{
    return nLastNodeId.fetch_add(1, std::memory_order_relaxed);
}


bool CConnman::Bind(const CService &addr, unsigned int flags, NetPermissionFlags permissions) {
    if (!(flags & BF_EXPLICIT) && !IsReachable(addr)) {
        return false;
    }
    bilingual_str strError;
    if (!BindListenPort(addr, strError, permissions)) {
        if ((flags & BF_REPORT_ERROR) && clientInterface) {
            clientInterface->ThreadSafeMessageBox(strError, "", CClientUIInterface::MSG_ERROR);
        }
        return false;
    }

    if (addr.IsRoutable() && fDiscover && !(flags & BF_DONT_ADVERTISE) && !NetPermissions::HasFlag(permissions, NetPermissionFlags::NoBan)) {
        AddLocal(addr, LOCAL_BIND);
    }

    return true;
}

bool CConnman::InitBinds(
    const std::vector<CService>& binds,
    const std::vector<NetWhitebindPermissions>& whiteBinds,
    const std::vector<CService>& onion_binds)
{
    bool fBound = false;
    for (const auto& addrBind : binds) {
        fBound |= Bind(addrBind, (BF_EXPLICIT | BF_REPORT_ERROR), NetPermissionFlags::None);
    }
    for (const auto& addrBind : whiteBinds) {
        fBound |= Bind(addrBind.m_service, (BF_EXPLICIT | BF_REPORT_ERROR), addrBind.m_flags);
    }
    if (binds.empty() && whiteBinds.empty()) {
        struct in_addr inaddr_any;
        inaddr_any.s_addr = htonl(INADDR_ANY);
        struct in6_addr inaddr6_any = IN6ADDR_ANY_INIT;
        fBound |= Bind(CService(inaddr6_any, GetListenPort()), BF_NONE, NetPermissionFlags::None);
        fBound |= Bind(CService(inaddr_any, GetListenPort()), !fBound ? BF_REPORT_ERROR : BF_NONE, NetPermissionFlags::None);
    }

    for (const auto& addr_bind : onion_binds) {
        fBound |= Bind(addr_bind, BF_EXPLICIT | BF_DONT_ADVERTISE, NetPermissionFlags::None);
    }

    return fBound;
}

bool CConnman::Start(CScheduler& scheduler, const Options& connOptions)
{
    Init(connOptions);

    if (fListen && !InitBinds(connOptions.vBinds, connOptions.vWhiteBinds, connOptions.onion_binds)) {
        if (clientInterface) {
            clientInterface->ThreadSafeMessageBox(
                _("Failed to listen on any port. Use -listen=0 if you want this."),
                "", CClientUIInterface::MSG_ERROR);
        }
        return false;
    }

    proxyType i2p_sam;
    if (GetProxy(NET_I2P, i2p_sam)) {
        m_i2p_sam_session = std::make_unique<i2p::sam::Session>(gArgs.GetDataDirNet() / "i2p_private_key",
                                                                i2p_sam.proxy, &interruptNet);
    }

    for (const auto& strDest : connOptions.vSeedNodes) {
        AddAddrFetch(strDest);
    }

    if (clientInterface) {
        clientInterface->InitMessage(_("Loading P2P addresses…").translated);
    }
    // Load addresses from peers.dat
    int64_t nStart = GetTimeMillis();
    {
        CAddrDB adb;
        if (adb.Read(addrman))
            LogPrintf("Loaded %i addresses from peers.dat  %dms\n", addrman.size(), GetTimeMillis() - nStart);
        else {
            addrman.Clear(); // Addrman can be in an inconsistent state after failure, reset it
            LogPrintf("Recreating peers.dat\n");
            DumpAddresses();
        }
    }

    if (m_use_addrman_outgoing) {
        // Load addresses from anchors.dat
        m_anchors = ReadAnchors(gArgs.GetDataDirNet() / ANCHORS_DATABASE_FILENAME);
        if (m_anchors.size() > MAX_BLOCK_RELAY_ONLY_ANCHORS) {
            m_anchors.resize(MAX_BLOCK_RELAY_ONLY_ANCHORS);
        }
        LogPrintf("%i block-relay-only anchors will be tried for connections.\n", m_anchors.size());
    }

    uiInterface.InitMessage(_("Starting network threads…").translated);

    fAddressesInitialized = true;

    if (semOutbound == nullptr) {
        // initialize semaphore
        semOutbound = std::make_unique<CSemaphore>(std::min(m_max_outbound, nMaxConnections));
    }
    if (semAddnode == nullptr) {
        // initialize semaphore
        semAddnode = std::make_unique<CSemaphore>(nMaxAddnode);
    }

    //
    // Start threads
    //
    assert(m_msgproc);
    InterruptSocks5(false);
    interruptNet.reset();
    flagInterruptMsgProc = false;

    {
        LOCK(mutexMsgProc);
        fMsgProcWake = false;
    }

    // Send and receive from sockets, accept connections
    threadSocketHandler = std::thread(&util::TraceThread, "net", [this] { ThreadSocketHandler(); });

    if (!gArgs.GetBoolArg("-dnsseed", DEFAULT_DNSSEED))
        LogPrintf("DNS seeding disabled\n");
    else
        threadDNSAddressSeed = std::thread(&util::TraceThread, "dnsseed", [this] { ThreadDNSAddressSeed(); });

    // Initiate manual connections
    threadOpenAddedConnections = std::thread(&util::TraceThread, "addcon", [this] { ThreadOpenAddedConnections(); });

    if (connOptions.m_use_addrman_outgoing && !connOptions.m_specified_outgoing.empty()) {
        if (clientInterface) {
            clientInterface->ThreadSafeMessageBox(
                _("Cannot provide specific connections and have addrman find outgoing connections at the same."),
                "", CClientUIInterface::MSG_ERROR);
        }
        return false;
    }
    if (connOptions.m_use_addrman_outgoing || !connOptions.m_specified_outgoing.empty()) {
        threadOpenConnections = std::thread(
            &util::TraceThread, "opencon",
            [this, connect = connOptions.m_specified_outgoing] { ThreadOpenConnections(connect); });
    }

    // Process messages
    threadMessageHandler = std::thread(&util::TraceThread, "msghand", [this] { ThreadMessageHandler(); });

    if (connOptions.m_i2p_accept_incoming && m_i2p_sam_session.get() != nullptr) {
        threadI2PAcceptIncoming =
            std::thread(&util::TraceThread, "i2paccept", [this] { ThreadI2PAcceptIncoming(); });
    }

    // Dump network addresses
    scheduler.scheduleEvery([this] { DumpAddresses(); }, DUMP_PEERS_INTERVAL);

    return true;
}

class CNetCleanup
{
public:
    CNetCleanup() {}

    ~CNetCleanup()
    {
#ifdef WIN32
        // Shutdown Windows Sockets
        WSACleanup();
#endif
    }
};
static CNetCleanup instance_of_cnetcleanup;

void CConnman::Interrupt()
{
    {
        LOCK(mutexMsgProc);
        flagInterruptMsgProc = true;
    }
    condMsgProc.notify_all();

    interruptNet();
    InterruptSocks5(true);

    if (semOutbound) {
        for (int i=0; i<m_max_outbound; i++) {
            semOutbound->post();
        }
    }

    if (semAddnode) {
        for (int i=0; i<nMaxAddnode; i++) {
            semAddnode->post();
        }
    }
}

void CConnman::StopThreads()
{
    if (threadI2PAcceptIncoming.joinable()) {
        threadI2PAcceptIncoming.join();
    }
    if (threadMessageHandler.joinable())
        threadMessageHandler.join();
    if (threadOpenConnections.joinable())
        threadOpenConnections.join();
    if (threadOpenAddedConnections.joinable())
        threadOpenAddedConnections.join();
    if (threadDNSAddressSeed.joinable())
        threadDNSAddressSeed.join();
    if (threadSocketHandler.joinable())
        threadSocketHandler.join();
}

void CConnman::StopNodes()
{
    if (fAddressesInitialized) {
        DumpAddresses();
        fAddressesInitialized = false;

        if (m_use_addrman_outgoing) {
            // Anchor connections are only dumped during clean shutdown.
            std::vector<CAddress> anchors_to_dump = GetCurrentBlockRelayOnlyConns();
            if (anchors_to_dump.size() > MAX_BLOCK_RELAY_ONLY_ANCHORS) {
                anchors_to_dump.resize(MAX_BLOCK_RELAY_ONLY_ANCHORS);
            }
            DumpAnchors(gArgs.GetDataDirNet() / ANCHORS_DATABASE_FILENAME, anchors_to_dump);
        }
    }

    // Delete peer connections.
    std::vector<CNode*> nodes;
    WITH_LOCK(cs_vNodes, nodes.swap(vNodes));
    for (CNode* pnode : nodes) {
        pnode->CloseSocketDisconnect();
        DeleteNode(pnode);
    }

    // Close listening sockets.
    for (ListenSocket& hListenSocket : vhListenSocket) {
        if (hListenSocket.socket != INVALID_SOCKET) {
            if (!CloseSocket(hListenSocket.socket)) {
                LogPrintf("CloseSocket(hListenSocket) failed with error %s\n", NetworkErrorString(WSAGetLastError()));
            }
        }
    }

    for (CNode* pnode : vNodesDisconnected) {
        DeleteNode(pnode);
    }
    vNodesDisconnected.clear();
    vhListenSocket.clear();
    semOutbound.reset();
    semAddnode.reset();
}

void CConnman::DeleteNode(CNode* pnode)
{
    assert(pnode);
    m_msgproc->FinalizeNode(*pnode);
    delete pnode;
}

CConnman::~CConnman()
{
    Interrupt();
    Stop();
}

std::vector<CAddress> CConnman::GetAddresses(size_t max_addresses, size_t max_pct, std::optional<Network> network) const
{
    std::vector<CAddress> addresses = addrman.GetAddr(max_addresses, max_pct, network);
    if (m_banman) {
        addresses.erase(std::remove_if(addresses.begin(), addresses.end(),
                        [this](const CAddress& addr){return m_banman->IsDiscouraged(addr) || m_banman->IsBanned(addr);}),
                        addresses.end());
    }
    return addresses;
}

std::vector<CAddress> CConnman::GetAddresses(CNode& requestor, size_t max_addresses, size_t max_pct)
{
    auto local_socket_bytes = requestor.addrBind.GetAddrBytes();
    uint64_t cache_id = GetDeterministicRandomizer(RANDOMIZER_ID_ADDRCACHE)
        .Write(requestor.addr.GetNetwork())
        .Write(local_socket_bytes.data(), local_socket_bytes.size())
        .Finalize();
    const auto current_time = GetTime<std::chrono::microseconds>();
    auto r = m_addr_response_caches.emplace(cache_id, CachedAddrResponse{});
    CachedAddrResponse& cache_entry = r.first->second;
    if (cache_entry.m_cache_entry_expiration < current_time) { // If emplace() added new one it has expiration 0.
        cache_entry.m_addrs_response_cache = GetAddresses(max_addresses, max_pct, /* network */ std::nullopt);
        // Choosing a proper cache lifetime is a trade-off between the privacy leak minimization
        // and the usefulness of ADDR responses to honest users.
        //
        // Longer cache lifetime makes it more difficult for an attacker to scrape
        // enough AddrMan data to maliciously infer something useful.
        // By the time an attacker scraped enough AddrMan records, most of
        // the records should be old enough to not leak topology info by
        // e.g. analyzing real-time changes in timestamps.
        //
        // It takes only several hundred requests to scrape everything from an AddrMan containing 100,000 nodes,
        // so ~24 hours of cache lifetime indeed makes the data less inferable by the time
        // most of it could be scraped (considering that timestamps are updated via
        // ADDR self-announcements and when nodes communicate).
        // We also should be robust to those attacks which may not require scraping *full* victim's AddrMan
        // (because even several timestamps of the same handful of nodes may leak privacy).
        //
        // On the other hand, longer cache lifetime makes ADDR responses
        // outdated and less useful for an honest requestor, e.g. if most nodes
        // in the ADDR response are no longer active.
        //
        // However, the churn in the network is known to be rather low. Since we consider
        // nodes to be "terrible" (see IsTerrible()) if the timestamps are older than 30 days,
        // max. 24 hours of "penalty" due to cache shouldn't make any meaningful difference
        // in terms of the freshness of the response.
        cache_entry.m_cache_entry_expiration = current_time + std::chrono::hours(21) + GetRandMillis(std::chrono::hours(6));
    }
    return cache_entry.m_addrs_response_cache;
}

bool CConnman::AddNode(const std::string& strNode)
{
    LOCK(cs_vAddedNodes);
    for (const std::string& it : vAddedNodes) {
        if (strNode == it) return false;
    }

    vAddedNodes.push_back(strNode);
    return true;
}

bool CConnman::RemoveAddedNode(const std::string& strNode)
{
    LOCK(cs_vAddedNodes);
    for(std::vector<std::string>::iterator it = vAddedNodes.begin(); it != vAddedNodes.end(); ++it) {
        if (strNode == *it) {
            vAddedNodes.erase(it);
            return true;
        }
    }
    return false;
}

size_t CConnman::GetNodeCount(ConnectionDirection flags) const
{
    LOCK(cs_vNodes);
    if (flags == ConnectionDirection::Both) // Shortcut if we want total
        return vNodes.size();

    int nNum = 0;
    for (const auto& pnode : vNodes) {
        if (flags & (pnode->IsInboundConn() ? ConnectionDirection::In : ConnectionDirection::Out)) {
            nNum++;
        }
    }

    return nNum;
}

void CConnman::GetNodeStats(std::vector<CNodeStats>& vstats) const
{
    vstats.clear();
    LOCK(cs_vNodes);
    vstats.reserve(vNodes.size());
    for (CNode* pnode : vNodes) {
        vstats.emplace_back();
        pnode->copyStats(vstats.back(), addrman.m_asmap);
    }
}

bool CConnman::DisconnectNode(const std::string& strNode)
{
    LOCK(cs_vNodes);
    if (CNode* pnode = FindNode(strNode)) {
        LogPrint(BCLog::NET, "disconnect by address%s matched peer=%d; disconnecting\n", (fLogIPs ? strprintf("=%s", strNode) : ""), pnode->GetId());
        pnode->fDisconnect = true;
        return true;
    }
    return false;
}

bool CConnman::DisconnectNode(const CSubNet& subnet)
{
    bool disconnected = false;
    LOCK(cs_vNodes);
    for (CNode* pnode : vNodes) {
        if (subnet.Match(pnode->addr)) {
            LogPrint(BCLog::NET, "disconnect by subnet%s matched peer=%d; disconnecting\n", (fLogIPs ? strprintf("=%s", subnet.ToString()) : ""), pnode->GetId());
            pnode->fDisconnect = true;
            disconnected = true;
        }
    }
    return disconnected;
}

bool CConnman::DisconnectNode(const CNetAddr& addr)
{
    return DisconnectNode(CSubNet(addr));
}

bool CConnman::DisconnectNode(NodeId id)
{
    LOCK(cs_vNodes);
    for(CNode* pnode : vNodes) {
        if (id == pnode->GetId()) {
            LogPrint(BCLog::NET, "disconnect by id peer=%d; disconnecting\n", pnode->GetId());
            pnode->fDisconnect = true;
            return true;
        }
    }
    return false;
}

void CConnman::RecordBytesRecv(uint64_t bytes)
{
    LOCK(cs_totalBytesRecv);
    nTotalBytesRecv += bytes;
}

void CConnman::RecordBytesSent(uint64_t bytes)
{
    LOCK(cs_totalBytesSent);
    nTotalBytesSent += bytes;

    const auto now = GetTime<std::chrono::seconds>();
    if (nMaxOutboundCycleStartTime + MAX_UPLOAD_TIMEFRAME < now)
    {
        // timeframe expired, reset cycle
        nMaxOutboundCycleStartTime = now;
        nMaxOutboundTotalBytesSentInCycle = 0;
    }

    // TODO, exclude peers with download permission
    nMaxOutboundTotalBytesSentInCycle += bytes;
}

uint64_t CConnman::GetMaxOutboundTarget() const
{
    LOCK(cs_totalBytesSent);
    return nMaxOutboundLimit;
}

std::chrono::seconds CConnman::GetMaxOutboundTimeframe() const
{
    return MAX_UPLOAD_TIMEFRAME;
}

std::chrono::seconds CConnman::GetMaxOutboundTimeLeftInCycle() const
{
    LOCK(cs_totalBytesSent);
    if (nMaxOutboundLimit == 0)
        return 0s;

    if (nMaxOutboundCycleStartTime.count() == 0)
        return MAX_UPLOAD_TIMEFRAME;

    const std::chrono::seconds cycleEndTime = nMaxOutboundCycleStartTime + MAX_UPLOAD_TIMEFRAME;
    const auto now = GetTime<std::chrono::seconds>();
    return (cycleEndTime < now) ? 0s : cycleEndTime - now;
}

bool CConnman::OutboundTargetReached(bool historicalBlockServingLimit) const
{
    LOCK(cs_totalBytesSent);
    if (nMaxOutboundLimit == 0)
        return false;

    if (historicalBlockServingLimit)
    {
        // keep a large enough buffer to at least relay each block once
        const std::chrono::seconds timeLeftInCycle = GetMaxOutboundTimeLeftInCycle();
        const uint64_t buffer = timeLeftInCycle / std::chrono::minutes{10} * MAX_BLOCK_SERIALIZED_SIZE;
        if (buffer >= nMaxOutboundLimit || nMaxOutboundTotalBytesSentInCycle >= nMaxOutboundLimit - buffer)
            return true;
    }
    else if (nMaxOutboundTotalBytesSentInCycle >= nMaxOutboundLimit)
        return true;

    return false;
}

uint64_t CConnman::GetOutboundTargetBytesLeft() const
{
    LOCK(cs_totalBytesSent);
    if (nMaxOutboundLimit == 0)
        return 0;

    return (nMaxOutboundTotalBytesSentInCycle >= nMaxOutboundLimit) ? 0 : nMaxOutboundLimit - nMaxOutboundTotalBytesSentInCycle;
}

uint64_t CConnman::GetTotalBytesRecv() const
{
    LOCK(cs_totalBytesRecv);
    return nTotalBytesRecv;
}

uint64_t CConnman::GetTotalBytesSent() const
{
    LOCK(cs_totalBytesSent);
    return nTotalBytesSent;
}

ServiceFlags CConnman::GetLocalServices() const
{
    return nLocalServices;
}

void CConnman::SetLocalServices(ServiceFlags f)
{
    nLocalServices = f;
}

unsigned int CConnman::GetReceiveFloodSize() const { return nReceiveFloodSize; }

CNode::CNode(NodeId idIn, ServiceFlags nLocalServicesIn, SOCKET hSocketIn, const CAddress& addrIn, uint64_t nKeyedNetGroupIn, uint64_t nLocalHostNonceIn, const CAddress& addrBindIn, const std::string& addrNameIn, ConnectionType conn_type_in, bool inbound_onion)
    : nTimeConnected(GetTimeSeconds()),
      addr(addrIn),
      addrBind(addrBindIn),
      m_inbound_onion(inbound_onion),
      nKeyedNetGroup(nKeyedNetGroupIn),
      id(idIn),
      nLocalHostNonce(nLocalHostNonceIn),
      m_conn_type(conn_type_in),
      nLocalServices(nLocalServicesIn)
{
    if (inbound_onion) assert(conn_type_in == ConnectionType::INBOUND);
    hSocket = hSocketIn;
    addrName = addrNameIn == "" ? addr.ToStringIPPort() : addrNameIn;
    if (conn_type_in != ConnectionType::BLOCK_RELAY) {
        m_tx_relay = std::make_unique<TxRelay>();
    }

    for (const std::string &msg : getAllNetMessageTypes())
        mapRecvBytesPerMsgCmd[msg] = 0;
    mapRecvBytesPerMsgCmd[NET_MESSAGE_COMMAND_OTHER] = 0;

    if (fLogIPs) {
        LogPrint(BCLog::NET, "Added connection to %s peer=%d\n", addrName, id);
    } else {
        LogPrint(BCLog::NET, "Added connection peer=%d\n", id);
    }

    m_deserializer = std::make_unique<V1TransportDeserializer>(V1TransportDeserializer(Params(), GetId(), SER_NETWORK, INIT_PROTO_VERSION));
    m_serializer = std::make_unique<V1TransportSerializer>(V1TransportSerializer());
}

CNode::~CNode()
{
    CloseSocket(hSocket);
}

bool CConnman::NodeFullyConnected(const CNode* pnode)
{
    return pnode && pnode->fSuccessfullyConnected && !pnode->fDisconnect;
}

void CConnman::PushMessage(CNode* pnode, CSerializedNetMsg&& msg)
{
    size_t nMessageSize = msg.data.size();
    LogPrint(BCLog::NET, "sending %s (%d bytes) peer=%d\n",  SanitizeString(msg.m_type), nMessageSize, pnode->GetId());
    if (gArgs.GetBoolArg("-capturemessages", false)) {
        CaptureMessage(pnode->addr, msg.m_type, msg.data, /* incoming */ false);
    }

    // make sure we use the appropriate network transport format
    std::vector<unsigned char> serializedHeader;
    pnode->m_serializer->prepareForTransport(msg, serializedHeader);
    size_t nTotalSize = nMessageSize + serializedHeader.size();

    size_t nBytesSent = 0;
    {
        LOCK(pnode->cs_vSend);
        bool optimisticSend(pnode->vSendMsg.empty());

        //log total amount of bytes per message type
        pnode->mapSendBytesPerMsgCmd[msg.m_type] += nTotalSize;
        pnode->nSendSize += nTotalSize;

        if (pnode->nSendSize > nSendBufferMaxSize) pnode->fPauseSend = true;
        pnode->vSendMsg.push_back(std::move(serializedHeader));
        if (nMessageSize) pnode->vSendMsg.push_back(std::move(msg.data));

        // If write queue empty, attempt "optimistic write"
        if (optimisticSend) nBytesSent = SocketSendData(*pnode);
    }
    if (nBytesSent) RecordBytesSent(nBytesSent);
}

bool CConnman::ForNode(NodeId id, std::function<bool(CNode* pnode)> func)
{
    CNode* found = nullptr;
    LOCK(cs_vNodes);
    for (auto&& pnode : vNodes) {
        if(pnode->GetId() == id) {
            found = pnode;
            break;
        }
    }
    return found != nullptr && NodeFullyConnected(found) && func(found);
}

std::chrono::microseconds CConnman::PoissonNextSendInbound(std::chrono::microseconds now, std::chrono::seconds average_interval)
{
    if (m_next_send_inv_to_incoming.load() < now) {
        // If this function were called from multiple threads simultaneously
        // it would possible that both update the next send variable, and return a different result to their caller.
        // This is not possible in practice as only the net processing thread invokes this function.
        m_next_send_inv_to_incoming = PoissonNextSend(now, average_interval);
    }
    return m_next_send_inv_to_incoming;
}

std::chrono::microseconds PoissonNextSend(std::chrono::microseconds now, std::chrono::seconds average_interval)
{
    double unscaled = -log1p(GetRand(1ULL << 48) * -0.0000000000000035527136788 /* -1/2^48 */);
    return now + std::chrono::duration_cast<std::chrono::microseconds>(unscaled * average_interval + 0.5us);
}

CSipHasher CConnman::GetDeterministicRandomizer(uint64_t id) const
{
    return CSipHasher(nSeed0, nSeed1).Write(id);
}

uint64_t CConnman::CalculateKeyedNetGroup(const CAddress& ad) const
{
    std::vector<unsigned char> vchNetGroup(ad.GetGroup(addrman.m_asmap));

    return GetDeterministicRandomizer(RANDOMIZER_ID_NETGROUP).Write(vchNetGroup.data(), vchNetGroup.size()).Finalize();
}

void CaptureMessage(const CAddress& addr, const std::string& msg_type, const Span<const unsigned char>& data, bool is_incoming)
{
    // Note: This function captures the message at the time of processing,
    // not at socket receive/send time.
    // This ensures that the messages are always in order from an application
    // layer (processing) perspective.
    auto now = GetTime<std::chrono::microseconds>();

    // Windows folder names can not include a colon
    std::string clean_addr = addr.ToString();
    std::replace(clean_addr.begin(), clean_addr.end(), ':', '_');

    fs::path base_path = gArgs.GetDataDirNet() / "message_capture" / clean_addr;
    fs::create_directories(base_path);

    fs::path path = base_path / (is_incoming ? "msgs_recv.dat" : "msgs_sent.dat");
    CAutoFile f(fsbridge::fopen(path, "ab"), SER_DISK, CLIENT_VERSION);

    ser_writedata64(f, now.count());
    f.write(msg_type.data(), msg_type.length());
    for (auto i = msg_type.length(); i < CMessageHeader::COMMAND_SIZE; ++i) {
        f << uint8_t{'\0'};
    }
    uint32_t size = data.size();
    ser_writedata32(f, size);
    f.write((const char*)data.data(), data.size());
}<|MERGE_RESOLUTION|>--- conflicted
+++ resolved
@@ -2223,13 +2223,10 @@
 
 void CConnman::ThreadMessageHandler()
 {
-<<<<<<< HEAD
     const int64_t nTimeDecBanThreshold = 60; // TODO: make option
     int64_t nTimeNextBanReduced = GetTime() + nTimeDecBanThreshold;
 
-=======
     FastRandomContext rng;
->>>>>>> 5c2e2afe
     while (!flagInterruptMsgProc)
     {
         std::vector<CNode*> vNodesCopy;
