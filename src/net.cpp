--- conflicted
+++ resolved
@@ -2788,16 +2788,11 @@
     return nLocalServices;
 }
 
-<<<<<<< HEAD
 void CConnman::SetLocalServices(ServiceFlags f)
 {
     nLocalServices = f;
 }
 
-unsigned int CConnman::GetReceiveFloodSize() const { return nReceiveFloodSize; }
-
-=======
->>>>>>> 6b9fedd2
 CNode::CNode(NodeId idIn,
              std::shared_ptr<Sock> sock,
              const CAddress& addrIn,
