--- conflicted
+++ resolved
@@ -18,18 +18,7 @@
 libtest_fuzz_a_CXXFLAGS = $(AM_CXXFLAGS) $(PIE_FLAGS)
 libtest_fuzz_a_SOURCES = \
   test/fuzz/fuzz.cpp \
-<<<<<<< HEAD
-  $(TEST_FUZZ_H)
-
-LIBTEST_FUZZ += $(LIBGHOST_SERVER)
-LIBTEST_FUZZ += $(LIBGHOST_COMMON)
-LIBTEST_FUZZ += $(LIBGHOST_UTIL)
-LIBTEST_FUZZ += $(LIBGHOST_CRYPTO_BASE)
-LIBTEST_FUZZ += $(LIBGHOST_SMSG)
-LIBTEST_FUZZ += $(LIBGHOST_MNEMONIC)
-=======
   test/fuzz/util.cpp \
   test/fuzz/util/mempool.cpp \
   test/fuzz/util/net.cpp \
-  $(TEST_FUZZ_H)
->>>>>>> 8739b5cc
+  $(TEST_FUZZ_H)