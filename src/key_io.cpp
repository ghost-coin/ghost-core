// Copyright (c) 2014-2019 The Bitcoin Core developers
// Distributed under the MIT software license, see the accompanying
// file COPYING or http://www.opensource.org/licenses/mit-license.php.

#include <key_io.h>

#include <base58.h>
#include <bech32.h>
#include <util/strencodings.h>
#include <insight/addressindex.h>

#include <algorithm>
#include <assert.h>
#include <string.h>
#include <cmath>  // std::ceil

/// Maximum witness length for Bech32 addresses.
static constexpr std::size_t BECH32_WITNESS_PROG_MAX_LEN = 40;

namespace {
class DestinationEncoder
{
private:
    const CChainParams& m_params;
    bool m_bech32;
    bool m_stake_only;

public:
    explicit DestinationEncoder(const CChainParams& params, bool fBech32=false, bool stake_only=false) : m_params(params), m_bech32(fBech32), m_stake_only(stake_only) {}

    std::string operator()(const PKHash& id) const
    {
        if (m_bech32) {
            const auto &vchVersion = m_stake_only ? m_params.Bech32Prefix(CChainParams::STAKE_ONLY_PKADDR)
                : m_params.Bech32Prefix(CChainParams::PUBKEY_ADDRESS);
            std::string sHrp(vchVersion.begin(), vchVersion.end());
            std::vector<unsigned char> data;
            data.reserve(32);
            ConvertBits<8, 5, true>([&](unsigned char c) { data.push_back(c); }, id.begin(), id.end());
            return bech32::Encode(bech32::Encoding::BECH32, sHrp, data);
        }
        std::vector<unsigned char> data = m_params.Base58Prefix(CChainParams::PUBKEY_ADDRESS);
        data.insert(data.end(), id.begin(), id.end());
        return EncodeBase58Check(data);
    }

    std::string operator()(const ScriptHash& id) const
    {
        if (m_bech32) {
            const auto &vchVersion = m_params.Bech32Prefix(CChainParams::SCRIPT_ADDRESS);
            std::string sHrp(vchVersion.begin(), vchVersion.end());
            std::vector<unsigned char> data;
            ConvertBits<8, 5, true>([&](unsigned char c) { data.push_back(c); }, id.begin(), id.end());
            return bech32::Encode(bech32::Encoding::BECH32, sHrp, data);
        }
        std::vector<unsigned char> data = m_params.Base58Prefix(CChainParams::SCRIPT_ADDRESS);
        data.insert(data.end(), id.begin(), id.end());
        return EncodeBase58Check(data);
    }

    std::string operator()(const WitnessV0KeyHash& id) const
    {
        std::vector<unsigned char> data = {0};
        data.reserve(33);
        ConvertBits<8, 5, true>([&](unsigned char c) { data.push_back(c); }, id.begin(), id.end());
        return bech32::Encode(bech32::Encoding::BECH32, m_params.Bech32HRP(), data);
    }

    std::string operator()(const WitnessV0ScriptHash& id) const
    {
        std::vector<unsigned char> data = {0};
        data.reserve(53);
        ConvertBits<8, 5, true>([&](unsigned char c) { data.push_back(c); }, id.begin(), id.end());
        return bech32::Encode(bech32::Encoding::BECH32, m_params.Bech32HRP(), data);
    }

    std::string operator()(const WitnessV1Taproot& tap) const
    {
        std::vector<unsigned char> data = {1};
        data.reserve(53);
        ConvertBits<8, 5, true>([&](unsigned char c) { data.push_back(c); }, tap.begin(), tap.end());
        return bech32::Encode(bech32::Encoding::BECH32M, m_params.Bech32HRP(), data);
    }

    std::string operator()(const WitnessUnknown& id) const
    {
        if (id.version < 1 || id.version > 16 || id.length < 2 || id.length > 40) {
            return {};
        }
        std::vector<unsigned char> data = {(unsigned char)id.version};
        data.reserve(1 + (id.length * 8 + 4) / 5);
        ConvertBits<8, 5, true>([&](unsigned char c) { data.push_back(c); }, id.program, id.program + id.length);
        return bech32::Encode(bech32::Encoding::BECH32M, m_params.Bech32HRP(), data);
    }

    std::string operator()(const CNoDestination& no) const { return {}; }

    std::string operator()(const CExtPubKey &ek) const { return CBitcoinAddress(ek, m_bech32).ToString(); }
    std::string operator()(const CStealthAddress &sxAddr) const { return CBitcoinAddress(sxAddr, m_bech32).ToString(); }
    std::string operator()(const CKeyID256& id) const { return CBitcoinAddress(id, m_bech32).ToString(); }
    std::string operator()(const CScriptID256& id) const { return CBitcoinAddress(id, m_bech32).ToString(); }
};

<<<<<<< HEAD
static CTxDestination DecodeDestination(const std::string& str, const CChainParams& params, std::string& error_str, bool allow_stake_only=false)
=======
CTxDestination DecodeDestination(const std::string& str, const CChainParams& params, std::string& error_str, std::vector<int>* error_locations)
>>>>>>> 4018e23a
{
    error_str = "";
    CBitcoinAddress addr(str);
    if (addr.IsValid()) {
        if (allow_stake_only && addr.getVchVersion() == params.Bech32Prefix(CChainParams::STAKE_ONLY_PKADDR)) {
            addr.setVersion(params.Bech32Prefix(CChainParams::PUBKEY_ADDRESS));
        }
        return addr.Get();
    }

    std::vector<unsigned char> data;
    uint160 hash;
<<<<<<< HEAD
    if (DecodeBase58Check(str, data, 21)) {
=======
    error_str = "";

    // Note this will be false if it is a valid Bech32 address for a different network
    bool is_bech32 = (ToLower(str.substr(0, params.Bech32HRP().size())) == params.Bech32HRP());

    if (!is_bech32 && DecodeBase58Check(str, data, 21)) {
>>>>>>> 4018e23a
        // base58-encoded Bitcoin addresses.
        // Public-key-hash-addresses have version 0 (or 111 testnet).
        // The data vector contains RIPEMD160(SHA256(pubkey)), where pubkey is the serialized public key.
        const std::vector<unsigned char>& pubkey_prefix = params.Base58Prefix(CChainParams::PUBKEY_ADDRESS);
        if (data.size() == hash.size() + pubkey_prefix.size() && std::equal(pubkey_prefix.begin(), pubkey_prefix.end(), data.begin())) {
            std::copy(data.begin() + pubkey_prefix.size(), data.end(), hash.begin());
            return PKHash(hash);
        }
        // Script-hash-addresses have version 5 (or 196 testnet).
        // The data vector contains RIPEMD160(SHA256(cscript)), where cscript is the serialized redemption script.
        const std::vector<unsigned char>& script_prefix = params.Base58Prefix(CChainParams::SCRIPT_ADDRESS);
        if (data.size() == hash.size() + script_prefix.size() && std::equal(script_prefix.begin(), script_prefix.end(), data.begin())) {
            std::copy(data.begin() + script_prefix.size(), data.end(), hash.begin());
            return ScriptHash(hash);
        }

<<<<<<< HEAD
        const std::vector<unsigned char>& stealth_prefix = params.Base58Prefix(CChainParams::STEALTH_ADDRESS);
        if (data.size() > stealth_prefix.size() && std::equal(stealth_prefix.begin(), stealth_prefix.end(), data.begin())) {
            CStealthAddress sx;
            if (0 == sx.FromRaw(data.data()+stealth_prefix.size(), data.size())) {
                return sx;
            }
            return CNoDestination();
        }
        // Set potential error message.
        // This message may be changed if the address can also be interpreted as a Bech32 address.
        error_str = "Invalid prefix for Base58-encoded address";
=======
        if (!std::equal(script_prefix.begin(), script_prefix.end(), data.begin()) &&
            !std::equal(pubkey_prefix.begin(), pubkey_prefix.end(), data.begin())) {
            error_str = "Invalid prefix for Base58-encoded address";
        } else {
            error_str = "Invalid length for Base58 address";
        }
        return CNoDestination();
    } else if (!is_bech32) {
        // Try Base58 decoding without the checksum, using a much larger max length
        if (!DecodeBase58(str, data, 100)) {
            error_str = "Invalid HRP or Base58 character in address";
        } else {
            error_str = "Invalid checksum or length of Base58 address";
        }
        return CNoDestination();
>>>>>>> 4018e23a
    }

    data.clear();
    const auto dec = bech32::Decode(str);
    if ((dec.encoding == bech32::Encoding::BECH32 || dec.encoding == bech32::Encoding::BECH32M) && dec.data.size() > 0) {
        // Bech32 decoding
        if (dec.hrp != params.Bech32HRP()) {
            error_str = "Invalid prefix for Bech32 address";
            return CNoDestination();
        }
        int version = dec.data[0]; // The first 5 bit symbol is the witness version (0-16)
        if (version == 0 && dec.encoding != bech32::Encoding::BECH32) {
            error_str = "Version 0 witness address must use Bech32 checksum";
            return CNoDestination();
        }
        if (version != 0 && dec.encoding != bech32::Encoding::BECH32M) {
            error_str = "Version 1+ witness address must use Bech32m checksum";
            return CNoDestination();
        }
        // The rest of the symbols are converted witness program bytes.
        data.reserve(((dec.data.size() - 1) * 5) / 8);
        if (ConvertBits<5, 8, false>([&](unsigned char c) { data.push_back(c); }, dec.data.begin() + 1, dec.data.end())) {
            if (version == 0) {
                {
                    WitnessV0KeyHash keyid;
                    if (data.size() == keyid.size()) {
                        std::copy(data.begin(), data.end(), keyid.begin());
                        return keyid;
                    }
                }
                {
                    WitnessV0ScriptHash scriptid;
                    if (data.size() == scriptid.size()) {
                        std::copy(data.begin(), data.end(), scriptid.begin());
                        return scriptid;
                    }
                }

                error_str = "Invalid Bech32 v0 address data size";
                return CNoDestination();
            }

            if (version == 1 && data.size() == WITNESS_V1_TAPROOT_SIZE) {
                static_assert(WITNESS_V1_TAPROOT_SIZE == WitnessV1Taproot::size());
                WitnessV1Taproot tap;
                std::copy(data.begin(), data.end(), tap.begin());
                return tap;
            }

            if (version > 16) {
                error_str = "Invalid Bech32 address witness version";
                return CNoDestination();
            }

            if (data.size() < 2 || data.size() > BECH32_WITNESS_PROG_MAX_LEN) {
                error_str = "Invalid Bech32 address data size";
                return CNoDestination();
            }

            WitnessUnknown unk;
            unk.version = version;
            std::copy(data.begin(), data.end(), unk.program);
            unk.length = data.size();
            return unk;
        }
    }

    // Perform Bech32 error location
    if (!error_locations) {
        std::vector<int> dummy_errors;
        error_str = bech32::LocateErrors(str, dummy_errors);
    } else {
        error_str = bech32::LocateErrors(str, *error_locations);
    }

    return CNoDestination();
}
} // namespace

CKey DecodeSecret(const std::string& str)
{
    CKey key;
    std::vector<unsigned char> data;
    if (DecodeBase58Check(str, data, 34)) {
        const std::vector<unsigned char>& privkey_prefix = Params().Base58Prefix(CChainParams::SECRET_KEY);
        if ((data.size() == 32 + privkey_prefix.size() || (data.size() == 33 + privkey_prefix.size() && data.back() == 1)) &&
            std::equal(privkey_prefix.begin(), privkey_prefix.end(), data.begin())) {
            bool compressed = data.size() == 33 + privkey_prefix.size();
            key.Set(data.begin() + privkey_prefix.size(), data.begin() + privkey_prefix.size() + 32, compressed);
        }
    }
    if (!data.empty()) {
        memory_cleanse(data.data(), data.size());
    }
    return key;
}

std::string EncodeSecret(const CKey& key)
{
    assert(key.IsValid());
    std::vector<unsigned char> data = Params().Base58Prefix(CChainParams::SECRET_KEY);
    data.insert(data.end(), key.begin(), key.end());
    if (key.IsCompressed()) {
        data.push_back(1);
    }
    std::string ret = EncodeBase58Check(data);
    memory_cleanse(data.data(), data.size());
    return ret;
}

CExtPubKey DecodeExtPubKey(const std::string& str)
{
    CExtPubKey key;
    std::vector<unsigned char> data;
    if (DecodeBase58Check(str, data, 78)) {
        const std::vector<unsigned char>& prefix = Params().Base58Prefix(CChainParams::EXT_PUBLIC_KEY);
        if (data.size() == BIP32_EXTKEY_SIZE + prefix.size() && std::equal(prefix.begin(), prefix.end(), data.begin())) {
            key.Decode(data.data() + prefix.size());
        }
    }
    return key;
}

std::string EncodeExtPubKey(const CExtPubKey& key)
{
    std::vector<unsigned char> data = Params().Base58Prefix(CChainParams::EXT_PUBLIC_KEY);
    size_t size = data.size();
    data.resize(size + BIP32_EXTKEY_SIZE);
    key.Encode(data.data() + size);
    std::string ret = EncodeBase58Check(data);
    return ret;
}

CExtKey DecodeExtKey(const std::string& str)
{
    CExtKey key;
    std::vector<unsigned char> data;
    if (DecodeBase58Check(str, data, 78)) {
        const std::vector<unsigned char>& prefix = Params().Base58Prefix(CChainParams::EXT_SECRET_KEY);
        if (data.size() == BIP32_EXTKEY_SIZE + prefix.size() && std::equal(prefix.begin(), prefix.end(), data.begin())) {
            key.Decode(data.data() + prefix.size());
        }
    }
    return key;
}

std::string EncodeExtKey(const CExtKey& key)
{
    std::vector<unsigned char> data = Params().Base58Prefix(CChainParams::EXT_SECRET_KEY);
    size_t size = data.size();
    data.resize(size + BIP32_EXTKEY_SIZE);
    key.Encode(data.data() + size);
    std::string ret = EncodeBase58Check(data);
    memory_cleanse(data.data(), data.size());
    return ret;
}

std::string EncodeDestination(const CTxDestination& dest, bool fBech32, bool stake_only)
{
    return std::visit(DestinationEncoder(Params(), fBech32, stake_only), dest);
}

<<<<<<< HEAD
CTxDestination DecodeDestination(const std::string& str, std::string& error_msg, bool allow_stake_only)
{
    return DecodeDestination(str, Params(), error_msg, allow_stake_only);
=======
CTxDestination DecodeDestination(const std::string& str, std::string& error_msg, std::vector<int>* error_locations)
{
    return DecodeDestination(str, Params(), error_msg, error_locations);
>>>>>>> 4018e23a
}

CTxDestination DecodeDestination(const std::string& str, bool allow_stake_only)
{
    std::string error_msg;
    return DecodeDestination(str, Params(), error_msg, allow_stake_only);
}

bool IsValidDestinationString(const std::string& str, const CChainParams& params, bool allow_stake_only)
{
<<<<<<< HEAD
    std::string err_str;
    return IsValidDestination(DecodeDestination(str, params, err_str, allow_stake_only));
}

bool IsValidDestinationString(const std::string& str, bool allow_stake_only)
{
    return IsValidDestinationString(str, Params(), allow_stake_only);
}


CBase58Data::CBase58Data()
{
    vchVersion.clear();
    vchData.clear();
    m_bech32 = false;
}

void CBase58Data::SetData(const std::vector<unsigned char>& vchVersionIn, const void* pdata, size_t nSize)
{
    vchVersion = vchVersionIn;

    m_bech32 = pParams() && pParams()->IsBech32Prefix(vchVersionIn);

    vchData.resize(nSize);
    if (!vchData.empty())
        memcpy(vchData.data(), pdata, nSize);
}

void CBase58Data::SetData(const std::vector<unsigned char>& vchVersionIn, const unsigned char* pbegin, const unsigned char* pend)
{
    SetData(vchVersionIn, (void*)pbegin, pend - pbegin);
}

bool CBase58Data::SetString(const char* psz, unsigned int nVersionBytes)
{
    CChainParams::Base58Type prefixType = CChainParams::MAX_BASE58_TYPES;
    m_bech32 = pParams() && pParams()->IsBech32Prefix(psz, strlen(psz), prefixType);
    if (m_bech32) {
        vchVersion = Params().Bech32Prefix(prefixType);
        std::string s(psz);
        auto ret = bech32::Decode(s);
        if (ret.data.size() == 0)
            return false;
        std::vector<uint8_t> data;
        if (!ConvertBits<5, 8, false>([&](unsigned char c) { data.push_back(c); }, ret.data.begin(), ret.data.end()))
            return false;
        vchData.assign(data.begin(), data.end());
        return true;
    }

    std::vector<unsigned char> vchTemp;
    bool rc58 = DecodeBase58Check(psz, vchTemp, MAX_STEALTH_RAW_SIZE);

    if (rc58
        && nVersionBytes != 4
        && vchTemp.size() == BIP32_KEY_N_BYTES + 4) { // no point checking smaller keys
        if (0 == memcmp(&vchTemp[0], &Params().Base58Prefix(CChainParams::EXT_PUBLIC_KEY)[0], 4)) {
            nVersionBytes = 4;
        } else
        if (0 == memcmp(&vchTemp[0], &Params().Base58Prefix(CChainParams::EXT_SECRET_KEY)[0], 4)) {
            nVersionBytes = 4;

            // Never display secret in a CBitcoinAddress

            // Length already checked
            vchVersion = Params().Base58Prefix(CChainParams::EXT_PUBLIC_KEY);
            CExtKeyPair ekp;
            ekp.DecodeV(&vchTemp[4]);
            vchData.resize(74);
            ekp.EncodeP(&vchData[0]);
            memory_cleanse(&vchTemp[0], vchData.size());
            return true;
        }
    }

    if ((!rc58) || (vchTemp.size() < nVersionBytes)) {
        vchData.clear();
        vchVersion.clear();
        return false;
    }
    vchVersion.assign(vchTemp.begin(), vchTemp.begin() + nVersionBytes);
    vchData.resize(vchTemp.size() - nVersionBytes);
    if (!vchData.empty())
        memcpy(vchData.data(), vchTemp.data() + nVersionBytes, vchData.size());
    memory_cleanse(vchTemp.data(), vchTemp.size());
    return true;
}

bool CBase58Data::SetString(const std::string& str)
{
    return SetString(str.c_str());
}

std::string CBase58Data::ToString() const
{
    if (m_bech32) {
        std::string sHrp(vchVersion.begin(), vchVersion.end());
        std::vector<uint8_t> data;
        data.reserve(32);
        ConvertBits<8, 5, true>([&](unsigned char c) { data.push_back(c); }, vchData.begin(), vchData.end());
        std::string rv = bech32::Encode(bech32::Encoding::BECH32, sHrp, data);
        if (rv.empty()) {
            return "bech32 encode failed.";
        }
        return rv;
    }

    std::vector<unsigned char> vch = vchVersion;
    vch.insert(vch.end(), vchData.begin(), vchData.end());
    return EncodeBase58Check(vch);
}

int CBase58Data::CompareTo(const CBase58Data& b58) const
{
    if (vchVersion < b58.vchVersion)
        return -1;
    if (vchVersion > b58.vchVersion)
        return 1;
    if (vchData < b58.vchData)
        return -1;
    if (vchData > b58.vchData)
        return 1;
    return 0;
}

namespace
{
class CBitcoinAddressVisitor
{
private:
    CBitcoinAddress* addr;
    bool fBech32;

public:
    CBitcoinAddressVisitor(CBitcoinAddress* addrIn, bool fBech32_ = false) : addr(addrIn), fBech32(fBech32_) {}

    bool operator()(const PKHash& id) const { return addr->Set(ToKeyID(id), fBech32); }
    bool operator()(const ScriptHash& id) const { return addr->Set(CScriptID(id), fBech32); }
    bool operator()(const CExtPubKey &ek) const { return addr->Set(ek, fBech32); }
    bool operator()(const CStealthAddress &sxAddr) const { return addr->Set(sxAddr, fBech32); }
    bool operator()(const CKeyID256& id) const { return addr->Set(id, fBech32); }
    bool operator()(const CScriptID256& id) const { return addr->Set(id, fBech32); }

    bool operator()(const WitnessV0KeyHash& id) const
    {
        return false;
    }

    bool operator()(const WitnessV0ScriptHash& id) const
    {
        return false;
    }

    bool operator()(const WitnessV1Taproot& id) const
    {
        return false;
    }

    bool operator()(const WitnessUnknown& id) const
    {
        return false;
    }

    bool operator()(const CNoDestination& no) const { return false; }
};
} // namespace

bool CBitcoinAddress::Set(const CKeyID& id, bool fBech32)
{
    SetData(fBech32 ? Params().Bech32Prefix(CChainParams::PUBKEY_ADDRESS)
        : Params().Base58Prefix(CChainParams::PUBKEY_ADDRESS), &id, 20);
    return true;
}

bool CBitcoinAddress::Set(const CScriptID& id, bool fBech32)
{
    SetData(fBech32 ? Params().Bech32Prefix(CChainParams::SCRIPT_ADDRESS)
        : Params().Base58Prefix(CChainParams::SCRIPT_ADDRESS), &id, 20);
    return true;
=======
    std::string error_msg;
    return IsValidDestination(DecodeDestination(str, params, error_msg, nullptr));
>>>>>>> 4018e23a
}

bool CBitcoinAddress::Set(const CKeyID256 &id, bool fBech32)
{
    SetData(fBech32 ? Params().Bech32Prefix(CChainParams::PUBKEY_ADDRESS_256)
        : Params().Base58Prefix(CChainParams::PUBKEY_ADDRESS_256), &id, 32);
    return true;
};

bool CBitcoinAddress::Set(const CScriptID256 &id, bool fBech32)
{
    SetData(fBech32 ? Params().Bech32Prefix(CChainParams::SCRIPT_ADDRESS_256)
        : Params().Base58Prefix(CChainParams::SCRIPT_ADDRESS_256), &id, 32);
    return true;
};

bool CBitcoinAddress::Set(const CKeyID &id, CChainParams::Base58Type prefix, bool fBech32)
{
    SetData(fBech32 ? Params().Bech32Prefix(prefix) : Params().Base58Prefix(prefix), &id, 20);
    return true;
}

bool CBitcoinAddress::Set(const CStealthAddress &sx, bool fBech32)
{
    std::vector<uint8_t> raw;
    if (0 != sx.ToRaw(raw))
        return false;

    SetData(fBech32 ? Params().Bech32Prefix(CChainParams::STEALTH_ADDRESS)
        : Params().Base58Prefix(CChainParams::STEALTH_ADDRESS), &raw[0], raw.size());
    return true;
};

bool CBitcoinAddress::Set(const CExtPubKey &ek, bool fBech32)
{
    std::vector<unsigned char> vchVersion;
    uint8_t data[74];

    vchVersion = fBech32 ? Params().Bech32Prefix(CChainParams::EXT_PUBLIC_KEY)
        : Params().Base58Prefix(CChainParams::EXT_PUBLIC_KEY);
    ek.Encode(data);

    SetData(vchVersion, data, 74);
    return true;
};

bool CBitcoinAddress::Set(const CExtKeyPair &ek, bool fBech32)
{
    std::vector<unsigned char> vchVersion;
    uint8_t data[74];

    // Use public key only, should never need to reveal the secret key in an address

    /*
    if (ek.IsValidV())
    {
        vchVersion = Params().Base58Prefix(CChainParams::EXT_SECRET_KEY);
        ek.EncodeV(data);
    } else
    */

    vchVersion = fBech32 ? Params().Bech32Prefix(CChainParams::EXT_PUBLIC_KEY)
        : Params().Base58Prefix(CChainParams::EXT_PUBLIC_KEY);
    ek.EncodeP(data);

    SetData(vchVersion, data, 74);
    return true;
};

bool CBitcoinAddress::Set(const CTxDestination& dest, bool fBech32)
{
    return std::visit(CBitcoinAddressVisitor(this, fBech32), dest);
}

bool CBitcoinAddress::IsValidStealthAddress() const
{
    return IsValidStealthAddress(Params());
};

bool CBitcoinAddress::IsValidStealthAddress(const CChainParams &params) const
{
    if (vchVersion != params.Base58Prefix(CChainParams::STEALTH_ADDRESS)
        && vchVersion != params.Bech32Prefix(CChainParams::STEALTH_ADDRESS))
        return false;

    if (vchData.size() < MIN_STEALTH_RAW_SIZE)
        return false;

    size_t nPkSpend = vchData[34];

    if (nPkSpend != 1) // TODO: allow multi
        return false;

    size_t nBits = vchData[35 + EC_COMPRESSED_SIZE * nPkSpend + 1];
    if (nBits > 32)
        return false;

    size_t nPrefixBytes = std::ceil((float)nBits / 8.0);

    if (vchData.size() != MIN_STEALTH_RAW_SIZE + EC_COMPRESSED_SIZE * (nPkSpend-1) + nPrefixBytes)
        return false;
    return true;
};

bool CBitcoinAddress::IsValid() const
{
    return IsValid(Params());
}

bool CBitcoinAddress::IsValid(const CChainParams& params) const
{
    if (m_bech32) {
        CChainParams::Base58Type prefix = CChainParams::MAX_BASE58_TYPES;
        if (!params.IsBech32Prefix(vchVersion, prefix)) {
            return false;
        }

        switch (prefix) {
            case CChainParams::PUBKEY_ADDRESS:
            case CChainParams::SCRIPT_ADDRESS:
            case CChainParams::EXT_KEY_HASH:
            case CChainParams::EXT_ACC_HASH:
            case CChainParams::STAKE_ONLY_PKADDR:
                return vchData.size() == 20;
            case CChainParams::PUBKEY_ADDRESS_256:
            case CChainParams::SCRIPT_ADDRESS_256:
                return vchData.size() == 32;
            case CChainParams::EXT_PUBLIC_KEY:
            case CChainParams::EXT_SECRET_KEY:
                return vchData.size() == BIP32_KEY_N_BYTES;
            case CChainParams::STEALTH_ADDRESS:
                return IsValidStealthAddress(params);
            default:
                return false;
        }

        return false;
    }

    bool fCorrectSize = vchData.size() == 20;
    bool fKnownVersion = vchVersion == params.Base58Prefix(CChainParams::PUBKEY_ADDRESS) ||
                         vchVersion == params.Base58Prefix(CChainParams::SCRIPT_ADDRESS);
    if (fCorrectSize && fKnownVersion)
        return true;

    if (IsValidStealthAddress(params))
        return true;

    if (vchVersion.size() == 4
        && (vchVersion == params.Base58Prefix(CChainParams::EXT_PUBLIC_KEY)
            || vchVersion == params.Base58Prefix(CChainParams::EXT_SECRET_KEY)))
        return vchData.size() == BIP32_KEY_N_BYTES;

    bool fKnownVersion256 = vchVersion == params.Base58Prefix(CChainParams::PUBKEY_ADDRESS_256) ||
                            vchVersion == params.Base58Prefix(CChainParams::SCRIPT_ADDRESS_256);
    if (fKnownVersion256 && vchData.size() == 32)
        return true;
    return false;
}

bool CBitcoinAddress::IsValid(CChainParams::Base58Type prefix) const
{
    if (m_bech32) {
        CChainParams::Base58Type prefixOut;
        if (!Params().IsBech32Prefix(vchVersion, prefixOut)
            || prefix != prefixOut) {
            return false;
        }

        switch (prefix)
        {
            case CChainParams::PUBKEY_ADDRESS:
            case CChainParams::SCRIPT_ADDRESS:
            case CChainParams::EXT_KEY_HASH:
            case CChainParams::EXT_ACC_HASH:
            case CChainParams::STAKE_ONLY_PKADDR:
                return vchData.size() == 20;
            case CChainParams::PUBKEY_ADDRESS_256:
            case CChainParams::SCRIPT_ADDRESS_256:
                return vchData.size() == 32;
            case CChainParams::EXT_PUBLIC_KEY:
            case CChainParams::EXT_SECRET_KEY:
                return vchData.size() == BIP32_KEY_N_BYTES;
            case CChainParams::STEALTH_ADDRESS:
                return IsValidStealthAddress();
            default:
                return false;
        };

        return false;
    };

    bool fKnownVersion = vchVersion == Params().Base58Prefix(prefix);
    if (prefix == CChainParams::EXT_PUBLIC_KEY
        || prefix == CChainParams::EXT_SECRET_KEY)
        return fKnownVersion && vchData.size() == BIP32_KEY_N_BYTES;

    if (prefix == CChainParams::STEALTH_ADDRESS) {
        return IsValidStealthAddress();
    }

    if (prefix == CChainParams::PUBKEY_ADDRESS_256
        || prefix == CChainParams::SCRIPT_ADDRESS_256)
        return fKnownVersion && vchData.size() == 32;

    bool fCorrectSize = vchData.size() == 20;
    return fCorrectSize && fKnownVersion;
}

CTxDestination CBitcoinAddress::Get() const
{
    if (!IsValid()) {
        return CNoDestination();
    }
    uint160 id;

    if (vchVersion == Params().Base58Prefix(CChainParams::PUBKEY_ADDRESS)
        || vchVersion == Params().Bech32Prefix(CChainParams::PUBKEY_ADDRESS))
    {
        memcpy(&id, vchData.data(), 20);
        return PKHash(id);
    } else
    if (vchVersion == Params().Base58Prefix(CChainParams::SCRIPT_ADDRESS)
        || vchVersion == Params().Bech32Prefix(CChainParams::SCRIPT_ADDRESS))
    {
        memcpy(&id, vchData.data(), 20);
        return ScriptHash(id);
    } else
    /*if (vchVersion == Params().Base58Prefix(CChainParams::EXT_SECRET_KEY)
        || vchVersion == Params().Bech32Prefix(CChainParams::EXT_SECRET_KEY))
    {
        CExtKeyPair kp;
        kp.DecodeV(vchData.data());
        return kp;
    } else */
    if (vchVersion == Params().Base58Prefix(CChainParams::STEALTH_ADDRESS)
        || vchVersion == Params().Bech32Prefix(CChainParams::STEALTH_ADDRESS))
    {
        CStealthAddress sx;
        if (0 == sx.FromRaw(vchData.data(), vchData.size()))
            return sx;
        return CNoDestination();
    } else
    if (vchVersion == Params().Base58Prefix(CChainParams::EXT_PUBLIC_KEY)
        || vchVersion == Params().Bech32Prefix(CChainParams::EXT_PUBLIC_KEY))
    {
        CExtPubKey kp;
        kp.Decode(vchData.data());
        return kp;
    }
    else
    if (vchVersion == Params().Base58Prefix(CChainParams::PUBKEY_ADDRESS_256)
        || vchVersion == Params().Bech32Prefix(CChainParams::PUBKEY_ADDRESS_256))
    {
        return CKeyID256(*((uint256*)vchData.data()));
    } else
    if (vchVersion == Params().Base58Prefix(CChainParams::SCRIPT_ADDRESS_256)
        || vchVersion == Params().Bech32Prefix(CChainParams::SCRIPT_ADDRESS_256))
    {
        //uint256 id;
        //memcpy(&id, vchData.data(), 32);
        return CScriptID256(*((uint256*)vchData.data()));
    };

    return CNoDestination();
}

CTxDestination CBitcoinAddress::GetStakeOnly() const
{
    if (!IsBech32()) {
        return CNoDestination();
    }
    if (vchVersion != Params().Bech32Prefix(CChainParams::STAKE_ONLY_PKADDR)) {
        return CNoDestination();
    }
    return PKHash(*((uint160*)vchData.data()));
};

bool CBitcoinAddress::GetKeyID(CKeyID& keyID) const
{
    if (!IsValid() || vchVersion != Params().Base58Prefix(CChainParams::PUBKEY_ADDRESS))
        return false;
    uint160 id;
    memcpy(&id, vchData.data(), 20);
    keyID = CKeyID(id);
    return true;
}

bool CBitcoinAddress::GetKeyID(CKeyID256& keyID) const
{
    if (!IsValid() || vchVersion != Params().Base58Prefix(CChainParams::PUBKEY_ADDRESS_256))
        return false;
    uint256 id;
    memcpy(&id, vchData.data(), 32);
    keyID = CKeyID256(id);
    return true;
}

bool CBitcoinAddress::GetKeyID(CKeyID &keyID, CChainParams::Base58Type prefix) const
{
    if (!IsValid(prefix))
        return false;
    uint160 id;
    memcpy(&id, &vchData[0], 20);
    keyID = CKeyID(id);
    return true;
}

bool CBitcoinAddress::IsScript() const
{
    return IsValid() && vchVersion == Params().Base58Prefix(CChainParams::SCRIPT_ADDRESS);
}

void CBitcoinSecret::SetKey(const CKey& vchSecret)
{
    assert(vchSecret.IsValid());
    SetData(Params().Base58Prefix(CChainParams::SECRET_KEY), vchSecret.begin(), vchSecret.size());
    if (vchSecret.IsCompressed())
        vchData.push_back(1);
}

CKey CBitcoinSecret::GetKey() const
{
    CKey ret;
    assert(vchData.size() >= 32);
    ret.Set(vchData.begin(), vchData.begin() + 32, vchData.size() > 32 && vchData[32] == 1);
    return ret;
}

bool CBitcoinSecret::IsValid() const
{
    bool fExpectedFormat = vchData.size() == 32 || (vchData.size() == 33 && vchData[32] == 1);
    bool fCorrectVersion = vchVersion == Params().Base58Prefix(CChainParams::SECRET_KEY);
    return fExpectedFormat && fCorrectVersion;
}

bool CBitcoinSecret::SetString(const char* pszSecret)
{
    return CBase58Data::SetString(pszSecret) && IsValid();
}

bool CBitcoinSecret::SetString(const std::string& strSecret)
{
    return SetString(strSecret.c_str());
}

int CExtKey58::Set58(const char *base58)
{
    std::vector<uint8_t> vchBytes;
    if (!DecodeBase58(base58, vchBytes, MAX_STEALTH_RAW_SIZE)) {
        return 1;
    }
    if (vchBytes.size() != BIP32_KEY_LEN) {
        return 2;
    }
    if (!VerifyChecksum(vchBytes)) {
        return 3;
    }
    const CChainParams *pparams = &Params();
    CChainParams::Base58Type type;
    if (0 == memcmp(&vchBytes[0], &pparams->Base58Prefix(CChainParams::EXT_SECRET_KEY)[0], 4)) {
        type = CChainParams::EXT_SECRET_KEY;
    } else
    if (0 == memcmp(&vchBytes[0], &pparams->Base58Prefix(CChainParams::EXT_PUBLIC_KEY)[0], 4)) {
        type = CChainParams::EXT_PUBLIC_KEY;
    } else
    if (0 == memcmp(&vchBytes[0], &pparams->Base58Prefix(CChainParams::EXT_SECRET_KEY_BTC)[0], 4)) {
        type = CChainParams::EXT_SECRET_KEY_BTC;
    } else
    if (0 == memcmp(&vchBytes[0], &pparams->Base58Prefix(CChainParams::EXT_PUBLIC_KEY_BTC)[0], 4)) {
        type = CChainParams::EXT_PUBLIC_KEY_BTC;
    } else {
        return 4;
    }
    SetData(pparams->Base58Prefix(type), &vchBytes[4], &vchBytes[4]+74);
    return 0;
};

int CExtKey58::Set58(const char *base58, CChainParams::Base58Type type, const CChainParams *pparams)
{
    if (!pparams) {
        return 16;
    }
    std::vector<uint8_t> vchBytes;
    if (!DecodeBase58(base58, vchBytes, MAX_STEALTH_RAW_SIZE)) {
        return 1;
    }
    if (vchBytes.size() != BIP32_KEY_LEN) {
        return 2;
    }
    if (!VerifyChecksum(vchBytes)) {
        return 3;
    }
    if (0 != memcmp(&vchBytes[0], &pparams->Base58Prefix(type)[0], 4)) {
        return 4;
    }
    SetData(pparams->Base58Prefix(type), &vchBytes[4], &vchBytes[4]+74);
    return 0;
};

bool CExtKey58::IsValid(CChainParams::Base58Type prefix) const
{
    return vchVersion == Params().Base58Prefix(prefix)
        && vchData.size() == BIP32_KEY_N_BYTES;
};

std::string CExtKey58::ToStringVersion(CChainParams::Base58Type prefix)
{
    vchVersion = Params().Base58Prefix(prefix);
    return ToString();
};<|MERGE_RESOLUTION|>--- conflicted
+++ resolved
@@ -101,11 +101,7 @@
     std::string operator()(const CScriptID256& id) const { return CBitcoinAddress(id, m_bech32).ToString(); }
 };
 
-<<<<<<< HEAD
-static CTxDestination DecodeDestination(const std::string& str, const CChainParams& params, std::string& error_str, bool allow_stake_only=false)
-=======
-CTxDestination DecodeDestination(const std::string& str, const CChainParams& params, std::string& error_str, std::vector<int>* error_locations)
->>>>>>> 4018e23a
+CTxDestination DecodeDestination(const std::string& str, const CChainParams& params, std::string& error_str, std::vector<int>* error_locations, bool allow_stake_only=false)
 {
     error_str = "";
     CBitcoinAddress addr(str);
@@ -118,16 +114,11 @@
 
     std::vector<unsigned char> data;
     uint160 hash;
-<<<<<<< HEAD
-    if (DecodeBase58Check(str, data, 21)) {
-=======
-    error_str = "";
 
     // Note this will be false if it is a valid Bech32 address for a different network
     bool is_bech32 = (ToLower(str.substr(0, params.Bech32HRP().size())) == params.Bech32HRP());
 
     if (!is_bech32 && DecodeBase58Check(str, data, 21)) {
->>>>>>> 4018e23a
         // base58-encoded Bitcoin addresses.
         // Public-key-hash-addresses have version 0 (or 111 testnet).
         // The data vector contains RIPEMD160(SHA256(pubkey)), where pubkey is the serialized public key.
@@ -144,7 +135,6 @@
             return ScriptHash(hash);
         }
 
-<<<<<<< HEAD
         const std::vector<unsigned char>& stealth_prefix = params.Base58Prefix(CChainParams::STEALTH_ADDRESS);
         if (data.size() > stealth_prefix.size() && std::equal(stealth_prefix.begin(), stealth_prefix.end(), data.begin())) {
             CStealthAddress sx;
@@ -153,10 +143,6 @@
             }
             return CNoDestination();
         }
-        // Set potential error message.
-        // This message may be changed if the address can also be interpreted as a Bech32 address.
-        error_str = "Invalid prefix for Base58-encoded address";
-=======
         if (!std::equal(script_prefix.begin(), script_prefix.end(), data.begin()) &&
             !std::equal(pubkey_prefix.begin(), pubkey_prefix.end(), data.begin())) {
             error_str = "Invalid prefix for Base58-encoded address";
@@ -172,7 +158,6 @@
             error_str = "Invalid checksum or length of Base58 address";
         }
         return CNoDestination();
->>>>>>> 4018e23a
     }
 
     data.clear();
@@ -335,28 +320,21 @@
     return std::visit(DestinationEncoder(Params(), fBech32, stake_only), dest);
 }
 
-<<<<<<< HEAD
-CTxDestination DecodeDestination(const std::string& str, std::string& error_msg, bool allow_stake_only)
-{
-    return DecodeDestination(str, Params(), error_msg, allow_stake_only);
-=======
-CTxDestination DecodeDestination(const std::string& str, std::string& error_msg, std::vector<int>* error_locations)
-{
-    return DecodeDestination(str, Params(), error_msg, error_locations);
->>>>>>> 4018e23a
+CTxDestination DecodeDestination(const std::string& str, std::string& error_msg, std::vector<int>* error_locations, bool allow_stake_only)
+{
+    return DecodeDestination(str, Params(), error_msg, error_locations, allow_stake_only);
 }
 
 CTxDestination DecodeDestination(const std::string& str, bool allow_stake_only)
 {
     std::string error_msg;
-    return DecodeDestination(str, Params(), error_msg, allow_stake_only);
+    return DecodeDestination(str, Params(), error_msg, nullptr, allow_stake_only);
 }
 
 bool IsValidDestinationString(const std::string& str, const CChainParams& params, bool allow_stake_only)
 {
-<<<<<<< HEAD
     std::string err_str;
-    return IsValidDestination(DecodeDestination(str, params, err_str, allow_stake_only));
+    return IsValidDestination(DecodeDestination(str, params, err_str, nullptr, allow_stake_only));
 }
 
 bool IsValidDestinationString(const std::string& str, bool allow_stake_only)
@@ -534,10 +512,6 @@
     SetData(fBech32 ? Params().Bech32Prefix(CChainParams::SCRIPT_ADDRESS)
         : Params().Base58Prefix(CChainParams::SCRIPT_ADDRESS), &id, 20);
     return true;
-=======
-    std::string error_msg;
-    return IsValidDestination(DecodeDestination(str, params, error_msg, nullptr));
->>>>>>> 4018e23a
 }
 
 bool CBitcoinAddress::Set(const CKeyID256 &id, bool fBech32)
