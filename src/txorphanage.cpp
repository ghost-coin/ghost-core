--- conflicted
+++ resolved
@@ -153,17 +153,12 @@
 
 void TxOrphanage::AddChildrenToWorkSet(const CTransaction& tx, NodeId peer)
 {
-<<<<<<< HEAD
-    AssertLockHeld(g_cs_orphans);
-    for (unsigned int i = 0; i < tx.GetNumVOuts(); i++) {
-=======
     LOCK(m_mutex);
 
     // Get this peer's work set, emplacing an empty set it didn't exist
     std::set<uint256>& orphan_work_set = m_peer_work_set.try_emplace(peer).first->second;
 
-    for (unsigned int i = 0; i < tx.vout.size(); i++) {
->>>>>>> d415b726
+    for (unsigned int i = 0; i < tx.GetNumVOuts(); i++) {
         const auto it_by_prev = m_outpoint_to_orphan_it.find(COutPoint(tx.GetHash(), i));
         if (it_by_prev != m_outpoint_to_orphan_it.end()) {
             for (const auto& elem : it_by_prev->second) {
