--- conflicted
+++ resolved
@@ -101,12 +101,7 @@
 class CBlockTreeDB : public CDBWrapper
 {
 public:
-<<<<<<< HEAD
-    explicit CBlockTreeDB(size_t nCacheSize, bool fMemory = false, bool fWipe = false, bool compression = true, int maxOpenFiles = 1000);
-
-=======
     using CDBWrapper::CDBWrapper;
->>>>>>> 4395b7f0
     bool WriteBatchSync(const std::vector<std::pair<int, const CBlockFileInfo*> >& fileInfo, int nLastFile, const std::vector<const CBlockIndex*>& blockinfo);
     bool ReadBlockFileInfo(int nFile, CBlockFileInfo &info);
     bool ReadLastBlockFile(int &nFile);
