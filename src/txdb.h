// Copyright (c) 2009-2010 Satoshi Nakamoto
// Copyright (c) 2009-2021 The Bitcoin Core developers
// Distributed under the MIT software license, see the accompanying
// file COPYING or http://www.opensource.org/licenses/mit-license.php.

#ifndef BITCOIN_TXDB_H
#define BITCOIN_TXDB_H

#include <coins.h>
#include <dbwrapper.h>
<<<<<<< HEAD
#include <chain.h>
#include <insight/addressindex.h>
#include <insight/spentindex.h>
#include <insight/timestampindex.h>
#include <insight/balanceindex.h>
#include <rctindex.h>
#include <primitives/block.h>
=======
#include <sync.h>
>>>>>>> 895937ed

#include <memory>
#include <optional>
#include <string>
#include <utility>
#include <vector>

class CBlockFileInfo;
class CBlockIndex;
class uint256;
namespace Consensus {
struct Params;
};
struct bilingual_str;

const char DB_RCTOUTPUT = 'A';
const char DB_RCTOUTPUT_LINK = 'L';
const char DB_RCTKEYIMAGE = 'K';
const char DB_SPENTCACHE = 'S';


//! -dbcache default (MiB)
static const int64_t nDefaultDbCache = 450;
//! -dbbatchsize default (bytes)
static const int64_t nDefaultDbBatchSize = 16 << 20;
//! max. -dbcache (MiB)
static const int64_t nMaxDbCache = sizeof(void*) > 4 ? 16384 : 1024;
//! min. -dbcache (MiB)
static const int64_t nMinDbCache = 4;
//! Max memory allocated to block tree DB specific cache, if no -txindex (MiB)
static const int64_t nMaxBlockDBCache = 2;
//! Max memory allocated to block tree DB specific cache, if -txindex (MiB)
// Unlike for the UTXO database, for the txindex scenario the leveldb cache make
// a meaningful difference: https://github.com/bitcoin/bitcoin/pull/8273#issuecomment-229601991
static const int64_t nMaxTxIndexCache = 1024;
//! Max memory allocated to all block filter index caches combined in MiB.
static const int64_t max_filter_index_cache = 1024;
//! Max memory allocated to coin DB specific cache (MiB)
static const int64_t nMaxCoinsDBCache = 8;

// Actually declared in validation.cpp; can't include because of circular dependency.
extern RecursiveMutex cs_main;

/** CCoinsView backed by the coin database (chainstate/) */
class CCoinsViewDB final : public CCoinsView
{
protected:
    std::unique_ptr<CDBWrapper> m_db;
    fs::path m_ldb_path;
    bool m_is_memory;
public:
    /**
     * @param[in] ldb_path    Location in the filesystem where leveldb data will be stored.
     */
    explicit CCoinsViewDB(fs::path ldb_path, size_t nCacheSize, bool fMemory, bool fWipe);

    bool GetCoin(const COutPoint &outpoint, Coin &coin) const override;
    bool HaveCoin(const COutPoint &outpoint) const override;
    uint256 GetBestBlock() const override;
    std::vector<uint256> GetHeadBlocks() const override;
    bool BatchWrite(CCoinsMap &mapCoins, const uint256 &hashBlock) override;
    std::unique_ptr<CCoinsViewCursor> Cursor() const override;

    //! Whether an unsupported database format is used.
    bool NeedsUpgrade();
    size_t EstimateSize() const override;

    //! Dynamically alter the underlying leveldb cache size.
    void ResizeCache(size_t new_cache_size) EXCLUSIVE_LOCKS_REQUIRED(cs_main);
};

/** Access to the block database (blocks/index/) */
class CBlockTreeDB : public CDBWrapper
{
public:
    explicit CBlockTreeDB(size_t nCacheSize, bool fMemory = false, bool fWipe = false, bool compression = true, int maxOpenFiles = 1000);

    bool WriteBatchSync(const std::vector<std::pair<int, const CBlockFileInfo*> >& fileInfo, int nLastFile, const std::vector<const CBlockIndex*>& blockinfo);
    bool ReadBlockFileInfo(int nFile, CBlockFileInfo &info);
    bool ReadLastBlockFile(int &nFile);
    bool WriteReindexing(bool fReindexing);
    void ReadReindexing(bool &fReindexing);

    bool ReadSpentIndex(const CSpentIndexKey &key, CSpentIndexValue &value);
    bool UpdateSpentIndex(const std::vector<std::pair<CSpentIndexKey, CSpentIndexValue> >&vect);
    bool UpdateAddressUnspentIndex(const std::vector<std::pair<CAddressUnspentKey, CAddressUnspentValue > >&vect);
    bool ReadAddressUnspentIndex(uint256 addressHash, int type,
                                 std::vector<std::pair<CAddressUnspentKey, CAddressUnspentValue> > &vect);
    bool WriteAddressIndex(const std::vector<std::pair<CAddressIndexKey, CAmount> > &vect);
    bool EraseAddressIndex(const std::vector<std::pair<CAddressIndexKey, CAmount> > &vect);
    bool ReadAddressIndex(uint256 addressHash, int type,
                          std::vector<std::pair<CAddressIndexKey, CAmount> > &addressIndex,
                          int start = 0, int end = 0);
    bool WriteTimestampIndex(const CTimestampIndexKey &timestampIndex);
    bool ReadTimestampIndex(const unsigned int &high, const unsigned int &low, std::vector<std::pair<uint256, unsigned int> > &vect) EXCLUSIVE_LOCKS_REQUIRED(cs_main);
    bool WriteTimestampBlockIndex(const CTimestampBlockIndexKey &blockhashIndex, const CTimestampBlockIndexValue &logicalts);
    bool ReadTimestampBlockIndex(const uint256 &hash, unsigned int &logicalTS);

    bool WriteBlockBalancesIndex(const uint256 &key, const BlockBalances &value);
    bool ReadBlockBalancesIndex(const uint256 &key, BlockBalances &value);

    bool WriteFlag(const std::string &name, bool fValue);
    bool ReadFlag(const std::string &name, bool &fValue);
    bool LoadBlockIndexGuts(const Consensus::Params& consensusParams, std::function<CBlockIndex*(const uint256&)> insertBlockIndex)
        EXCLUSIVE_LOCKS_REQUIRED(::cs_main);
    size_t CountBlockIndex();


    bool ReadRCTOutput(int64_t i, CAnonOutput &ao);
    bool WriteRCTOutput(int64_t i, const CAnonOutput &ao);
    bool EraseRCTOutput(int64_t i);

    bool ReadRCTOutputLink(const CCmpPubKey &pk, int64_t &i);
    bool WriteRCTOutputLink(const CCmpPubKey &pk, int64_t i);
    bool EraseRCTOutputLink(const CCmpPubKey &pk);

    bool ReadRCTKeyImage(const CCmpPubKey &ki, CAnonKeyImageInfo &data);
    bool EraseRCTKeyImage(const CCmpPubKey &ki);
    bool EraseRCTKeyImagesAfterHeight(int height);

    bool ReadSpentCache(const COutPoint &outpoint, SpentCoin &coin);
    bool EraseSpentCache(const COutPoint &outpoint);

    //bool WriteRCTOutputBatch(std::vector<std::pair<int64_t, CAnonOutput> > &vao);
};

std::optional<bilingual_str> CheckLegacyTxindex(CBlockTreeDB& block_tree_db);

#endif // BITCOIN_TXDB_H<|MERGE_RESOLUTION|>--- conflicted
+++ resolved
@@ -8,23 +8,22 @@
 
 #include <coins.h>
 #include <dbwrapper.h>
-<<<<<<< HEAD
-#include <chain.h>
+#include <sync.h>
+
+#include <memory>
+#include <optional>
+#include <string>
+#include <utility>
+#include <vector>
+
+
+// Particl
 #include <insight/addressindex.h>
 #include <insight/spentindex.h>
 #include <insight/timestampindex.h>
 #include <insight/balanceindex.h>
 #include <rctindex.h>
 #include <primitives/block.h>
-=======
-#include <sync.h>
->>>>>>> 895937ed
-
-#include <memory>
-#include <optional>
-#include <string>
-#include <utility>
-#include <vector>
 
 class CBlockFileInfo;
 class CBlockIndex;
