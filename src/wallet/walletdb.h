--- conflicted
+++ resolved
@@ -98,12 +98,9 @@
 extern const std::string PART_SXADDR;
 extern const std::string PART_WALLETSETTING;
 extern const std::string PART_LEXTKEYCK;
-<<<<<<< HEAD
-=======
 
 // Keys in this set pertain only to the legacy wallet (LegacyScriptPubKeyMan) and are removed during migration from legacy to descriptors.
 extern const std::unordered_set<std::string> LEGACY_TYPES;
->>>>>>> 8739b5cc
 } // namespace DBKeys
 
 /* simple HD chain data model */
@@ -202,11 +199,7 @@
  */
 class WalletBatch
 {
-<<<<<<< HEAD
-friend class CHDWalletDB;
-=======
 friend class ::CHDWalletDB;
->>>>>>> 8739b5cc
 private:
     template <typename K, typename T>
     bool WriteIC(const K& key, const T& value, bool fOverwrite = true)
