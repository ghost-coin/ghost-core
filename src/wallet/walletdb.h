// Copyright (c) 2009-2010 Satoshi Nakamoto
// Copyright (c) 2009-2020 The Bitcoin Core developers
// Distributed under the MIT software license, see the accompanying
// file COPYING or http://www.opensource.org/licenses/mit-license.php.

#ifndef BITCOIN_WALLET_WALLETDB_H
#define BITCOIN_WALLET_WALLETDB_H

#include <amount.h>
#include <script/sign.h>
#include <wallet/db.h>
#include <wallet/walletutil.h>
#include <key.h>

#include <stdint.h>
#include <string>
#include <vector>

/**
 * Overview of wallet database classes:
 *
 * - WalletBatch is an abstract modifier object for the wallet database, and encapsulates a database
 *   batch update as well as methods to act on the database. It should be agnostic to the database implementation.
 *
 * The following classes are implementation specific:
 * - BerkeleyEnvironment is an environment in which the database exists.
 * - BerkeleyDatabase represents a wallet database.
 * - BerkeleyBatch is a low-level database batch update.
 */

static const bool DEFAULT_FLUSHWALLET = true;

struct CBlockLocator;
class CKeyPool;
class CMasterKey;
class CScript;
class CWallet;
class CWalletTx;
class uint160;
class uint256;

/** Backend-agnostic database type. */
using WalletDatabase = BerkeleyDatabase;

/** Error statuses for the wallet database */
enum class DBErrors
{
    LOAD_OK,
    CORRUPT,
    NONCRITICAL_ERROR,
    TOO_NEW,
    LOAD_FAIL,
    NEED_REWRITE
};

namespace DBKeys {
extern const std::string ACENTRY;
extern const std::string ACTIVEEXTERNALSPK;
extern const std::string ACTIVEINTERNALSPK;
extern const std::string BESTBLOCK;
extern const std::string BESTBLOCK_NOMERKLE;
extern const std::string CRYPTED_KEY;
extern const std::string CSCRIPT;
extern const std::string DEFAULTKEY;
extern const std::string DESTDATA;
extern const std::string FLAGS;
extern const std::string HDCHAIN;
extern const std::string KEY;
extern const std::string KEYMETA;
extern const std::string MASTER_KEY;
extern const std::string MINVERSION;
extern const std::string NAME;
extern const std::string OLD_KEY;
extern const std::string ORDERPOSNEXT;
extern const std::string POOL;
extern const std::string PURPOSE;
extern const std::string SETTINGS;
extern const std::string TX;
extern const std::string VERSION;
extern const std::string WALLETDESCRIPTOR;
extern const std::string WALLETDESCRIPTORCKEY;
extern const std::string WALLETDESCRIPTORKEY;
extern const std::string WATCHMETA;
extern const std::string WATCHS;

extern const std::string PART_EXTACC;
extern const std::string PART_EXTKEY;
extern const std::string PART_EXTKEYNAMED;
extern const std::string PART_SXADDRKEYPACK;
extern const std::string PART_FLAG;
extern const std::string PART_LOCKEDUTXO;
extern const std::string PART_SXADDR;
extern const std::string PART_WALLETSETTING;
} // namespace DBKeys

/* simple HD chain data model */
class CHDChain
{
public:
    uint32_t nExternalChainCounter;
    uint32_t nInternalChainCounter;
    CKeyID seed_id; //!< seed hash160

    static const int VERSION_HD_BASE        = 1;
    static const int VERSION_HD_CHAIN_SPLIT = 2;
    static const int CURRENT_VERSION        = VERSION_HD_CHAIN_SPLIT;
    int nVersion;

    CHDChain() { SetNull(); }

    SERIALIZE_METHODS(CHDChain, obj)
    {
        READWRITE(obj.nVersion, obj.nExternalChainCounter, obj.seed_id);
        if (obj.nVersion >= VERSION_HD_CHAIN_SPLIT) {
            READWRITE(obj.nInternalChainCounter);
        }
    }

    void SetNull()
    {
        nVersion = CHDChain::CURRENT_VERSION;
        nExternalChainCounter = 0;
        nInternalChainCounter = 0;
        seed_id.SetNull();
    }

    bool operator==(const CHDChain& chain) const
    {
        return seed_id == chain.seed_id;
    }
};

class CKeyMetadata
{
public:
    static const int VERSION_BASIC=1;
    static const int VERSION_WITH_HDDATA=10;
    static const int VERSION_WITH_KEY_ORIGIN = 12;
    static const int CURRENT_VERSION=VERSION_WITH_KEY_ORIGIN;
    int nVersion;
    int64_t nCreateTime; // 0 means unknown
    std::string hdKeypath; //optional HD/bip32 keypath. Still used to determine whether a key is a seed. Also kept for backwards compatibility
    CKeyID hd_seed_id; //id of the HD seed used to derive this key
    KeyOriginInfo key_origin; // Key origin info with path and fingerprint
    bool has_key_origin = false; //!< Whether the key_origin is useful

    CKeyMetadata()
    {
        SetNull();
    }
    explicit CKeyMetadata(int64_t nCreateTime_)
    {
        SetNull();
        nCreateTime = nCreateTime_;
    }

    SERIALIZE_METHODS(CKeyMetadata, obj)
    {
        READWRITE(obj.nVersion, obj.nCreateTime);
        if (obj.nVersion >= VERSION_WITH_HDDATA) {
            READWRITE(obj.hdKeypath, obj.hd_seed_id);
        }
        if (obj.nVersion >= VERSION_WITH_KEY_ORIGIN)
        {
            READWRITE(obj.key_origin);
            READWRITE(obj.has_key_origin);
        }
    }

    void SetNull()
    {
        nVersion = CKeyMetadata::CURRENT_VERSION;
        nCreateTime = 0;
        hdKeypath.clear();
        hd_seed_id.SetNull();
        key_origin.clear();
        has_key_origin = false;
    }
};

/** Access to the wallet database.
 * Opens the database and provides read and write access to it. Each read and write is its own transaction.
 * Multiple operation transactions can be started using TxnBegin() and committed using TxnCommit()
 * Otherwise the transaction will be committed when the object goes out of scope.
 * Optionally (on by default) it will flush to disk on close.
 * Every 1000 writes will automatically trigger a flush to disk.
 */
class WalletBatch
{
friend class CHDWalletDB;
private:
    template <typename K, typename T>
    bool WriteIC(const K& key, const T& value, bool fOverwrite = true)
    {
        if (!m_batch.Write(key, value, fOverwrite)) {
            return false;
        }
        m_database.IncrementUpdateCounter();
        if (m_database.nUpdateCounter % 1000 == 0) {
            m_batch.Flush();
        }
        return true;
    }

    template <typename K>
    bool EraseIC(const K& key)
    {
        if (!m_batch.Erase(key)) {
            return false;
        }
        m_database.IncrementUpdateCounter();
        if (m_database.nUpdateCounter % 1000 == 0) {
            m_batch.Flush();
        }
        return true;
    }

public:
    explicit WalletBatch(WalletDatabase& database, const char* pszMode = "r+", bool _fFlushOnClose = true) :
        m_batch(database, pszMode, _fFlushOnClose),
        m_database(database)
    {
    }
    WalletBatch(const WalletBatch&) = delete;
    WalletBatch& operator=(const WalletBatch&) = delete;

    bool WriteName(const std::string& strAddress, const std::string& strName);
    bool EraseName(const std::string& strAddress);

    bool WritePurpose(const std::string& strAddress, const std::string& purpose);
    bool ErasePurpose(const std::string& strAddress);

    bool WriteTx(const CWalletTx& wtx);
    bool EraseTx(uint256 hash);

    bool WriteKeyMetadata(const CKeyMetadata& meta, const CPubKey& pubkey, const bool overwrite);
    bool WriteKey(const CPubKey& vchPubKey, const CPrivKey& vchPrivKey, const CKeyMetadata &keyMeta);
    bool WriteCryptedKey(const CPubKey& vchPubKey, const std::vector<unsigned char>& vchCryptedSecret, const CKeyMetadata &keyMeta);
    bool WriteMasterKey(unsigned int nID, const CMasterKey& kMasterKey);

    bool WriteCScript(const uint160& hash, const CScript& redeemScript);

    bool WriteWatchOnly(const CScript &script, const CKeyMetadata &keymeta);
    bool EraseWatchOnly(const CScript &script);

    bool WriteBestBlock(const CBlockLocator& locator);
    bool ReadBestBlock(CBlockLocator& locator);

    bool WriteOrderPosNext(int64_t nOrderPosNext);

    bool ReadPool(int64_t nPool, CKeyPool& keypool);
    bool WritePool(int64_t nPool, const CKeyPool& keypool);
    bool ErasePool(int64_t nPool);

    bool WriteMinVersion(int nVersion);

    bool WriteDescriptorKey(const uint256& desc_id, const CPubKey& pubkey, const CPrivKey& privkey);
    bool WriteCryptedDescriptorKey(const uint256& desc_id, const CPubKey& pubkey, const std::vector<unsigned char>& secret);
    bool WriteDescriptor(const uint256& desc_id, const WalletDescriptor& descriptor);
    bool WriteDescriptorDerivedCache(const CExtPubKey& xpub, const uint256& desc_id, uint32_t key_exp_index, uint32_t der_index);
    bool WriteDescriptorParentCache(const CExtPubKey& xpub, const uint256& desc_id, uint32_t key_exp_index);

    /// Write destination data key,value tuple to database
    bool WriteDestData(const std::string &address, const std::string &key, const std::string &value);
    /// Erase destination data tuple from wallet database
    bool EraseDestData(const std::string &address, const std::string &key);

    bool WriteActiveScriptPubKeyMan(uint8_t type, const uint256& id, bool internal);

    DBErrors LoadWallet(CWallet* pwallet);
    DBErrors FindWalletTx(std::vector<uint256>& vTxHash, std::list<CWalletTx>& vWtx);
    DBErrors ZapWalletTx(std::list<CWalletTx>& vWtx);
    DBErrors ZapSelectTx(std::vector<uint256>& vHashIn, std::vector<uint256>& vHashOut);
<<<<<<< HEAD
    /* Try to (very carefully!) recover wallet database (with a possible key type filter) */
    static bool Recover(const fs::path& wallet_path, void *callbackDataIn, bool (*recoverKVcallback)(void* callbackData, CDataStream &ssKey, CDataStream &ssValue), std::string& out_backup_filename);
    /* Recover convenience-function to bypass the key filter callback, called when verify fails, recovers everything */
    static bool Recover(const fs::path& wallet_path, std::string& out_backup_filename);
    /* Recover filter (used as callback), will only let keys (cryptographical keys) as KV/key-type pass through */
    static bool RecoverKeysOnlyFilter(void *callbackData, CDataStream &ssKey, CDataStream &ssValue);
=======
>>>>>>> 520e435b
    /* Function to determine if a certain KV/key-type is a key (cryptographical key) type */
    static bool IsKeyType(const std::string& strType);
    /* verifies the database environment */
    static bool VerifyEnvironment(const fs::path& wallet_path, bilingual_str& errorStr);
    /* verifies the database file */
    static bool VerifyDatabaseFile(const fs::path& wallet_path, bilingual_str& errorStr);

    //! write the hdchain model (external chain child index counter)
    bool WriteHDChain(const CHDChain& chain);

    bool WriteWalletFlags(const uint64_t flags);
    //! Begin a new transaction
    bool TxnBegin();
    //! Commit current transaction
    bool TxnCommit();
    //! Abort current transaction
    bool TxnAbort();

    bool WriteLockedUnspentOutput(const COutPoint &o);
    bool EraseLockedUnspentOutput(const COutPoint &o);
    bool EraseAllByPrefix(std::string sPrefix);

//private:
    BerkeleyBatch m_batch;
    WalletDatabase& m_database;
};

//! Compacts BDB state so that wallet.dat is self-contained (if there are changes)
void MaybeCompactWalletDB();

//! Unserialize a given Key-Value pair and load it into the wallet
bool ReadKeyValue(CWallet* pwallet, CDataStream& ssKey, CDataStream& ssValue, std::string& strType, std::string& strErr);

#endif // BITCOIN_WALLET_WALLETDB_H<|MERGE_RESOLUTION|>--- conflicted
+++ resolved
@@ -271,15 +271,7 @@
     DBErrors FindWalletTx(std::vector<uint256>& vTxHash, std::list<CWalletTx>& vWtx);
     DBErrors ZapWalletTx(std::list<CWalletTx>& vWtx);
     DBErrors ZapSelectTx(std::vector<uint256>& vHashIn, std::vector<uint256>& vHashOut);
-<<<<<<< HEAD
-    /* Try to (very carefully!) recover wallet database (with a possible key type filter) */
-    static bool Recover(const fs::path& wallet_path, void *callbackDataIn, bool (*recoverKVcallback)(void* callbackData, CDataStream &ssKey, CDataStream &ssValue), std::string& out_backup_filename);
-    /* Recover convenience-function to bypass the key filter callback, called when verify fails, recovers everything */
-    static bool Recover(const fs::path& wallet_path, std::string& out_backup_filename);
-    /* Recover filter (used as callback), will only let keys (cryptographical keys) as KV/key-type pass through */
-    static bool RecoverKeysOnlyFilter(void *callbackData, CDataStream &ssKey, CDataStream &ssValue);
-=======
->>>>>>> 520e435b
+
     /* Function to determine if a certain KV/key-type is a key (cryptographical key) type */
     static bool IsKeyType(const std::string& strType);
     /* verifies the database environment */
