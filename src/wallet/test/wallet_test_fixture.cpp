// Copyright (c) 2016-2022 The Bitcoin Core developers
// Distributed under the MIT software license, see the accompanying
// file COPYING or http://www.opensource.org/licenses/mit-license.php.

#include <wallet/test/wallet_test_fixture.h>

#include <scheduler.h>

namespace wallet {
WalletTestingSetup::WalletTestingSetup(const std::string& chainName)
    : TestingSetup(chainName),
      m_wallet_loader{interfaces::MakeWalletLoader(*m_node.chain, *Assert(m_node.args))},
      m_wallet(m_node.chain.get(), "", CreateMockWalletDatabase())
{
    m_wallet.LoadWallet();
    m_chain_notifications_handler = m_node.chain->handleNotifications({ &m_wallet, [](CWallet*) {} });
    m_wallet_loader->registerRpcs();
}

WalletTestingSetup::~WalletTestingSetup()
{
<<<<<<< HEAD
    bool fFirstRun;

    m_wallet.LoadWallet(fFirstRun);
    m_chain_notifications_handler = m_chain->handleNotifications({ &m_wallet, [](CWallet*) {} });
    m_wallet_client->registerRpcs();
}
=======
    if (m_node.scheduler) m_node.scheduler->stop();
}
} // namespace wallet
>>>>>>> 8739b5cc
<|MERGE_RESOLUTION|>--- conflicted
+++ resolved
@@ -19,15 +19,6 @@
 
 WalletTestingSetup::~WalletTestingSetup()
 {
-<<<<<<< HEAD
-    bool fFirstRun;
-
-    m_wallet.LoadWallet(fFirstRun);
-    m_chain_notifications_handler = m_chain->handleNotifications({ &m_wallet, [](CWallet*) {} });
-    m_wallet_client->registerRpcs();
-}
-=======
     if (m_node.scheduler) m_node.scheduler->stop();
 }
-} // namespace wallet
->>>>>>> 8739b5cc
+} // namespace wallet