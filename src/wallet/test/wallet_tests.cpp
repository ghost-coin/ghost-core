// Copyright (c) 2012-2022 The Bitcoin Core developers
// Distributed under the MIT software license, see the accompanying
// file COPYING or http://www.opensource.org/licenses/mit-license.php.

#include <wallet/wallet.h>

#include <future>
#include <memory>
#include <stdint.h>
#include <vector>

#include <interfaces/chain.h>
#include <key_io.h>
#include <node/blockstorage.h>
#include <policy/policy.h>
#include <rpc/server.h>
#include <test/util/logging.h>
#include <test/util/setup_common.h>
#include <util/translation.h>
#include <validation.h>
#include <wallet/coincontrol.h>
#include <wallet/context.h>
#include <wallet/receive.h>
#include <wallet/spend.h>
#include <wallet/test/util.h>
#include <wallet/test/wallet_test_fixture.h>

#include <boost/test/unit_test.hpp>
#include <univalue.h>

using node::MAX_BLOCKFILE_SIZE;
using node::UnlinkPrunedFiles;

namespace wallet {
RPCHelpMan importmulti();
RPCHelpMan dumpwallet();
RPCHelpMan importwallet();

// Ensure that fee levels defined in the wallet are at least as high
// as the default levels for node policy.
static_assert(DEFAULT_TRANSACTION_MINFEE >= DEFAULT_MIN_RELAY_TX_FEE, "wallet minimum fee is smaller than default relay fee");
static_assert(WALLET_INCREMENTAL_RELAY_FEE >= DEFAULT_INCREMENTAL_RELAY_FEE, "wallet incremental fee is smaller than default incremental relay fee");

BOOST_FIXTURE_TEST_SUITE(wallet_tests, WalletTestingSetup)

static std::shared_ptr<CWallet> TestLoadWallet(WalletContext& context)
{
    DatabaseOptions options;
    options.create_flags = WALLET_FLAG_DESCRIPTORS;
    DatabaseStatus status;
    bilingual_str error;
    std::vector<bilingual_str> warnings;
    auto database = MakeWalletDatabase("", options, status, error);
    auto wallet = CWallet::Create(context, "", std::move(database), options.create_flags, error, warnings);
    NotifyWalletLoaded(context, wallet);
    return wallet;
}

static void TestUnloadWallet(std::shared_ptr<CWallet>&& wallet)
{
    SyncWithValidationInterfaceQueue();
    wallet->m_chain_notifications_handler.reset();
    UnloadWallet(std::move(wallet));
}

static CMutableTransaction TestSimpleSpend(const CTransaction& from, uint32_t index, const CKey& key, const CScript& pubkey)
{
    CMutableTransaction mtx;
    mtx.vout.push_back({from.vout[index].nValue - DEFAULT_TRANSACTION_MAXFEE, pubkey});
    mtx.vin.push_back({CTxIn{from.GetHash(), index}});
    FillableSigningProvider keystore;
    keystore.AddKey(key);
    std::map<COutPoint, Coin> coins;
    coins[mtx.vin[0].prevout].out = from.vout[index];
    std::map<int, bilingual_str> input_errors;
    BOOST_CHECK(SignTransaction(mtx, &keystore, coins, SIGHASH_ALL, input_errors));
    return mtx;
}

static void AddKey(CWallet& wallet, const CKey& key)
{
    LOCK(wallet.cs_wallet);
    FlatSigningProvider provider;
    std::string error;
    std::unique_ptr<Descriptor> desc = Parse("combo(" + EncodeSecret(key) + ")", provider, error, /* require_checksum=*/ false);
    assert(desc);
    WalletDescriptor w_desc(std::move(desc), 0, 0, 1, 1);
    if (!wallet.AddWalletDescriptor(w_desc, provider, "", false)) assert(false);
}

BOOST_FIXTURE_TEST_CASE(scan_for_wallet_transactions, TestChain100Setup)
{
    // Cap last block file size, and mine new block in a new block file.
    CBlockIndex* oldTip = WITH_LOCK(Assert(m_node.chainman)->GetMutex(), return m_node.chainman->ActiveChain().Tip());
    WITH_LOCK(::cs_main, m_node.chainman->m_blockman.GetBlockFileInfo(oldTip->GetBlockPos().nFile)->nSize = MAX_BLOCKFILE_SIZE);
    CreateAndProcessBlock({}, GetScriptForRawPubKey(coinbaseKey.GetPubKey()));
    CBlockIndex* newTip = WITH_LOCK(Assert(m_node.chainman)->GetMutex(), return m_node.chainman->ActiveChain().Tip());

    // Verify ScanForWalletTransactions fails to read an unknown start block.
    {
        CWallet wallet(m_node.chain.get(), "", CreateDummyWalletDatabase());
        {
            LOCK(wallet.cs_wallet);
            LOCK(Assert(m_node.chainman)->GetMutex());
            wallet.SetWalletFlag(WALLET_FLAG_DESCRIPTORS);
            wallet.SetLastBlockProcessed(m_node.chainman->ActiveChain().Height(), m_node.chainman->ActiveChain().Tip()->GetBlockHash());
        }
        AddKey(wallet, coinbaseKey);
        WalletRescanReserver reserver(wallet);
        reserver.reserve();
        CWallet::ScanResult result = wallet.ScanForWalletTransactions(/*start_block=*/{}, /*start_height=*/0, /*max_height=*/{}, reserver, /*fUpdate=*/false, /*save_progress=*/false);
        BOOST_CHECK_EQUAL(result.status, CWallet::ScanResult::FAILURE);
        BOOST_CHECK(result.last_failed_block.IsNull());
        BOOST_CHECK(result.last_scanned_block.IsNull());
        BOOST_CHECK(!result.last_scanned_height);
        BOOST_CHECK_EQUAL(GetBalance(wallet).m_mine_immature, 0);
    }

    // Verify ScanForWalletTransactions picks up transactions in both the old
    // and new block files.
    {
        CWallet wallet(m_node.chain.get(), "", CreateMockWalletDatabase());
        {
            LOCK(wallet.cs_wallet);
            LOCK(Assert(m_node.chainman)->GetMutex());
            wallet.SetWalletFlag(WALLET_FLAG_DESCRIPTORS);
            wallet.SetLastBlockProcessed(m_node.chainman->ActiveChain().Height(), m_node.chainman->ActiveChain().Tip()->GetBlockHash());
        }
        AddKey(wallet, coinbaseKey);
        WalletRescanReserver reserver(wallet);
        std::chrono::steady_clock::time_point fake_time;
        reserver.setNow([&] { fake_time += 60s; return fake_time; });
        reserver.reserve();

        {
            CBlockLocator locator;
            BOOST_CHECK(!WalletBatch{wallet.GetDatabase()}.ReadBestBlock(locator));
            BOOST_CHECK(locator.IsNull());
        }

        CWallet::ScanResult result = wallet.ScanForWalletTransactions(/*start_block=*/oldTip->GetBlockHash(), /*start_height=*/oldTip->nHeight, /*max_height=*/{}, reserver, /*fUpdate=*/false, /*save_progress=*/true);
        BOOST_CHECK_EQUAL(result.status, CWallet::ScanResult::SUCCESS);
        BOOST_CHECK(result.last_failed_block.IsNull());
        BOOST_CHECK_EQUAL(result.last_scanned_block, newTip->GetBlockHash());
        BOOST_CHECK_EQUAL(*result.last_scanned_height, newTip->nHeight);
        BOOST_CHECK_EQUAL(GetBalance(wallet).m_mine_immature, 100 * COIN);

        {
            CBlockLocator locator;
            BOOST_CHECK(WalletBatch{wallet.GetDatabase()}.ReadBestBlock(locator));
            BOOST_CHECK(!locator.IsNull());
        }
    }

    // Prune the older block file.
    int file_number;
    {
        LOCK(cs_main);
        file_number = oldTip->GetBlockPos().nFile;
        Assert(m_node.chainman)->m_blockman.PruneOneBlockFile(file_number);
    }
    UnlinkPrunedFiles({file_number});

    // Verify ScanForWalletTransactions only picks transactions in the new block
    // file.
    {
        CWallet wallet(m_node.chain.get(), "", CreateDummyWalletDatabase());
        {
            LOCK(wallet.cs_wallet);
            LOCK(Assert(m_node.chainman)->GetMutex());
            wallet.SetWalletFlag(WALLET_FLAG_DESCRIPTORS);
            wallet.SetLastBlockProcessed(m_node.chainman->ActiveChain().Height(), m_node.chainman->ActiveChain().Tip()->GetBlockHash());
        }
        AddKey(wallet, coinbaseKey);
        WalletRescanReserver reserver(wallet);
        reserver.reserve();
        CWallet::ScanResult result = wallet.ScanForWalletTransactions(/*start_block=*/oldTip->GetBlockHash(), /*start_height=*/oldTip->nHeight, /*max_height=*/{}, reserver, /*fUpdate=*/false, /*save_progress=*/false);
        BOOST_CHECK_EQUAL(result.status, CWallet::ScanResult::FAILURE);
        BOOST_CHECK_EQUAL(result.last_failed_block, oldTip->GetBlockHash());
        BOOST_CHECK_EQUAL(result.last_scanned_block, newTip->GetBlockHash());
        BOOST_CHECK_EQUAL(*result.last_scanned_height, newTip->nHeight);
        BOOST_CHECK_EQUAL(GetBalance(wallet).m_mine_immature, 50 * COIN);
    }

    // Prune the remaining block file.
    {
        LOCK(cs_main);
        file_number = newTip->GetBlockPos().nFile;
        Assert(m_node.chainman)->m_blockman.PruneOneBlockFile(file_number);
    }
    UnlinkPrunedFiles({file_number});

    // Verify ScanForWalletTransactions scans no blocks.
    {
        CWallet wallet(m_node.chain.get(), "", CreateDummyWalletDatabase());
        {
            LOCK(wallet.cs_wallet);
            LOCK(Assert(m_node.chainman)->GetMutex());
            wallet.SetWalletFlag(WALLET_FLAG_DESCRIPTORS);
            wallet.SetLastBlockProcessed(m_node.chainman->ActiveChain().Height(), m_node.chainman->ActiveChain().Tip()->GetBlockHash());
        }
        AddKey(wallet, coinbaseKey);
        WalletRescanReserver reserver(wallet);
        reserver.reserve();
        CWallet::ScanResult result = wallet.ScanForWalletTransactions(/*start_block=*/oldTip->GetBlockHash(), /*start_height=*/oldTip->nHeight, /*max_height=*/{}, reserver, /*fUpdate=*/false, /*save_progress=*/false);
        BOOST_CHECK_EQUAL(result.status, CWallet::ScanResult::FAILURE);
        BOOST_CHECK_EQUAL(result.last_failed_block, newTip->GetBlockHash());
        BOOST_CHECK(result.last_scanned_block.IsNull());
        BOOST_CHECK(!result.last_scanned_height);
        BOOST_CHECK_EQUAL(GetBalance(wallet).m_mine_immature, 0);
    }
}

BOOST_FIXTURE_TEST_CASE(importmulti_rescan, TestChain100Setup)
{
    // Cap last block file size, and mine new block in a new block file.
    CBlockIndex* oldTip = WITH_LOCK(Assert(m_node.chainman)->GetMutex(), return m_node.chainman->ActiveChain().Tip());
    WITH_LOCK(::cs_main, m_node.chainman->m_blockman.GetBlockFileInfo(oldTip->GetBlockPos().nFile)->nSize = MAX_BLOCKFILE_SIZE);
    CreateAndProcessBlock({}, GetScriptForRawPubKey(coinbaseKey.GetPubKey()));
    CBlockIndex* newTip = WITH_LOCK(Assert(m_node.chainman)->GetMutex(), return m_node.chainman->ActiveChain().Tip());

    // Prune the older block file.
    int file_number;
    {
        LOCK(cs_main);
        file_number = oldTip->GetBlockPos().nFile;
        Assert(m_node.chainman)->m_blockman.PruneOneBlockFile(file_number);
    }
    UnlinkPrunedFiles({file_number});

    // Verify importmulti RPC returns failure for a key whose creation time is
    // before the missing block, and success for a key whose creation time is
    // after.
    {
        const std::shared_ptr<CWallet> wallet = std::make_shared<CWallet>(m_node.chain.get(), "", CreateDummyWalletDatabase());
        wallet->SetupLegacyScriptPubKeyMan();
        WITH_LOCK(wallet->cs_wallet, wallet->SetLastBlockProcessed(newTip->nHeight, newTip->GetBlockHash()));
        WalletContext context;
        context.args = &m_args;
        AddWallet(context, wallet);
        UniValue keys;
        keys.setArray();
        UniValue key;
        key.setObject();
        key.pushKV("scriptPubKey", HexStr(GetScriptForRawPubKey(coinbaseKey.GetPubKey())));
        key.pushKV("timestamp", 0);
        key.pushKV("internal", UniValue(true));
        keys.push_back(key);
        key.clear();
        key.setObject();
        CKey futureKey;
        futureKey.MakeNewKey(true);
        key.pushKV("scriptPubKey", HexStr(GetScriptForRawPubKey(futureKey.GetPubKey())));
        key.pushKV("timestamp", newTip->GetBlockTimeMax() + TIMESTAMP_WINDOW + 1);
        key.pushKV("internal", UniValue(true));
        keys.push_back(key);
        JSONRPCRequest request;
        request.context = &context;
        request.params.setArray();
        request.params.push_back(keys);

        UniValue response = importmulti().HandleRequest(request);
        BOOST_CHECK_EQUAL(response.write(),
            strprintf("[{\"success\":false,\"error\":{\"code\":-1,\"message\":\"Rescan failed for key with creation "
                      "timestamp %d. There was an error reading a block from time %d, which is after or within %d "
                      "seconds of key creation, and could contain transactions pertaining to the key. As a result, "
                      "transactions and coins using this key may not appear in the wallet. This error could be caused "
                      "by pruning or data corruption (see particld log for details) and could be dealt with by "
<<<<<<< HEAD
                      "downloading and rescanning the relevant blocks (see -reindex and -rescan "
                      "options).\"}},{\"success\":true}]",
=======
                      "downloading and rescanning the relevant blocks (see -reindex option and rescanblockchain "
                      "RPC).\"}},{\"success\":true}]",
>>>>>>> 8739b5cc
                              0, oldTip->GetBlockTimeMax(), TIMESTAMP_WINDOW));
        RemoveWallet(context, wallet, /* load_on_start= */ std::nullopt);
    }
}

// Verify importwallet RPC starts rescan at earliest block with timestamp
// greater or equal than key birthday. Previously there was a bug where
// importwallet RPC would start the scan at the latest block with timestamp less
// than or equal to key birthday.
BOOST_FIXTURE_TEST_CASE(importwallet_rescan, TestChain100Setup)
{
    // Create two blocks with same timestamp to verify that importwallet rescan
    // will pick up both blocks, not just the first.
    const int64_t BLOCK_TIME = WITH_LOCK(Assert(m_node.chainman)->GetMutex(), return m_node.chainman->ActiveChain().Tip()->GetBlockTimeMax() + 5);
    SetMockTime(BLOCK_TIME);
    m_coinbase_txns.emplace_back(CreateAndProcessBlock({}, GetScriptForRawPubKey(coinbaseKey.GetPubKey())).vtx[0]);
    m_coinbase_txns.emplace_back(CreateAndProcessBlock({}, GetScriptForRawPubKey(coinbaseKey.GetPubKey())).vtx[0]);

    // Set key birthday to block time increased by the timestamp window, so
    // rescan will start at the block time.
    const int64_t KEY_TIME = BLOCK_TIME + TIMESTAMP_WINDOW;
    SetMockTime(KEY_TIME);
    m_coinbase_txns.emplace_back(CreateAndProcessBlock({}, GetScriptForRawPubKey(coinbaseKey.GetPubKey())).vtx[0]);

    std::string backup_file = fs::PathToString(m_args.GetDataDirNet() / "wallet.backup");

    // Import key into wallet and call dumpwallet to create backup file.
    {
        WalletContext context;
        context.args = &m_args;
        const std::shared_ptr<CWallet> wallet = std::make_shared<CWallet>(m_node.chain.get(), "", CreateDummyWalletDatabase());
        {
            auto spk_man = wallet->GetOrCreateLegacyScriptPubKeyMan();
            LOCK2(wallet->cs_wallet, spk_man->cs_KeyStore);
            spk_man->mapKeyMetadata[coinbaseKey.GetPubKey().GetID()].nCreateTime = KEY_TIME;
            spk_man->AddKeyPubKey(coinbaseKey, coinbaseKey.GetPubKey());

            AddWallet(context, wallet);
            LOCK(Assert(m_node.chainman)->GetMutex());
            wallet->SetLastBlockProcessed(m_node.chainman->ActiveChain().Height(), m_node.chainman->ActiveChain().Tip()->GetBlockHash());
        }
        JSONRPCRequest request;
        request.context = &context;
        request.params.setArray();
        request.params.push_back(backup_file);

        wallet::dumpwallet().HandleRequest(request);
        RemoveWallet(context, wallet, /* load_on_start= */ std::nullopt);
    }

    // Call importwallet RPC and verify all blocks with timestamps >= BLOCK_TIME
    // were scanned, and no prior blocks were scanned.
    {
        const std::shared_ptr<CWallet> wallet = std::make_shared<CWallet>(m_node.chain.get(), "", CreateDummyWalletDatabase());
        LOCK(wallet->cs_wallet);
        wallet->SetupLegacyScriptPubKeyMan();

        WalletContext context;
        context.args = &m_args;
        JSONRPCRequest request;
        request.context = &context;
        request.params.setArray();
        request.params.push_back(backup_file);
        AddWallet(context, wallet);
        LOCK(Assert(m_node.chainman)->GetMutex());
        wallet->SetLastBlockProcessed(m_node.chainman->ActiveChain().Height(), m_node.chainman->ActiveChain().Tip()->GetBlockHash());
        wallet::importwallet().HandleRequest(request);
        RemoveWallet(context, wallet, /* load_on_start= */ std::nullopt);

        BOOST_CHECK_EQUAL(wallet->mapWallet.size(), 3U);
        BOOST_CHECK_EQUAL(m_coinbase_txns.size(), 103U);
        for (size_t i = 0; i < m_coinbase_txns.size(); ++i) {
            bool found = wallet->GetWalletTx(m_coinbase_txns[i]->GetHash());
            bool expected = i >= 100;
            BOOST_CHECK_EQUAL(found, expected);
        }
    }
}

// Check that GetImmatureCredit() returns a newly calculated value instead of
// the cached value after a MarkDirty() call.
//
// This is a regression test written to verify a bugfix for the immature credit
// function. Similar tests probably should be written for the other credit and
// debit functions.
BOOST_FIXTURE_TEST_CASE(coin_mark_dirty_immature_credit, TestChain100Setup)
{
    CWallet wallet(m_node.chain.get(), "", CreateDummyWalletDatabase());

    LOCK(wallet.cs_wallet);
    LOCK(Assert(m_node.chainman)->GetMutex());
    CWalletTx wtx{m_coinbase_txns.back(), TxStateConfirmed{m_node.chainman->ActiveChain().Tip()->GetBlockHash(), m_node.chainman->ActiveChain().Height(), /*index=*/0}};
    wallet.SetWalletFlag(WALLET_FLAG_DESCRIPTORS);
    wallet.SetupDescriptorScriptPubKeyMans();

    wallet.SetLastBlockProcessed(m_node.chainman->ActiveChain().Height(), m_node.chainman->ActiveChain().Tip()->GetBlockHash());

    // Call GetImmatureCredit() once before adding the key to the wallet to
    // cache the current immature credit amount, which is 0.
    BOOST_CHECK_EQUAL(CachedTxGetImmatureCredit(wallet, wtx, ISMINE_SPENDABLE), 0);

    // Invalidate the cached value, add the key, and make sure a new immature
    // credit amount is calculated.
    wtx.MarkDirty();
    AddKey(wallet, coinbaseKey);
    BOOST_CHECK_EQUAL(CachedTxGetImmatureCredit(wallet, wtx, ISMINE_SPENDABLE), 50*COIN);
}

static int64_t AddTx(ChainstateManager& chainman, CWallet& wallet, uint32_t lockTime, int64_t mockTime, int64_t blockTime)
{
    CMutableTransaction tx;
    TxState state = TxStateInactive{};
    tx.nLockTime = lockTime;
    SetMockTime(mockTime);
    CBlockIndex* block = nullptr;
    if (blockTime > 0) {
        LOCK(cs_main);
        auto inserted = chainman.BlockIndex().emplace(std::piecewise_construct, std::make_tuple(GetRandHash()), std::make_tuple());
        assert(inserted.second);
        const uint256& hash = inserted.first->first;
        block = &inserted.first->second;
        block->nTime = blockTime;
        block->phashBlock = &hash;
        state = TxStateConfirmed{hash, block->nHeight, /*index=*/0};
    }
    return wallet.AddToWallet(MakeTransactionRef(tx), state, [&](CWalletTx& wtx, bool /* new_tx */) {
        // Assign wtx.m_state to simplify test and avoid the need to simulate
        // reorg events. Without this, AddToWallet asserts false when the same
        // transaction is confirmed in different blocks.
        wtx.m_state = state;
        return true;
    })->nTimeSmart;
}

// Simple test to verify assignment of CWalletTx::nSmartTime value. Could be
// expanded to cover more corner cases of smart time logic.
BOOST_AUTO_TEST_CASE(ComputeTimeSmart)
{
    // New transaction should use clock time if lower than block time.
    BOOST_CHECK_EQUAL(AddTx(*m_node.chainman, m_wallet, 1, 100, 120), 100);

    // Test that updating existing transaction does not change smart time.
    BOOST_CHECK_EQUAL(AddTx(*m_node.chainman, m_wallet, 1, 200, 220), 100);

    // New transaction should use clock time if there's no block time.
    BOOST_CHECK_EQUAL(AddTx(*m_node.chainman, m_wallet, 2, 300, 0), 300);

    // New transaction should use block time if lower than clock time.
    BOOST_CHECK_EQUAL(AddTx(*m_node.chainman, m_wallet, 3, 420, 400), 400);

    // New transaction should use latest entry time if higher than
    // min(block time, clock time).
    BOOST_CHECK_EQUAL(AddTx(*m_node.chainman, m_wallet, 4, 500, 390), 400);

    // If there are future entries, new transaction should use time of the
    // newest entry that is no more than 300 seconds ahead of the clock time.
    BOOST_CHECK_EQUAL(AddTx(*m_node.chainman, m_wallet, 5, 50, 600), 300);
}

BOOST_AUTO_TEST_CASE(LoadReceiveRequests)
{
    CTxDestination dest = PKHash();
    LOCK(m_wallet.cs_wallet);
    WalletBatch batch{m_wallet.GetDatabase()};
    m_wallet.SetAddressUsed(batch, dest, true);
    m_wallet.SetAddressReceiveRequest(batch, dest, "0", "val_rr0");
    m_wallet.SetAddressReceiveRequest(batch, dest, "1", "val_rr1");

    auto values = m_wallet.GetAddressReceiveRequests();
    BOOST_CHECK_EQUAL(values.size(), 2U);
    BOOST_CHECK_EQUAL(values[0], "val_rr0");
    BOOST_CHECK_EQUAL(values[1], "val_rr1");
}

// Test some watch-only LegacyScriptPubKeyMan methods by the procedure of loading (LoadWatchOnly),
// checking (HaveWatchOnly), getting (GetWatchPubKey) and removing (RemoveWatchOnly) a
// given PubKey, resp. its corresponding P2PK Script. Results of the impact on
// the address -> PubKey map is dependent on whether the PubKey is a point on the curve
static void TestWatchOnlyPubKey(LegacyScriptPubKeyMan* spk_man, const CPubKey& add_pubkey)
{
    CScript p2pk = GetScriptForRawPubKey(add_pubkey);
    CKeyID add_address = add_pubkey.GetID();
    CPubKey found_pubkey;
    LOCK(spk_man->cs_KeyStore);

    // all Scripts (i.e. also all PubKeys) are added to the general watch-only set
    BOOST_CHECK(!spk_man->HaveWatchOnly(p2pk));
    spk_man->LoadWatchOnly(p2pk);
    BOOST_CHECK(spk_man->HaveWatchOnly(p2pk));

    // only PubKeys on the curve shall be added to the watch-only address -> PubKey map
    bool is_pubkey_fully_valid = add_pubkey.IsFullyValid();
    if (is_pubkey_fully_valid) {
        BOOST_CHECK(spk_man->GetWatchPubKey(add_address, found_pubkey));
        BOOST_CHECK(found_pubkey == add_pubkey);
    } else {
        BOOST_CHECK(!spk_man->GetWatchPubKey(add_address, found_pubkey));
        BOOST_CHECK(found_pubkey == CPubKey()); // passed key is unchanged
    }

    spk_man->RemoveWatchOnly(p2pk);
    BOOST_CHECK(!spk_man->HaveWatchOnly(p2pk));

    if (is_pubkey_fully_valid) {
        BOOST_CHECK(!spk_man->GetWatchPubKey(add_address, found_pubkey));
        BOOST_CHECK(found_pubkey == add_pubkey); // passed key is unchanged
    }
}

// Cryptographically invalidate a PubKey whilst keeping length and first byte
static void PollutePubKey(CPubKey& pubkey)
{
    std::vector<unsigned char> pubkey_raw(pubkey.begin(), pubkey.end());
    std::fill(pubkey_raw.begin()+1, pubkey_raw.end(), 0);
    pubkey = CPubKey(pubkey_raw);
    assert(!pubkey.IsFullyValid());
    assert(pubkey.IsValid());
}

// Test watch-only logic for PubKeys
BOOST_AUTO_TEST_CASE(WatchOnlyPubKeys)
{
    CKey key;
    CPubKey pubkey;
    LegacyScriptPubKeyMan* spk_man = m_wallet.GetOrCreateLegacyScriptPubKeyMan();

    BOOST_CHECK(!spk_man->HaveWatchOnly());

    // uncompressed valid PubKey
    key.MakeNewKey(false);
    pubkey = key.GetPubKey();
    assert(!pubkey.IsCompressed());
    TestWatchOnlyPubKey(spk_man, pubkey);

    // uncompressed cryptographically invalid PubKey
    PollutePubKey(pubkey);
    TestWatchOnlyPubKey(spk_man, pubkey);

    // compressed valid PubKey
    key.MakeNewKey(true);
    pubkey = key.GetPubKey();
    assert(pubkey.IsCompressed());
    TestWatchOnlyPubKey(spk_man, pubkey);

    // compressed cryptographically invalid PubKey
    PollutePubKey(pubkey);
    TestWatchOnlyPubKey(spk_man, pubkey);

    // invalid empty PubKey
    pubkey = CPubKey();
    TestWatchOnlyPubKey(spk_man, pubkey);
}

class ListCoinsTestingSetup : public TestChain100Setup
{
public:
    ListCoinsTestingSetup()
    {
        CreateAndProcessBlock({}, GetScriptForRawPubKey(coinbaseKey.GetPubKey()));
<<<<<<< HEAD

        wallet = MakeUnique<CWallet>(m_chain.get(), "", CreateMockWalletDatabase());
        {
            LOCK2(wallet->cs_wallet, ::cs_main);
            wallet->SetLastBlockProcessed(::ChainActive().Height(), ::ChainActive().Tip()->GetBlockHash());
        }
        bool firstRun;
        wallet->LoadWallet(firstRun);
        AddKey(*wallet, coinbaseKey);
        WalletRescanReserver reserver(*wallet);
        reserver.reserve();
        CWallet::ScanResult result = wallet->ScanForWalletTransactions(::ChainActive().Genesis()->GetBlockHash(), 0 /* start_height */, {} /* max_height */, reserver, false /* update */);
        BOOST_CHECK_EQUAL(result.status, CWallet::ScanResult::SUCCESS);
        BOOST_CHECK_EQUAL(result.last_scanned_block, ::ChainActive().Tip()->GetBlockHash());
        BOOST_CHECK_EQUAL(*result.last_scanned_height, ::ChainActive().Height());
        BOOST_CHECK(result.last_failed_block.IsNull());
=======
        wallet = CreateSyncedWallet(*m_node.chain, WITH_LOCK(Assert(m_node.chainman)->GetMutex(), return m_node.chainman->ActiveChain()), coinbaseKey);
>>>>>>> 8739b5cc
    }

    ~ListCoinsTestingSetup()
    {
        wallet.reset();
    }

    CWalletTx& AddTx(CRecipient recipient)
    {
        CTransactionRef tx;
        CCoinControl dummy;
        {
            constexpr int RANDOM_CHANGE_POSITION = -1;
            auto res = CreateTransaction(*wallet, {recipient}, RANDOM_CHANGE_POSITION, dummy);
            BOOST_CHECK(res);
            tx = res->tx;
        }
        wallet->CommitTransaction(tx, {}, {});
        CMutableTransaction blocktx;
        {
            LOCK(wallet->cs_wallet);
            blocktx = CMutableTransaction(*wallet->mapWallet.at(tx->GetHash()).tx);
        }
        CreateAndProcessBlock({CMutableTransaction(blocktx)}, GetScriptForRawPubKey(coinbaseKey.GetPubKey()));

        LOCK(wallet->cs_wallet);
        LOCK(Assert(m_node.chainman)->GetMutex());
        wallet->SetLastBlockProcessed(wallet->GetLastBlockHeight() + 1, m_node.chainman->ActiveChain().Tip()->GetBlockHash());
        auto it = wallet->mapWallet.find(tx->GetHash());
        BOOST_CHECK(it != wallet->mapWallet.end());
        it->second.m_state = TxStateConfirmed{m_node.chainman->ActiveChain().Tip()->GetBlockHash(), m_node.chainman->ActiveChain().Height(), /*index=*/1};
        return it->second;
    }

    std::unique_ptr<CWallet> wallet;
};

BOOST_FIXTURE_TEST_CASE(ListCoinsTest, ListCoinsTestingSetup)
{
    std::string coinbaseAddress = coinbaseKey.GetPubKey().GetID().ToString();

    // Confirm ListCoins initially returns 1 coin grouped under coinbaseKey
    // address.
    std::map<CTxDestination, std::vector<COutput>> list;
    {
        LOCK(wallet->cs_wallet);
        list = ListCoins(*wallet);
    }
    BOOST_CHECK_EQUAL(list.size(), 1U);
    BOOST_CHECK_EQUAL(std::get<PKHash>(list.begin()->first).ToString(), coinbaseAddress);
    BOOST_CHECK_EQUAL(list.begin()->second.size(), 1U);

    // Check initial balance from one mature coinbase transaction.
    BOOST_CHECK_EQUAL(50 * COIN, WITH_LOCK(wallet->cs_wallet, return AvailableCoins(*wallet).GetTotalAmount()));

    // Add a transaction creating a change address, and confirm ListCoins still
    // returns the coin associated with the change address underneath the
    // coinbaseKey pubkey, even though the change address has a different
    // pubkey.
    AddTx(CRecipient{GetScriptForRawPubKey({}), 1 * COIN, /*subtract_fee=*/false});
    {
        LOCK(wallet->cs_wallet);
        list = ListCoins(*wallet);
    }
    BOOST_CHECK_EQUAL(list.size(), 1U);
    BOOST_CHECK_EQUAL(std::get<PKHash>(list.begin()->first).ToString(), coinbaseAddress);
    BOOST_CHECK_EQUAL(list.begin()->second.size(), 2U);

    // Lock both coins. Confirm number of available coins drops to 0.
    {
        LOCK(wallet->cs_wallet);
        BOOST_CHECK_EQUAL(AvailableCoinsListUnspent(*wallet).Size(), 2U);
    }
    for (const auto& group : list) {
        for (const auto& coin : group.second) {
            LOCK(wallet->cs_wallet);
            wallet->LockCoin(coin.outpoint);
        }
    }
    {
        LOCK(wallet->cs_wallet);
        BOOST_CHECK_EQUAL(AvailableCoinsListUnspent(*wallet).Size(), 0U);
    }
    // Confirm ListCoins still returns same result as before, despite coins
    // being locked.
    {
        LOCK(wallet->cs_wallet);
        list = ListCoins(*wallet);
    }
    BOOST_CHECK_EQUAL(list.size(), 1U);
    BOOST_CHECK_EQUAL(std::get<PKHash>(list.begin()->first).ToString(), coinbaseAddress);
    BOOST_CHECK_EQUAL(list.begin()->second.size(), 2U);
}

void TestCoinsResult(ListCoinsTest& context, OutputType out_type, CAmount amount,
                     std::map<OutputType, size_t>& expected_coins_sizes)
{
    LOCK(context.wallet->cs_wallet);
    util::Result<CTxDestination> dest = Assert(context.wallet->GetNewDestination(out_type, ""));
    CWalletTx& wtx = context.AddTx(CRecipient{{GetScriptForDestination(*dest)}, amount, /*fSubtractFeeFromAmount=*/true});
    CoinFilterParams filter;
    filter.skip_locked = false;
    CoinsResult available_coins = AvailableCoins(*context.wallet, nullptr, std::nullopt, filter);
    // Lock outputs so they are not spent in follow-up transactions
    for (uint32_t i = 0; i < wtx.tx->vout.size(); i++) context.wallet->LockCoin({wtx.GetHash(), i});
    for (const auto& [type, size] : expected_coins_sizes) BOOST_CHECK_EQUAL(size, available_coins.coins[type].size());
}

BOOST_FIXTURE_TEST_CASE(BasicOutputTypesTest, ListCoinsTest)
{
    std::map<OutputType, size_t> expected_coins_sizes;
    for (const auto& out_type : OUTPUT_TYPES) { expected_coins_sizes[out_type] = 0U; }

    // Verify our wallet has one usable coinbase UTXO before starting
    // This UTXO is a P2PK, so it should show up in the Other bucket
    expected_coins_sizes[OutputType::UNKNOWN] = 1U;
    CoinsResult available_coins = WITH_LOCK(wallet->cs_wallet, return AvailableCoins(*wallet));
    BOOST_CHECK_EQUAL(available_coins.Size(), expected_coins_sizes[OutputType::UNKNOWN]);
    BOOST_CHECK_EQUAL(available_coins.coins[OutputType::UNKNOWN].size(), expected_coins_sizes[OutputType::UNKNOWN]);

    // We will create a self transfer for each of the OutputTypes and
    // verify it is put in the correct bucket after running GetAvailablecoins
    //
    // For each OutputType, We expect 2 UTXOs in our wallet following the self transfer:
    //   1. One UTXO as the recipient
    //   2. One UTXO from the change, due to payment address matching logic

    for (const auto& out_type : OUTPUT_TYPES) {
        if (out_type == OutputType::UNKNOWN) continue;
        expected_coins_sizes[out_type] = 2U;
        TestCoinsResult(*this, out_type, 1 * COIN, expected_coins_sizes);
    }
}

BOOST_FIXTURE_TEST_CASE(wallet_disableprivkeys, TestChain100Setup)
{
    {
        const std::shared_ptr<CWallet> wallet = std::make_shared<CWallet>(m_node.chain.get(), "", CreateDummyWalletDatabase());
        wallet->SetupLegacyScriptPubKeyMan();
        wallet->SetMinVersion(FEATURE_LATEST);
        wallet->SetWalletFlag(WALLET_FLAG_DISABLE_PRIVATE_KEYS);
        BOOST_CHECK(!wallet->TopUpKeyPool(1000));
        BOOST_CHECK(!wallet->GetNewDestination(OutputType::BECH32, ""));
    }
    {
        const std::shared_ptr<CWallet> wallet = std::make_shared<CWallet>(m_node.chain.get(), "", CreateDummyWalletDatabase());
        LOCK(wallet->cs_wallet);
        wallet->SetWalletFlag(WALLET_FLAG_DESCRIPTORS);
        wallet->SetMinVersion(FEATURE_LATEST);
        wallet->SetWalletFlag(WALLET_FLAG_DISABLE_PRIVATE_KEYS);
        BOOST_CHECK(!wallet->GetNewDestination(OutputType::BECH32, ""));
    }
}

// Explicit calculation which is used to test the wallet constant
// We get the same virtual size due to rounding(weight/4) for both use_max_sig values
static size_t CalculateNestedKeyhashInputSize(bool use_max_sig)
{
    // Generate ephemeral valid pubkey
    CKey key;
    key.MakeNewKey(true);
    CPubKey pubkey = key.GetPubKey();

    // Generate pubkey hash
    uint160 key_hash(Hash160(pubkey));

    // Create inner-script to enter into keystore. Key hash can't be 0...
    CScript inner_script = CScript() << OP_0 << std::vector<unsigned char>(key_hash.begin(), key_hash.end());

    // Create outer P2SH script for the output
    uint160 script_id(Hash160(inner_script));
    CScript script_pubkey = CScript() << OP_HASH160 << std::vector<unsigned char>(script_id.begin(), script_id.end()) << OP_EQUAL;

    // Add inner-script to key store and key to watchonly
    FillableSigningProvider keystore;
    keystore.AddCScript(inner_script);
    keystore.AddKeyPubKey(key, pubkey);

    // Fill in dummy signatures for fee calculation.
    SignatureData sig_data;

    if (!ProduceSignature(keystore, use_max_sig ? DUMMY_MAXIMUM_SIGNATURE_CREATOR : DUMMY_SIGNATURE_CREATOR, script_pubkey, sig_data)) {
        // We're hand-feeding it correct arguments; shouldn't happen
        assert(false);
    }

    CTxIn tx_in;
    UpdateInput(tx_in, sig_data);
    return (size_t)GetVirtualTransactionInputSize(tx_in);
}

BOOST_FIXTURE_TEST_CASE(dummy_input_size_test, TestChain100Setup)
{
    BOOST_CHECK_EQUAL(CalculateNestedKeyhashInputSize(false), DUMMY_NESTED_P2WPKH_INPUT_SIZE);
    BOOST_CHECK_EQUAL(CalculateNestedKeyhashInputSize(true), DUMMY_NESTED_P2WPKH_INPUT_SIZE);
}

bool malformed_descriptor(std::ios_base::failure e)
{
    std::string s(e.what());
    return s.find("Missing checksum") != std::string::npos;
}

BOOST_FIXTURE_TEST_CASE(wallet_descriptor_test, BasicTestingSetup)
{
    std::vector<unsigned char> malformed_record;
    CVectorWriter vw(0, 0, malformed_record, 0);
    vw << std::string("notadescriptor");
    vw << uint64_t{0};
    vw << int32_t{0};
    vw << int32_t{0};
    vw << int32_t{1};

    SpanReader vr{0, 0, malformed_record};
    WalletDescriptor w_desc;
    BOOST_CHECK_EXCEPTION(vr >> w_desc, std::ios_base::failure, malformed_descriptor);
}

//! Test CWallet::Create() and its behavior handling potential race
//! conditions if it's called the same time an incoming transaction shows up in
//! the mempool or a new block.
//!
//! It isn't possible to verify there aren't race condition in every case, so
//! this test just checks two specific cases and ensures that timing of
//! notifications in these cases doesn't prevent the wallet from detecting
//! transactions.
//!
//! In the first case, block and mempool transactions are created before the
//! wallet is loaded, but notifications about these transactions are delayed
//! until after it is loaded. The notifications are superfluous in this case, so
//! the test verifies the transactions are detected before they arrive.
//!
//! In the second case, block and mempool transactions are created after the
//! wallet rescan and notifications are immediately synced, to verify the wallet
//! must already have a handler in place for them, and there's no gap after
//! rescanning where new transactions in new blocks could be lost.
BOOST_FIXTURE_TEST_CASE(CreateWallet, TestChain100Setup)
{
    m_args.ForceSetArg("-unsafesqlitesync", "1");
    // Create new wallet with known key and unload it.
    WalletContext context;
    context.args = &m_args;
    context.chain = m_node.chain.get();
    auto wallet = TestLoadWallet(context);
    CKey key;
    key.MakeNewKey(true);
    AddKey(*wallet, key);
    TestUnloadWallet(std::move(wallet));


    // Add log hook to detect AddToWallet events from rescans, blockConnected,
    // and transactionAddedToMempool notifications
    int addtx_count = 0;
    DebugLogHelper addtx_counter("[default wallet] AddToWallet", [&](const std::string* s) {
        if (s) ++addtx_count;
        return false;
    });


    bool rescan_completed = false;
    DebugLogHelper rescan_check("[default wallet] Rescan completed", [&](const std::string* s) {
        if (s) rescan_completed = true;
        return false;
    });


    // Block the queue to prevent the wallet receiving blockConnected and
    // transactionAddedToMempool notifications, and create block and mempool
    // transactions paying to the wallet
    std::promise<void> promise;
    CallFunctionInValidationInterfaceQueue([&promise] {
        promise.get_future().wait();
    });
    std::string error;
    m_coinbase_txns.push_back(CreateAndProcessBlock({}, GetScriptForRawPubKey(coinbaseKey.GetPubKey())).vtx[0]);
    auto block_tx = TestSimpleSpend(*m_coinbase_txns[0], 0, coinbaseKey, GetScriptForRawPubKey(key.GetPubKey()));
    m_coinbase_txns.push_back(CreateAndProcessBlock({block_tx}, GetScriptForRawPubKey(coinbaseKey.GetPubKey())).vtx[0]);
    auto mempool_tx = TestSimpleSpend(*m_coinbase_txns[1], 0, coinbaseKey, GetScriptForRawPubKey(key.GetPubKey()));
    BOOST_CHECK(m_node.chain->broadcastTransaction(MakeTransactionRef(mempool_tx), DEFAULT_TRANSACTION_MAXFEE, false, error));


    // Reload wallet and make sure new transactions are detected despite events
    // being blocked
    wallet = TestLoadWallet(context);
    BOOST_CHECK(rescan_completed);
    // AddToWallet events for block_tx and mempool_tx
    BOOST_CHECK_EQUAL(addtx_count, 2);
    {
        LOCK(wallet->cs_wallet);
        BOOST_CHECK_EQUAL(wallet->mapWallet.count(block_tx.GetHash()), 1U);
        BOOST_CHECK_EQUAL(wallet->mapWallet.count(mempool_tx.GetHash()), 1U);
    }


    // Unblock notification queue and make sure stale blockConnected and
    // transactionAddedToMempool events are processed
    promise.set_value();
    SyncWithValidationInterfaceQueue();
    // AddToWallet events for block_tx and mempool_tx events are counted a
    // second time as the notification queue is processed
    BOOST_CHECK_EQUAL(addtx_count, 4);


    TestUnloadWallet(std::move(wallet));


    // Load wallet again, this time creating new block and mempool transactions
    // paying to the wallet as the wallet finishes loading and syncing the
    // queue so the events have to be handled immediately. Releasing the wallet
    // lock during the sync is a little artificial but is needed to avoid a
    // deadlock during the sync and simulates a new block notification happening
    // as soon as possible.
    addtx_count = 0;
    auto handler = HandleLoadWallet(context, [&](std::unique_ptr<interfaces::Wallet> wallet) {
            BOOST_CHECK(rescan_completed);
            m_coinbase_txns.push_back(CreateAndProcessBlock({}, GetScriptForRawPubKey(coinbaseKey.GetPubKey())).vtx[0]);
            block_tx = TestSimpleSpend(*m_coinbase_txns[2], 0, coinbaseKey, GetScriptForRawPubKey(key.GetPubKey()));
            m_coinbase_txns.push_back(CreateAndProcessBlock({block_tx}, GetScriptForRawPubKey(coinbaseKey.GetPubKey())).vtx[0]);
            mempool_tx = TestSimpleSpend(*m_coinbase_txns[3], 0, coinbaseKey, GetScriptForRawPubKey(key.GetPubKey()));
            BOOST_CHECK(m_node.chain->broadcastTransaction(MakeTransactionRef(mempool_tx), DEFAULT_TRANSACTION_MAXFEE, false, error));
            SyncWithValidationInterfaceQueue();
        });
    wallet = TestLoadWallet(context);
    BOOST_CHECK_EQUAL(addtx_count, 2);
    {
        LOCK(wallet->cs_wallet);
        BOOST_CHECK_EQUAL(wallet->mapWallet.count(block_tx.GetHash()), 1U);
        BOOST_CHECK_EQUAL(wallet->mapWallet.count(mempool_tx.GetHash()), 1U);
    }


    TestUnloadWallet(std::move(wallet));
}

BOOST_FIXTURE_TEST_CASE(CreateWalletWithoutChain, BasicTestingSetup)
{
    WalletContext context;
    context.args = &m_args;
    auto wallet = TestLoadWallet(context);
    BOOST_CHECK(wallet);
    UnloadWallet(std::move(wallet));
}

BOOST_FIXTURE_TEST_CASE(ZapSelectTx, TestChain100Setup)
{
    m_args.ForceSetArg("-unsafesqlitesync", "1");
    WalletContext context;
    context.args = &m_args;
    context.chain = m_node.chain.get();
    auto wallet = TestLoadWallet(context);
    CKey key;
    key.MakeNewKey(true);
    AddKey(*wallet, key);

    std::string error;
    m_coinbase_txns.push_back(CreateAndProcessBlock({}, GetScriptForRawPubKey(coinbaseKey.GetPubKey())).vtx[0]);
    auto block_tx = TestSimpleSpend(*m_coinbase_txns[0], 0, coinbaseKey, GetScriptForRawPubKey(key.GetPubKey()));
    CreateAndProcessBlock({block_tx}, GetScriptForRawPubKey(coinbaseKey.GetPubKey()));

    SyncWithValidationInterfaceQueue();

    {
        auto block_hash = block_tx.GetHash();
        auto prev_tx = m_coinbase_txns[0];

        LOCK(wallet->cs_wallet);
        BOOST_CHECK(wallet->HasWalletSpend(prev_tx));
        BOOST_CHECK_EQUAL(wallet->mapWallet.count(block_hash), 1u);

        std::vector<uint256> vHashIn{ block_hash }, vHashOut;
        BOOST_CHECK_EQUAL(wallet->ZapSelectTx(vHashIn, vHashOut), DBErrors::LOAD_OK);

        BOOST_CHECK(!wallet->HasWalletSpend(prev_tx));
        BOOST_CHECK_EQUAL(wallet->mapWallet.count(block_hash), 0u);
    }

    TestUnloadWallet(std::move(wallet));
}

class FailCursor : public DatabaseCursor
{
public:
    Status Next(DataStream& key, DataStream& value) override { return Status::FAIL; }
};

/** RAII class that provides access to a FailDatabase. Which fails if needed. */
class FailBatch : public DatabaseBatch
{
private:
    bool m_pass{true};
    bool ReadKey(DataStream&& key, DataStream& value, int nFlags=0) override { return m_pass; }
    bool WriteKey(DataStream&& key, DataStream&& value, bool overwrite=true) override { return m_pass; }
    bool EraseKey(DataStream&& key) override { return m_pass; }
    bool HasKey(DataStream&& key) override { return m_pass; }

public:
    explicit FailBatch(bool pass) : m_pass(pass) {}
    void Flush() override {}
    void Close() override {}

    std::unique_ptr<DatabaseCursor> GetNewCursor() override { return std::make_unique<FailCursor>(); }
    bool TxnBegin() override { return false; }
    bool TxnCommit() override { return false; }
    bool TxnAbort() override { return false; }
};

/** A dummy WalletDatabase that does nothing, only fails if needed.**/
class FailDatabase : public WalletDatabase
{
public:
    bool m_pass{true}; // false when this db should fail

    void Open() override {};
    void AddRef() override {}
    void RemoveRef() override {}
    bool Rewrite(const char* pszSkip=nullptr) override { return true; }
    bool Backup(const std::string& strDest) const override { return true; }
    void Close() override {}
    void Flush() override {}
    bool PeriodicFlush() override { return true; }
    void IncrementUpdateCounter() override { ++nUpdateCounter; }
    void ReloadDbEnv() override {}
    std::string Filename() override { return "faildb"; }
    std::string Format() override { return "faildb"; }
    std::unique_ptr<DatabaseBatch> MakeBatch(bool flush_on_close = true) override { return std::make_unique<FailBatch>(m_pass); }
};

/**
 * Checks a wallet invalid state where the inputs (prev-txs) of a new arriving transaction are not marked dirty,
 * while the transaction that spends them exist inside the in-memory wallet tx map (not stored on db due a db write failure).
 */
BOOST_FIXTURE_TEST_CASE(wallet_sync_tx_invalid_state_test, TestingSetup)
{
    CWallet wallet(m_node.chain.get(), "", std::make_unique<FailDatabase>());
    {
        LOCK(wallet.cs_wallet);
        wallet.SetWalletFlag(WALLET_FLAG_DESCRIPTORS);
        wallet.SetupDescriptorScriptPubKeyMans();
    }

    // Add tx to wallet
    const auto& op_dest = wallet.GetNewDestination(OutputType::BECH32M, "");
    BOOST_ASSERT(op_dest);

    CMutableTransaction mtx;
    mtx.vout.push_back({COIN, GetScriptForDestination(*op_dest)});
    mtx.vin.push_back(CTxIn(g_insecure_rand_ctx.rand256(), 0));
    const auto& tx_id_to_spend = wallet.AddToWallet(MakeTransactionRef(mtx), TxStateInMempool{})->GetHash();

    {
        // Cache and verify available balance for the wtx
        LOCK(wallet.cs_wallet);
        const CWalletTx* wtx_to_spend = wallet.GetWalletTx(tx_id_to_spend);
        BOOST_CHECK_EQUAL(CachedTxGetAvailableCredit(wallet, *wtx_to_spend), 1 * COIN);
    }

    // Now the good case:
    // 1) Add a transaction that spends the previously created transaction
    // 2) Verify that the available balance of this new tx and the old one is updated (prev tx is marked dirty)

    mtx.vin.clear();
    mtx.vin.push_back(CTxIn(tx_id_to_spend, 0));
    wallet.transactionAddedToMempool(MakeTransactionRef(mtx));
    const uint256& good_tx_id = mtx.GetHash();

    {
        // Verify balance update for the new tx and the old one
        LOCK(wallet.cs_wallet);
        const CWalletTx* new_wtx = wallet.GetWalletTx(good_tx_id);
        BOOST_CHECK_EQUAL(CachedTxGetAvailableCredit(wallet, *new_wtx), 1 * COIN);

        // Now the old wtx
        const CWalletTx* wtx_to_spend = wallet.GetWalletTx(tx_id_to_spend);
        BOOST_CHECK_EQUAL(CachedTxGetAvailableCredit(wallet, *wtx_to_spend), 0 * COIN);
    }

    // Now the bad case:
    // 1) Make db always fail
    // 2) Try to add a transaction that spends the previously created transaction and
    //    verify that we are not moving forward if the wallet cannot store it
    static_cast<FailDatabase&>(wallet.GetDatabase()).m_pass = false;
    mtx.vin.clear();
    mtx.vin.push_back(CTxIn(good_tx_id, 0));
    BOOST_CHECK_EXCEPTION(wallet.transactionAddedToMempool(MakeTransactionRef(mtx)),
                          std::runtime_error,
                          HasReason("DB error adding transaction to wallet, write failed"));
}

BOOST_AUTO_TEST_SUITE_END()
} // namespace wallet<|MERGE_RESOLUTION|>--- conflicted
+++ resolved
@@ -266,13 +266,8 @@
                       "seconds of key creation, and could contain transactions pertaining to the key. As a result, "
                       "transactions and coins using this key may not appear in the wallet. This error could be caused "
                       "by pruning or data corruption (see particld log for details) and could be dealt with by "
-<<<<<<< HEAD
-                      "downloading and rescanning the relevant blocks (see -reindex and -rescan "
-                      "options).\"}},{\"success\":true}]",
-=======
                       "downloading and rescanning the relevant blocks (see -reindex option and rescanblockchain "
                       "RPC).\"}},{\"success\":true}]",
->>>>>>> 8739b5cc
                               0, oldTip->GetBlockTimeMax(), TIMESTAMP_WINDOW));
         RemoveWallet(context, wallet, /* load_on_start= */ std::nullopt);
     }
@@ -532,26 +527,7 @@
     ListCoinsTestingSetup()
     {
         CreateAndProcessBlock({}, GetScriptForRawPubKey(coinbaseKey.GetPubKey()));
-<<<<<<< HEAD
-
-        wallet = MakeUnique<CWallet>(m_chain.get(), "", CreateMockWalletDatabase());
-        {
-            LOCK2(wallet->cs_wallet, ::cs_main);
-            wallet->SetLastBlockProcessed(::ChainActive().Height(), ::ChainActive().Tip()->GetBlockHash());
-        }
-        bool firstRun;
-        wallet->LoadWallet(firstRun);
-        AddKey(*wallet, coinbaseKey);
-        WalletRescanReserver reserver(*wallet);
-        reserver.reserve();
-        CWallet::ScanResult result = wallet->ScanForWalletTransactions(::ChainActive().Genesis()->GetBlockHash(), 0 /* start_height */, {} /* max_height */, reserver, false /* update */);
-        BOOST_CHECK_EQUAL(result.status, CWallet::ScanResult::SUCCESS);
-        BOOST_CHECK_EQUAL(result.last_scanned_block, ::ChainActive().Tip()->GetBlockHash());
-        BOOST_CHECK_EQUAL(*result.last_scanned_height, ::ChainActive().Height());
-        BOOST_CHECK(result.last_failed_block.IsNull());
-=======
         wallet = CreateSyncedWallet(*m_node.chain, WITH_LOCK(Assert(m_node.chainman)->GetMutex(), return m_node.chainman->ActiveChain()), coinbaseKey);
->>>>>>> 8739b5cc
     }
 
     ~ListCoinsTestingSetup()
