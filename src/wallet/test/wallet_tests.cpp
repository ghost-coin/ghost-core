// Copyright (c) 2012-2018 The Bitcoin Core developers
// Distributed under the MIT software license, see the accompanying
// file COPYING or http://www.opensource.org/licenses/mit-license.php.

#include <wallet/wallet.h>

#include <memory>
#include <set>
#include <stdint.h>
#include <utility>
#include <vector>

#include <consensus/validation.h>
#include <rpc/server.h>
#include <test/test_bitcoin.h>
#include <validation.h>
#include <wallet/coincontrol.h>
#include <wallet/test/wallet_test_fixture.h>

#include <boost/test/unit_test.hpp>
#include <univalue.h>

extern UniValue importmulti(const JSONRPCRequest& request);
extern UniValue dumpwallet(const JSONRPCRequest& request);
extern UniValue importwallet(const JSONRPCRequest& request);

BOOST_FIXTURE_TEST_SUITE(wallet_tests, WalletTestingSetup)

static void AddKey(CWallet& wallet, const CKey& key)
{
    LOCK(wallet.cs_wallet);
    wallet.AddKeyPubKey(key, key.GetPubKey());
}

BOOST_FIXTURE_TEST_CASE(rescan, TestChain100Setup)
{
    // Cap last block file size, and mine new block in a new block file.
    CBlockIndex* const nullBlock = nullptr;
    CBlockIndex* oldTip = chainActive.Tip();
    GetBlockFileInfo(oldTip->GetBlockPos().nFile)->nSize = MAX_BLOCKFILE_SIZE;
    CreateAndProcessBlock({}, GetScriptForRawPubKey(coinbaseKey.GetPubKey()));
    CBlockIndex* newTip = chainActive.Tip();

    LOCK(cs_main);

    // Verify ScanForWalletTransactions picks up transactions in both the old
    // and new block files.
    {
        CWallet wallet(WalletLocation(), WalletDatabase::CreateDummy());
        AddKey(wallet, coinbaseKey);
        WalletRescanReserver reserver(&wallet);
        reserver.reserve();
        BOOST_CHECK_EQUAL(nullBlock, wallet.ScanForWalletTransactions(oldTip, nullptr, reserver));
        BOOST_CHECK_EQUAL(wallet.GetImmatureBalance(), 100 * COIN);
    }

    // Prune the older block file.
    PruneOneBlockFile(oldTip->GetBlockPos().nFile);
    UnlinkPrunedFiles({oldTip->GetBlockPos().nFile});

    // Verify ScanForWalletTransactions only picks transactions in the new block
    // file.
    {
        CWallet wallet(WalletLocation(), WalletDatabase::CreateDummy());
        AddKey(wallet, coinbaseKey);
        WalletRescanReserver reserver(&wallet);
        reserver.reserve();
        BOOST_CHECK_EQUAL(oldTip, wallet.ScanForWalletTransactions(oldTip, nullptr, reserver));
        BOOST_CHECK_EQUAL(wallet.GetImmatureBalance(), 50 * COIN);
    }

    // Verify importmulti RPC returns failure for a key whose creation time is
    // before the missing block, and success for a key whose creation time is
    // after.
    {
        std::shared_ptr<CWallet> wallet = std::make_shared<CWallet>(WalletLocation(), WalletDatabase::CreateDummy());
        AddWallet(wallet);
        UniValue keys;
        keys.setArray();
        UniValue key;
        key.setObject();
        key.pushKV("scriptPubKey", HexStr(GetScriptForRawPubKey(coinbaseKey.GetPubKey())));
        key.pushKV("timestamp", 0);
        key.pushKV("internal", UniValue(true));
        keys.push_back(key);
        key.clear();
        key.setObject();
        CKey futureKey;
        futureKey.MakeNewKey(true);
        key.pushKV("scriptPubKey", HexStr(GetScriptForRawPubKey(futureKey.GetPubKey())));
        key.pushKV("timestamp", newTip->GetBlockTimeMax() + TIMESTAMP_WINDOW + 1);
        key.pushKV("internal", UniValue(true));
        keys.push_back(key);
        JSONRPCRequest request;
        request.params.setArray();
        request.params.push_back(keys);

        UniValue response = importmulti(request);
        BOOST_CHECK_EQUAL(response.write(),
            strprintf("[{\"success\":false,\"error\":{\"code\":-1,\"message\":\"Rescan failed for key with creation "
                      "timestamp %d. There was an error reading a block from time %d, which is after or within %d "
                      "seconds of key creation, and could contain transactions pertaining to the key. As a result, "
                      "transactions and coins using this key may not appear in the wallet. This error could be caused "
                      "by pruning or data corruption (see particld log for details) and could be dealt with by "
                      "downloading and rescanning the relevant blocks (see -reindex and -rescan "
                      "options).\"}},{\"success\":true}]",
                              0, oldTip->GetBlockTimeMax(), TIMESTAMP_WINDOW));
        RemoveWallet(wallet);
    }
}

// Verify importwallet RPC starts rescan at earliest block with timestamp
// greater or equal than key birthday. Previously there was a bug where
// importwallet RPC would start the scan at the latest block with timestamp less
// than or equal to key birthday.
BOOST_FIXTURE_TEST_CASE(importwallet_rescan, TestChain100Setup)
{
    // Create two blocks with same timestamp to verify that importwallet rescan
    // will pick up both blocks, not just the first.
    const int64_t BLOCK_TIME = chainActive.Tip()->GetBlockTimeMax() + 5;
    SetMockTime(BLOCK_TIME);
    m_coinbase_txns.emplace_back(CreateAndProcessBlock({}, GetScriptForRawPubKey(coinbaseKey.GetPubKey())).vtx[0]);
    m_coinbase_txns.emplace_back(CreateAndProcessBlock({}, GetScriptForRawPubKey(coinbaseKey.GetPubKey())).vtx[0]);

    // Set key birthday to block time increased by the timestamp window, so
    // rescan will start at the block time.
    const int64_t KEY_TIME = BLOCK_TIME + TIMESTAMP_WINDOW;
    SetMockTime(KEY_TIME);
    m_coinbase_txns.emplace_back(CreateAndProcessBlock({}, GetScriptForRawPubKey(coinbaseKey.GetPubKey())).vtx[0]);

    LOCK(cs_main);

    std::string backup_file = (SetDataDir("importwallet_rescan") / "wallet.backup").string();

    // Import key into wallet and call dumpwallet to create backup file.
    {
        std::shared_ptr<CWallet> wallet = std::make_shared<CWallet>(WalletLocation(), WalletDatabase::CreateDummy());
        LOCK(wallet->cs_wallet);
        wallet->mapKeyMetadata[coinbaseKey.GetPubKey().GetID()].nCreateTime = KEY_TIME;
        wallet->AddKeyPubKey(coinbaseKey, coinbaseKey.GetPubKey());

        JSONRPCRequest request;
        request.params.setArray();
        request.params.push_back(backup_file);
        AddWallet(wallet);
        ::dumpwallet(request);
        RemoveWallet(wallet);
    }

    // Call importwallet RPC and verify all blocks with timestamps >= BLOCK_TIME
    // were scanned, and no prior blocks were scanned.
    {
        std::shared_ptr<CWallet> wallet = std::make_shared<CWallet>(WalletLocation(), WalletDatabase::CreateDummy());

        JSONRPCRequest request;
        request.params.setArray();
        request.params.push_back(backup_file);
        AddWallet(wallet);
        ::importwallet(request);
        RemoveWallet(wallet);

        LOCK(wallet->cs_wallet);
        BOOST_CHECK_EQUAL(wallet->mapWallet.size(), 3U);
        BOOST_CHECK_EQUAL(m_coinbase_txns.size(), 103U);
        for (size_t i = 0; i < m_coinbase_txns.size(); ++i) {
            bool found = wallet->GetWalletTx(m_coinbase_txns[i]->GetHash());
            bool expected = i >= 100;
            BOOST_CHECK_EQUAL(found, expected);
        }
    }

    SetMockTime(0);
}

// Check that GetImmatureCredit() returns a newly calculated value instead of
// the cached value after a MarkDirty() call.
//
// This is a regression test written to verify a bugfix for the immature credit
// function. Similar tests probably should be written for the other credit and
// debit functions.
BOOST_FIXTURE_TEST_CASE(coin_mark_dirty_immature_credit, TestChain100Setup)
{
    CWallet wallet(WalletLocation(), WalletDatabase::CreateDummy());
    CWalletTx wtx(&wallet, m_coinbase_txns.back());
    LOCK2(cs_main, wallet.cs_wallet);
    wtx.hashBlock = chainActive.Tip()->GetBlockHash();
    wtx.nIndex = 0;

    // Call GetImmatureCredit() once before adding the key to the wallet to
    // cache the current immature credit amount, which is 0.
    BOOST_CHECK_EQUAL(wtx.GetImmatureCredit(), 0);

    // Invalidate the cached value, add the key, and make sure a new immature
    // credit amount is calculated.
    wtx.MarkDirty();
    wallet.AddKeyPubKey(coinbaseKey, coinbaseKey.GetPubKey());
    BOOST_CHECK_EQUAL(wtx.GetImmatureCredit(), 50*COIN);
}

static int64_t AddTx(CWallet& wallet, uint32_t lockTime, int64_t mockTime, int64_t blockTime)
{
    CMutableTransaction tx;
    tx.nLockTime = lockTime;
    SetMockTime(mockTime);
    CBlockIndex* block = nullptr;
    if (blockTime > 0) {
        LOCK(cs_main);
        auto inserted = mapBlockIndex.emplace(GetRandHash(), new CBlockIndex);
        assert(inserted.second);
        const uint256& hash = inserted.first->first;
        block = inserted.first->second;
        block->nTime = blockTime;
        block->phashBlock = &hash;
    }

    CWalletTx wtx(&wallet, MakeTransactionRef(tx));
    if (block) {
        wtx.SetMerkleBranch(block, 0);
    }
    {
        LOCK(cs_main);
        wallet.AddToWallet(wtx);
    }
    LOCK(wallet.cs_wallet);
    return wallet.mapWallet.at(wtx.GetHash()).nTimeSmart;
}

// Simple test to verify assignment of CWalletTx::nSmartTime value. Could be
// expanded to cover more corner cases of smart time logic.
BOOST_AUTO_TEST_CASE(ComputeTimeSmart)
{
    // New transaction should use clock time if lower than block time.
    BOOST_CHECK_EQUAL(AddTx(m_wallet, 1, 100, 120), 100);

    // Test that updating existing transaction does not change smart time.
    BOOST_CHECK_EQUAL(AddTx(m_wallet, 1, 200, 220), 100);

    // New transaction should use clock time if there's no block time.
    BOOST_CHECK_EQUAL(AddTx(m_wallet, 2, 300, 0), 300);

    // New transaction should use block time if lower than clock time.
    BOOST_CHECK_EQUAL(AddTx(m_wallet, 3, 420, 400), 400);

    // New transaction should use latest entry time if higher than
    // min(block time, clock time).
    BOOST_CHECK_EQUAL(AddTx(m_wallet, 4, 500, 390), 400);

    // If there are future entries, new transaction should use time of the
    // newest entry that is no more than 300 seconds ahead of the clock time.
    BOOST_CHECK_EQUAL(AddTx(m_wallet, 5, 50, 600), 300);

    // Reset mock time for other tests.
    SetMockTime(0);
}

BOOST_AUTO_TEST_CASE(LoadReceiveRequests)
{
    CTxDestination dest = CKeyID();
    LOCK(m_wallet.cs_wallet);
    m_wallet.AddDestData(dest, "misc", "val_misc");
    m_wallet.AddDestData(dest, "rr0", "val_rr0");
    m_wallet.AddDestData(dest, "rr1", "val_rr1");

    auto values = m_wallet.GetDestValues("rr");
    BOOST_CHECK_EQUAL(values.size(), 2U);
    BOOST_CHECK_EQUAL(values[0], "val_rr0");
    BOOST_CHECK_EQUAL(values[1], "val_rr1");
}

class ListCoinsTestingSetup : public TestChain100Setup
{
public:
    ListCoinsTestingSetup()
    {
        CreateAndProcessBlock({}, GetScriptForRawPubKey(coinbaseKey.GetPubKey()));
<<<<<<< HEAD

        gArgs.ForceSetArg("-btcmode", "1");
        fParticlWallet = false;

        wallet = MakeUnique<CWallet>("mock", WalletDatabase::CreateMock());
=======
        wallet = MakeUnique<CWallet>(WalletLocation(), WalletDatabase::CreateMock());
>>>>>>> dbc1a64b
        bool firstRun;
        wallet->LoadWallet(firstRun);
        AddKey(*wallet, coinbaseKey);
        WalletRescanReserver reserver(wallet.get());
        reserver.reserve();
        wallet->ScanForWalletTransactions(chainActive.Genesis(), nullptr, reserver);
    }

    ~ListCoinsTestingSetup()
    {
        wallet.reset();
    }

    CWalletTx& AddTx(CRecipient recipient)
    {
        CTransactionRef tx;
        CReserveKey reservekey(wallet.get());
        CAmount fee;
        int changePos = -1;
        std::string error;
        CCoinControl dummy;
        BOOST_CHECK(wallet->CreateTransaction({recipient}, tx, reservekey, fee, changePos, error, dummy));
        CValidationState state;
        BOOST_CHECK(wallet->CommitTransaction(tx, {}, {}, reservekey, nullptr, state));
        CMutableTransaction blocktx;
        {
            LOCK(wallet->cs_wallet);
            blocktx = CMutableTransaction(*wallet->mapWallet.at(tx->GetHash()).tx);
        }
        CreateAndProcessBlock({CMutableTransaction(blocktx)}, GetScriptForRawPubKey(coinbaseKey.GetPubKey()));
        LOCK(wallet->cs_wallet);
        auto it = wallet->mapWallet.find(tx->GetHash());
        BOOST_CHECK(it != wallet->mapWallet.end());
        it->second.SetMerkleBranch(chainActive.Tip(), 1);
        return it->second;
    }

    std::unique_ptr<CWallet> wallet;
};

BOOST_FIXTURE_TEST_CASE(ListCoins, ListCoinsTestingSetup)
{
    std::string coinbaseAddress = coinbaseKey.GetPubKey().GetID().ToString();

    // Confirm ListCoins initially returns 1 coin grouped under coinbaseKey
    // address.
    std::map<CTxDestination, std::vector<COutput>> list;
    {
        LOCK2(cs_main, wallet->cs_wallet);
        list = wallet->ListCoins();
    }
    BOOST_CHECK_EQUAL(list.size(), 1U);
    BOOST_CHECK_EQUAL(boost::get<CKeyID>(list.begin()->first).ToString(), coinbaseAddress);
    BOOST_CHECK_EQUAL(list.begin()->second.size(), 1U);

    // Check initial balance from one mature coinbase transaction.
    BOOST_CHECK_EQUAL(50 * COIN, wallet->GetAvailableBalance());

    // Add a transaction creating a change address, and confirm ListCoins still
    // returns the coin associated with the change address underneath the
    // coinbaseKey pubkey, even though the change address has a different
    // pubkey.
    AddTx(CRecipient{GetScriptForRawPubKey({}), 1 * COIN, false /* subtract fee */});
    {
        LOCK2(cs_main, wallet->cs_wallet);
        list = wallet->ListCoins();
    }
    BOOST_CHECK_EQUAL(list.size(), 1U);
    BOOST_CHECK_EQUAL(boost::get<CKeyID>(list.begin()->first).ToString(), coinbaseAddress);
    BOOST_CHECK_EQUAL(list.begin()->second.size(), 2U);

    // Lock both coins. Confirm number of available coins drops to 0.
    {
        LOCK2(cs_main, wallet->cs_wallet);
        std::vector<COutput> available;
        wallet->AvailableCoins(available);
        BOOST_CHECK_EQUAL(available.size(), 2U);
    }
    for (const auto& group : list) {
        for (const auto& coin : group.second) {
            LOCK(wallet->cs_wallet);
            wallet->LockCoin(COutPoint(coin.tx->GetHash(), coin.i));
        }
    }
    {
        LOCK2(cs_main, wallet->cs_wallet);
        std::vector<COutput> available;
        wallet->AvailableCoins(available);
        BOOST_CHECK_EQUAL(available.size(), 0U);
    }
    // Confirm ListCoins still returns same result as before, despite coins
    // being locked.
    {
        LOCK2(cs_main, wallet->cs_wallet);
        list = wallet->ListCoins();
    }
    BOOST_CHECK_EQUAL(list.size(), 1U);
    BOOST_CHECK_EQUAL(boost::get<CKeyID>(list.begin()->first).ToString(), coinbaseAddress);
    BOOST_CHECK_EQUAL(list.begin()->second.size(), 2U);
}

BOOST_FIXTURE_TEST_CASE(wallet_disableprivkeys, TestChain100Setup)
{
    std::shared_ptr<CWallet> wallet = std::make_shared<CWallet>(WalletLocation(), WalletDatabase::CreateDummy());
    wallet->SetWalletFlag(WALLET_FLAG_DISABLE_PRIVATE_KEYS);
    BOOST_CHECK(!wallet->TopUpKeyPool(1000));
    CPubKey pubkey;
    BOOST_CHECK(!wallet->GetKeyFromPool(pubkey, false));
}

BOOST_AUTO_TEST_SUITE_END()<|MERGE_RESOLUTION|>--- conflicted
+++ resolved
@@ -273,15 +273,11 @@
     ListCoinsTestingSetup()
     {
         CreateAndProcessBlock({}, GetScriptForRawPubKey(coinbaseKey.GetPubKey()));
-<<<<<<< HEAD
 
         gArgs.ForceSetArg("-btcmode", "1");
         fParticlWallet = false;
 
-        wallet = MakeUnique<CWallet>("mock", WalletDatabase::CreateMock());
-=======
         wallet = MakeUnique<CWallet>(WalletLocation(), WalletDatabase::CreateMock());
->>>>>>> dbc1a64b
         bool firstRun;
         wallet->LoadWallet(firstRun);
         AddKey(*wallet, coinbaseKey);
