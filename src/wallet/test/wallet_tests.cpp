// Copyright (c) 2012-2017 The Bitcoin Core developers
// Distributed under the MIT software license, see the accompanying
// file COPYING or http://www.opensource.org/licenses/mit-license.php.

#include <wallet/wallet.h>

#include <set>
#include <stdint.h>
#include <utility>
#include <vector>

<<<<<<< HEAD
#include "consensus/validation.h"
#include "rpc/server.h"
#include "test/test_particl.h"
#include "validation.h"
#include "wallet/coincontrol.h"
#include "wallet/test/wallet_test_fixture.h"
=======
#include <consensus/validation.h>
#include <rpc/server.h>
#include <test/test_bitcoin.h>
#include <validation.h>
#include <wallet/coincontrol.h>
#include <wallet/test/wallet_test_fixture.h>
>>>>>>> f17942a3

#include <boost/test/unit_test.hpp>
#include <univalue.h>

extern UniValue importmulti(const JSONRPCRequest& request);
extern UniValue dumpwallet(const JSONRPCRequest& request);
extern UniValue importwallet(const JSONRPCRequest& request);

// how many times to run all the tests to have a chance to catch errors that only show up with particular random shuffles
#define RUN_TESTS 100

// some tests fail 1% of the time due to bad luck.
// we repeat those tests this many times and only complain if all iterations of the test fail
#define RANDOM_REPEATS 5

std::vector<std::unique_ptr<CWalletTx>> wtxn;

typedef std::set<CInputCoin> CoinSet;

BOOST_FIXTURE_TEST_SUITE(wallet_tests, WalletTestingSetup)

static const CWallet testWallet;
static std::vector<COutput> vCoins;

static void add_coin(const CAmount& nValue, int nAge = 6*24, bool fIsFromMe = false, int nInput=0)
{
    static int nextLockTime = 0;
    CMutableTransaction tx;
    tx.nLockTime = nextLockTime++;        // so all transactions get different hashes
    tx.vout.resize(nInput+1);
    tx.vout[nInput].nValue = nValue;
    if (fIsFromMe) {
        // IsFromMe() returns (GetDebit() > 0), and GetDebit() is 0 if vin.empty(),
        // so stop vin being empty, and cache a non-zero Debit to fake out IsFromMe()
        tx.vin.resize(1);
    }
    std::unique_ptr<CWalletTx> wtx(new CWalletTx(&testWallet, MakeTransactionRef(std::move(tx))));
    if (fIsFromMe)
    {
        wtx->fDebitCached = true;
        wtx->nDebitCached = 1;
    }
    COutput output(wtx.get(), nInput, nAge, true /* spendable */, true /* solvable */, true /* safe */);
    vCoins.push_back(output);
    wtxn.emplace_back(std::move(wtx));
}

static void empty_wallet(void)
{
    vCoins.clear();
    wtxn.clear();
}

static bool equal_sets(CoinSet a, CoinSet b)
{
    std::pair<CoinSet::iterator, CoinSet::iterator> ret = mismatch(a.begin(), a.end(), b.begin());
    return ret.first == a.end() && ret.second == b.end();
}

BOOST_AUTO_TEST_CASE(coin_selection_tests)
{
    CoinSet setCoinsRet, setCoinsRet2;
    CAmount nValueRet;

    LOCK(testWallet.cs_wallet);

    // test multiple times to allow for differences in the shuffle order
    for (int i = 0; i < RUN_TESTS; i++)
    {
        empty_wallet();

        // with an empty wallet we can't even pay one cent
        BOOST_CHECK(!testWallet.SelectCoinsMinConf( 1 * CENT, 1, 6, 0, vCoins, setCoinsRet, nValueRet));

        add_coin(1*CENT, 4);        // add a new 1 cent coin

        // with a new 1 cent coin, we still can't find a mature 1 cent
        BOOST_CHECK(!testWallet.SelectCoinsMinConf( 1 * CENT, 1, 6, 0, vCoins, setCoinsRet, nValueRet));

        // but we can find a new 1 cent
        BOOST_CHECK( testWallet.SelectCoinsMinConf( 1 * CENT, 1, 1, 0, vCoins, setCoinsRet, nValueRet));
        BOOST_CHECK_EQUAL(nValueRet, 1 * CENT);

        add_coin(2*CENT);           // add a mature 2 cent coin

        // we can't make 3 cents of mature coins
        BOOST_CHECK(!testWallet.SelectCoinsMinConf( 3 * CENT, 1, 6, 0, vCoins, setCoinsRet, nValueRet));

        // we can make 3 cents of new  coins
        BOOST_CHECK( testWallet.SelectCoinsMinConf( 3 * CENT, 1, 1, 0, vCoins, setCoinsRet, nValueRet));
        BOOST_CHECK_EQUAL(nValueRet, 3 * CENT);

        add_coin(5*CENT);           // add a mature 5 cent coin,
        add_coin(10*CENT, 3, true); // a new 10 cent coin sent from one of our own addresses
        add_coin(20*CENT);          // and a mature 20 cent coin

        // now we have new: 1+10=11 (of which 10 was self-sent), and mature: 2+5+20=27.  total = 38

        // we can't make 38 cents only if we disallow new coins:
        BOOST_CHECK(!testWallet.SelectCoinsMinConf(38 * CENT, 1, 6, 0, vCoins, setCoinsRet, nValueRet));
        // we can't even make 37 cents if we don't allow new coins even if they're from us
        BOOST_CHECK(!testWallet.SelectCoinsMinConf(38 * CENT, 6, 6, 0, vCoins, setCoinsRet, nValueRet));
        // but we can make 37 cents if we accept new coins from ourself
        BOOST_CHECK( testWallet.SelectCoinsMinConf(37 * CENT, 1, 6, 0, vCoins, setCoinsRet, nValueRet));
        BOOST_CHECK_EQUAL(nValueRet, 37 * CENT);
        // and we can make 38 cents if we accept all new coins
        BOOST_CHECK( testWallet.SelectCoinsMinConf(38 * CENT, 1, 1, 0, vCoins, setCoinsRet, nValueRet));
        BOOST_CHECK_EQUAL(nValueRet, 38 * CENT);

        // try making 34 cents from 1,2,5,10,20 - we can't do it exactly
        BOOST_CHECK( testWallet.SelectCoinsMinConf(34 * CENT, 1, 1, 0, vCoins, setCoinsRet, nValueRet));
        BOOST_CHECK_EQUAL(nValueRet, 35 * CENT);       // but 35 cents is closest
        BOOST_CHECK_EQUAL(setCoinsRet.size(), 3U);     // the best should be 20+10+5.  it's incredibly unlikely the 1 or 2 got included (but possible)

        // when we try making 7 cents, the smaller coins (1,2,5) are enough.  We should see just 2+5
        BOOST_CHECK( testWallet.SelectCoinsMinConf( 7 * CENT, 1, 1, 0, vCoins, setCoinsRet, nValueRet));
        BOOST_CHECK_EQUAL(nValueRet, 7 * CENT);
        BOOST_CHECK_EQUAL(setCoinsRet.size(), 2U);

        // when we try making 8 cents, the smaller coins (1,2,5) are exactly enough.
        BOOST_CHECK( testWallet.SelectCoinsMinConf( 8 * CENT, 1, 1, 0, vCoins, setCoinsRet, nValueRet));
        BOOST_CHECK(nValueRet == 8 * CENT);
        BOOST_CHECK_EQUAL(setCoinsRet.size(), 3U);

        // when we try making 9 cents, no subset of smaller coins is enough, and we get the next bigger coin (10)
        BOOST_CHECK( testWallet.SelectCoinsMinConf( 9 * CENT, 1, 1, 0, vCoins, setCoinsRet, nValueRet));
        BOOST_CHECK_EQUAL(nValueRet, 10 * CENT);
        BOOST_CHECK_EQUAL(setCoinsRet.size(), 1U);

        // now clear out the wallet and start again to test choosing between subsets of smaller coins and the next biggest coin
        empty_wallet();

        add_coin( 6*CENT);
        add_coin( 7*CENT);
        add_coin( 8*CENT);
        add_coin(20*CENT);
        add_coin(30*CENT); // now we have 6+7+8+20+30 = 71 cents total

        // check that we have 71 and not 72
        BOOST_CHECK( testWallet.SelectCoinsMinConf(71 * CENT, 1, 1, 0, vCoins, setCoinsRet, nValueRet));
        BOOST_CHECK(!testWallet.SelectCoinsMinConf(72 * CENT, 1, 1, 0, vCoins, setCoinsRet, nValueRet));

        // now try making 16 cents.  the best smaller coins can do is 6+7+8 = 21; not as good at the next biggest coin, 20
        BOOST_CHECK( testWallet.SelectCoinsMinConf(16 * CENT, 1, 1, 0, vCoins, setCoinsRet, nValueRet));
        BOOST_CHECK_EQUAL(nValueRet, 20 * CENT); // we should get 20 in one coin
        BOOST_CHECK_EQUAL(setCoinsRet.size(), 1U);

        add_coin( 5*CENT); // now we have 5+6+7+8+20+30 = 75 cents total

        // now if we try making 16 cents again, the smaller coins can make 5+6+7 = 18 cents, better than the next biggest coin, 20
        BOOST_CHECK( testWallet.SelectCoinsMinConf(16 * CENT, 1, 1, 0, vCoins, setCoinsRet, nValueRet));
        BOOST_CHECK_EQUAL(nValueRet, 18 * CENT); // we should get 18 in 3 coins
        BOOST_CHECK_EQUAL(setCoinsRet.size(), 3U);

        add_coin( 18*CENT); // now we have 5+6+7+8+18+20+30

        // and now if we try making 16 cents again, the smaller coins can make 5+6+7 = 18 cents, the same as the next biggest coin, 18
        BOOST_CHECK( testWallet.SelectCoinsMinConf(16 * CENT, 1, 1, 0, vCoins, setCoinsRet, nValueRet));
        BOOST_CHECK_EQUAL(nValueRet, 18 * CENT);  // we should get 18 in 1 coin
        BOOST_CHECK_EQUAL(setCoinsRet.size(), 1U); // because in the event of a tie, the biggest coin wins

        // now try making 11 cents.  we should get 5+6
        BOOST_CHECK( testWallet.SelectCoinsMinConf(11 * CENT, 1, 1, 0, vCoins, setCoinsRet, nValueRet));
        BOOST_CHECK_EQUAL(nValueRet, 11 * CENT);
        BOOST_CHECK_EQUAL(setCoinsRet.size(), 2U);

        // check that the smallest bigger coin is used
        add_coin( 1*COIN);
        add_coin( 2*COIN);
        add_coin( 3*COIN);
        add_coin( 4*COIN); // now we have 5+6+7+8+18+20+30+100+200+300+400 = 1094 cents
        BOOST_CHECK( testWallet.SelectCoinsMinConf(95 * CENT, 1, 1, 0, vCoins, setCoinsRet, nValueRet));
        BOOST_CHECK_EQUAL(nValueRet, 1 * COIN);  // we should get 1 BTC in 1 coin
        BOOST_CHECK_EQUAL(setCoinsRet.size(), 1U);

        BOOST_CHECK( testWallet.SelectCoinsMinConf(195 * CENT, 1, 1, 0, vCoins, setCoinsRet, nValueRet));
        BOOST_CHECK_EQUAL(nValueRet, 2 * COIN);  // we should get 2 BTC in 1 coin
        BOOST_CHECK_EQUAL(setCoinsRet.size(), 1U);

        // empty the wallet and start again, now with fractions of a cent, to test small change avoidance

        empty_wallet();
        add_coin(MIN_CHANGE * 1 / 10);
        add_coin(MIN_CHANGE * 2 / 10);
        add_coin(MIN_CHANGE * 3 / 10);
        add_coin(MIN_CHANGE * 4 / 10);
        add_coin(MIN_CHANGE * 5 / 10);

        // try making 1 * MIN_CHANGE from the 1.5 * MIN_CHANGE
        // we'll get change smaller than MIN_CHANGE whatever happens, so can expect MIN_CHANGE exactly
        BOOST_CHECK( testWallet.SelectCoinsMinConf(MIN_CHANGE, 1, 1, 0, vCoins, setCoinsRet, nValueRet));
        BOOST_CHECK_EQUAL(nValueRet, MIN_CHANGE);

        // but if we add a bigger coin, small change is avoided
        add_coin(1111*MIN_CHANGE);

        // try making 1 from 0.1 + 0.2 + 0.3 + 0.4 + 0.5 + 1111 = 1112.5
        BOOST_CHECK( testWallet.SelectCoinsMinConf(1 * MIN_CHANGE, 1, 1, 0, vCoins, setCoinsRet, nValueRet));
        BOOST_CHECK_EQUAL(nValueRet, 1 * MIN_CHANGE); // we should get the exact amount

        // if we add more small coins:
        add_coin(MIN_CHANGE * 6 / 10);
        add_coin(MIN_CHANGE * 7 / 10);

        // and try again to make 1.0 * MIN_CHANGE
        BOOST_CHECK( testWallet.SelectCoinsMinConf(1 * MIN_CHANGE, 1, 1, 0, vCoins, setCoinsRet, nValueRet));
        BOOST_CHECK_EQUAL(nValueRet, 1 * MIN_CHANGE); // we should get the exact amount

        // run the 'mtgox' test (see http://blockexplorer.com/tx/29a3efd3ef04f9153d47a990bd7b048a4b2d213daaa5fb8ed670fb85f13bdbcf)
        // they tried to consolidate 10 50k coins into one 500k coin, and ended up with 50k in change
        empty_wallet();
        for (int j = 0; j < 20; j++)
            add_coin(50000 * COIN);

        BOOST_CHECK( testWallet.SelectCoinsMinConf(500000 * COIN, 1, 1, 0, vCoins, setCoinsRet, nValueRet));
        BOOST_CHECK_EQUAL(nValueRet, 500000 * COIN); // we should get the exact amount
        BOOST_CHECK_EQUAL(setCoinsRet.size(), 10U); // in ten coins

        // if there's not enough in the smaller coins to make at least 1 * MIN_CHANGE change (0.5+0.6+0.7 < 1.0+1.0),
        // we need to try finding an exact subset anyway

        // sometimes it will fail, and so we use the next biggest coin:
        empty_wallet();
        add_coin(MIN_CHANGE * 5 / 10);
        add_coin(MIN_CHANGE * 6 / 10);
        add_coin(MIN_CHANGE * 7 / 10);
        add_coin(1111 * MIN_CHANGE);
        BOOST_CHECK( testWallet.SelectCoinsMinConf(1 * MIN_CHANGE, 1, 1, 0, vCoins, setCoinsRet, nValueRet));
        BOOST_CHECK_EQUAL(nValueRet, 1111 * MIN_CHANGE); // we get the bigger coin
        BOOST_CHECK_EQUAL(setCoinsRet.size(), 1U);

        // but sometimes it's possible, and we use an exact subset (0.4 + 0.6 = 1.0)
        empty_wallet();
        add_coin(MIN_CHANGE * 4 / 10);
        add_coin(MIN_CHANGE * 6 / 10);
        add_coin(MIN_CHANGE * 8 / 10);
        add_coin(1111 * MIN_CHANGE);
        BOOST_CHECK( testWallet.SelectCoinsMinConf(MIN_CHANGE, 1, 1, 0, vCoins, setCoinsRet, nValueRet));
        BOOST_CHECK_EQUAL(nValueRet, MIN_CHANGE);   // we should get the exact amount
        BOOST_CHECK_EQUAL(setCoinsRet.size(), 2U); // in two coins 0.4+0.6

        // test avoiding small change
        empty_wallet();
        add_coin(MIN_CHANGE * 5 / 100);
        add_coin(MIN_CHANGE * 1);
        add_coin(MIN_CHANGE * 100);

        // trying to make 100.01 from these three coins
        BOOST_CHECK(testWallet.SelectCoinsMinConf(MIN_CHANGE * 10001 / 100, 1, 1, 0, vCoins, setCoinsRet, nValueRet));
        BOOST_CHECK_EQUAL(nValueRet, MIN_CHANGE * 10105 / 100); // we should get all coins
        BOOST_CHECK_EQUAL(setCoinsRet.size(), 3U);

        // but if we try to make 99.9, we should take the bigger of the two small coins to avoid small change
        BOOST_CHECK(testWallet.SelectCoinsMinConf(MIN_CHANGE * 9990 / 100, 1, 1, 0, vCoins, setCoinsRet, nValueRet));
        BOOST_CHECK_EQUAL(nValueRet, 101 * MIN_CHANGE);
        BOOST_CHECK_EQUAL(setCoinsRet.size(), 2U);

        // test with many inputs
        for (CAmount amt=1500; amt < COIN; amt*=10) {
             empty_wallet();
             // Create 676 inputs (=  (old MAX_STANDARD_TX_SIZE == 100000)  / 148 bytes per input)
             for (uint16_t j = 0; j < 676; j++)
                 add_coin(amt);
             BOOST_CHECK(testWallet.SelectCoinsMinConf(2000, 1, 1, 0, vCoins, setCoinsRet, nValueRet));
             if (amt - 2000 < MIN_CHANGE) {
                 // needs more than one input:
                 uint16_t returnSize = std::ceil((2000.0 + MIN_CHANGE)/amt);
                 CAmount returnValue = amt * returnSize;
                 BOOST_CHECK_EQUAL(nValueRet, returnValue);
                 BOOST_CHECK_EQUAL(setCoinsRet.size(), returnSize);
             } else {
                 // one input is sufficient:
                 BOOST_CHECK_EQUAL(nValueRet, amt);
                 BOOST_CHECK_EQUAL(setCoinsRet.size(), 1U);
             }
        }

        // test randomness
        {
            empty_wallet();
            for (int i2 = 0; i2 < 100; i2++)
                add_coin(COIN);

            // picking 50 from 100 coins doesn't depend on the shuffle,
            // but does depend on randomness in the stochastic approximation code
            BOOST_CHECK(testWallet.SelectCoinsMinConf(50 * COIN, 1, 6, 0, vCoins, setCoinsRet , nValueRet));
            BOOST_CHECK(testWallet.SelectCoinsMinConf(50 * COIN, 1, 6, 0, vCoins, setCoinsRet2, nValueRet));
            BOOST_CHECK(!equal_sets(setCoinsRet, setCoinsRet2));

            int fails = 0;
            for (int j = 0; j < RANDOM_REPEATS; j++)
            {
                // selecting 1 from 100 identical coins depends on the shuffle; this test will fail 1% of the time
                // run the test RANDOM_REPEATS times and only complain if all of them fail
                BOOST_CHECK(testWallet.SelectCoinsMinConf(COIN, 1, 6, 0, vCoins, setCoinsRet , nValueRet));
                BOOST_CHECK(testWallet.SelectCoinsMinConf(COIN, 1, 6, 0, vCoins, setCoinsRet2, nValueRet));
                if (equal_sets(setCoinsRet, setCoinsRet2))
                    fails++;
            }
            BOOST_CHECK_NE(fails, RANDOM_REPEATS);

            // add 75 cents in small change.  not enough to make 90 cents,
            // then try making 90 cents.  there are multiple competing "smallest bigger" coins,
            // one of which should be picked at random
            add_coin(5 * CENT);
            add_coin(10 * CENT);
            add_coin(15 * CENT);
            add_coin(20 * CENT);
            add_coin(25 * CENT);

            fails = 0;
            for (int j = 0; j < RANDOM_REPEATS; j++)
            {
                // selecting 1 from 100 identical coins depends on the shuffle; this test will fail 1% of the time
                // run the test RANDOM_REPEATS times and only complain if all of them fail
                BOOST_CHECK(testWallet.SelectCoinsMinConf(90*CENT, 1, 6, 0, vCoins, setCoinsRet , nValueRet));
                BOOST_CHECK(testWallet.SelectCoinsMinConf(90*CENT, 1, 6, 0, vCoins, setCoinsRet2, nValueRet));
                if (equal_sets(setCoinsRet, setCoinsRet2))
                    fails++;
            }
            BOOST_CHECK_NE(fails, RANDOM_REPEATS);
        }
    }
    empty_wallet();
}

BOOST_AUTO_TEST_CASE(ApproximateBestSubset)
{
    CoinSet setCoinsRet;
    CAmount nValueRet;

    LOCK(testWallet.cs_wallet);

    empty_wallet();

    // Test vValue sort order
    for (int i = 0; i < 1000; i++)
        add_coin(1000 * COIN);
    add_coin(3 * COIN);

    BOOST_CHECK(testWallet.SelectCoinsMinConf(1003 * COIN, 1, 6, 0, vCoins, setCoinsRet, nValueRet));
    BOOST_CHECK_EQUAL(nValueRet, 1003 * COIN);
    BOOST_CHECK_EQUAL(setCoinsRet.size(), 2U);

    empty_wallet();
}

static void AddKey(CWallet& wallet, const CKey& key)
<<<<<<< HEAD
{
    LOCK(wallet.cs_wallet);
    wallet.AddKeyPubKey(key, key.GetPubKey());
}

BOOST_FIXTURE_TEST_CASE(rescan, TestChain100Setup)
=======
>>>>>>> f17942a3
{
    LOCK(wallet.cs_wallet);
    wallet.AddKeyPubKey(key, key.GetPubKey());
}

BOOST_FIXTURE_TEST_CASE(rescan, TestChain100Setup)
{
    // Cap last block file size, and mine new block in a new block file.
    CBlockIndex* const nullBlock = nullptr;
    CBlockIndex* oldTip = chainActive.Tip();
    GetBlockFileInfo(oldTip->GetBlockPos().nFile)->nSize = MAX_BLOCKFILE_SIZE;
    CreateAndProcessBlock({}, GetScriptForRawPubKey(coinbaseKey.GetPubKey()));
    CBlockIndex* newTip = chainActive.Tip();

    LOCK(cs_main);

    // Verify ScanForWalletTransactions picks up transactions in both the old
    // and new block files.
    {
        CWallet wallet;
        AddKey(wallet, coinbaseKey);
<<<<<<< HEAD
        BOOST_CHECK_EQUAL(nullBlock, wallet.ScanForWalletTransactions(oldTip));
=======
        WalletRescanReserver reserver(&wallet);
        reserver.reserve();
        BOOST_CHECK_EQUAL(nullBlock, wallet.ScanForWalletTransactions(oldTip, nullptr, reserver));
>>>>>>> f17942a3
        BOOST_CHECK_EQUAL(wallet.GetImmatureBalance(), 100 * COIN);
    }

    // Prune the older block file.
    PruneOneBlockFile(oldTip->GetBlockPos().nFile);
    UnlinkPrunedFiles({oldTip->GetBlockPos().nFile});

    // Verify ScanForWalletTransactions only picks transactions in the new block
    // file.
    {
        CWallet wallet;
        AddKey(wallet, coinbaseKey);
<<<<<<< HEAD
        BOOST_CHECK_EQUAL(oldTip, wallet.ScanForWalletTransactions(oldTip));
=======
        WalletRescanReserver reserver(&wallet);
        reserver.reserve();
        BOOST_CHECK_EQUAL(oldTip, wallet.ScanForWalletTransactions(oldTip, nullptr, reserver));
>>>>>>> f17942a3
        BOOST_CHECK_EQUAL(wallet.GetImmatureBalance(), 50 * COIN);
    }

    // Verify importmulti RPC returns failure for a key whose creation time is
    // before the missing block, and success for a key whose creation time is
    // after.
    {
        CWallet wallet;
        vpwallets.insert(vpwallets.begin(), &wallet);
        UniValue keys;
        keys.setArray();
        UniValue key;
        key.setObject();
        key.pushKV("scriptPubKey", HexStr(GetScriptForRawPubKey(coinbaseKey.GetPubKey())));
        key.pushKV("timestamp", 0);
        key.pushKV("internal", UniValue(true));
        keys.push_back(key);
        key.clear();
        key.setObject();
        CKey futureKey;
        futureKey.MakeNewKey(true);
        key.pushKV("scriptPubKey", HexStr(GetScriptForRawPubKey(futureKey.GetPubKey())));
        key.pushKV("timestamp", newTip->GetBlockTimeMax() + TIMESTAMP_WINDOW + 1);
        key.pushKV("internal", UniValue(true));
        keys.push_back(key);
        JSONRPCRequest request;
        request.params.setArray();
        request.params.push_back(keys);

        UniValue response = importmulti(request);
        BOOST_CHECK_EQUAL(response.write(),
            strprintf("[{\"success\":false,\"error\":{\"code\":-1,\"message\":\"Rescan failed for key with creation "
                      "timestamp %d. There was an error reading a block from time %d, which is after or within %d "
                      "seconds of key creation, and could contain transactions pertaining to the key. As a result, "
                      "transactions and coins using this key may not appear in the wallet. This error could be caused "
                      "by pruning or data corruption (see bitcoind log for details) and could be dealt with by "
                      "downloading and rescanning the relevant blocks (see -reindex and -rescan "
                      "options).\"}},{\"success\":true}]",
                              0, oldTip->GetBlockTimeMax(), TIMESTAMP_WINDOW));
        vpwallets.erase(vpwallets.begin());
    }
}

// Verify importwallet RPC starts rescan at earliest block with timestamp
// greater or equal than key birthday. Previously there was a bug where
// importwallet RPC would start the scan at the latest block with timestamp less
// than or equal to key birthday.
BOOST_FIXTURE_TEST_CASE(importwallet_rescan, TestChain100Setup)
{
    // Create two blocks with same timestamp to verify that importwallet rescan
    // will pick up both blocks, not just the first.
    const int64_t BLOCK_TIME = chainActive.Tip()->GetBlockTimeMax() + 5;
    SetMockTime(BLOCK_TIME);
    coinbaseTxns.emplace_back(*CreateAndProcessBlock({}, GetScriptForRawPubKey(coinbaseKey.GetPubKey())).vtx[0]);
    coinbaseTxns.emplace_back(*CreateAndProcessBlock({}, GetScriptForRawPubKey(coinbaseKey.GetPubKey())).vtx[0]);

    // Set key birthday to block time increased by the timestamp window, so
    // rescan will start at the block time.
    const int64_t KEY_TIME = BLOCK_TIME + TIMESTAMP_WINDOW;
    SetMockTime(KEY_TIME);
    coinbaseTxns.emplace_back(*CreateAndProcessBlock({}, GetScriptForRawPubKey(coinbaseKey.GetPubKey())).vtx[0]);

    LOCK(cs_main);

    // Import key into wallet and call dumpwallet to create backup file.
    {
        CWallet wallet;
        LOCK(wallet.cs_wallet);
        wallet.mapKeyMetadata[coinbaseKey.GetPubKey().GetID()].nCreateTime = KEY_TIME;
        wallet.AddKeyPubKey(coinbaseKey, coinbaseKey.GetPubKey());

        JSONRPCRequest request;
        request.params.setArray();
        request.params.push_back((pathTemp / "wallet.backup").string());
        vpwallets.insert(vpwallets.begin(), &wallet);
        ::dumpwallet(request);
    }

    // Call importwallet RPC and verify all blocks with timestamps >= BLOCK_TIME
    // were scanned, and no prior blocks were scanned.
    {
        CWallet wallet;

        JSONRPCRequest request;
        request.params.setArray();
        request.params.push_back((pathTemp / "wallet.backup").string());
        vpwallets[0] = &wallet;
        ::importwallet(request);

        LOCK(wallet.cs_wallet);
        BOOST_CHECK_EQUAL(wallet.mapWallet.size(), 3);
        BOOST_CHECK_EQUAL(coinbaseTxns.size(), 103);
        for (size_t i = 0; i < coinbaseTxns.size(); ++i) {
            bool found = wallet.GetWalletTx(coinbaseTxns[i].GetHash());
            bool expected = i >= 100;
            BOOST_CHECK_EQUAL(found, expected);
        }
    }

    SetMockTime(0);
    vpwallets.erase(vpwallets.begin());
}

// Check that GetImmatureCredit() returns a newly calculated value instead of
// the cached value after a MarkDirty() call.
//
// This is a regression test written to verify a bugfix for the immature credit
// function. Similar tests probably should be written for the other credit and
// debit functions.
BOOST_FIXTURE_TEST_CASE(coin_mark_dirty_immature_credit, TestChain100Setup)
{
    CWallet wallet;
    CWalletTx wtx(&wallet, MakeTransactionRef(coinbaseTxns.back()));
    LOCK2(cs_main, wallet.cs_wallet);
    wtx.hashBlock = chainActive.Tip()->GetBlockHash();
    wtx.nIndex = 0;

    // Call GetImmatureCredit() once before adding the key to the wallet to
    // cache the current immature credit amount, which is 0.
    BOOST_CHECK_EQUAL(wtx.GetImmatureCredit(), 0);

    // Invalidate the cached value, add the key, and make sure a new immature
    // credit amount is calculated.
    wtx.MarkDirty();
    wallet.AddKeyPubKey(coinbaseKey, coinbaseKey.GetPubKey());
    BOOST_CHECK_EQUAL(wtx.GetImmatureCredit(), 50*COIN);
}

static int64_t AddTx(CWallet& wallet, uint32_t lockTime, int64_t mockTime, int64_t blockTime)
{
    CMutableTransaction tx;
    tx.nLockTime = lockTime;
    SetMockTime(mockTime);
    CBlockIndex* block = nullptr;
    if (blockTime > 0) {
        LOCK(cs_main);
        auto inserted = mapBlockIndex.emplace(GetRandHash(), new CBlockIndex);
        assert(inserted.second);
        const uint256& hash = inserted.first->first;
        block = inserted.first->second;
        block->nTime = blockTime;
        block->phashBlock = &hash;
    }

    CWalletTx wtx(&wallet, MakeTransactionRef(tx));
    if (block) {
        wtx.SetMerkleBranch(block, 0);
    }
    wallet.AddToWallet(wtx);
    LOCK(wallet.cs_wallet);
    return wallet.mapWallet.at(wtx.GetHash()).nTimeSmart;
}

// Simple test to verify assignment of CWalletTx::nSmartTime value. Could be
// expanded to cover more corner cases of smart time logic.
BOOST_AUTO_TEST_CASE(ComputeTimeSmart)
{
    CWallet wallet;

    // New transaction should use clock time if lower than block time.
    BOOST_CHECK_EQUAL(AddTx(wallet, 1, 100, 120), 100);

    // Test that updating existing transaction does not change smart time.
    BOOST_CHECK_EQUAL(AddTx(wallet, 1, 200, 220), 100);

    // New transaction should use clock time if there's no block time.
    BOOST_CHECK_EQUAL(AddTx(wallet, 2, 300, 0), 300);

    // New transaction should use block time if lower than clock time.
    BOOST_CHECK_EQUAL(AddTx(wallet, 3, 420, 400), 400);

    // New transaction should use latest entry time if higher than
    // min(block time, clock time).
    BOOST_CHECK_EQUAL(AddTx(wallet, 4, 500, 390), 400);

    // If there are future entries, new transaction should use time of the
    // newest entry that is no more than 300 seconds ahead of the clock time.
    BOOST_CHECK_EQUAL(AddTx(wallet, 5, 50, 600), 300);

    // Reset mock time for other tests.
    SetMockTime(0);
}

BOOST_AUTO_TEST_CASE(LoadReceiveRequests)
{
    CTxDestination dest = CKeyID();
    LOCK(pwalletMain->cs_wallet);
    pwalletMain->AddDestData(dest, "misc", "val_misc");
    pwalletMain->AddDestData(dest, "rr0", "val_rr0");
    pwalletMain->AddDestData(dest, "rr1", "val_rr1");

    auto values = pwalletMain->GetDestValues("rr");
    BOOST_CHECK_EQUAL(values.size(), 2);
    BOOST_CHECK_EQUAL(values[0], "val_rr0");
    BOOST_CHECK_EQUAL(values[1], "val_rr1");
}

class ListCoinsTestingSetup : public TestChain100Setup
{
public:
    ListCoinsTestingSetup()
    {
        CreateAndProcessBlock({}, GetScriptForRawPubKey(coinbaseKey.GetPubKey()));
        ::bitdb.MakeMock();
<<<<<<< HEAD

        gArgs.ForceSetArg("-legacymode", "1");
        fParticlWallet = false;
=======
        g_address_type = OUTPUT_TYPE_DEFAULT;
        g_change_type = OUTPUT_TYPE_DEFAULT;
>>>>>>> f17942a3
        wallet.reset(new CWallet(std::unique_ptr<CWalletDBWrapper>(new CWalletDBWrapper(&bitdb, "wallet_test.dat"))));
        bool firstRun;
        wallet->LoadWallet(firstRun);
        AddKey(*wallet, coinbaseKey);
<<<<<<< HEAD
        wallet->ScanForWalletTransactions(chainActive.Genesis());
=======
        WalletRescanReserver reserver(wallet.get());
        reserver.reserve();
        wallet->ScanForWalletTransactions(chainActive.Genesis(), nullptr, reserver);
>>>>>>> f17942a3
    }

    ~ListCoinsTestingSetup()
    {
        wallet.reset();
        ::bitdb.Flush(true);
        ::bitdb.Reset();
    }

    CWalletTx& AddTx(CRecipient recipient)
    {
        CWalletTx wtx;
        CReserveKey reservekey(wallet.get());
        CAmount fee;
        int changePos = -1;
        std::string error;
        CCoinControl dummy;
        BOOST_CHECK(wallet->CreateTransaction({recipient}, wtx, reservekey, fee, changePos, error, dummy));
        CValidationState state;
        BOOST_CHECK(wallet->CommitTransaction(wtx, reservekey, nullptr, state));
        CMutableTransaction blocktx;
        {
            LOCK(wallet->cs_wallet);
            blocktx = CMutableTransaction(*wallet->mapWallet.at(wtx.GetHash()).tx);
        }
        CreateAndProcessBlock({CMutableTransaction(blocktx)}, GetScriptForRawPubKey(coinbaseKey.GetPubKey()));
        LOCK(wallet->cs_wallet);
        auto it = wallet->mapWallet.find(wtx.GetHash());
        BOOST_CHECK(it != wallet->mapWallet.end());
        it->second.SetMerkleBranch(chainActive.Tip(), 1);
        return it->second;
    }

    std::unique_ptr<CWallet> wallet;
};

BOOST_FIXTURE_TEST_CASE(ListCoins, ListCoinsTestingSetup)
{
    std::string coinbaseAddress = coinbaseKey.GetPubKey().GetID().ToString();
<<<<<<< HEAD
    LOCK2(cs_main, wallet->cs_wallet);
=======
>>>>>>> f17942a3

    // Confirm ListCoins initially returns 1 coin grouped under coinbaseKey
    // address.
    auto list = wallet->ListCoins();
    BOOST_CHECK_EQUAL(list.size(), 1);
    BOOST_CHECK_EQUAL(boost::get<CKeyID>(list.begin()->first).ToString(), coinbaseAddress);
    BOOST_CHECK_EQUAL(list.begin()->second.size(), 1);

    // Check initial balance from one mature coinbase transaction.
    BOOST_CHECK_EQUAL(50 * COIN, wallet->GetAvailableBalance());

    // Add a transaction creating a change address, and confirm ListCoins still
    // returns the coin associated with the change address underneath the
    // coinbaseKey pubkey, even though the change address has a different
    // pubkey.
    AddTx(CRecipient{GetScriptForRawPubKey({}), 1 * COIN, false /* subtract fee */});
    list = wallet->ListCoins();
    BOOST_CHECK_EQUAL(list.size(), 1);
    BOOST_CHECK_EQUAL(boost::get<CKeyID>(list.begin()->first).ToString(), coinbaseAddress);
    BOOST_CHECK_EQUAL(list.begin()->second.size(), 2);

    // Lock both coins. Confirm number of available coins drops to 0.
    std::vector<COutput> available;
    wallet->AvailableCoins(available);
    BOOST_CHECK_EQUAL(available.size(), 2);
    for (const auto& group : list) {
        for (const auto& coin : group.second) {
            LOCK(wallet->cs_wallet);
            wallet->LockCoin(COutPoint(coin.tx->GetHash(), coin.i));
        }
    }
    wallet->AvailableCoins(available);
    BOOST_CHECK_EQUAL(available.size(), 0);

    // Confirm ListCoins still returns same result as before, despite coins
    // being locked.
    list = wallet->ListCoins();
    BOOST_CHECK_EQUAL(list.size(), 1);
    BOOST_CHECK_EQUAL(boost::get<CKeyID>(list.begin()->first).ToString(), coinbaseAddress);
    BOOST_CHECK_EQUAL(list.begin()->second.size(), 2);
}

BOOST_AUTO_TEST_SUITE_END()<|MERGE_RESOLUTION|>--- conflicted
+++ resolved
@@ -9,21 +9,12 @@
 #include <utility>
 #include <vector>
 
-<<<<<<< HEAD
-#include "consensus/validation.h"
-#include "rpc/server.h"
-#include "test/test_particl.h"
-#include "validation.h"
-#include "wallet/coincontrol.h"
-#include "wallet/test/wallet_test_fixture.h"
-=======
 #include <consensus/validation.h>
 #include <rpc/server.h>
-#include <test/test_bitcoin.h>
+#include <test/test_particl.h>
 #include <validation.h>
 #include <wallet/coincontrol.h>
 #include <wallet/test/wallet_test_fixture.h>
->>>>>>> f17942a3
 
 #include <boost/test/unit_test.hpp>
 #include <univalue.h>
@@ -372,15 +363,6 @@
 }
 
 static void AddKey(CWallet& wallet, const CKey& key)
-<<<<<<< HEAD
-{
-    LOCK(wallet.cs_wallet);
-    wallet.AddKeyPubKey(key, key.GetPubKey());
-}
-
-BOOST_FIXTURE_TEST_CASE(rescan, TestChain100Setup)
-=======
->>>>>>> f17942a3
 {
     LOCK(wallet.cs_wallet);
     wallet.AddKeyPubKey(key, key.GetPubKey());
@@ -402,13 +384,9 @@
     {
         CWallet wallet;
         AddKey(wallet, coinbaseKey);
-<<<<<<< HEAD
-        BOOST_CHECK_EQUAL(nullBlock, wallet.ScanForWalletTransactions(oldTip));
-=======
         WalletRescanReserver reserver(&wallet);
         reserver.reserve();
         BOOST_CHECK_EQUAL(nullBlock, wallet.ScanForWalletTransactions(oldTip, nullptr, reserver));
->>>>>>> f17942a3
         BOOST_CHECK_EQUAL(wallet.GetImmatureBalance(), 100 * COIN);
     }
 
@@ -421,13 +399,9 @@
     {
         CWallet wallet;
         AddKey(wallet, coinbaseKey);
-<<<<<<< HEAD
-        BOOST_CHECK_EQUAL(oldTip, wallet.ScanForWalletTransactions(oldTip));
-=======
         WalletRescanReserver reserver(&wallet);
         reserver.reserve();
         BOOST_CHECK_EQUAL(oldTip, wallet.ScanForWalletTransactions(oldTip, nullptr, reserver));
->>>>>>> f17942a3
         BOOST_CHECK_EQUAL(wallet.GetImmatureBalance(), 50 * COIN);
     }
 
@@ -632,25 +606,20 @@
     {
         CreateAndProcessBlock({}, GetScriptForRawPubKey(coinbaseKey.GetPubKey()));
         ::bitdb.MakeMock();
-<<<<<<< HEAD
 
         gArgs.ForceSetArg("-legacymode", "1");
         fParticlWallet = false;
-=======
+
         g_address_type = OUTPUT_TYPE_DEFAULT;
         g_change_type = OUTPUT_TYPE_DEFAULT;
->>>>>>> f17942a3
+
         wallet.reset(new CWallet(std::unique_ptr<CWalletDBWrapper>(new CWalletDBWrapper(&bitdb, "wallet_test.dat"))));
         bool firstRun;
         wallet->LoadWallet(firstRun);
         AddKey(*wallet, coinbaseKey);
-<<<<<<< HEAD
-        wallet->ScanForWalletTransactions(chainActive.Genesis());
-=======
         WalletRescanReserver reserver(wallet.get());
         reserver.reserve();
         wallet->ScanForWalletTransactions(chainActive.Genesis(), nullptr, reserver);
->>>>>>> f17942a3
     }
 
     ~ListCoinsTestingSetup()
@@ -690,10 +659,6 @@
 BOOST_FIXTURE_TEST_CASE(ListCoins, ListCoinsTestingSetup)
 {
     std::string coinbaseAddress = coinbaseKey.GetPubKey().GetID().ToString();
-<<<<<<< HEAD
-    LOCK2(cs_main, wallet->cs_wallet);
-=======
->>>>>>> f17942a3
 
     // Confirm ListCoins initially returns 1 coin grouped under coinbaseKey
     // address.
