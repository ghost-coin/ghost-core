--- conflicted
+++ resolved
@@ -27,15 +27,7 @@
     fs::path test_name = "test_name.dat";
     const fs::path datadir = m_args.GetDataDirNet();
     fs::path file_path = datadir / test_name;
-<<<<<<< HEAD
-#if BOOST_VERSION >= 107700
-    std::ofstream f(BOOST_FILESYSTEM_C_STR(file_path));
-#else
-    std::ofstream f(file_path.BOOST_FILESYSTEM_C_STR);
-#endif // BOOST_VERSION >= 107700
-=======
     std::ofstream f{file_path};
->>>>>>> 8739b5cc
     f.close();
 
     fs::path filename;
