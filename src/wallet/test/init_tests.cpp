--- conflicted
+++ resolved
@@ -68,18 +68,9 @@
     SetWalletDir(m_walletdir_path_cases["trailing"]);
     bool result = m_wallet_loader->verify();
     BOOST_CHECK(result == true);
-<<<<<<< HEAD
-    fs::path walletdir = gArgs.GetArg("-walletdir", "");
-
-    walletdir = walletdir.filename() == "." ? walletdir.parent_path() : walletdir;
-    fs::path expected_path = fs::canonical(m_walletdir_path_cases["default"]);
-
-    BOOST_CHECK(walletdir == expected_path);
-=======
     fs::path walletdir = m_args.GetPathArg("-walletdir");
     fs::path expected_path = fs::canonical(m_walletdir_path_cases["default"]);
     BOOST_CHECK_EQUAL(walletdir, expected_path);
->>>>>>> 8739b5cc
 }
 
 BOOST_AUTO_TEST_CASE(walletinit_verify_walletdir_no_trailing2)
@@ -87,17 +78,9 @@
     SetWalletDir(m_walletdir_path_cases["trailing2"]);
     bool result = m_wallet_loader->verify();
     BOOST_CHECK(result == true);
-<<<<<<< HEAD
-    fs::path walletdir = gArgs.GetArg("-walletdir", "");
-    walletdir = walletdir.filename() == "." ? walletdir.parent_path() : walletdir;
-    fs::path expected_path = fs::canonical(m_walletdir_path_cases["default"]);
-
-    BOOST_CHECK(walletdir == expected_path);
-=======
     fs::path walletdir = m_args.GetPathArg("-walletdir");
     fs::path expected_path = fs::canonical(m_walletdir_path_cases["default"]);
     BOOST_CHECK_EQUAL(walletdir, expected_path);
->>>>>>> 8739b5cc
 }
 
 BOOST_AUTO_TEST_SUITE_END()
