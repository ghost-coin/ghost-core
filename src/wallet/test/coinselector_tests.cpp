// Copyright (c) 2017-2022 The Bitcoin Core developers
// Distributed under the MIT software license, see the accompanying
// file COPYING or http://www.opensource.org/licenses/mit-license.php.

#include <consensus/amount.h>
#include <node/context.h>
#include <policy/policy.h>
#include <primitives/transaction.h>
#include <random.h>
#include <test/util/setup_common.h>
#include <util/translation.h>
#include <wallet/coincontrol.h>
#include <wallet/coinselection.h>
#include <wallet/spend.h>
#include <wallet/test/wallet_test_fixture.h>
#include <wallet/wallet.h>

#include <algorithm>
#include <boost/test/unit_test.hpp>
#include <random>

namespace wallet {
BOOST_FIXTURE_TEST_SUITE(coinselector_tests, WalletTestingSetup)

// how many times to run all the tests to have a chance to catch errors that only show up with particular random shuffles
#define RUN_TESTS 100

// some tests fail 1% of the time due to bad luck.
// we repeat those tests this many times and only complain if all iterations of the test fail
#define RANDOM_REPEATS 5

typedef std::set<std::shared_ptr<COutput>> CoinSet;

static const CoinEligibilityFilter filter_standard(1, 6, 0);
static const CoinEligibilityFilter filter_confirmed(1, 1, 0);
static const CoinEligibilityFilter filter_standard_extra(6, 6, 0);
static int nextLockTime = 0;

<<<<<<< HEAD
CoinEligibilityFilter filter_standard(1, 6, 0);
CoinEligibilityFilter filter_confirmed(1, 1, 0);
CoinEligibilityFilter filter_standard_extra(6, 6, 0);
CoinSelectionParams coin_selection_params(/* use_bnb= */ false, /* change_output_size= */ 0,
                                          /* change_spend_size= */ 0, /* effective_feerate= */ CFeeRate(0),
                                          /* long_term_feerate= */ CFeeRate(0), /* discard_feerate= */ CFeeRate(0),
                                          /* tx_no_inputs_size= */ 0);
=======
static void add_coin(const CAmount& nValue, int nInput, std::vector<COutput>& set)
{
    CMutableTransaction tx;
    tx.vout.resize(nInput + 1);
    tx.vout[nInput].nValue = nValue;
    tx.nLockTime = nextLockTime++;        // so all transactions get different hashes
    set.emplace_back(COutPoint(tx.GetHash(), nInput), tx.vout.at(nInput), /*depth=*/ 1, /*input_bytes=*/ -1, /*spendable=*/ true, /*solvable=*/ true, /*safe=*/ true, /*time=*/ 0, /*from_me=*/ false, /*fees=*/ 0);
}
>>>>>>> 8739b5cc

static void add_coin(const CAmount& nValue, int nInput, SelectionResult& result)
{
    CMutableTransaction tx;
    tx.vout.resize(nInput + 1);
    tx.vout[nInput].nValue = nValue;
    tx.nLockTime = nextLockTime++;        // so all transactions get different hashes
    COutput output(COutPoint(tx.GetHash(), nInput), tx.vout.at(nInput), /*depth=*/ 1, /*input_bytes=*/ -1, /*spendable=*/ true, /*solvable=*/ true, /*safe=*/ true, /*time=*/ 0, /*from_me=*/ false, /*fees=*/ 0);
    OutputGroup group;
    group.Insert(std::make_shared<COutput>(output), /*ancestors=*/ 0, /*descendants=*/ 0);
    result.AddInput(group);
}

static void add_coin(const CAmount& nValue, int nInput, CoinSet& set, CAmount fee = 0, CAmount long_term_fee = 0)
{
    CMutableTransaction tx;
    tx.vout.resize(nInput + 1);
    tx.vout[nInput].nValue = nValue;
    tx.nLockTime = nextLockTime++;        // so all transactions get different hashes
    COutput coin(COutPoint(tx.GetHash(), nInput), tx.vout.at(nInput), /*depth=*/ 1, /*input_bytes=*/ 148, /*spendable=*/ true, /*solvable=*/ true, /*safe=*/ true, /*time=*/ 0, /*from_me=*/ false, fee);
    coin.long_term_fee = long_term_fee;
    set.insert(std::make_shared<COutput>(coin));
}

static void add_coin(CoinsResult& available_coins, CWallet& wallet, const CAmount& nValue, CFeeRate feerate = CFeeRate(0), int nAge = 6*24, bool fIsFromMe = false, int nInput =0, bool spendable = false)
{
    CMutableTransaction tx;
    tx.nLockTime = nextLockTime++;        // so all transactions get different hashes
    tx.vout.resize(nInput + 1);
    tx.vout[nInput].nValue = nValue;
    if (spendable) {
        tx.vout[nInput].scriptPubKey = GetScriptForDestination(*Assert(wallet.GetNewDestination(OutputType::BECH32, "")));
    }
    uint256 txid = tx.GetHash();

    LOCK(wallet.cs_wallet);
    auto ret = wallet.mapWallet.emplace(std::piecewise_construct, std::forward_as_tuple(txid), std::forward_as_tuple(MakeTransactionRef(std::move(tx)), TxStateInactive{}));
    assert(ret.second);
    CWalletTx& wtx = (*ret.first).second;
    const auto& txout = wtx.tx->vout.at(nInput);
    available_coins.Add(OutputType::BECH32, {COutPoint(wtx.GetHash(), nInput), txout, nAge, CalculateMaximumSignedInputSize(txout, &wallet, /*coin_control=*/nullptr), /*spendable=*/ true, /*solvable=*/ true, /*safe=*/ true, wtx.GetTxTime(), fIsFromMe, feerate});
}

/** Check if SelectionResult a is equivalent to SelectionResult b.
 * Equivalent means same input values, but maybe different inputs (i.e. same value, different prevout) */
static bool EquivalentResult(const SelectionResult& a, const SelectionResult& b)
{
    std::vector<CAmount> a_amts;
    std::vector<CAmount> b_amts;
    for (const auto& coin : a.GetInputSet()) {
        a_amts.push_back(coin->txout.nValue);
    }
    for (const auto& coin : b.GetInputSet()) {
        b_amts.push_back(coin->txout.nValue);
    }
    std::sort(a_amts.begin(), a_amts.end());
    std::sort(b_amts.begin(), b_amts.end());

    std::pair<std::vector<CAmount>::iterator, std::vector<CAmount>::iterator> ret = std::mismatch(a_amts.begin(), a_amts.end(), b_amts.begin());
    return ret.first == a_amts.end() && ret.second == b_amts.end();
}

/** Check if this selection is equal to another one. Equal means same inputs (i.e same value and prevout) */
static bool EqualResult(const SelectionResult& a, const SelectionResult& b)
{
    std::pair<CoinSet::iterator, CoinSet::iterator> ret = std::mismatch(a.GetInputSet().begin(), a.GetInputSet().end(), b.GetInputSet().begin(),
        [](const std::shared_ptr<COutput>& a, const std::shared_ptr<COutput>& b) {
            return a->outpoint == b->outpoint;
        });
    return ret.first == a.GetInputSet().end() && ret.second == b.GetInputSet().end();
}

static CAmount make_hard_case(int utxos, std::vector<COutput>& utxo_pool)
{
    utxo_pool.clear();
    CAmount target = 0;
    for (int i = 0; i < utxos; ++i) {
        target += CAmount{1} << (utxos+i);
        add_coin(CAmount{1} << (utxos+i), 2*i, utxo_pool);
        add_coin((CAmount{1} << (utxos+i)) + (CAmount{1} << (utxos-1-i)), 2*i + 1, utxo_pool);
    }
    return target;
}

inline std::vector<OutputGroup>& GroupCoins(const std::vector<COutput>& available_coins)
{
    static std::vector<OutputGroup> static_groups;
    static_groups.clear();
    for (auto& coin : available_coins) {
        static_groups.emplace_back();
        static_groups.back().Insert(std::make_shared<COutput>(coin), /*ancestors=*/ 0, /*descendants=*/ 0);
    }
    return static_groups;
}

inline std::vector<OutputGroup>& KnapsackGroupOutputs(const CoinsResult& available_coins, CWallet& wallet, const CoinEligibilityFilter& filter)
{
    FastRandomContext rand{};
    CoinSelectionParams coin_selection_params{
        rand,
        /*change_output_size=*/ 0,
        /*change_spend_size=*/ 0,
        /*min_change_target=*/ CENT,
        /*effective_feerate=*/ CFeeRate(0),
        /*long_term_feerate=*/ CFeeRate(0),
        /*discard_feerate=*/ CFeeRate(0),
        /*tx_noinputs_size=*/ 0,
        /*avoid_partial=*/ false,
    };
    static OutputGroupTypeMap static_groups;
    static_groups = GroupOutputs(wallet, available_coins, coin_selection_params, {{filter}})[filter];
    return static_groups.all_groups.mixed_group;
}

// Branch and bound coin selection tests
BOOST_AUTO_TEST_CASE(bnb_search_test)
{
    FastRandomContext rand{};
    // Setup
    std::vector<COutput> utxo_pool;
    SelectionResult expected_result(CAmount(0), SelectionAlgorithm::BNB);

    /////////////////////////
    // Known Outcome tests //
    /////////////////////////

    // Empty utxo pool
    BOOST_CHECK(!SelectCoinsBnB(GroupCoins(utxo_pool), 1 * CENT, 0.5 * CENT));

    // Add utxos
    add_coin(1 * CENT, 1, utxo_pool);
    add_coin(2 * CENT, 2, utxo_pool);
    add_coin(3 * CENT, 3, utxo_pool);
    add_coin(4 * CENT, 4, utxo_pool);

    // Select 1 Cent
    add_coin(1 * CENT, 1, expected_result);
    const auto result1 = SelectCoinsBnB(GroupCoins(utxo_pool), 1 * CENT, 0.5 * CENT);
    BOOST_CHECK(result1);
    BOOST_CHECK(EquivalentResult(expected_result, *result1));
    BOOST_CHECK_EQUAL(result1->GetSelectedValue(), 1 * CENT);
    expected_result.Clear();

    // Select 2 Cent
    add_coin(2 * CENT, 2, expected_result);
    const auto result2 = SelectCoinsBnB(GroupCoins(utxo_pool), 2 * CENT, 0.5 * CENT);
    BOOST_CHECK(result2);
    BOOST_CHECK(EquivalentResult(expected_result, *result2));
    BOOST_CHECK_EQUAL(result2->GetSelectedValue(), 2 * CENT);
    expected_result.Clear();

    // Select 5 Cent
    add_coin(3 * CENT, 3, expected_result);
    add_coin(2 * CENT, 2, expected_result);
    const auto result3 = SelectCoinsBnB(GroupCoins(utxo_pool), 5 * CENT, 0.5 * CENT);
    BOOST_CHECK(result3);
    BOOST_CHECK(EquivalentResult(expected_result, *result3));
    BOOST_CHECK_EQUAL(result3->GetSelectedValue(), 5 * CENT);
    expected_result.Clear();

    // Select 11 Cent, not possible
    BOOST_CHECK(!SelectCoinsBnB(GroupCoins(utxo_pool), 11 * CENT, 0.5 * CENT));
    expected_result.Clear();

    // Cost of change is greater than the difference between target value and utxo sum
    add_coin(1 * CENT, 1, expected_result);
    const auto result4 = SelectCoinsBnB(GroupCoins(utxo_pool), 0.9 * CENT, 0.5 * CENT);
    BOOST_CHECK(result4);
    BOOST_CHECK_EQUAL(result4->GetSelectedValue(), 1 * CENT);
    BOOST_CHECK(EquivalentResult(expected_result, *result4));
    expected_result.Clear();

    // Cost of change is less than the difference between target value and utxo sum
    BOOST_CHECK(!SelectCoinsBnB(GroupCoins(utxo_pool), 0.9 * CENT, 0));
    expected_result.Clear();

    // Select 10 Cent
    add_coin(5 * CENT, 5, utxo_pool);
    add_coin(4 * CENT, 4, expected_result);
    add_coin(3 * CENT, 3, expected_result);
    add_coin(2 * CENT, 2, expected_result);
    add_coin(1 * CENT, 1, expected_result);
    const auto result5 = SelectCoinsBnB(GroupCoins(utxo_pool), 10 * CENT, 0.5 * CENT);
    BOOST_CHECK(result5);
    BOOST_CHECK(EquivalentResult(expected_result, *result5));
    BOOST_CHECK_EQUAL(result5->GetSelectedValue(), 10 * CENT);
    expected_result.Clear();

    // Select 0.25 Cent, not possible
    BOOST_CHECK(!SelectCoinsBnB(GroupCoins(utxo_pool), 0.25 * CENT, 0.5 * CENT));
    expected_result.Clear();

    // Iteration exhaustion test
    CAmount target = make_hard_case(17, utxo_pool);
    BOOST_CHECK(!SelectCoinsBnB(GroupCoins(utxo_pool), target, 1)); // Should exhaust
    target = make_hard_case(14, utxo_pool);
    const auto result7 = SelectCoinsBnB(GroupCoins(utxo_pool), target, 1); // Should not exhaust
    BOOST_CHECK(result7);

    // Test same value early bailout optimization
    utxo_pool.clear();
    add_coin(7 * CENT, 7, expected_result);
    add_coin(7 * CENT, 7, expected_result);
    add_coin(7 * CENT, 7, expected_result);
    add_coin(7 * CENT, 7, expected_result);
    add_coin(2 * CENT, 7, expected_result);
    add_coin(7 * CENT, 7, utxo_pool);
    add_coin(7 * CENT, 7, utxo_pool);
    add_coin(7 * CENT, 7, utxo_pool);
    add_coin(7 * CENT, 7, utxo_pool);
    add_coin(2 * CENT, 7, utxo_pool);
    for (int i = 0; i < 50000; ++i) {
        add_coin(5 * CENT, 7, utxo_pool);
    }
    const auto result8 = SelectCoinsBnB(GroupCoins(utxo_pool), 30 * CENT, 5000);
    BOOST_CHECK(result8);
    BOOST_CHECK_EQUAL(result8->GetSelectedValue(), 30 * CENT);
    BOOST_CHECK(EquivalentResult(expected_result, *result8));

    ////////////////////
    // Behavior tests //
    ////////////////////
    // Select 1 Cent with pool of only greater than 5 Cent
    utxo_pool.clear();
    for (int i = 5; i <= 20; ++i) {
        add_coin(i * CENT, i, utxo_pool);
    }
    // Run 100 times, to make sure it is never finding a solution
    for (int i = 0; i < 100; ++i) {
        BOOST_CHECK(!SelectCoinsBnB(GroupCoins(utxo_pool), 1 * CENT, 2 * CENT));
    }

<<<<<<< HEAD
    // Make sure that effective value is working in SelectCoinsMinConf when BnB is used
    CoinSelectionParams coin_selection_params_bnb(/* use_bnb= */ true, /* change_output_size= */ 0,
                                                  /* change_spend_size= */ 0, /* effective_feerate= */ CFeeRate(3000),
                                                  /* long_term_feerate= */ CFeeRate(1000), /* discard_feerate= */ CFeeRate(1000),
                                                  /* tx_no_inputs_size= */ 0);
    CoinSet setCoinsRet;
    CAmount nValueRet;
    bool bnb_used;
    empty_wallet();
    add_coin(1);
    vCoins.at(0).nInputBytes = 40; // Make sure that it has a negative effective value. The next check should assert if this somehow got through. Otherwise it will fail
    BOOST_CHECK(!testWallet.SelectCoinsMinConf( 1 * CENT, filter_standard, GroupCoins(vCoins), setCoinsRet, nValueRet, coin_selection_params_bnb, bnb_used));

    // Test fees subtracted from output:
    empty_wallet();
    add_coin(1 * CENT);
    vCoins.at(0).nInputBytes = 40;
    BOOST_CHECK(!testWallet.SelectCoinsMinConf( 1 * CENT, filter_standard, GroupCoins(vCoins), setCoinsRet, nValueRet, coin_selection_params_bnb, bnb_used));
=======
    // Make sure that effective value is working in AttemptSelection when BnB is used
    CoinSelectionParams coin_selection_params_bnb{
        rand,
        /*change_output_size=*/ 31,
        /*change_spend_size=*/ 68,
        /*min_change_target=*/ 0,
        /*effective_feerate=*/ CFeeRate(3000),
        /*long_term_feerate=*/ CFeeRate(1000),
        /*discard_feerate=*/ CFeeRate(1000),
        /*tx_noinputs_size=*/ 0,
        /*avoid_partial=*/ false,
    };
    coin_selection_params_bnb.m_change_fee = coin_selection_params_bnb.m_effective_feerate.GetFee(coin_selection_params_bnb.change_output_size);
    coin_selection_params_bnb.m_cost_of_change = coin_selection_params_bnb.m_effective_feerate.GetFee(coin_selection_params_bnb.change_spend_size) + coin_selection_params_bnb.m_change_fee;
    coin_selection_params_bnb.min_viable_change = coin_selection_params_bnb.m_effective_feerate.GetFee(coin_selection_params_bnb.change_spend_size);
>>>>>>> 8739b5cc
    coin_selection_params_bnb.m_subtract_fee_outputs = true;

    {
        std::unique_ptr<CWallet> wallet = std::make_unique<CWallet>(m_node.chain.get(), "", CreateMockWalletDatabase());
        wallet->LoadWallet();
        LOCK(wallet->cs_wallet);
        wallet->SetWalletFlag(WALLET_FLAG_DESCRIPTORS);
        wallet->SetupDescriptorScriptPubKeyMans();

        CoinsResult available_coins;

        add_coin(available_coins, *wallet, 1, coin_selection_params_bnb.m_effective_feerate);
        available_coins.All().at(0).input_bytes = 40; // Make sure that it has a negative effective value. The next check should assert if this somehow got through. Otherwise it will fail
        BOOST_CHECK(!SelectCoinsBnB(GroupCoins(available_coins.All()), 1 * CENT, coin_selection_params_bnb.m_cost_of_change));

        // Test fees subtracted from output:
        available_coins.Clear();
        add_coin(available_coins, *wallet, 1 * CENT, coin_selection_params_bnb.m_effective_feerate);
        available_coins.All().at(0).input_bytes = 40;
        const auto result9 = SelectCoinsBnB(GroupCoins(available_coins.All()), 1 * CENT, coin_selection_params_bnb.m_cost_of_change);
        BOOST_CHECK(result9);
        BOOST_CHECK_EQUAL(result9->GetSelectedValue(), 1 * CENT);
    }

    {
        std::unique_ptr<CWallet> wallet = std::make_unique<CWallet>(m_node.chain.get(), "", CreateMockWalletDatabase());
        wallet->LoadWallet();
        LOCK(wallet->cs_wallet);
        wallet->SetWalletFlag(WALLET_FLAG_DESCRIPTORS);
        wallet->SetupDescriptorScriptPubKeyMans();

        CoinsResult available_coins;

        add_coin(available_coins, *wallet, 5 * CENT, coin_selection_params_bnb.m_effective_feerate, 6 * 24, false, 0, true);
        add_coin(available_coins, *wallet, 3 * CENT, coin_selection_params_bnb.m_effective_feerate, 6 * 24, false, 0, true);
        add_coin(available_coins, *wallet, 2 * CENT, coin_selection_params_bnb.m_effective_feerate, 6 * 24, false, 0, true);
        CCoinControl coin_control;
<<<<<<< HEAD
        coin_control.fAllowOtherInputs = true;
        coin_control.Select(COutPoint(vCoins.at(0).tx->GetHash(), vCoins.at(0).i));
        coin_selection_params_bnb.m_effective_feerate = CFeeRate(0);
        BOOST_CHECK(wallet->SelectCoins(vCoins, 10 * CENT, setCoinsRet, nValueRet, coin_control, coin_selection_params_bnb, bnb_used));
        BOOST_CHECK(bnb_used);
        BOOST_CHECK(coin_selection_params_bnb.use_bnb);
=======
        coin_control.m_allow_other_inputs = true;
        COutput select_coin = available_coins.All().at(0);
        coin_control.Select(select_coin.outpoint);
        PreSelectedInputs selected_input;
        selected_input.Insert(select_coin, coin_selection_params_bnb.m_subtract_fee_outputs);
        available_coins.Erase({available_coins.coins[OutputType::BECH32].begin()->outpoint});
        coin_selection_params_bnb.m_effective_feerate = CFeeRate(0);
        const auto result10 = SelectCoins(*wallet, available_coins, selected_input, 10 * CENT, coin_control, coin_selection_params_bnb);
        BOOST_CHECK(result10);
    }
    {
        std::unique_ptr<CWallet> wallet = std::make_unique<CWallet>(m_node.chain.get(), "", CreateMockWalletDatabase());
        wallet->LoadWallet();
        LOCK(wallet->cs_wallet);
        wallet->SetWalletFlag(WALLET_FLAG_DESCRIPTORS);
        wallet->SetupDescriptorScriptPubKeyMans();

        CoinsResult available_coins;

        // single coin should be selected when effective fee > long term fee
        coin_selection_params_bnb.m_effective_feerate = CFeeRate(5000);
        coin_selection_params_bnb.m_long_term_feerate = CFeeRate(3000);

        add_coin(available_coins, *wallet, 10 * CENT, coin_selection_params_bnb.m_effective_feerate, 6 * 24, false, 0, true);
        add_coin(available_coins, *wallet, 9 * CENT, coin_selection_params_bnb.m_effective_feerate, 6 * 24, false, 0, true);
        add_coin(available_coins, *wallet, 1 * CENT, coin_selection_params_bnb.m_effective_feerate, 6 * 24, false, 0, true);

        expected_result.Clear();
        add_coin(10 * CENT, 2, expected_result);
        CCoinControl coin_control;
        const auto result11 = SelectCoins(*wallet, available_coins, /*pre_set_inputs=*/{}, 10 * CENT, coin_control, coin_selection_params_bnb);
        BOOST_CHECK(EquivalentResult(expected_result, *result11));
        available_coins.Clear();

        // more coins should be selected when effective fee < long term fee
        coin_selection_params_bnb.m_effective_feerate = CFeeRate(3000);
        coin_selection_params_bnb.m_long_term_feerate = CFeeRate(5000);

        add_coin(available_coins, *wallet, 10 * CENT, coin_selection_params_bnb.m_effective_feerate, 6 * 24, false, 0, true);
        add_coin(available_coins, *wallet, 9 * CENT, coin_selection_params_bnb.m_effective_feerate, 6 * 24, false, 0, true);
        add_coin(available_coins, *wallet, 1 * CENT, coin_selection_params_bnb.m_effective_feerate, 6 * 24, false, 0, true);

        expected_result.Clear();
        add_coin(9 * CENT, 2, expected_result);
        add_coin(1 * CENT, 2, expected_result);
        const auto result12 = SelectCoins(*wallet, available_coins, /*pre_set_inputs=*/{}, 10 * CENT, coin_control, coin_selection_params_bnb);
        BOOST_CHECK(EquivalentResult(expected_result, *result12));
        available_coins.Clear();

        // pre selected coin should be selected even if disadvantageous
        coin_selection_params_bnb.m_effective_feerate = CFeeRate(5000);
        coin_selection_params_bnb.m_long_term_feerate = CFeeRate(3000);

        add_coin(available_coins, *wallet, 10 * CENT, coin_selection_params_bnb.m_effective_feerate, 6 * 24, false, 0, true);
        add_coin(available_coins, *wallet, 9 * CENT, coin_selection_params_bnb.m_effective_feerate, 6 * 24, false, 0, true);
        add_coin(available_coins, *wallet, 1 * CENT, coin_selection_params_bnb.m_effective_feerate, 6 * 24, false, 0, true);

        expected_result.Clear();
        add_coin(9 * CENT, 2, expected_result);
        add_coin(1 * CENT, 2, expected_result);
        coin_control.m_allow_other_inputs = true;
        COutput select_coin = available_coins.All().at(1); // pre select 9 coin
        coin_control.Select(select_coin.outpoint);
        PreSelectedInputs selected_input;
        selected_input.Insert(select_coin, coin_selection_params_bnb.m_subtract_fee_outputs);
        available_coins.Erase({(++available_coins.coins[OutputType::BECH32].begin())->outpoint});
        const auto result13 = SelectCoins(*wallet, available_coins, selected_input, 10 * CENT, coin_control, coin_selection_params_bnb);
        BOOST_CHECK(EquivalentResult(expected_result, *result13));
>>>>>>> 8739b5cc
    }
}

BOOST_AUTO_TEST_CASE(knapsack_solver_test)
{
    FastRandomContext rand{};
    const auto temp1{[&rand](std::vector<OutputGroup>& g, const CAmount& v, CAmount c) { return KnapsackSolver(g, v, c, rand); }};
    const auto KnapsackSolver{temp1};
    std::unique_ptr<CWallet> wallet = std::make_unique<CWallet>(m_node.chain.get(), "", CreateMockWalletDatabase());
    wallet->LoadWallet();
    LOCK(wallet->cs_wallet);
    wallet->SetWalletFlag(WALLET_FLAG_DESCRIPTORS);
    wallet->SetupDescriptorScriptPubKeyMans();

    CoinsResult available_coins;

    // test multiple times to allow for differences in the shuffle order
    for (int i = 0; i < RUN_TESTS; i++)
    {
        available_coins.Clear();

        // with an empty wallet we can't even pay one cent
        BOOST_CHECK(!KnapsackSolver(KnapsackGroupOutputs(available_coins, *wallet, filter_standard), 1 * CENT, CENT));

        add_coin(available_coins, *wallet, 1*CENT, CFeeRate(0), 4);        // add a new 1 cent coin

        // with a new 1 cent coin, we still can't find a mature 1 cent
        BOOST_CHECK(!KnapsackSolver(KnapsackGroupOutputs(available_coins, *wallet, filter_standard), 1 * CENT, CENT));

        // but we can find a new 1 cent
        const auto result1 = KnapsackSolver(KnapsackGroupOutputs(available_coins, *wallet, filter_confirmed), 1 * CENT, CENT);
        BOOST_CHECK(result1);
        BOOST_CHECK_EQUAL(result1->GetSelectedValue(), 1 * CENT);

        add_coin(available_coins, *wallet, 2*CENT);           // add a mature 2 cent coin

        // we can't make 3 cents of mature coins
        BOOST_CHECK(!KnapsackSolver(KnapsackGroupOutputs(available_coins, *wallet, filter_standard), 3 * CENT, CENT));

        // we can make 3 cents of new coins
        const auto result2 = KnapsackSolver(KnapsackGroupOutputs(available_coins, *wallet, filter_confirmed), 3 * CENT, CENT);
        BOOST_CHECK(result2);
        BOOST_CHECK_EQUAL(result2->GetSelectedValue(), 3 * CENT);

        add_coin(available_coins, *wallet, 5*CENT);           // add a mature 5 cent coin,
        add_coin(available_coins, *wallet, 10*CENT, CFeeRate(0), 3, true); // a new 10 cent coin sent from one of our own addresses
        add_coin(available_coins, *wallet, 20*CENT);          // and a mature 20 cent coin

        // now we have new: 1+10=11 (of which 10 was self-sent), and mature: 2+5+20=27.  total = 38

        // we can't make 38 cents only if we disallow new coins:
        BOOST_CHECK(!KnapsackSolver(KnapsackGroupOutputs(available_coins, *wallet, filter_standard), 38 * CENT, CENT));
        // we can't even make 37 cents if we don't allow new coins even if they're from us
        BOOST_CHECK(!KnapsackSolver(KnapsackGroupOutputs(available_coins, *wallet, filter_standard_extra), 38 * CENT, CENT));
        // but we can make 37 cents if we accept new coins from ourself
        const auto result3 = KnapsackSolver(KnapsackGroupOutputs(available_coins, *wallet, filter_standard), 37 * CENT, CENT);
        BOOST_CHECK(result3);
        BOOST_CHECK_EQUAL(result3->GetSelectedValue(), 37 * CENT);
        // and we can make 38 cents if we accept all new coins
        const auto result4 = KnapsackSolver(KnapsackGroupOutputs(available_coins, *wallet, filter_confirmed), 38 * CENT, CENT);
        BOOST_CHECK(result4);
        BOOST_CHECK_EQUAL(result4->GetSelectedValue(), 38 * CENT);

        // try making 34 cents from 1,2,5,10,20 - we can't do it exactly
        const auto result5 = KnapsackSolver(KnapsackGroupOutputs(available_coins, *wallet, filter_confirmed), 34 * CENT, CENT);
        BOOST_CHECK(result5);
        BOOST_CHECK_EQUAL(result5->GetSelectedValue(), 35 * CENT);       // but 35 cents is closest
        BOOST_CHECK_EQUAL(result5->GetInputSet().size(), 3U);     // the best should be 20+10+5.  it's incredibly unlikely the 1 or 2 got included (but possible)

        // when we try making 7 cents, the smaller coins (1,2,5) are enough.  We should see just 2+5
        const auto result6 = KnapsackSolver(KnapsackGroupOutputs(available_coins, *wallet, filter_confirmed), 7 * CENT, CENT);
        BOOST_CHECK(result6);
        BOOST_CHECK_EQUAL(result6->GetSelectedValue(), 7 * CENT);
        BOOST_CHECK_EQUAL(result6->GetInputSet().size(), 2U);

        // when we try making 8 cents, the smaller coins (1,2,5) are exactly enough.
        const auto result7 = KnapsackSolver(KnapsackGroupOutputs(available_coins, *wallet, filter_confirmed), 8 * CENT, CENT);
        BOOST_CHECK(result7);
        BOOST_CHECK(result7->GetSelectedValue() == 8 * CENT);
        BOOST_CHECK_EQUAL(result7->GetInputSet().size(), 3U);

        // when we try making 9 cents, no subset of smaller coins is enough, and we get the next bigger coin (10)
        const auto result8 = KnapsackSolver(KnapsackGroupOutputs(available_coins, *wallet, filter_confirmed), 9 * CENT, CENT);
        BOOST_CHECK(result8);
        BOOST_CHECK_EQUAL(result8->GetSelectedValue(), 10 * CENT);
        BOOST_CHECK_EQUAL(result8->GetInputSet().size(), 1U);

        // now clear out the wallet and start again to test choosing between subsets of smaller coins and the next biggest coin
        available_coins.Clear();

        add_coin(available_coins, *wallet,  6*CENT);
        add_coin(available_coins, *wallet,  7*CENT);
        add_coin(available_coins, *wallet,  8*CENT);
        add_coin(available_coins, *wallet, 20*CENT);
        add_coin(available_coins, *wallet, 30*CENT); // now we have 6+7+8+20+30 = 71 cents total

        // check that we have 71 and not 72
        const auto result9 = KnapsackSolver(KnapsackGroupOutputs(available_coins, *wallet, filter_confirmed), 71 * CENT, CENT);
        BOOST_CHECK(result9);
        BOOST_CHECK(!KnapsackSolver(KnapsackGroupOutputs(available_coins, *wallet, filter_confirmed), 72 * CENT, CENT));

        // now try making 16 cents.  the best smaller coins can do is 6+7+8 = 21; not as good at the next biggest coin, 20
        const auto result10 = KnapsackSolver(KnapsackGroupOutputs(available_coins, *wallet, filter_confirmed), 16 * CENT, CENT);
        BOOST_CHECK(result10);
        BOOST_CHECK_EQUAL(result10->GetSelectedValue(), 20 * CENT); // we should get 20 in one coin
        BOOST_CHECK_EQUAL(result10->GetInputSet().size(), 1U);

        add_coin(available_coins, *wallet,  5*CENT); // now we have 5+6+7+8+20+30 = 75 cents total

        // now if we try making 16 cents again, the smaller coins can make 5+6+7 = 18 cents, better than the next biggest coin, 20
        const auto result11 = KnapsackSolver(KnapsackGroupOutputs(available_coins, *wallet, filter_confirmed), 16 * CENT, CENT);
        BOOST_CHECK(result11);
        BOOST_CHECK_EQUAL(result11->GetSelectedValue(), 18 * CENT); // we should get 18 in 3 coins
        BOOST_CHECK_EQUAL(result11->GetInputSet().size(), 3U);

        add_coin(available_coins, *wallet,  18*CENT); // now we have 5+6+7+8+18+20+30

        // and now if we try making 16 cents again, the smaller coins can make 5+6+7 = 18 cents, the same as the next biggest coin, 18
        const auto result12 = KnapsackSolver(KnapsackGroupOutputs(available_coins, *wallet, filter_confirmed), 16 * CENT, CENT);
        BOOST_CHECK(result12);
        BOOST_CHECK_EQUAL(result12->GetSelectedValue(), 18 * CENT);  // we should get 18 in 1 coin
        BOOST_CHECK_EQUAL(result12->GetInputSet().size(), 1U); // because in the event of a tie, the biggest coin wins

        // now try making 11 cents.  we should get 5+6
        const auto result13 = KnapsackSolver(KnapsackGroupOutputs(available_coins, *wallet, filter_confirmed), 11 * CENT, CENT);
        BOOST_CHECK(result13);
        BOOST_CHECK_EQUAL(result13->GetSelectedValue(), 11 * CENT);
        BOOST_CHECK_EQUAL(result13->GetInputSet().size(), 2U);

        // check that the smallest bigger coin is used
        add_coin(available_coins, *wallet,  1*COIN);
        add_coin(available_coins, *wallet,  2*COIN);
        add_coin(available_coins, *wallet,  3*COIN);
        add_coin(available_coins, *wallet,  4*COIN); // now we have 5+6+7+8+18+20+30+100+200+300+400 = 1094 cents
        const auto result14 = KnapsackSolver(KnapsackGroupOutputs(available_coins, *wallet, filter_confirmed), 95 * CENT, CENT);
        BOOST_CHECK(result14);
        BOOST_CHECK_EQUAL(result14->GetSelectedValue(), 1 * COIN);  // we should get 1 BTC in 1 coin
        BOOST_CHECK_EQUAL(result14->GetInputSet().size(), 1U);

        const auto result15 = KnapsackSolver(KnapsackGroupOutputs(available_coins, *wallet, filter_confirmed), 195 * CENT, CENT);
        BOOST_CHECK(result15);
        BOOST_CHECK_EQUAL(result15->GetSelectedValue(), 2 * COIN);  // we should get 2 BTC in 1 coin
        BOOST_CHECK_EQUAL(result15->GetInputSet().size(), 1U);

        // empty the wallet and start again, now with fractions of a cent, to test small change avoidance

        available_coins.Clear();
        add_coin(available_coins, *wallet, CENT * 1 / 10);
        add_coin(available_coins, *wallet, CENT * 2 / 10);
        add_coin(available_coins, *wallet, CENT * 3 / 10);
        add_coin(available_coins, *wallet, CENT * 4 / 10);
        add_coin(available_coins, *wallet, CENT * 5 / 10);

        // try making 1 * CENT from the 1.5 * CENT
        // we'll get change smaller than CENT whatever happens, so can expect CENT exactly
        const auto result16 = KnapsackSolver(KnapsackGroupOutputs(available_coins, *wallet, filter_confirmed), CENT, CENT);
        BOOST_CHECK(result16);
        BOOST_CHECK_EQUAL(result16->GetSelectedValue(), CENT);

        // but if we add a bigger coin, small change is avoided
        add_coin(available_coins, *wallet, 1111*CENT);

        // try making 1 from 0.1 + 0.2 + 0.3 + 0.4 + 0.5 + 1111 = 1112.5
        const auto result17 = KnapsackSolver(KnapsackGroupOutputs(available_coins, *wallet, filter_confirmed), 1 * CENT, CENT);
        BOOST_CHECK(result17);
        BOOST_CHECK_EQUAL(result17->GetSelectedValue(), 1 * CENT); // we should get the exact amount

        // if we add more small coins:
        add_coin(available_coins, *wallet, CENT * 6 / 10);
        add_coin(available_coins, *wallet, CENT * 7 / 10);

        // and try again to make 1.0 * CENT
        const auto result18 = KnapsackSolver(KnapsackGroupOutputs(available_coins, *wallet, filter_confirmed), 1 * CENT, CENT);
        BOOST_CHECK(result18);
        BOOST_CHECK_EQUAL(result18->GetSelectedValue(), 1 * CENT); // we should get the exact amount

        // run the 'mtgox' test (see https://blockexplorer.com/tx/29a3efd3ef04f9153d47a990bd7b048a4b2d213daaa5fb8ed670fb85f13bdbcf)
        // they tried to consolidate 10 50k coins into one 500k coin, and ended up with 50k in change
        available_coins.Clear();
        for (int j = 0; j < 20; j++)
            add_coin(available_coins, *wallet, 50000 * COIN);

        const auto result19 = KnapsackSolver(KnapsackGroupOutputs(available_coins, *wallet, filter_confirmed), 500000 * COIN, CENT);
        BOOST_CHECK(result19);
        BOOST_CHECK_EQUAL(result19->GetSelectedValue(), 500000 * COIN); // we should get the exact amount
        BOOST_CHECK_EQUAL(result19->GetInputSet().size(), 10U); // in ten coins

        // if there's not enough in the smaller coins to make at least 1 * CENT change (0.5+0.6+0.7 < 1.0+1.0),
        // we need to try finding an exact subset anyway

        // sometimes it will fail, and so we use the next biggest coin:
        available_coins.Clear();
        add_coin(available_coins, *wallet, CENT * 5 / 10);
        add_coin(available_coins, *wallet, CENT * 6 / 10);
        add_coin(available_coins, *wallet, CENT * 7 / 10);
        add_coin(available_coins, *wallet, 1111 * CENT);
        const auto result20 = KnapsackSolver(KnapsackGroupOutputs(available_coins, *wallet, filter_confirmed), 1 * CENT, CENT);
        BOOST_CHECK(result20);
        BOOST_CHECK_EQUAL(result20->GetSelectedValue(), 1111 * CENT); // we get the bigger coin
        BOOST_CHECK_EQUAL(result20->GetInputSet().size(), 1U);

        // but sometimes it's possible, and we use an exact subset (0.4 + 0.6 = 1.0)
        available_coins.Clear();
        add_coin(available_coins, *wallet, CENT * 4 / 10);
        add_coin(available_coins, *wallet, CENT * 6 / 10);
        add_coin(available_coins, *wallet, CENT * 8 / 10);
        add_coin(available_coins, *wallet, 1111 * CENT);
        const auto result21 = KnapsackSolver(KnapsackGroupOutputs(available_coins, *wallet, filter_confirmed), CENT, CENT);
        BOOST_CHECK(result21);
        BOOST_CHECK_EQUAL(result21->GetSelectedValue(), CENT);   // we should get the exact amount
        BOOST_CHECK_EQUAL(result21->GetInputSet().size(), 2U); // in two coins 0.4+0.6

        // test avoiding small change
        available_coins.Clear();
        add_coin(available_coins, *wallet, CENT * 5 / 100);
        add_coin(available_coins, *wallet, CENT * 1);
        add_coin(available_coins, *wallet, CENT * 100);

        // trying to make 100.01 from these three coins
        const auto result22 = KnapsackSolver(KnapsackGroupOutputs(available_coins, *wallet, filter_confirmed), CENT * 10001 / 100, CENT);
        BOOST_CHECK(result22);
        BOOST_CHECK_EQUAL(result22->GetSelectedValue(), CENT * 10105 / 100); // we should get all coins
        BOOST_CHECK_EQUAL(result22->GetInputSet().size(), 3U);

        // but if we try to make 99.9, we should take the bigger of the two small coins to avoid small change
        const auto result23 = KnapsackSolver(KnapsackGroupOutputs(available_coins, *wallet, filter_confirmed), CENT * 9990 / 100, CENT);
        BOOST_CHECK(result23);
        BOOST_CHECK_EQUAL(result23->GetSelectedValue(), 101 * CENT);
        BOOST_CHECK_EQUAL(result23->GetInputSet().size(), 2U);
    }

    // test with many inputs
    for (CAmount amt=1500; amt < COIN; amt*=10) {
        available_coins.Clear();
        // Create 676 inputs (=  (old MAX_STANDARD_TX_SIZE == 100000)  / 148 bytes per input)
        for (uint16_t j = 0; j < 676; j++)
            add_coin(available_coins, *wallet, amt);

        // We only create the wallet once to save time, but we still run the coin selection RUN_TESTS times.
        for (int i = 0; i < RUN_TESTS; i++) {
            const auto result24 = KnapsackSolver(KnapsackGroupOutputs(available_coins, *wallet, filter_confirmed), 2000, CENT);
            BOOST_CHECK(result24);

            if (amt - 2000 < CENT) {
                // needs more than one input:
                uint16_t returnSize = std::ceil((2000.0 + CENT)/amt);
                CAmount returnValue = amt * returnSize;
                BOOST_CHECK_EQUAL(result24->GetSelectedValue(), returnValue);
                BOOST_CHECK_EQUAL(result24->GetInputSet().size(), returnSize);
            } else {
                // one input is sufficient:
                BOOST_CHECK_EQUAL(result24->GetSelectedValue(), amt);
                BOOST_CHECK_EQUAL(result24->GetInputSet().size(), 1U);
            }
        }
    }

    // test randomness
    {
        available_coins.Clear();
        for (int i2 = 0; i2 < 100; i2++)
            add_coin(available_coins, *wallet, COIN);

        // Again, we only create the wallet once to save time, but we still run the coin selection RUN_TESTS times.
        for (int i = 0; i < RUN_TESTS; i++) {
            // picking 50 from 100 coins doesn't depend on the shuffle,
            // but does depend on randomness in the stochastic approximation code
            const auto result25 = KnapsackSolver(GroupCoins(available_coins.All()), 50 * COIN, CENT);
            BOOST_CHECK(result25);
            const auto result26 = KnapsackSolver(GroupCoins(available_coins.All()), 50 * COIN, CENT);
            BOOST_CHECK(result26);
            BOOST_CHECK(!EqualResult(*result25, *result26));

            int fails = 0;
            for (int j = 0; j < RANDOM_REPEATS; j++)
            {
                // Test that the KnapsackSolver selects randomly from equivalent coins (same value and same input size).
                // When choosing 1 from 100 identical coins, 1% of the time, this test will choose the same coin twice
                // which will cause it to fail.
                // To avoid that issue, run the test RANDOM_REPEATS times and only complain if all of them fail
                const auto result27 = KnapsackSolver(GroupCoins(available_coins.All()), COIN, CENT);
                BOOST_CHECK(result27);
                const auto result28 = KnapsackSolver(GroupCoins(available_coins.All()), COIN, CENT);
                BOOST_CHECK(result28);
                if (EqualResult(*result27, *result28))
                    fails++;
            }
            BOOST_CHECK_NE(fails, RANDOM_REPEATS);
        }

        // add 75 cents in small change.  not enough to make 90 cents,
        // then try making 90 cents.  there are multiple competing "smallest bigger" coins,
        // one of which should be picked at random
        add_coin(available_coins, *wallet, 5 * CENT);
        add_coin(available_coins, *wallet, 10 * CENT);
        add_coin(available_coins, *wallet, 15 * CENT);
        add_coin(available_coins, *wallet, 20 * CENT);
        add_coin(available_coins, *wallet, 25 * CENT);

        for (int i = 0; i < RUN_TESTS; i++) {
            int fails = 0;
            for (int j = 0; j < RANDOM_REPEATS; j++)
            {
                const auto result29 = KnapsackSolver(GroupCoins(available_coins.All()), 90 * CENT, CENT);
                BOOST_CHECK(result29);
                const auto result30 = KnapsackSolver(GroupCoins(available_coins.All()), 90 * CENT, CENT);
                BOOST_CHECK(result30);
                if (EqualResult(*result29, *result30))
                    fails++;
            }
            BOOST_CHECK_NE(fails, RANDOM_REPEATS);
        }
    }
}

BOOST_AUTO_TEST_CASE(ApproximateBestSubset)
{
    FastRandomContext rand{};
    std::unique_ptr<CWallet> wallet = std::make_unique<CWallet>(m_node.chain.get(), "", CreateMockWalletDatabase());
    wallet->LoadWallet();
    LOCK(wallet->cs_wallet);
    wallet->SetWalletFlag(WALLET_FLAG_DESCRIPTORS);
    wallet->SetupDescriptorScriptPubKeyMans();

    CoinsResult available_coins;

    // Test vValue sort order
    for (int i = 0; i < 1000; i++)
        add_coin(available_coins, *wallet, 1000 * COIN);
    add_coin(available_coins, *wallet, 3 * COIN);

    const auto result = KnapsackSolver(KnapsackGroupOutputs(available_coins, *wallet, filter_standard), 1003 * COIN, CENT, rand);
    BOOST_CHECK(result);
    BOOST_CHECK_EQUAL(result->GetSelectedValue(), 1003 * COIN);
    BOOST_CHECK_EQUAL(result->GetInputSet().size(), 2U);
}

// Tests that with the ideal conditions, the coin selector will always be able to find a solution that can pay the target value
BOOST_AUTO_TEST_CASE(SelectCoins_test)
{
    std::unique_ptr<CWallet> wallet = std::make_unique<CWallet>(m_node.chain.get(), "", CreateMockWalletDatabase());
    wallet->LoadWallet();
    LOCK(wallet->cs_wallet);
    wallet->SetWalletFlag(WALLET_FLAG_DESCRIPTORS);
    wallet->SetupDescriptorScriptPubKeyMans();

    // Random generator stuff
    std::default_random_engine generator;
    std::exponential_distribution<double> distribution (100);
    FastRandomContext rand;

    // Run this test 100 times
    for (int i = 0; i < 100; ++i)
    {
        CoinsResult available_coins;
        CAmount balance{0};

        // Make a wallet with 1000 exponentially distributed random inputs
        for (int j = 0; j < 1000; ++j)
        {
            CAmount val = distribution(generator)*10000000;
            add_coin(available_coins, *wallet, val);
            balance += val;
        }

        // Generate a random fee rate in the range of 100 - 400
        CFeeRate rate(rand.randrange(300) + 100);

        // Generate a random target value between 1000 and wallet balance
        CAmount target = rand.randrange(balance - 1000) + 1000;

        // Perform selection
<<<<<<< HEAD
        CoinSelectionParams coin_selection_params_knapsack(/* use_bnb= */ false, /* change_output_size= */ 34,
                                                           /* change_spend_size= */ 148, /* effective_feerate= */ CFeeRate(0),
                                                           /* long_term_feerate= */ CFeeRate(0), /* discard_feerate= */ CFeeRate(0),
                                                           /* tx_no_inputs_size= */ 0);
        CoinSelectionParams coin_selection_params_bnb(/* use_bnb= */ true, /* change_output_size= */ 34,
                                                      /* change_spend_size= */ 148, /* effective_feerate= */ CFeeRate(0),
                                                      /* long_term_feerate= */ CFeeRate(0), /* discard_feerate= */ CFeeRate(0),
                                                      /* tx_no_inputs_size= */ 0);
        CoinSet out_set;
        CAmount out_value = 0;
        bool bnb_used = false;
        BOOST_CHECK(testWallet.SelectCoinsMinConf(target, filter_standard, GroupCoins(vCoins), out_set, out_value, coin_selection_params_bnb, bnb_used) ||
                    testWallet.SelectCoinsMinConf(target, filter_standard, GroupCoins(vCoins), out_set, out_value, coin_selection_params_knapsack, bnb_used));
        BOOST_CHECK_GE(out_value, target);
=======
        CoinSelectionParams cs_params{
            rand,
            /*change_output_size=*/ 34,
            /*change_spend_size=*/ 148,
            /*min_change_target=*/ CENT,
            /*effective_feerate=*/ CFeeRate(0),
            /*long_term_feerate=*/ CFeeRate(0),
            /*discard_feerate=*/ CFeeRate(0),
            /*tx_noinputs_size=*/ 0,
            /*avoid_partial=*/ false,
        };
        cs_params.m_cost_of_change = 1;
        cs_params.min_viable_change = 1;
        CCoinControl cc;
        const auto result = SelectCoins(*wallet, available_coins, /*pre_set_inputs=*/{}, target, cc, cs_params);
        BOOST_CHECK(result);
        BOOST_CHECK_GE(result->GetSelectedValue(), target);
    }
}

BOOST_AUTO_TEST_CASE(waste_test)
{
    CoinSet selection;
    const CAmount fee{100};
    const CAmount change_cost{125};
    const CAmount fee_diff{40};
    const CAmount in_amt{3 * COIN};
    const CAmount target{2 * COIN};
    const CAmount excess{in_amt - fee * 2 - target};

    // Waste with change is the change cost and difference between fee and long term fee
    add_coin(1 * COIN, 1, selection, fee, fee - fee_diff);
    add_coin(2 * COIN, 2, selection, fee, fee - fee_diff);
    const CAmount waste1 = GetSelectionWaste(selection, change_cost, target);
    BOOST_CHECK_EQUAL(fee_diff * 2 + change_cost, waste1);
    selection.clear();

    // Waste without change is the excess and difference between fee and long term fee
    add_coin(1 * COIN, 1, selection, fee, fee - fee_diff);
    add_coin(2 * COIN, 2, selection, fee, fee - fee_diff);
    const CAmount waste_nochange1 = GetSelectionWaste(selection, 0, target);
    BOOST_CHECK_EQUAL(fee_diff * 2 + excess, waste_nochange1);
    selection.clear();

    // Waste with change and fee == long term fee is just cost of change
    add_coin(1 * COIN, 1, selection, fee, fee);
    add_coin(2 * COIN, 2, selection, fee, fee);
    BOOST_CHECK_EQUAL(change_cost, GetSelectionWaste(selection, change_cost, target));
    selection.clear();

    // Waste without change and fee == long term fee is just the excess
    add_coin(1 * COIN, 1, selection, fee, fee);
    add_coin(2 * COIN, 2, selection, fee, fee);
    BOOST_CHECK_EQUAL(excess, GetSelectionWaste(selection, 0, target));
    selection.clear();

    // Waste will be greater when fee is greater, but long term fee is the same
    add_coin(1 * COIN, 1, selection, fee * 2, fee - fee_diff);
    add_coin(2 * COIN, 2, selection, fee * 2, fee - fee_diff);
    const CAmount waste2 = GetSelectionWaste(selection, change_cost, target);
    BOOST_CHECK_GT(waste2, waste1);
    selection.clear();

    // Waste with change is the change cost and difference between fee and long term fee
    // With long term fee greater than fee, waste should be less than when long term fee is less than fee
    add_coin(1 * COIN, 1, selection, fee, fee + fee_diff);
    add_coin(2 * COIN, 2, selection, fee, fee + fee_diff);
    const CAmount waste3 = GetSelectionWaste(selection, change_cost, target);
    BOOST_CHECK_EQUAL(fee_diff * -2 + change_cost, waste3);
    BOOST_CHECK_LT(waste3, waste1);
    selection.clear();

    // Waste without change is the excess and difference between fee and long term fee
    // With long term fee greater than fee, waste should be less than when long term fee is less than fee
    add_coin(1 * COIN, 1, selection, fee, fee + fee_diff);
    add_coin(2 * COIN, 2, selection, fee, fee + fee_diff);
    const CAmount waste_nochange2 = GetSelectionWaste(selection, 0, target);
    BOOST_CHECK_EQUAL(fee_diff * -2 + excess, waste_nochange2);
    BOOST_CHECK_LT(waste_nochange2, waste_nochange1);
    selection.clear();

    // No Waste when fee == long_term_fee, no change, and no excess
    add_coin(1 * COIN, 1, selection, fee, fee);
    add_coin(2 * COIN, 2, selection, fee, fee);
    const CAmount exact_target{in_amt - fee * 2};
    BOOST_CHECK_EQUAL(0, GetSelectionWaste(selection, /*change_cost=*/0, exact_target));
    selection.clear();

    // No Waste when (fee - long_term_fee) == (-cost_of_change), and no excess
    const CAmount new_change_cost{fee_diff * 2};
    add_coin(1 * COIN, 1, selection, fee, fee + fee_diff);
    add_coin(2 * COIN, 2, selection, fee, fee + fee_diff);
    BOOST_CHECK_EQUAL(0, GetSelectionWaste(selection, new_change_cost, target));
    selection.clear();

    // No Waste when (fee - long_term_fee) == (-excess), no change cost
    const CAmount new_target{in_amt - fee * 2 - fee_diff * 2};
    add_coin(1 * COIN, 1, selection, fee, fee + fee_diff);
    add_coin(2 * COIN, 2, selection, fee, fee + fee_diff);
    BOOST_CHECK_EQUAL(0, GetSelectionWaste(selection, /*change_cost=*/ 0, new_target));
    selection.clear();

    // Negative waste when the long term fee is greater than the current fee and the selected value == target
    const CAmount exact_target1{3 * COIN - 2 * fee};
    const CAmount target_waste1{-2 * fee_diff}; // = (2 * fee) - (2 * (fee + fee_diff))
    add_coin(1 * COIN, 1, selection, fee, fee + fee_diff);
    add_coin(2 * COIN, 2, selection, fee, fee + fee_diff);
    BOOST_CHECK_EQUAL(target_waste1, GetSelectionWaste(selection, /*change_cost=*/ 0, exact_target1));
    selection.clear();

    // Negative waste when the long term fee is greater than the current fee and change_cost < - (inputs * (fee - long_term_fee))
    const CAmount large_fee_diff{90};
    const CAmount target_waste2{-2 * large_fee_diff + change_cost}; // = (2 * fee) - (2 * (fee + large_fee_diff)) + change_cost
    add_coin(1 * COIN, 1, selection, fee, fee + large_fee_diff);
    add_coin(2 * COIN, 2, selection, fee, fee + large_fee_diff);
    BOOST_CHECK_EQUAL(target_waste2, GetSelectionWaste(selection, change_cost, target));
}

BOOST_AUTO_TEST_CASE(effective_value_test)
{
    const int input_bytes = 148;
    const CFeeRate feerate(1000);
    const CAmount nValue = 10000;
    const int nInput = 0;

    CMutableTransaction tx;
    tx.vout.resize(1);
    tx.vout[nInput].nValue = nValue;

    // standard case, pass feerate in constructor
    COutput output1(COutPoint(tx.GetHash(), nInput), tx.vout.at(nInput), /*depth=*/ 1, input_bytes, /*spendable=*/ true, /*solvable=*/ true, /*safe=*/ true, /*time=*/ 0, /*from_me=*/ false, feerate);
    const CAmount expected_ev1 = 9852; // 10000 - 148
    BOOST_CHECK_EQUAL(output1.GetEffectiveValue(), expected_ev1);

    // input bytes unknown (input_bytes = -1), pass feerate in constructor
    COutput output2(COutPoint(tx.GetHash(), nInput), tx.vout.at(nInput), /*depth=*/ 1, /*input_bytes=*/ -1, /*spendable=*/ true, /*solvable=*/ true, /*safe=*/ true, /*time=*/ 0, /*from_me=*/ false, feerate);
    BOOST_CHECK_EQUAL(output2.GetEffectiveValue(), nValue); // The effective value should be equal to the absolute value if input_bytes is -1

    // negative effective value, pass feerate in constructor
    COutput output3(COutPoint(tx.GetHash(), nInput), tx.vout.at(nInput), /*depth=*/ 1, input_bytes, /*spendable=*/ true, /*solvable=*/ true, /*safe=*/ true, /*time=*/ 0, /*from_me=*/ false, CFeeRate(100000));
    const CAmount expected_ev3 = -4800; // 10000 - 14800
    BOOST_CHECK_EQUAL(output3.GetEffectiveValue(), expected_ev3);

    // standard case, pass fees in constructor
    const CAmount fees = 148;
    COutput output4(COutPoint(tx.GetHash(), nInput), tx.vout.at(nInput), /*depth=*/ 1, input_bytes, /*spendable=*/ true, /*solvable=*/ true, /*safe=*/ true, /*time=*/ 0, /*from_me=*/ false, fees);
    BOOST_CHECK_EQUAL(output4.GetEffectiveValue(), expected_ev1);

    // input bytes unknown (input_bytes = -1), pass fees in constructor
    COutput output5(COutPoint(tx.GetHash(), nInput), tx.vout.at(nInput), /*depth=*/ 1, /*input_bytes=*/ -1, /*spendable=*/ true, /*solvable=*/ true, /*safe=*/ true, /*time=*/ 0, /*from_me=*/ false, /*fees=*/ 0);
    BOOST_CHECK_EQUAL(output5.GetEffectiveValue(), nValue); // The effective value should be equal to the absolute value if input_bytes is -1
}

static util::Result<SelectionResult> select_coins(const CAmount& target, const CoinSelectionParams& cs_params, const CCoinControl& cc, std::function<CoinsResult(CWallet&)> coin_setup, interfaces::Chain* chain)
{
    std::unique_ptr<CWallet> wallet = std::make_unique<CWallet>(chain, "", CreateMockWalletDatabase());
    wallet->LoadWallet();
    LOCK(wallet->cs_wallet);
    wallet->SetWalletFlag(WALLET_FLAG_DESCRIPTORS);
    wallet->SetupDescriptorScriptPubKeyMans();

    auto available_coins = coin_setup(*wallet);

    auto result = SelectCoins(*wallet, available_coins, /*pre_set_inputs=*/ {}, target, cc, cs_params);
    if (result) {
        const auto signedTxSize = 10 + 34 + 68 * result->GetInputSet().size(); // static header size + output size + inputs size (P2WPKH)
        BOOST_CHECK_LE(signedTxSize * WITNESS_SCALE_FACTOR, MAX_STANDARD_TX_WEIGHT);

        BOOST_CHECK_GE(result->GetSelectedValue(), target);
    }
    return result;
}

static bool has_coin(const CoinSet& set, CAmount amount)
{
    return std::any_of(set.begin(), set.end(), [&](const auto& coin) { return coin->GetEffectiveValue() == amount; });
}

BOOST_AUTO_TEST_CASE(check_max_weight)
{
    const CAmount target = 49.5L * COIN;
    CCoinControl cc;

    FastRandomContext rand;
    CoinSelectionParams cs_params{
        rand,
        /*change_output_size=*/34,
        /*change_spend_size=*/68,
        /*min_change_target=*/CENT,
        /*effective_feerate=*/CFeeRate(0),
        /*long_term_feerate=*/CFeeRate(0),
        /*discard_feerate=*/CFeeRate(0),
        /*tx_noinputs_size=*/10 + 34, // static header size + output size
        /*avoid_partial=*/false,
    };

    auto chain{m_node.chain.get()};

    {
        // Scenario 1:
        // The actor starts with 1x 50.0 BTC and 1515x 0.033 BTC (~100.0 BTC total) unspent outputs
        // Then tries to spend 49.5 BTC
        // The 50.0 BTC output should be selected, because the transaction would otherwise be too large

        // Perform selection

        const auto result = select_coins(
            target, cs_params, cc, [&](CWallet& wallet) {
                CoinsResult available_coins;
                for (int j = 0; j < 1515; ++j) {
                    add_coin(available_coins, wallet, CAmount(0.033 * COIN), CFeeRate(0), 144, false, 0, true);
                }

                add_coin(available_coins, wallet, CAmount(50 * COIN), CFeeRate(0), 144, false, 0, true);
                return available_coins;
            },
            chain);

        BOOST_CHECK(result);
        BOOST_CHECK(has_coin(result->GetInputSet(), CAmount(50 * COIN)));
    }

    {
        // Scenario 2:

        // The actor starts with 400x 0.0625 BTC and 2000x 0.025 BTC (75.0 BTC total) unspent outputs
        // Then tries to spend 49.5 BTC
        // A combination of coins should be selected, such that the created transaction is not too large

        // Perform selection
        const auto result = select_coins(
            target, cs_params, cc, [&](CWallet& wallet) {
                CoinsResult available_coins;
                for (int j = 0; j < 400; ++j) {
                    add_coin(available_coins, wallet, CAmount(0.0625 * COIN), CFeeRate(0), 144, false, 0, true);
                }
                for (int j = 0; j < 2000; ++j) {
                    add_coin(available_coins, wallet, CAmount(0.025 * COIN), CFeeRate(0), 144, false, 0, true);
                }
                return available_coins;
            },
            chain);

        BOOST_CHECK(has_coin(result->GetInputSet(), CAmount(0.0625 * COIN)));
        BOOST_CHECK(has_coin(result->GetInputSet(), CAmount(0.025 * COIN)));
    }

    {
        // Scenario 3:

        // The actor starts with 1515x 0.033 BTC (49.995 BTC total) unspent outputs
        // No results should be returned, because the transaction would be too large

        // Perform selection
        const auto result = select_coins(
            target, cs_params, cc, [&](CWallet& wallet) {
                CoinsResult available_coins;
                for (int j = 0; j < 1515; ++j) {
                    add_coin(available_coins, wallet, CAmount(0.033 * COIN), CFeeRate(0), 144, false, 0, true);
                }
                return available_coins;
            },
            chain);

        // No results
        // 1515 inputs * 68 bytes = 103,020 bytes
        // 103,020 bytes * 4 = 412,080 weight, which is above the MAX_STANDARD_TX_WEIGHT of 400,000
        BOOST_CHECK(!result);
    }
}

BOOST_AUTO_TEST_CASE(SelectCoins_effective_value_test)
{
    // Test that the effective value is used to check whether preset inputs provide sufficient funds when subtract_fee_outputs is not used.
    // This test creates a coin whose value is higher than the target but whose effective value is lower than the target.
    // The coin is selected using coin control, with m_allow_other_inputs = false. SelectCoins should fail due to insufficient funds.

    std::unique_ptr<CWallet> wallet = std::make_unique<CWallet>(m_node.chain.get(), "", CreateMockWalletDatabase());
    wallet->LoadWallet();
    LOCK(wallet->cs_wallet);
    wallet->SetWalletFlag(WALLET_FLAG_DESCRIPTORS);
    wallet->SetupDescriptorScriptPubKeyMans();

    CoinsResult available_coins;
    {
        std::unique_ptr<CWallet> dummyWallet = std::make_unique<CWallet>(m_node.chain.get(), "dummy", CreateMockWalletDatabase());
        dummyWallet->LoadWallet();
        LOCK(dummyWallet->cs_wallet);
        dummyWallet->SetWalletFlag(WALLET_FLAG_DESCRIPTORS);
        dummyWallet->SetupDescriptorScriptPubKeyMans();

        add_coin(available_coins, *dummyWallet, 100000); // 0.001 BTC
    }

    CAmount target{99900}; // 0.000999 BTC

    FastRandomContext rand;
    CoinSelectionParams cs_params{
        rand,
        /*change_output_size=*/34,
        /*change_spend_size=*/148,
        /*min_change_target=*/1000,
        /*effective_feerate=*/CFeeRate(3000),
        /*long_term_feerate=*/CFeeRate(1000),
        /*discard_feerate=*/CFeeRate(1000),
        /*tx_noinputs_size=*/0,
        /*avoid_partial=*/false,
    };
    CCoinControl cc;
    cc.m_allow_other_inputs = false;
    COutput output = available_coins.All().at(0);
    cc.SetInputWeight(output.outpoint, 148);
    cc.SelectExternal(output.outpoint, output.txout);

    const auto preset_inputs = *Assert(FetchSelectedInputs(*wallet, cc, cs_params));
    available_coins.Erase({available_coins.coins[OutputType::BECH32].begin()->outpoint});

    const auto result = SelectCoins(*wallet, available_coins, preset_inputs, target, cc, cs_params);
    BOOST_CHECK(!result);
}

BOOST_FIXTURE_TEST_CASE(wallet_coinsresult_test, BasicTestingSetup)
{
    // Test case to verify CoinsResult object sanity.
    CoinsResult available_coins;
    {
        std::unique_ptr<CWallet> dummyWallet = std::make_unique<CWallet>(m_node.chain.get(), "dummy", CreateMockWalletDatabase());
        BOOST_CHECK_EQUAL(dummyWallet->LoadWallet(), DBErrors::LOAD_OK);
        LOCK(dummyWallet->cs_wallet);
        dummyWallet->SetWalletFlag(WALLET_FLAG_DESCRIPTORS);
        dummyWallet->SetupDescriptorScriptPubKeyMans();

        // Add some coins to 'available_coins'
        for (int i=0; i<10; i++) {
            add_coin(available_coins, *dummyWallet, 1 * COIN);
        }
    }

    {
        // First test case, check that 'CoinsResult::Erase' function works as expected.
        // By trying to erase two elements from the 'available_coins' object.
        std::unordered_set<COutPoint, SaltedOutpointHasher> outs_to_remove;
        const auto& coins = available_coins.All();
        for (int i = 0; i < 2; i++) {
            outs_to_remove.emplace(coins[i].outpoint);
        }
        available_coins.Erase(outs_to_remove);

        // Check that the elements were actually removed.
        const auto& updated_coins = available_coins.All();
        for (const auto& out: outs_to_remove) {
            auto it = std::find_if(updated_coins.begin(), updated_coins.end(), [&out](const COutput &coin) {
                return coin.outpoint == out;
            });
            BOOST_CHECK(it == updated_coins.end());
        }
        // And verify that no extra element were removed
        BOOST_CHECK_EQUAL(available_coins.Size(), 8);
>>>>>>> 8739b5cc
    }
}

BOOST_AUTO_TEST_SUITE_END()
} // namespace wallet<|MERGE_RESOLUTION|>--- conflicted
+++ resolved
@@ -36,15 +36,6 @@
 static const CoinEligibilityFilter filter_standard_extra(6, 6, 0);
 static int nextLockTime = 0;
 
-<<<<<<< HEAD
-CoinEligibilityFilter filter_standard(1, 6, 0);
-CoinEligibilityFilter filter_confirmed(1, 1, 0);
-CoinEligibilityFilter filter_standard_extra(6, 6, 0);
-CoinSelectionParams coin_selection_params(/* use_bnb= */ false, /* change_output_size= */ 0,
-                                          /* change_spend_size= */ 0, /* effective_feerate= */ CFeeRate(0),
-                                          /* long_term_feerate= */ CFeeRate(0), /* discard_feerate= */ CFeeRate(0),
-                                          /* tx_no_inputs_size= */ 0);
-=======
 static void add_coin(const CAmount& nValue, int nInput, std::vector<COutput>& set)
 {
     CMutableTransaction tx;
@@ -53,7 +44,6 @@
     tx.nLockTime = nextLockTime++;        // so all transactions get different hashes
     set.emplace_back(COutPoint(tx.GetHash(), nInput), tx.vout.at(nInput), /*depth=*/ 1, /*input_bytes=*/ -1, /*spendable=*/ true, /*solvable=*/ true, /*safe=*/ true, /*time=*/ 0, /*from_me=*/ false, /*fees=*/ 0);
 }
->>>>>>> 8739b5cc
 
 static void add_coin(const CAmount& nValue, int nInput, SelectionResult& result)
 {
@@ -286,26 +276,6 @@
         BOOST_CHECK(!SelectCoinsBnB(GroupCoins(utxo_pool), 1 * CENT, 2 * CENT));
     }
 
-<<<<<<< HEAD
-    // Make sure that effective value is working in SelectCoinsMinConf when BnB is used
-    CoinSelectionParams coin_selection_params_bnb(/* use_bnb= */ true, /* change_output_size= */ 0,
-                                                  /* change_spend_size= */ 0, /* effective_feerate= */ CFeeRate(3000),
-                                                  /* long_term_feerate= */ CFeeRate(1000), /* discard_feerate= */ CFeeRate(1000),
-                                                  /* tx_no_inputs_size= */ 0);
-    CoinSet setCoinsRet;
-    CAmount nValueRet;
-    bool bnb_used;
-    empty_wallet();
-    add_coin(1);
-    vCoins.at(0).nInputBytes = 40; // Make sure that it has a negative effective value. The next check should assert if this somehow got through. Otherwise it will fail
-    BOOST_CHECK(!testWallet.SelectCoinsMinConf( 1 * CENT, filter_standard, GroupCoins(vCoins), setCoinsRet, nValueRet, coin_selection_params_bnb, bnb_used));
-
-    // Test fees subtracted from output:
-    empty_wallet();
-    add_coin(1 * CENT);
-    vCoins.at(0).nInputBytes = 40;
-    BOOST_CHECK(!testWallet.SelectCoinsMinConf( 1 * CENT, filter_standard, GroupCoins(vCoins), setCoinsRet, nValueRet, coin_selection_params_bnb, bnb_used));
-=======
     // Make sure that effective value is working in AttemptSelection when BnB is used
     CoinSelectionParams coin_selection_params_bnb{
         rand,
@@ -321,7 +291,6 @@
     coin_selection_params_bnb.m_change_fee = coin_selection_params_bnb.m_effective_feerate.GetFee(coin_selection_params_bnb.change_output_size);
     coin_selection_params_bnb.m_cost_of_change = coin_selection_params_bnb.m_effective_feerate.GetFee(coin_selection_params_bnb.change_spend_size) + coin_selection_params_bnb.m_change_fee;
     coin_selection_params_bnb.min_viable_change = coin_selection_params_bnb.m_effective_feerate.GetFee(coin_selection_params_bnb.change_spend_size);
->>>>>>> 8739b5cc
     coin_selection_params_bnb.m_subtract_fee_outputs = true;
 
     {
@@ -359,14 +328,6 @@
         add_coin(available_coins, *wallet, 3 * CENT, coin_selection_params_bnb.m_effective_feerate, 6 * 24, false, 0, true);
         add_coin(available_coins, *wallet, 2 * CENT, coin_selection_params_bnb.m_effective_feerate, 6 * 24, false, 0, true);
         CCoinControl coin_control;
-<<<<<<< HEAD
-        coin_control.fAllowOtherInputs = true;
-        coin_control.Select(COutPoint(vCoins.at(0).tx->GetHash(), vCoins.at(0).i));
-        coin_selection_params_bnb.m_effective_feerate = CFeeRate(0);
-        BOOST_CHECK(wallet->SelectCoins(vCoins, 10 * CENT, setCoinsRet, nValueRet, coin_control, coin_selection_params_bnb, bnb_used));
-        BOOST_CHECK(bnb_used);
-        BOOST_CHECK(coin_selection_params_bnb.use_bnb);
-=======
         coin_control.m_allow_other_inputs = true;
         COutput select_coin = available_coins.All().at(0);
         coin_control.Select(select_coin.outpoint);
@@ -435,7 +396,6 @@
         available_coins.Erase({(++available_coins.coins[OutputType::BECH32].begin())->outpoint});
         const auto result13 = SelectCoins(*wallet, available_coins, selected_input, 10 * CENT, coin_control, coin_selection_params_bnb);
         BOOST_CHECK(EquivalentResult(expected_result, *result13));
->>>>>>> 8739b5cc
     }
 }
 
@@ -808,22 +768,6 @@
         CAmount target = rand.randrange(balance - 1000) + 1000;
 
         // Perform selection
-<<<<<<< HEAD
-        CoinSelectionParams coin_selection_params_knapsack(/* use_bnb= */ false, /* change_output_size= */ 34,
-                                                           /* change_spend_size= */ 148, /* effective_feerate= */ CFeeRate(0),
-                                                           /* long_term_feerate= */ CFeeRate(0), /* discard_feerate= */ CFeeRate(0),
-                                                           /* tx_no_inputs_size= */ 0);
-        CoinSelectionParams coin_selection_params_bnb(/* use_bnb= */ true, /* change_output_size= */ 34,
-                                                      /* change_spend_size= */ 148, /* effective_feerate= */ CFeeRate(0),
-                                                      /* long_term_feerate= */ CFeeRate(0), /* discard_feerate= */ CFeeRate(0),
-                                                      /* tx_no_inputs_size= */ 0);
-        CoinSet out_set;
-        CAmount out_value = 0;
-        bool bnb_used = false;
-        BOOST_CHECK(testWallet.SelectCoinsMinConf(target, filter_standard, GroupCoins(vCoins), out_set, out_value, coin_selection_params_bnb, bnb_used) ||
-                    testWallet.SelectCoinsMinConf(target, filter_standard, GroupCoins(vCoins), out_set, out_value, coin_selection_params_knapsack, bnb_used));
-        BOOST_CHECK_GE(out_value, target);
-=======
         CoinSelectionParams cs_params{
             rand,
             /*change_output_size=*/ 34,
@@ -1182,7 +1126,6 @@
         }
         // And verify that no extra element were removed
         BOOST_CHECK_EQUAL(available_coins.Size(), 8);
->>>>>>> 8739b5cc
     }
 }
 
