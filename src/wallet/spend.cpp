// Copyright (c) 2021 The Bitcoin Core developers
// Distributed under the MIT software license, see the accompanying
// file COPYING or http://www.opensource.org/licenses/mit-license.php.

#include <consensus/amount.h>
#include <consensus/validation.h>
#include <interfaces/chain.h>
#include <policy/policy.h>
#include <script/signingprovider.h>
#include <util/check.h>
#include <util/fees.h>
#include <util/moneystr.h>
#include <util/rbf.h>
#include <util/translation.h>
#include <wallet/coincontrol.h>
#include <wallet/fees.h>
#include <wallet/receive.h>
#include <wallet/spend.h>
#include <wallet/transaction.h>
#include <wallet/wallet.h>
#include <wallet/hdwallet.h>

#include <cmath>

using interfaces::FoundBlock;

namespace wallet {
static constexpr size_t OUTPUT_GROUP_MAX_ENTRIES{100};

int GetTxSpendSize(const CWallet& wallet, const CWalletTx& wtx, unsigned int out, bool use_max_sig)
{
    if (wtx.tx->IsParticlVersion()) {
        assert(wtx.tx->vpout[out]->IsStandardOutput());
        CTxOut txout;
        txout.nValue = wtx.tx->vpout[out]->GetValue();
        txout.scriptPubKey = *wtx.tx->vpout[out]->GetPScriptPubKey();
        return CalculateMaximumSignedInputSize(txout, &wallet, use_max_sig);
    }
    return CalculateMaximumSignedInputSize(wtx.tx->vout[out], &wallet, use_max_sig);
}

int CalculateMaximumSignedInputSize(const CTxOut& txout, const SigningProvider* provider, bool use_max_sig)
{
    CMutableTransaction txn;
    txn.vin.push_back(CTxIn(COutPoint()));
    if (!provider || !DummySignInput(*provider, txn.vin[0], txout, use_max_sig)) {
        return -1;
    }
    return GetVirtualTransactionInputSize(txn.vin[0]);
}

int CalculateMaximumSignedInputSize(const CTxOut& txout, const CWallet* wallet, bool use_max_sig)
{
    const std::unique_ptr<SigningProvider> provider = wallet->GetSolvingProvider(txout.scriptPubKey);
    return CalculateMaximumSignedInputSize(txout, provider.get(), use_max_sig);
}

// txouts needs to be in the order of tx.vin
TxSize CalculateMaximumSignedTxSize(const CTransaction &tx, const CWallet *wallet, const std::vector<CTxOut>& txouts, const CCoinControl* coin_control)
{
    CMutableTransaction txNew(tx);
    if (!wallet->DummySignTx(txNew, txouts, coin_control)) {
        return TxSize{-1, -1};
    }
    CTransaction ctx(txNew);
    int64_t vsize = GetVirtualTransactionSize(ctx);
    int64_t weight = GetTransactionWeight(ctx);
    return TxSize{vsize, weight};
}

TxSize CalculateMaximumSignedTxSize(const CTransaction &tx, const CWallet *wallet, const CCoinControl* coin_control)
{
    std::vector<CTxOut> txouts;
    // Look up the inputs. The inputs are either in the wallet, or in coin_control.
    for (const CTxIn& input : tx.vin) {
        const auto mi = wallet->mapWallet.find(input.prevout.hash);
        // Can not estimate size without knowing the input details
        if (mi != wallet->mapWallet.end()) {
            assert(input.prevout.n < mi->second.tx->vout.size());
            txouts.emplace_back(mi->second.tx->vout.at(input.prevout.n));
        } else if (coin_control) {
            CTxOut txout;
            if (!coin_control->GetExternalOutput(input.prevout, txout)) {
                return TxSize{-1, -1};
            }
            txouts.emplace_back(txout);
        } else {
            return TxSize{-1, -1};
        }
    }
    return CalculateMaximumSignedTxSize(tx, wallet, txouts, coin_control);
}

void AvailableCoins(const CWallet& wallet, std::vector<COutput>& vCoins, const CCoinControl* coinControl, const CAmount& nMinimumAmount, const CAmount& nMaximumAmount, const CAmount& nMinimumSumAmount, const uint64_t nMaximumCount)
{
    AssertLockHeld(wallet.cs_wallet);

    if (wallet.IsParticlWallet()) {
        const CHDWallet *phdw = GetParticlWallet(&wallet);
        LOCK(phdw->cs_wallet); // LockAssertion
        return phdw->AvailableCoins(vCoins, coinControl, nMinimumAmount, nMaximumAmount, nMinimumSumAmount, nMaximumCount);
    }

    vCoins.clear();
    CAmount nTotal = 0;
    // Either the WALLET_FLAG_AVOID_REUSE flag is not set (in which case we always allow), or we default to avoiding, and only in the case where
    // a coin control object is provided, and has the avoid address reuse flag set to false, do we allow already used addresses
    bool allow_used_addresses = !wallet.IsWalletFlagSet(WALLET_FLAG_AVOID_REUSE) || (coinControl && !coinControl->m_avoid_address_reuse);
    const int min_depth = {coinControl ? coinControl->m_min_depth : DEFAULT_MIN_DEPTH};
    const int max_depth = {coinControl ? coinControl->m_max_depth : DEFAULT_MAX_DEPTH};
    const bool only_safe = {coinControl ? !coinControl->m_include_unsafe_inputs : true};

    std::set<uint256> trusted_parents;
    for (const auto& entry : wallet.mapWallet)
    {
        const uint256& wtxid = entry.first;
        const CWalletTx& wtx = entry.second;

        if (wallet.IsTxImmatureCoinBase(wtx))
            continue;

        int nDepth = wallet.GetTxDepthInMainChain(wtx);
        if (nDepth < 0)
            continue;

        // We should not consider coins which aren't at least in our mempool
        // It's possible for these to be conflicted via ancestors which we may never be able to detect
        if (nDepth == 0 && !wtx.InMempool())
            continue;

        bool safeTx = CachedTxIsTrusted(wallet, wtx, trusted_parents);

        // We should not consider coins from transactions that are replacing
        // other transactions.
        //
        // Example: There is a transaction A which is replaced by bumpfee
        // transaction B. In this case, we want to prevent creation of
        // a transaction B' which spends an output of B.
        //
        // Reason: If transaction A were initially confirmed, transactions B
        // and B' would no longer be valid, so the user would have to create
        // a new transaction C to replace B'. However, in the case of a
        // one-block reorg, transactions B' and C might BOTH be accepted,
        // when the user only wanted one of them. Specifically, there could
        // be a 1-block reorg away from the chain where transactions A and C
        // were accepted to another chain where B, B', and C were all
        // accepted.
        if (nDepth == 0 && wtx.mapValue.count("replaces_txid")) {
            safeTx = false;
        }

        // Similarly, we should not consider coins from transactions that
        // have been replaced. In the example above, we would want to prevent
        // creation of a transaction A' spending an output of A, because if
        // transaction B were initially confirmed, conflicting with A and
        // A', we wouldn't want to the user to create a transaction D
        // intending to replace A', but potentially resulting in a scenario
        // where A, A', and D could all be accepted (instead of just B and
        // D, or just A and A' like the user would want).
        if (nDepth == 0 && wtx.mapValue.count("replaced_by_txid")) {
            safeTx = false;
        }

        if (only_safe && !safeTx) {
            continue;
        }

        if (nDepth < min_depth || nDepth > max_depth) {
            continue;
        }

        bool tx_from_me = CachedTxIsFromMe(wallet, wtx, ISMINE_ALL);

        for (unsigned int i = 0; i < wtx.tx->vout.size(); i++) {
            // Only consider selected coins if add_inputs is false
            if (coinControl && !coinControl->m_add_inputs && !coinControl->IsSelected(COutPoint(entry.first, i))) {
                continue;
            }

            if (wtx.tx->vout[i].nValue < nMinimumAmount || wtx.tx->vout[i].nValue > nMaximumAmount)
                continue;

            if (coinControl && coinControl->HasSelected() && !coinControl->fAllowOtherInputs && !coinControl->IsSelected(COutPoint(entry.first, i)))
                continue;

            if (wallet.IsLockedCoin(entry.first, i))
                continue;

            if (wallet.IsSpent(wtxid, i))
                continue;

            isminetype mine = wallet.IsMine(wtx.tx->vout[i]);

            if (mine == ISMINE_NO) {
                continue;
            }

            if (!allow_used_addresses && wallet.IsSpentKey(wtxid, i)) {
                continue;
            }

            std::unique_ptr<SigningProvider> provider = wallet.GetSolvingProvider(wtx.tx->vout[i].scriptPubKey);

            bool solvable = provider ? IsSolvable(*provider, wtx.tx->vout[i].scriptPubKey) : false;
            bool spendable = ((mine & ISMINE_SPENDABLE) != ISMINE_NO) || (((mine & ISMINE_WATCH_ONLY) != ISMINE_NO) && (coinControl && coinControl->fAllowWatchOnly && solvable));
            int input_bytes = GetTxSpendSize(wallet, wtx, i, (coinControl && coinControl->fAllowWatchOnly));

            vCoins.emplace_back(COutPoint(wtx.GetHash(), i), wtx.tx->vout.at(i), nDepth, input_bytes, spendable, solvable, safeTx, wtx.GetTxTime(), tx_from_me);

            // Checks the sum amount of all UTXO's.
            if (nMinimumSumAmount != MAX_MONEY) {
                nTotal += wtx.tx->vout[i].nValue;

                if (nTotal >= nMinimumSumAmount) {
                    return;
                }
            }

            // Checks the maximum number of UTXO's.
            if (nMaximumCount > 0 && vCoins.size() >= nMaximumCount) {
                return;
            }
        }
    }
}

CAmount GetAvailableBalance(const CWallet& wallet, const CCoinControl* coinControl)
{
    LOCK(wallet.cs_wallet);

    CAmount balance = 0;
    std::vector<COutput> vCoins;
    AvailableCoins(wallet, vCoins, coinControl);
    for (const COutput& out : vCoins) {
        if (out.spendable) {
            balance += out.txout.nValue;
        }
    }
    return balance;
}

const CTxOut& FindNonChangeParentOutput(const CWallet& wallet, const CTransaction& tx, int output)
{
    AssertLockHeld(wallet.cs_wallet);
    const CTransaction* ptx = &tx;
    int n = output;
    while (OutputIsChange(wallet, ptx->vout[n]) && ptx->vin.size() > 0) {
        const COutPoint& prevout = ptx->vin[0].prevout;
        auto it = wallet.mapWallet.find(prevout.hash);
        if (it == wallet.mapWallet.end() || it->second.tx->vout.size() <= prevout.n ||
            !wallet.IsMine(it->second.tx->vout[prevout.n])) {
            break;
        }
        ptx = it->second.tx.get();
        n = prevout.n;
    }
    return ptx->vout[n];
}

const CTxOut& FindNonChangeParentOutput(const CWallet& wallet, const COutPoint& outpoint)
{
    AssertLockHeld(wallet.cs_wallet);
    return FindNonChangeParentOutput(wallet, *wallet.GetWalletTx(outpoint.hash)->tx, outpoint.n);
}

std::map<CTxDestination, std::vector<COutput>> ListCoins(const CWallet& wallet)
{
    AssertLockHeld(wallet.cs_wallet);
    if (wallet.IsParticlWallet()) {
        const CHDWallet *phdw = GetParticlWallet(&wallet);
        LOCK(phdw->cs_wallet); // LockAssertion
        return phdw->ListCoins();
    }

    std::map<CTxDestination, std::vector<COutput>> result;
    std::vector<COutput> availableCoins;

    AvailableCoins(wallet, availableCoins);

    for (const COutput& coin : availableCoins) {
        CTxDestination address;
        if ((coin.spendable || (wallet.IsWalletFlagSet(WALLET_FLAG_DISABLE_PRIVATE_KEYS) && coin.solvable)) &&
            ExtractDestination(FindNonChangeParentOutput(wallet, coin.outpoint).scriptPubKey, address)) {
            result[address].emplace_back(std::move(coin));
        }
    }

    std::vector<COutPoint> lockedCoins;
    wallet.ListLockedCoins(lockedCoins);
    // Include watch-only for LegacyScriptPubKeyMan wallets without private keys
    const bool include_watch_only = wallet.GetLegacyScriptPubKeyMan() && wallet.IsWalletFlagSet(WALLET_FLAG_DISABLE_PRIVATE_KEYS);
    const isminetype is_mine_filter = include_watch_only ? ISMINE_WATCH_ONLY : ISMINE_SPENDABLE;
    for (const COutPoint& output : lockedCoins) {
        auto it = wallet.mapWallet.find(output.hash);
        if (it != wallet.mapWallet.end()) {
            const auto& wtx = it->second;
            int depth = wallet.GetTxDepthInMainChain(wtx);
            if (depth >= 0 && output.n < wtx.tx->vout.size() &&
                wallet.IsMine(wtx.tx->vout[output.n]) == is_mine_filter
            ) {
                CTxDestination address;
                if (ExtractDestination(FindNonChangeParentOutput(wallet, *wtx.tx, output.n).scriptPubKey, address)) {
                    result[address].emplace_back(
                        COutPoint(wtx.GetHash(), output.n), wtx.tx->vout.at(output.n), depth, GetTxSpendSize(wallet, wtx, output.n), /*spendable=*/ true, /*solvable=*/ true, /*safe=*/ false, wtx.GetTxTime(), CachedTxIsFromMe(wallet, wtx, ISMINE_ALL));
                }
            }
        }
    }

    return result;
}

std::vector<OutputGroup> GroupOutputs(const CWallet& wallet, const std::vector<COutput>& outputs, const CoinSelectionParams& coin_sel_params, const CoinEligibilityFilter& filter, bool positive_only)
{
    std::vector<OutputGroup> groups_out;

    if (!coin_sel_params.m_avoid_partial_spends) {
        // Allowing partial spends  means no grouping. Each COutput gets its own OutputGroup.
        for (const COutput& output : outputs) {
            // Skip outputs we cannot spend
            if (!output.spendable) continue;

            size_t ancestors, descendants;
            wallet.chain().getTransactionAncestry(output.outpoint.hash, ancestors, descendants);

            // Make an OutputGroup containing just this output
            OutputGroup group{coin_sel_params};
            group.Insert(output, ancestors, descendants, positive_only);

            // Check the OutputGroup's eligibility. Only add the eligible ones.
            if (positive_only && group.GetSelectionAmount() <= 0) continue;
            if (group.m_outputs.size() > 0 && group.EligibleForSpending(filter)) groups_out.push_back(group);
        }
        return groups_out;
    }

    // We want to combine COutputs that have the same scriptPubKey into single OutputGroups
    // except when there are more than OUTPUT_GROUP_MAX_ENTRIES COutputs grouped in an OutputGroup.
    // To do this, we maintain a map where the key is the scriptPubKey and the value is a vector of OutputGroups.
    // For each COutput, we check if the scriptPubKey is in the map, and if it is, the COutput is added
    // to the last OutputGroup in the vector for the scriptPubKey. When the last OutputGroup has
    // OUTPUT_GROUP_MAX_ENTRIES COutputs, a new OutputGroup is added to the end of the vector.
    std::map<CScript, std::vector<OutputGroup>> spk_to_groups_map;
    for (const auto& output : outputs) {
        // Skip outputs we cannot spend
        if (!output.spendable) continue;

        size_t ancestors, descendants;
        wallet.chain().getTransactionAncestry(output.outpoint.hash, ancestors, descendants);
        CScript spk = output.txout.scriptPubKey;

        std::vector<OutputGroup>& groups = spk_to_groups_map[spk];

        if (groups.size() == 0) {
            // No OutputGroups for this scriptPubKey yet, add one
            groups.emplace_back(coin_sel_params);
        }

        // Get the last OutputGroup in the vector so that we can add the COutput to it
        // A pointer is used here so that group can be reassigned later if it is full.
        OutputGroup* group = &groups.back();

        // Check if this OutputGroup is full. We limit to OUTPUT_GROUP_MAX_ENTRIES when using -avoidpartialspends
        // to avoid surprising users with very high fees.
        if (group->m_outputs.size() >= OUTPUT_GROUP_MAX_ENTRIES) {
            // The last output group is full, add a new group to the vector and use that group for the insertion
            groups.emplace_back(coin_sel_params);
            group = &groups.back();
        }

        // Add the output to group
        group->Insert(output, ancestors, descendants, positive_only);
    }

    // Now we go through the entire map and pull out the OutputGroups
    for (const auto& spk_and_groups_pair: spk_to_groups_map) {
        const std::vector<OutputGroup>& groups_per_spk= spk_and_groups_pair.second;

        // Go through the vector backwards. This allows for the first item we deal with being the partial group.
        for (auto group_it = groups_per_spk.rbegin(); group_it != groups_per_spk.rend(); group_it++) {
            const OutputGroup& group = *group_it;

            // Don't include partial groups if there are full groups too and we don't want partial groups
            if (group_it == groups_per_spk.rbegin() && groups_per_spk.size() > 1 && !filter.m_include_partial_groups) {
                continue;
            }

            // Check the OutputGroup's eligibility. Only add the eligible ones.
            if (positive_only && group.GetSelectionAmount() <= 0) continue;
            if (group.m_outputs.size() > 0 && group.EligibleForSpending(filter)) groups_out.push_back(group);
        }
    }

    return groups_out;
}

std::optional<SelectionResult> AttemptSelection(const CWallet& wallet, const CAmount& nTargetValue, const CoinEligibilityFilter& eligibility_filter, std::vector<COutput> coins,
                               const CoinSelectionParams& coin_selection_params)
{
    // Vector of results. We will choose the best one based on waste.
    std::vector<SelectionResult> results;

    // Note that unlike KnapsackSolver, we do not include the fee for creating a change output as BnB will not create a change output.
    std::vector<OutputGroup> positive_groups = GroupOutputs(wallet, coins, coin_selection_params, eligibility_filter, true /* positive_only */);
    if (auto bnb_result{SelectCoinsBnB(positive_groups, nTargetValue, coin_selection_params.m_cost_of_change)}) {
        results.push_back(*bnb_result);
    }

    // The knapsack solver has some legacy behavior where it will spend dust outputs. We retain this behavior, so don't filter for positive only here.
    std::vector<OutputGroup> all_groups = GroupOutputs(wallet, coins, coin_selection_params, eligibility_filter, false /* positive_only */);
    // While nTargetValue includes the transaction fees for non-input things, it does not include the fee for creating a change output.
    // So we need to include that for KnapsackSolver as well, as we are expecting to create a change output.
    if (auto knapsack_result{KnapsackSolver(all_groups, nTargetValue + coin_selection_params.m_change_fee,
                                            coin_selection_params.m_min_change_target, coin_selection_params.rng_fast)}) {
        knapsack_result->ComputeAndSetWaste(coin_selection_params.m_cost_of_change);
        results.push_back(*knapsack_result);
    }

    // Include change for SRD as we want to avoid making really small change if the selection just
    // barely meets the target. Just use the lower bound change target instead of the randomly
    // generated one, since SRD will result in a random change amount anyway; avoid making the
    // target needlessly large.
    const CAmount srd_target = nTargetValue + coin_selection_params.m_change_fee + CHANGE_LOWER;
    if (auto srd_result{SelectCoinsSRD(positive_groups, srd_target, coin_selection_params.rng_fast)}) {
        srd_result->ComputeAndSetWaste(coin_selection_params.m_cost_of_change);
        results.push_back(*srd_result);
    }

    if (results.size() == 0) {
        // No solution found
        return std::nullopt;
    }

    // Choose the result with the least waste
    // If the waste is the same, choose the one which spends more inputs.
    auto& best_result = *std::min_element(results.begin(), results.end());
    return best_result;
}

std::optional<SelectionResult> SelectCoins(const CWallet& wallet, const std::vector<COutput>& vAvailableCoins, const CAmount& nTargetValue, const CCoinControl& coin_control, const CoinSelectionParams& coin_selection_params)
{
    if (wallet.IsParticlWallet()) {
        const CHDWallet *phdw = GetParticlWallet(&wallet);
        LOCK(phdw->cs_wallet); // LockAssertion
        return phdw->SelectCoins(vAvailableCoins, nTargetValue, coin_control, coin_selection_params);
    }

    std::vector<COutput> vCoins(vAvailableCoins);
    CAmount value_to_select = nTargetValue;

    OutputGroup preset_inputs(coin_selection_params);

    // coin control -> return all selected outputs (we want all selected to go into the transaction for sure)
    if (coin_control.HasSelected() && !coin_control.fAllowOtherInputs)
    {
        for (const COutput& out : vCoins) {
            if (!out.spendable) continue;
            /* Set ancestors and descendants to 0 as these don't matter for preset inputs as no actual selection is being done.
             * positive_only is set to false because we want to include all preset inputs, even if they are dust.
             */
            preset_inputs.Insert(out, /*ancestors=*/ 0, /*descendants=*/ 0, /*positive_only=*/ false);
        }
        SelectionResult result(nTargetValue);
        result.AddInput(preset_inputs);
        if (result.GetSelectedValue() < nTargetValue) return std::nullopt;
        return result;
    }

    // calculate value from preset inputs and store them
    std::set<COutPoint> preset_coins;

    std::vector<COutPoint> vPresetInputs;
    coin_control.ListSelected(vPresetInputs);
    for (const COutPoint& outpoint : vPresetInputs) {
        int input_bytes = -1;
        CTxOut txout;
        std::map<uint256, CWalletTx>::const_iterator it = wallet.mapWallet.find(outpoint.hash);
        if (it != wallet.mapWallet.end()) {
            const CWalletTx& wtx = it->second;
            // Clearly invalid input, fail
            if (wtx.tx->vout.size() <= outpoint.n) {
                return std::nullopt;
            }
            input_bytes = GetTxSpendSize(wallet, wtx, outpoint.n, false);
            txout = wtx.tx->vout.at(outpoint.n);
        } else {
            // The input is external. We did not find the tx in mapWallet.
            if (!coin_control.GetExternalOutput(outpoint, txout)) {
                return std::nullopt;
            }
            input_bytes = CalculateMaximumSignedInputSize(txout, &coin_control.m_external_provider, /*use_max_sig=*/true);
        }
        // If available, override calculated size with coin control specified size
        if (coin_control.HasInputWeight(outpoint)) {
            input_bytes = GetVirtualTransactionSize(coin_control.GetInputWeight(outpoint), 0, 0);
        }

        if (input_bytes == -1) {
            return std::nullopt; // Not solvable, can't estimate size for fee
        }

        /* Set some defaults for depth, spendable, solvable, safe, time, and from_me as these don't matter for preset inputs since no selection is being done. */
        COutput output(outpoint, txout, /*depth=*/ 0, input_bytes, /*spendable=*/ true, /*solvable=*/ true, /*safe=*/ true, /*time=*/ 0, /*from_me=*/ false);
        output.effective_value = output.txout.nValue - coin_selection_params.m_effective_feerate.GetFee(output.input_bytes);
        if (coin_selection_params.m_subtract_fee_outputs) {
            value_to_select -= output.txout.nValue;
        } else {
            value_to_select -= output.effective_value;
        }
        preset_coins.insert(outpoint);
        /* Set ancestors and descendants to 0 as they don't matter for preset inputs since no actual selection is being done.
         * positive_only is set to false because we want to include all preset inputs, even if they are dust.
         */
        preset_inputs.Insert(output, /*ancestors=*/ 0, /*descendants=*/ 0, /*positive_only=*/ false);
    }

    // remove preset inputs from vCoins so that Coin Selection doesn't pick them.
    for (std::vector<COutput>::iterator it = vCoins.begin(); it != vCoins.end() && coin_control.HasSelected();)
    {
        if (preset_coins.count(it->outpoint))
            it = vCoins.erase(it);
        else
            ++it;
    }

    unsigned int limit_ancestor_count = 0;
    unsigned int limit_descendant_count = 0;
    wallet.chain().getPackageLimits(limit_ancestor_count, limit_descendant_count);
    const size_t max_ancestors = (size_t)std::max<int64_t>(1, limit_ancestor_count);
    const size_t max_descendants = (size_t)std::max<int64_t>(1, limit_descendant_count);
    const bool fRejectLongChains = gArgs.GetBoolArg("-walletrejectlongchains", DEFAULT_WALLET_REJECT_LONG_CHAINS);

    // form groups from remaining coins; note that preset coins will not
    // automatically have their associated (same address) coins included
    if (coin_control.m_avoid_partial_spends && vCoins.size() > OUTPUT_GROUP_MAX_ENTRIES) {
        // Cases where we have 101+ outputs all pointing to the same destination may result in
        // privacy leaks as they will potentially be deterministically sorted. We solve that by
        // explicitly shuffling the outputs before processing
        Shuffle(vCoins.begin(), vCoins.end(), coin_selection_params.rng_fast);
    }

    // Coin Selection attempts to select inputs from a pool of eligible UTXOs to fund the
    // transaction at a target feerate. If an attempt fails, more attempts may be made using a more
    // permissive CoinEligibilityFilter.
    std::optional<SelectionResult> res = [&] {
        // Pre-selected inputs already cover the target amount.
        if (value_to_select <= 0) return std::make_optional(SelectionResult(nTargetValue));

        // If possible, fund the transaction with confirmed UTXOs only. Prefer at least six
        // confirmations on outputs received from other wallets and only spend confirmed change.
        if (auto r1{AttemptSelection(wallet, value_to_select, CoinEligibilityFilter(1, 6, 0), vCoins, coin_selection_params)}) return r1;
        if (auto r2{AttemptSelection(wallet, value_to_select, CoinEligibilityFilter(1, 1, 0), vCoins, coin_selection_params)}) return r2;

        // Fall back to using zero confirmation change (but with as few ancestors in the mempool as
        // possible) if we cannot fund the transaction otherwise.
        if (wallet.m_spend_zero_conf_change) {
            if (auto r3{AttemptSelection(wallet, value_to_select, CoinEligibilityFilter(0, 1, 2), vCoins, coin_selection_params)}) return r3;
            if (auto r4{AttemptSelection(wallet, value_to_select, CoinEligibilityFilter(0, 1, std::min((size_t)4, max_ancestors/3), std::min((size_t)4, max_descendants/3)),
                                   vCoins, coin_selection_params)}) {
                return r4;
            }
            if (auto r5{AttemptSelection(wallet, value_to_select, CoinEligibilityFilter(0, 1, max_ancestors/2, max_descendants/2),
                                   vCoins, coin_selection_params)}) {
                return r5;
            }
            // If partial groups are allowed, relax the requirement of spending OutputGroups (groups
            // of UTXOs sent to the same address, which are obviously controlled by a single wallet)
            // in their entirety.
            if (auto r6{AttemptSelection(wallet, value_to_select, CoinEligibilityFilter(0, 1, max_ancestors-1, max_descendants-1, true /* include_partial_groups */),
                                   vCoins, coin_selection_params)}) {
                return r6;
            }
            // Try with unsafe inputs if they are allowed. This may spend unconfirmed outputs
            // received from other wallets.
            if (coin_control.m_include_unsafe_inputs) {
                if (auto r7{AttemptSelection(wallet, value_to_select,
                    CoinEligibilityFilter(0 /* conf_mine */, 0 /* conf_theirs */, max_ancestors-1, max_descendants-1, true /* include_partial_groups */),
                    vCoins, coin_selection_params)}) {
                    return r7;
                }
            }
            // Try with unlimited ancestors/descendants. The transaction will still need to meet
            // mempool ancestor/descendant policy to be accepted to mempool and broadcasted, but
            // OutputGroups use heuristics that may overestimate ancestor/descendant counts.
            if (!fRejectLongChains) {
                if (auto r8{AttemptSelection(wallet, value_to_select,
                                      CoinEligibilityFilter(0, 1, std::numeric_limits<uint64_t>::max(), std::numeric_limits<uint64_t>::max(), true /* include_partial_groups */),
                                      vCoins, coin_selection_params)}) {
                    return r8;
                }
            }
        }
        // Coin Selection failed.
        return std::optional<SelectionResult>();
    }();

    if (!res) return std::nullopt;

    // Add preset inputs to result
    res->AddInput(preset_inputs);

    return res;
}

static bool IsCurrentForAntiFeeSniping(interfaces::Chain& chain, const uint256& block_hash)
{
    if (chain.isInitialBlockDownload()) {
        return false;
    }
    constexpr int64_t MAX_ANTI_FEE_SNIPING_TIP_AGE = 8 * 60 * 60; // in seconds
    int64_t block_time;
    CHECK_NONFATAL(chain.findBlock(block_hash, FoundBlock().time(block_time)));
    if (block_time < (GetTime() - MAX_ANTI_FEE_SNIPING_TIP_AGE)) {
        return false;
    }
    return true;
}

/**
 * Set a height-based locktime for new transactions (uses the height of the
 * current chain tip unless we are not synced with the current chain
 */
static void DiscourageFeeSniping(CMutableTransaction& tx, FastRandomContext& rng_fast,
                                 interfaces::Chain& chain, const uint256& block_hash, int block_height)
{
    // All inputs must be added by now
    assert(!tx.vin.empty());
    // Discourage fee sniping.
    //
    // For a large miner the value of the transactions in the best block and
    // the mempool can exceed the cost of deliberately attempting to mine two
    // blocks to orphan the current best block. By setting nLockTime such that
    // only the next block can include the transaction, we discourage this
    // practice as the height restricted and limited blocksize gives miners
    // considering fee sniping fewer options for pulling off this attack.
    //
    // A simple way to think about this is from the wallet's point of view we
    // always want the blockchain to move forward. By setting nLockTime this
    // way we're basically making the statement that we only want this
    // transaction to appear in the next block; we don't want to potentially
    // encourage reorgs by allowing transactions to appear at lower heights
    // than the next block in forks of the best chain.
    //
    // Of course, the subsidy is high enough, and transaction volume low
    // enough, that fee sniping isn't a problem yet, but by implementing a fix
    // now we ensure code won't be written that makes assumptions about
    // nLockTime that preclude a fix later.
    if (IsCurrentForAntiFeeSniping(chain, block_hash)) {
        tx.nLockTime = block_height;

        // Secondly occasionally randomly pick a nLockTime even further back, so
        // that transactions that are delayed after signing for whatever reason,
        // e.g. high-latency mix networks and some CoinJoin implementations, have
        // better privacy.
        if (rng_fast.randrange(10) == 0) {
            tx.nLockTime = std::max(0, int(tx.nLockTime) - int(rng_fast.randrange(100)));
        }
    } else {
        // If our chain is lagging behind, we can't discourage fee sniping nor help
        // the privacy of high-latency transactions. To avoid leaking a potentially
        // unique "nLockTime fingerprint", set nLockTime to a constant.
        tx.nLockTime = 0;
    }
    // Sanity check all values
    assert(tx.nLockTime < LOCKTIME_THRESHOLD); // Type must be block height
    assert(tx.nLockTime <= uint64_t(block_height));
    for (const auto& in : tx.vin) {
        // Can not be FINAL for locktime to work
        assert(in.nSequence != CTxIn::SEQUENCE_FINAL);
        // May be MAX NONFINAL to disable both BIP68 and BIP125
        if (in.nSequence == CTxIn::MAX_SEQUENCE_NONFINAL) continue;
        // May be MAX BIP125 to disable BIP68 and enable BIP125
        if (in.nSequence == MAX_BIP125_RBF_SEQUENCE) continue;
        // The wallet does not support any other sequence-use right now.
        assert(false);
    }
}

static bool CreateTransactionInternal(
        CWallet& wallet,
        const std::vector<CRecipient>& vecSend,
        CTransactionRef& tx,
        CAmount& nFeeRet,
        int& nChangePosInOut,
        bilingual_str& error,
        const CCoinControl& coin_control,
        FeeCalculation& fee_calc_out,
        bool sign) EXCLUSIVE_LOCKS_REQUIRED(wallet.cs_wallet)
{
    AssertLockHeld(wallet.cs_wallet);

    FastRandomContext rng_fast;
    CMutableTransaction txNew; // The resulting transaction that we make

    CoinSelectionParams coin_selection_params{rng_fast}; // Parameters for coin selection, init with dummy
    coin_selection_params.m_avoid_partial_spends = coin_control.m_avoid_partial_spends;

    // Set the long term feerate estimate to the wallet's consolidate feerate
    coin_selection_params.m_long_term_feerate = wallet.m_consolidate_feerate;

    CAmount recipients_sum = 0;
    const OutputType change_type = wallet.TransactionChangeType(coin_control.m_change_type ? *coin_control.m_change_type : wallet.m_default_change_type, vecSend);
    ReserveDestination reservedest(&wallet, change_type);
    unsigned int outputs_to_subtract_fee_from = 0; // The number of outputs which we are subtracting the fee from
    for (const auto& recipient : vecSend) {
        recipients_sum += recipient.nAmount;

        if (recipient.fSubtractFeeFromAmount) {
            outputs_to_subtract_fee_from++;
            coin_selection_params.m_subtract_fee_outputs = true;
        }
    }
    coin_selection_params.m_change_target = GenerateChangeTarget(std::floor(recipients_sum / vecSend.size()), rng_fast);

    // Create change script that will be used if we need change
    CScript scriptChange;

    // coin control: send change to custom address
    if (!std::get_if<CNoDestination>(&coin_control.destChange)) {
        scriptChange = GetScriptForDestination(coin_control.destChange);
    } else { // no coin control: send change to newly generated address
        // Note: We use a new key here to keep it from being obvious which side is the change.
        //  The drawback is that by not reusing a previous key, the change may be lost if a
        //  backup is restored, if the backup doesn't have the new private key for the change.
        //  If we reused the old key, it would be possible to add code to look for and
        //  rediscover unknown transactions that were written with keys of ours to recover
        //  post-backup change.

        // Reserve a new key pair from key pool. If it fails, provide a dummy
        // destination in case we don't need change.
        CTxDestination dest;
        bilingual_str dest_err;
        if (!reservedest.GetReservedDestination(dest, true, dest_err)) {
            error = _("Transaction needs a change address, but we can't generate it.") + Untranslated(" ") + dest_err;
        }
        scriptChange = GetScriptForDestination(dest);
        // A valid destination implies a change script (and
        // vice-versa). An empty change script will abort later, if the
        // change keypool ran out, but change is required.
        CHECK_NONFATAL(IsValidDestination(dest) != scriptChange.empty());
    }
    CTxOut change_prototype_txout(0, scriptChange);
    coin_selection_params.change_output_size = GetSerializeSize(change_prototype_txout);

    // Get size of spending the change output
    int change_spend_size = CalculateMaximumSignedInputSize(change_prototype_txout, &wallet);
    // If the wallet doesn't know how to sign change output, assume p2sh-p2wpkh
    // as lower-bound to allow BnB to do it's thing
    if (change_spend_size == -1) {
        coin_selection_params.change_spend_size = DUMMY_NESTED_P2WPKH_INPUT_SIZE;
    } else {
        coin_selection_params.change_spend_size = (size_t)change_spend_size;
    }

    // Set discard feerate
    coin_selection_params.m_discard_feerate = GetDiscardRate(wallet);

    // Get the fee rate to use effective values in coin selection
    FeeCalculation feeCalc;
    coin_selection_params.m_effective_feerate = GetMinimumFeeRate(wallet, coin_control, &feeCalc);
    // Do not, ever, assume that it's fine to change the fee rate if the user has explicitly
    // provided one
    if (coin_control.m_feerate && coin_selection_params.m_effective_feerate > *coin_control.m_feerate) {
        error = strprintf(_("Fee rate (%s) is lower than the minimum fee rate setting (%s)"), coin_control.m_feerate->ToString(FeeEstimateMode::SAT_VB), coin_selection_params.m_effective_feerate.ToString(FeeEstimateMode::SAT_VB));
        return false;
    }
    if (feeCalc.reason == FeeReason::FALLBACK && !wallet.m_allow_fallback_fee) {
        // eventually allow a fallback fee
        error = _("Fee estimation failed. Fallbackfee is disabled. Wait a few blocks or enable -fallbackfee.");
        return false;
    }

    // Calculate the cost of change
    // Cost of change is the cost of creating the change output + cost of spending the change output in the future.
    // For creating the change output now, we use the effective feerate.
    // For spending the change output in the future, we use the discard feerate for now.
    // So cost of change = (change output size * effective feerate) + (size of spending change output * discard feerate)
    coin_selection_params.m_change_fee = coin_selection_params.m_effective_feerate.GetFee(coin_selection_params.change_output_size);
    coin_selection_params.m_cost_of_change = coin_selection_params.m_discard_feerate.GetFee(coin_selection_params.change_spend_size) + coin_selection_params.m_change_fee;

    // vouts to the payees
    if (!coin_selection_params.m_subtract_fee_outputs) {
        coin_selection_params.tx_noinputs_size = 11; // Static vsize overhead + outputs vsize. 4 nVersion, 4 nLocktime, 1 input count, 1 output count, 1 witness overhead (dummy, flag, stack size)
    }
    for (const auto& recipient : vecSend)
    {
        CTxOut txout(recipient.nAmount, recipient.scriptPubKey);

        // Include the fee cost for outputs.
        if (!coin_selection_params.m_subtract_fee_outputs) {
            coin_selection_params.tx_noinputs_size += ::GetSerializeSize(txout, PROTOCOL_VERSION);
        }

        if (IsDust(txout, wallet.chain().relayDustFee()))
        {
            error = _("Transaction amount too small");
            return false;
        }
        txNew.vout.push_back(txout);
    }

    // Include the fees for things that aren't inputs, excluding the change output
    const CAmount not_input_fees = coin_selection_params.m_effective_feerate.GetFee(coin_selection_params.tx_noinputs_size);
    CAmount selection_target = recipients_sum + not_input_fees;

    // Get available coins
    std::vector<COutput> vAvailableCoins;
    AvailableCoins(wallet, vAvailableCoins, &coin_control, 1, MAX_MONEY, MAX_MONEY, 0);

<<<<<<< HEAD
    std::optional<SelectionResult> result = SelectCoins(wallet, vAvailableCoins, /* nTargetValue */ selection_target, coin_control, coin_selection_params);
=======
    // Choose coins to use
    std::optional<SelectionResult> result = SelectCoins(wallet, vAvailableCoins, /*nTargetValue=*/selection_target, coin_control, coin_selection_params);
>>>>>>> 0baf6ade
    if (!result) {
        error = _("Insufficient funds");
        return false;
    }

    // Always make a change output
    // We will reduce the fee from this change output later, and remove the output if it is too small.
    const CAmount change_and_fee = result->GetSelectedValue() - recipients_sum;
    assert(change_and_fee >= 0);
    CTxOut newTxOut(change_and_fee, scriptChange);

    if (nChangePosInOut == -1) {
        // Insert change txn at random position:
        nChangePosInOut = rng_fast.randrange(txNew.vout.size() + 1);
    }
    else if ((unsigned int)nChangePosInOut > txNew.vout.size())
    {
        error = _("Transaction change output index out of range");
        return false;
    }

    assert(nChangePosInOut != -1);
    auto change_position = txNew.vout.insert(txNew.vout.begin() + nChangePosInOut, newTxOut);

    // Shuffle selected coins and fill in final vin
    std::vector<COutput> selected_coins = result->GetShuffledInputVector();

    // The sequence number is set to non-maxint so that DiscourageFeeSniping
    // works.
    //
    // BIP125 defines opt-in RBF as any nSequence < maxint-1, so
    // we use the highest possible value in that range (maxint-2)
    // to avoid conflicting with other possible uses of nSequence,
    // and in the spirit of "smallest possible change from prior
    // behavior."
    const uint32_t nSequence{coin_control.m_signal_bip125_rbf.value_or(wallet.m_signal_rbf) ? MAX_BIP125_RBF_SEQUENCE : CTxIn::MAX_SEQUENCE_NONFINAL};
    for (const auto& coin : selected_coins) {
        txNew.vin.push_back(CTxIn(coin.outpoint, CScript(), nSequence));
    }
    DiscourageFeeSniping(txNew, rng_fast, wallet.chain(), wallet.GetLastBlockHash(), wallet.GetLastBlockHeight());

    // Calculate the transaction fee
    TxSize tx_sizes = CalculateMaximumSignedTxSize(CTransaction(txNew), &wallet, &coin_control);
    int nBytes = tx_sizes.vsize;
    if (nBytes == -1) {
        error = _("Missing solving data for estimating transaction size");
        return false;
    }
    nFeeRet = coin_selection_params.m_effective_feerate.GetFee(nBytes);

    // Subtract fee from the change output if not subtracting it from recipient outputs
    CAmount fee_needed = nFeeRet;
    if (!coin_selection_params.m_subtract_fee_outputs) {
        change_position->nValue -= fee_needed;
    }

    // We want to drop the change to fees if:
    // 1. The change output would be dust
    // 2. The change is within the (almost) exact match window, i.e. it is less than or equal to the cost of the change output (cost_of_change)
    CAmount change_amount = change_position->nValue;
    if (IsDust(*change_position, coin_selection_params.m_discard_feerate) || change_amount <= coin_selection_params.m_cost_of_change)
    {
        nChangePosInOut = -1;
        change_amount = 0;
        txNew.vout.erase(change_position);

        // Because we have dropped this change, the tx size and required fee will be different, so let's recalculate those
        tx_sizes = CalculateMaximumSignedTxSize(CTransaction(txNew), &wallet, &coin_control);
        nBytes = tx_sizes.vsize;
        fee_needed = coin_selection_params.m_effective_feerate.GetFee(nBytes);
    }

    // The only time that fee_needed should be less than the amount available for fees (in change_and_fee - change_amount) is when
    // we are subtracting the fee from the outputs. If this occurs at any other time, it is a bug.
    assert(coin_selection_params.m_subtract_fee_outputs || fee_needed <= change_and_fee - change_amount);

    // Update nFeeRet in case fee_needed changed due to dropping the change output
    if (fee_needed <= change_and_fee - change_amount) {
        nFeeRet = change_and_fee - change_amount;
    }

    // Reduce output values for subtractFeeFromAmount
    if (coin_selection_params.m_subtract_fee_outputs) {
        CAmount to_reduce = fee_needed + change_amount - change_and_fee;
        int i = 0;
        bool fFirst = true;
        for (const auto& recipient : vecSend)
        {
            if (i == nChangePosInOut) {
                ++i;
            }
            CTxOut& txout = txNew.vout[i];

            if (recipient.fSubtractFeeFromAmount)
            {
                txout.nValue -= to_reduce / outputs_to_subtract_fee_from; // Subtract fee equally from each selected recipient

                if (fFirst) // first receiver pays the remainder not divisible by output count
                {
                    fFirst = false;
                    txout.nValue -= to_reduce % outputs_to_subtract_fee_from;
                }

                // Error if this output is reduced to be below dust
                if (IsDust(txout, wallet.chain().relayDustFee())) {
                    if (txout.nValue < 0) {
                        error = _("The transaction amount is too small to pay the fee");
                    } else {
                        error = _("The transaction amount is too small to send after the fee has been deducted");
                    }
                    return false;
                }
            }
            ++i;
        }
        nFeeRet = fee_needed;
    }

    // Give up if change keypool ran out and change is required
    if (scriptChange.empty() && nChangePosInOut != -1) {
        return false;
    }

    if (sign && !wallet.SignTransaction(txNew)) {
        error = _("Signing transaction failed");
        return false;
    }

    // Return the constructed transaction data.
    tx = MakeTransactionRef(std::move(txNew));

    // Limit size
    if ((sign && GetTransactionWeight(*tx) > MAX_STANDARD_TX_WEIGHT) ||
        (!sign && tx_sizes.weight > MAX_STANDARD_TX_WEIGHT))
    {
        error = _("Transaction too large");
        return false;
    }

    if (nFeeRet > wallet.m_default_max_tx_fee) {
        error = TransactionErrorString(TransactionError::MAX_FEE_EXCEEDED);
        return false;
    }

    if (gArgs.GetBoolArg("-walletrejectlongchains", DEFAULT_WALLET_REJECT_LONG_CHAINS)) {
        // Lastly, ensure this tx will pass the mempool's chain limits
        if (!wallet.chain().checkChainLimits(tx)) {
            error = _("Transaction has too long of a mempool chain");
            return false;
        }
    }

    // Before we return success, we assume any change key will be used to prevent
    // accidental re-use.
    reservedest.KeepDestination();
    fee_calc_out = feeCalc;

    wallet.WalletLogPrintf("Fee Calculation: Fee:%d Bytes:%u Tgt:%d (requested %d) Reason:\"%s\" Decay %.5f: Estimation: (%g - %g) %.2f%% %.1f/(%.1f %d mem %.1f out) Fail: (%g - %g) %.2f%% %.1f/(%.1f %d mem %.1f out)\n",
              nFeeRet, nBytes, feeCalc.returnedTarget, feeCalc.desiredTarget, StringForFeeReason(feeCalc.reason), feeCalc.est.decay,
              feeCalc.est.pass.start, feeCalc.est.pass.end,
              (feeCalc.est.pass.totalConfirmed + feeCalc.est.pass.inMempool + feeCalc.est.pass.leftMempool) > 0.0 ? 100 * feeCalc.est.pass.withinTarget / (feeCalc.est.pass.totalConfirmed + feeCalc.est.pass.inMempool + feeCalc.est.pass.leftMempool) : 0.0,
              feeCalc.est.pass.withinTarget, feeCalc.est.pass.totalConfirmed, feeCalc.est.pass.inMempool, feeCalc.est.pass.leftMempool,
              feeCalc.est.fail.start, feeCalc.est.fail.end,
              (feeCalc.est.fail.totalConfirmed + feeCalc.est.fail.inMempool + feeCalc.est.fail.leftMempool) > 0.0 ? 100 * feeCalc.est.fail.withinTarget / (feeCalc.est.fail.totalConfirmed + feeCalc.est.fail.inMempool + feeCalc.est.fail.leftMempool) : 0.0,
              feeCalc.est.fail.withinTarget, feeCalc.est.fail.totalConfirmed, feeCalc.est.fail.inMempool, feeCalc.est.fail.leftMempool);
    return true;
}

bool CreateTransaction(
        CWallet& wallet,
        const std::vector<CRecipient>& vecSend,
        CTransactionRef& tx,
        CAmount& nFeeRet,
        int& nChangePosInOut,
        bilingual_str& error,
        const CCoinControl& coin_control,
        FeeCalculation& fee_calc_out,
        bool sign)
{
    if (wallet.IsParticlWallet()) {
        CHDWallet *phdw = GetParticlWallet(&wallet);
        return phdw->CreateTransaction(vecSend, tx, nFeeRet, nChangePosInOut, error, coin_control, fee_calc_out, sign);
    }

    if (vecSend.empty()) {
        error = _("Transaction must have at least one recipient");
        return false;
    }

    if (std::any_of(vecSend.cbegin(), vecSend.cend(), [](const auto& recipient){ return recipient.nAmount < 0; })) {
        error = _("Transaction amounts must not be negative");
        return false;
    }

    LOCK(wallet.cs_wallet);

    int nChangePosIn = nChangePosInOut;
    Assert(!tx); // tx is an out-param. TODO change the return type from bool to tx (or nullptr)
    bool res = CreateTransactionInternal(wallet, vecSend, tx, nFeeRet, nChangePosInOut, error, coin_control, fee_calc_out, sign);
    // try with avoidpartialspends unless it's enabled already
    if (res && nFeeRet > 0 /* 0 means non-functional fee rate estimation */ && wallet.m_max_aps_fee > -1 && !coin_control.m_avoid_partial_spends) {
        CCoinControl tmp_cc = coin_control;
        tmp_cc.m_avoid_partial_spends = true;
        CAmount nFeeRet2;
        CTransactionRef tx2;
        int nChangePosInOut2 = nChangePosIn;
        bilingual_str error2; // fired and forgotten; if an error occurs, we discard the results
        if (CreateTransactionInternal(wallet, vecSend, tx2, nFeeRet2, nChangePosInOut2, error2, tmp_cc, fee_calc_out, sign)) {
            // if fee of this alternative one is within the range of the max fee, we use this one
            const bool use_aps = nFeeRet2 <= nFeeRet + wallet.m_max_aps_fee;
            wallet.WalletLogPrintf("Fee non-grouped = %lld, grouped = %lld, using %s\n", nFeeRet, nFeeRet2, use_aps ? "grouped" : "non-grouped");
            if (use_aps) {
                tx = tx2;
                nFeeRet = nFeeRet2;
                nChangePosInOut = nChangePosInOut2;
            }
        }
    }
    return res;
}

bool FundTransaction(CWallet& wallet, CMutableTransaction& tx, CAmount& nFeeRet, int& nChangePosInOut, bilingual_str& error, bool lockUnspents, const std::set<int>& setSubtractFeeFromOutputs, CCoinControl coinControl)
{
    if (wallet.IsParticlWallet()) {
        CHDWallet *phdw = GetParticlWallet(&wallet);
        return phdw->FundTransaction(tx, nFeeRet, nChangePosInOut, error, lockUnspents, setSubtractFeeFromOutputs, coinControl);
    }
    std::vector<CRecipient> vecSend;

    // Turn the txout set into a CRecipient vector.
    for (size_t idx = 0; idx < tx.vout.size(); idx++) {
        const CTxOut& txOut = tx.vout[idx];
        CRecipient recipient = {txOut.scriptPubKey, txOut.nValue, setSubtractFeeFromOutputs.count(idx) == 1};
        vecSend.push_back(recipient);
    }

    coinControl.fAllowOtherInputs = true;

    for (const CTxIn& txin : tx.vin) {
        coinControl.Select(txin.prevout);
    }

    // Acquire the locks to prevent races to the new locked unspents between the
    // CreateTransaction call and LockCoin calls (when lockUnspents is true).
    LOCK(wallet.cs_wallet);

    CTransactionRef tx_new;
    FeeCalculation fee_calc_out;
    if (!CreateTransaction(wallet, vecSend, tx_new, nFeeRet, nChangePosInOut, error, coinControl, fee_calc_out, false)) {
        return false;
    }

    if (nChangePosInOut != -1) {
        tx.vout.insert(tx.vout.begin() + nChangePosInOut, tx_new->vout[nChangePosInOut]);
    }

    // Copy output sizes from new transaction; they may have had the fee
    // subtracted from them.
    for (unsigned int idx = 0; idx < tx.vout.size(); idx++) {
        tx.vout[idx].nValue = tx_new->vout[idx].nValue;
    }

    // Add new txins while keeping original txin scriptSig/order.
    for (const CTxIn& txin : tx_new->vin) {
        if (!coinControl.IsSelected(txin.prevout)) {
            tx.vin.push_back(txin);

        }
        if (lockUnspents) {
            wallet.LockCoin(txin.prevout);
        }

    }

    return true;
}
} // namespace wallet<|MERGE_RESOLUTION|>--- conflicted
+++ resolved
@@ -807,12 +807,8 @@
     std::vector<COutput> vAvailableCoins;
     AvailableCoins(wallet, vAvailableCoins, &coin_control, 1, MAX_MONEY, MAX_MONEY, 0);
 
-<<<<<<< HEAD
-    std::optional<SelectionResult> result = SelectCoins(wallet, vAvailableCoins, /* nTargetValue */ selection_target, coin_control, coin_selection_params);
-=======
     // Choose coins to use
     std::optional<SelectionResult> result = SelectCoins(wallet, vAvailableCoins, /*nTargetValue=*/selection_target, coin_control, coin_selection_params);
->>>>>>> 0baf6ade
     if (!result) {
         error = _("Insufficient funds");
         return false;
