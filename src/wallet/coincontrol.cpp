// Copyright (c) 2018-2021 The Bitcoin Core developers
// Distributed under the MIT software license, see the accompanying
// file COPYING or http://www.opensource.org/licenses/mit-license.php.

#include <wallet/coincontrol.h>

#include <util/system.h>

namespace wallet {
CCoinControl::CCoinControl()
{
    m_avoid_partial_spends = gArgs.GetBoolArg("-avoidpartialspends", DEFAULT_AVOIDPARTIALSPENDS);
<<<<<<< HEAD
    m_avoid_address_reuse = false;
    setSelected.clear();
    m_feerate.reset();
    fOverrideFeeRate = false;
    m_confirm_target.reset();
    m_signal_bip125_rbf.reset();
    m_fee_mode = FeeEstimateMode::UNSET;
    m_min_depth = DEFAULT_MIN_DEPTH;
    m_max_depth = DEFAULT_MAX_DEPTH;

    nCoinType = OUTPUT_STANDARD;
    fHaveAnonOutputs = false;
    fNeedHardwareKey = false;
    m_extrafee = 0;
    m_inputData.clear();
    fAllowLocked = false;
    nChangePos = -1;
    m_addChangeOutput = true;
    m_include_immature = false;
    m_blind_watchonly_visible = false;
    m_extra_data0.clear();
    m_spend_frozen_blinded = false;
    m_include_tainted_frozen = false;
    m_debug_exploit_anon = 0;
    m_use_mixins.clear();
    m_mixin_selection_mode = 1;
    vSplitCommitBlindingKeys.clear();
    scriptChange = CScript();
    m_changepubkey = CPubKey();
=======
>>>>>>> 8739b5cc
}

bool CCoinControl::SetKeyFromInputData(const CKeyID &idk, CKey &key) const
{
    for (const auto &im : m_inputData) {
        if (idk == im.second.pubkey.GetID()) {
            key = im.second.privkey;
            if (key.IsValid()) {
                return true;
            }
        }
    }
    return false;
<<<<<<< HEAD
}
=======
}
} // namespace wallet
>>>>>>> 8739b5cc
<|MERGE_RESOLUTION|>--- conflicted
+++ resolved
@@ -10,38 +10,6 @@
 CCoinControl::CCoinControl()
 {
     m_avoid_partial_spends = gArgs.GetBoolArg("-avoidpartialspends", DEFAULT_AVOIDPARTIALSPENDS);
-<<<<<<< HEAD
-    m_avoid_address_reuse = false;
-    setSelected.clear();
-    m_feerate.reset();
-    fOverrideFeeRate = false;
-    m_confirm_target.reset();
-    m_signal_bip125_rbf.reset();
-    m_fee_mode = FeeEstimateMode::UNSET;
-    m_min_depth = DEFAULT_MIN_DEPTH;
-    m_max_depth = DEFAULT_MAX_DEPTH;
-
-    nCoinType = OUTPUT_STANDARD;
-    fHaveAnonOutputs = false;
-    fNeedHardwareKey = false;
-    m_extrafee = 0;
-    m_inputData.clear();
-    fAllowLocked = false;
-    nChangePos = -1;
-    m_addChangeOutput = true;
-    m_include_immature = false;
-    m_blind_watchonly_visible = false;
-    m_extra_data0.clear();
-    m_spend_frozen_blinded = false;
-    m_include_tainted_frozen = false;
-    m_debug_exploit_anon = 0;
-    m_use_mixins.clear();
-    m_mixin_selection_mode = 1;
-    vSplitCommitBlindingKeys.clear();
-    scriptChange = CScript();
-    m_changepubkey = CPubKey();
-=======
->>>>>>> 8739b5cc
 }
 
 bool CCoinControl::SetKeyFromInputData(const CKeyID &idk, CKey &key) const
@@ -55,9 +23,5 @@
         }
     }
     return false;
-<<<<<<< HEAD
-}
-=======
 }
 } // namespace wallet
->>>>>>> 8739b5cc
