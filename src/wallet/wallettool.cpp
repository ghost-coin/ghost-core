// Copyright (c) 2016-2020 The Bitcoin Core developers
// Distributed under the MIT software license, see the accompanying
// file COPYING or http://www.opensource.org/licenses/mit-license.php.

#include <fs.h>
#include <util/system.h>
#include <util/translation.h>
#include <wallet/dump.h>
#include <wallet/salvage.h>
#include <wallet/wallet.h>
#include <wallet/walletutil.h>
#include <wallet/hdwallet.h>

namespace WalletTool {

// The standard wallet deleter function blocks on the validation interface
// queue, which doesn't exist for the bitcoin-wallet. Define our own
// deleter here.
static void WalletToolReleaseWallet(CWallet* wallet)
{
    wallet->WalletLogPrintf("Releasing wallet\n");
    wallet->Close();
    delete wallet;
}

static void WalletCreate(CWallet* wallet_instance, uint64_t wallet_creation_flags)
{
    LOCK(wallet_instance->cs_wallet);

<<<<<<< HEAD
    if (fParticlMode) {
        wallet_instance->AddWalletFlags(wallet_creation_flags);
        return;
    }

    wallet_instance->SetMinVersion(FEATURE_HD_SPLIT);
=======
    wallet_instance->SetMinVersion(FEATURE_LATEST);
>>>>>>> ad09c287
    wallet_instance->AddWalletFlags(wallet_creation_flags);

    if (!wallet_instance->IsWalletFlagSet(WALLET_FLAG_DESCRIPTORS)) {
        auto spk_man = wallet_instance->GetOrCreateLegacyScriptPubKeyMan();
        spk_man->SetupGeneration(false);
    } else {
        wallet_instance->SetupDescriptorScriptPubKeyMans();
    }

    tfm::format(std::cout, "Topping up keypool...\n");
    wallet_instance->TopUpKeyPool();
}

static const std::shared_ptr<CWallet> MakeWallet(const std::string& name, const fs::path& path, const ArgsManager& args, DatabaseOptions options)
{
    DatabaseStatus status;
    bilingual_str error;
    std::unique_ptr<WalletDatabase> database = MakeDatabase(path, options, status, error);
    if (!database) {
        tfm::format(std::cerr, "%s\n", error.original);
        return nullptr;
    }

    // dummy chain interface
    std::shared_ptr<CWallet> wallet_instance(fParticlMode
        ? std::shared_ptr<CWallet>(new CHDWallet(nullptr /* chain */, name, args, std::move(database)), WalletToolReleaseWallet)
        : std::shared_ptr<CWallet>(new CWallet(nullptr /* chain */, name, args, std::move(database)), WalletToolReleaseWallet));
    DBErrors load_wallet_ret;
    try {
        load_wallet_ret = wallet_instance->LoadWallet();
    } catch (const std::runtime_error&) {
        tfm::format(std::cerr, "Error loading %s. Is wallet being used by another process?\n", name);
        return nullptr;
    }

    if (load_wallet_ret != DBErrors::LOAD_OK) {
        wallet_instance = nullptr;
        if (load_wallet_ret == DBErrors::CORRUPT) {
            tfm::format(std::cerr, "Error loading %s: Wallet corrupted", name);
            return nullptr;
        } else if (load_wallet_ret == DBErrors::NONCRITICAL_ERROR) {
            tfm::format(std::cerr, "Error reading %s! All keys read correctly, but transaction data"
                            " or address book entries might be missing or incorrect.",
                name);
        } else if (load_wallet_ret == DBErrors::TOO_NEW) {
            tfm::format(std::cerr, "Error loading %s: Wallet requires newer version of %s",
                name, PACKAGE_NAME);
            return nullptr;
        } else if (load_wallet_ret == DBErrors::NEED_REWRITE) {
            tfm::format(std::cerr, "Wallet needed to be rewritten: restart %s to complete", PACKAGE_NAME);
            return nullptr;
        } else if (load_wallet_ret == DBErrors::NEED_RESCAN) {
            tfm::format(std::cerr, "Error reading %s! Some transaction data might be missing or"
                           " incorrect. Wallet requires a rescan.",
                name);
        } else {
            tfm::format(std::cerr, "Error loading %s", name);
            return nullptr;
        }
    }

    if (options.require_create) WalletCreate(wallet_instance.get(), options.create_flags);

    return wallet_instance;
}

static void WalletShowInfo(CWallet* wallet_instance)
{
    LOCK(wallet_instance->cs_wallet);

    tfm::format(std::cout, "Wallet info\n===========\n");
    tfm::format(std::cout, "Name: %s\n", wallet_instance->GetName());
    tfm::format(std::cout, "Format: %s\n", wallet_instance->GetDatabase().Format());
    tfm::format(std::cout, "Descriptors: %s\n", wallet_instance->IsWalletFlagSet(WALLET_FLAG_DESCRIPTORS) ? "yes" : "no");
    tfm::format(std::cout, "Encrypted: %s\n", wallet_instance->IsCrypted() ? "yes" : "no");
    tfm::format(std::cout, "HD (hd seed available): %s\n", wallet_instance->IsHDEnabled() ? "yes" : "no");
    tfm::format(std::cout, "Keypool Size: %u\n", wallet_instance->GetKeyPoolSize());
    tfm::format(std::cout, "Transactions: %zu\n", wallet_instance->mapWallet.size());
    tfm::format(std::cout, "Address Book: %zu\n", wallet_instance->m_address_book.size());
}

bool ExecuteWalletToolFunc(const ArgsManager& args, const std::string& command)
{
    if (args.IsArgSet("-format") && command != "createfromdump") {
        tfm::format(std::cerr, "The -format option can only be used with the \"createfromdump\" command.\n");
        return false;
    }
    if (args.IsArgSet("-dumpfile") && command != "dump" && command != "createfromdump") {
        tfm::format(std::cerr, "The -dumpfile option can only be used with the \"dump\" and \"createfromdump\" commands.\n");
        return false;
    }
    if (args.IsArgSet("-descriptors") && command != "create") {
        tfm::format(std::cerr, "The -descriptors option can only be used with the 'create' command.\n");
        return false;
    }
    if (args.IsArgSet("-legacy") && command != "create") {
        tfm::format(std::cerr, "The -legacy option can only be used with the 'create' command.\n");
        return false;
    }
    if (command == "create" && !args.IsArgSet("-wallet")) {
        tfm::format(std::cerr, "Wallet name must be provided when creating a new wallet.\n");
        return false;
    }
    const std::string name = args.GetArg("-wallet", "");
    const fs::path path = fsbridge::AbsPathJoin(GetWalletDir(), fs::PathFromString(name));

    if (command == "create") {
        DatabaseOptions options;
        options.require_create = true;
        // If -legacy is set, use it. Otherwise default to false.
        bool make_legacy = args.GetBoolArg("-legacy", false);
        // If neither -legacy nor -descriptors is set, default to true. If -descriptors is set, use its value.
        bool make_descriptors = (!args.IsArgSet("-descriptors") && !args.IsArgSet("-legacy")) || (args.IsArgSet("-descriptors") && args.GetBoolArg("-descriptors", true));
        if (make_legacy && make_descriptors) {
            tfm::format(std::cerr, "Only one of -legacy or -descriptors can be set to true, not both\n");
            return false;
        }
        if (!make_legacy && !make_descriptors) {
            tfm::format(std::cerr, "One of -legacy or -descriptors must be set to true (or omitted)\n");
            return false;
        }
        if (make_descriptors) {
            options.create_flags |= WALLET_FLAG_DESCRIPTORS;
            options.require_format = DatabaseFormat::SQLITE;
        }

        const std::shared_ptr<CWallet> wallet_instance = MakeWallet(name, path, args, options);
        if (wallet_instance) {
            WalletShowInfo(wallet_instance.get());
            wallet_instance->Close();
        }
    } else if (command == "info") {
        DatabaseOptions options;
        options.require_existing = true;
        const std::shared_ptr<CWallet> wallet_instance = MakeWallet(name, path, args, options);
        if (!wallet_instance) return false;
        WalletShowInfo(wallet_instance.get());
        wallet_instance->Close();
    } else if (command == "salvage") {
#ifdef USE_BDB
        bilingual_str error;
        std::vector<bilingual_str> warnings;
        bool ret = RecoverDatabaseFile(path, error, warnings);
        if (!ret) {
            for (const auto& warning : warnings) {
                tfm::format(std::cerr, "%s\n", warning.original);
            }
            if (!error.empty()) {
                tfm::format(std::cerr, "%s\n", error.original);
            }
        }
        return ret;
#else
        tfm::format(std::cerr, "Salvage command is not available as BDB support is not compiled");
        return false;
#endif
    } else if (command == "dump") {
        DatabaseOptions options;
        options.require_existing = true;
        const std::shared_ptr<CWallet> wallet_instance = MakeWallet(name, path, args, options);
        if (!wallet_instance) return false;
        bilingual_str error;
        bool ret = DumpWallet(*wallet_instance, error);
        if (!ret && !error.empty()) {
            tfm::format(std::cerr, "%s\n", error.original);
            return ret;
        }
        tfm::format(std::cout, "The dumpfile may contain private keys. To ensure the safety of your Particl, do not share the dumpfile.\n");
        return ret;
    } else if (command == "createfromdump") {
        bilingual_str error;
        std::vector<bilingual_str> warnings;
        bool ret = CreateFromDump(name, path, error, warnings);
        for (const auto& warning : warnings) {
            tfm::format(std::cout, "%s\n", warning.original);
        }
        if (!ret && !error.empty()) {
            tfm::format(std::cerr, "%s\n", error.original);
        }
        return ret;
    } else {
        tfm::format(std::cerr, "Invalid command: %s\n", command);
        return false;
    }

    return true;
}
} // namespace WalletTool<|MERGE_RESOLUTION|>--- conflicted
+++ resolved
@@ -27,16 +27,12 @@
 {
     LOCK(wallet_instance->cs_wallet);
 
-<<<<<<< HEAD
     if (fParticlMode) {
         wallet_instance->AddWalletFlags(wallet_creation_flags);
         return;
     }
 
-    wallet_instance->SetMinVersion(FEATURE_HD_SPLIT);
-=======
     wallet_instance->SetMinVersion(FEATURE_LATEST);
->>>>>>> ad09c287
     wallet_instance->AddWalletFlags(wallet_creation_flags);
 
     if (!wallet_instance->IsWalletFlagSet(WALLET_FLAG_DESCRIPTORS)) {
