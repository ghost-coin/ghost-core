--- conflicted
+++ resolved
@@ -27,15 +27,11 @@
         fprintf(stderr, "Error: File exists already\n");
         return nullptr;
     }
-    // dummy chain interface
-<<<<<<< HEAD
-    auto chain = interfaces::MakeChain();
+
     std::shared_ptr<CWallet> wallet_instance(fParticlMode
-        ? std::shared_ptr<CWallet>(new CHDWallet(*chain, WalletLocation(name), WalletDatabase::Create(path)), WalletToolReleaseWallet)
-        : std::shared_ptr<CWallet>(new CWallet(*chain, WalletLocation(name), WalletDatabase::Create(path)), WalletToolReleaseWallet));
-=======
-    std::shared_ptr<CWallet> wallet_instance(new CWallet(nullptr /* chain */, WalletLocation(name), WalletDatabase::Create(path)), WalletToolReleaseWallet);
->>>>>>> c536dfbc
+        ? std::shared_ptr<CWallet>(new CHDWallet(nullptr /* chain */, WalletLocation(name), WalletDatabase::Create(path)), WalletToolReleaseWallet)
+        : std::shared_ptr<CWallet>(new CWallet(nullptr /* chain */, WalletLocation(name), WalletDatabase::Create(path)), WalletToolReleaseWallet));
+
     bool first_run = true;
     DBErrors load_wallet_ret = wallet_instance->LoadWallet(first_run);
     if (load_wallet_ret != DBErrors::LOAD_OK) {
@@ -65,15 +61,10 @@
         return nullptr;
     }
 
-    // dummy chain interface
-<<<<<<< HEAD
-    auto chain = interfaces::MakeChain();
     std::shared_ptr<CWallet> wallet_instance(fParticlMode
-        ? std::shared_ptr<CWallet>(new CHDWallet(*chain, WalletLocation(name), WalletDatabase::Create(path)), WalletToolReleaseWallet)
-        : std::shared_ptr<CWallet>(new CWallet(*chain, WalletLocation(name), WalletDatabase::Create(path)), WalletToolReleaseWallet));
-=======
-    std::shared_ptr<CWallet> wallet_instance(new CWallet(nullptr /* chain */, WalletLocation(name), WalletDatabase::Create(path)), WalletToolReleaseWallet);
->>>>>>> c536dfbc
+        ? std::shared_ptr<CWallet>(new CHDWallet(nullptr /* chain */, WalletLocation(name), WalletDatabase::Create(path)), WalletToolReleaseWallet)
+        : std::shared_ptr<CWallet>(new CWallet(nullptr /* chain */, WalletLocation(name), WalletDatabase::Create(path)), WalletToolReleaseWallet));
+
     DBErrors load_wallet_ret;
     try {
         bool first_run;
