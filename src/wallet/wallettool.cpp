// Copyright (c) 2016-2022 The Bitcoin Core developers
// Distributed under the MIT software license, see the accompanying
// file COPYING or http://www.opensource.org/licenses/mit-license.php.

#if defined(HAVE_CONFIG_H)
#include <config/bitcoin-config.h>
#endif

#include <wallet/wallettool.h>

#include <util/fs.h>
#include <util/system.h>
#include <util/translation.h>
#include <wallet/dump.h>
#include <wallet/salvage.h>
#include <wallet/wallet.h>
#include <wallet/walletutil.h>
#include <wallet/hdwallet.h>

namespace wallet {
namespace WalletTool {

// The standard wallet deleter function blocks on the validation interface
// queue, which doesn't exist for the bitcoin-wallet. Define our own
// deleter here.
static void WalletToolReleaseWallet(CWallet* wallet)
{
    wallet->WalletLogPrintf("Releasing wallet\n");
    wallet->Close();
    delete wallet;
}

static void WalletCreate(CWallet* wallet_instance, uint64_t wallet_creation_flags)
{
    LOCK(wallet_instance->cs_wallet);

    if (fParticlMode) {
<<<<<<< HEAD
        return;
    }

    wallet_instance->SetMinVersion(FEATURE_HD_SPLIT);
=======
        wallet_instance->InitWalletFlags(wallet_creation_flags);
        return;
    }
>>>>>>> 8739b5cc

    wallet_instance->SetMinVersion(FEATURE_LATEST);
    wallet_instance->InitWalletFlags(wallet_creation_flags);

    if (!wallet_instance->IsWalletFlagSet(WALLET_FLAG_DESCRIPTORS)) {
        auto spk_man = wallet_instance->GetOrCreateLegacyScriptPubKeyMan();
        spk_man->SetupGeneration(false);
    } else {
        wallet_instance->SetupDescriptorScriptPubKeyMans();
    }

    tfm::format(std::cout, "Topping up keypool...\n");
    wallet_instance->TopUpKeyPool();
}

static std::shared_ptr<CWallet> MakeWallet(const std::string& name, const fs::path& path, DatabaseOptions options)
{
    DatabaseStatus status;
    bilingual_str error;
    std::unique_ptr<WalletDatabase> database = MakeDatabase(path, options, status, error);
    if (!database) {
        tfm::format(std::cerr, "%s\n", error.original);
        return nullptr;
    }

    // dummy chain interface
    std::shared_ptr<CWallet> wallet_instance(fParticlMode
<<<<<<< HEAD
        ? std::shared_ptr<CWallet>(new CHDWallet(nullptr /* chain */, name, std::move(database)), WalletToolReleaseWallet)
        : std::shared_ptr<CWallet>(new CWallet(nullptr /* chain */, name, std::move(database)), WalletToolReleaseWallet));
=======
        ? std::shared_ptr<CWallet>(new CHDWallet(/*chain=*/nullptr, name, std::move(database)), WalletToolReleaseWallet)
        : std::shared_ptr<CWallet>(new CWallet(/*chain=*/nullptr, name, std::move(database)), WalletToolReleaseWallet));
>>>>>>> 8739b5cc
    DBErrors load_wallet_ret;
    try {
        load_wallet_ret = wallet_instance->LoadWallet();
    } catch (const std::runtime_error&) {
        tfm::format(std::cerr, "Error loading %s. Is wallet being used by another process?\n", name);
        return nullptr;
    }

    if (load_wallet_ret != DBErrors::LOAD_OK) {
        wallet_instance = nullptr;
        if (load_wallet_ret == DBErrors::CORRUPT) {
            tfm::format(std::cerr, "Error loading %s: Wallet corrupted", name);
            return nullptr;
        } else if (load_wallet_ret == DBErrors::NONCRITICAL_ERROR) {
            tfm::format(std::cerr, "Error reading %s! All keys read correctly, but transaction data"
                            " or address book entries might be missing or incorrect.",
                name);
        } else if (load_wallet_ret == DBErrors::TOO_NEW) {
            tfm::format(std::cerr, "Error loading %s: Wallet requires newer version of %s",
                name, PACKAGE_NAME);
            return nullptr;
        } else if (load_wallet_ret == DBErrors::NEED_REWRITE) {
            tfm::format(std::cerr, "Wallet needed to be rewritten: restart %s to complete", PACKAGE_NAME);
            return nullptr;
        } else if (load_wallet_ret == DBErrors::NEED_RESCAN) {
            tfm::format(std::cerr, "Error reading %s! Some transaction data might be missing or"
                           " incorrect. Wallet requires a rescan.",
                name);
        } else {
            tfm::format(std::cerr, "Error loading %s", name);
            return nullptr;
        }
    }

    if (options.require_create) WalletCreate(wallet_instance.get(), options.create_flags);

    return wallet_instance;
}

static void WalletShowInfo(CWallet* wallet_instance)
{
    LOCK(wallet_instance->cs_wallet);

    tfm::format(std::cout, "Wallet info\n===========\n");
    tfm::format(std::cout, "Name: %s\n", wallet_instance->GetName());
    tfm::format(std::cout, "Format: %s\n", wallet_instance->GetDatabase().Format());
    tfm::format(std::cout, "Descriptors: %s\n", wallet_instance->IsWalletFlagSet(WALLET_FLAG_DESCRIPTORS) ? "yes" : "no");
    tfm::format(std::cout, "Encrypted: %s\n", wallet_instance->IsCrypted() ? "yes" : "no");
    tfm::format(std::cout, "HD (hd seed available): %s\n", wallet_instance->IsHDEnabled() ? "yes" : "no");
    tfm::format(std::cout, "Keypool Size: %u\n", wallet_instance->GetKeyPoolSize());
    tfm::format(std::cout, "Transactions: %zu\n", wallet_instance->mapWallet.size());
    tfm::format(std::cout, "Address Book: %zu\n", wallet_instance->m_address_book.size());
}

bool ExecuteWalletToolFunc(const ArgsManager& args, const std::string& command)
{
    if (args.IsArgSet("-format") && command != "createfromdump") {
        tfm::format(std::cerr, "The -format option can only be used with the \"createfromdump\" command.\n");
        return false;
    }
    if (args.IsArgSet("-dumpfile") && command != "dump" && command != "createfromdump") {
        tfm::format(std::cerr, "The -dumpfile option can only be used with the \"dump\" and \"createfromdump\" commands.\n");
        return false;
    }
    if (args.IsArgSet("-descriptors") && command != "create") {
        tfm::format(std::cerr, "The -descriptors option can only be used with the 'create' command.\n");
        return false;
    }
    if (args.IsArgSet("-legacy") && command != "create") {
        tfm::format(std::cerr, "The -legacy option can only be used with the 'create' command.\n");
        return false;
    }
    if (command == "create" && !args.IsArgSet("-wallet")) {
        tfm::format(std::cerr, "Wallet name must be provided when creating a new wallet.\n");
        return false;
    }
    const std::string name = args.GetArg("-wallet", "");
    const fs::path path = fsbridge::AbsPathJoin(GetWalletDir(), fs::PathFromString(name));

    if (command == "create") {
        DatabaseOptions options;
        ReadDatabaseArgs(args, options);
        options.require_create = true;
        // If -legacy is set, use it. Otherwise default to false.
        bool make_legacy = args.GetBoolArg("-legacy", fParticlMode ? true : false);
        // If neither -legacy nor -descriptors is set, default to true. If -descriptors is set, use its value.
        bool make_descriptors = (!args.IsArgSet("-descriptors") && !args.IsArgSet("-legacy")) || (args.IsArgSet("-descriptors") && args.GetBoolArg("-descriptors", true));
        if (fParticlMode) {
            make_descriptors = false;
        }
        if (make_legacy && make_descriptors) {
            tfm::format(std::cerr, "Only one of -legacy or -descriptors can be set to true, not both\n");
            return false;
        }
        if (!make_legacy && !make_descriptors) {
            tfm::format(std::cerr, "One of -legacy or -descriptors must be set to true (or omitted)\n");
            return false;
        }
        if (make_descriptors) {
            options.create_flags |= WALLET_FLAG_DESCRIPTORS;
            options.require_format = DatabaseFormat::SQLITE;
        }

        const std::shared_ptr<CWallet> wallet_instance = MakeWallet(name, path, options);
        if (wallet_instance) {
            WalletShowInfo(wallet_instance.get());
            wallet_instance->Close();
        }
    } else if (command == "info") {
        DatabaseOptions options;
        ReadDatabaseArgs(args, options);
        options.require_existing = true;
        const std::shared_ptr<CWallet> wallet_instance = MakeWallet(name, path, options);
        if (!wallet_instance) return false;
        WalletShowInfo(wallet_instance.get());
        wallet_instance->Close();
    } else if (command == "salvage") {
#ifdef USE_BDB
        bilingual_str error;
        std::vector<bilingual_str> warnings;
        bool ret = RecoverDatabaseFile(args, path, error, warnings);
        if (!ret) {
            for (const auto& warning : warnings) {
                tfm::format(std::cerr, "%s\n", warning.original);
            }
            if (!error.empty()) {
                tfm::format(std::cerr, "%s\n", error.original);
            }
        }
        return ret;
#else
        tfm::format(std::cerr, "Salvage command is not available as BDB support is not compiled");
        return false;
#endif
    } else if (command == "dump") {
        DatabaseOptions options;
        ReadDatabaseArgs(args, options);
        options.require_existing = true;
        const std::shared_ptr<CWallet> wallet_instance = MakeWallet(name, path, options);
        if (!wallet_instance) return false;
        bilingual_str error;
        bool ret = DumpWallet(args, *wallet_instance, error);
        if (!ret && !error.empty()) {
            tfm::format(std::cerr, "%s\n", error.original);
            return ret;
        }
        tfm::format(std::cout, "The dumpfile may contain private keys. To ensure the safety of your Particl, do not share the dumpfile.\n");
        return ret;
    } else if (command == "createfromdump") {
        bilingual_str error;
        std::vector<bilingual_str> warnings;
        bool ret = CreateFromDump(args, name, path, error, warnings);
        for (const auto& warning : warnings) {
            tfm::format(std::cout, "%s\n", warning.original);
        }
        if (!ret && !error.empty()) {
            tfm::format(std::cerr, "%s\n", error.original);
        }
        return ret;
    } else {
        tfm::format(std::cerr, "Invalid command: %s\n", command);
        return false;
    }

    return true;
}
} // namespace WalletTool
} // namespace wallet<|MERGE_RESOLUTION|>--- conflicted
+++ resolved
@@ -35,16 +35,9 @@
     LOCK(wallet_instance->cs_wallet);
 
     if (fParticlMode) {
-<<<<<<< HEAD
-        return;
-    }
-
-    wallet_instance->SetMinVersion(FEATURE_HD_SPLIT);
-=======
         wallet_instance->InitWalletFlags(wallet_creation_flags);
         return;
     }
->>>>>>> 8739b5cc
 
     wallet_instance->SetMinVersion(FEATURE_LATEST);
     wallet_instance->InitWalletFlags(wallet_creation_flags);
@@ -72,13 +65,8 @@
 
     // dummy chain interface
     std::shared_ptr<CWallet> wallet_instance(fParticlMode
-<<<<<<< HEAD
-        ? std::shared_ptr<CWallet>(new CHDWallet(nullptr /* chain */, name, std::move(database)), WalletToolReleaseWallet)
-        : std::shared_ptr<CWallet>(new CWallet(nullptr /* chain */, name, std::move(database)), WalletToolReleaseWallet));
-=======
         ? std::shared_ptr<CWallet>(new CHDWallet(/*chain=*/nullptr, name, std::move(database)), WalletToolReleaseWallet)
         : std::shared_ptr<CWallet>(new CWallet(/*chain=*/nullptr, name, std::move(database)), WalletToolReleaseWallet));
->>>>>>> 8739b5cc
     DBErrors load_wallet_ret;
     try {
         load_wallet_ret = wallet_instance->LoadWallet();
