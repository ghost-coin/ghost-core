// Copyright (c) 2016-2022 The Bitcoin Core developers
// Distributed under the MIT software license, see the accompanying
// file COPYING or http://www.opensource.org/licenses/mit-license.php.

#if defined(HAVE_CONFIG_H)
#include <config/bitcoin-config.h>
#endif

#include <wallet/wallettool.h>

#include <fs.h>
#include <util/system.h>
#include <util/translation.h>
#include <wallet/dump.h>
#include <wallet/salvage.h>
#include <wallet/wallet.h>
#include <wallet/walletutil.h>
#include <wallet/hdwallet.h>

namespace wallet {
namespace WalletTool {

// The standard wallet deleter function blocks on the validation interface
// queue, which doesn't exist for the bitcoin-wallet. Define our own
// deleter here.
static void WalletToolReleaseWallet(CWallet* wallet)
{
    wallet->WalletLogPrintf("Releasing wallet\n");
    wallet->Close();
    delete wallet;
}

static void WalletCreate(CWallet* wallet_instance, uint64_t wallet_creation_flags)
{
    LOCK(wallet_instance->cs_wallet);

    if (fParticlMode) {
        wallet_instance->InitWalletFlags(wallet_creation_flags);
        return;
    }

    wallet_instance->SetMinVersion(FEATURE_LATEST);
    wallet_instance->InitWalletFlags(wallet_creation_flags);

    if (!wallet_instance->IsWalletFlagSet(WALLET_FLAG_DESCRIPTORS)) {
        auto spk_man = wallet_instance->GetOrCreateLegacyScriptPubKeyMan();
        spk_man->SetupGeneration(false);
    } else {
        wallet_instance->SetupDescriptorScriptPubKeyMans();
    }

    tfm::format(std::cout, "Topping up keypool...\n");
    wallet_instance->TopUpKeyPool();
}

static std::shared_ptr<CWallet> MakeWallet(const std::string& name, const fs::path& path, DatabaseOptions options)
{
    DatabaseStatus status;
    bilingual_str error;
    std::unique_ptr<WalletDatabase> database = MakeDatabase(path, options, status, error);
    if (!database) {
        tfm::format(std::cerr, "%s\n", error.original);
        return nullptr;
    }

    // dummy chain interface
<<<<<<< HEAD
    std::shared_ptr<CWallet> wallet_instance(fParticlMode
        ? std::shared_ptr<CWallet>(new CHDWallet(/*chain=*/nullptr, name, args, std::move(database)), WalletToolReleaseWallet)
        : std::shared_ptr<CWallet>(new CWallet(/*chain=*/nullptr, name, args, std::move(database)), WalletToolReleaseWallet));
=======
    std::shared_ptr<CWallet> wallet_instance{new CWallet(/*chain=*/nullptr, name, std::move(database)), WalletToolReleaseWallet};
>>>>>>> 4395b7f0
    DBErrors load_wallet_ret;
    try {
        load_wallet_ret = wallet_instance->LoadWallet();
    } catch (const std::runtime_error&) {
        tfm::format(std::cerr, "Error loading %s. Is wallet being used by another process?\n", name);
        return nullptr;
    }

    if (load_wallet_ret != DBErrors::LOAD_OK) {
        wallet_instance = nullptr;
        if (load_wallet_ret == DBErrors::CORRUPT) {
            tfm::format(std::cerr, "Error loading %s: Wallet corrupted", name);
            return nullptr;
        } else if (load_wallet_ret == DBErrors::NONCRITICAL_ERROR) {
            tfm::format(std::cerr, "Error reading %s! All keys read correctly, but transaction data"
                            " or address book entries might be missing or incorrect.",
                name);
        } else if (load_wallet_ret == DBErrors::TOO_NEW) {
            tfm::format(std::cerr, "Error loading %s: Wallet requires newer version of %s",
                name, PACKAGE_NAME);
            return nullptr;
        } else if (load_wallet_ret == DBErrors::NEED_REWRITE) {
            tfm::format(std::cerr, "Wallet needed to be rewritten: restart %s to complete", PACKAGE_NAME);
            return nullptr;
        } else if (load_wallet_ret == DBErrors::NEED_RESCAN) {
            tfm::format(std::cerr, "Error reading %s! Some transaction data might be missing or"
                           " incorrect. Wallet requires a rescan.",
                name);
        } else {
            tfm::format(std::cerr, "Error loading %s", name);
            return nullptr;
        }
    }

    if (options.require_create) WalletCreate(wallet_instance.get(), options.create_flags);

    return wallet_instance;
}

static void WalletShowInfo(CWallet* wallet_instance)
{
    LOCK(wallet_instance->cs_wallet);

    tfm::format(std::cout, "Wallet info\n===========\n");
    tfm::format(std::cout, "Name: %s\n", wallet_instance->GetName());
    tfm::format(std::cout, "Format: %s\n", wallet_instance->GetDatabase().Format());
    tfm::format(std::cout, "Descriptors: %s\n", wallet_instance->IsWalletFlagSet(WALLET_FLAG_DESCRIPTORS) ? "yes" : "no");
    tfm::format(std::cout, "Encrypted: %s\n", wallet_instance->IsCrypted() ? "yes" : "no");
    tfm::format(std::cout, "HD (hd seed available): %s\n", wallet_instance->IsHDEnabled() ? "yes" : "no");
    tfm::format(std::cout, "Keypool Size: %u\n", wallet_instance->GetKeyPoolSize());
    tfm::format(std::cout, "Transactions: %zu\n", wallet_instance->mapWallet.size());
    tfm::format(std::cout, "Address Book: %zu\n", wallet_instance->m_address_book.size());
}

bool ExecuteWalletToolFunc(const ArgsManager& args, const std::string& command)
{
    if (args.IsArgSet("-format") && command != "createfromdump") {
        tfm::format(std::cerr, "The -format option can only be used with the \"createfromdump\" command.\n");
        return false;
    }
    if (args.IsArgSet("-dumpfile") && command != "dump" && command != "createfromdump") {
        tfm::format(std::cerr, "The -dumpfile option can only be used with the \"dump\" and \"createfromdump\" commands.\n");
        return false;
    }
    if (args.IsArgSet("-descriptors") && command != "create") {
        tfm::format(std::cerr, "The -descriptors option can only be used with the 'create' command.\n");
        return false;
    }
    if (args.IsArgSet("-legacy") && command != "create") {
        tfm::format(std::cerr, "The -legacy option can only be used with the 'create' command.\n");
        return false;
    }
    if (command == "create" && !args.IsArgSet("-wallet")) {
        tfm::format(std::cerr, "Wallet name must be provided when creating a new wallet.\n");
        return false;
    }
    const std::string name = args.GetArg("-wallet", "");
    const fs::path path = fsbridge::AbsPathJoin(GetWalletDir(), fs::PathFromString(name));

    if (command == "create") {
        DatabaseOptions options;
        ReadDatabaseArgs(args, options);
        options.require_create = true;
        // If -legacy is set, use it. Otherwise default to false.
        bool make_legacy = args.GetBoolArg("-legacy", fParticlMode ? true : false);
        // If neither -legacy nor -descriptors is set, default to true. If -descriptors is set, use its value.
        bool make_descriptors = (!args.IsArgSet("-descriptors") && !args.IsArgSet("-legacy")) || (args.IsArgSet("-descriptors") && args.GetBoolArg("-descriptors", true));
        if (fParticlMode) {
            make_descriptors = false;
        }
        if (make_legacy && make_descriptors) {
            tfm::format(std::cerr, "Only one of -legacy or -descriptors can be set to true, not both\n");
            return false;
        }
        if (!make_legacy && !make_descriptors) {
            tfm::format(std::cerr, "One of -legacy or -descriptors must be set to true (or omitted)\n");
            return false;
        }
        if (make_descriptors) {
            options.create_flags |= WALLET_FLAG_DESCRIPTORS;
            options.require_format = DatabaseFormat::SQLITE;
        }

        const std::shared_ptr<CWallet> wallet_instance = MakeWallet(name, path, options);
        if (wallet_instance) {
            WalletShowInfo(wallet_instance.get());
            wallet_instance->Close();
        }
    } else if (command == "info") {
        DatabaseOptions options;
        ReadDatabaseArgs(args, options);
        options.require_existing = true;
        const std::shared_ptr<CWallet> wallet_instance = MakeWallet(name, path, options);
        if (!wallet_instance) return false;
        WalletShowInfo(wallet_instance.get());
        wallet_instance->Close();
    } else if (command == "salvage") {
#ifdef USE_BDB
        bilingual_str error;
        std::vector<bilingual_str> warnings;
        bool ret = RecoverDatabaseFile(args, path, error, warnings);
        if (!ret) {
            for (const auto& warning : warnings) {
                tfm::format(std::cerr, "%s\n", warning.original);
            }
            if (!error.empty()) {
                tfm::format(std::cerr, "%s\n", error.original);
            }
        }
        return ret;
#else
        tfm::format(std::cerr, "Salvage command is not available as BDB support is not compiled");
        return false;
#endif
    } else if (command == "dump") {
        DatabaseOptions options;
        ReadDatabaseArgs(args, options);
        options.require_existing = true;
        const std::shared_ptr<CWallet> wallet_instance = MakeWallet(name, path, options);
        if (!wallet_instance) return false;
        bilingual_str error;
        bool ret = DumpWallet(args, *wallet_instance, error);
        if (!ret && !error.empty()) {
            tfm::format(std::cerr, "%s\n", error.original);
            return ret;
        }
        tfm::format(std::cout, "The dumpfile may contain private keys. To ensure the safety of your Particl, do not share the dumpfile.\n");
        return ret;
    } else if (command == "createfromdump") {
        bilingual_str error;
        std::vector<bilingual_str> warnings;
        bool ret = CreateFromDump(args, name, path, error, warnings);
        for (const auto& warning : warnings) {
            tfm::format(std::cout, "%s\n", warning.original);
        }
        if (!ret && !error.empty()) {
            tfm::format(std::cerr, "%s\n", error.original);
        }
        return ret;
    } else {
        tfm::format(std::cerr, "Invalid command: %s\n", command);
        return false;
    }

    return true;
}
} // namespace WalletTool
} // namespace wallet<|MERGE_RESOLUTION|>--- conflicted
+++ resolved
@@ -64,13 +64,9 @@
     }
 
     // dummy chain interface
-<<<<<<< HEAD
     std::shared_ptr<CWallet> wallet_instance(fParticlMode
-        ? std::shared_ptr<CWallet>(new CHDWallet(/*chain=*/nullptr, name, args, std::move(database)), WalletToolReleaseWallet)
-        : std::shared_ptr<CWallet>(new CWallet(/*chain=*/nullptr, name, args, std::move(database)), WalletToolReleaseWallet));
-=======
-    std::shared_ptr<CWallet> wallet_instance{new CWallet(/*chain=*/nullptr, name, std::move(database)), WalletToolReleaseWallet};
->>>>>>> 4395b7f0
+        ? std::shared_ptr<CWallet>(new CHDWallet(/*chain=*/nullptr, name, std::move(database)), WalletToolReleaseWallet)
+        : std::shared_ptr<CWallet>(new CWallet(/*chain=*/nullptr, name, std::move(database)), WalletToolReleaseWallet));
     DBErrors load_wallet_ret;
     try {
         load_wallet_ret = wallet_instance->LoadWallet();
