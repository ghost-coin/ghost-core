--- conflicted
+++ resolved
@@ -500,10 +500,6 @@
     bool GetKeyOrigin(const CKeyID& keyid, KeyOriginInfo& info) const override { return m_spk_man.GetKeyOrigin(keyid, info); }
 };
 
-<<<<<<< HEAD
-bool HaveKeys(const std::vector<valtype>& pubkeys, const LegacyScriptPubKeyMan& keystore);
-
-=======
 class DescriptorScriptPubKeyMan : public ScriptPubKeyMan
 {
 private:
@@ -610,6 +606,7 @@
     const WalletDescriptor GetWalletDescriptor() const EXCLUSIVE_LOCKS_REQUIRED(cs_desc_man);
     const std::vector<CScript> GetScriptPubKeys() const;
 };
->>>>>>> eef90c14
+
+bool HaveKeys(const std::vector<valtype>& pubkeys, const LegacyScriptPubKeyMan& keystore);
 
 #endif // BITCOIN_WALLET_SCRIPTPUBKEYMAN_H