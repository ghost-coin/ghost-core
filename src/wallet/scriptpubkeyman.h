--- conflicted
+++ resolved
@@ -158,7 +158,6 @@
 //protected:
 public:
     WalletStorage& m_storage;
-    WalletStorage* m_particl = nullptr;
 
 public:
     ScriptPubKeyMan(WalletStorage& storage) : m_storage(storage) {}
@@ -236,7 +235,8 @@
 
 class LegacyScriptPubKeyMan : public ScriptPubKeyMan, public FillableSigningProvider
 {
-private:
+//private:
+public:
     //! keeps track of whether Unlock has run a thorough check before
     bool fDecryptionThoroughlyChecked = false;
 
@@ -454,24 +454,13 @@
     const std::map<CKeyID, int64_t>& GetAllReserveKeys() const { return m_pool_key_to_index; }
 
     std::set<CKeyID> GetKeys() const override;
-<<<<<<< HEAD
-    // Temporary CWallet accessors and aliases.
-    friend class CWallet;
-    friend class CHDWallet;
-    friend class ReserveDestination;
-    LegacyScriptPubKeyMan(CWallet& wallet);
-    void NotifyWatchonlyChanged(bool fHaveWatchOnly) const;
-    void NotifyCanGetAddressesChanged() const;
-    template<typename... Params> void WalletLogPrintf(const std::string& fmt, const Params&... parameters) const;
-    CWallet& m_wallet;
-    RecursiveMutex& cs_wallet;
 
     isminetype IsMineP2SH(const CScript &script) const;
     isminetype IsMine(const CKeyID &address) const override;
     isminetype IsMine(const CScript& script, bool &is_invalid) const;
     bool GetKey_(const CKeyID &address, CKey& keyOut) const;
     bool GetPubKey_(const CKeyID &address, CPubKey& vchPubKeyOut) const;
-=======
+    size_t CountKeys() const override;
 };
 
 /** Wraps a LegacyScriptPubKeyMan so that it can be returned in a new unique_ptr */
@@ -488,7 +477,6 @@
     bool GetKey(const CKeyID &address, CKey& key) const override { return m_spk_man.GetKey(address, key); }
     bool HaveKey(const CKeyID &address) const override { return m_spk_man.HaveKey(address); }
     bool GetKeyOrigin(const CKeyID& keyid, KeyOriginInfo& info) const override { return m_spk_man.GetKeyOrigin(keyid, info); }
->>>>>>> 3b69310b
 };
 
 bool HaveKeys(const std::vector<valtype>& pubkeys, const LegacyScriptPubKeyMan& keystore);
