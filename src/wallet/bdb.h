// Copyright (c) 2009-2010 Satoshi Nakamoto
// Copyright (c) 2009-2022 The Bitcoin Core developers
// Distributed under the MIT software license, see the accompanying
// file COPYING or http://www.opensource.org/licenses/mit-license.php.

#ifndef BITCOIN_WALLET_BDB_H
#define BITCOIN_WALLET_BDB_H

#include <clientversion.h>
#include <serialize.h>
#include <streams.h>
#include <util/fs.h>
#include <util/system.h>
#include <wallet/db.h>

#include <atomic>
#include <map>
#include <memory>
#include <string>
#include <unordered_map>
#include <vector>

#if defined(__GNUC__) && !defined(__clang__)
#pragma GCC diagnostic push
#pragma GCC diagnostic ignored "-Wsuggest-override"
#endif
#include <db_cxx.h>
#if defined(__GNUC__) && !defined(__clang__)
#pragma GCC diagnostic pop
#endif

struct bilingual_str;

namespace wallet {

struct WalletDatabaseFileId {
    uint8_t value[DB_FILE_ID_LEN];
    bool operator==(const WalletDatabaseFileId& rhs) const;
};

class BerkeleyDatabase;

class BerkeleyEnvironment
{
private:
    bool fDbEnvInit;
    bool fMockDb;
    // Don't change into fs::path, as that can result in
    // shutdown problems/crashes caused by a static initialized internal pointer.
    std::string strPath;

public:
    std::unique_ptr<DbEnv> dbenv;
    std::map<fs::path, std::reference_wrapper<BerkeleyDatabase>> m_databases;
    std::unordered_map<std::string, WalletDatabaseFileId> m_fileids;
    std::condition_variable_any m_db_in_use;
    bool m_use_shared_memory;

    explicit BerkeleyEnvironment(const fs::path& env_directory, bool use_shared_memory);
    BerkeleyEnvironment();
    ~BerkeleyEnvironment();
    void Reset();

    bool IsMock() const { return fMockDb; }
    bool IsInitialized() const { return fDbEnvInit; }
    fs::path Directory() const { return fs::PathFromString(strPath); }

    bool Open(bilingual_str& error);
    void Close();
    void Flush(bool fShutdown);
    void CheckpointLSN(const std::string& strFile);

    void CloseDb(const fs::path& filename);
    void ReloadDbEnv();

    DbTxn* TxnBegin(int flags = DB_TXN_WRITE_NOSYNC)
    {
        DbTxn* ptxn = nullptr;
        int ret = dbenv->txn_begin(nullptr, &ptxn, flags);
        if (!ptxn || ret != 0)
            return nullptr;
        return ptxn;
    }
};

/** Get BerkeleyEnvironment given a directory path. */
std::shared_ptr<BerkeleyEnvironment> GetBerkeleyEnv(const fs::path& env_directory, bool use_shared_memory);

class BerkeleyBatch;

/** An instance of this class represents one database.
 * For BerkeleyDB this is just a (env, strFile) tuple.
 **/
class BerkeleyDatabase : public WalletDatabase
{
public:
    BerkeleyDatabase() = delete;

    /** Create DB handle to real database */
    BerkeleyDatabase(std::shared_ptr<BerkeleyEnvironment> env, fs::path filename, const DatabaseOptions& options) :
        WalletDatabase(), env(std::move(env)), m_filename(std::move(filename)), m_max_log_mb(options.max_log_mb)
    {
        auto inserted = this->env->m_databases.emplace(m_filename, std::ref(*this));
        assert(inserted.second);
    }

    ~BerkeleyDatabase() override;

    /** Open the database if it is not already opened. */
    void Open() override;

    /** Rewrite the entire database on disk, with the exception of key pszSkip if non-zero
     */
    bool Rewrite(const char* pszSkip=nullptr) override;

    /** Indicate that a new database user has begun using the database. */
    void AddRef() override;
    /** Indicate that database user has stopped using the database and that it could be flushed or closed. */
    void RemoveRef() override;

    /** Back up the entire database to a file.
     */
    bool Backup(const std::string& strDest) const override;

    /** Make sure all changes are flushed to database file.
     */
    void Flush() override;
    /** Flush to the database file and close the database.
     *  Also close the environment if no other databases are open in it.
     */
    void Close() override;
    /* flush the wallet passively (TRY_LOCK)
       ideal to be called periodically */
    bool PeriodicFlush() override;

    void IncrementUpdateCounter() override;

    void ReloadDbEnv() override;

    /** Verifies the environment and database file */
    bool Verify(bilingual_str& error);

    /** Return path to main database filename */
    std::string Filename() override { return fs::PathToString(env->Directory() / m_filename); }

    std::string Format() override { return "bdb"; }
    /**
     * Pointer to shared database environment.
     *
     * Normally there is only one BerkeleyDatabase object per
     * BerkeleyEnvivonment, but in the special, backwards compatible case where
     * multiple wallet BDB data files are loaded from the same directory, this
     * will point to a shared instance that gets freed when the last data file
     * is closed.
     */
    std::shared_ptr<BerkeleyEnvironment> env;

    /** Database pointer. This is initialized lazily and reset during flushes, so it can be null. */
    std::unique_ptr<Db> m_db;

    fs::path m_filename;
    int64_t m_max_log_mb;

    /** Make a BerkeleyBatch connected to this database */
    std::unique_ptr<DatabaseBatch> MakeBatch(bool flush_on_close = true) override;
};

/** RAII class that automatically cleanses its data on destruction */
class SafeDbt final
{
<<<<<<< HEAD
public:
    /** RAII class that automatically cleanses its data on destruction */
    class SafeDbt final
    {
        Dbt m_dbt;
=======
    Dbt m_dbt;
>>>>>>> 8739b5cc

public:
    // construct Dbt with internally-managed data
    SafeDbt();
    // construct Dbt with provided data
    SafeDbt(void* data, size_t size);
    ~SafeDbt();

    // delegate to Dbt
    const void* get_data() const;
    uint32_t get_size() const;

<<<<<<< HEAD
        // conversion operator to access the underlying Dbt
        operator Dbt*();

        void set_data(void* data, size_t size);
    };

//private:
    bool ReadKey(CDataStream&& key, CDataStream& value, int nFlags=0) override;
    bool WriteKey(CDataStream&& key, CDataStream&& value, bool overwrite = true) override;
    bool EraseKey(CDataStream&& key) override;
    bool HasKey(CDataStream&& key) override;

//protected:
    Db* pdb;
=======
    // conversion operator to access the underlying Dbt
    operator Dbt*();

    void set_data(void* data, size_t size);
};

class BerkeleyCursor : public DatabaseCursor
{
private:
    Dbc* m_cursor;

public:
    explicit BerkeleyCursor(BerkeleyDatabase& database);
    ~BerkeleyCursor() override;

    Status Next(DataStream& key, DataStream& value) override;
};

/** RAII class that provides access to a Berkeley database */
class BerkeleyBatch : public DatabaseBatch
{
public:

//private:
    bool ReadKey(DataStream&& key, DataStream& value, int nFlags=0) override;
    bool WriteKey(DataStream&& key, DataStream&& value, bool overwrite = true) override;
    bool EraseKey(DataStream&& key) override;
    bool HasKey(DataStream&& key) override;

//protected:
    Db* pdb{nullptr};
>>>>>>> 8739b5cc
    std::string strFile;
    DbTxn* activeTxn{nullptr};
    bool fReadOnly;
    bool fFlushOnClose;
    BerkeleyEnvironment *env;
    BerkeleyDatabase& m_database;

public:
    explicit BerkeleyBatch(BerkeleyDatabase& database, const bool fReadOnly, bool fFlushOnCloseIn=true);
    ~BerkeleyBatch() override;

    BerkeleyBatch(const BerkeleyBatch&) = delete;
    BerkeleyBatch& operator=(const BerkeleyBatch&) = delete;

    void Flush() override;
    void Close() override;

    std::unique_ptr<DatabaseCursor> GetNewCursor() override;
    bool TxnBegin() override;
    bool TxnCommit() override;
    bool TxnAbort() override;

<<<<<<< HEAD
    int ReadAtCursor2(Dbc* pcursor, CDataStream& ssKey, CDataStream& ssValue, bool setRange = false);
=======
    int ReadAtCursor2(Dbc* pcursor, DataStream& ssKey, DataStream& ssValue, bool setRange = false);
>>>>>>> 8739b5cc
};

std::string BerkeleyDatabaseVersion();

/** Perform sanity check of runtime BDB version versus linked BDB version.
 */
bool BerkeleyDatabaseSanityCheck();

//! Return object giving access to Berkeley database at specified path.
std::unique_ptr<BerkeleyDatabase> MakeBerkeleyDatabase(const fs::path& path, const DatabaseOptions& options, DatabaseStatus& status, bilingual_str& error);
} // namespace wallet

#endif // BITCOIN_WALLET_BDB_H<|MERGE_RESOLUTION|>--- conflicted
+++ resolved
@@ -168,15 +168,7 @@
 /** RAII class that automatically cleanses its data on destruction */
 class SafeDbt final
 {
-<<<<<<< HEAD
-public:
-    /** RAII class that automatically cleanses its data on destruction */
-    class SafeDbt final
-    {
-        Dbt m_dbt;
-=======
     Dbt m_dbt;
->>>>>>> 8739b5cc
 
 public:
     // construct Dbt with internally-managed data
@@ -189,22 +181,6 @@
     const void* get_data() const;
     uint32_t get_size() const;
 
-<<<<<<< HEAD
-        // conversion operator to access the underlying Dbt
-        operator Dbt*();
-
-        void set_data(void* data, size_t size);
-    };
-
-//private:
-    bool ReadKey(CDataStream&& key, CDataStream& value, int nFlags=0) override;
-    bool WriteKey(CDataStream&& key, CDataStream&& value, bool overwrite = true) override;
-    bool EraseKey(CDataStream&& key) override;
-    bool HasKey(CDataStream&& key) override;
-
-//protected:
-    Db* pdb;
-=======
     // conversion operator to access the underlying Dbt
     operator Dbt*();
 
@@ -236,7 +212,6 @@
 
 //protected:
     Db* pdb{nullptr};
->>>>>>> 8739b5cc
     std::string strFile;
     DbTxn* activeTxn{nullptr};
     bool fReadOnly;
@@ -259,11 +234,7 @@
     bool TxnCommit() override;
     bool TxnAbort() override;
 
-<<<<<<< HEAD
-    int ReadAtCursor2(Dbc* pcursor, CDataStream& ssKey, CDataStream& ssValue, bool setRange = false);
-=======
     int ReadAtCursor2(Dbc* pcursor, DataStream& ssKey, DataStream& ssValue, bool setRange = false);
->>>>>>> 8739b5cc
 };
 
 std::string BerkeleyDatabaseVersion();
