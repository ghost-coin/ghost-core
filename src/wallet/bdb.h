--- conflicted
+++ resolved
@@ -202,21 +202,13 @@
 /** RAII class that provides access to a Berkeley database */
 class BerkeleyBatch : public DatabaseBatch
 {
-<<<<<<< HEAD
 public:
 
 //private:
-    bool ReadKey(CDataStream&& key, CDataStream& value, int nFlags=0) override;
-    bool WriteKey(CDataStream&& key, CDataStream&& value, bool overwrite = true) override;
-    bool EraseKey(CDataStream&& key) override;
-    bool HasKey(CDataStream&& key) override;
-=======
-private:
-    bool ReadKey(DataStream&& key, DataStream& value) override;
+    bool ReadKey(DataStream&& key, DataStream& value, int nFlags=0) override;
     bool WriteKey(DataStream&& key, DataStream&& value, bool overwrite = true) override;
     bool EraseKey(DataStream&& key) override;
     bool HasKey(DataStream&& key) override;
->>>>>>> 4b51290f
 
 //protected:
     Db* pdb;
@@ -242,7 +234,7 @@
     bool TxnCommit() override;
     bool TxnAbort() override;
 
-    int ReadAtCursor2(Dbc* pcursor, CDataStream& ssKey, CDataStream& ssValue, bool setRange = false);
+    int ReadAtCursor2(Dbc* pcursor, DataStream& ssKey, DataStream& ssValue, bool setRange = false);
 };
 
 std::string BerkeleyDatabaseVersion();
