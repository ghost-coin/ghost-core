// Copyright (c) 2009-2010 Satoshi Nakamoto
// Copyright (c) 2009-2022 The Bitcoin Core developers
// Distributed under the MIT software license, see the accompanying
// file COPYING or http://www.opensource.org/licenses/mit-license.php.

#include <compat/compat.h>
#include <util/fs.h>
#include <wallet/bdb.h>
#include <wallet/db.h>

#include <util/check.h>
#include <util/fs_helpers.h>
#include <util/strencodings.h>
#include <util/translation.h>

#include <stdint.h>

#include <sys/stat.h>

// Windows may not define S_IRUSR or S_IWUSR. We define both
// here, with the same values as glibc (see stat.h).
#ifdef WIN32
#ifndef S_IRUSR
#define S_IRUSR             0400
#define S_IWUSR             0200
#endif
#endif

namespace wallet {
namespace {

//! Make sure database has a unique fileid within the environment. If it
//! doesn't, throw an error. BDB caches do not work properly when more than one
//! open database has the same fileid (values written to one database may show
//! up in reads to other databases).
//!
//! BerkeleyDB generates unique fileids by default
//! (https://docs.oracle.com/cd/E17275_01/html/programmer_reference/program_copy.html),
//! so bitcoin should never create different databases with the same fileid, but
//! this error can be triggered if users manually copy database files.
void CheckUniqueFileid(const BerkeleyEnvironment& env, const std::string& filename, Db& db, WalletDatabaseFileId& fileid)
{
    if (env.IsMock()) return;

    int ret = db.get_mpf()->get_fileid(fileid.value);
    if (ret != 0) {
        throw std::runtime_error(strprintf("BerkeleyDatabase: Can't open database %s (get_fileid failed with %d)", filename, ret));
    }

    for (const auto& item : env.m_fileids) {
        if (fileid == item.second && &fileid != &item.second) {
            throw std::runtime_error(strprintf("BerkeleyDatabase: Can't open database %s (duplicates fileid %s from %s)", filename,
                HexStr(item.second.value), item.first));
        }
    }
}

RecursiveMutex cs_db;
std::map<std::string, std::weak_ptr<BerkeleyEnvironment>> g_dbenvs GUARDED_BY(cs_db); //!< Map from directory name to db environment.
} // namespace

bool WalletDatabaseFileId::operator==(const WalletDatabaseFileId& rhs) const
{
    return memcmp(value, &rhs.value, sizeof(value)) == 0;
}

/**
 * @param[in] env_directory Path to environment directory
 * @return A shared pointer to the BerkeleyEnvironment object for the wallet directory, never empty because ~BerkeleyEnvironment
 * erases the weak pointer from the g_dbenvs map.
 * @post A new BerkeleyEnvironment weak pointer is inserted into g_dbenvs if the directory path key was not already in the map.
 */
std::shared_ptr<BerkeleyEnvironment> GetBerkeleyEnv(const fs::path& env_directory, bool use_shared_memory)
{
    LOCK(cs_db);
    auto inserted = g_dbenvs.emplace(fs::PathToString(env_directory), std::weak_ptr<BerkeleyEnvironment>());
    if (inserted.second) {
        auto env = std::make_shared<BerkeleyEnvironment>(env_directory, use_shared_memory);
        inserted.first->second = env;
        return env;
    }
    return inserted.first->second.lock();
}

//
// BerkeleyBatch
//

void BerkeleyEnvironment::Close()
{
    if (!fDbEnvInit)
        return;

    fDbEnvInit = false;

    for (auto& db : m_databases) {
        BerkeleyDatabase& database = db.second.get();
        assert(database.m_refcount <= 0);
        if (database.m_db) {
            database.m_db->close(0);
            database.m_db.reset();
        }
    }

    FILE* error_file = nullptr;
    dbenv->get_errfile(&error_file);

    int ret = dbenv->close(0);
    if (ret != 0)
        LogPrintf("BerkeleyEnvironment::Close: Error %d closing database environment: %s\n", ret, DbEnv::strerror(ret));
    if (!fMockDb)
        DbEnv(uint32_t{0}).remove(strPath.c_str(), 0);

    if (error_file) fclose(error_file);

    UnlockDirectory(fs::PathFromString(strPath), ".walletlock");
}

void BerkeleyEnvironment::Reset()
{
    dbenv.reset(new DbEnv(DB_CXX_NO_EXCEPTIONS));
    fDbEnvInit = false;
    fMockDb = false;
}

BerkeleyEnvironment::BerkeleyEnvironment(const fs::path& dir_path, bool use_shared_memory) : strPath(fs::PathToString(dir_path)), m_use_shared_memory(use_shared_memory)
{
    Reset();
}

BerkeleyEnvironment::~BerkeleyEnvironment()
{
    LOCK(cs_db);
    g_dbenvs.erase(strPath);
    Close();
}

bool BerkeleyEnvironment::Open(bilingual_str& err)
{
    if (fDbEnvInit) {
        return true;
    }

    fs::path pathIn = fs::PathFromString(strPath);
    TryCreateDirectories(pathIn);
    if (!LockDirectory(pathIn, ".walletlock")) {
<<<<<<< HEAD
        LogPrintf("Cannot obtain a lock on wallet directory %s. Another instance of ghost may be using it.\n", strPath);
        err = strprintf(_("Error initializing wallet database environment %s!"), Directory());
=======
        LogPrintf("Cannot obtain a lock on wallet directory %s. Another instance may be using it.\n", strPath);
        err = strprintf(_("Error initializing wallet database environment %s!"), fs::quoted(fs::PathToString(Directory())));
>>>>>>> 8739b5cc
        return false;
    }

    fs::path pathLogDir = pathIn / "database";
    TryCreateDirectories(pathLogDir);
    fs::path pathErrorFile = pathIn / "db.log";
    LogPrintf("BerkeleyEnvironment::Open: LogDir=%s ErrorFile=%s\n", fs::PathToString(pathLogDir), fs::PathToString(pathErrorFile));

    unsigned int nEnvFlags = 0;
    if (!m_use_shared_memory) {
        nEnvFlags |= DB_PRIVATE;
    }

    dbenv->set_lg_dir(fs::PathToString(pathLogDir).c_str());
    dbenv->set_cachesize(0, 0x100000, 1); // 1 MiB should be enough for just the wallet
    dbenv->set_lg_bsize(0x10000);
    dbenv->set_lg_max(1048576);
    dbenv->set_lk_max_locks(40000);
    dbenv->set_lk_max_objects(40000);
    dbenv->set_errfile(fsbridge::fopen(pathErrorFile, "a")); /// debug
    dbenv->set_flags(DB_AUTO_COMMIT, 1);
    dbenv->set_flags(DB_TXN_WRITE_NOSYNC, 1);
    dbenv->log_set_config(DB_LOG_AUTO_REMOVE, 1);
    int ret = dbenv->open(strPath.c_str(),
                         DB_CREATE |
                             DB_INIT_LOCK |
                             DB_INIT_LOG |
                             DB_INIT_MPOOL |
                             DB_INIT_TXN |
                             DB_THREAD |
                             DB_RECOVER |
                             nEnvFlags,
                         S_IRUSR | S_IWUSR);
    if (ret != 0) {
        LogPrintf("BerkeleyEnvironment::Open: Error %d opening database environment: %s\n", ret, DbEnv::strerror(ret));
        int ret2 = dbenv->close(0);
        if (ret2 != 0) {
            LogPrintf("BerkeleyEnvironment::Open: Error %d closing failed database environment: %s\n", ret2, DbEnv::strerror(ret2));
        }
        Reset();
        err = strprintf(_("Error initializing wallet database environment %s!"), fs::quoted(fs::PathToString(Directory())));
        if (ret == DB_RUNRECOVERY) {
            err += Untranslated(" ") + _("This error could occur if this wallet was not shutdown cleanly and was last loaded using a build with a newer version of Berkeley DB. If so, please use the software that last loaded this wallet");
        }
        return false;
    }

    fDbEnvInit = true;
    fMockDb = false;
    return true;
}

//! Construct an in-memory mock Berkeley environment for testing
BerkeleyEnvironment::BerkeleyEnvironment() : m_use_shared_memory(false)
{
    Reset();

    LogPrint(BCLog::WALLETDB, "BerkeleyEnvironment::MakeMock\n");

    dbenv->set_cachesize(1, 0, 1);
    dbenv->set_lg_bsize(10485760 * 4);
    dbenv->set_lg_max(10485760);
    dbenv->set_lk_max_locks(10000);
    dbenv->set_lk_max_objects(10000);
    dbenv->set_flags(DB_AUTO_COMMIT, 1);
    dbenv->log_set_config(DB_LOG_IN_MEMORY, 1);
    int ret = dbenv->open(nullptr,
                         DB_CREATE |
                             DB_INIT_LOCK |
                             DB_INIT_LOG |
                             DB_INIT_MPOOL |
                             DB_INIT_TXN |
                             DB_THREAD |
                             DB_PRIVATE,
                         S_IRUSR | S_IWUSR);
    if (ret > 0) {
        throw std::runtime_error(strprintf("BerkeleyEnvironment::MakeMock: Error %d opening database environment.", ret));
    }

    fDbEnvInit = true;
    fMockDb = true;
}

SafeDbt::SafeDbt()
{
    m_dbt.set_flags(DB_DBT_MALLOC);
}

SafeDbt::SafeDbt(void* data, size_t size)
    : m_dbt(data, size)
{
}

SafeDbt::~SafeDbt()
{
    if (m_dbt.get_data() != nullptr) {
        // Clear memory, e.g. in case it was a private key
        memory_cleanse(m_dbt.get_data(), m_dbt.get_size());
        // under DB_DBT_MALLOC, data is malloced by the Dbt, but must be
        // freed by the caller.
        // https://docs.oracle.com/cd/E17275_01/html/api_reference/C/dbt.html
        if (m_dbt.get_flags() & DB_DBT_MALLOC) {
            free(m_dbt.get_data());
        }
    }
}

const void* SafeDbt::get_data() const
{
    return m_dbt.get_data();
}

uint32_t SafeDbt::get_size() const
{
    return m_dbt.get_size();
}

SafeDbt::operator Dbt*()
{
    return &m_dbt;
}

<<<<<<< HEAD
void BerkeleyBatch::SafeDbt::set_data(void* data, size_t size)
=======
void SafeDbt::set_data(void* data, size_t size)
>>>>>>> 8739b5cc
{
    m_dbt.set_data(data);
    m_dbt.set_size(size);
}

bool BerkeleyDatabase::Verify(bilingual_str& errorStr)
{
    fs::path walletDir = env->Directory();
    fs::path file_path = walletDir / m_filename;

    LogPrintf("Using BerkeleyDB version %s\n", BerkeleyDatabaseVersion());
    LogPrintf("Using wallet %s\n", fs::PathToString(file_path));

    if (!env->Open(errorStr)) {
        return false;
    }

    if (fs::exists(file_path))
    {
        assert(m_refcount == 0);

        Db db(env->dbenv.get(), 0);
        const std::string strFile = fs::PathToString(m_filename);
        int result = db.verify(strFile.c_str(), nullptr, nullptr, 0);
        if (result != 0) {
<<<<<<< HEAD
            errorStr = strprintf(_("%s corrupt. Try using the wallet tool ghost-wallet to salvage or restoring a backup."), file_path);
=======
            errorStr = strprintf(_("%s corrupt. Try using the wallet tool bitcoin-wallet to salvage or restoring a backup."), fs::quoted(fs::PathToString(file_path)));
>>>>>>> 8739b5cc
            return false;
        }
    }
    // also return true if files does not exists
    return true;
}

void BerkeleyEnvironment::CheckpointLSN(const std::string& strFile)
{
    dbenv->txn_checkpoint(0, 0, 0);
    if (fMockDb)
        return;
    dbenv->lsn_reset(strFile.c_str(), 0);
}

BerkeleyDatabase::~BerkeleyDatabase()
{
    if (env) {
        LOCK(cs_db);
        env->CloseDb(m_filename);
        assert(!m_db);
        size_t erased = env->m_databases.erase(m_filename);
        assert(erased == 1);
        env->m_fileids.erase(fs::PathToString(m_filename));
    }
}

BerkeleyBatch::BerkeleyBatch(BerkeleyDatabase& database, const bool read_only, bool fFlushOnCloseIn) : m_database(database)
{
    database.AddRef();
    database.Open();
    fReadOnly = read_only;
    fFlushOnClose = fFlushOnCloseIn;
    env = database.env.get();
    pdb = database.m_db.get();
    strFile = fs::PathToString(database.m_filename);
}

void BerkeleyDatabase::Open()
{
    unsigned int nFlags = DB_THREAD | DB_CREATE | DB_READ_UNCOMMITTED;

    {
        LOCK(cs_db);
        bilingual_str open_err;
        if (!env->Open(open_err))
            throw std::runtime_error("BerkeleyDatabase: Failed to open database environment.");

        if (m_db == nullptr) {
            int ret;
            std::unique_ptr<Db> pdb_temp = std::make_unique<Db>(env->dbenv.get(), 0);
            const std::string strFile = fs::PathToString(m_filename);

            bool fMockDb = env->IsMock();
            if (fMockDb) {
                DbMpoolFile* mpf = pdb_temp->get_mpf();
                ret = mpf->set_flags(DB_MPOOL_NOFILE, 1);
                if (ret != 0) {
                    throw std::runtime_error(strprintf("BerkeleyDatabase: Failed to configure for no temp file backing for database %s", strFile));
                }
            }

            ret = pdb_temp->open(nullptr,                             // Txn pointer
                            fMockDb ? nullptr : strFile.c_str(),      // Filename
                            fMockDb ? strFile.c_str() : "main",       // Logical db name
                            DB_BTREE,                                 // Database type
                            nFlags,                                   // Flags
                            0);

            if (ret != 0) {
                throw std::runtime_error(strprintf("BerkeleyDatabase: Error %d, can't open database %s", ret, strFile));
            }

            // Call CheckUniqueFileid on the containing BDB environment to
            // avoid BDB data consistency bugs that happen when different data
            // files in the same environment have the same fileid.
            CheckUniqueFileid(*env, strFile, *pdb_temp, this->env->m_fileids[strFile]);

            m_db.reset(pdb_temp.release());

        }
    }
}

void BerkeleyBatch::Flush()
{
    if (activeTxn)
        return;

    // Flush database activity from memory pool to disk log
    unsigned int nMinutes = 0;
    if (fReadOnly)
        nMinutes = 1;

    if (env) { // env is nullptr for dummy databases (i.e. in tests). Don't actually flush if env is nullptr so we don't segfault
        env->dbenv->txn_checkpoint(nMinutes ? m_database.m_max_log_mb * 1024 : 0, nMinutes, 0);
    }
}

void BerkeleyDatabase::IncrementUpdateCounter()
{
    ++nUpdateCounter;
}

BerkeleyBatch::~BerkeleyBatch()
{
    Close();
    m_database.RemoveRef();
}

void BerkeleyBatch::Close()
{
    if (!pdb)
        return;
    if (activeTxn)
        activeTxn->abort();
    activeTxn = nullptr;
    pdb = nullptr;

    if (fFlushOnClose)
        Flush();
}

void BerkeleyEnvironment::CloseDb(const fs::path& filename)
{
    {
        LOCK(cs_db);
        auto it = m_databases.find(filename);
        assert(it != m_databases.end());
        BerkeleyDatabase& database = it->second.get();
        if (database.m_db) {
            // Close the database handle
            database.m_db->close(0);
            database.m_db.reset();
        }
    }
}

void BerkeleyEnvironment::ReloadDbEnv()
{
    // Make sure that no Db's are in use
    AssertLockNotHeld(cs_db);
    std::unique_lock<RecursiveMutex> lock(cs_db);
    m_db_in_use.wait(lock, [this](){
        for (auto& db : m_databases) {
            if (db.second.get().m_refcount > 0) return false;
        }
        return true;
    });

    std::vector<fs::path> filenames;
    filenames.reserve(m_databases.size());
    for (const auto& it : m_databases) {
        filenames.push_back(it.first);
    }
    // Close the individual Db's
    for (const fs::path& filename : filenames) {
        CloseDb(filename);
    }
    // Reset the environment
    Flush(true); // This will flush and close the environment
    Reset();
    bilingual_str open_err;
    Open(open_err);
}

bool BerkeleyDatabase::Rewrite(const char* pszSkip)
{
    while (true) {
        {
            LOCK(cs_db);
            const std::string strFile = fs::PathToString(m_filename);
            if (m_refcount <= 0) {
                // Flush log data to the dat file
                env->CloseDb(m_filename);
                env->CheckpointLSN(strFile);
                m_refcount = -1;

                bool fSuccess = true;
                LogPrintf("BerkeleyBatch::Rewrite: Rewriting %s...\n", strFile);
                std::string strFileRes = strFile + ".rewrite";
                { // surround usage of db with extra {}
                    BerkeleyBatch db(*this, true);
                    std::unique_ptr<Db> pdbCopy = std::make_unique<Db>(env->dbenv.get(), 0);

                    int ret = pdbCopy->open(nullptr,               // Txn pointer
                                            strFileRes.c_str(), // Filename
                                            "main",             // Logical db name
                                            DB_BTREE,           // Database type
                                            DB_CREATE,          // Flags
                                            0);
                    if (ret > 0) {
                        LogPrintf("BerkeleyBatch::Rewrite: Can't create database file %s\n", strFileRes);
                        fSuccess = false;
                    }

                    std::unique_ptr<DatabaseCursor> cursor = db.GetNewCursor();
                    if (cursor) {
                        while (fSuccess) {
                            DataStream ssKey{};
                            DataStream ssValue{};
                            DatabaseCursor::Status ret1 = cursor->Next(ssKey, ssValue);
                            if (ret1 == DatabaseCursor::Status::DONE) {
                                break;
                            } else if (ret1 == DatabaseCursor::Status::FAIL) {
                                fSuccess = false;
                                break;
                            }
                            if (pszSkip &&
                                strncmp((const char*)ssKey.data(), pszSkip, std::min(ssKey.size(), strlen(pszSkip))) == 0)
                                continue;
                            if (strncmp((const char*)ssKey.data(), "\x07version", 8) == 0) {
                                // Update version:
                                ssValue.clear();
                                ssValue << CLIENT_VERSION;
                            }
                            Dbt datKey(ssKey.data(), ssKey.size());
                            Dbt datValue(ssValue.data(), ssValue.size());
                            int ret2 = pdbCopy->put(nullptr, &datKey, &datValue, DB_NOOVERWRITE);
                            if (ret2 > 0)
                                fSuccess = false;
                        }
                        cursor.reset();
                    }
                    if (fSuccess) {
                        db.Close();
                        env->CloseDb(m_filename);
                        if (pdbCopy->close(0))
                            fSuccess = false;
                    } else {
                        pdbCopy->close(0);
                    }
                }
                if (fSuccess) {
                    Db dbA(env->dbenv.get(), 0);
                    if (dbA.remove(strFile.c_str(), nullptr, 0))
                        fSuccess = false;
                    Db dbB(env->dbenv.get(), 0);
                    if (dbB.rename(strFileRes.c_str(), nullptr, strFile.c_str(), 0))
                        fSuccess = false;
                }
                if (!fSuccess)
                    LogPrintf("BerkeleyBatch::Rewrite: Failed to rewrite database file %s\n", strFileRes);
                return fSuccess;
            }
        }
        UninterruptibleSleep(std::chrono::milliseconds{100});
    }
}


void BerkeleyEnvironment::Flush(bool fShutdown)
{
    const auto start{SteadyClock::now()};
    // Flush log data to the actual data file on all files that are not in use
    LogPrint(BCLog::WALLETDB, "BerkeleyEnvironment::Flush: [%s] Flush(%s)%s\n", strPath, fShutdown ? "true" : "false", fDbEnvInit ? "" : " database not started");
    if (!fDbEnvInit)
        return;
    {
        LOCK(cs_db);
        bool no_dbs_accessed = true;
        for (auto& db_it : m_databases) {
            const fs::path& filename = db_it.first;
            int nRefCount = db_it.second.get().m_refcount;
            if (nRefCount < 0) continue;
            const std::string strFile = fs::PathToString(filename);
            LogPrint(BCLog::WALLETDB, "BerkeleyEnvironment::Flush: Flushing %s (refcount = %d)...\n", strFile, nRefCount);
            if (nRefCount == 0) {
                // Move log data to the dat file
                CloseDb(filename);
                LogPrint(BCLog::WALLETDB, "BerkeleyEnvironment::Flush: %s checkpoint\n", strFile);
                dbenv->txn_checkpoint(0, 0, 0);
                LogPrint(BCLog::WALLETDB, "BerkeleyEnvironment::Flush: %s detach\n", strFile);
                if (!fMockDb)
                    dbenv->lsn_reset(strFile.c_str(), 0);
                LogPrint(BCLog::WALLETDB, "BerkeleyEnvironment::Flush: %s closed\n", strFile);
                nRefCount = -1;
            } else {
                no_dbs_accessed = false;
            }
        }
        LogPrint(BCLog::WALLETDB, "BerkeleyEnvironment::Flush: Flush(%s)%s took %15dms\n", fShutdown ? "true" : "false", fDbEnvInit ? "" : " database not started", Ticks<std::chrono::milliseconds>(SteadyClock::now() - start));
        if (fShutdown) {
            char** listp;
            if (no_dbs_accessed) {
                dbenv->log_archive(&listp, DB_ARCH_REMOVE);
                Close();
                if (!fMockDb) {
                    fs::remove_all(fs::PathFromString(strPath) / "database");
                }
            }
        }
    }
}

bool BerkeleyDatabase::PeriodicFlush()
{
    // Don't flush if we can't acquire the lock.
    TRY_LOCK(cs_db, lockDb);
    if (!lockDb) return false;

    // Don't flush if any databases are in use
    for (auto& it : env->m_databases) {
        if (it.second.get().m_refcount > 0) return false;
    }

    // Don't flush if there haven't been any batch writes for this database.
    if (m_refcount < 0) return false;

    const std::string strFile = fs::PathToString(m_filename);
    LogPrint(BCLog::WALLETDB, "Flushing %s\n", strFile);
    const auto start{SteadyClock::now()};

    // Flush wallet file so it's self contained
    env->CloseDb(m_filename);
    env->CheckpointLSN(strFile);
    m_refcount = -1;

    LogPrint(BCLog::WALLETDB, "Flushed %s %dms\n", strFile, Ticks<std::chrono::milliseconds>(SteadyClock::now() - start));

    return true;
}

bool BerkeleyDatabase::Backup(const std::string& strDest) const
{
    const std::string strFile = fs::PathToString(m_filename);
    while (true)
    {
        {
            LOCK(cs_db);
            if (m_refcount <= 0)
            {
                // Flush log data to the dat file
                env->CloseDb(m_filename);
                env->CheckpointLSN(strFile);

                // Copy wallet file
                fs::path pathSrc = env->Directory() / m_filename;
                fs::path pathDest(fs::PathFromString(strDest));
                if (fs::is_directory(pathDest))
                    pathDest /= m_filename;

                try {
                    if (fs::exists(pathDest) && fs::equivalent(pathSrc, pathDest)) {
                        LogPrintf("cannot backup to wallet source file %s\n", fs::PathToString(pathDest));
                        return false;
                    }

                    fs::copy_file(pathSrc, pathDest, fs::copy_options::overwrite_existing);
                    LogPrintf("copied %s to %s\n", strFile, fs::PathToString(pathDest));
                    return true;
                } catch (const fs::filesystem_error& e) {
                    LogPrintf("error copying %s to %s - %s\n", strFile, fs::PathToString(pathDest), fsbridge::get_filesystem_error_message(e));
                    return false;
                }
            }
        }
        UninterruptibleSleep(std::chrono::milliseconds{100});
    }
}

void BerkeleyDatabase::Flush()
{
    env->Flush(false);
}

void BerkeleyDatabase::Close()
{
    env->Flush(true);
}

void BerkeleyDatabase::ReloadDbEnv()
{
    env->ReloadDbEnv();
}

BerkeleyCursor::BerkeleyCursor(BerkeleyDatabase& database)
{
    if (!database.m_db.get()) {
        throw std::runtime_error(STR_INTERNAL_BUG("BerkeleyDatabase does not exist"));
    }
    int ret = database.m_db->cursor(nullptr, &m_cursor, 0);
    if (ret != 0) {
        throw std::runtime_error(STR_INTERNAL_BUG(strprintf("BDB Cursor could not be created. Returned %d", ret)));
    }
}

DatabaseCursor::Status BerkeleyCursor::Next(DataStream& ssKey, DataStream& ssValue)
{
    if (m_cursor == nullptr) return Status::FAIL;
    // Read at cursor
    SafeDbt datKey;
    SafeDbt datValue;
    int ret = m_cursor->get(datKey, datValue, DB_NEXT);
    if (ret == DB_NOTFOUND) {
        return Status::DONE;
    }
    if (ret != 0 || datKey.get_data() == nullptr || datValue.get_data() == nullptr) {
        return Status::FAIL;
    }

    // Convert to streams
    ssKey.clear();
    ssKey.write({AsBytePtr(datKey.get_data()), datKey.get_size()});
    ssValue.clear();
    ssValue.write({AsBytePtr(datValue.get_data()), datValue.get_size()});
    return Status::MORE;
}

int BerkeleyBatch::ReadAtCursor2(Dbc* pcursor, DataStream& ssKey, DataStream& ssValue, bool setRange)
{
    // Read at cursor
    SafeDbt datKey;
    SafeDbt datValue;
    unsigned int fFlags = DB_NEXT;
    if (setRange) {
        datKey.set_data(ssKey.data(), ssKey.size());
        fFlags = DB_SET_RANGE;
    }
    int ret = pcursor->get(datKey, datValue, fFlags);
    if (ret != 0) {
        if (datKey.get_data() == ssKey.data()) {
            datKey.set_data(nullptr, 0); // Avoid free in ~SafeDbt
        }
        return ret;
    }
    else if (datKey.get_data() == nullptr || datValue.get_data() == nullptr)
        return 99999;

    // Convert to streams
    ssKey.clear();
    ssKey.write(AsBytes(Span{(char*)datKey.get_data(), datKey.get_size()}));
    ssValue.clear();
    ssValue.write(AsBytes(Span{(char*)datValue.get_data(), datValue.get_size()}));
    return 0;
}

<<<<<<< HEAD
int BerkeleyBatch::ReadAtCursor2(Dbc* pcursor, CDataStream& ssKey, CDataStream& ssValue, bool setRange)
{
    // Read at cursor
    SafeDbt datKey;
    SafeDbt datValue;
    unsigned int fFlags = DB_NEXT;
    if (setRange) {
        datKey.set_data(ssKey.data(), ssKey.size());
        fFlags = DB_SET_RANGE;
    }
    int ret = pcursor->get(datKey, datValue, fFlags);
    if (ret != 0) {
        if (datKey.get_data() == ssKey.data()) {
            datKey.set_data(nullptr, 0); // Avoid free in ~SafeDbt
        }
        return ret;
    }
    else if (datKey.get_data() == nullptr || datValue.get_data() == nullptr)
        return 99999;

    // Convert to streams
    ssKey.SetType(SER_DISK);
    ssKey.clear();
    ssKey.write((char*)datKey.get_data(), datKey.get_size());
    ssValue.SetType(SER_DISK);
    ssValue.clear();
    ssValue.write((char*)datValue.get_data(), datValue.get_size());
    return 0;
}

void BerkeleyBatch::CloseCursor()
=======
BerkeleyCursor::~BerkeleyCursor()
>>>>>>> 8739b5cc
{
    if (!m_cursor) return;
    m_cursor->close();
    m_cursor = nullptr;
}

std::unique_ptr<DatabaseCursor> BerkeleyBatch::GetNewCursor()
{
    if (!pdb) return nullptr;
    return std::make_unique<BerkeleyCursor>(m_database);
}

bool BerkeleyBatch::TxnBegin()
{
    if (!pdb || activeTxn)
        return false;
    DbTxn* ptxn = env->TxnBegin();
    if (!ptxn)
        return false;
    activeTxn = ptxn;
    return true;
}

bool BerkeleyBatch::TxnCommit()
{
    if (!pdb || !activeTxn)
        return false;
    int ret = activeTxn->commit(0);
    activeTxn = nullptr;
    return (ret == 0);
}

bool BerkeleyBatch::TxnAbort()
{
    if (!pdb || !activeTxn)
        return false;
    int ret = activeTxn->abort();
    activeTxn = nullptr;
    return (ret == 0);
}

bool BerkeleyDatabaseSanityCheck()
{
    int major, minor;
    DbEnv::version(&major, &minor, nullptr);

    /* If the major version differs, or the minor version of library is *older*
     * than the header that was compiled against, flag an error.
     */
    if (major != DB_VERSION_MAJOR || minor < DB_VERSION_MINOR) {
        LogPrintf("BerkeleyDB database version conflict: header version is %d.%d, library version is %d.%d\n",
            DB_VERSION_MAJOR, DB_VERSION_MINOR, major, minor);
        return false;
    }

    return true;
}

std::string BerkeleyDatabaseVersion()
{
    return DbEnv::version(nullptr, nullptr, nullptr);
}

<<<<<<< HEAD
bool BerkeleyBatch::ReadKey(CDataStream&& key, CDataStream& value, int nFlags)
=======
bool BerkeleyBatch::ReadKey(DataStream&& key, DataStream& value, int nFlags)
>>>>>>> 8739b5cc
{
    if (!pdb)
        return false;

    SafeDbt datKey(key.data(), key.size());

    SafeDbt datValue;
    int ret = pdb->get(activeTxn, datKey, datValue, nFlags);
    if (ret == 0 && datValue.get_data() != nullptr) {
        value.write({AsBytePtr(datValue.get_data()), datValue.get_size()});
        return true;
    }
    return false;
}

bool BerkeleyBatch::WriteKey(DataStream&& key, DataStream&& value, bool overwrite)
{
    if (!pdb)
        return false;
    if (fReadOnly)
        assert(!"Write called on database in read-only mode");

    SafeDbt datKey(key.data(), key.size());

    SafeDbt datValue(value.data(), value.size());

    int ret = pdb->put(activeTxn, datKey, datValue, (overwrite ? 0 : DB_NOOVERWRITE));
    return (ret == 0);
}

bool BerkeleyBatch::EraseKey(DataStream&& key)
{
    if (!pdb)
        return false;
    if (fReadOnly)
        assert(!"Erase called on database in read-only mode");

    SafeDbt datKey(key.data(), key.size());

    int ret = pdb->del(activeTxn, datKey, 0);
    return (ret == 0 || ret == DB_NOTFOUND);
}

bool BerkeleyBatch::HasKey(DataStream&& key)
{
    if (!pdb)
        return false;

    SafeDbt datKey(key.data(), key.size());

    int ret = pdb->exists(activeTxn, datKey, 0);
    return ret == 0;
}

void BerkeleyDatabase::AddRef()
{
    LOCK(cs_db);
    if (m_refcount < 0) {
        m_refcount = 1;
    } else {
        m_refcount++;
    }
}

void BerkeleyDatabase::RemoveRef()
{
    LOCK(cs_db);
    m_refcount--;
    if (env) env->m_db_in_use.notify_all();
}

std::unique_ptr<DatabaseBatch> BerkeleyDatabase::MakeBatch(bool flush_on_close)
{
    return std::make_unique<BerkeleyBatch>(*this, false, flush_on_close);
}

std::unique_ptr<BerkeleyDatabase> MakeBerkeleyDatabase(const fs::path& path, const DatabaseOptions& options, DatabaseStatus& status, bilingual_str& error)
{
    fs::path data_file = BDBDataFile(path);
    std::unique_ptr<BerkeleyDatabase> db;
    {
        LOCK(cs_db); // Lock env.m_databases until insert in BerkeleyDatabase constructor
        fs::path data_filename = data_file.filename();
        std::shared_ptr<BerkeleyEnvironment> env = GetBerkeleyEnv(data_file.parent_path(), options.use_shared_memory);
        if (env->m_databases.count(data_filename)) {
            error = Untranslated(strprintf("Refusing to load database. Data file '%s' is already loaded.", fs::PathToString(env->Directory() / data_filename)));
            status = DatabaseStatus::FAILED_ALREADY_LOADED;
            return nullptr;
        }
        db = std::make_unique<BerkeleyDatabase>(std::move(env), std::move(data_filename), options);
    }

    if (options.verify && !db->Verify(error)) {
        status = DatabaseStatus::FAILED_VERIFY;
        return nullptr;
    }

    status = DatabaseStatus::SUCCESS;
    return db;
}
} // namespace wallet<|MERGE_RESOLUTION|>--- conflicted
+++ resolved
@@ -144,13 +144,8 @@
     fs::path pathIn = fs::PathFromString(strPath);
     TryCreateDirectories(pathIn);
     if (!LockDirectory(pathIn, ".walletlock")) {
-<<<<<<< HEAD
         LogPrintf("Cannot obtain a lock on wallet directory %s. Another instance of ghost may be using it.\n", strPath);
         err = strprintf(_("Error initializing wallet database environment %s!"), Directory());
-=======
-        LogPrintf("Cannot obtain a lock on wallet directory %s. Another instance may be using it.\n", strPath);
-        err = strprintf(_("Error initializing wallet database environment %s!"), fs::quoted(fs::PathToString(Directory())));
->>>>>>> 8739b5cc
         return false;
     }
 
@@ -273,11 +268,7 @@
     return &m_dbt;
 }
 
-<<<<<<< HEAD
-void BerkeleyBatch::SafeDbt::set_data(void* data, size_t size)
-=======
 void SafeDbt::set_data(void* data, size_t size)
->>>>>>> 8739b5cc
 {
     m_dbt.set_data(data);
     m_dbt.set_size(size);
@@ -303,11 +294,7 @@
         const std::string strFile = fs::PathToString(m_filename);
         int result = db.verify(strFile.c_str(), nullptr, nullptr, 0);
         if (result != 0) {
-<<<<<<< HEAD
             errorStr = strprintf(_("%s corrupt. Try using the wallet tool ghost-wallet to salvage or restoring a backup."), file_path);
-=======
-            errorStr = strprintf(_("%s corrupt. Try using the wallet tool bitcoin-wallet to salvage or restoring a backup."), fs::quoted(fs::PathToString(file_path)));
->>>>>>> 8739b5cc
             return false;
         }
     }
@@ -745,41 +732,7 @@
     return 0;
 }
 
-<<<<<<< HEAD
-int BerkeleyBatch::ReadAtCursor2(Dbc* pcursor, CDataStream& ssKey, CDataStream& ssValue, bool setRange)
-{
-    // Read at cursor
-    SafeDbt datKey;
-    SafeDbt datValue;
-    unsigned int fFlags = DB_NEXT;
-    if (setRange) {
-        datKey.set_data(ssKey.data(), ssKey.size());
-        fFlags = DB_SET_RANGE;
-    }
-    int ret = pcursor->get(datKey, datValue, fFlags);
-    if (ret != 0) {
-        if (datKey.get_data() == ssKey.data()) {
-            datKey.set_data(nullptr, 0); // Avoid free in ~SafeDbt
-        }
-        return ret;
-    }
-    else if (datKey.get_data() == nullptr || datValue.get_data() == nullptr)
-        return 99999;
-
-    // Convert to streams
-    ssKey.SetType(SER_DISK);
-    ssKey.clear();
-    ssKey.write((char*)datKey.get_data(), datKey.get_size());
-    ssValue.SetType(SER_DISK);
-    ssValue.clear();
-    ssValue.write((char*)datValue.get_data(), datValue.get_size());
-    return 0;
-}
-
-void BerkeleyBatch::CloseCursor()
-=======
 BerkeleyCursor::~BerkeleyCursor()
->>>>>>> 8739b5cc
 {
     if (!m_cursor) return;
     m_cursor->close();
@@ -843,11 +796,7 @@
     return DbEnv::version(nullptr, nullptr, nullptr);
 }
 
-<<<<<<< HEAD
-bool BerkeleyBatch::ReadKey(CDataStream&& key, CDataStream& value, int nFlags)
-=======
 bool BerkeleyBatch::ReadKey(DataStream&& key, DataStream& value, int nFlags)
->>>>>>> 8739b5cc
 {
     if (!pdb)
         return false;
