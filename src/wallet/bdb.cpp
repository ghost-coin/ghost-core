// Copyright (c) 2009-2010 Satoshi Nakamoto
// Copyright (c) 2009-2022 The Bitcoin Core developers
// Distributed under the MIT software license, see the accompanying
// file COPYING or http://www.opensource.org/licenses/mit-license.php.

#include <compat/compat.h>
#include <fs.h>
#include <wallet/bdb.h>
#include <wallet/db.h>

#include <util/check.h>
#include <util/strencodings.h>
#include <util/translation.h>

#include <stdint.h>

#ifndef WIN32
#include <sys/stat.h>
#endif

namespace wallet {
namespace {

//! Make sure database has a unique fileid within the environment. If it
//! doesn't, throw an error. BDB caches do not work properly when more than one
//! open database has the same fileid (values written to one database may show
//! up in reads to other databases).
//!
//! BerkeleyDB generates unique fileids by default
//! (https://docs.oracle.com/cd/E17275_01/html/programmer_reference/program_copy.html),
//! so bitcoin should never create different databases with the same fileid, but
//! this error can be triggered if users manually copy database files.
void CheckUniqueFileid(const BerkeleyEnvironment& env, const std::string& filename, Db& db, WalletDatabaseFileId& fileid)
{
    if (env.IsMock()) return;

    int ret = db.get_mpf()->get_fileid(fileid.value);
    if (ret != 0) {
        throw std::runtime_error(strprintf("BerkeleyDatabase: Can't open database %s (get_fileid failed with %d)", filename, ret));
    }

    for (const auto& item : env.m_fileids) {
        if (fileid == item.second && &fileid != &item.second) {
            throw std::runtime_error(strprintf("BerkeleyDatabase: Can't open database %s (duplicates fileid %s from %s)", filename,
                HexStr(item.second.value), item.first));
        }
    }
}

RecursiveMutex cs_db;
std::map<std::string, std::weak_ptr<BerkeleyEnvironment>> g_dbenvs GUARDED_BY(cs_db); //!< Map from directory name to db environment.
} // namespace

bool WalletDatabaseFileId::operator==(const WalletDatabaseFileId& rhs) const
{
    return memcmp(value, &rhs.value, sizeof(value)) == 0;
}

/**
 * @param[in] env_directory Path to environment directory
 * @return A shared pointer to the BerkeleyEnvironment object for the wallet directory, never empty because ~BerkeleyEnvironment
 * erases the weak pointer from the g_dbenvs map.
 * @post A new BerkeleyEnvironment weak pointer is inserted into g_dbenvs if the directory path key was not already in the map.
 */
std::shared_ptr<BerkeleyEnvironment> GetBerkeleyEnv(const fs::path& env_directory, bool use_shared_memory)
{
    LOCK(cs_db);
    auto inserted = g_dbenvs.emplace(fs::PathToString(env_directory), std::weak_ptr<BerkeleyEnvironment>());
    if (inserted.second) {
        auto env = std::make_shared<BerkeleyEnvironment>(env_directory, use_shared_memory);
        inserted.first->second = env;
        return env;
    }
    return inserted.first->second.lock();
}

//
// BerkeleyBatch
//

void BerkeleyEnvironment::Close()
{
    if (!fDbEnvInit)
        return;

    fDbEnvInit = false;

    for (auto& db : m_databases) {
        BerkeleyDatabase& database = db.second.get();
        assert(database.m_refcount <= 0);
        if (database.m_db) {
            database.m_db->close(0);
            database.m_db.reset();
        }
    }

    FILE* error_file = nullptr;
    dbenv->get_errfile(&error_file);

    int ret = dbenv->close(0);
    if (ret != 0)
        LogPrintf("BerkeleyEnvironment::Close: Error %d closing database environment: %s\n", ret, DbEnv::strerror(ret));
    if (!fMockDb)
        DbEnv(uint32_t{0}).remove(strPath.c_str(), 0);

    if (error_file) fclose(error_file);

    UnlockDirectory(fs::PathFromString(strPath), ".walletlock");
}

void BerkeleyEnvironment::Reset()
{
    dbenv.reset(new DbEnv(DB_CXX_NO_EXCEPTIONS));
    fDbEnvInit = false;
    fMockDb = false;
}

BerkeleyEnvironment::BerkeleyEnvironment(const fs::path& dir_path, bool use_shared_memory) : strPath(fs::PathToString(dir_path)), m_use_shared_memory(use_shared_memory)
{
    Reset();
}

BerkeleyEnvironment::~BerkeleyEnvironment()
{
    LOCK(cs_db);
    g_dbenvs.erase(strPath);
    Close();
}

bool BerkeleyEnvironment::Open(bilingual_str& err)
{
    if (fDbEnvInit) {
        return true;
    }

    fs::path pathIn = fs::PathFromString(strPath);
    TryCreateDirectories(pathIn);
    if (!LockDirectory(pathIn, ".walletlock")) {
        LogPrintf("Cannot obtain a lock on wallet directory %s. Another instance may be using it.\n", strPath);
        err = strprintf(_("Error initializing wallet database environment %s!"), fs::quoted(fs::PathToString(Directory())));
        return false;
    }

    fs::path pathLogDir = pathIn / "database";
    TryCreateDirectories(pathLogDir);
    fs::path pathErrorFile = pathIn / "db.log";
    LogPrintf("BerkeleyEnvironment::Open: LogDir=%s ErrorFile=%s\n", fs::PathToString(pathLogDir), fs::PathToString(pathErrorFile));

    unsigned int nEnvFlags = 0;
    if (!m_use_shared_memory) {
        nEnvFlags |= DB_PRIVATE;
    }

    dbenv->set_lg_dir(fs::PathToString(pathLogDir).c_str());
    dbenv->set_cachesize(0, 0x100000, 1); // 1 MiB should be enough for just the wallet
    dbenv->set_lg_bsize(0x10000);
    dbenv->set_lg_max(1048576);
    dbenv->set_lk_max_locks(40000);
    dbenv->set_lk_max_objects(40000);
    dbenv->set_errfile(fsbridge::fopen(pathErrorFile, "a")); /// debug
    dbenv->set_flags(DB_AUTO_COMMIT, 1);
    dbenv->set_flags(DB_TXN_WRITE_NOSYNC, 1);
    dbenv->log_set_config(DB_LOG_AUTO_REMOVE, 1);
    int ret = dbenv->open(strPath.c_str(),
                         DB_CREATE |
                             DB_INIT_LOCK |
                             DB_INIT_LOG |
                             DB_INIT_MPOOL |
                             DB_INIT_TXN |
                             DB_THREAD |
                             DB_RECOVER |
                             nEnvFlags,
                         S_IRUSR | S_IWUSR);
    if (ret != 0) {
        LogPrintf("BerkeleyEnvironment::Open: Error %d opening database environment: %s\n", ret, DbEnv::strerror(ret));
        int ret2 = dbenv->close(0);
        if (ret2 != 0) {
            LogPrintf("BerkeleyEnvironment::Open: Error %d closing failed database environment: %s\n", ret2, DbEnv::strerror(ret2));
        }
        Reset();
        err = strprintf(_("Error initializing wallet database environment %s!"), fs::quoted(fs::PathToString(Directory())));
        if (ret == DB_RUNRECOVERY) {
            err += Untranslated(" ") + _("This error could occur if this wallet was not shutdown cleanly and was last loaded using a build with a newer version of Berkeley DB. If so, please use the software that last loaded this wallet");
        }
        return false;
    }

    fDbEnvInit = true;
    fMockDb = false;
    return true;
}

//! Construct an in-memory mock Berkeley environment for testing
BerkeleyEnvironment::BerkeleyEnvironment() : m_use_shared_memory(false)
{
    Reset();

    LogPrint(BCLog::WALLETDB, "BerkeleyEnvironment::MakeMock\n");

    dbenv->set_cachesize(1, 0, 1);
    dbenv->set_lg_bsize(10485760 * 4);
    dbenv->set_lg_max(10485760);
    dbenv->set_lk_max_locks(10000);
    dbenv->set_lk_max_objects(10000);
    dbenv->set_flags(DB_AUTO_COMMIT, 1);
    dbenv->log_set_config(DB_LOG_IN_MEMORY, 1);
    int ret = dbenv->open(nullptr,
                         DB_CREATE |
                             DB_INIT_LOCK |
                             DB_INIT_LOG |
                             DB_INIT_MPOOL |
                             DB_INIT_TXN |
                             DB_THREAD |
                             DB_PRIVATE,
                         S_IRUSR | S_IWUSR);
    if (ret > 0) {
        throw std::runtime_error(strprintf("BerkeleyEnvironment::MakeMock: Error %d opening database environment.", ret));
    }

    fDbEnvInit = true;
    fMockDb = true;
}

SafeDbt::SafeDbt()
{
    m_dbt.set_flags(DB_DBT_MALLOC);
}

SafeDbt::SafeDbt(void* data, size_t size)
    : m_dbt(data, size)
{
}

SafeDbt::~SafeDbt()
{
    if (m_dbt.get_data() != nullptr) {
        // Clear memory, e.g. in case it was a private key
        memory_cleanse(m_dbt.get_data(), m_dbt.get_size());
        // under DB_DBT_MALLOC, data is malloced by the Dbt, but must be
        // freed by the caller.
        // https://docs.oracle.com/cd/E17275_01/html/api_reference/C/dbt.html
        if (m_dbt.get_flags() & DB_DBT_MALLOC) {
            free(m_dbt.get_data());
        }
    }
}

const void* SafeDbt::get_data() const
{
    return m_dbt.get_data();
}

uint32_t SafeDbt::get_size() const
{
    return m_dbt.get_size();
}

SafeDbt::operator Dbt*()
{
    return &m_dbt;
}

void BerkeleyBatch::SafeDbt::set_data(void* data, size_t size)
{
    m_dbt.set_data(data);
    m_dbt.set_size(size);
}

bool BerkeleyDatabase::Verify(bilingual_str& errorStr)
{
    fs::path walletDir = env->Directory();
    fs::path file_path = walletDir / m_filename;

    LogPrintf("Using BerkeleyDB version %s\n", BerkeleyDatabaseVersion());
    LogPrintf("Using wallet %s\n", fs::PathToString(file_path));

    if (!env->Open(errorStr)) {
        return false;
    }

    if (fs::exists(file_path))
    {
        assert(m_refcount == 0);

        Db db(env->dbenv.get(), 0);
        const std::string strFile = fs::PathToString(m_filename);
        int result = db.verify(strFile.c_str(), nullptr, nullptr, 0);
        if (result != 0) {
            errorStr = strprintf(_("%s corrupt. Try using the wallet tool bitcoin-wallet to salvage or restoring a backup."), fs::quoted(fs::PathToString(file_path)));
            return false;
        }
    }
    // also return true if files does not exists
    return true;
}

void BerkeleyEnvironment::CheckpointLSN(const std::string& strFile)
{
    dbenv->txn_checkpoint(0, 0, 0);
    if (fMockDb)
        return;
    dbenv->lsn_reset(strFile.c_str(), 0);
}

BerkeleyDatabase::~BerkeleyDatabase()
{
    if (env) {
        LOCK(cs_db);
        env->CloseDb(m_filename);
        assert(!m_db);
        size_t erased = env->m_databases.erase(m_filename);
        assert(erased == 1);
        env->m_fileids.erase(fs::PathToString(m_filename));
    }
}

BerkeleyBatch::BerkeleyBatch(BerkeleyDatabase& database, const bool read_only, bool fFlushOnCloseIn) : pdb(nullptr), activeTxn(nullptr), m_database(database)
{
    database.AddRef();
    database.Open();
    fReadOnly = read_only;
    fFlushOnClose = fFlushOnCloseIn;
    env = database.env.get();
    pdb = database.m_db.get();
    strFile = fs::PathToString(database.m_filename);
}

void BerkeleyDatabase::Open()
{
    unsigned int nFlags = DB_THREAD | DB_CREATE | DB_READ_UNCOMMITTED;

    {
        LOCK(cs_db);
        bilingual_str open_err;
        if (!env->Open(open_err))
            throw std::runtime_error("BerkeleyDatabase: Failed to open database environment.");

        if (m_db == nullptr) {
            int ret;
            std::unique_ptr<Db> pdb_temp = std::make_unique<Db>(env->dbenv.get(), 0);
            const std::string strFile = fs::PathToString(m_filename);

            bool fMockDb = env->IsMock();
            if (fMockDb) {
                DbMpoolFile* mpf = pdb_temp->get_mpf();
                ret = mpf->set_flags(DB_MPOOL_NOFILE, 1);
                if (ret != 0) {
                    throw std::runtime_error(strprintf("BerkeleyDatabase: Failed to configure for no temp file backing for database %s", strFile));
                }
            }

            ret = pdb_temp->open(nullptr,                             // Txn pointer
                            fMockDb ? nullptr : strFile.c_str(),      // Filename
                            fMockDb ? strFile.c_str() : "main",       // Logical db name
                            DB_BTREE,                                 // Database type
                            nFlags,                                   // Flags
                            0);

            if (ret != 0) {
                throw std::runtime_error(strprintf("BerkeleyDatabase: Error %d, can't open database %s", ret, strFile));
            }

            // Call CheckUniqueFileid on the containing BDB environment to
            // avoid BDB data consistency bugs that happen when different data
            // files in the same environment have the same fileid.
            CheckUniqueFileid(*env, strFile, *pdb_temp, this->env->m_fileids[strFile]);

            m_db.reset(pdb_temp.release());

        }
    }
}

void BerkeleyBatch::Flush()
{
    if (activeTxn)
        return;

    // Flush database activity from memory pool to disk log
    unsigned int nMinutes = 0;
    if (fReadOnly)
        nMinutes = 1;

    if (env) { // env is nullptr for dummy databases (i.e. in tests). Don't actually flush if env is nullptr so we don't segfault
        env->dbenv->txn_checkpoint(nMinutes ? m_database.m_max_log_mb * 1024 : 0, nMinutes, 0);
    }
}

void BerkeleyDatabase::IncrementUpdateCounter()
{
    ++nUpdateCounter;
}

BerkeleyBatch::~BerkeleyBatch()
{
    Close();
    m_database.RemoveRef();
}

void BerkeleyBatch::Close()
{
    if (!pdb)
        return;
    if (activeTxn)
        activeTxn->abort();
    activeTxn = nullptr;
    pdb = nullptr;

    if (fFlushOnClose)
        Flush();
}

void BerkeleyEnvironment::CloseDb(const fs::path& filename)
{
    {
        LOCK(cs_db);
        auto it = m_databases.find(filename);
        assert(it != m_databases.end());
        BerkeleyDatabase& database = it->second.get();
        if (database.m_db) {
            // Close the database handle
            database.m_db->close(0);
            database.m_db.reset();
        }
    }
}

void BerkeleyEnvironment::ReloadDbEnv()
{
    // Make sure that no Db's are in use
    AssertLockNotHeld(cs_db);
    std::unique_lock<RecursiveMutex> lock(cs_db);
    m_db_in_use.wait(lock, [this](){
        for (auto& db : m_databases) {
            if (db.second.get().m_refcount > 0) return false;
        }
        return true;
    });

    std::vector<fs::path> filenames;
    for (const auto& it : m_databases) {
        filenames.push_back(it.first);
    }
    // Close the individual Db's
    for (const fs::path& filename : filenames) {
        CloseDb(filename);
    }
    // Reset the environment
    Flush(true); // This will flush and close the environment
    Reset();
    bilingual_str open_err;
    Open(open_err);
}

bool BerkeleyDatabase::Rewrite(const char* pszSkip)
{
    while (true) {
        {
            LOCK(cs_db);
            const std::string strFile = fs::PathToString(m_filename);
            if (m_refcount <= 0) {
                // Flush log data to the dat file
                env->CloseDb(m_filename);
                env->CheckpointLSN(strFile);
                m_refcount = -1;

                bool fSuccess = true;
                LogPrintf("BerkeleyBatch::Rewrite: Rewriting %s...\n", strFile);
                std::string strFileRes = strFile + ".rewrite";
                { // surround usage of db with extra {}
                    BerkeleyBatch db(*this, true);
                    std::unique_ptr<Db> pdbCopy = std::make_unique<Db>(env->dbenv.get(), 0);

                    int ret = pdbCopy->open(nullptr,               // Txn pointer
                                            strFileRes.c_str(), // Filename
                                            "main",             // Logical db name
                                            DB_BTREE,           // Database type
                                            DB_CREATE,          // Flags
                                            0);
                    if (ret > 0) {
                        LogPrintf("BerkeleyBatch::Rewrite: Can't create database file %s\n", strFileRes);
                        fSuccess = false;
                    }

                    std::unique_ptr<DatabaseCursor> cursor = db.GetNewCursor();
                    if (cursor) {
                        while (fSuccess) {
                            CDataStream ssKey(SER_DISK, CLIENT_VERSION);
                            CDataStream ssValue(SER_DISK, CLIENT_VERSION);
                            DatabaseCursor::Status ret1 = cursor->Next(ssKey, ssValue);
                            if (ret1 == DatabaseCursor::Status::DONE) {
                                break;
                            } else if (ret1 == DatabaseCursor::Status::FAIL) {
                                fSuccess = false;
                                break;
                            }
                            if (pszSkip &&
                                strncmp((const char*)ssKey.data(), pszSkip, std::min(ssKey.size(), strlen(pszSkip))) == 0)
                                continue;
                            if (strncmp((const char*)ssKey.data(), "\x07version", 8) == 0) {
                                // Update version:
                                ssValue.clear();
                                ssValue << CLIENT_VERSION;
                            }
                            Dbt datKey(ssKey.data(), ssKey.size());
                            Dbt datValue(ssValue.data(), ssValue.size());
                            int ret2 = pdbCopy->put(nullptr, &datKey, &datValue, DB_NOOVERWRITE);
                            if (ret2 > 0)
                                fSuccess = false;
                        }
                        cursor.reset();
                    }
                    if (fSuccess) {
                        db.Close();
                        env->CloseDb(m_filename);
                        if (pdbCopy->close(0))
                            fSuccess = false;
                    } else {
                        pdbCopy->close(0);
                    }
                }
                if (fSuccess) {
                    Db dbA(env->dbenv.get(), 0);
                    if (dbA.remove(strFile.c_str(), nullptr, 0))
                        fSuccess = false;
                    Db dbB(env->dbenv.get(), 0);
                    if (dbB.rename(strFileRes.c_str(), nullptr, strFile.c_str(), 0))
                        fSuccess = false;
                }
                if (!fSuccess)
                    LogPrintf("BerkeleyBatch::Rewrite: Failed to rewrite database file %s\n", strFileRes);
                return fSuccess;
            }
        }
        UninterruptibleSleep(std::chrono::milliseconds{100});
    }
}


void BerkeleyEnvironment::Flush(bool fShutdown)
{
    const auto start{SteadyClock::now()};
    // Flush log data to the actual data file on all files that are not in use
    LogPrint(BCLog::WALLETDB, "BerkeleyEnvironment::Flush: [%s] Flush(%s)%s\n", strPath, fShutdown ? "true" : "false", fDbEnvInit ? "" : " database not started");
    if (!fDbEnvInit)
        return;
    {
        LOCK(cs_db);
        bool no_dbs_accessed = true;
        for (auto& db_it : m_databases) {
            const fs::path& filename = db_it.first;
            int nRefCount = db_it.second.get().m_refcount;
            if (nRefCount < 0) continue;
            const std::string strFile = fs::PathToString(filename);
            LogPrint(BCLog::WALLETDB, "BerkeleyEnvironment::Flush: Flushing %s (refcount = %d)...\n", strFile, nRefCount);
            if (nRefCount == 0) {
                // Move log data to the dat file
                CloseDb(filename);
                LogPrint(BCLog::WALLETDB, "BerkeleyEnvironment::Flush: %s checkpoint\n", strFile);
                dbenv->txn_checkpoint(0, 0, 0);
                LogPrint(BCLog::WALLETDB, "BerkeleyEnvironment::Flush: %s detach\n", strFile);
                if (!fMockDb)
                    dbenv->lsn_reset(strFile.c_str(), 0);
                LogPrint(BCLog::WALLETDB, "BerkeleyEnvironment::Flush: %s closed\n", strFile);
                nRefCount = -1;
            } else {
                no_dbs_accessed = false;
            }
        }
        LogPrint(BCLog::WALLETDB, "BerkeleyEnvironment::Flush: Flush(%s)%s took %15dms\n", fShutdown ? "true" : "false", fDbEnvInit ? "" : " database not started", Ticks<std::chrono::milliseconds>(SteadyClock::now() - start));
        if (fShutdown) {
            char** listp;
            if (no_dbs_accessed) {
                dbenv->log_archive(&listp, DB_ARCH_REMOVE);
                Close();
                if (!fMockDb) {
                    fs::remove_all(fs::PathFromString(strPath) / "database");
                }
            }
        }
    }
}

bool BerkeleyDatabase::PeriodicFlush()
{
    // Don't flush if we can't acquire the lock.
    TRY_LOCK(cs_db, lockDb);
    if (!lockDb) return false;

    // Don't flush if any databases are in use
    for (auto& it : env->m_databases) {
        if (it.second.get().m_refcount > 0) return false;
    }

    // Don't flush if there haven't been any batch writes for this database.
    if (m_refcount < 0) return false;

    const std::string strFile = fs::PathToString(m_filename);
    LogPrint(BCLog::WALLETDB, "Flushing %s\n", strFile);
    const auto start{SteadyClock::now()};

    // Flush wallet file so it's self contained
    env->CloseDb(m_filename);
    env->CheckpointLSN(strFile);
    m_refcount = -1;

    LogPrint(BCLog::WALLETDB, "Flushed %s %dms\n", strFile, Ticks<std::chrono::milliseconds>(SteadyClock::now() - start));

    return true;
}

bool BerkeleyDatabase::Backup(const std::string& strDest) const
{
    const std::string strFile = fs::PathToString(m_filename);
    while (true)
    {
        {
            LOCK(cs_db);
            if (m_refcount <= 0)
            {
                // Flush log data to the dat file
                env->CloseDb(m_filename);
                env->CheckpointLSN(strFile);

                // Copy wallet file
                fs::path pathSrc = env->Directory() / m_filename;
                fs::path pathDest(fs::PathFromString(strDest));
                if (fs::is_directory(pathDest))
                    pathDest /= m_filename;

                try {
                    if (fs::exists(pathDest) && fs::equivalent(pathSrc, pathDest)) {
                        LogPrintf("cannot backup to wallet source file %s\n", fs::PathToString(pathDest));
                        return false;
                    }

                    fs::copy_file(pathSrc, pathDest, fs::copy_options::overwrite_existing);
                    LogPrintf("copied %s to %s\n", strFile, fs::PathToString(pathDest));
                    return true;
                } catch (const fs::filesystem_error& e) {
                    LogPrintf("error copying %s to %s - %s\n", strFile, fs::PathToString(pathDest), fsbridge::get_filesystem_error_message(e));
                    return false;
                }
            }
        }
        UninterruptibleSleep(std::chrono::milliseconds{100});
    }
}

void BerkeleyDatabase::Flush()
{
    env->Flush(false);
}

void BerkeleyDatabase::Close()
{
    env->Flush(true);
}

void BerkeleyDatabase::ReloadDbEnv()
{
    env->ReloadDbEnv();
}

BerkeleyCursor::BerkeleyCursor(BerkeleyDatabase& database)
{
    if (!database.m_db.get()) {
        throw std::runtime_error(STR_INTERNAL_BUG("BerkeleyDatabase does not exist"));
    }
    int ret = database.m_db->cursor(nullptr, &m_cursor, 0);
    if (ret != 0) {
        throw std::runtime_error(STR_INTERNAL_BUG(strprintf("BDB Cursor could not be created. Returned %d", ret).c_str()));
    }
}

DatabaseCursor::Status BerkeleyCursor::Next(CDataStream& ssKey, CDataStream& ssValue)
{
    if (m_cursor == nullptr) return Status::FAIL;
    // Read at cursor
    SafeDbt datKey;
    SafeDbt datValue;
    int ret = m_cursor->get(datKey, datValue, DB_NEXT);
    if (ret == DB_NOTFOUND) {
        return Status::DONE;
    }
    if (ret != 0 || datKey.get_data() == nullptr || datValue.get_data() == nullptr) {
        return Status::FAIL;
    }

    // Convert to streams
    ssKey.SetType(SER_DISK);
    ssKey.clear();
    ssKey.write({AsBytePtr(datKey.get_data()), datKey.get_size()});
    ssValue.SetType(SER_DISK);
    ssValue.clear();
    ssValue.write({AsBytePtr(datValue.get_data()), datValue.get_size()});
    return Status::MORE;
}

<<<<<<< HEAD
int BerkeleyBatch::ReadAtCursor2(Dbc* pcursor, CDataStream& ssKey, CDataStream& ssValue, bool setRange)
{
    // Read at cursor
    SafeDbt datKey;
    SafeDbt datValue;
    unsigned int fFlags = DB_NEXT;
    if (setRange) {
        datKey.set_data(ssKey.data(), ssKey.size());
        fFlags = DB_SET_RANGE;
    }
    int ret = pcursor->get(datKey, datValue, fFlags);
    if (ret != 0) {
        if (datKey.get_data() == ssKey.data()) {
            datKey.set_data(nullptr, 0); // Avoid free in ~SafeDbt
        }
        return ret;
    }
    else if (datKey.get_data() == nullptr || datValue.get_data() == nullptr)
        return 99999;

    // Convert to streams
    ssKey.SetType(SER_DISK);
    ssKey.clear();
    ssKey.write(AsBytes(Span{(char*)datKey.get_data(), datKey.get_size()}));
    ssValue.SetType(SER_DISK);
    ssValue.clear();
    ssValue.write(AsBytes(Span{(char*)datValue.get_data(), datValue.get_size()}));
    return 0;
}

void BerkeleyBatch::CloseCursor()
=======
BerkeleyCursor::~BerkeleyCursor()
>>>>>>> 3ce7b271
{
    if (!m_cursor) return;
    m_cursor->close();
    m_cursor = nullptr;
}

std::unique_ptr<DatabaseCursor> BerkeleyBatch::GetNewCursor()
{
    if (!pdb) return nullptr;
    return std::make_unique<BerkeleyCursor>(m_database);
}

bool BerkeleyBatch::TxnBegin()
{
    if (!pdb || activeTxn)
        return false;
    DbTxn* ptxn = env->TxnBegin();
    if (!ptxn)
        return false;
    activeTxn = ptxn;
    return true;
}

bool BerkeleyBatch::TxnCommit()
{
    if (!pdb || !activeTxn)
        return false;
    int ret = activeTxn->commit(0);
    activeTxn = nullptr;
    return (ret == 0);
}

bool BerkeleyBatch::TxnAbort()
{
    if (!pdb || !activeTxn)
        return false;
    int ret = activeTxn->abort();
    activeTxn = nullptr;
    return (ret == 0);
}

bool BerkeleyDatabaseSanityCheck()
{
    int major, minor;
    DbEnv::version(&major, &minor, nullptr);

    /* If the major version differs, or the minor version of library is *older*
     * than the header that was compiled against, flag an error.
     */
    if (major != DB_VERSION_MAJOR || minor < DB_VERSION_MINOR) {
        LogPrintf("BerkeleyDB database version conflict: header version is %d.%d, library version is %d.%d\n",
            DB_VERSION_MAJOR, DB_VERSION_MINOR, major, minor);
        return false;
    }

    return true;
}

std::string BerkeleyDatabaseVersion()
{
    return DbEnv::version(nullptr, nullptr, nullptr);
}

bool BerkeleyBatch::ReadKey(CDataStream&& key, CDataStream& value, int nFlags)
{
    if (!pdb)
        return false;

    SafeDbt datKey(key.data(), key.size());

    SafeDbt datValue;
    int ret = pdb->get(activeTxn, datKey, datValue, nFlags);
    if (ret == 0 && datValue.get_data() != nullptr) {
        value.write({AsBytePtr(datValue.get_data()), datValue.get_size()});
        return true;
    }
    return false;
}

bool BerkeleyBatch::WriteKey(CDataStream&& key, CDataStream&& value, bool overwrite)
{
    if (!pdb)
        return false;
    if (fReadOnly)
        assert(!"Write called on database in read-only mode");

    SafeDbt datKey(key.data(), key.size());

    SafeDbt datValue(value.data(), value.size());

    int ret = pdb->put(activeTxn, datKey, datValue, (overwrite ? 0 : DB_NOOVERWRITE));
    return (ret == 0);
}

bool BerkeleyBatch::EraseKey(CDataStream&& key)
{
    if (!pdb)
        return false;
    if (fReadOnly)
        assert(!"Erase called on database in read-only mode");

    SafeDbt datKey(key.data(), key.size());

    int ret = pdb->del(activeTxn, datKey, 0);
    return (ret == 0 || ret == DB_NOTFOUND);
}

bool BerkeleyBatch::HasKey(CDataStream&& key)
{
    if (!pdb)
        return false;

    SafeDbt datKey(key.data(), key.size());

    int ret = pdb->exists(activeTxn, datKey, 0);
    return ret == 0;
}

void BerkeleyDatabase::AddRef()
{
    LOCK(cs_db);
    if (m_refcount < 0) {
        m_refcount = 1;
    } else {
        m_refcount++;
    }
}

void BerkeleyDatabase::RemoveRef()
{
    LOCK(cs_db);
    m_refcount--;
    if (env) env->m_db_in_use.notify_all();
}

std::unique_ptr<DatabaseBatch> BerkeleyDatabase::MakeBatch(bool flush_on_close)
{
    return std::make_unique<BerkeleyBatch>(*this, false, flush_on_close);
}

std::unique_ptr<BerkeleyDatabase> MakeBerkeleyDatabase(const fs::path& path, const DatabaseOptions& options, DatabaseStatus& status, bilingual_str& error)
{
    fs::path data_file = BDBDataFile(path);
    std::unique_ptr<BerkeleyDatabase> db;
    {
        LOCK(cs_db); // Lock env.m_databases until insert in BerkeleyDatabase constructor
        fs::path data_filename = data_file.filename();
        std::shared_ptr<BerkeleyEnvironment> env = GetBerkeleyEnv(data_file.parent_path(), options.use_shared_memory);
        if (env->m_databases.count(data_filename)) {
            error = Untranslated(strprintf("Refusing to load database. Data file '%s' is already loaded.", fs::PathToString(env->Directory() / data_filename)));
            status = DatabaseStatus::FAILED_ALREADY_LOADED;
            return nullptr;
        }
        db = std::make_unique<BerkeleyDatabase>(std::move(env), std::move(data_filename), options);
    }

    if (options.verify && !db->Verify(error)) {
        status = DatabaseStatus::FAILED_VERIFY;
        return nullptr;
    }

    status = DatabaseStatus::SUCCESS;
    return db;
}
} // namespace wallet<|MERGE_RESOLUTION|>--- conflicted
+++ resolved
@@ -260,7 +260,7 @@
     return &m_dbt;
 }
 
-void BerkeleyBatch::SafeDbt::set_data(void* data, size_t size)
+void SafeDbt::set_data(void* data, size_t size)
 {
     m_dbt.set_data(data);
     m_dbt.set_size(size);
@@ -697,7 +697,6 @@
     return Status::MORE;
 }
 
-<<<<<<< HEAD
 int BerkeleyBatch::ReadAtCursor2(Dbc* pcursor, CDataStream& ssKey, CDataStream& ssValue, bool setRange)
 {
     // Read at cursor
@@ -728,10 +727,7 @@
     return 0;
 }
 
-void BerkeleyBatch::CloseCursor()
-=======
 BerkeleyCursor::~BerkeleyCursor()
->>>>>>> 3ce7b271
 {
     if (!m_cursor) return;
     m_cursor->close();
