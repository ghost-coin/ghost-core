// Copyright (c) 2021-2022 The Bitcoin Core developers
// Distributed under the MIT software license, see the accompanying
// file COPYING or http://www.opensource.org/licenses/mit-license.php.

#ifndef BITCOIN_WALLET_SPEND_H
#define BITCOIN_WALLET_SPEND_H

#include <consensus/amount.h>
#include <policy/fees.h> // for FeeCalculation
#include <util/result.h>
#include <wallet/coinselection.h>
#include <wallet/transaction.h>
#include <wallet/wallet.h>

#include <optional>

namespace wallet {
/** Get the marginal bytes if spending the specified output from this transaction.
 * Use CoinControl to determine whether to expect signature grinding when calculating the size of the input spend. */
int CalculateMaximumSignedInputSize(const CTxOut& txout, const CWallet* pwallet, const CCoinControl* coin_control = nullptr);
int CalculateMaximumSignedInputSize(const CTxOut& txout, const COutPoint outpoint, const SigningProvider* pwallet, const CCoinControl* coin_control = nullptr);
struct TxSize {
    int64_t vsize{-1};
    int64_t weight{-1};
};

/** Calculate the size of the transaction using CoinControl to determine
 * whether to expect signature grinding when calculating the size of the input spend. */
TxSize CalculateMaximumSignedTxSize(const CTransaction& tx, const CWallet* wallet, const std::vector<CTxOut>& txouts, const CCoinControl* coin_control = nullptr);
TxSize CalculateMaximumSignedTxSize(const CTransaction& tx, const CWallet* wallet, const CCoinControl* coin_control = nullptr) EXCLUSIVE_LOCKS_REQUIRED(wallet->cs_wallet);

/**
 * COutputs available for spending, stored by OutputType.
 * This struct is really just a wrapper around OutputType vectors with a convenient
 * method for concatenating and returning all COutputs as one vector.
 *
 * Size(), Clear(), Erase(), Shuffle(), and Add() methods are implemented to
 * allow easy interaction with the struct.
 */
struct CoinsResult {
    std::map<OutputType, std::vector<COutput>> coins;

    /** Concatenate and return all COutputs as one vector */
    std::vector<COutput> All() const;

    /** The following methods are provided so that CoinsResult can mimic a vector,
     * i.e., methods can work with individual OutputType vectors or on the entire object */
    size_t Size() const;
    /** Return how many different output types this struct stores */
    size_t TypesCount() const { return coins.size(); }
    void Clear();
    void Erase(const std::unordered_set<COutPoint, SaltedOutpointHasher>& coins_to_remove);
    void Shuffle(FastRandomContext& rng_fast);
    void Add(OutputType type, const COutput& out);

    CAmount GetTotalAmount() { return total_amount; }
    std::optional<CAmount> GetEffectiveTotalAmount() {return total_effective_amount; }

//private:
    /** Sum of all available coins raw value */
    CAmount total_amount{0};
    /** Sum of all available coins effective value (each output value minus fees required to spend it) */
    std::optional<CAmount> total_effective_amount{0};
};

struct CoinFilterParams {
    // Outputs below the minimum amount will not get selected
    CAmount min_amount{1};
    // Outputs above the maximum amount will not get selected
    CAmount max_amount{MAX_MONEY};
    // Return outputs until the minimum sum amount is covered
    CAmount min_sum_amount{MAX_MONEY};
    // Maximum number of outputs that can be returned
    uint64_t max_count{0};
    // By default, return only spendable outputs
    bool only_spendable{true};
    // By default, do not include immature coinbase outputs
    bool include_immature_coinbase{false};
<<<<<<< HEAD
    bool cc_format{false};
=======
    // By default, skip locked UTXOs
    bool skip_locked{true};
>>>>>>> 2cfe3796
};

/**
 * Populate the CoinsResult struct with vectors of available COutputs, organized by OutputType.
 */
CoinsResult AvailableCoins(const CWallet& wallet,
                           const CCoinControl* coinControl = nullptr,
                           std::optional<CFeeRate> feerate = std::nullopt,
                           const CoinFilterParams& params = {}) EXCLUSIVE_LOCKS_REQUIRED(wallet.cs_wallet);

/**
 * Wrapper function for AvailableCoins which skips the `feerate` and `CoinFilterParams::only_spendable` parameters. Use this function
 * to list all available coins (e.g. listunspent RPC) while not intending to fund a transaction.
 */
CoinsResult AvailableCoinsListUnspent(const CWallet& wallet, const CCoinControl* coinControl = nullptr, CoinFilterParams params = {}) EXCLUSIVE_LOCKS_REQUIRED(wallet.cs_wallet);

CAmount GetAvailableBalance(const CWallet& wallet, const CCoinControl* coinControl = nullptr);

/**
 * Find non-change parent output.
 */
const CTxOut& FindNonChangeParentOutput(const CWallet& wallet, const CTransaction& tx, int output) EXCLUSIVE_LOCKS_REQUIRED(wallet.cs_wallet);
const CTxOut& FindNonChangeParentOutput(const CWallet& wallet, const COutPoint& outpoint) EXCLUSIVE_LOCKS_REQUIRED(wallet.cs_wallet);

/**
 * Return list of available coins and locked coins grouped by non-change output address.
 */
std::map<CTxDestination, std::vector<COutput>> ListCoins(const CWallet& wallet) EXCLUSIVE_LOCKS_REQUIRED(wallet.cs_wallet);

std::vector<OutputGroup> GroupOutputs(const CWallet& wallet, const std::vector<COutput>& outputs, const CoinSelectionParams& coin_sel_params, const CoinEligibilityFilter& filter, bool positive_only);
/**
 * Attempt to find a valid input set that preserves privacy by not mixing OutputTypes.
 * `ChooseSelectionResult()` will be called on each OutputType individually and the best
 * the solution (according to the waste metric) will be chosen. If a valid input cannot be found from any
 * single OutputType, fallback to running `ChooseSelectionResult()` over all available coins.
 *
 * param@[in]  wallet                    The wallet which provides solving data for the coins
 * param@[in]  nTargetValue              The target value
 * param@[in]  eligilibity_filter        A filter containing rules for which coins are allowed to be included in this selection
 * param@[in]  available_coins           The struct of coins, organized by OutputType, available for selection prior to filtering
 * param@[in]  coin_selection_params     Parameters for the coin selection
 * param@[in]  allow_mixed_output_types  Relax restriction that SelectionResults must be of the same OutputType
 * returns                               If successful, a SelectionResult containing the input set
 *                                       If failed, returns (1) an empty error message if the target was not reached (general "Insufficient funds")
 *                                                  or (2) an specific error message if there was something particularly wrong (e.g. a selection
 *                                                  result that surpassed the tx max weight size).
 */
util::Result<SelectionResult> AttemptSelection(const CWallet& wallet, const CAmount& nTargetValue, const CoinEligibilityFilter& eligibility_filter, const CoinsResult& available_coins,
                        const CoinSelectionParams& coin_selection_params, bool allow_mixed_output_types);

/**
 * Attempt to find a valid input set that meets the provided eligibility filter and target.
 * Multiple coin selection algorithms will be run and the input set that produces the least waste
 * (according to the waste metric) will be chosen.
 *
 * param@[in]  wallet                    The wallet which provides solving data for the coins
 * param@[in]  nTargetValue              The target value
 * param@[in]  eligilibity_filter        A filter containing rules for which coins are allowed to be included in this selection
 * param@[in]  available_coins           The struct of coins, organized by OutputType, available for selection prior to filtering
 * param@[in]  coin_selection_params     Parameters for the coin selection
 * returns                               If successful, a SelectionResult containing the input set
 *                                       If failed, returns (1) an empty error message if the target was not reached (general "Insufficient funds")
 *                                                  or (2) an specific error message if there was something particularly wrong (e.g. a selection
 *                                                  result that surpassed the tx max weight size).
 */
util::Result<SelectionResult> ChooseSelectionResult(const CWallet& wallet, const CAmount& nTargetValue, const CoinEligibilityFilter& eligibility_filter, const std::vector<COutput>& available_coins,
                        const CoinSelectionParams& coin_selection_params);

// User manually selected inputs that must be part of the transaction
struct PreSelectedInputs
{
    std::set<COutput> coins;
    // If subtract fee from outputs is disabled, the 'total_amount'
    // will be the sum of each output effective value
    // instead of the sum of the outputs amount
    CAmount total_amount{0};

    void Insert(const COutput& output, bool subtract_fee_outputs)
    {
        if (subtract_fee_outputs) {
            total_amount += output.txout.nValue;
        } else {
            total_amount += output.GetEffectiveValue();
        }
        coins.insert(output);
    }
};

/**
 * Fetch and validate coin control selected inputs.
 * Coins could be internal (from the wallet) or external.
*/
util::Result<PreSelectedInputs> FetchSelectedInputs(const CWallet& wallet, const CCoinControl& coin_control,
                                                    const CoinSelectionParams& coin_selection_params) EXCLUSIVE_LOCKS_REQUIRED(wallet.cs_wallet);

/**
 * Select a set of coins such that nTargetValue is met; never select unconfirmed coins if they are not ours
 * param@[in]   wallet                 The wallet which provides data necessary to spend the selected coins
 * param@[in]   available_coins        The struct of coins, organized by OutputType, available for selection prior to filtering
 * param@[in]   nTargetValue           The target value
 * param@[in]   coin_selection_params  Parameters for this coin selection such as feerates, whether to avoid partial spends,
 *                                     and whether to subtract the fee from the outputs.
 * returns                             If successful, a SelectionResult containing the selected coins
 *                                     If failed, returns (1) an empty error message if the target was not reached (general "Insufficient funds")
 *                                                or (2) an specific error message if there was something particularly wrong (e.g. a selection
 *                                                result that surpassed the tx max weight size).
 */
util::Result<SelectionResult> AutomaticCoinSelection(const CWallet& wallet, CoinsResult& available_coins, const CAmount& nTargetValue, const CCoinControl& coin_control,
                 const CoinSelectionParams& coin_selection_params) EXCLUSIVE_LOCKS_REQUIRED(wallet.cs_wallet);

/**
 * Select all coins from coin_control, and if coin_control 'm_allow_other_inputs=true', call 'AutomaticCoinSelection' to
 * select a set of coins such that nTargetValue - pre_set_inputs.total_amount is met.
 */
util::Result<SelectionResult> SelectCoins(const CWallet& wallet, CoinsResult& available_coins, const PreSelectedInputs& pre_set_inputs,
                                          const CAmount& nTargetValue, const CCoinControl& coin_control,
                                          const CoinSelectionParams& coin_selection_params) EXCLUSIVE_LOCKS_REQUIRED(wallet.cs_wallet);

struct CreatedTransactionResult
{
    CTransactionRef tx;
    CAmount fee;
    FeeCalculation fee_calc;
    int change_pos;

    CreatedTransactionResult(CTransactionRef _tx, CAmount _fee, int _change_pos, const FeeCalculation& _fee_calc)
        : tx(_tx), fee(_fee), fee_calc(_fee_calc), change_pos(_change_pos) {}
};

/**
 * Create a new transaction paying the recipients with a set of coins
 * selected by SelectCoins(); Also create the change output, when needed
 * @note passing change_pos as -1 will result in setting a random position
 */
util::Result<CreatedTransactionResult> CreateTransaction(CWallet& wallet, const std::vector<CRecipient>& vecSend, int change_pos, const CCoinControl& coin_control, bool sign = true);

/**
 * Insert additional inputs into the transaction by
 * calling CreateTransaction();
 */
bool FundTransaction(CWallet& wallet, CMutableTransaction& tx, CAmount& nFeeRet, int& nChangePosInOut, bilingual_str& error, bool lockUnspents, const std::set<int>& setSubtractFeeFromOutputs, CCoinControl);
} // namespace wallet

#endif // BITCOIN_WALLET_SPEND_H<|MERGE_RESOLUTION|>--- conflicted
+++ resolved
@@ -76,12 +76,10 @@
     bool only_spendable{true};
     // By default, do not include immature coinbase outputs
     bool include_immature_coinbase{false};
-<<<<<<< HEAD
-    bool cc_format{false};
-=======
     // By default, skip locked UTXOs
     bool skip_locked{true};
->>>>>>> 2cfe3796
+    // Particl, format for coincontrol
+    bool cc_format{false};
 };
 
 /**
