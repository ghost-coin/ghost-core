--- conflicted
+++ resolved
@@ -2759,12 +2759,6 @@
         }
     }
 
-<<<<<<< HEAD
-        std::vector<uint8_t> vchAmount(8);
-        memcpy(&vchAmount[0], &amount, 8);
-        if (!ProduceSignature(*provider, MutableTransactionSignatureCreator(&tx, nIn, vchAmount, SIGHASH_ALL), scriptPubKey, sigdata)) {
-            return false;
-=======
     // Complete if every input is now signed
     complete = true;
     for (const auto& input : psbtx.inputs) {
@@ -2781,7 +2775,18 @@
     for (const auto& spk_man_pair : m_spk_managers) {
         if (spk_man_pair.second->CanProvide(script_pub_key, sigdata)) {
             return spk_man_pair.second->SignMessage(message, pkhash, str_sig);
->>>>>>> ccb2c9e7
+        }
+    }
+    return SigningResult::PRIVATE_KEY_NOT_AVAILABLE;
+}
+
+SigningResult CWallet::SignMessage(const std::string& message, const CKeyID256 &keyID256, std::string& str_sig) const
+{
+    SignatureData sigdata;
+    CScript script_pub_key = GetScriptForDestination(keyID256);
+    for (const auto& spk_man_pair : m_spk_managers) {
+        if (spk_man_pair.second->CanProvide(script_pub_key, sigdata)) {
+            return spk_man_pair.second->SignMessage(message, keyID256, str_sig);
         }
     }
     return SigningResult::PRIVATE_KEY_NOT_AVAILABLE;
@@ -3233,34 +3238,9 @@
             txNew.vin.push_back(CTxIn(coin.outpoint, CScript(), nSequence));
         }
 
-<<<<<<< HEAD
-        if (sign)
-        {
-            int nIn = 0;
-            for (const auto& coin : selected_coins)
-            {
-                const CScript& scriptPubKey = coin.txout.scriptPubKey;
-                SignatureData sigdata;
-
-                std::unique_ptr<SigningProvider> provider = GetSigningProvider(scriptPubKey);
-                CAmount nValue = coin.GetValue();
-                std::vector<uint8_t> vchAmount(8);
-                memcpy(&vchAmount[0], &nValue, 8);
-                if (!provider || !ProduceSignature(*provider, MutableTransactionSignatureCreator(&txNew, nIn, vchAmount, SIGHASH_ALL), scriptPubKey, sigdata))
-                {
-                    strFailReason = _("Signing transaction failed").translated;
-                    return false;
-                } else {
-                    UpdateInput(txNew.vin.at(nIn), sigdata);
-                }
-
-                nIn++;
-            }
-=======
         if (sign && !SignTransaction(txNew)) {
             strFailReason = _("Signing transaction failed").translated;
             return false;
->>>>>>> ccb2c9e7
         }
 
         // Return the constructed transaction data.
