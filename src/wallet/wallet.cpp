// Copyright (c) 2009-2010 Satoshi Nakamoto
// Copyright (c) 2009-2019 The Bitcoin Core developers
// Distributed under the MIT software license, see the accompanying
// file COPYING or http://www.opensource.org/licenses/mit-license.php.

#include <wallet/wallet.h>

#include <chain.h>
#include <consensus/consensus.h>
#include <consensus/validation.h>
#include <fs.h>
#include <interfaces/chain.h>
#include <interfaces/wallet.h>
#include <key.h>
#include <key_io.h>
#include <policy/fees.h>
#include <policy/policy.h>
#include <primitives/block.h>
#include <primitives/transaction.h>
#include <script/descriptor.h>
#include <script/script.h>
#include <script/signingprovider.h>
#include <util/bip32.h>
#include <util/error.h>
#include <util/fees.h>
#include <util/moneystr.h>
#include <util/rbf.h>
#include <util/translation.h>
#include <util/validation.h>
#include <wallet/coincontrol.h>
#include <wallet/fees.h>

#include <algorithm>
#include <assert.h>

#include <boost/algorithm/string/replace.hpp>

#include <wallet/hdwallet.h>

const std::map<uint64_t,std::string> WALLET_FLAG_CAVEATS{
    {WALLET_FLAG_AVOID_REUSE,
        "You need to rescan the blockchain in order to correctly mark used "
        "destinations in the past. Until this is done, some destinations may "
        "be considered unused, even if the opposite is the case."
    },
};

static const size_t OUTPUT_GROUP_MAX_ENTRIES = 10;

static CCriticalSection cs_wallets;
static std::vector<std::shared_ptr<CWallet>> vpwallets GUARDED_BY(cs_wallets);

bool AddWallet(const std::shared_ptr<CWallet>& wallet)
{
    LOCK(cs_wallets);
    assert(wallet);
    std::vector<std::shared_ptr<CWallet>>::const_iterator i = std::find(vpwallets.begin(), vpwallets.end(), wallet);
    if (i != vpwallets.end()) return false;
    vpwallets.push_back(wallet);
    NotifyWalletAdded(wallet);
    return true;
}

bool RemoveWallet(const std::shared_ptr<CWallet>& wallet)
{
    LOCK(cs_wallets);
    assert(wallet);
    std::vector<std::shared_ptr<CWallet>>::iterator i = std::find(vpwallets.begin(), vpwallets.end(), wallet);
    if (i == vpwallets.end()) return false;
    vpwallets.erase(i);
    return true;
}

bool HasWallets()
{
    LOCK(cs_wallets);
    return !vpwallets.empty();
}

std::vector<std::shared_ptr<CWallet>> GetWallets()
{
    LOCK(cs_wallets);
    return vpwallets;
}

std::shared_ptr<CWallet> GetWallet(const std::string& name)
{
    LOCK(cs_wallets);
    for (const std::shared_ptr<CWallet>& wallet : vpwallets) {
        if (wallet->GetName() == name) return wallet;
    }
    return nullptr;
}

static Mutex g_wallet_release_mutex;
static std::condition_variable g_wallet_release_cv;
static std::set<std::string> g_unloading_wallet_set;

// Custom deleter for shared_ptr<CWallet>.
static void ReleaseWallet(CWallet* wallet)
{
    // Unregister and delete the wallet right after BlockUntilSyncedToCurrentChain
    // so that it's in sync with the current chainstate.
    const std::string name = wallet->GetName();
    wallet->WalletLogPrintf("Releasing wallet\n");
    wallet->BlockUntilSyncedToCurrentChain();
    wallet->Flush();
    wallet->m_chain_notifications_handler.reset();
    delete wallet;
    // Wallet is now released, notify UnloadWallet, if any.
    {
        LOCK(g_wallet_release_mutex);
        if (g_unloading_wallet_set.erase(name) == 0) {
            // UnloadWallet was not called for this wallet, all done.
            return;
        }
    }
    g_wallet_release_cv.notify_all();
}

void UnloadWallet(std::shared_ptr<CWallet>&& wallet)
{
    // Mark wallet for unloading.
    const std::string name = wallet->GetName();
    {
        LOCK(g_wallet_release_mutex);
        auto it = g_unloading_wallet_set.insert(name);
        assert(it.second);
    }
    // The wallet can be in use so it's not possible to explicitly unload here.
    // Notify the unload intent so that all remaining shared pointers are
    // released.
    wallet->NotifyUnload();
    // Time to ditch our shared_ptr and wait for ReleaseWallet call.
    wallet.reset();
    {
        WAIT_LOCK(g_wallet_release_mutex, lock);
        while (g_unloading_wallet_set.count(name) == 1) {
            g_wallet_release_cv.wait(lock);
        }
    }
}

std::shared_ptr<CWallet> LoadWallet(interfaces::Chain& chain, const WalletLocation& location, std::string& error, std::vector<std::string>& warnings)
{
    if (!CWallet::Verify(chain, location, false, error, warnings)) {
        error = "Wallet file verification failed: " + error;
        return nullptr;
    }

    std::shared_ptr<CWallet> wallet = CWallet::CreateWalletFromFile(chain, location, error, warnings);
    if (!wallet) {
        error = "Wallet loading failed: " + error;
        return nullptr;
    }
    if (fParticlMode && !((CHDWallet*)wallet.get())->Initialise()) {
        error = "Particl wallet initialise failed.";
        return nullptr;
    }

    AddWallet(wallet);
    wallet->postInitProcess();

    if (fParticlMode) {
        RestartStakingThreads();
    }
    return wallet;
}

std::shared_ptr<CWallet> LoadWallet(interfaces::Chain& chain, const std::string& name, std::string& error, std::vector<std::string>& warnings)
{
    return LoadWallet(chain, WalletLocation(name), error, warnings);
}

WalletCreationStatus CreateWallet(interfaces::Chain& chain, const SecureString& passphrase, uint64_t wallet_creation_flags, const std::string& name, std::string& error, std::vector<std::string>& warnings, std::shared_ptr<CWallet>& result)
{
    // Indicate that the wallet is actually supposed to be blank and not just blank to make it encrypted
    bool create_blank = (wallet_creation_flags & WALLET_FLAG_BLANK_WALLET);

    // Born encrypted wallets need to be created blank first.
    if (!passphrase.empty()) {
        wallet_creation_flags |= WALLET_FLAG_BLANK_WALLET;
    }

    // Check the wallet file location
    WalletLocation location(name);
    if (location.Exists()) {
        error = "Wallet " + location.GetName() + " already exists.";
        return WalletCreationStatus::CREATION_FAILED;
    }

    // Wallet::Verify will check if we're trying to create a wallet with a duplicate name.
    if (!CWallet::Verify(chain, location, false, error, warnings)) {
        error = "Wallet file verification failed: " + error;
        return WalletCreationStatus::CREATION_FAILED;
    }

    // Do not allow a passphrase when private keys are disabled
    if (!passphrase.empty() && (wallet_creation_flags & WALLET_FLAG_DISABLE_PRIVATE_KEYS)) {
        error = "Passphrase provided but private keys are disabled. A passphrase is only used to encrypt private keys, so cannot be used for wallets with private keys disabled.";
        return WalletCreationStatus::CREATION_FAILED;
    }

    // Make the wallet
    std::shared_ptr<CWallet> wallet = CWallet::CreateWalletFromFile(chain, location, error, warnings, wallet_creation_flags);
    if (!wallet) {
        error = "Wallet creation failed: " + error;
        return WalletCreationStatus::CREATION_FAILED;
    }
    if (fParticlMode && !GetParticlWallet(wallet.get())->Initialise()) {
        error = "Wallet initialisation failed";
        return WalletCreationStatus::CREATION_FAILED;
    }

    // Encrypt the wallet
    if (!passphrase.empty() && !(wallet_creation_flags & WALLET_FLAG_DISABLE_PRIVATE_KEYS)) {
        if (!wallet->EncryptWallet(passphrase)) {
            error = "Error: Wallet created but failed to encrypt.";
            return WalletCreationStatus::ENCRYPTION_FAILED;
        }
        if (!create_blank) {
            // Unlock the wallet
            if (!wallet->Unlock(passphrase)) {
                error = "Error: Wallet was encrypted but could not be unlocked";
                return WalletCreationStatus::ENCRYPTION_FAILED;
            }

            // Set a seed for the wallet
<<<<<<< HEAD
            if (fParticlMode && !!GetParticlWallet(wallet.get())->MakeDefaultAccount()) {
                error = "Error: MakeDefaultAccount failed";
                return WalletCreationStatus::CREATION_FAILED;
            } else {
                CPubKey master_pub_key = wallet->GenerateNewSeed();
                wallet->SetHDSeed(master_pub_key);
                wallet->NewKeyPool();
            }
=======
            CPubKey master_pub_key = wallet->m_spk_man->GenerateNewSeed();
            wallet->m_spk_man->SetHDSeed(master_pub_key);
            wallet->m_spk_man->NewKeyPool();
>>>>>>> 6a97e8a0

            // Relock the wallet
            wallet->Lock();
        }
    }
    AddWallet(wallet);
    wallet->postInitProcess();
    result = wallet;
    return WalletCreationStatus::SUCCESS;
}

<<<<<<< HEAD
const uint32_t BIP32_HARDENED_KEY_LIMIT = 0x80000000;

const uint256 ABANDON_HASH(uint256S("0000000000000000000000000000000000000000000000000000000000000001"));
=======
const uint256 CWalletTx::ABANDON_HASH(uint256S("0000000000000000000000000000000000000000000000000000000000000001"));
>>>>>>> 6a97e8a0

/** @defgroup mapWallet
 *
 * @{
 */

std::string COutput::ToString() const
{
    return strprintf("COutput(%s, %d, %d) [%s]", tx->GetHash().ToString(), i, nDepth, FormatMoney(tx->tx->vout[i].nValue));
}

std::vector<CKeyID> GetAffectedKeys(const CScript& spk, const SigningProvider& provider);

const CWalletTx* CWallet::GetWalletTx(const uint256& hash) const
{
    LOCK(cs_wallet);
    std::map<uint256, CWalletTx>::const_iterator it = mapWallet.find(hash);
    if (it == mapWallet.end())
        return nullptr;
    return &(it->second);
}

<<<<<<< HEAD
CPubKey CWallet::GenerateNewKey(WalletBatch &batch, bool internal)
{
    assert(!IsWalletFlagSet(WALLET_FLAG_DISABLE_PRIVATE_KEYS));
    assert(!IsWalletFlagSet(WALLET_FLAG_BLANK_WALLET));
    AssertLockHeld(cs_wallet);
    bool fCompressed = CanSupportFeature(FEATURE_COMPRPUBKEY); // default to compressed public keys if we want 0.6.0 wallets

    CKey secret;

    // Create new metadata
    int64_t nCreationTime = GetTime();
    CKeyMetadata metadata(nCreationTime);

    // use HD key derivation if HD was enabled during wallet creation and a seed is present
    if (IsHDEnabled()) {
        DeriveNewChildKey(batch, metadata, secret, (CanSupportFeature(FEATURE_HD_SPLIT) ? internal : false));
    } else {
        secret.MakeNewKey(fCompressed);
    }

    // Compressed public keys were introduced in version 0.6.0
    if (fCompressed) {
        SetMinVersion(FEATURE_COMPRPUBKEY);
    }

    CPubKey pubkey = secret.GetPubKey();
    assert(secret.VerifyPubKey(pubkey));

    mapKeyMetadata[pubkey.GetID()] = metadata;
    UpdateTimeFirstKey(nCreationTime);

    if (!AddKeyPubKeyWithDB(batch, secret, pubkey)) {
        throw std::runtime_error(std::string(__func__) + ": AddKey failed");
    }
    return pubkey;
}

void CWallet::DeriveNewChildKey(WalletBatch &batch, CKeyMetadata& metadata, CKey& secret, bool internal)
{
    // for now we use a fixed keypath scheme of m/0'/0'/k
    CKey seed;                     //seed (256bit)
    CExtKey masterKey;             //hd master key
    CExtKey accountKey;            //key at m/0'
    CExtKey chainChildKey;         //key at m/0'/0' (external) or m/0'/1' (internal)
    CExtKey childKey;              //key at m/0'/0'/<n>'

    // try to get the seed
    if (!GetKey(hdChain.seed_id, seed))
        throw std::runtime_error(std::string(__func__) + ": seed not found");

    masterKey.SetSeed(seed.begin(), seed.size());

    // derive m/0'
    // use hardened derivation (child keys >= 0x80000000 are hardened after bip32)
    masterKey.Derive(accountKey, BIP32_HARDENED_KEY_LIMIT);

    // derive m/0'/0' (external chain) OR m/0'/1' (internal chain)
    assert(internal ? CanSupportFeature(FEATURE_HD_SPLIT) : true);
    accountKey.Derive(chainChildKey, BIP32_HARDENED_KEY_LIMIT+(internal ? 1 : 0));

    // derive child key at next index, skip keys already known to the wallet
    do {
        // always derive hardened keys
        // childIndex | BIP32_HARDENED_KEY_LIMIT = derive childIndex in hardened child-index-range
        // example: 1 | BIP32_HARDENED_KEY_LIMIT == 0x80000001 == 2147483649
        if (internal) {
            chainChildKey.Derive(childKey, hdChain.nInternalChainCounter | BIP32_HARDENED_KEY_LIMIT);
            metadata.hdKeypath = "m/0'/1'/" + std::to_string(hdChain.nInternalChainCounter) + "'";
            metadata.key_origin.path.push_back(0 | BIP32_HARDENED_KEY_LIMIT);
            metadata.key_origin.path.push_back(1 | BIP32_HARDENED_KEY_LIMIT);
            metadata.key_origin.path.push_back(hdChain.nInternalChainCounter | BIP32_HARDENED_KEY_LIMIT);
            hdChain.nInternalChainCounter++;
        }
        else {
            chainChildKey.Derive(childKey, hdChain.nExternalChainCounter | BIP32_HARDENED_KEY_LIMIT);
            metadata.hdKeypath = "m/0'/0'/" + std::to_string(hdChain.nExternalChainCounter) + "'";
            metadata.key_origin.path.push_back(0 | BIP32_HARDENED_KEY_LIMIT);
            metadata.key_origin.path.push_back(0 | BIP32_HARDENED_KEY_LIMIT);
            metadata.key_origin.path.push_back(hdChain.nExternalChainCounter | BIP32_HARDENED_KEY_LIMIT);
            hdChain.nExternalChainCounter++;
        }
    } while (HaveKey(childKey.key.GetPubKey().GetID()));
    secret = childKey.key;
    metadata.hd_seed_id = hdChain.seed_id;
    CKeyID master_id = masterKey.key.GetPubKey().GetID();
    std::copy(master_id.begin(), master_id.begin() + 4, metadata.key_origin.fingerprint);
    metadata.has_key_origin = true;
    // update the chain model in the database
    if (!batch.WriteHDChain(hdChain))
        throw std::runtime_error(std::string(__func__) + ": Writing HD chain model failed");
}

bool CWallet::AddKeyPubKeyWithDB(WalletBatch& batch, const CKey& secret, const CPubKey& pubkey)
{
    AssertLockHeld(cs_wallet);

    // Make sure we aren't adding private keys to private key disabled wallets
    assert(!IsWalletFlagSet(WALLET_FLAG_DISABLE_PRIVATE_KEYS));

    // FillableSigningProvider has no concept of wallet databases, but calls AddCryptedKey
    // which is overridden below.  To avoid flushes, the database handle is
    // tunneled through to it.
    bool needsDB = !encrypted_batch;
    if (needsDB) {
        encrypted_batch = &batch;
    }
    if (!AddKeyPubKeyInner(secret, pubkey)) {
        if (needsDB) encrypted_batch = nullptr;
        return false;
    }
    if (needsDB) encrypted_batch = nullptr;

    // check if we need to remove from watch-only
    CScript script;
    script = GetScriptForDestination(PKHash(pubkey));
    if (HaveWatchOnly(script)) {
        RemoveWatchOnly(script);
    }
    script = GetScriptForRawPubKey(pubkey);
    if (HaveWatchOnly(script)) {
        RemoveWatchOnly(script);
    }

    if (!IsCrypted()) {
        return batch.WriteKey(pubkey,
                              secret.GetPrivKey(),
                              mapKeyMetadata[pubkey.GetID()]);
    }
    UnsetWalletFlagWithDB(batch, WALLET_FLAG_BLANK_WALLET);
    return true;
}

bool CWallet::AddKeyPubKey(const CKey& secret, const CPubKey &pubkey)
{
    WalletBatch batch(*database);
    return CWallet::AddKeyPubKeyWithDB(batch, secret, pubkey);
}

bool CWallet::AddCryptedKey(const CPubKey &vchPubKey,
                            const std::vector<unsigned char> &vchCryptedSecret)
{
    if (!AddCryptedKeyInner(vchPubKey, vchCryptedSecret))
        return false;
    {
        LOCK(cs_wallet);
        if (encrypted_batch)
            return encrypted_batch->WriteCryptedKey(vchPubKey,
                                                        vchCryptedSecret,
                                                        mapKeyMetadata[vchPubKey.GetID()]);
        else
            return WalletBatch(*database).WriteCryptedKey(vchPubKey,
                                                            vchCryptedSecret,
                                                            mapKeyMetadata[vchPubKey.GetID()]);
    }
}

void CWallet::LoadKeyMetadata(const CKeyID& keyID, const CKeyMetadata& meta)
{
    AssertLockHeld(cs_wallet);
    UpdateTimeFirstKey(meta.nCreateTime);
    mapKeyMetadata[keyID] = meta;
}

void CWallet::LoadScriptMetadata(const CScriptID& script_id, const CKeyMetadata& meta)
{
    AssertLockHeld(cs_wallet);
    UpdateTimeFirstKey(meta.nCreateTime);
    m_script_metadata[script_id] = meta;
}

=======
>>>>>>> 6a97e8a0
void CWallet::UpgradeKeyMetadata()
{
    AssertLockHeld(m_spk_man->cs_wallet);
    if (m_spk_man) {
        m_spk_man->UpgradeKeyMetadata();
    }
}

bool CWallet::Unlock(const SecureString& strWalletPassphrase, bool accept_no_keys)
{
    CCrypter crypter;
    CKeyingMaterial _vMasterKey;

    {
        LOCK(cs_wallet);
        for (const MasterKeyMap::value_type& pMasterKey : mapMasterKeys)
        {
            if(!crypter.SetKeyFromPassphrase(strWalletPassphrase, pMasterKey.second.vchSalt, pMasterKey.second.nDeriveIterations, pMasterKey.second.nDerivationMethod))
                return false;
            if (!crypter.Decrypt(pMasterKey.second.vchCryptedKey, _vMasterKey))
                continue; // try another master key
            if (Unlock(_vMasterKey, accept_no_keys)) {
                // Now that we've unlocked, upgrade the key metadata
                UpgradeKeyMetadata();
                return true;
            }
        }
    }
    return false;
}

bool CWallet::ChangeWalletPassphrase(const SecureString& strOldWalletPassphrase, const SecureString& strNewWalletPassphrase)
{
    bool fWasLocked = IsLocked();

    {
        LOCK(cs_wallet);
        Lock();

        CCrypter crypter;
        CKeyingMaterial _vMasterKey;
        for (MasterKeyMap::value_type& pMasterKey : mapMasterKeys)
        {
            if(!crypter.SetKeyFromPassphrase(strOldWalletPassphrase, pMasterKey.second.vchSalt, pMasterKey.second.nDeriveIterations, pMasterKey.second.nDerivationMethod))
                return false;
            if (!crypter.Decrypt(pMasterKey.second.vchCryptedKey, _vMasterKey))
                return false;
            if (0 == ExtKeyUnlock(_vMasterKey)
                && Unlock(_vMasterKey, true))
            {
                int64_t nStartTime = GetTimeMillis();
                crypter.SetKeyFromPassphrase(strNewWalletPassphrase, pMasterKey.second.vchSalt, pMasterKey.second.nDeriveIterations, pMasterKey.second.nDerivationMethod);
                pMasterKey.second.nDeriveIterations = static_cast<unsigned int>(pMasterKey.second.nDeriveIterations * (100 / ((double)(GetTimeMillis() - nStartTime))));

                nStartTime = GetTimeMillis();
                crypter.SetKeyFromPassphrase(strNewWalletPassphrase, pMasterKey.second.vchSalt, pMasterKey.second.nDeriveIterations, pMasterKey.second.nDerivationMethod);
                pMasterKey.second.nDeriveIterations = (pMasterKey.second.nDeriveIterations + static_cast<unsigned int>(pMasterKey.second.nDeriveIterations * 100 / ((double)(GetTimeMillis() - nStartTime)))) / 2;

                if (pMasterKey.second.nDeriveIterations < 25000)
                    pMasterKey.second.nDeriveIterations = 25000;

                WalletLogPrintf("Wallet passphrase changed to an nDeriveIterations of %i\n", pMasterKey.second.nDeriveIterations);

                if (!crypter.SetKeyFromPassphrase(strNewWalletPassphrase, pMasterKey.second.vchSalt, pMasterKey.second.nDeriveIterations, pMasterKey.second.nDerivationMethod))
                    return false;
                if (!crypter.Encrypt(_vMasterKey, pMasterKey.second.vchCryptedKey))
                    return false;
                WalletBatch(*database).WriteMasterKey(pMasterKey.first, pMasterKey.second);
                if (fWasLocked)
                    Lock();
                return true;
            }
        }
    }

    return false;
}

void CWallet::ChainStateFlushed(const CBlockLocator& loc)
{
    WalletBatch batch(*database);
    batch.WriteBestBlock(loc);
}

void CWallet::SetMinVersion(enum WalletFeature nVersion, WalletBatch* batch_in, bool fExplicit)
{
    LOCK(cs_wallet);
    if (nWalletVersion >= nVersion)
        return;

    // when doing an explicit upgrade, if we pass the max version permitted, upgrade all the way
    if (fExplicit && nVersion > nWalletMaxVersion)
            nVersion = FEATURE_LATEST;

    nWalletVersion = nVersion;

    if (nVersion > nWalletMaxVersion)
        nWalletMaxVersion = nVersion;

    {
        WalletBatch* batch = batch_in ? batch_in : new WalletBatch(*database);
        if (nWalletVersion > 40000)
            batch->WriteMinVersion(nWalletVersion);
        if (!batch_in)
            delete batch;
    }
}

bool CWallet::SetMaxVersion(int nVersion)
{
    LOCK(cs_wallet);
    // cannot downgrade below current version
    if (nWalletVersion > nVersion)
        return false;

    nWalletMaxVersion = nVersion;

    return true;
}

std::set<uint256> CWallet::GetConflicts(const uint256& txid) const
{
    std::set<uint256> result;
    AssertLockHeld(cs_wallet);

    std::map<uint256, CWalletTx>::const_iterator it = mapWallet.find(txid);
    if (it == mapWallet.end())
        return result;
    const CWalletTx& wtx = it->second;

    std::pair<TxSpends::const_iterator, TxSpends::const_iterator> range;

    for (const CTxIn& txin : wtx.tx->vin)
    {
        if (mapTxSpends.count(txin.prevout) <= 1)
            continue;  // No conflict if zero or one spends
        range = mapTxSpends.equal_range(txin.prevout);
        for (TxSpends::const_iterator _it = range.first; _it != range.second; ++_it)
            result.insert(_it->second);
    }
    return result;
}

bool CWallet::HasWalletSpend(const uint256& txid) const
{
    AssertLockHeld(cs_wallet);
    auto iter = mapTxSpends.lower_bound(COutPoint(txid, 0));
    return (iter != mapTxSpends.end() && iter->first.hash == txid);
}

void CWallet::Flush(bool shutdown)
{
    database->Flush(shutdown);
}

void CWallet::SyncMetaData(std::pair<TxSpends::iterator, TxSpends::iterator> range)
{
    // We want all the wallet transactions in range to have the same metadata as
    // the oldest (smallest nOrderPos).
    // So: find smallest nOrderPos:

    int nMinOrderPos = std::numeric_limits<int>::max();
    const CWalletTx* copyFrom = nullptr;
    for (TxSpends::iterator it = range.first; it != range.second; ++it) {
        const CWalletTx* wtx = &mapWallet.at(it->second);
        if (wtx->nOrderPos < nMinOrderPos) {
            nMinOrderPos = wtx->nOrderPos;
            copyFrom = wtx;
        }
    }

    if (!copyFrom) {
        return;
    }

    // Now copy data from copyFrom to rest:
    for (TxSpends::iterator it = range.first; it != range.second; ++it)
    {
        const uint256& hash = it->second;
        CWalletTx* copyTo = &mapWallet.at(hash);
        if (copyFrom == copyTo) continue;
        assert(copyFrom && "Oldest wallet transaction in range assumed to have been found.");
        if (!copyFrom->IsEquivalentTo(*copyTo)) continue;
        copyTo->mapValue = copyFrom->mapValue;
        copyTo->vOrderForm = copyFrom->vOrderForm;
        // fTimeReceivedIsTxTime not copied on purpose
        // nTimeReceived not copied on purpose
        copyTo->nTimeSmart = copyFrom->nTimeSmart;
        copyTo->fFromMe = copyFrom->fFromMe;
        // nOrderPos not copied on purpose
        // cached members not copied on purpose
    }
}

/**
 * Outpoint is spent if any non-conflicted transaction
 * spends it:
 */
bool CWallet::IsSpent(interfaces::Chain::Lock& locked_chain, const uint256& hash, unsigned int n) const
{
    const COutPoint outpoint(hash, n);
    std::pair<TxSpends::const_iterator, TxSpends::const_iterator> range;
    range = mapTxSpends.equal_range(outpoint);

    for (TxSpends::const_iterator it = range.first; it != range.second; ++it)
    {
        const uint256& wtxid = it->second;
        std::map<uint256, CWalletTx>::const_iterator mit = mapWallet.find(wtxid);
        if (mit != mapWallet.end()) {
            int depth = mit->second.GetDepthInMainChain(locked_chain);
            if (depth > 0  || (depth == 0 && !mit->second.isAbandoned()))
                return true; // Spent
        }
    }
    return false;
}

void CWallet::AddToSpends(const COutPoint& outpoint, const uint256& wtxid)
{
    mapTxSpends.insert(std::make_pair(outpoint, wtxid));

    UnlockCoin(outpoint);

    std::pair<TxSpends::iterator, TxSpends::iterator> range;
    range = mapTxSpends.equal_range(outpoint);
    SyncMetaData(range);
}


void CWallet::AddToSpends(const uint256& wtxid)
{
    auto it = mapWallet.find(wtxid);
    assert(it != mapWallet.end());
    CWalletTx& thisTx = it->second;
    if (thisTx.IsCoinBase()) // Coinbases don't spend anything!
        return;

    for (const CTxIn& txin : thisTx.tx->vin)
        AddToSpends(txin.prevout, wtxid);
}

bool CWallet::EncryptWallet(const SecureString& strWalletPassphrase)
{
    if (IsCrypted())
        return false;

    CKeyingMaterial _vMasterKey;

    _vMasterKey.resize(WALLET_CRYPTO_KEY_SIZE);
    GetStrongRandBytes(&_vMasterKey[0], WALLET_CRYPTO_KEY_SIZE);

    CMasterKey kMasterKey;

    kMasterKey.vchSalt.resize(WALLET_CRYPTO_SALT_SIZE);
    GetStrongRandBytes(&kMasterKey.vchSalt[0], WALLET_CRYPTO_SALT_SIZE);

    CCrypter crypter;
    int64_t nStartTime = GetTimeMillis();
    crypter.SetKeyFromPassphrase(strWalletPassphrase, kMasterKey.vchSalt, 25000, kMasterKey.nDerivationMethod);
    kMasterKey.nDeriveIterations = static_cast<unsigned int>(2500000 / ((double)(GetTimeMillis() - nStartTime)));

    nStartTime = GetTimeMillis();
    crypter.SetKeyFromPassphrase(strWalletPassphrase, kMasterKey.vchSalt, kMasterKey.nDeriveIterations, kMasterKey.nDerivationMethod);
    kMasterKey.nDeriveIterations = (kMasterKey.nDeriveIterations + static_cast<unsigned int>(kMasterKey.nDeriveIterations * 100 / ((double)(GetTimeMillis() - nStartTime)))) / 2;

    if (kMasterKey.nDeriveIterations < 25000)
        kMasterKey.nDeriveIterations = 25000;

    WalletLogPrintf("Encrypting Wallet with an nDeriveIterations of %i\n", kMasterKey.nDeriveIterations);

    if (!crypter.SetKeyFromPassphrase(strWalletPassphrase, kMasterKey.vchSalt, kMasterKey.nDeriveIterations, kMasterKey.nDerivationMethod))
        return false;
    if (!crypter.Encrypt(_vMasterKey, kMasterKey.vchCryptedKey))
        return false;

    {
        LOCK(cs_wallet);
        mapMasterKeys[++nMasterKeyMaxID] = kMasterKey;
        assert(!encrypted_batch);
        encrypted_batch = new WalletBatch(*database);
        if (!encrypted_batch->TxnBegin()) {
            delete encrypted_batch;
            encrypted_batch = nullptr;
            return false;
        }
        encrypted_batch->WriteMasterKey(nMasterKeyMaxID, kMasterKey);

        if (auto spk_man = m_spk_man.get()) {
            if (!spk_man->EncryptKeys(_vMasterKey)) {
                encrypted_batch->TxnAbort();
                delete encrypted_batch;
                encrypted_batch = nullptr;
                // We now probably have half of our keys encrypted in memory, and half not...
                // die and let the user reload the unencrypted wallet.
                assert(false);
            }
        }

        // Encryption was introduced in version 0.4.0
        SetMinVersion(FEATURE_WALLETCRYPT, encrypted_batch, true);

        if (!encrypted_batch->TxnCommit()) {
            delete encrypted_batch;
            encrypted_batch = nullptr;
            // We now have keys encrypted in memory, but not on disk...
            // die to avoid confusion and let the user reload the unencrypted wallet.
            assert(false);
        }

        delete encrypted_batch;
        encrypted_batch = nullptr;

        Lock();
        Unlock(strWalletPassphrase);

        // if we are using HD, replace the HD seed with a new one
        if (m_spk_man->IsHDEnabled()) {
            m_spk_man->SetHDSeed(m_spk_man->GenerateNewSeed());
        }

        m_spk_man->NewKeyPool();
        Lock();

        // Need to completely rewrite the wallet file; if we don't, bdb might keep
        // bits of the unencrypted private key in slack space in the database file.
        database->Rewrite();

        // BDB seems to have a bad habit of writing old data into
        // slack space in .dat files; that is bad if the old data is
        // unencrypted private keys. So:
        database->ReloadDbEnv();

    }
    NotifyStatusChanged(this);

    return true;
}

DBErrors CWallet::ReorderTransactions()
{
    LOCK(cs_wallet);
    WalletBatch batch(*database);

    // Old wallets didn't have any defined order for transactions
    // Probably a bad idea to change the output of this

    // First: get all CWalletTx into a sorted-by-time multimap.
    typedef std::multimap<int64_t, CWalletTx*> TxItems;
    TxItems txByTime;

    for (auto& entry : mapWallet)
    {
        CWalletTx* wtx = &entry.second;
        txByTime.insert(std::make_pair(wtx->nTimeReceived, wtx));
    }

    nOrderPosNext = 0;
    std::vector<int64_t> nOrderPosOffsets;
    for (TxItems::iterator it = txByTime.begin(); it != txByTime.end(); ++it)
    {
        CWalletTx *const pwtx = (*it).second;
        int64_t& nOrderPos = pwtx->nOrderPos;

        if (nOrderPos == -1)
        {
            nOrderPos = nOrderPosNext++;
            nOrderPosOffsets.push_back(nOrderPos);

            if (!batch.WriteTx(*pwtx))
                return DBErrors::LOAD_FAIL;
        }
        else
        {
            int64_t nOrderPosOff = 0;
            for (const int64_t& nOffsetStart : nOrderPosOffsets)
            {
                if (nOrderPos >= nOffsetStart)
                    ++nOrderPosOff;
            }
            nOrderPos += nOrderPosOff;
            nOrderPosNext = std::max(nOrderPosNext, nOrderPos + 1);

            if (!nOrderPosOff)
                continue;

            // Since we're changing the order, write it back
            if (!batch.WriteTx(*pwtx))
                return DBErrors::LOAD_FAIL;
        }
    }
    batch.WriteOrderPosNext(nOrderPosNext);

    return DBErrors::LOAD_OK;
}

int64_t CWallet::IncOrderPosNext(WalletBatch* batch)
{
    AssertLockHeld(cs_wallet);
    int64_t nRet = nOrderPosNext++;
    if (batch) {
        batch->WriteOrderPosNext(nOrderPosNext);
    } else {
        WalletBatch(*database).WriteOrderPosNext(nOrderPosNext);
    }
    return nRet;
}

void CWallet::MarkDirty()
{
    {
        LOCK(cs_wallet);
        for (std::pair<const uint256, CWalletTx>& item : mapWallet)
            item.second.MarkDirty();
    }
}

bool CWallet::MarkReplaced(const uint256& originalHash, const uint256& newHash)
{
    LOCK(cs_wallet);

    auto mi = mapWallet.find(originalHash);

    // There is a bug if MarkReplaced is not called on an existing wallet transaction.
    assert(mi != mapWallet.end());

    CWalletTx& wtx = (*mi).second;

    // Ensure for now that we're not overwriting data
    assert(wtx.mapValue.count("replaced_by_txid") == 0);

    wtx.mapValue["replaced_by_txid"] = newHash.ToString();

    WalletBatch batch(*database, "r+");

    bool success = true;
    if (!batch.WriteTx(wtx)) {
        WalletLogPrintf("%s: Updating batch tx %s failed\n", __func__, wtx.GetHash().ToString());
        success = false;
    }

    NotifyTransactionChanged(this, originalHash, CT_UPDATED);

    return success;
}

void CWallet::SetUsedDestinationState(const uint256& hash, unsigned int n, bool used)
{
    const CWalletTx* srctx = GetWalletTx(hash);
    if (!srctx) return;

    CTxDestination dst;
    if (ExtractDestination(srctx->tx->vout[n].scriptPubKey, dst)) {
        if (IsMine(dst)) {
            LOCK(cs_wallet);
            if (used && !GetDestData(dst, "used", nullptr)) {
                AddDestData(dst, "used", "p"); // p for "present", opposite of absent (null)
            } else if (!used && GetDestData(dst, "used", nullptr)) {
                EraseDestData(dst, "used");
            }
        }
    }
}

bool CWallet::IsUsedDestination(const CTxDestination& dst) const
{
    LOCK(cs_wallet);
    return IsMine(dst) && GetDestData(dst, "used", nullptr);
}

bool CWallet::IsUsedDestination(const uint256& hash, unsigned int n) const
{
    CTxDestination dst;
    const CWalletTx* srctx = GetWalletTx(hash);
    return srctx && ExtractDestination(srctx->tx->vout[n].scriptPubKey, dst) && IsUsedDestination(dst);
}

bool CWallet::AddToWallet(const CWalletTx& wtxIn, bool fFlushOnClose)
{
    LOCK(cs_wallet);

    WalletBatch batch(*database, "r+", fFlushOnClose);

    uint256 hash = wtxIn.GetHash();

    if (IsWalletFlagSet(WALLET_FLAG_AVOID_REUSE)
        && (!wtxIn.IsCoinStake() || !wtxIn.IsFromMe(ISMINE_ALL))) {
        // Mark used destinations
        for (const CTxIn& txin : wtxIn.tx->vin) {
            const COutPoint& op = txin.prevout;
            SetUsedDestinationState(op.hash, op.n, true);
        }
    }

    // Inserts only if not already there, returns tx inserted or tx found
    std::pair<std::map<uint256, CWalletTx>::iterator, bool> ret = mapWallet.insert(std::make_pair(hash, wtxIn));
    CWalletTx& wtx = (*ret.first).second;

    wtx.BindWallet(this);
    bool fInsertedNew = ret.second;
    if (fInsertedNew) {
        wtx.nTimeReceived = chain().getAdjustedTime();
        wtx.nOrderPos = IncOrderPosNext(&batch);
        wtx.m_it_wtxOrdered = wtxOrdered.insert(std::make_pair(wtx.nOrderPos, &wtx));
        wtx.nTimeSmart = ComputeTimeSmart(wtx);
        AddToSpends(hash);
    }

    bool fUpdated = false;
    if (!fInsertedNew)
    {
        if (wtxIn.m_confirm.status != wtx.m_confirm.status) {
            wtx.m_confirm.status = wtxIn.m_confirm.status;
            wtx.m_confirm.nIndex = wtxIn.m_confirm.nIndex;
            wtx.m_confirm.hashBlock = wtxIn.m_confirm.hashBlock;
            fUpdated = true;
        } else {
            assert(wtx.m_confirm.nIndex == wtxIn.m_confirm.nIndex);
            assert(wtx.m_confirm.hashBlock == wtxIn.m_confirm.hashBlock);
        }
        if (wtxIn.fFromMe && wtxIn.fFromMe != wtx.fFromMe)
        {
            wtx.fFromMe = wtxIn.fFromMe;
            fUpdated = true;
        }
        // If we have a witness-stripped version of this transaction, and we
        // see a new version with a witness, then we must be upgrading a pre-segwit
        // wallet.  Store the new version of the transaction with the witness,
        // as the stripped-version must be invalid.
        // TODO: Store all versions of the transaction, instead of just one.
        if (wtxIn.tx->HasWitness() && !wtx.tx->HasWitness()) {
            wtx.SetTx(wtxIn.tx);
            fUpdated = true;
        }
    }

    //// debug print
    WalletLogPrintf("AddToWallet %s  %s%s\n", wtxIn.GetHash().ToString(), (fInsertedNew ? "new" : ""), (fUpdated ? "update" : ""));

    // Write to disk
    if (fInsertedNew || fUpdated)
        if (!batch.WriteTx(wtx))
            return false;

    // Break debit/credit balance caches:
    wtx.MarkDirty();
    // Notify UI of new or updated transaction
    NotifyTransactionChanged(this, hash, fInsertedNew ? CT_NEW : CT_UPDATED);

#if HAVE_SYSTEM
    // notify an external script when a wallet transaction comes in or is updated
    std::string strCmd = gArgs.GetArg("-walletnotify", "");

    if (!strCmd.empty())
    {
        boost::replace_all(strCmd, "%s", wtxIn.GetHash().GetHex());
        std::thread t(runCommand, strCmd);
        t.detach(); // thread runs free
    }
#endif

    std::string sName = GetName();
    GetMainSignals().TransactionAddedToWallet(sName, wtxIn.tx);
    ClearCachedBalances();

    return true;
}

void CWallet::LoadToWallet(CWalletTx& wtxIn)
{
    // If wallet doesn't have a chain (e.g wallet-tool), lock can't be taken.
    auto locked_chain = LockChain();
    // If tx hasn't been reorged out of chain while wallet being shutdown
    // change tx status to UNCONFIRMED and reset hashBlock/nIndex.
    if (!wtxIn.m_confirm.hashBlock.IsNull()) {
        if (locked_chain && !locked_chain->getBlockHeight(wtxIn.m_confirm.hashBlock)) {
            wtxIn.setUnconfirmed();
            wtxIn.m_confirm.hashBlock = uint256();
            wtxIn.m_confirm.nIndex = 0;
        }
    }
    uint256 hash = wtxIn.GetHash();
    const auto& ins = mapWallet.emplace(hash, wtxIn);
    CWalletTx& wtx = ins.first->second;
    wtx.BindWallet(this);
    if (/* insertion took place */ ins.second) {
        wtx.m_it_wtxOrdered = wtxOrdered.insert(std::make_pair(wtx.nOrderPos, &wtx));
    }
    AddToSpends(hash);
    for (const CTxIn& txin : wtx.tx->vin) {
        auto it = mapWallet.find(txin.prevout.hash);
        if (it != mapWallet.end()) {
            CWalletTx& prevtx = it->second;
            if (prevtx.isConflicted()) {
                MarkConflicted(prevtx.m_confirm.hashBlock, wtx.GetHash());
            }
        }
    }
}

bool CWallet::AddToWalletIfInvolvingMe(const CTransactionRef& ptx, CWalletTx::Status status, const uint256& block_hash, int posInBlock, bool fUpdate)
{
    const CTransaction& tx = *ptx;
    {
        AssertLockHeld(cs_wallet);

        if (!block_hash.IsNull()) {
            for (const CTxIn& txin : tx.vin) {
                std::pair<TxSpends::const_iterator, TxSpends::const_iterator> range = mapTxSpends.equal_range(txin.prevout);
                while (range.first != range.second) {
                    if (range.first->second != tx.GetHash()) {
                        WalletLogPrintf("Transaction %s (in block %s) conflicts with wallet transaction %s (both spend %s:%i)\n", tx.GetHash().ToString(), block_hash.ToString(), range.first->second.ToString(), range.first->first.hash.ToString(), range.first->first.n);
                        MarkConflicted(block_hash, range.first->second);
                    }
                    range.first++;
                }
            }
        }

        bool fExisted = mapWallet.count(tx.GetHash()) != 0;
        if (fExisted && !fUpdate) return false;
        if (fExisted || IsMine(tx) || IsFromMe(tx))
        {
            /* Check if any keys in the wallet keypool that were supposed to be unused
             * have appeared in a new transaction. If so, remove those keys from the keypool.
             * This can happen when restoring an old wallet backup that does not contain
             * the mostly recently created transactions from newer versions of the wallet.
             */

            // loop though all outputs
            for (const CTxOut& txout: tx.vout) {
                // extract addresses and check if they match with an unused keypool key
                for (const auto& keyid : GetAffectedKeys(txout.scriptPubKey, *m_spk_man)) {
                    std::map<CKeyID, int64_t>::const_iterator mi = m_spk_man->m_pool_key_to_index.find(keyid);
                    if (mi != m_spk_man->m_pool_key_to_index.end()) {
                        WalletLogPrintf("%s: Detected a used keypool key, mark all keypool key up to this key as used\n", __func__);
                        MarkReserveKeysAsUsed(mi->second);

                        if (!m_spk_man->TopUpKeyPool()) {
                            WalletLogPrintf("%s: Topping up keypool failed (locked wallet)\n", __func__);
                        }
                    }
                }
            }

            CWalletTx wtx(this, ptx);

            // Block disconnection override an abandoned tx as unconfirmed
            // which means user may have to call abandontransaction again
            wtx.SetConf(status, block_hash, posInBlock);

            return AddToWallet(wtx, false);
        }
    }
    return false;
}

bool CWallet::TransactionCanBeAbandoned(const uint256& hashTx) const
{
    auto locked_chain = chain().lock();
    LOCK(cs_wallet);
    const CWalletTx* wtx = GetWalletTx(hashTx);
    return wtx && !wtx->isAbandoned() && wtx->GetDepthInMainChain(*locked_chain) == 0 && !wtx->InMempool();
}

void CWallet::MarkInputsDirty(const CTransactionRef& tx)
{
    for (const CTxIn& txin : tx->vin) {
        auto it = mapWallet.find(txin.prevout.hash);
        if (it != mapWallet.end()) {
            it->second.MarkDirty();
        }
    }
}

bool CWallet::AbandonTransaction(interfaces::Chain::Lock& locked_chain, const uint256& hashTx)
{
    auto locked_chain_recursive = chain().lock();  // Temporary. Removed in upcoming lock cleanup
    LOCK(cs_wallet);

    WalletBatch batch(*database, "r+");

    std::set<uint256> todo;
    std::set<uint256> done;

    // Can't mark abandoned if confirmed or in mempool
    auto it = mapWallet.find(hashTx);
    assert(it != mapWallet.end());
    CWalletTx& origtx = it->second;
    if (origtx.GetDepthInMainChain(locked_chain) != 0 || origtx.InMempool()) {
        return false;
    }

    todo.insert(hashTx);

    while (!todo.empty()) {
        uint256 now = *todo.begin();
        todo.erase(now);
        done.insert(now);

        auto it = mapWallet.find(now);
        assert(it != mapWallet.end());
        CWalletTx& wtx = it->second;
        int currentconfirm = wtx.GetDepthInMainChain(locked_chain);
        // If the orig tx was not in block, none of its spends can be
        assert(currentconfirm <= 0);
        // if (currentconfirm < 0) {Tx and spends are already conflicted, no need to abandon}
        if (!wtx.isAbandoned()
            && currentconfirm == 0) {
            // If the orig tx was not in block/mempool, none of its spends can be in mempool
            assert(!wtx.InMempool());
            wtx.m_confirm.nIndex = 0;
            wtx.setAbandoned();
            wtx.MarkDirty();
            batch.WriteTx(wtx);
            NotifyTransactionChanged(this, wtx.GetHash(), CT_UPDATED);
            // Iterate over all its outputs, and mark transactions in the wallet that spend them abandoned too
            TxSpends::const_iterator iter = mapTxSpends.lower_bound(COutPoint(now, 0));
            while (iter != mapTxSpends.end() && iter->first.hash == now) {
                if (!done.count(iter->second)) {
                    todo.insert(iter->second);
                }
                iter++;
            }
            // If a transaction changes 'conflicted' state, that changes the balance
            // available of the outputs it spends. So force those to be recomputed
            MarkInputsDirty(wtx.tx);
        }
    }

    return true;
}

void CWallet::MarkConflicted(const uint256& hashBlock, const uint256& hashTx)
{
    if (!m_chain) return;
    auto locked_chain = chain().lock();
    LOCK(cs_wallet);

    int conflictconfirms = -locked_chain->getBlockDepth(hashBlock);
    // If number of conflict confirms cannot be determined, this means
    // that the block is still unknown or not yet part of the main chain,
    // for example when loading the wallet during a reindex. Do nothing in that
    // case.
    if (conflictconfirms >= 0)
        return;

    // Do not flush the wallet here for performance reasons
    WalletBatch batch(*database, "r+", false);

    std::set<uint256> todo;
    std::set<uint256> done;

    todo.insert(hashTx);

    while (!todo.empty()) {
        uint256 now = *todo.begin();
        todo.erase(now);
        done.insert(now);
        auto it = mapWallet.find(now);
        assert(it != mapWallet.end());
        CWalletTx& wtx = it->second;
        int currentconfirm = wtx.GetDepthInMainChain(*locked_chain);
        if (conflictconfirms < currentconfirm) {
            // Block is 'more conflicted' than current confirm; update.
            // Mark transaction as conflicted with this block.
            wtx.m_confirm.nIndex = 0;
            wtx.m_confirm.hashBlock = hashBlock;
            wtx.setConflicted();
            wtx.MarkDirty();
            batch.WriteTx(wtx);
            // Iterate over all its outputs, and mark transactions in the wallet that spend them conflicted too
            TxSpends::const_iterator iter = mapTxSpends.lower_bound(COutPoint(now, 0));
            while (iter != mapTxSpends.end() && iter->first.hash == now) {
                 if (!done.count(iter->second)) {
                     todo.insert(iter->second);
                 }
                 iter++;
            }
            // If a transaction changes 'conflicted' state, that changes the balance
            // available of the outputs it spends. So force those to be recomputed
            MarkInputsDirty(wtx.tx);
        }
    }
}

void CWallet::SyncTransaction(const CTransactionRef& ptx, CWalletTx::Status status, const uint256& block_hash, int posInBlock, bool update_tx)
{
    if (!AddToWalletIfInvolvingMe(ptx, status, block_hash, posInBlock, update_tx))
        return; // Not one of ours

    // If a transaction changes 'conflicted' state, that changes the balance
    // available of the outputs it spends. So force those to be
    // recomputed, also:
    MarkInputsDirty(ptx);
}

void CWallet::TransactionAddedToMempool(const CTransactionRef& ptx) {
    auto locked_chain = chain().lock();
    LOCK(cs_wallet);
    SyncTransaction(ptx, CWalletTx::Status::UNCONFIRMED, {} /* block hash */, 0 /* position in block */);

    auto it = mapWallet.find(ptx->GetHash());
    if (it != mapWallet.end()) {
        it->second.fInMempool = true;
    }
}

void CWallet::TransactionRemovedFromMempool(const CTransactionRef &ptx) {
    LOCK(cs_wallet);
    auto it = mapWallet.find(ptx->GetHash());
    if (it != mapWallet.end()) {
        it->second.fInMempool = false;
    }
}

void CWallet::BlockConnected(const CBlock& block, const std::vector<CTransactionRef>& vtxConflicted) {
    const uint256& block_hash = block.GetHash();
    auto locked_chain = chain().lock();
    LOCK(cs_wallet);

    for (size_t i = 0; i < block.vtx.size(); i++) {
        SyncTransaction(block.vtx[i], CWalletTx::Status::CONFIRMED, block_hash, i);
        TransactionRemovedFromMempool(block.vtx[i]);
    }
    for (const CTransactionRef& ptx : vtxConflicted) {
        TransactionRemovedFromMempool(ptx);
    }

    m_last_block_processed = block_hash;
    ClearCachedBalances();
}

void CWallet::BlockDisconnected(const CBlock& block) {
    auto locked_chain = chain().lock();
    LOCK(cs_wallet);

    // At block disconnection, this will change an abandoned transaction to
    // be unconfirmed, whether or not the transaction is added back to the mempool.
    // User may have to call abandontransaction again. It may be addressed in the
    // future with a stickier abandoned state or even removing abandontransaction call.
    for (const CTransactionRef& ptx : block.vtx) {
        SyncTransaction(ptx, CWalletTx::Status::UNCONFIRMED, {} /* block hash */, 0 /* position in block */);
    }
    ClearCachedBalances();
}

void CWallet::UpdatedBlockTip()
{
    m_best_block_time = GetTime();
}


void CWallet::BlockUntilSyncedToCurrentChain() {
    AssertLockNotHeld(cs_wallet);
    // Skip the queue-draining stuff if we know we're caught up with
    // ::ChainActive().Tip(), otherwise put a callback in the validation interface queue and wait
    // for the queue to drain enough to execute it (indicating we are caught up
    // at least with the time we entered this function).
    uint256 last_block_hash = WITH_LOCK(cs_wallet, return m_last_block_processed);
    chain().waitForNotificationsIfNewBlocksConnected(last_block_hash);
}

isminetype CWallet::IsMine(const CKeyID &address) const
{
    LOCK(cs_KeyStore);
    if (!IsCrypted()) {
        return FillableSigningProvider::IsMine(address);
    }
    if (mapCryptedKeys.count(address) > 0) {
        return ISMINE_SPENDABLE;
    }
    if (mapWatchKeys.count(address) > 0) {
        return ISMINE_WATCH_ONLY_;
    }
    return ISMINE_NO;
}

isminetype CWallet::IsMine(const CTxIn &txin) const
{
    {
        LOCK(cs_wallet);
        std::map<uint256, CWalletTx>::const_iterator mi = mapWallet.find(txin.prevout.hash);
        if (mi != mapWallet.end())
        {
            const CWalletTx& prev = (*mi).second;
            if (txin.prevout.n < prev.tx->vout.size())
                return IsMine(prev.tx->vout[txin.prevout.n]);
        }
    }
    return ISMINE_NO;
}

// Note that this function doesn't distinguish between a 0-valued input,
// and a not-"is mine" (according to the filter) input.
CAmount CWallet::GetDebit(const CTxIn &txin, const isminefilter& filter) const
{
    {
        LOCK(cs_wallet);
        std::map<uint256, CWalletTx>::const_iterator mi = mapWallet.find(txin.prevout.hash);
        if (mi != mapWallet.end())
        {
            const CWalletTx& prev = (*mi).second;
            if (txin.prevout.n < prev.tx->vout.size())
                if (IsMine(prev.tx->vout[txin.prevout.n]) & filter)
                    return prev.tx->vout[txin.prevout.n].nValue;
        }
    }
    return 0;
}

isminetype CWallet::IsMine(const CTxOut& txout) const
{
    return IsMine(txout.scriptPubKey);
}

isminetype CWallet::IsMine(const CTxDestination& dest) const
{
    return IsMine(GetScriptForDestination(dest));
}

isminetype CWallet::IsMine(const CScript& script) const
{
    isminetype result = ISMINE_NO;
    if (auto spk_man = m_spk_man.get()) {
        result = spk_man->IsMine(script);
    }
    return result;
}

CAmount CWallet::GetCredit(const CTxOut& txout, const isminefilter& filter) const
{
    if (!MoneyRange(txout.nValue))
        throw std::runtime_error(std::string(__func__) + ": value out of range");
    return ((IsMine(txout) & filter) ? txout.nValue : 0);
}

bool CWallet::IsChange(const CTxOut& txout) const
{
    return IsChange(txout.scriptPubKey);
}

bool CWallet::IsChange(const CScript& script) const
{
    // TODO: fix handling of 'change' outputs. The assumption is that any
    // payment to a script that is ours, but is not in the address book
    // is change. That assumption is likely to break when we implement multisignature
    // wallets that return change back into a multi-signature-protected address;
    // a better way of identifying which outputs are 'the send' and which are
    // 'the change' will need to be implemented (maybe extend CWalletTx to remember
    // which output, if any, was change).
    if (IsMine(script))
    {
        CTxDestination address;
        if (!ExtractDestination(script, address))
            return true;

        LOCK(cs_wallet);
        if (!mapAddressBook.count(address))
            return true;
    }
    return false;
}

CAmount CWallet::GetChange(const CTxOut& txout) const
{
    if (!MoneyRange(txout.nValue))
        throw std::runtime_error(std::string(__func__) + ": value out of range");
    return (IsChange(txout) ? txout.nValue : 0);
}

bool CWallet::IsMine(const CTransaction& tx) const
{
    for (const CTxOut& txout : tx.vout)
        if (IsMine(txout))
            return true;
    return false;
}

bool CWallet::IsFromMe(const CTransaction& tx) const
{
    return (GetDebit(tx, ISMINE_ALL) > 0);
}

CAmount CWallet::GetDebit(const CTransaction& tx, const isminefilter& filter) const
{
    CAmount nDebit = 0;
    for (const CTxIn& txin : tx.vin)
    {
        nDebit += GetDebit(txin, filter);
        if (!MoneyRange(nDebit))
            throw std::runtime_error(std::string(__func__) + ": value out of range");
    }
    return nDebit;
}

bool CWallet::IsAllFromMe(const CTransaction& tx, const isminefilter& filter) const
{
    LOCK(cs_wallet);

    for (const CTxIn& txin : tx.vin)
    {
        auto mi = mapWallet.find(txin.prevout.hash);
        if (mi == mapWallet.end())
            return false; // any unknown inputs can't be from us

        const CWalletTx& prev = (*mi).second;

        if (txin.prevout.n >= prev.tx->vout.size())
            return false; // invalid input!

        if (!(IsMine(prev.tx->vout[txin.prevout.n]) & filter))
            return false;
    }
    return true;
}

CAmount CWallet::GetCredit(const CTransaction& tx, const isminefilter& filter) const
{
    CAmount nCredit = 0;
    for (const CTxOut& txout : tx.vout)
    {
        nCredit += GetCredit(txout, filter);
        if (!MoneyRange(nCredit))
            throw std::runtime_error(std::string(__func__) + ": value out of range");
    }
    return nCredit;
}

CAmount CWallet::GetChange(const CTransaction& tx) const
{
    CAmount nChange = 0;
    for (const CTxOut& txout : tx.vout)
    {
        nChange += GetChange(txout);
        if (!MoneyRange(nChange))
            throw std::runtime_error(std::string(__func__) + ": value out of range");
    }
    return nChange;
}

bool CWallet::IsHDEnabled() const
{
    bool result = true;
    if (auto spk_man = m_spk_man.get()) {
        result &= spk_man->IsHDEnabled();
    }
    return result;
}

bool CWallet::CanGetAddresses(bool internal)
{
    {
        auto spk_man = m_spk_man.get();
        if (spk_man && spk_man->CanGetAddresses(internal)) {
            return true;
        }
    }
    return false;
}

void CWallet::SetWalletFlag(uint64_t flags)
{
    LOCK(cs_wallet);
    m_wallet_flags |= flags;
    if (!WalletBatch(*database).WriteWalletFlags(m_wallet_flags))
        throw std::runtime_error(std::string(__func__) + ": writing wallet flags failed");
}

void CWallet::UnsetWalletFlag(uint64_t flag)
{
    WalletBatch batch(*database);
    UnsetWalletFlagWithDB(batch, flag);
}

void CWallet::UnsetWalletFlagWithDB(WalletBatch& batch, uint64_t flag)
{
    LOCK(cs_wallet);
    m_wallet_flags &= ~flag;
    if (!batch.WriteWalletFlags(m_wallet_flags))
        throw std::runtime_error(std::string(__func__) + ": writing wallet flags failed");
}

bool CWallet::IsWalletFlagSet(uint64_t flag) const
{
    return (m_wallet_flags & flag);
}

bool CWallet::SetWalletFlags(uint64_t overwriteFlags, bool memonly)
{
    LOCK(cs_wallet);
    m_wallet_flags = overwriteFlags;
    if (((overwriteFlags & KNOWN_WALLET_FLAGS) >> 32) ^ (overwriteFlags >> 32)) {
        // contains unknown non-tolerable wallet flags
        return false;
    }
    if (!memonly && !WalletBatch(*database).WriteWalletFlags(m_wallet_flags)) {
        throw std::runtime_error(std::string(__func__) + ": writing wallet flags failed");
    }

    return true;
}

int64_t CWalletTx::GetTxTime() const
{
    int64_t n = nTimeSmart;
    return n ? n : nTimeReceived;
}

// Helper for producing a max-sized low-S low-R signature (eg 71 bytes)
// or a max-sized low-S signature (e.g. 72 bytes) if use_max_sig is true
bool CWallet::DummySignInput(CTxIn &tx_in, const CTxOut &txout, bool use_max_sig) const
{
    // Fill in dummy signatures for fee calculation.
    const CScript& scriptPubKey = txout.scriptPubKey;
    SignatureData sigdata;

    const SigningProvider* provider = GetSigningProvider();

    if (!ProduceSignature(*provider, use_max_sig ? DUMMY_MAXIMUM_SIGNATURE_CREATOR : DUMMY_SIGNATURE_CREATOR, scriptPubKey, sigdata)) {
        return false;
    }
    UpdateInput(tx_in, sigdata);
    return true;
}

// Helper for producing a bunch of max-sized low-S low-R signatures (eg 71 bytes)
bool CWallet::DummySignTx(CMutableTransaction &txNew, const std::vector<CTxOut> &txouts, bool use_max_sig) const
{
    // Fill in dummy signatures for fee calculation.
    int nIn = 0;
    for (const auto& txout : txouts)
    {
        if (!DummySignInput(txNew.vin[nIn], txout, use_max_sig)) {
            return false;
        }

        nIn++;
    }
    return true;
}

bool CWallet::ImportScripts(const std::set<CScript> scripts, int64_t timestamp)
{
    auto spk_man = GetLegacyScriptPubKeyMan();
    if (!spk_man) {
        return false;
    }
    AssertLockHeld(spk_man->cs_wallet);
    return spk_man->ImportScripts(scripts, timestamp);
}

bool CWallet::ImportPrivKeys(const std::map<CKeyID, CKey>& privkey_map, const int64_t timestamp)
{
    auto spk_man = GetLegacyScriptPubKeyMan();
    if (!spk_man) {
        return false;
    }
    AssertLockHeld(spk_man->cs_wallet);
    return spk_man->ImportPrivKeys(privkey_map, timestamp);
}

bool CWallet::ImportPubKeys(const std::vector<CKeyID>& ordered_pubkeys, const std::map<CKeyID, CPubKey>& pubkey_map, const std::map<CKeyID, std::pair<CPubKey, KeyOriginInfo>>& key_origins, const bool add_keypool, const bool internal, const int64_t timestamp)
{
    auto spk_man = GetLegacyScriptPubKeyMan();
    if (!spk_man) {
        return false;
    }
    AssertLockHeld(spk_man->cs_wallet);
    return spk_man->ImportPubKeys(ordered_pubkeys, pubkey_map, key_origins, add_keypool, internal, timestamp);
}

bool CWallet::ImportScriptPubKeys(const std::string& label, const std::set<CScript>& script_pub_keys, const bool have_solving_data, const bool apply_label, const int64_t timestamp)
{
    auto spk_man = GetLegacyScriptPubKeyMan();
    if (!spk_man) {
        return false;
    }
    AssertLockHeld(spk_man->cs_wallet);
    if (!spk_man->ImportScriptPubKeys(label, script_pub_keys, have_solving_data, apply_label, timestamp)) {
        return false;
    }
    return true;
}

int64_t CalculateMaximumSignedTxSize(const CTransaction &tx, const CWallet *wallet, bool use_max_sig)
{
    std::vector<CTxOut> txouts;
    // Look up the inputs.  We should have already checked that this transaction
    // IsAllFromMe(ISMINE_SPENDABLE), so every input should already be in our
    // wallet, with a valid index into the vout array, and the ability to sign.
    for (const CTxIn& input : tx.vin) {
        const auto mi = wallet->mapWallet.find(input.prevout.hash);
        if (mi == wallet->mapWallet.end()) {
            return -1;
        }
        assert(input.prevout.n < mi->second.tx->vout.size());
        txouts.emplace_back(mi->second.tx->vout[input.prevout.n]);
    }
    return CalculateMaximumSignedTxSize(tx, wallet, txouts, use_max_sig);
}

// txouts needs to be in the order of tx.vin
int64_t CalculateMaximumSignedTxSize(const CTransaction &tx, const CWallet *wallet, const std::vector<CTxOut>& txouts, bool use_max_sig)
{
    CMutableTransaction txNew(tx);
    if (!wallet->DummySignTx(txNew, txouts, use_max_sig)) {
        // This should never happen, because IsAllFromMe(ISMINE_SPENDABLE)
        // implies that we can sign for every input.
        return -1;
    }
    return GetVirtualTransactionSize(CTransaction(txNew));
}

int CalculateMaximumSignedInputSize(const CTxOut& txout, const CWallet* wallet, bool use_max_sig)
{
    CMutableTransaction txn;
    txn.vin.push_back(CTxIn(COutPoint()));
    if (!wallet->DummySignInput(txn.vin[0], txout, use_max_sig)) {
        return -1;
    }
    return GetVirtualTransactionInputSize(txn.vin[0]);
}

void CWalletTx::GetAmounts(std::list<COutputEntry>& listReceived,
                           std::list<COutputEntry>& listSent,
                           std::list<COutputEntry>& listStaked, CAmount& nFee, const isminefilter& filter, bool fForFilterTx) const
{
    nFee = 0;
    listReceived.clear();
    listSent.clear();

    // Compute fee:
    CAmount nDebit = GetDebit(filter);
    if (nDebit > 0) // debit>0 means we signed/sent this transaction
    {
        CAmount nValueOut = tx->GetValueOut();
        nFee = nDebit - nValueOut;
    };

    // staked
    if (tx->IsCoinStake()) {
        CAmount nCredit = 0;
        CTxDestination address = CNoDestination();
        CTxDestination addressStake = CNoDestination();

        isminetype isMineAll = ISMINE_NO;
        for (unsigned int i = 0; i < tx->vpout.size(); ++i) {
            const CTxOutBase *txout = tx->vpout[i].get();
            if (!txout->IsType(OUTPUT_STANDARD)) {
                continue;
            }

            isminetype mine = pwallet->IsMine(txout);
            if (!(mine & filter)) {
                continue;
            }
            isMineAll = (isminetype)((uint8_t)isMineAll |(uint8_t)mine);

            if (fForFilterTx || address.type() == typeid(CNoDestination)) {
                const CScript &scriptPubKey = *txout->GetPScriptPubKey();
                ExtractDestination(scriptPubKey, address);

                if (HasIsCoinstakeOp(scriptPubKey)) {
                    CScript scriptOut;
                    if (GetCoinstakeScriptPath(scriptPubKey, scriptOut)) {
                        ExtractDestination(scriptOut, addressStake);
                    }
                }
            }
            nCredit += txout->GetValue();

            if (fForFilterTx) {
                COutputEntry output = {address, txout->GetValue(), (int)i, mine, addressStake};
                listStaked.push_back(output);
            }
        }
        // Recalc fee as GetValueOut might include foundation fund output
        nFee = nDebit - nCredit;

        if (fForFilterTx || !(isMineAll & filter)) {
            return;
        }

        COutputEntry output = {address, nCredit, 1, isMineAll, addressStake};
        listStaked.push_back(output);
        return;
    }

    // Sent/received.
    if (tx->IsParticlVersion()) {
        for (unsigned int i = 0; i < tx->vpout.size(); ++i) {
            const CTxOutBase *txout = tx->vpout[i].get();
            if (!txout->IsStandardOutput()) {
                continue;
            }

            isminetype fIsMine = pwallet->IsMine(txout);

            // Only need to handle txouts if AT LEAST one of these is true:
            //   1) they debit from us (sent)
            //   2) the output is to us (received)
            if (nDebit > 0) {
                // Don't report 'change' txouts
                if (pwallet->IsChange(txout))
                    continue;
            } else
            if (!(fIsMine & filter)) {
                continue;
            }

            // In either case, we need to get the destination address
            const CScript &scriptPubKey = *txout->GetPScriptPubKey();
            CTxDestination address;
            CTxDestination addressStake = CNoDestination();

            if (!ExtractDestination(scriptPubKey, address) && !scriptPubKey.IsUnspendable()) {
                pwallet->WalletLogPrintf("CWalletTx::GetAmounts: Unknown transaction type found, txid %s\n",
                         this->GetHash().ToString());
                address = CNoDestination();
            }

            if (HasIsCoinstakeOp(scriptPubKey)) {
                CScript scriptOut;
                if (GetCoinstakeScriptPath(scriptPubKey, scriptOut)) {
                    ExtractDestination(scriptOut, addressStake);
                }
            }

            COutputEntry output = {address, txout->GetValue(), (int)i, fIsMine, addressStake};

            // If we are debited by the transaction, add the output as a "sent" entry
            if (nDebit > 0){
                listSent.push_back(output);
            }

            // If we are receiving the output, add it as a "received" entry
            if (fIsMine & filter) {
                listReceived.push_back(output);
            }
        }
    } else
    {
        for (unsigned int i = 0; i < tx->vout.size(); ++i)
        {
            const CTxOut& txout = tx->vout[i];
            isminetype fIsMine = pwallet->IsMine(txout);
            // Only need to handle txouts if AT LEAST one of these is true:
            //   1) they debit from us (sent)
            //   2) the output is to us (received)
            if (nDebit > 0)
            {
                // Don't report 'change' txouts
                if (pwallet->IsChange(txout))
                    continue;
            }
            else if (!(fIsMine & filter))
                continue;

            // In either case, we need to get the destination address
            CTxDestination address;
            CTxDestination addressStake = CNoDestination();

            if (!ExtractDestination(txout.scriptPubKey, address) && !txout.scriptPubKey.IsUnspendable())
            {
                pwallet->WalletLogPrintf("CWalletTx::GetAmounts: Unknown transaction type found, txid %s\n",
                         this->GetHash().ToString());
                address = CNoDestination();
            }
            COutputEntry output = {address, txout.nValue, (int)i, fIsMine, addressStake};

            // If we are debited by the transaction, add the output as a "sent" entry
            if (nDebit > 0)
                listSent.push_back(output);

            // If we are receiving the output, add it as a "received" entry
            if (fIsMine & filter)
                listReceived.push_back(output);
        }
    }
}

/**
 * Scan active chain for relevant transactions after importing keys. This should
 * be called whenever new keys are added to the wallet, with the oldest key
 * creation time.
 *
 * @return Earliest timestamp that could be successfully scanned from. Timestamp
 * returned will be higher than startTime if relevant blocks could not be read.
 */
int64_t CWallet::RescanFromTime(int64_t startTime, const WalletRescanReserver& reserver, bool update)
{
    // Find starting block. May be null if nCreateTime is greater than the
    // highest blockchain timestamp, in which case there is nothing that needs
    // to be scanned.
    uint256 start_block;
    {
        auto locked_chain = chain().lock();
        const Optional<int> start_height = locked_chain->findFirstBlockWithTimeAndHeight(startTime - TIMESTAMP_WINDOW, 0, &start_block);
        const Optional<int> tip_height = locked_chain->getHeight();
        WalletLogPrintf("%s: Rescanning last %i blocks\n", __func__, tip_height && start_height ? *tip_height - *start_height + 1 : 0);
    }

    if (!start_block.IsNull()) {
        // TODO: this should take into account failure by ScanResult::USER_ABORT
        ScanResult result = ScanForWalletTransactions(start_block, {} /* stop_block */, reserver, update);
        if (result.status == ScanResult::FAILURE) {
            int64_t time_max;
            if (!chain().findBlock(result.last_failed_block, nullptr /* block */, nullptr /* time */, &time_max)) {
                throw std::logic_error("ScanForWalletTransactions returned invalid block hash");
            }
            return time_max + TIMESTAMP_WINDOW + 1;
        }
    }
    return startTime;
}

/**
 * Scan the block chain (starting in start_block) for transactions
 * from or to us. If fUpdate is true, found transactions that already
 * exist in the wallet will be updated.
 *
 * @param[in] start_block Scan starting block. If block is not on the active
 *                        chain, the scan will return SUCCESS immediately.
 * @param[in] stop_block  Scan ending block. If block is not on the active
 *                        chain, the scan will continue until it reaches the
 *                        chain tip.
 *
 * @return ScanResult returning scan information and indicating success or
 *         failure. Return status will be set to SUCCESS if scan was
 *         successful. FAILURE if a complete rescan was not possible (due to
 *         pruning or corruption). USER_ABORT if the rescan was aborted before
 *         it could complete.
 *
 * @pre Caller needs to make sure start_block (and the optional stop_block) are on
 * the main chain after to the addition of any new keys you want to detect
 * transactions for.
 */
CWallet::ScanResult CWallet::ScanForWalletTransactions(const uint256& start_block, const uint256& stop_block, const WalletRescanReserver& reserver, bool fUpdate)
{
    int64_t nNow = GetTime();
    int64_t start_time = GetTimeMillis();

    assert(reserver.isReserved());

    uint256 block_hash = start_block;
    ScanResult result;

    WalletLogPrintf("Rescan started from block %s...\n", start_block.ToString());

    fAbortRescan = false;
    ShowProgress(strprintf("%s " + _("Rescanning...").translated, GetDisplayName()), 0); // show rescan progress in GUI as dialog or on splashscreen, if -rescan on startup
    uint256 tip_hash;
    // The way the 'block_height' is initialized is just a workaround for the gcc bug #47679 since version 4.6.0.
    Optional<int> block_height = MakeOptional(false, int());
    double progress_begin;
    double progress_end;
    {
        auto locked_chain = chain().lock();
        if (Optional<int> tip_height = locked_chain->getHeight()) {
            tip_hash = locked_chain->getBlockHash(*tip_height);
        }
        block_height = locked_chain->getBlockHeight(block_hash);
        progress_begin = chain().guessVerificationProgress(block_hash);
        progress_end = chain().guessVerificationProgress(stop_block.IsNull() ? tip_hash : stop_block);
    }
    double progress_current = progress_begin;
    while (block_height && !fAbortRescan && !chain().shutdownRequested()) {
        m_scanning_progress = (progress_current - progress_begin) / (progress_end - progress_begin);
        if (*block_height % 100 == 0 && progress_end - progress_begin > 0.0) {
            ShowProgress(strprintf("%s " + _("Rescanning...").translated, GetDisplayName()), std::max(1, std::min(99, (int)(m_scanning_progress * 100))));
        }
        if (GetTime() >= nNow + 60) {
            nNow = GetTime();
            WalletLogPrintf("Still rescanning. At block %d. Progress=%f\n", *block_height, progress_current);
        }

        CBlock block;
        if (chain().findBlock(block_hash, &block) && !block.IsNull()) {
            auto locked_chain = chain().lock();
            LOCK(cs_wallet);
            if (!locked_chain->getBlockHeight(block_hash)) {
                // Abort scan if current block is no longer active, to prevent
                // marking transactions as coming from the wrong block.
                // TODO: This should return success instead of failure, see
                // https://github.com/bitcoin/bitcoin/pull/14711#issuecomment-458342518
                result.last_failed_block = block_hash;
                result.status = ScanResult::FAILURE;
                break;
            }
            for (size_t posInBlock = 0; posInBlock < block.vtx.size(); ++posInBlock) {
                SyncTransaction(block.vtx[posInBlock], CWalletTx::Status::CONFIRMED, block_hash, posInBlock, fUpdate);
            }
            // scan succeeded, record block as most recent successfully scanned
            result.last_scanned_block = block_hash;
            result.last_scanned_height = *block_height;
        } else {
            // could not scan block, keep scanning but record this block as the most recent failure
            result.last_failed_block = block_hash;
            result.status = ScanResult::FAILURE;
        }
        if (block_hash == stop_block) {
            break;
        }
        {
            auto locked_chain = chain().lock();
            Optional<int> tip_height = locked_chain->getHeight();
            if (!tip_height || *tip_height <= block_height || !locked_chain->getBlockHeight(block_hash)) {
                // break successfully when rescan has reached the tip, or
                // previous block is no longer on the chain due to a reorg
                break;
            }

            // increment block and verification progress
            block_hash = locked_chain->getBlockHash(++*block_height);
            progress_current = chain().guessVerificationProgress(block_hash);

            // handle updated tip hash
            const uint256 prev_tip_hash = tip_hash;
            tip_hash = locked_chain->getBlockHash(*tip_height);
            if (stop_block.IsNull() && prev_tip_hash != tip_hash) {
                // in case the tip has changed, update progress max
                progress_end = chain().guessVerificationProgress(tip_hash);
            }
        }
    }
    ShowProgress(strprintf("%s " + _("Rescanning...").translated, GetDisplayName()), 100); // hide progress dialog in GUI
    if (block_height && fAbortRescan) {
        WalletLogPrintf("Rescan aborted at block %d. Progress=%f\n", *block_height, progress_current);
        result.status = ScanResult::USER_ABORT;
    } else if (block_height && chain().shutdownRequested()) {
        WalletLogPrintf("Rescan interrupted by shutdown request at block %d. Progress=%f\n", *block_height, progress_current);
        result.status = ScanResult::USER_ABORT;
    } else {
        WalletLogPrintf("Rescan completed in %15dms\n", GetTimeMillis() - start_time);
    }
    return result;
}

void CWallet::ReacceptWalletTransactions(interfaces::Chain::Lock& locked_chain)
{
    // During reindex and importing old wallet transactions become
    // unconfirmed. Don't resend them as that would spam other nodes.
    if (!chain().isReadyToBroadcast()) return;

    // If transactions aren't being broadcasted, don't let them into local mempool either
    if (!fBroadcastTransactions)
        return;
    std::map<int64_t, CWalletTx*> mapSorted;

    // Sort pending wallet transactions based on their initial wallet insertion order
    for (std::pair<const uint256, CWalletTx>& item : mapWallet) {
        const uint256& wtxid = item.first;
        CWalletTx& wtx = item.second;
        assert(wtx.GetHash() == wtxid);

        int nDepth = wtx.GetDepthInMainChain(locked_chain);

        if (!wtx.IsCoinBase() && !wtx.IsCoinStake() && (nDepth == 0 && !wtx.isAbandoned())) {
            mapSorted.insert(std::make_pair(wtx.nOrderPos, &wtx));
        }
    }

    // Try to add wallet transactions to memory pool
    for (const std::pair<const int64_t, CWalletTx*>& item : mapSorted) {
        CWalletTx& wtx = *(item.second);
        std::string unused_err_string;
        wtx.SubmitMemoryPoolAndRelay(unused_err_string, false, locked_chain);
    }
}

bool CWalletTx::SubmitMemoryPoolAndRelay(std::string& err_string, bool relay, interfaces::Chain::Lock& locked_chain, CAmount override_max_fee)
{
    // Can't relay if wallet is not broadcasting
    if (!pwallet->GetBroadcastTransactions()) return false;
    // Don't relay coinbase transactions outside blocks
    if (IsCoinBase()) return false;
    // Don't relay coinstake transactions outside blocks
    if (IsCoinStake()) return false;

    // Don't relay abandoned transactions
    if (isAbandoned()) return false;
    // Don't try to submit coinbase transactions. These would fail anyway but would
    // cause log spam.
    if (IsCoinBase()) return false;
    // Don't try to submit conflicted or confirmed transactions.
    if (GetDepthInMainChain(locked_chain) != 0) return false;

    // Submit transaction to mempool for relay
    pwallet->WalletLogPrintf("Submitting wtx %s to mempool for relay\n", GetHash().ToString());
    // We must set fInMempool here - while it will be re-set to true by the
    // entered-mempool callback, if we did not there would be a race where a
    // user could call sendmoney in a loop and hit spurious out of funds errors
    // because we think that this newly generated transaction's change is
    // unavailable as we're not yet aware that it is in the mempool.
    //
    // Irrespective of the failure reason, un-marking fInMempool
    // out-of-order is incorrect - it should be unmarked when
    // TransactionRemovedFromMempool fires.
    CAmount max_fee = override_max_fee >= 0 ? override_max_fee : pwallet->m_default_max_tx_fee;
    bool ret = pwallet->chain().broadcastTransaction(tx, err_string, max_fee, relay);
    fInMempool |= ret;
    return ret;
}

std::set<uint256> CWalletTx::GetConflicts() const
{
    std::set<uint256> result;
    if (pwallet != nullptr)
    {
        uint256 myHash = GetHash();
        result = pwallet->GetConflicts(myHash);
        result.erase(myHash);
    }
    return result;
}

CAmount CWalletTx::GetCachableAmount(AmountType type, const isminefilter& filter, bool recalculate) const
{
    auto& amount = m_amounts[type];
    if (recalculate || !amount.m_cached[filter]) {
        amount.Set(filter, type == DEBIT ? pwallet->GetDebit(*tx, filter) : pwallet->GetCredit(*tx, filter));
    }
    return amount.m_value[filter];
}

CAmount CWalletTx::GetDebit(const isminefilter& filter) const
{
    if (tx->vin.empty())
        return 0;

    CAmount debit = 0;
    if (filter & ISMINE_SPENDABLE) {
        debit += GetCachableAmount(DEBIT, ISMINE_SPENDABLE);
    }
    if (filter & ISMINE_WATCH_ONLY) {
        debit += GetCachableAmount(DEBIT, ISMINE_WATCH_ONLY);
    }
    return debit;
}

CAmount CWalletTx::GetCredit(interfaces::Chain::Lock& locked_chain, const isminefilter& filter, bool allow_immature) const
{
    // Must wait until coinbase is safely deep enough in the chain before valuing it
    if (!allow_immature && IsImmatureCoinBase(locked_chain))
        return 0;

    CAmount credit = 0;
    if (filter & ISMINE_SPENDABLE) {
        // GetBalance can assume transactions in mapWallet won't change
        credit += GetCachableAmount(CREDIT, ISMINE_SPENDABLE);
    }
    if (filter & ISMINE_WATCH_ONLY) {
        credit += GetCachableAmount(CREDIT, ISMINE_WATCH_ONLY);
    }
    return credit;
}

CAmount CWalletTx::GetImmatureCredit(interfaces::Chain::Lock& locked_chain, bool fUseCache) const
{
    if (tx->IsCoinBase() && IsImmatureCoinBase(locked_chain) && IsInMainChain(locked_chain)) {
        return GetCachableAmount(IMMATURE_CREDIT, ISMINE_SPENDABLE, !fUseCache);
    }

    return 0;
}

CAmount CWalletTx::GetAvailableCredit(interfaces::Chain::Lock& locked_chain, bool fUseCache, const isminefilter& filter) const
{
    if (pwallet == nullptr)
        return 0;

    // Avoid caching ismine for NO or ALL cases (could remove this check and simplify in the future).
    bool allow_cache = (filter & ISMINE_ALL) && (filter & ISMINE_ALL) != ISMINE_ALL;

    // Must wait until coinbase is safely deep enough in the chain before valuing it
    if (IsImmatureCoinBase(locked_chain))
        return 0;

    if (fUseCache && allow_cache && m_amounts[AVAILABLE_CREDIT].m_cached[filter]) {
        return m_amounts[AVAILABLE_CREDIT].m_value[filter];
    }

    bool allow_used_addresses = (filter & ISMINE_USED) || !pwallet->IsWalletFlagSet(WALLET_FLAG_AVOID_REUSE);
    CAmount nCredit = 0;
    uint256 hashTx = GetHash();
    for (unsigned int i = 0; i < tx->GetNumVOuts(); i++)
    {
        if (!pwallet->IsSpent(locked_chain, hashTx, i) && (allow_used_addresses || !pwallet->IsUsedDestination(hashTx, i))) {
            nCredit += fParticlWallet ? pwallet->GetCredit(tx->vpout[i].get(), filter)
                                      : pwallet->GetCredit(tx->vout[i], filter);
            if (!MoneyRange(nCredit))
                throw std::runtime_error(std::string(__func__) + " : value out of range");
        }
    }

    if (allow_cache) {
        m_amounts[AVAILABLE_CREDIT].Set(filter, nCredit);
    }

    return nCredit;
}

CAmount CWalletTx::GetImmatureWatchOnlyCredit(interfaces::Chain::Lock& locked_chain, const bool fUseCache) const
{
    if (IsImmatureCoinBase(locked_chain) && IsInMainChain(locked_chain)) {
        return GetCachableAmount(IMMATURE_CREDIT, ISMINE_WATCH_ONLY, !fUseCache);
    }

    return 0;
}

CAmount CWalletTx::GetChange() const
{
    if (fChangeCached)
        return nChangeCached;
    nChangeCached = pwallet->GetChange(*tx);
    fChangeCached = true;
    return nChangeCached;
}

bool CWalletTx::InMempool() const
{
    return fInMempool;
}

bool CWalletTx::IsTrusted(interfaces::Chain::Lock& locked_chain) const
{
    // Quick answer in most cases
    if (!locked_chain.checkFinalTx(*tx)) {
        return false;
    }
    if (tx->IsCoinStake() && isAbandoned()) { // ignore failed stakes
        return false;
    }
    int nDepth = GetDepthInMainChain(locked_chain);
    if (nDepth >= 1)
        return true;
    if (nDepth < 0)
        return false;
    if (!pwallet->m_spend_zero_conf_change || !IsFromMe(ISMINE_ALL)) // using wtx's cached debit
        return false;

    // Don't trust unconfirmed transactions from us unless they are in the mempool.
    if (!InMempool())
        return false;

    // Trusted if all inputs are from us and are in the mempool:
    for (const CTxIn& txin : tx->vin)
    {
        // Transactions not sent by us: not trusted
        const CWalletTx* parent = pwallet->GetWalletTx(txin.prevout.hash);
        if (parent == nullptr)
            return false;

        if (tx->IsParticlVersion()) {
            const CTxOutBase *parentOut = parent->tx->vpout[txin.prevout.n].get();
            if (!(pwallet->IsMine(parentOut) & ISMINE_SPENDABLE)) {
                return false;
            }
        } else {
            const CTxOut& parentOut = parent->tx->vout[txin.prevout.n];
            if (pwallet->IsMine(parentOut) != ISMINE_SPENDABLE)
                return false;
        }
    }
    return true;
}

bool CWalletTx::IsEquivalentTo(const CWalletTx& _tx) const
{
        CMutableTransaction tx1 {*this->tx};
        CMutableTransaction tx2 {*_tx.tx};
        for (auto& txin : tx1.vin) txin.scriptSig = CScript();
        for (auto& txin : tx2.vin) txin.scriptSig = CScript();
        return CTransaction(tx1) == CTransaction(tx2);
}

std::vector<uint256> CWallet::ResendWalletTransactionsBefore(interfaces::Chain::Lock& locked_chain, int64_t nTime)
{
    std::vector<uint256> result;

    LOCK(cs_wallet);

    // Sort them in chronological order
    std::multimap<unsigned int, CWalletTx*> mapSorted;
    for (std::pair<const uint256, CWalletTx>& item : mapWallet)
    {
        CWalletTx& wtx = item.second;
        // Don't rebroadcast if newer than nTime:
        if (wtx.nTimeReceived > nTime)
            continue;
        mapSorted.insert(std::make_pair(wtx.nTimeReceived, &wtx));
    }
    for (const std::pair<const unsigned int, CWalletTx*>& item : mapSorted)
    {
        CWalletTx& wtx = *item.second;
        std::string unused_err_string;
        if (wtx.SubmitMemoryPoolAndRelay(unused_err_string, true, locked_chain)) {
            result.push_back(wtx.GetHash());
        }
    }
    return result;
}

// Rebroadcast transactions from the wallet. We do this on a random timer
// to slightly obfuscate which transactions come from our wallet.
//
// Ideally, we'd only resend transactions that we think should have been
// mined in the most recent block. Any transaction that wasn't in the top
// blockweight of transactions in the mempool shouldn't have been mined,
// and so is probably just sitting in the mempool waiting to be confirmed.
// Rebroadcasting does nothing to speed up confirmation and only damages
// privacy.
void CWallet::ResendWalletTransactions()
{
    // During reindex, importing and IBD, old wallet transactions become
    // unconfirmed. Don't resend them as that would spam other nodes.
    if (!chain().isReadyToBroadcast()) return;

    // Do this infrequently and randomly to avoid giving away
    // that these are our transactions.
    if (GetTime() < nNextResend || !fBroadcastTransactions) return;
    bool fFirst = (nNextResend == 0);
    nNextResend = GetTime() + GetRand(30 * 60);
    if (fFirst) return;

    // Only do it if there's been a new block since last time
    if (m_best_block_time < nLastResend) return;
    nLastResend = GetTime();

    int submitted_tx_count = 0;

    { // locked_chain and cs_wallet scope
        auto locked_chain = chain().lock();
        LOCK(cs_wallet);

        // Relay transactions
        for (std::pair<const uint256, CWalletTx>& item : mapWallet) {
            CWalletTx& wtx = item.second;
            // Attempt to rebroadcast all txes more than 5 minutes older than
            // the last block. SubmitMemoryPoolAndRelay() will not rebroadcast
            // any confirmed or conflicting txs.
            if (wtx.nTimeReceived > m_best_block_time - 5 * 60) continue;
            std::string unused_err_string;
            if (wtx.SubmitMemoryPoolAndRelay(unused_err_string, true, *locked_chain)) ++submitted_tx_count;
        }
    } // locked_chain and cs_wallet

    if (submitted_tx_count > 0) {
        WalletLogPrintf("%s: resubmit %u unconfirmed transactions\n", __func__, submitted_tx_count);
    }
}

/** @} */ // end of mapWallet

void MaybeResendWalletTxs()
{
    for (const std::shared_ptr<CWallet>& pwallet : GetWallets()) {
        pwallet->ResendWalletTransactions();
    }
}


/** @defgroup Actions
 *
 * @{
 */


CWallet::Balance CWallet::GetBalance(const int min_depth, bool avoid_reuse) const
{
    Balance ret;
    isminefilter reuse_filter = avoid_reuse ? ISMINE_NO : ISMINE_USED;
    {
        auto locked_chain = chain().lock();
        LOCK(cs_wallet);
        for (const auto& entry : mapWallet)
        {
            const CWalletTx& wtx = entry.second;
            const bool is_trusted{wtx.IsTrusted(*locked_chain)};
            const int tx_depth{wtx.GetDepthInMainChain(*locked_chain)};
            const CAmount tx_credit_mine{wtx.GetAvailableCredit(*locked_chain, /* fUseCache */ true, ISMINE_SPENDABLE | reuse_filter)};
            const CAmount tx_credit_watchonly{wtx.GetAvailableCredit(*locked_chain, /* fUseCache */ true, ISMINE_WATCH_ONLY | reuse_filter)};
            if (is_trusted && tx_depth >= min_depth) {
                ret.m_mine_trusted += tx_credit_mine;
                ret.m_watchonly_trusted += tx_credit_watchonly;
            }
            if (!is_trusted && tx_depth == 0 && wtx.InMempool()) {
                ret.m_mine_untrusted_pending += tx_credit_mine;
                ret.m_watchonly_untrusted_pending += tx_credit_watchonly;
            }
            ret.m_mine_immature += wtx.GetImmatureCredit(*locked_chain);
            ret.m_watchonly_immature += wtx.GetImmatureWatchOnlyCredit(*locked_chain);
        }
    }

    return ret;
}

CAmount CWallet::GetAvailableBalance(const CCoinControl* coinControl) const
{
    auto locked_chain = chain().lock();
    LOCK(cs_wallet);

    CAmount balance = 0;
    std::vector<COutput> vCoins;
    AvailableCoins(*locked_chain, vCoins, true, coinControl);
    for (const COutput& out : vCoins) {
        if (out.fSpendable) {
            balance += out.tx->tx->vout[out.i].nValue;
        }
    }
    return balance;
}

void CWallet::AvailableCoins(interfaces::Chain::Lock& locked_chain, std::vector<COutput> &vCoins, bool fOnlySafe, const CCoinControl *coinControl, const CAmount &nMinimumAmount, const CAmount &nMaximumAmount, const CAmount &nMinimumSumAmount, const uint64_t nMaximumCount) const
{
    AssertLockHeld(cs_wallet);

    vCoins.clear();
    CAmount nTotal = 0;
    // Either the WALLET_FLAG_AVOID_REUSE flag is not set (in which case we always allow), or we default to avoiding, and only in the case where
    // a coin control object is provided, and has the avoid address reuse flag set to false, do we allow already used addresses
    bool allow_used_addresses = !IsWalletFlagSet(WALLET_FLAG_AVOID_REUSE) || (coinControl && !coinControl->m_avoid_address_reuse);
    const int min_depth = {coinControl ? coinControl->m_min_depth : DEFAULT_MIN_DEPTH};
    const int max_depth = {coinControl ? coinControl->m_max_depth : DEFAULT_MAX_DEPTH};

    for (const auto& entry : mapWallet)
    {
        const uint256& wtxid = entry.first;
        const CWalletTx& wtx = entry.second;

        if (!locked_chain.checkFinalTx(*wtx.tx)) {
            continue;
        }

        if (wtx.IsImmatureCoinBase(locked_chain))
            continue;

        int nDepth = wtx.GetDepthInMainChain(locked_chain);
        if (nDepth < 0)
            continue;

        // We should not consider coins which aren't at least in our mempool
        // It's possible for these to be conflicted via ancestors which we may never be able to detect
        if (nDepth == 0 && !wtx.InMempool())
            continue;

        bool safeTx = wtx.IsTrusted(locked_chain);

        // We should not consider coins from transactions that are replacing
        // other transactions.
        //
        // Example: There is a transaction A which is replaced by bumpfee
        // transaction B. In this case, we want to prevent creation of
        // a transaction B' which spends an output of B.
        //
        // Reason: If transaction A were initially confirmed, transactions B
        // and B' would no longer be valid, so the user would have to create
        // a new transaction C to replace B'. However, in the case of a
        // one-block reorg, transactions B' and C might BOTH be accepted,
        // when the user only wanted one of them. Specifically, there could
        // be a 1-block reorg away from the chain where transactions A and C
        // were accepted to another chain where B, B', and C were all
        // accepted.
        if (nDepth == 0 && wtx.mapValue.count("replaces_txid")) {
            safeTx = false;
        }

        // Similarly, we should not consider coins from transactions that
        // have been replaced. In the example above, we would want to prevent
        // creation of a transaction A' spending an output of A, because if
        // transaction B were initially confirmed, conflicting with A and
        // A', we wouldn't want to the user to create a transaction D
        // intending to replace A', but potentially resulting in a scenario
        // where A, A', and D could all be accepted (instead of just B and
        // D, or just A and A' like the user would want).
        if (nDepth == 0 && wtx.mapValue.count("replaced_by_txid")) {
            safeTx = false;
        }

        if (fOnlySafe && !safeTx) {
            continue;
        }

        if (nDepth < min_depth || nDepth > max_depth) {
            continue;
        }

        for (unsigned int i = 0; i < wtx.tx->vout.size(); i++) {
            if (wtx.tx->vout[i].nValue < nMinimumAmount || wtx.tx->vout[i].nValue > nMaximumAmount)
                continue;

            if (coinControl && coinControl->HasSelected() && !coinControl->fAllowOtherInputs && !coinControl->IsSelected(COutPoint(entry.first, i)))
                continue;

            if (IsLockedCoin(entry.first, i))
                continue;

            if (IsSpent(locked_chain, wtxid, i))
                continue;

            isminetype mine = IsMine(wtx.tx->vout[i]);

            if (mine == ISMINE_NO) {
                continue;
            }

            if (!allow_used_addresses && IsUsedDestination(wtxid, i)) {
                continue;
            }

            const SigningProvider* provider = GetSigningProvider();

            bool solvable = provider ? IsSolvable(*provider, wtx.tx->vout[i].scriptPubKey) : false;
            bool spendable = ((mine & ISMINE_SPENDABLE) != ISMINE_NO) || (((mine & ISMINE_WATCH_ONLY) != ISMINE_NO) && (coinControl && coinControl->fAllowWatchOnly && solvable));

            vCoins.push_back(COutput(&wtx, i, nDepth, spendable, solvable, safeTx, (coinControl && coinControl->fAllowWatchOnly)));

            // Checks the sum amount of all UTXO's.
            if (nMinimumSumAmount != MAX_MONEY) {
                nTotal += wtx.tx->vout[i].nValue;

                if (nTotal >= nMinimumSumAmount) {
                    return;
                }
            }

            // Checks the maximum number of UTXO's.
            if (nMaximumCount > 0 && vCoins.size() >= nMaximumCount) {
                return;
            }
        }
    }
}

std::map<CTxDestination, std::vector<COutput>> CWallet::ListCoins(interfaces::Chain::Lock& locked_chain) const
{
    AssertLockHeld(cs_wallet);

    std::map<CTxDestination, std::vector<COutput>> result;
    std::vector<COutput> availableCoins;

    AvailableCoins(locked_chain, availableCoins);

    for (const COutput& coin : availableCoins) {
        CTxDestination address;
        if (coin.fSpendable &&
            ExtractDestination(FindNonChangeParentOutput(*coin.tx->tx, coin.i).scriptPubKey, address)) {
            result[address].emplace_back(std::move(coin));
        }
    }

    std::vector<COutPoint> lockedCoins;
    ListLockedCoins(lockedCoins);
    for (const COutPoint& output : lockedCoins) {
        auto it = mapWallet.find(output.hash);
        if (it != mapWallet.end()) {
            int depth = it->second.GetDepthInMainChain(locked_chain);
            if (depth >= 0 && output.n < it->second.tx->vout.size() &&
                IsMine(it->second.tx->vout[output.n]) == ISMINE_SPENDABLE) {
                CTxDestination address;
                if (ExtractDestination(FindNonChangeParentOutput(*it->second.tx, output.n).scriptPubKey, address)) {
                    result[address].emplace_back(
                        &it->second, output.n, depth, true /* spendable */, true /* solvable */, false /* safe */);
                }
            }
        }
    }

    return result;
}

const CTxOut& CWallet::FindNonChangeParentOutput(const CTransaction& tx, int output) const
{
    const CTransaction* ptx = &tx;
    int n = output;
    while (IsChange(ptx->vout[n]) && ptx->vin.size() > 0) {
        const COutPoint& prevout = ptx->vin[0].prevout;
        auto it = mapWallet.find(prevout.hash);
        if (it == mapWallet.end() || it->second.tx->vout.size() <= prevout.n ||
            !IsMine(it->second.tx->vout[prevout.n])) {
            break;
        }
        ptx = it->second.tx.get();
        n = prevout.n;
    }
    return ptx->vout[n];
}

bool CWallet::SelectCoinsMinConf(const CAmount& nTargetValue, const CoinEligibilityFilter& eligibility_filter, std::vector<OutputGroup> groups,
                                 std::set<CInputCoin>& setCoinsRet, CAmount& nValueRet, const CoinSelectionParams& coin_selection_params, bool& bnb_used) const
{
    setCoinsRet.clear();
    nValueRet = 0;

    std::vector<OutputGroup> utxo_pool;
    if (coin_selection_params.use_bnb) {
        // Get long term estimate
        FeeCalculation feeCalc;
        CCoinControl temp;
        temp.m_confirm_target = 1008;
        CFeeRate long_term_feerate = GetMinimumFeeRate(*this, temp, &feeCalc);

        // Calculate cost of change
        CAmount cost_of_change = GetDiscardRate(*this).GetFee(coin_selection_params.change_spend_size) + coin_selection_params.effective_fee.GetFee(coin_selection_params.change_output_size);

        // Filter by the min conf specs and add to utxo_pool and calculate effective value
        for (OutputGroup& group : groups) {
            if (!group.EligibleForSpending(eligibility_filter)) continue;

            group.fee = 0;
            group.long_term_fee = 0;
            group.effective_value = 0;
            for (auto it = group.m_outputs.begin(); it != group.m_outputs.end(); ) {
                const CInputCoin& coin = *it;
                CAmount effective_value = coin.txout.nValue - (coin.m_input_bytes < 0 ? 0 : coin_selection_params.effective_fee.GetFee(coin.m_input_bytes));
                // Only include outputs that are positive effective value (i.e. not dust)
                if (effective_value > 0) {
                    group.fee += coin.m_input_bytes < 0 ? 0 : coin_selection_params.effective_fee.GetFee(coin.m_input_bytes);
                    group.long_term_fee += coin.m_input_bytes < 0 ? 0 : long_term_feerate.GetFee(coin.m_input_bytes);
                    group.effective_value += effective_value;
                    ++it;
                } else {
                    it = group.Discard(coin);
                }
            }
            if (group.effective_value > 0) utxo_pool.push_back(group);
        }
        // Calculate the fees for things that aren't inputs
        CAmount not_input_fees = coin_selection_params.effective_fee.GetFee(coin_selection_params.tx_noinputs_size);
        bnb_used = true;
        return SelectCoinsBnB(utxo_pool, nTargetValue, cost_of_change, setCoinsRet, nValueRet, not_input_fees);
    } else {
        // Filter by the min conf specs and add to utxo_pool
        for (const OutputGroup& group : groups) {
            if (!group.EligibleForSpending(eligibility_filter)) continue;
            utxo_pool.push_back(group);
        }
        bnb_used = false;
        return KnapsackSolver(nTargetValue, utxo_pool, setCoinsRet, nValueRet);
    }
}

bool CWallet::SelectCoins(const std::vector<COutput>& vAvailableCoins, const CAmount& nTargetValue, std::set<CInputCoin>& setCoinsRet, CAmount& nValueRet, const CCoinControl& coin_control, CoinSelectionParams& coin_selection_params, bool& bnb_used) const
{
    std::vector<COutput> vCoins(vAvailableCoins);

    // coin control -> return all selected outputs (we want all selected to go into the transaction for sure)
    if (coin_control.HasSelected() && !coin_control.fAllowOtherInputs)
    {
        // We didn't use BnB here, so set it to false.
        bnb_used = false;

        for (const COutput& out : vCoins)
        {
            if (!out.fSpendable)
                 continue;
            nValueRet += out.tx->tx->vout[out.i].nValue;
            setCoinsRet.insert(out.GetInputCoin());
        }
        return (nValueRet >= nTargetValue);
    }

    // calculate value from preset inputs and store them
    std::set<CInputCoin> setPresetCoins;
    CAmount nValueFromPresetInputs = 0;

    std::vector<COutPoint> vPresetInputs;
    coin_control.ListSelected(vPresetInputs);
    for (const COutPoint& outpoint : vPresetInputs)
    {
        // For now, don't use BnB if preset inputs are selected. TODO: Enable this later
        bnb_used = false;
        coin_selection_params.use_bnb = false;

        std::map<uint256, CWalletTx>::const_iterator it = mapWallet.find(outpoint.hash);
        if (it != mapWallet.end())
        {
            const CWalletTx& wtx = it->second;
            // Clearly invalid input, fail
            if (wtx.tx->vout.size() <= outpoint.n)
                return false;
            // Just to calculate the marginal byte size
            nValueFromPresetInputs += wtx.tx->vout[outpoint.n].nValue;
            setPresetCoins.insert(CInputCoin(wtx.tx, outpoint.n));
        } else
            return false; // TODO: Allow non-wallet inputs
    }

    // remove preset inputs from vCoins
    for (std::vector<COutput>::iterator it = vCoins.begin(); it != vCoins.end() && coin_control.HasSelected();)
    {
        if (setPresetCoins.count(it->GetInputCoin()))
            it = vCoins.erase(it);
        else
            ++it;
    }

    // form groups from remaining coins; note that preset coins will not
    // automatically have their associated (same address) coins included
    if (coin_control.m_avoid_partial_spends && vCoins.size() > OUTPUT_GROUP_MAX_ENTRIES) {
        // Cases where we have 11+ outputs all pointing to the same destination may result in
        // privacy leaks as they will potentially be deterministically sorted. We solve that by
        // explicitly shuffling the outputs before processing
        Shuffle(vCoins.begin(), vCoins.end(), FastRandomContext());
    }
    std::vector<OutputGroup> groups = GroupOutputs(vCoins, !coin_control.m_avoid_partial_spends);

    unsigned int limit_ancestor_count;
    unsigned int limit_descendant_count;
    chain().getPackageLimits(limit_ancestor_count, limit_descendant_count);
    size_t max_ancestors = (size_t)std::max<int64_t>(1, limit_ancestor_count);
    size_t max_descendants = (size_t)std::max<int64_t>(1, limit_descendant_count);
    bool fRejectLongChains = gArgs.GetBoolArg("-walletrejectlongchains", DEFAULT_WALLET_REJECT_LONG_CHAINS);

    bool res = nTargetValue <= nValueFromPresetInputs ||
        SelectCoinsMinConf(nTargetValue - nValueFromPresetInputs, CoinEligibilityFilter(1, 6, 0), groups, setCoinsRet, nValueRet, coin_selection_params, bnb_used) ||
        SelectCoinsMinConf(nTargetValue - nValueFromPresetInputs, CoinEligibilityFilter(1, 1, 0), groups, setCoinsRet, nValueRet, coin_selection_params, bnb_used) ||
        (m_spend_zero_conf_change && SelectCoinsMinConf(nTargetValue - nValueFromPresetInputs, CoinEligibilityFilter(0, 1, 2), groups, setCoinsRet, nValueRet, coin_selection_params, bnb_used)) ||
        (m_spend_zero_conf_change && SelectCoinsMinConf(nTargetValue - nValueFromPresetInputs, CoinEligibilityFilter(0, 1, std::min((size_t)4, max_ancestors/3), std::min((size_t)4, max_descendants/3)), groups, setCoinsRet, nValueRet, coin_selection_params, bnb_used)) ||
        (m_spend_zero_conf_change && SelectCoinsMinConf(nTargetValue - nValueFromPresetInputs, CoinEligibilityFilter(0, 1, max_ancestors/2, max_descendants/2), groups, setCoinsRet, nValueRet, coin_selection_params, bnb_used)) ||
        (m_spend_zero_conf_change && SelectCoinsMinConf(nTargetValue - nValueFromPresetInputs, CoinEligibilityFilter(0, 1, max_ancestors-1, max_descendants-1), groups, setCoinsRet, nValueRet, coin_selection_params, bnb_used)) ||
        (m_spend_zero_conf_change && !fRejectLongChains && SelectCoinsMinConf(nTargetValue - nValueFromPresetInputs, CoinEligibilityFilter(0, 1, std::numeric_limits<uint64_t>::max()), groups, setCoinsRet, nValueRet, coin_selection_params, bnb_used));

    // because SelectCoinsMinConf clears the setCoinsRet, we now add the possible inputs to the coinset
    util::insert(setCoinsRet, setPresetCoins);

    // add preset inputs to the total value selected
    nValueRet += nValueFromPresetInputs;

    return res;
}

bool CWallet::SignTransaction(CMutableTransaction& tx)
{
    AssertLockHeld(cs_wallet);

    // sign the new tx
    int nIn = 0;
    for (auto& input : tx.vin) {
        std::map<uint256, CWalletTx>::const_iterator mi = mapWallet.find(input.prevout.hash);
        if(mi == mapWallet.end() || input.prevout.n >= mi->second.tx->vout.size()) {
            return false;
        }
        const CScript& scriptPubKey = mi->second.tx->vout[input.prevout.n].scriptPubKey;
        const CAmount& amount = mi->second.tx->vout[input.prevout.n].nValue;
        SignatureData sigdata;

<<<<<<< HEAD
        std::vector<uint8_t> vchAmount(8);
        memcpy(&vchAmount[0], &amount, 8);
        if (!ProduceSignature(*this, MutableTransactionSignatureCreator(&tx, nIn, vchAmount, SIGHASH_ALL), scriptPubKey, sigdata)) {
=======
        const SigningProvider* provider = GetSigningProvider();
        if (!provider) {
            return false;
        }

        if (!ProduceSignature(*provider, MutableTransactionSignatureCreator(&tx, nIn, amount, SIGHASH_ALL), scriptPubKey, sigdata)) {
>>>>>>> 6a97e8a0
            return false;
        }
        UpdateInput(input, sigdata);
        nIn++;
    }
    return true;
}

bool CWallet::FundTransaction(CMutableTransaction& tx, CAmount& nFeeRet, int& nChangePosInOut, std::string& strFailReason, bool lockUnspents, const std::set<int>& setSubtractFeeFromOutputs, CCoinControl coinControl)
{
    std::vector<CRecipient> vecSend;

    // Turn the txout set into a CRecipient vector.
    for (size_t idx = 0; idx < tx.vout.size(); idx++) {
        const CTxOut& txOut = tx.vout[idx];
        CRecipient recipient = {txOut.scriptPubKey, txOut.nValue, setSubtractFeeFromOutputs.count(idx) == 1};
        vecSend.push_back(recipient);
    }

    coinControl.fAllowOtherInputs = true;

    for (const CTxIn& txin : tx.vin) {
        coinControl.Select(txin.prevout);
    }

    // Acquire the locks to prevent races to the new locked unspents between the
    // CreateTransaction call and LockCoin calls (when lockUnspents is true).
    auto locked_chain = chain().lock();
    LOCK(cs_wallet);

    CTransactionRef tx_new;
    if (!CreateTransaction(*locked_chain, vecSend, tx_new, nFeeRet, nChangePosInOut, strFailReason, coinControl, false)) {
        return false;
    }

    if (nChangePosInOut != -1) {
        tx.vout.insert(tx.vout.begin() + nChangePosInOut, tx_new->vout[nChangePosInOut]);
    }

    // Copy output sizes from new transaction; they may have had the fee
    // subtracted from them.
    for (unsigned int idx = 0; idx < tx.vout.size(); idx++) {
        tx.vout[idx].nValue = tx_new->vout[idx].nValue;
    }

    // Add new txins while keeping original txin scriptSig/order.
    for (const CTxIn& txin : tx_new->vin) {
        if (!coinControl.IsSelected(txin.prevout)) {
            tx.vin.push_back(txin);

            if (lockUnspents) {
                LockCoin(txin.prevout);
            }
        }
    }

    return true;
}

static bool IsCurrentForAntiFeeSniping(interfaces::Chain& chain, interfaces::Chain::Lock& locked_chain)
{
    if (chain.isInitialBlockDownload()) {
        return false;
    }
    constexpr int64_t MAX_ANTI_FEE_SNIPING_TIP_AGE = 8 * 60 * 60; // in seconds
    if (locked_chain.getBlockTime(*locked_chain.getHeight()) < (GetTime() - MAX_ANTI_FEE_SNIPING_TIP_AGE)) {
        return false;
    }
    return true;
}

/**
 * Return a height-based locktime for new transactions (uses the height of the
 * current chain tip unless we are not synced with the current chain
 */
static uint32_t GetLocktimeForNewTransaction(interfaces::Chain& chain, interfaces::Chain::Lock& locked_chain)
{
    uint32_t const height = locked_chain.getHeight().get_value_or(-1);
    uint32_t locktime;
    // Discourage fee sniping.
    //
    // For a large miner the value of the transactions in the best block and
    // the mempool can exceed the cost of deliberately attempting to mine two
    // blocks to orphan the current best block. By setting nLockTime such that
    // only the next block can include the transaction, we discourage this
    // practice as the height restricted and limited blocksize gives miners
    // considering fee sniping fewer options for pulling off this attack.
    //
    // A simple way to think about this is from the wallet's point of view we
    // always want the blockchain to move forward. By setting nLockTime this
    // way we're basically making the statement that we only want this
    // transaction to appear in the next block; we don't want to potentially
    // encourage reorgs by allowing transactions to appear at lower heights
    // than the next block in forks of the best chain.
    //
    // Of course, the subsidy is high enough, and transaction volume low
    // enough, that fee sniping isn't a problem yet, but by implementing a fix
    // now we ensure code won't be written that makes assumptions about
    // nLockTime that preclude a fix later.
    if (IsCurrentForAntiFeeSniping(chain, locked_chain)) {
        locktime = height;

        // Secondly occasionally randomly pick a nLockTime even further back, so
        // that transactions that are delayed after signing for whatever reason,
        // e.g. high-latency mix networks and some CoinJoin implementations, have
        // better privacy.
        if (GetRandInt(10) == 0)
            locktime = std::max(0, (int)locktime - GetRandInt(100));
    } else {
        // If our chain is lagging behind, we can't discourage fee sniping nor help
        // the privacy of high-latency transactions. To avoid leaking a potentially
        // unique "nLockTime fingerprint", set nLockTime to a constant.
        locktime = 0;
    }
    assert(locktime <= height);
    assert(locktime < LOCKTIME_THRESHOLD);
    return locktime;
}

OutputType CWallet::TransactionChangeType(OutputType change_type, const std::vector<CRecipient>& vecSend)
{
    // If -changetype is specified, always use that change type.
    if (change_type != OutputType::CHANGE_AUTO) {
        return change_type;
    }

    // if m_default_address_type is legacy, use legacy address as change (even
    // if some of the outputs are P2WPKH or P2WSH).
    if (m_default_address_type == OutputType::LEGACY) {
        return OutputType::LEGACY;
    }

    // if any destination is P2WPKH or P2WSH, use P2WPKH for the change
    // output.
    for (const auto& recipient : vecSend) {
        // Check if any destination contains a witness program:
        int witnessversion = 0;
        std::vector<unsigned char> witnessprogram;
        if (recipient.scriptPubKey.IsWitnessProgram(witnessversion, witnessprogram)) {
            return OutputType::BECH32;
        }
    }

    // else use m_default_address_type for change
    return m_default_address_type;
}

bool CWallet::CreateTransaction(interfaces::Chain::Lock& locked_chain, const std::vector<CRecipient>& vecSend, CTransactionRef& tx, CAmount& nFeeRet,
                         int& nChangePosInOut, std::string& strFailReason, const CCoinControl& coin_control, bool sign)
{
    CAmount nValue = 0;
    ReserveDestination reservedest(this);
    int nChangePosRequest = nChangePosInOut;
    unsigned int nSubtractFeeFromAmount = 0;
    for (const auto& recipient : vecSend)
    {
        if (nValue < 0 || recipient.nAmount < 0)
        {
            strFailReason = _("Transaction amounts must not be negative").translated;
            return false;
        }
        nValue += recipient.nAmount;

        if (recipient.fSubtractFeeFromAmount)
            nSubtractFeeFromAmount++;
    }
    if (vecSend.empty())
    {
        strFailReason = _("Transaction must have at least one recipient").translated;
        return false;
    }

    CMutableTransaction txNew;

    txNew.nLockTime = GetLocktimeForNewTransaction(chain(), locked_chain);

    FeeCalculation feeCalc;
    CAmount nFeeNeeded;
    int nBytes;
    {
        std::set<CInputCoin> setCoins;
        auto locked_chain = chain().lock();
        LOCK(cs_wallet);
        {
            std::vector<COutput> vAvailableCoins;
            AvailableCoins(*locked_chain, vAvailableCoins, true, &coin_control, 1, MAX_MONEY, MAX_MONEY, 0);
            CoinSelectionParams coin_selection_params; // Parameters for coin selection, init with dummy

            // Create change script that will be used if we need change
            // TODO: pass in scriptChange instead of reservedest so
            // change transaction isn't always pay-to-bitcoin-address
            CScript scriptChange;

            // coin control: send change to custom address
            if (!boost::get<CNoDestination>(&coin_control.destChange)) {
                scriptChange = GetScriptForDestination(coin_control.destChange);
            } else { // no coin control: send change to newly generated address
                // Note: We use a new key here to keep it from being obvious which side is the change.
                //  The drawback is that by not reusing a previous key, the change may be lost if a
                //  backup is restored, if the backup doesn't have the new private key for the change.
                //  If we reused the old key, it would be possible to add code to look for and
                //  rediscover unknown transactions that were written with keys of ours to recover
                //  post-backup change.

                // Reserve a new key pair from key pool
                if (!CanGetAddresses(true)) {
                    strFailReason = _("Can't generate a change-address key. No keys in the internal keypool and can't generate any keys.").translated;
                    return false;
                }
                CTxDestination dest;
                const OutputType change_type = TransactionChangeType(coin_control.m_change_type ? *coin_control.m_change_type : m_default_change_type, vecSend);
                bool ret = reservedest.GetReservedDestination(change_type, dest, true);
                if (!ret)
                {
                    strFailReason = "Keypool ran out, please call keypoolrefill first";
                    return false;
                }

                scriptChange = GetScriptForDestination(dest);
            }
            CTxOut change_prototype_txout(0, scriptChange);
            coin_selection_params.change_output_size = GetSerializeSize(change_prototype_txout);

            CFeeRate discard_rate = GetDiscardRate(*this);

            // Get the fee rate to use effective values in coin selection
            CFeeRate nFeeRateNeeded = GetMinimumFeeRate(*this, coin_control, &feeCalc);

            nFeeRet = 0;
            bool pick_new_inputs = true;
            CAmount nValueIn = 0;

            // BnB selector is the only selector used when this is true.
            // That should only happen on the first pass through the loop.
            coin_selection_params.use_bnb = nSubtractFeeFromAmount == 0; // If we are doing subtract fee from recipient, then don't use BnB
            // Start with no fee and loop until there is enough fee
            while (true)
            {
                nChangePosInOut = nChangePosRequest;
                txNew.vin.clear();
                txNew.vout.clear();
                bool fFirst = true;

                CAmount nValueToSelect = nValue;
                if (nSubtractFeeFromAmount == 0)
                    nValueToSelect += nFeeRet;

                // vouts to the payees
                coin_selection_params.tx_noinputs_size = 11; // Static vsize overhead + outputs vsize. 4 nVersion, 4 nLocktime, 1 input count, 1 output count, 1 witness overhead (dummy, flag, stack size)
                for (const auto& recipient : vecSend)
                {
                    CTxOut txout(recipient.nAmount, recipient.scriptPubKey);

                    if (recipient.fSubtractFeeFromAmount)
                    {
                        assert(nSubtractFeeFromAmount != 0);
                        txout.nValue -= nFeeRet / nSubtractFeeFromAmount; // Subtract fee equally from each selected recipient

                        if (fFirst) // first receiver pays the remainder not divisible by output count
                        {
                            fFirst = false;
                            txout.nValue -= nFeeRet % nSubtractFeeFromAmount;
                        }
                    }
                    // Include the fee cost for outputs. Note this is only used for BnB right now
                    coin_selection_params.tx_noinputs_size += ::GetSerializeSize(txout, PROTOCOL_VERSION);

                    if (IsDust(txout, chain().relayDustFee()))
                    {
                        if (recipient.fSubtractFeeFromAmount && nFeeRet > 0)
                        {
                            if (txout.nValue < 0)
                                strFailReason = _("The transaction amount is too small to pay the fee").translated;
                            else
                                strFailReason = _("The transaction amount is too small to send after the fee has been deducted").translated;
                        }
                        else
                            strFailReason = _("Transaction amount too small").translated;
                        return false;
                    }
                    txNew.vout.push_back(txout);
                }

                // Choose coins to use
                bool bnb_used;
                if (pick_new_inputs) {
                    nValueIn = 0;
                    setCoins.clear();
                    int change_spend_size = CalculateMaximumSignedInputSize(change_prototype_txout, this);
                    // If the wallet doesn't know how to sign change output, assume p2sh-p2wpkh
                    // as lower-bound to allow BnB to do it's thing
                    if (change_spend_size == -1) {
                        coin_selection_params.change_spend_size = DUMMY_NESTED_P2WPKH_INPUT_SIZE;
                    } else {
                        coin_selection_params.change_spend_size = (size_t)change_spend_size;
                    }
                    coin_selection_params.effective_fee = nFeeRateNeeded;
                    if (!SelectCoins(vAvailableCoins, nValueToSelect, setCoins, nValueIn, coin_control, coin_selection_params, bnb_used))
                    {
                        // If BnB was used, it was the first pass. No longer the first pass and continue loop with knapsack.
                        if (bnb_used) {
                            coin_selection_params.use_bnb = false;
                            continue;
                        }
                        else {
                            strFailReason = _("Insufficient funds").translated;
                            return false;
                        }
                    }
                } else {
                    bnb_used = false;
                }

                const CAmount nChange = nValueIn - nValueToSelect;
                if (nChange > 0)
                {
                    // Fill a vout to ourself
                    CTxOut newTxOut(nChange, scriptChange);

                    // Never create dust outputs; if we would, just
                    // add the dust to the fee.
                    // The nChange when BnB is used is always going to go to fees.
                    if (IsDust(newTxOut, discard_rate) || bnb_used)
                    {
                        nChangePosInOut = -1;
                        nFeeRet += nChange;
                    }
                    else
                    {
                        if (nChangePosInOut == -1)
                        {
                            // Insert change txn at random position:
                            nChangePosInOut = GetRandInt(txNew.vout.size()+1);
                        }
                        else if ((unsigned int)nChangePosInOut > txNew.vout.size())
                        {
                            strFailReason = _("Change index out of range").translated;
                            return false;
                        }

                        std::vector<CTxOut>::iterator position = txNew.vout.begin()+nChangePosInOut;
                        txNew.vout.insert(position, newTxOut);
                    }
                } else {
                    nChangePosInOut = -1;
                }

                // Dummy fill vin for maximum size estimation
                //
                for (const auto& coin : setCoins) {
                    txNew.vin.push_back(CTxIn(coin.outpoint,CScript()));
                }

                nBytes = CalculateMaximumSignedTxSize(CTransaction(txNew), this, coin_control.fAllowWatchOnly);
                if (nBytes < 0) {
                    strFailReason = _("Signing transaction failed").translated;
                    return false;
                }

                nFeeNeeded = GetMinimumFee(*this, nBytes, coin_control, &feeCalc);
                if (feeCalc.reason == FeeReason::FALLBACK && !m_allow_fallback_fee) {
                    // eventually allow a fallback fee
                    strFailReason = _("Fee estimation failed. Fallbackfee is disabled. Wait a few blocks or enable -fallbackfee.").translated;
                    return false;
                }

                if (nFeeRet >= nFeeNeeded) {
                    // Reduce fee to only the needed amount if possible. This
                    // prevents potential overpayment in fees if the coins
                    // selected to meet nFeeNeeded result in a transaction that
                    // requires less fee than the prior iteration.

                    // If we have no change and a big enough excess fee, then
                    // try to construct transaction again only without picking
                    // new inputs. We now know we only need the smaller fee
                    // (because of reduced tx size) and so we should add a
                    // change output. Only try this once.
                    if (nChangePosInOut == -1 && nSubtractFeeFromAmount == 0 && pick_new_inputs) {
                        unsigned int tx_size_with_change = nBytes + coin_selection_params.change_output_size + 2; // Add 2 as a buffer in case increasing # of outputs changes compact size
                        CAmount fee_needed_with_change = GetMinimumFee(*this, tx_size_with_change, coin_control, nullptr);
                        CAmount minimum_value_for_change = GetDustThreshold(change_prototype_txout, discard_rate);
                        if (nFeeRet >= fee_needed_with_change + minimum_value_for_change) {
                            pick_new_inputs = false;
                            nFeeRet = fee_needed_with_change;
                            continue;
                        }
                    }

                    // If we have change output already, just increase it
                    if (nFeeRet > nFeeNeeded && nChangePosInOut != -1 && nSubtractFeeFromAmount == 0) {
                        CAmount extraFeePaid = nFeeRet - nFeeNeeded;
                        std::vector<CTxOut>::iterator change_position = txNew.vout.begin()+nChangePosInOut;
                        change_position->nValue += extraFeePaid;
                        nFeeRet -= extraFeePaid;
                    }
                    break; // Done, enough fee included.
                }
                else if (!pick_new_inputs) {
                    // This shouldn't happen, we should have had enough excess
                    // fee to pay for the new output and still meet nFeeNeeded
                    // Or we should have just subtracted fee from recipients and
                    // nFeeNeeded should not have changed
                    strFailReason = _("Transaction fee and change calculation failed").translated;
                    return false;
                }

                // Try to reduce change to include necessary fee
                if (nChangePosInOut != -1 && nSubtractFeeFromAmount == 0) {
                    CAmount additionalFeeNeeded = nFeeNeeded - nFeeRet;
                    std::vector<CTxOut>::iterator change_position = txNew.vout.begin()+nChangePosInOut;
                    // Only reduce change if remaining amount is still a large enough output.
                    if (change_position->nValue >= MIN_FINAL_CHANGE + additionalFeeNeeded) {
                        change_position->nValue -= additionalFeeNeeded;
                        nFeeRet += additionalFeeNeeded;
                        break; // Done, able to increase fee from change
                    }
                }

                // If subtracting fee from recipients, we now know what fee we
                // need to subtract, we have no reason to reselect inputs
                if (nSubtractFeeFromAmount > 0) {
                    pick_new_inputs = false;
                }

                // Include more fee and try again.
                nFeeRet = nFeeNeeded;
                coin_selection_params.use_bnb = false;
                continue;
            }
        }

        // Shuffle selected coins and fill in final vin
        txNew.vin.clear();
        std::vector<CInputCoin> selected_coins(setCoins.begin(), setCoins.end());
        Shuffle(selected_coins.begin(), selected_coins.end(), FastRandomContext());

        // Note how the sequence number is set to non-maxint so that
        // the nLockTime set above actually works.
        //
        // BIP125 defines opt-in RBF as any nSequence < maxint-1, so
        // we use the highest possible value in that range (maxint-2)
        // to avoid conflicting with other possible uses of nSequence,
        // and in the spirit of "smallest possible change from prior
        // behavior."
        const uint32_t nSequence = coin_control.m_signal_bip125_rbf.get_value_or(m_signal_rbf) ? MAX_BIP125_RBF_SEQUENCE : (CTxIn::SEQUENCE_FINAL - 1);
        for (const auto& coin : selected_coins) {
            txNew.vin.push_back(CTxIn(coin.outpoint, CScript(), nSequence));
        }

        if (sign)
        {
            int nIn = 0;
            for (const auto& coin : selected_coins)
            {
                const CScript& scriptPubKey = coin.txout.scriptPubKey;
                SignatureData sigdata;

<<<<<<< HEAD
                CAmount nValue = coin.GetValue();
                std::vector<uint8_t> vchAmount(8);
                memcpy(&vchAmount[0], &nValue, 8);
                if (!ProduceSignature(*this, MutableTransactionSignatureCreator(&txNew, nIn, vchAmount, SIGHASH_ALL), scriptPubKey, sigdata))
=======
                const SigningProvider* provider = GetSigningProvider();
                if (!provider) {
                    return false;
                }

                if (!ProduceSignature(*provider, MutableTransactionSignatureCreator(&txNew, nIn, coin.txout.nValue, SIGHASH_ALL), scriptPubKey, sigdata))
>>>>>>> 6a97e8a0
                {
                    strFailReason = _("Signing transaction failed").translated;
                    return false;
                } else {
                    UpdateInput(txNew.vin.at(nIn), sigdata);
                }

                nIn++;
            }
        }

        // Return the constructed transaction data.
        tx = MakeTransactionRef(std::move(txNew));

        // Limit size
        if (GetTransactionWeight(*tx) > MAX_STANDARD_TX_WEIGHT)
        {
            strFailReason = _("Transaction too large").translated;
            return false;
        }
    }

    if (nFeeRet > m_default_max_tx_fee) {
        strFailReason = TransactionErrorString(TransactionError::MAX_FEE_EXCEEDED);
        return false;
    }

    if (gArgs.GetBoolArg("-walletrejectlongchains", DEFAULT_WALLET_REJECT_LONG_CHAINS)) {
        // Lastly, ensure this tx will pass the mempool's chain limits
        if (!chain().checkChainLimits(tx)) {
            strFailReason = _("Transaction has too long of a mempool chain").translated;
            return false;
        }
    }

    // Before we return success, we assume any change key will be used to prevent
    // accidental re-use.
    reservedest.KeepDestination();

    WalletLogPrintf("Fee Calculation: Fee:%d Bytes:%u Needed:%d Tgt:%d (requested %d) Reason:\"%s\" Decay %.5f: Estimation: (%g - %g) %.2f%% %.1f/(%.1f %d mem %.1f out) Fail: (%g - %g) %.2f%% %.1f/(%.1f %d mem %.1f out)\n",
              nFeeRet, nBytes, nFeeNeeded, feeCalc.returnedTarget, feeCalc.desiredTarget, StringForFeeReason(feeCalc.reason), feeCalc.est.decay,
              feeCalc.est.pass.start, feeCalc.est.pass.end,
              100 * feeCalc.est.pass.withinTarget / (feeCalc.est.pass.totalConfirmed + feeCalc.est.pass.inMempool + feeCalc.est.pass.leftMempool),
              feeCalc.est.pass.withinTarget, feeCalc.est.pass.totalConfirmed, feeCalc.est.pass.inMempool, feeCalc.est.pass.leftMempool,
              feeCalc.est.fail.start, feeCalc.est.fail.end,
              100 * feeCalc.est.fail.withinTarget / (feeCalc.est.fail.totalConfirmed + feeCalc.est.fail.inMempool + feeCalc.est.fail.leftMempool),
              feeCalc.est.fail.withinTarget, feeCalc.est.fail.totalConfirmed, feeCalc.est.fail.inMempool, feeCalc.est.fail.leftMempool);
    return true;
}

void CWallet::CommitTransaction(CTransactionRef tx, mapValue_t mapValue, std::vector<std::pair<std::string, std::string>> orderForm)
{
    auto locked_chain = chain().lock();
    LOCK(cs_wallet);

    CWalletTx wtxNew(this, std::move(tx));
    wtxNew.mapValue = std::move(mapValue);
    wtxNew.vOrderForm = std::move(orderForm);
    wtxNew.fTimeReceivedIsTxTime = true;
    wtxNew.fFromMe = true;

    WalletLogPrintf("CommitTransaction:\n%s", wtxNew.tx->ToString()); /* Continued */

    // Add tx to wallet, because if it has change it's also ours,
    // otherwise just for transaction history.
    AddToWallet(wtxNew);

    // Notify that old coins are spent
    for (const CTxIn& txin : wtxNew.tx->vin) {
        CWalletTx &coin = mapWallet.at(txin.prevout.hash);
        coin.BindWallet(this);
        NotifyTransactionChanged(this, coin.GetHash(), CT_UPDATED);
    }

    // Get the inserted-CWalletTx from mapWallet so that the
    // fInMempool flag is cached properly
    CWalletTx& wtx = mapWallet.at(wtxNew.GetHash());

    if (!fBroadcastTransactions) {
        // Don't submit tx to the mempool
        return;
    }

    std::string err_string;
    if (!wtx.SubmitMemoryPoolAndRelay(err_string, true, *locked_chain)) {
        WalletLogPrintf("CommitTransaction(): Transaction cannot be broadcast immediately, %s\n", err_string);
        // TODO: if we expect the failure to be long term or permanent, instead delete wtx from the wallet and return failure.
    }
}

DBErrors CWallet::LoadWallet(bool& fFirstRunRet)
{
    // Even if we don't use this lock in this function, we want to preserve
    // lock order in LoadToWallet if query of chain state is needed to know
    // tx status. If lock can't be taken (e.g wallet-tool), tx confirmation
    // status may be not reliable.
    std::unique_ptr<interfaces::Chain::Lock> locked_chain;
    if (m_chain) {
        locked_chain = chain().lock(); // LoadToWallet can call MarkConflicted and UnloadSpent which lock cs_main
    }
    LOCK(cs_wallet);

    fFirstRunRet = false;
    DBErrors nLoadWalletRet = WalletBatch(*database,"cr+").LoadWallet(this);
    if (nLoadWalletRet == DBErrors::NEED_REWRITE)
    {
        if (database->Rewrite("\x04pool"))
        {
            setInternalKeyPool.clear();
            setExternalKeyPool.clear();
            m_spk_man->m_pool_key_to_index.clear();
            // Note: can't top-up keypool here, because wallet is locked.
            // User will be prompted to unlock wallet the next operation
            // that requires a new key.
        }
    }

    {
        LOCK(cs_KeyStore);
        // This wallet is in its first run if all of these are empty
        fFirstRunRet = mapKeys.empty() && mapCryptedKeys.empty() && mapWatchKeys.empty() && setWatchOnly.empty() && mapScripts.empty()
            && !IsWalletFlagSet(WALLET_FLAG_DISABLE_PRIVATE_KEYS) && !IsWalletFlagSet(WALLET_FLAG_BLANK_WALLET);
    }

    if (nLoadWalletRet != DBErrors::LOAD_OK)
        return nLoadWalletRet;

    return DBErrors::LOAD_OK;
}

DBErrors CWallet::ZapSelectTx(std::vector<uint256>& vHashIn, std::vector<uint256>& vHashOut)
{
    AssertLockHeld(cs_wallet);
    DBErrors nZapSelectTxRet = WalletBatch(*database, "cr+").ZapSelectTx(vHashIn, vHashOut);
    for (uint256 hash : vHashOut) {
        const auto& it = mapWallet.find(hash);
        wtxOrdered.erase(it->second.m_it_wtxOrdered);
        mapWallet.erase(it);
        NotifyTransactionChanged(this, hash, CT_DELETED);
    }

    if (nZapSelectTxRet == DBErrors::NEED_REWRITE)
    {
        if (database->Rewrite("\x04pool"))
        {
            setInternalKeyPool.clear();
            setExternalKeyPool.clear();
            m_spk_man->m_pool_key_to_index.clear();
            // Note: can't top-up keypool here, because wallet is locked.
            // User will be prompted to unlock wallet the next operation
            // that requires a new key.
        }
    }

    if (nZapSelectTxRet != DBErrors::LOAD_OK)
        return nZapSelectTxRet;

    MarkDirty();

    return DBErrors::LOAD_OK;
}

DBErrors CWallet::ZapWalletTx(std::vector<CWalletTx>& vWtx)
{
    DBErrors nZapWalletTxRet = WalletBatch(*database,"cr+").ZapWalletTx(vWtx);
    if (nZapWalletTxRet == DBErrors::NEED_REWRITE)
    {
        if (database->Rewrite("\x04pool"))
        {
            LOCK(cs_wallet);
            setInternalKeyPool.clear();
            setExternalKeyPool.clear();
            m_spk_man->m_pool_key_to_index.clear();
            // Note: can't top-up keypool here, because wallet is locked.
            // User will be prompted to unlock wallet the next operation
            // that requires a new key.
        }
    }

    if (nZapWalletTxRet != DBErrors::LOAD_OK)
        return nZapWalletTxRet;

    return DBErrors::LOAD_OK;
}

bool CWallet::SetAddressBookWithDB(WalletBatch& batch, const CTxDestination& address, const std::string& strName, const std::string& strPurpose, bool fBech32)
{
    bool fUpdated = false;
    {
        LOCK(cs_wallet);
        std::map<CTxDestination, CAddressBookData>::iterator mi = mapAddressBook.find(address);
        fUpdated = mi != mapAddressBook.end();
        mapAddressBook[address].name = strName;
        if (!strPurpose.empty()) /* update purpose only if requested */
            mapAddressBook[address].purpose = strPurpose;
    }
    NotifyAddressBookChanged(this, address, strName, IsMine(address) != ISMINE_NO,
                             strPurpose, (fUpdated ? CT_UPDATED : CT_NEW) );
    if (!strPurpose.empty() && !batch.WritePurpose(EncodeDestination(address), strPurpose))
        return false;
    return batch.WriteName(EncodeDestination(address), strName);
}

bool CWallet::SetAddressBook(const CTxDestination& address, const std::string& strName, const std::string& strPurpose, bool fBech32)
{
    WalletBatch batch(*database);
    return SetAddressBookWithDB(batch, address, strName, strPurpose, fBech32);
}

bool CWallet::DelAddressBook(const CTxDestination& address)
{
    {
        LOCK(cs_wallet);

        // Delete destdata tuples associated with address
        std::string strAddress = EncodeDestination(address);
        for (const std::pair<const std::string, std::string> &item : mapAddressBook[address].destdata)
        {
            WalletBatch(*database).EraseDestData(strAddress, item.first);
        }
        mapAddressBook.erase(address);
    }

    NotifyAddressBookChanged(this, address, "", IsMine(address) != ISMINE_NO, "", CT_DELETED);

    WalletBatch(*database).ErasePurpose(EncodeDestination(address));
    return WalletBatch(*database).EraseName(EncodeDestination(address));
}

<<<<<<< HEAD
/**
 * Mark old keypool keys as used,
 * and generate all new keys
 */
bool CWallet::NewKeyPool()
{
    if (!gArgs.GetBoolArg("-btcmode", false)) {
        return false;
    }

    if (IsWalletFlagSet(WALLET_FLAG_DISABLE_PRIVATE_KEYS)) {
        return false;
    }

    {
        LOCK(cs_wallet);
        WalletBatch batch(*database);

        for (const int64_t nIndex : setInternalKeyPool) {
            batch.ErasePool(nIndex);
        }
        setInternalKeyPool.clear();

        for (const int64_t nIndex : setExternalKeyPool) {
            batch.ErasePool(nIndex);
        }
        setExternalKeyPool.clear();

        for (const int64_t nIndex : set_pre_split_keypool) {
            batch.ErasePool(nIndex);
        }
        set_pre_split_keypool.clear();

        m_pool_key_to_index.clear();

        if (!TopUpKeyPool()) {
            return false;
        }
        WalletLogPrintf("CWallet::NewKeyPool rewrote keypool\n");
    }
    return true;
}

=======
>>>>>>> 6a97e8a0
size_t CWallet::KeypoolCountExternalKeys()
{
    AssertLockHeld(cs_wallet);

    unsigned int count = 0;
    if (auto spk_man = m_spk_man.get()) {
        AssertLockHeld(spk_man->cs_wallet);
        count += spk_man->KeypoolCountExternalKeys();
    }

    return count;
}

bool CWallet::TopUpKeyPool(unsigned int kpSize)
{
<<<<<<< HEAD
    if (!gArgs.GetBoolArg("-btcmode", false)) {
        return false;
    }

    if (!CanGenerateKeys()) {
        return false;
    }

    {
        LOCK(cs_wallet);

        if (IsLocked()) return false;

        // Top up key pool
        unsigned int nTargetSize;
        if (kpSize > 0)
            nTargetSize = kpSize;
        else
            nTargetSize = std::max(gArgs.GetArg("-keypool", DEFAULT_KEYPOOL_SIZE), (int64_t) 0);

        // count amount of available keys (internal, external)
        // make sure the keypool of external and internal keys fits the user selected target (-keypool)
        int64_t missingExternal = std::max(std::max((int64_t) nTargetSize, (int64_t) 1) - (int64_t)setExternalKeyPool.size(), (int64_t) 0);
        int64_t missingInternal = std::max(std::max((int64_t) nTargetSize, (int64_t) 1) - (int64_t)setInternalKeyPool.size(), (int64_t) 0);

        if (!IsHDEnabled() || !CanSupportFeature(FEATURE_HD_SPLIT))
        {
            // don't create extra internal keys
            missingInternal = 0;
        }
        bool internal = false;
        WalletBatch batch(*database);
        for (int64_t i = missingInternal + missingExternal; i--;)
        {
            if (i < missingInternal) {
                internal = true;
            }

            CPubKey pubkey(GenerateNewKey(batch, internal));
            AddKeypoolPubkeyWithDB(pubkey, internal, batch);
        }
        if (missingInternal + missingExternal > 0) {
            WalletLogPrintf("keypool added %d keys (%d internal), size=%u (%u internal)\n", missingInternal + missingExternal, missingInternal, setInternalKeyPool.size() + setExternalKeyPool.size() + set_pre_split_keypool.size(), setInternalKeyPool.size());
        }
    }
    NotifyCanGetAddressesChanged();
    return true;
}

void CWallet::AddKeypoolPubkeyWithDB(const CPubKey& pubkey, const bool internal, WalletBatch& batch)
{
    LOCK(cs_wallet);
    assert(m_max_keypool_index < std::numeric_limits<int64_t>::max()); // How in the hell did you use so many keys?
    int64_t index = ++m_max_keypool_index;
    if (!batch.WritePool(index, CKeyPool(pubkey, internal))) {
        throw std::runtime_error(std::string(__func__) + ": writing imported pubkey failed");
    }
    if (internal) {
        setInternalKeyPool.insert(index);
    } else {
        setExternalKeyPool.insert(index);
    }
    m_pool_key_to_index[pubkey.GetID()] = index;
}

bool CWallet::ReserveKeyFromKeyPool(int64_t& nIndex, CKeyPool& keypool, bool fRequestedInternal)
{
    nIndex = -1;
    keypool.vchPubKey = CPubKey();
    {
        LOCK(cs_wallet);

        TopUpKeyPool();

        bool fReturningInternal = fRequestedInternal;
        fReturningInternal &= (IsHDEnabled() && CanSupportFeature(FEATURE_HD_SPLIT)) || IsWalletFlagSet(WALLET_FLAG_DISABLE_PRIVATE_KEYS);
        bool use_split_keypool = set_pre_split_keypool.empty();
        std::set<int64_t>& setKeyPool = use_split_keypool ? (fReturningInternal ? setInternalKeyPool : setExternalKeyPool) : set_pre_split_keypool;

        // Get the oldest key
        if (setKeyPool.empty()) {
            return false;
        }

        WalletBatch batch(*database);

        auto it = setKeyPool.begin();
        nIndex = *it;
        setKeyPool.erase(it);
        if (!batch.ReadPool(nIndex, keypool)) {
            throw std::runtime_error(std::string(__func__) + ": read failed");
        }
        CPubKey pk;
        if (!GetPubKey(keypool.vchPubKey.GetID(), pk)) {
            throw std::runtime_error(std::string(__func__) + ": unknown key in key pool");
        }
        // If the key was pre-split keypool, we don't care about what type it is
        if (use_split_keypool && keypool.fInternal != fReturningInternal) {
            throw std::runtime_error(std::string(__func__) + ": keypool entry misclassified");
        }
        if (!keypool.vchPubKey.IsValid()) {
            throw std::runtime_error(std::string(__func__) + ": keypool entry invalid");
        }

        m_pool_key_to_index.erase(keypool.vchPubKey.GetID());
        WalletLogPrintf("keypool reserve %d\n", nIndex);
    }
    NotifyCanGetAddressesChanged();
    return true;
}

void CWallet::KeepKey(int64_t nIndex)
{
    // Remove from key pool
    WalletBatch batch(*database);
    batch.ErasePool(nIndex);
    WalletLogPrintf("keypool keep %d\n", nIndex);
}

void CWallet::ReturnKey(int64_t nIndex, bool fInternal, const CPubKey& pubkey)
{
    // Return to key pool
    {
        LOCK(cs_wallet);
        if (fInternal) {
            setInternalKeyPool.insert(nIndex);
        } else if (!set_pre_split_keypool.empty()) {
            set_pre_split_keypool.insert(nIndex);
        } else {
            setExternalKeyPool.insert(nIndex);
        }
        m_pool_key_to_index[pubkey.GetID()] = nIndex;
        NotifyCanGetAddressesChanged();
    }
    WalletLogPrintf("keypool return %d\n", nIndex);
}

bool CWallet::GetKeyFromPool(CPubKey& result, bool internal)
{
    if (!CanGetAddresses(internal)) {
        return false;
    }

    CKeyPool keypool;
    {
        LOCK(cs_wallet);
        int64_t nIndex;
        if (!ReserveKeyFromKeyPool(nIndex, keypool, internal) && !IsWalletFlagSet(WALLET_FLAG_DISABLE_PRIVATE_KEYS)) {
            if (IsLocked()) return false;
            WalletBatch batch(*database);
            result = GenerateNewKey(batch, internal);
            return true;
        }
        KeepKey(nIndex);
        result = keypool.vchPubKey;
=======
    bool res = true;
    if (auto spk_man = m_spk_man.get()) {
        res &= spk_man->TopUpKeyPool(kpSize);
>>>>>>> 6a97e8a0
    }
    return res;
}

bool CWallet::GetNewDestination(const OutputType type, const std::string label, CTxDestination& dest, std::string& error)
{
    error.clear();
    bool result = false;
    auto spk_man = m_spk_man.get();
    if (spk_man) {
        result = spk_man->GetNewDestination(type, label, dest, error);
    }
    return result;
}

bool CWallet::GetNewChangeDestination(const OutputType type, CTxDestination& dest, std::string& error)
{
    error.clear();

    m_spk_man->TopUpKeyPool();

    ReserveDestination reservedest(this);
    if (!reservedest.GetReservedDestination(type, dest, true)) {
        error = "Error: Keypool ran out, please call keypoolrefill first";
        return false;
    }

    reservedest.KeepDestination();
    return true;
}

int64_t CWallet::GetOldestKeyPoolTime()
{
    int64_t oldestKey = std::numeric_limits<int64_t>::max();
    if (auto spk_man = m_spk_man.get()) {
        oldestKey = spk_man->GetOldestKeyPoolTime();
    }
    return oldestKey;
}

std::map<CTxDestination, CAmount> CWallet::GetAddressBalances(interfaces::Chain::Lock& locked_chain)
{
    std::map<CTxDestination, CAmount> balances;

    {
        LOCK(cs_wallet);
        for (const auto& walletEntry : mapWallet)
        {
            const CWalletTx& wtx = walletEntry.second;

            if (!wtx.IsTrusted(locked_chain))
                continue;

            if (wtx.IsImmatureCoinBase(locked_chain))
                continue;

            int nDepth = wtx.GetDepthInMainChain(locked_chain);
            if (nDepth < (wtx.IsFromMe(ISMINE_ALL) ? 0 : 1))
                continue;

            for (unsigned int i = 0; i < wtx.tx->vout.size(); i++)
            {
                CTxDestination addr;
                if (!IsMine(wtx.tx->vout[i]))
                    continue;
                if(!ExtractDestination(wtx.tx->vout[i].scriptPubKey, addr))
                    continue;

                CAmount n = IsSpent(locked_chain, walletEntry.first, i) ? 0 : wtx.tx->vout[i].nValue;

                if (!balances.count(addr))
                    balances[addr] = 0;
                balances[addr] += n;
            }
        }
    }

    return balances;
}

std::set< std::set<CTxDestination> > CWallet::GetAddressGroupings()
{
    AssertLockHeld(cs_wallet);
    std::set< std::set<CTxDestination> > groupings;
    std::set<CTxDestination> grouping;

    for (const auto& walletEntry : mapWallet)
    {
        const CWalletTx& wtx = walletEntry.second;

        if (wtx.tx->vin.size() > 0)
        {
            bool any_mine = false;
            // group all input addresses with each other
            for (const CTxIn& txin : wtx.tx->vin)
            {
                CTxDestination address;
                if(!IsMine(txin)) /* If this input isn't mine, ignore it */
                    continue;
                if(!ExtractDestination(mapWallet.at(txin.prevout.hash).tx->vout[txin.prevout.n].scriptPubKey, address))
                    continue;
                grouping.insert(address);
                any_mine = true;
            }

            // group change with input addresses
            if (any_mine)
            {
               for (const CTxOut& txout : wtx.tx->vout)
                   if (IsChange(txout))
                   {
                       CTxDestination txoutAddr;
                       if(!ExtractDestination(txout.scriptPubKey, txoutAddr))
                           continue;
                       grouping.insert(txoutAddr);
                   }
            }
            if (grouping.size() > 0)
            {
                groupings.insert(grouping);
                grouping.clear();
            }
        }

        // group lone addrs by themselves
        for (const auto& txout : wtx.tx->vout)
            if (IsMine(txout))
            {
                CTxDestination address;
                if(!ExtractDestination(txout.scriptPubKey, address))
                    continue;
                grouping.insert(address);
                groupings.insert(grouping);
                grouping.clear();
            }
    }

    std::set< std::set<CTxDestination>* > uniqueGroupings; // a set of pointers to groups of addresses
    std::map< CTxDestination, std::set<CTxDestination>* > setmap;  // map addresses to the unique group containing it
    for (std::set<CTxDestination> _grouping : groupings)
    {
        // make a set of all the groups hit by this new group
        std::set< std::set<CTxDestination>* > hits;
        std::map< CTxDestination, std::set<CTxDestination>* >::iterator it;
        for (const CTxDestination& address : _grouping)
            if ((it = setmap.find(address)) != setmap.end())
                hits.insert((*it).second);

        // merge all hit groups into a new single group and delete old groups
        std::set<CTxDestination>* merged = new std::set<CTxDestination>(_grouping);
        for (std::set<CTxDestination>* hit : hits)
        {
            merged->insert(hit->begin(), hit->end());
            uniqueGroupings.erase(hit);
            delete hit;
        }
        uniqueGroupings.insert(merged);

        // update setmap
        for (const CTxDestination& element : *merged)
            setmap[element] = merged;
    }

    std::set< std::set<CTxDestination> > ret;
    for (const std::set<CTxDestination>* uniqueGrouping : uniqueGroupings)
    {
        ret.insert(*uniqueGrouping);
        delete uniqueGrouping;
    }

    return ret;
}

std::set<CTxDestination> CWallet::GetLabelAddresses(const std::string& label) const
{
    LOCK(cs_wallet);
    std::set<CTxDestination> result;
    for (const std::pair<const CTxDestination, CAddressBookData>& item : mapAddressBook)
    {
        const CTxDestination& address = item.first;
        const std::string& strName = item.second.name;
        if (strName == label)
            result.insert(address);
    }
    return result;
}

bool ReserveDestination::GetReservedDestination(const OutputType type, CTxDestination& dest, bool internal)
{
    m_spk_man = pwallet->GetLegacyScriptPubKeyMan();
    if (!m_spk_man) {
        return false;
    }

    if (!pwallet->CanGetAddresses(internal)) {
        return false;
    }

    if (nIndex == -1)
    {
        CKeyPool keypool;
        if (!m_spk_man->ReserveKeyFromKeyPool(nIndex, keypool, internal)) {
            return false;
        }
        vchPubKey = keypool.vchPubKey;
        fInternal = keypool.fInternal;
    }
    assert(vchPubKey.IsValid());
    m_spk_man->LearnRelatedScripts(vchPubKey, type);
    address = GetDestinationForKey(vchPubKey, type);
    dest = address;
    return true;
}

void ReserveDestination::KeepDestination()
{
    if (nIndex != -1)
        m_spk_man->KeepKey(nIndex);
    nIndex = -1;
    vchPubKey = CPubKey();
    address = CNoDestination();
}

void ReserveDestination::ReturnDestination()
{
    if (nIndex != -1) {
        m_spk_man->ReturnKey(nIndex, fInternal, vchPubKey);
    }
    nIndex = -1;
    vchPubKey = CPubKey();
    address = CNoDestination();
}

<<<<<<< HEAD
void CWallet::MarkReserveKeysAsUsed(int64_t keypool_id)
{
    AssertLockHeld(cs_wallet);
    bool internal = setInternalKeyPool.count(keypool_id);
    if (!internal) assert(setExternalKeyPool.count(keypool_id) || set_pre_split_keypool.count(keypool_id));
    std::set<int64_t> *setKeyPool = internal ? &setInternalKeyPool : (set_pre_split_keypool.empty() ? &setExternalKeyPool : &set_pre_split_keypool);
    auto it = setKeyPool->begin();

    WalletBatch batch(*database);
    while (it != std::end(*setKeyPool)) {
        const int64_t& index = *(it);
        if (index > keypool_id) break; // set*KeyPool is ordered

        CKeyPool keypool;
        if (batch.ReadPool(index, keypool)) { //TODO: This should be unnecessary
            m_pool_key_to_index.erase(keypool.vchPubKey.GetID());
        }
        LearnAllRelatedScripts(keypool.vchPubKey);
        batch.ErasePool(index);
        WalletLogPrintf("keypool index %d removed\n", index);
        it = setKeyPool->erase(it);
    }
}

void CWallet::LockCoin(const COutPoint& output, bool fPermanent)
=======
void CWallet::LockCoin(const COutPoint& output)
>>>>>>> 6a97e8a0
{
    AssertLockHeld(cs_wallet);
    setLockedCoins.insert(output);
    if (fPermanent) {
        WalletBatch batch(*database);
        batch.WriteLockedUnspentOutput(output);
    }
}

void CWallet::UnlockCoin(const COutPoint& output)
{
    AssertLockHeld(cs_wallet);
    if (setLockedCoins.erase(output)) {
        WalletBatch batch(*database);
        batch.EraseLockedUnspentOutput(output);
    }
}

void CWallet::UnlockAllCoins()
{
    AssertLockHeld(cs_wallet);
    setLockedCoins.clear();

    WalletBatch batch(*database);
    batch.EraseAllByPrefix("luo");
}

bool CWallet::IsLockedCoin(uint256 hash, unsigned int n) const
{
    AssertLockHeld(cs_wallet);
    COutPoint outpt(hash, n);

    return (setLockedCoins.count(outpt) > 0);
}

void CWallet::ListLockedCoins(std::vector<COutPoint>& vOutpts) const
{
    AssertLockHeld(cs_wallet);
    for (std::set<COutPoint>::iterator it = setLockedCoins.begin();
         it != setLockedCoins.end(); it++) {
        COutPoint outpt = (*it);
        vOutpts.push_back(outpt);
    }
}

/** @} */ // end of Actions

void CWallet::GetKeyBirthTimes(interfaces::Chain::Lock& locked_chain, std::map<CKeyID, int64_t>& mapKeyBirth) const {
    AssertLockHeld(cs_wallet);
    mapKeyBirth.clear();

    LegacyScriptPubKeyMan* spk_man = GetLegacyScriptPubKeyMan();
    assert(spk_man != nullptr);
    AssertLockHeld(spk_man->cs_wallet);

    // get birth times for keys with metadata
    for (const auto& entry : spk_man->mapKeyMetadata) {
        if (entry.second.nCreateTime) {
            mapKeyBirth[entry.first] = entry.second.nCreateTime;
        }
    }

    // map in which we'll infer heights of other keys
    const Optional<int> tip_height = locked_chain.getHeight();
    const int max_height = tip_height && *tip_height > 144 ? *tip_height - 144 : 0; // the tip can be reorganized; use a 144-block safety margin
    std::map<CKeyID, int> mapKeyFirstBlock;
    for (const CKeyID &keyid : spk_man->GetKeys()) {
        if (mapKeyBirth.count(keyid) == 0)
            mapKeyFirstBlock[keyid] = max_height;
    }

    // if there are no such keys, we're done
    if (mapKeyFirstBlock.empty())
        return;

    // find first block that affects those keys, if there are any left
    for (const auto& entry : mapWallet) {
        // iterate over all wallet transactions...
        const CWalletTx &wtx = entry.second;
        if (Optional<int> height = locked_chain.getBlockHeight(wtx.m_confirm.hashBlock)) {
            // ... which are already in a block
            for (const CTxOut &txout : wtx.tx->vout) {
                // iterate over all their outputs
                for (const auto &keyid : GetAffectedKeys(txout.scriptPubKey, *spk_man)) {
                    // ... and all their affected keys
                    std::map<CKeyID, int>::iterator rit = mapKeyFirstBlock.find(keyid);
                    if (rit != mapKeyFirstBlock.end() && *height < rit->second)
                        rit->second = *height;
                }
            }
        }
    }

    // Extract block timestamps for those keys
    for (const auto& entry : mapKeyFirstBlock)
        mapKeyBirth[entry.first] = locked_chain.getBlockTime(entry.second) - TIMESTAMP_WINDOW; // block times can be 2h off
}

/**
 * Compute smart timestamp for a transaction being added to the wallet.
 *
 * Logic:
 * - If sending a transaction, assign its timestamp to the current time.
 * - If receiving a transaction outside a block, assign its timestamp to the
 *   current time.
 * - If receiving a block with a future timestamp, assign all its (not already
 *   known) transactions' timestamps to the current time.
 * - If receiving a block with a past timestamp, before the most recent known
 *   transaction (that we care about), assign all its (not already known)
 *   transactions' timestamps to the same timestamp as that most-recent-known
 *   transaction.
 * - If receiving a block with a past timestamp, but after the most recent known
 *   transaction, assign all its (not already known) transactions' timestamps to
 *   the block time.
 *
 * For more information see CWalletTx::nTimeSmart,
 * https://bitcointalk.org/?topic=54527, or
 * https://github.com/bitcoin/bitcoin/pull/1393.
 */
unsigned int CWallet::ComputeTimeSmart(const CWalletTx& wtx) const
{
    unsigned int nTimeSmart = wtx.nTimeReceived;
    if (!wtx.isUnconfirmed() && !wtx.isAbandoned()) {
        int64_t blocktime;
        if (chain().findBlock(wtx.m_confirm.hashBlock, nullptr /* block */, &blocktime)) {
            int64_t latestNow = wtx.nTimeReceived;
            int64_t latestEntry = 0;

            // Tolerate times up to the last timestamp in the wallet not more than 5 minutes into the future
            int64_t latestTolerated = latestNow + 300;
            const TxItems& txOrdered = wtxOrdered;
            for (auto it = txOrdered.rbegin(); it != txOrdered.rend(); ++it) {
                CWalletTx* const pwtx = it->second;
                if (pwtx == &wtx) {
                    continue;
                }
                int64_t nSmartTime;
                nSmartTime = pwtx->nTimeSmart;
                if (!nSmartTime) {
                    nSmartTime = pwtx->nTimeReceived;
                }
                if (nSmartTime <= latestTolerated) {
                    latestEntry = nSmartTime;
                    if (nSmartTime > latestNow) {
                        latestNow = nSmartTime;
                    }
                    break;
                }
            }

            nTimeSmart = std::max(latestEntry, std::min(blocktime, latestNow));
        } else {
            WalletLogPrintf("%s: found %s in block %s not in index\n", __func__, wtx.GetHash().ToString(), wtx.m_confirm.hashBlock.ToString());
        }
    }
    return nTimeSmart;
}

bool CWallet::AddDestData(const CTxDestination &dest, const std::string &key, const std::string &value)
{
    if (boost::get<CNoDestination>(&dest))
        return false;

    mapAddressBook[dest].destdata.insert(std::make_pair(key, value));
    return WalletBatch(*database).WriteDestData(EncodeDestination(dest), key, value);
}

bool CWallet::EraseDestData(const CTxDestination &dest, const std::string &key)
{
    if (!mapAddressBook[dest].destdata.erase(key))
        return false;
    return WalletBatch(*database).EraseDestData(EncodeDestination(dest), key);
}

void CWallet::LoadDestData(const CTxDestination &dest, const std::string &key, const std::string &value)
{
    mapAddressBook[dest].destdata.insert(std::make_pair(key, value));
}

bool CWallet::GetDestData(const CTxDestination &dest, const std::string &key, std::string *value) const
{
    std::map<CTxDestination, CAddressBookData>::const_iterator i = mapAddressBook.find(dest);
    if(i != mapAddressBook.end())
    {
        CAddressBookData::StringMap::const_iterator j = i->second.destdata.find(key);
        if(j != i->second.destdata.end())
        {
            if(value)
                *value = j->second;
            return true;
        }
    }
    return false;
}

std::vector<std::string> CWallet::GetDestValues(const std::string& prefix) const
{
    std::vector<std::string> values;
    for (const auto& address : mapAddressBook) {
        for (const auto& data : address.second.destdata) {
            if (!data.first.compare(0, prefix.size(), prefix)) {
                values.emplace_back(data.second);
            }
        }
    }
    return values;
}

bool CWallet::Verify(interfaces::Chain& chain, const WalletLocation& location, bool salvage_wallet, std::string& error_string, std::vector<std::string>& warnings)
{
    // Do some checking on wallet path. It should be either a:
    //
    // 1. Path where a directory can be created.
    // 2. Path to an existing directory.
    // 3. Path to a symlink to a directory.
    // 4. For backwards compatibility, the name of a data file in -walletdir.
    LOCK(cs_wallets);
    const fs::path& wallet_path = location.GetPath();
    fs::file_type path_type = fs::symlink_status(wallet_path).type();
    if (!(path_type == fs::file_not_found || path_type == fs::directory_file ||
          (path_type == fs::symlink_file && fs::is_directory(wallet_path)) ||
          (path_type == fs::regular_file && fs::path(location.GetName()).filename() == location.GetName()))) {
        error_string = strprintf(
              "Invalid -wallet path '%s'. -wallet path should point to a directory where wallet.dat and "
              "database/log.?????????? files can be stored, a location where such a directory could be created, "
              "or (for backwards compatibility) the name of an existing data file in -walletdir (%s)",
              location.GetName(), GetWalletDir());
        return false;
    }

    // Make sure that the wallet path doesn't clash with an existing wallet path
    if (IsWalletLoaded(wallet_path)) {
        error_string = strprintf("Error loading wallet %s. Duplicate -wallet filename specified.", location.GetName());
        return false;
    }

    // Keep same database environment instance across Verify/Recover calls below.
    std::unique_ptr<WalletDatabase> database = WalletDatabase::Create(wallet_path);

    try {
        if (!WalletBatch::VerifyEnvironment(wallet_path, error_string)) {
            return false;
        }
    } catch (const fs::filesystem_error& e) {
        error_string = strprintf("Error loading wallet %s. %s", location.GetName(), fsbridge::get_filesystem_error_message(e));
        return false;
    }

    if (salvage_wallet) {
        // Recover readable keypairs:
        CWallet dummyWallet(&chain, WalletLocation(), WalletDatabase::CreateDummy());
        std::string backup_filename;
        // Even if we don't use this lock in this function, we want to preserve
        // lock order in LoadToWallet if query of chain state is needed to know
        // tx status. If lock can't be taken, tx confirmation status may be not
        // reliable.
        auto locked_chain = dummyWallet.LockChain();
        if (!WalletBatch::Recover(wallet_path, (void *)&dummyWallet, WalletBatch::RecoverKeysOnlyFilter, backup_filename)) {
            return false;
        }
    }

    return WalletBatch::VerifyDatabaseFile(wallet_path, warnings, error_string);
}

std::shared_ptr<CWallet> CWallet::CreateWalletFromFile(interfaces::Chain& chain, const WalletLocation& location, std::string& error, std::vector<std::string>& warnings, uint64_t wallet_creation_flags)
{
    const std::string walletFile = WalletDataFilePath(location.GetPath()).string();

    // needed to restore wallet transaction meta data after -zapwallettxes
    std::vector<CWalletTx> vWtx;
    if (gArgs.GetBoolArg("-zapwallettxes", false)) {
        chain.initMessage(_("Zapping all transactions from wallet...").translated);

        std::unique_ptr<CWallet> tempWallet = MakeUnique<CWallet>(&chain, location, WalletDatabase::Create(location.GetPath()));
        DBErrors nZapWalletRet = tempWallet->ZapWalletTx(vWtx);
        if (nZapWalletRet != DBErrors::LOAD_OK) {
            error = strprintf(_("Error loading %s: Wallet corrupted").translated, walletFile);
            return nullptr;
        }
    }

    chain.initMessage(_("Loading wallet...").translated);

    int64_t nStart = GetTimeMillis();
    bool fFirstRun = true;
    // TODO: Can't use std::make_shared because we need a custom deleter but
    // should be possible to use std::allocate_shared.
    std::shared_ptr<CWallet> walletInstance(fParticlMode
        ? std::shared_ptr<CWallet>(new CHDWallet(&chain, location, WalletDatabase::Create(location.GetPath())), ReleaseWallet)
        : std::shared_ptr<CWallet>(new CWallet(&chain, location, WalletDatabase::Create(location.GetPath())), ReleaseWallet));

    DBErrors nLoadWalletRet = walletInstance->LoadWallet(fFirstRun);
    if (nLoadWalletRet != DBErrors::LOAD_OK) {
        if (nLoadWalletRet == DBErrors::CORRUPT) {
            error = strprintf(_("Error loading %s: Wallet corrupted").translated, walletFile);
            return nullptr;
        }
        else if (nLoadWalletRet == DBErrors::NONCRITICAL_ERROR)
        {
            warnings.push_back(strprintf(_("Error reading %s! All keys read correctly, but transaction data"
                                          " or address book entries might be missing or incorrect.").translated,
                walletFile));
        }
        else if (nLoadWalletRet == DBErrors::TOO_NEW) {
            error = strprintf(_("Error loading %s: Wallet requires newer version of %s").translated, walletFile, PACKAGE_NAME);
            return nullptr;
        }
        else if (nLoadWalletRet == DBErrors::NEED_REWRITE)
        {
            error = strprintf(_("Wallet needed to be rewritten: restart %s to complete").translated, PACKAGE_NAME);
            return nullptr;
        }
        else {
            error = strprintf(_("Error loading %s").translated, walletFile);
            return nullptr;
        }
    }

    int prev_version = walletInstance->GetVersion();
    if (gArgs.GetBoolArg("-upgradewallet", fFirstRun))
    {
        int nMaxVersion = gArgs.GetArg("-upgradewallet", 0);
        if (nMaxVersion == 0) // the -upgradewallet without argument case
        {
            walletInstance->WalletLogPrintf("Performing wallet upgrade to %i\n", FEATURE_LATEST);
            nMaxVersion = FEATURE_LATEST;
            walletInstance->SetMinVersion(FEATURE_LATEST); // permanently upgrade the wallet immediately
        }
        else
            walletInstance->WalletLogPrintf("Allowing wallet upgrade up to %i\n", nMaxVersion);
        if (nMaxVersion < walletInstance->GetVersion())
        {
            error = _("Cannot downgrade wallet").translated;
            return nullptr;
        }
        walletInstance->SetMaxVersion(nMaxVersion);
    }

    // Upgrade to HD if explicit upgrade
    if (gArgs.GetBoolArg("-upgradewallet", false) && !fParticlMode) {
        LOCK(walletInstance->cs_wallet);

        // Do not upgrade versions to any version between HD_SPLIT and FEATURE_PRE_SPLIT_KEYPOOL unless already supporting HD_SPLIT
        int max_version = walletInstance->GetVersion();
        if (!walletInstance->CanSupportFeature(FEATURE_HD_SPLIT) && max_version >= FEATURE_HD_SPLIT && max_version < FEATURE_PRE_SPLIT_KEYPOOL) {
            error = _("Cannot upgrade a non HD split wallet without upgrading to support pre split keypool. Please use -upgradewallet=169900 or -upgradewallet with no version specified.").translated;
            return nullptr;
        }

        bool hd_upgrade = false;
        bool split_upgrade = false;
        if (walletInstance->CanSupportFeature(FEATURE_HD) && !walletInstance->m_spk_man->IsHDEnabled()) {
            walletInstance->WalletLogPrintf("Upgrading wallet to HD\n");
            walletInstance->SetMinVersion(FEATURE_HD);

            // generate a new master key
            CPubKey masterPubKey = walletInstance->m_spk_man->GenerateNewSeed();
            walletInstance->m_spk_man->SetHDSeed(masterPubKey);
            hd_upgrade = true;
        }
        // Upgrade to HD chain split if necessary
        if (walletInstance->CanSupportFeature(FEATURE_HD_SPLIT)) {
            walletInstance->WalletLogPrintf("Upgrading wallet to use HD chain split\n");
            walletInstance->SetMinVersion(FEATURE_PRE_SPLIT_KEYPOOL);
            split_upgrade = FEATURE_HD_SPLIT > prev_version;
        }
        // Mark all keys currently in the keypool as pre-split
        if (split_upgrade) {
            walletInstance->MarkPreSplitKeys();
        }
        // Regenerate the keypool if upgraded to HD
        if (hd_upgrade) {
            if (!walletInstance->m_spk_man->TopUpKeyPool()) {
                error = _("Unable to generate keys").translated;
                return nullptr;
            }
        }
    }

    if (fFirstRun)
    {
        // ensure this wallet.dat can only be opened by clients supporting HD with chain split and expects no default key
        if (fParticlMode) {
            if ((wallet_creation_flags & WALLET_FLAG_DISABLE_PRIVATE_KEYS)) {
                //selective allow to set flags
                walletInstance->SetWalletFlag(WALLET_FLAG_DISABLE_PRIVATE_KEYS);
            }
        } else {
        walletInstance->SetMinVersion(FEATURE_LATEST);

        walletInstance->SetWalletFlags(wallet_creation_flags, false);
        if (!(wallet_creation_flags & (WALLET_FLAG_DISABLE_PRIVATE_KEYS | WALLET_FLAG_BLANK_WALLET))) {
            // generate a new seed
            CPubKey seed = walletInstance->m_spk_man->GenerateNewSeed();
            walletInstance->m_spk_man->SetHDSeed(seed);
        }

        // Top up the keypool
        if (walletInstance->m_spk_man->CanGenerateKeys() && !walletInstance->m_spk_man->TopUpKeyPool()) {
            error = _("Unable to generate initial keys").translated;
            return nullptr;
        }
        }

        auto locked_chain = chain.lock();
        walletInstance->ChainStateFlushed(locked_chain->getTipLocator());
    } else if (wallet_creation_flags & WALLET_FLAG_DISABLE_PRIVATE_KEYS) {
        // Make it impossible to disable private keys after creation
        error = strprintf(_("Error loading %s: Private keys can only be disabled during creation").translated, walletFile);
        return NULL;
    } else if (walletInstance->IsWalletFlagSet(WALLET_FLAG_DISABLE_PRIVATE_KEYS)) {
        LOCK(walletInstance->cs_KeyStore);
        if (!walletInstance->mapKeys.empty() || !walletInstance->mapCryptedKeys.empty()) {
            warnings.push_back(strprintf(_("Warning: Private keys detected in wallet {%s} with disabled private keys").translated, walletFile));
        }
    }

    if (!gArgs.GetArg("-addresstype", "").empty() && !ParseOutputType(gArgs.GetArg("-addresstype", ""), walletInstance->m_default_address_type)) {
        error = strprintf(_("Unknown address type '%s'").translated, gArgs.GetArg("-addresstype", ""));
        return nullptr;
    }

    if (!gArgs.GetArg("-changetype", "").empty() && !ParseOutputType(gArgs.GetArg("-changetype", ""), walletInstance->m_default_change_type)) {
        error = strprintf(_("Unknown change type '%s'").translated, gArgs.GetArg("-changetype", ""));
        return nullptr;
    }

    if (gArgs.IsArgSet("-mintxfee")) {
        CAmount n = 0;
        if (!ParseMoney(gArgs.GetArg("-mintxfee", ""), n) || 0 == n) {
            error = AmountErrMsg("mintxfee", gArgs.GetArg("-mintxfee", "")).translated;
            return nullptr;
        }
        if (n > HIGH_TX_FEE_PER_KB) {
            warnings.push_back(AmountHighWarn("-mintxfee").translated + " " +
                              _("This is the minimum transaction fee you pay on every transaction.").translated);
        }
        walletInstance->m_min_fee = CFeeRate(n);
    }

    if (gArgs.IsArgSet("-fallbackfee")) {
        CAmount nFeePerK = 0;
        if (!ParseMoney(gArgs.GetArg("-fallbackfee", ""), nFeePerK)) {
            error = strprintf(_("Invalid amount for -fallbackfee=<amount>: '%s'").translated, gArgs.GetArg("-fallbackfee", ""));
            return nullptr;
        }
        if (nFeePerK > HIGH_TX_FEE_PER_KB) {
            warnings.push_back(AmountHighWarn("-fallbackfee").translated + " " +
                              _("This is the transaction fee you may pay when fee estimates are not available.").translated);
        }
        walletInstance->m_fallback_fee = CFeeRate(nFeePerK);
    }
    // Disable fallback fee in case value was set to 0, enable if non-null value
    walletInstance->m_allow_fallback_fee = walletInstance->m_fallback_fee.GetFeePerK() != 0;

    if (gArgs.IsArgSet("-discardfee")) {
        CAmount nFeePerK = 0;
        if (!ParseMoney(gArgs.GetArg("-discardfee", ""), nFeePerK)) {
            error = strprintf(_("Invalid amount for -discardfee=<amount>: '%s'").translated, gArgs.GetArg("-discardfee", ""));
            return nullptr;
        }
        if (nFeePerK > HIGH_TX_FEE_PER_KB) {
            warnings.push_back(AmountHighWarn("-discardfee").translated + " " +
                              _("This is the transaction fee you may discard if change is smaller than dust at this level").translated);
        }
        walletInstance->m_discard_rate = CFeeRate(nFeePerK);
    }
    if (gArgs.IsArgSet("-paytxfee")) {
        CAmount nFeePerK = 0;
        if (!ParseMoney(gArgs.GetArg("-paytxfee", ""), nFeePerK)) {
            error = AmountErrMsg("paytxfee", gArgs.GetArg("-paytxfee", "")).translated;
            return nullptr;
        }
        if (nFeePerK > HIGH_TX_FEE_PER_KB) {
            warnings.push_back(AmountHighWarn("-paytxfee").translated + " " +
                              _("This is the transaction fee you will pay if you send a transaction.").translated);
        }
        walletInstance->m_pay_tx_fee = CFeeRate(nFeePerK, 1000);
        if (walletInstance->m_pay_tx_fee < chain.relayMinFee()) {
            error = strprintf(_("Invalid amount for -paytxfee=<amount>: '%s' (must be at least %s)").translated,
                gArgs.GetArg("-paytxfee", ""), chain.relayMinFee().ToString());
            return nullptr;
        }
    }

    if (gArgs.IsArgSet("-maxtxfee")) {
        CAmount nMaxFee = 0;
        if (!ParseMoney(gArgs.GetArg("-maxtxfee", ""), nMaxFee)) {
            error = AmountErrMsg("maxtxfee", gArgs.GetArg("-maxtxfee", "")).translated;
            return nullptr;
        }
        if (nMaxFee > HIGH_MAX_TX_FEE) {
            warnings.push_back(_("-maxtxfee is set very high! Fees this large could be paid on a single transaction.").translated);
        }
        if (CFeeRate(nMaxFee, 1000) < chain.relayMinFee()) {
            error = strprintf(_("Invalid amount for -maxtxfee=<amount>: '%s' (must be at least the minrelay fee of %s to prevent stuck transactions)").translated,
                                       gArgs.GetArg("-maxtxfee", ""), chain.relayMinFee().ToString());
            return nullptr;
        }
        walletInstance->m_default_max_tx_fee = nMaxFee;
    }

    if (chain.relayMinFee().GetFeePerK() > HIGH_TX_FEE_PER_KB) {
        warnings.push_back(AmountHighWarn("-minrelaytxfee").translated + " " +
                    _("The wallet will avoid paying less than the minimum relay fee.").translated);
    }

    walletInstance->m_confirm_target = gArgs.GetArg("-txconfirmtarget", DEFAULT_TX_CONFIRM_TARGET);
    walletInstance->m_spend_zero_conf_change = gArgs.GetBoolArg("-spendzeroconfchange", DEFAULT_SPEND_ZEROCONF_CHANGE);
    walletInstance->m_signal_rbf = gArgs.GetBoolArg("-walletrbf", DEFAULT_WALLET_RBF);

    walletInstance->WalletLogPrintf("Wallet completed loading in %15dms\n", GetTimeMillis() - nStart);

    // Try to top up keypool. No-op if the wallet is locked.
    walletInstance->TopUpKeyPool();

    auto locked_chain = chain.lock();
    LOCK(walletInstance->cs_wallet);

    int rescan_height = 0;
    if (!gArgs.GetBoolArg("-rescan", false))
    {
        WalletBatch batch(*walletInstance->database);
        CBlockLocator locator;
        if (batch.ReadBestBlock(locator)) {
            if (const Optional<int> fork_height = locked_chain->findLocatorFork(locator)) {
                rescan_height = *fork_height;
            }
        }
    }

    const Optional<int> tip_height = locked_chain->getHeight();
    if (tip_height) {
        walletInstance->m_last_block_processed = locked_chain->getBlockHash(*tip_height);
    } else {
        walletInstance->m_last_block_processed.SetNull();
    }

    if (!fParticlMode) // Must rescan after hdwallet is loaded
    if (tip_height && *tip_height != rescan_height)
    {
        // We can't rescan beyond non-pruned blocks, stop and throw an error.
        // This might happen if a user uses an old wallet within a pruned node
        // or if they ran -disablewallet for a longer time, then decided to re-enable
        if (chain.havePruned()) {
            // Exit early and print an error.
            // If a block is pruned after this check, we will load the wallet,
            // but fail the rescan with a generic error.
            int block_height = *tip_height;
            while (block_height > 0 && locked_chain->haveBlockOnDisk(block_height - 1) && rescan_height != block_height) {
                --block_height;
            }

            if (rescan_height != block_height) {
                error = _("Prune: last wallet synchronisation goes beyond pruned data. You need to -reindex (download the whole blockchain again in case of pruned node)").translated;
                return nullptr;
            }
        }

        chain.initMessage(_("Rescanning...").translated);
        walletInstance->WalletLogPrintf("Rescanning last %i blocks (from block %i)...\n", *tip_height - rescan_height, rescan_height);

        // No need to read and scan block if block was created before
        // our wallet birthday (as adjusted for block time variability)
        if (walletInstance->nTimeFirstKey) {
            if (Optional<int> first_block = locked_chain->findFirstBlockWithTimeAndHeight(walletInstance->nTimeFirstKey - TIMESTAMP_WINDOW, rescan_height, nullptr)) {
                rescan_height = *first_block;
            }
        }

        {
            WalletRescanReserver reserver(walletInstance.get());
            if (!reserver.reserve() || (ScanResult::SUCCESS != walletInstance->ScanForWalletTransactions(locked_chain->getBlockHash(rescan_height), {} /* stop block */, reserver, true /* update */).status)) {
                error = _("Failed to rescan the wallet during initialization").translated;
                return nullptr;
            }
        }
        walletInstance->ChainStateFlushed(locked_chain->getTipLocator());
        walletInstance->database->IncrementUpdateCounter();

        // Restore wallet transaction metadata after -zapwallettxes=1
        if (gArgs.GetBoolArg("-zapwallettxes", false) && gArgs.GetArg("-zapwallettxes", "1") != "2")
        {
            WalletBatch batch(*walletInstance->database);

            for (const CWalletTx& wtxOld : vWtx)
            {
                uint256 hash = wtxOld.GetHash();
                std::map<uint256, CWalletTx>::iterator mi = walletInstance->mapWallet.find(hash);
                if (mi != walletInstance->mapWallet.end())
                {
                    const CWalletTx* copyFrom = &wtxOld;
                    CWalletTx* copyTo = &mi->second;
                    copyTo->mapValue = copyFrom->mapValue;
                    copyTo->vOrderForm = copyFrom->vOrderForm;
                    copyTo->nTimeReceived = copyFrom->nTimeReceived;
                    copyTo->nTimeSmart = copyFrom->nTimeSmart;
                    copyTo->fFromMe = copyFrom->fFromMe;
                    copyTo->nOrderPos = copyFrom->nOrderPos;
                    batch.WriteTx(*copyTo);
                }
            }
        }
    }

    chain.loadWallet(interfaces::MakeWallet(walletInstance));

    // Register with the validation interface. It's ok to do this after rescan since we're still holding locked_chain.
    walletInstance->handleNotifications();

    walletInstance->SetBroadcastTransactions(gArgs.GetBoolArg("-walletbroadcast", DEFAULT_WALLETBROADCAST));

    {
        walletInstance->WalletLogPrintf("setKeyPool.size() = %u\n",      walletInstance->GetKeyPoolSize());
        walletInstance->WalletLogPrintf("mapWallet.size() = %u\n",       walletInstance->mapWallet.size());
        walletInstance->WalletLogPrintf("mapAddressBook.size() = %u\n",  walletInstance->mapAddressBook.size());
    }

    return walletInstance;
}

void CWallet::handleNotifications()
{
    m_chain_notifications_handler = m_chain->handleNotifications(*this);
}

void CWallet::postInitProcess()
{
    auto locked_chain = chain().lock();
    LOCK(cs_wallet);

    // Add wallet transactions that aren't already in a block to mempool
    // Do this here as mempool requires genesis block to be loaded
    ReacceptWalletTransactions(*locked_chain);

    // Update wallet transactions with current mempool transactions.
    chain().requestMempoolTransactions(*this);
}

bool CWallet::BackupWallet(const std::string& strDest)
{
    return database->Backup(strDest);
}

CKeyPool::CKeyPool()
{
    nTime = GetTime();
    fInternal = false;
    m_pre_split = false;
}

CKeyPool::CKeyPool(const CPubKey& vchPubKeyIn, bool internalIn)
{
    nTime = GetTime();
    vchPubKey = vchPubKeyIn;
    fInternal = internalIn;
    m_pre_split = false;
}

void CWalletTx::SetConf(Status status, const uint256& block_hash, int posInBlock)
{
    // Update tx status
    m_confirm.status = status;

    // Update the tx's hashBlock
    m_confirm.hashBlock = block_hash;

    // set the position of the transaction in the block
    m_confirm.nIndex = posInBlock;
}

int CWalletTx::GetDepthInMainChain(interfaces::Chain::Lock& locked_chain) const
{
    if (isUnconfirmed() || isAbandoned()) return 0;

    return locked_chain.getBlockDepth(m_confirm.hashBlock) * (isConflicted() ? -1 : 1);
}

int CWalletTx::GetBlocksToMaturity(interfaces::Chain::Lock& locked_chain, const int *pdepth) const
{
    if (!(IsCoinBase() || IsCoinStake())) {
        return 0;
    }

    int chain_depth = pdepth ? *pdepth : GetDepthInMainChain(locked_chain);
    //assert(chain_depth >= 0); // coinbase tx should not be conflicted

    if (fParticlMode && (locked_chain.getHeight() < COINBASE_MATURITY * 2)) {
        const Optional<int> blockheight = locked_chain.getBlockHeight(m_confirm.hashBlock);
        if (!blockheight) {
            return COINBASE_MATURITY;
        }
        int nRequiredDepth = (int)(*blockheight / 2);
        return std::max(0, (nRequiredDepth+1) - chain_depth);
    }

    return std::max(0, (COINBASE_MATURITY+1) - chain_depth);
}

bool CWalletTx::IsImmatureCoinBase(interfaces::Chain::Lock& locked_chain) const
{
    // note GetBlocksToMaturity is 0 for non-coinbase tx
    return GetBlocksToMaturity(locked_chain) > 0;
}

std::vector<OutputGroup> CWallet::GroupOutputs(const std::vector<COutput>& outputs, bool single_coin) const {
    std::vector<OutputGroup> groups;
    std::map<CTxDestination, OutputGroup> gmap;
    CTxDestination dst;
    for (const auto& output : outputs) {
        if (output.fSpendable) {
            CInputCoin input_coin = output.GetInputCoin();

            size_t ancestors, descendants;
            chain().getTransactionAncestry(output.tx->GetHash(), ancestors, descendants);
            const CScript *pscript = output.tx->tx->IsParticlVersion()
                ? output.tx->tx->vpout[output.i]->GetPScriptPubKey() : &output.tx->tx->vout[output.i].scriptPubKey;
            if (!single_coin && ExtractDestination(*pscript, dst)) {
                // Limit output groups to no more than 10 entries, to protect
                // against inadvertently creating a too-large transaction
                // when using -avoidpartialspends
                if (gmap[dst].m_outputs.size() >= OUTPUT_GROUP_MAX_ENTRIES) {
                    groups.push_back(gmap[dst]);
                    gmap.erase(dst);
                }
                gmap[dst].Insert(input_coin, output.nDepth, output.tx->IsFromMe(ISMINE_ALL), ancestors, descendants);
            } else {
                groups.emplace_back(input_coin, output.nDepth, output.tx->IsFromMe(ISMINE_ALL), ancestors, descendants);
            }
        }
    }
    if (!single_coin) {
        for (const auto& it : gmap) groups.push_back(it.second);
    }
    return groups;
}

bool CWallet::SetCrypted()
{
    LOCK(cs_KeyStore);
    if (fUseCrypto)
        return true;
    if (!mapKeys.empty())
        return false;
    fUseCrypto = true;
    return true;
}

bool CWallet::IsLocked() const
{
    if (!IsCrypted()) {
        return false;
    }
    LOCK(cs_KeyStore);
    return vMasterKey.empty();
}

bool CWallet::Lock()
{
    if (!SetCrypted())
        return false;

    {
        LOCK(cs_KeyStore);
        vMasterKey.clear();
    }

    NotifyStatusChanged(this);
    return true;
}

ScriptPubKeyMan* CWallet::GetScriptPubKeyMan() const
{
<<<<<<< HEAD
    {
        LOCK(cs_KeyStore);
        if (!SetCrypted())
            return false;

        bool keyPass = mapCryptedKeys.empty(); // Always pass when there are no encrypted keys
        bool keyFail = false;
        CryptedKeyMap::const_iterator mi = mapCryptedKeys.begin();
        for (; mi != mapCryptedKeys.end(); ++mi)
        {
            const CPubKey &vchPubKey = (*mi).second.first;
            const std::vector<unsigned char> &vchCryptedSecret = (*mi).second.second;

            if (vchCryptedSecret.empty()) { // Skip unexpanded key received on stealth address
                continue;
            }

            CKey key;
            if (!DecryptKey(vMasterKeyIn, vchCryptedSecret, vchPubKey, key))
            {
                keyFail = true;
                break;
            }
            keyPass = true;
            if (fDecryptionThoroughlyChecked)
                break;
        }
        if (keyPass && keyFail)
        {
            LogPrintf("The wallet is probably corrupted: Some keys decrypt but not all.\n");
            throw std::runtime_error("Error unlocking wallet: some keys decrypt but not all. Your wallet file may be corrupt.");
        }
        if (keyFail || (!keyPass && !accept_no_keys))
            return false;
        vMasterKey = vMasterKeyIn;
        fDecryptionThoroughlyChecked = true;
    }
    NotifyStatusChanged(this);
    return true;
=======
    return m_spk_man.get();
>>>>>>> 6a97e8a0
}

const SigningProvider* CWallet::GetSigningProvider() const
{
    return m_spk_man.get();
}

LegacyScriptPubKeyMan* CWallet::GetLegacyScriptPubKeyMan() const
{
<<<<<<< HEAD
    LOCK(cs_KeyStore);
    if (!IsCrypted()) {
        return FillableSigningProvider::GetKey(address, keyOut);
    }

    CryptedKeyMap::const_iterator mi = mapCryptedKeys.find(address);
    if (mi != mapCryptedKeys.end())
    {
        const CPubKey &vchPubKey = (*mi).second.first;
        const std::vector<unsigned char> &vchCryptedSecret = (*mi).second.second;
        return DecryptKey(vMasterKey, vchCryptedSecret, vchPubKey, keyOut);
    }
    return false;
}

bool CWallet::GetWatchPubKey(const CKeyID &address, CPubKey &pubkey_out) const
{
    LOCK(cs_KeyStore);
    WatchKeyMap::const_iterator it = mapWatchKeys.find(address);
    if (it != mapWatchKeys.end()) {
        pubkey_out = it->second;
        return true;
    }
    return false;
}

bool CWallet::GetPubKey(const CKeyID &address, CPubKey& vchPubKeyOut) const
{
    LOCK(cs_KeyStore);
    if (!IsCrypted()) {
        if (!FillableSigningProvider::GetPubKey(address, vchPubKeyOut)) {
            return GetWatchPubKey(address, vchPubKeyOut);
        }
        return true;
    }

    CryptedKeyMap::const_iterator mi = mapCryptedKeys.find(address);
    if (mi != mapCryptedKeys.end())
    {
        vchPubKeyOut = (*mi).second.first;
        return true;
    }
    // Check for watch-only pubkeys
    return GetWatchPubKey(address, vchPubKeyOut);
}

std::set<CKeyID> CWallet::GetKeys() const
{
    LOCK(cs_KeyStore);
    if (!IsCrypted()) {
        return FillableSigningProvider::GetKeys();
    }
    std::set<CKeyID> set_address;
    for (const auto& mi : mapCryptedKeys) {
        set_address.insert(mi.first);
    }
    return set_address;
}

bool CWallet::EncryptKeys(CKeyingMaterial& vMasterKeyIn)
{
    LOCK(cs_KeyStore);
    if (!mapCryptedKeys.empty() || IsCrypted())
        return false;

    fUseCrypto = true;
    for (const KeyMap::value_type& mKey : mapKeys)
    {
        const CKey &key = mKey.second;
        CPubKey vchPubKey = key.GetPubKey();
        CKeyingMaterial vchSecret(key.begin(), key.end());
        std::vector<unsigned char> vchCryptedSecret;
        if (!EncryptSecret(vMasterKeyIn, vchSecret, vchPubKey.GetHash(), vchCryptedSecret))
            return false;
        if (!AddCryptedKey(vchPubKey, vchCryptedSecret))
            return false;
    }
    mapKeys.clear();
    return true;
}

bool CWallet::AddKeyPubKeyInner(const CKey& key, const CPubKey &pubkey)
{
    LOCK(cs_KeyStore);
    if (!IsCrypted()) {
        return FillableSigningProvider::AddKeyPubKey(key, pubkey);
    }

    if (IsLocked()) {
        return false;
    }

    std::vector<unsigned char> vchCryptedSecret;
    CKeyingMaterial vchSecret(key.begin(), key.end());
    if (!EncryptSecret(vMasterKey, vchSecret, pubkey.GetHash(), vchCryptedSecret)) {
        return false;
    }

    if (!AddCryptedKey(pubkey, vchCryptedSecret)) {
        return false;
    }
    return true;
}


bool CWallet::AddCryptedKeyInner(const CPubKey &vchPubKey, const std::vector<unsigned char> &vchCryptedSecret)
{
    LOCK(cs_KeyStore);
    if (!SetCrypted()) {
        return false;
    }

    mapCryptedKeys[vchPubKey.GetID()] = make_pair(vchPubKey, vchCryptedSecret);
    ImplicitlyLearnRelatedKeyScripts(vchPubKey);
    return true;
}

boost::signals2::signal<void (const std::shared_ptr<CWallet>& wallet)> NotifyWalletAdded;
=======
    return m_spk_man.get();
}
>>>>>>> 6a97e8a0
<|MERGE_RESOLUTION|>--- conflicted
+++ resolved
@@ -226,20 +226,14 @@
             }
 
             // Set a seed for the wallet
-<<<<<<< HEAD
-            if (fParticlMode && !!GetParticlWallet(wallet.get())->MakeDefaultAccount()) {
+            if (fParticlMode && 0 != GetParticlWallet(wallet.get())->MakeDefaultAccount()) {
                 error = "Error: MakeDefaultAccount failed";
                 return WalletCreationStatus::CREATION_FAILED;
             } else {
-                CPubKey master_pub_key = wallet->GenerateNewSeed();
-                wallet->SetHDSeed(master_pub_key);
-                wallet->NewKeyPool();
-            }
-=======
-            CPubKey master_pub_key = wallet->m_spk_man->GenerateNewSeed();
-            wallet->m_spk_man->SetHDSeed(master_pub_key);
-            wallet->m_spk_man->NewKeyPool();
->>>>>>> 6a97e8a0
+                CPubKey master_pub_key = wallet->m_spk_man->GenerateNewSeed();
+                wallet->m_spk_man->SetHDSeed(master_pub_key);
+                wallet->m_spk_man->NewKeyPool();
+            }
 
             // Relock the wallet
             wallet->Lock();
@@ -251,13 +245,8 @@
     return WalletCreationStatus::SUCCESS;
 }
 
-<<<<<<< HEAD
 const uint32_t BIP32_HARDENED_KEY_LIMIT = 0x80000000;
-
 const uint256 ABANDON_HASH(uint256S("0000000000000000000000000000000000000000000000000000000000000001"));
-=======
-const uint256 CWalletTx::ABANDON_HASH(uint256S("0000000000000000000000000000000000000000000000000000000000000001"));
->>>>>>> 6a97e8a0
 
 /** @defgroup mapWallet
  *
@@ -280,179 +269,6 @@
     return &(it->second);
 }
 
-<<<<<<< HEAD
-CPubKey CWallet::GenerateNewKey(WalletBatch &batch, bool internal)
-{
-    assert(!IsWalletFlagSet(WALLET_FLAG_DISABLE_PRIVATE_KEYS));
-    assert(!IsWalletFlagSet(WALLET_FLAG_BLANK_WALLET));
-    AssertLockHeld(cs_wallet);
-    bool fCompressed = CanSupportFeature(FEATURE_COMPRPUBKEY); // default to compressed public keys if we want 0.6.0 wallets
-
-    CKey secret;
-
-    // Create new metadata
-    int64_t nCreationTime = GetTime();
-    CKeyMetadata metadata(nCreationTime);
-
-    // use HD key derivation if HD was enabled during wallet creation and a seed is present
-    if (IsHDEnabled()) {
-        DeriveNewChildKey(batch, metadata, secret, (CanSupportFeature(FEATURE_HD_SPLIT) ? internal : false));
-    } else {
-        secret.MakeNewKey(fCompressed);
-    }
-
-    // Compressed public keys were introduced in version 0.6.0
-    if (fCompressed) {
-        SetMinVersion(FEATURE_COMPRPUBKEY);
-    }
-
-    CPubKey pubkey = secret.GetPubKey();
-    assert(secret.VerifyPubKey(pubkey));
-
-    mapKeyMetadata[pubkey.GetID()] = metadata;
-    UpdateTimeFirstKey(nCreationTime);
-
-    if (!AddKeyPubKeyWithDB(batch, secret, pubkey)) {
-        throw std::runtime_error(std::string(__func__) + ": AddKey failed");
-    }
-    return pubkey;
-}
-
-void CWallet::DeriveNewChildKey(WalletBatch &batch, CKeyMetadata& metadata, CKey& secret, bool internal)
-{
-    // for now we use a fixed keypath scheme of m/0'/0'/k
-    CKey seed;                     //seed (256bit)
-    CExtKey masterKey;             //hd master key
-    CExtKey accountKey;            //key at m/0'
-    CExtKey chainChildKey;         //key at m/0'/0' (external) or m/0'/1' (internal)
-    CExtKey childKey;              //key at m/0'/0'/<n>'
-
-    // try to get the seed
-    if (!GetKey(hdChain.seed_id, seed))
-        throw std::runtime_error(std::string(__func__) + ": seed not found");
-
-    masterKey.SetSeed(seed.begin(), seed.size());
-
-    // derive m/0'
-    // use hardened derivation (child keys >= 0x80000000 are hardened after bip32)
-    masterKey.Derive(accountKey, BIP32_HARDENED_KEY_LIMIT);
-
-    // derive m/0'/0' (external chain) OR m/0'/1' (internal chain)
-    assert(internal ? CanSupportFeature(FEATURE_HD_SPLIT) : true);
-    accountKey.Derive(chainChildKey, BIP32_HARDENED_KEY_LIMIT+(internal ? 1 : 0));
-
-    // derive child key at next index, skip keys already known to the wallet
-    do {
-        // always derive hardened keys
-        // childIndex | BIP32_HARDENED_KEY_LIMIT = derive childIndex in hardened child-index-range
-        // example: 1 | BIP32_HARDENED_KEY_LIMIT == 0x80000001 == 2147483649
-        if (internal) {
-            chainChildKey.Derive(childKey, hdChain.nInternalChainCounter | BIP32_HARDENED_KEY_LIMIT);
-            metadata.hdKeypath = "m/0'/1'/" + std::to_string(hdChain.nInternalChainCounter) + "'";
-            metadata.key_origin.path.push_back(0 | BIP32_HARDENED_KEY_LIMIT);
-            metadata.key_origin.path.push_back(1 | BIP32_HARDENED_KEY_LIMIT);
-            metadata.key_origin.path.push_back(hdChain.nInternalChainCounter | BIP32_HARDENED_KEY_LIMIT);
-            hdChain.nInternalChainCounter++;
-        }
-        else {
-            chainChildKey.Derive(childKey, hdChain.nExternalChainCounter | BIP32_HARDENED_KEY_LIMIT);
-            metadata.hdKeypath = "m/0'/0'/" + std::to_string(hdChain.nExternalChainCounter) + "'";
-            metadata.key_origin.path.push_back(0 | BIP32_HARDENED_KEY_LIMIT);
-            metadata.key_origin.path.push_back(0 | BIP32_HARDENED_KEY_LIMIT);
-            metadata.key_origin.path.push_back(hdChain.nExternalChainCounter | BIP32_HARDENED_KEY_LIMIT);
-            hdChain.nExternalChainCounter++;
-        }
-    } while (HaveKey(childKey.key.GetPubKey().GetID()));
-    secret = childKey.key;
-    metadata.hd_seed_id = hdChain.seed_id;
-    CKeyID master_id = masterKey.key.GetPubKey().GetID();
-    std::copy(master_id.begin(), master_id.begin() + 4, metadata.key_origin.fingerprint);
-    metadata.has_key_origin = true;
-    // update the chain model in the database
-    if (!batch.WriteHDChain(hdChain))
-        throw std::runtime_error(std::string(__func__) + ": Writing HD chain model failed");
-}
-
-bool CWallet::AddKeyPubKeyWithDB(WalletBatch& batch, const CKey& secret, const CPubKey& pubkey)
-{
-    AssertLockHeld(cs_wallet);
-
-    // Make sure we aren't adding private keys to private key disabled wallets
-    assert(!IsWalletFlagSet(WALLET_FLAG_DISABLE_PRIVATE_KEYS));
-
-    // FillableSigningProvider has no concept of wallet databases, but calls AddCryptedKey
-    // which is overridden below.  To avoid flushes, the database handle is
-    // tunneled through to it.
-    bool needsDB = !encrypted_batch;
-    if (needsDB) {
-        encrypted_batch = &batch;
-    }
-    if (!AddKeyPubKeyInner(secret, pubkey)) {
-        if (needsDB) encrypted_batch = nullptr;
-        return false;
-    }
-    if (needsDB) encrypted_batch = nullptr;
-
-    // check if we need to remove from watch-only
-    CScript script;
-    script = GetScriptForDestination(PKHash(pubkey));
-    if (HaveWatchOnly(script)) {
-        RemoveWatchOnly(script);
-    }
-    script = GetScriptForRawPubKey(pubkey);
-    if (HaveWatchOnly(script)) {
-        RemoveWatchOnly(script);
-    }
-
-    if (!IsCrypted()) {
-        return batch.WriteKey(pubkey,
-                              secret.GetPrivKey(),
-                              mapKeyMetadata[pubkey.GetID()]);
-    }
-    UnsetWalletFlagWithDB(batch, WALLET_FLAG_BLANK_WALLET);
-    return true;
-}
-
-bool CWallet::AddKeyPubKey(const CKey& secret, const CPubKey &pubkey)
-{
-    WalletBatch batch(*database);
-    return CWallet::AddKeyPubKeyWithDB(batch, secret, pubkey);
-}
-
-bool CWallet::AddCryptedKey(const CPubKey &vchPubKey,
-                            const std::vector<unsigned char> &vchCryptedSecret)
-{
-    if (!AddCryptedKeyInner(vchPubKey, vchCryptedSecret))
-        return false;
-    {
-        LOCK(cs_wallet);
-        if (encrypted_batch)
-            return encrypted_batch->WriteCryptedKey(vchPubKey,
-                                                        vchCryptedSecret,
-                                                        mapKeyMetadata[vchPubKey.GetID()]);
-        else
-            return WalletBatch(*database).WriteCryptedKey(vchPubKey,
-                                                            vchCryptedSecret,
-                                                            mapKeyMetadata[vchPubKey.GetID()]);
-    }
-}
-
-void CWallet::LoadKeyMetadata(const CKeyID& keyID, const CKeyMetadata& meta)
-{
-    AssertLockHeld(cs_wallet);
-    UpdateTimeFirstKey(meta.nCreateTime);
-    mapKeyMetadata[keyID] = meta;
-}
-
-void CWallet::LoadScriptMetadata(const CScriptID& script_id, const CKeyMetadata& meta)
-{
-    AssertLockHeld(cs_wallet);
-    UpdateTimeFirstKey(meta.nCreateTime);
-    m_script_metadata[script_id] = meta;
-}
-
-=======
->>>>>>> 6a97e8a0
 void CWallet::UpgradeKeyMetadata()
 {
     AssertLockHeld(m_spk_man->cs_wallet);
@@ -1319,12 +1135,12 @@
 {
     LOCK(cs_KeyStore);
     if (!IsCrypted()) {
-        return FillableSigningProvider::IsMine(address);
-    }
-    if (mapCryptedKeys.count(address) > 0) {
+        return static_cast<const FillableSigningProvider*>(m_spk_man.get())->IsMine(address);
+    }
+    if (m_spk_man->mapCryptedKeys.count(address) > 0) {
         return ISMINE_SPENDABLE;
     }
-    if (mapWatchKeys.count(address) > 0) {
+    if (m_spk_man->mapWatchKeys.count(address) > 0) {
         return ISMINE_WATCH_ONLY_;
     }
     return ISMINE_NO;
@@ -2702,18 +2518,14 @@
         const CAmount& amount = mi->second.tx->vout[input.prevout.n].nValue;
         SignatureData sigdata;
 
-<<<<<<< HEAD
-        std::vector<uint8_t> vchAmount(8);
-        memcpy(&vchAmount[0], &amount, 8);
-        if (!ProduceSignature(*this, MutableTransactionSignatureCreator(&tx, nIn, vchAmount, SIGHASH_ALL), scriptPubKey, sigdata)) {
-=======
         const SigningProvider* provider = GetSigningProvider();
         if (!provider) {
             return false;
         }
 
-        if (!ProduceSignature(*provider, MutableTransactionSignatureCreator(&tx, nIn, amount, SIGHASH_ALL), scriptPubKey, sigdata)) {
->>>>>>> 6a97e8a0
+        std::vector<uint8_t> vchAmount(8);
+        memcpy(&vchAmount[0], &amount, 8);
+        if (!ProduceSignature(*provider, MutableTransactionSignatureCreator(&tx, nIn, vchAmount, SIGHASH_ALL), scriptPubKey, sigdata)) {
             return false;
         }
         UpdateInput(input, sigdata);
@@ -3171,19 +2983,15 @@
                 const CScript& scriptPubKey = coin.txout.scriptPubKey;
                 SignatureData sigdata;
 
-<<<<<<< HEAD
-                CAmount nValue = coin.GetValue();
-                std::vector<uint8_t> vchAmount(8);
-                memcpy(&vchAmount[0], &nValue, 8);
-                if (!ProduceSignature(*this, MutableTransactionSignatureCreator(&txNew, nIn, vchAmount, SIGHASH_ALL), scriptPubKey, sigdata))
-=======
                 const SigningProvider* provider = GetSigningProvider();
                 if (!provider) {
                     return false;
                 }
 
-                if (!ProduceSignature(*provider, MutableTransactionSignatureCreator(&txNew, nIn, coin.txout.nValue, SIGHASH_ALL), scriptPubKey, sigdata))
->>>>>>> 6a97e8a0
+                CAmount nValue = coin.GetValue();
+                std::vector<uint8_t> vchAmount(8);
+                memcpy(&vchAmount[0], &nValue, 8);
+                if (!ProduceSignature(*provider, MutableTransactionSignatureCreator(&txNew, nIn, vchAmount, SIGHASH_ALL), scriptPubKey, sigdata))
                 {
                     strFailReason = _("Signing transaction failed").translated;
                     return false;
@@ -3413,52 +3221,6 @@
     return WalletBatch(*database).EraseName(EncodeDestination(address));
 }
 
-<<<<<<< HEAD
-/**
- * Mark old keypool keys as used,
- * and generate all new keys
- */
-bool CWallet::NewKeyPool()
-{
-    if (!gArgs.GetBoolArg("-btcmode", false)) {
-        return false;
-    }
-
-    if (IsWalletFlagSet(WALLET_FLAG_DISABLE_PRIVATE_KEYS)) {
-        return false;
-    }
-
-    {
-        LOCK(cs_wallet);
-        WalletBatch batch(*database);
-
-        for (const int64_t nIndex : setInternalKeyPool) {
-            batch.ErasePool(nIndex);
-        }
-        setInternalKeyPool.clear();
-
-        for (const int64_t nIndex : setExternalKeyPool) {
-            batch.ErasePool(nIndex);
-        }
-        setExternalKeyPool.clear();
-
-        for (const int64_t nIndex : set_pre_split_keypool) {
-            batch.ErasePool(nIndex);
-        }
-        set_pre_split_keypool.clear();
-
-        m_pool_key_to_index.clear();
-
-        if (!TopUpKeyPool()) {
-            return false;
-        }
-        WalletLogPrintf("CWallet::NewKeyPool rewrote keypool\n");
-    }
-    return true;
-}
-
-=======
->>>>>>> 6a97e8a0
 size_t CWallet::KeypoolCountExternalKeys()
 {
     AssertLockHeld(cs_wallet);
@@ -3474,167 +3236,12 @@
 
 bool CWallet::TopUpKeyPool(unsigned int kpSize)
 {
-<<<<<<< HEAD
     if (!gArgs.GetBoolArg("-btcmode", false)) {
         return false;
     }
-
-    if (!CanGenerateKeys()) {
-        return false;
-    }
-
-    {
-        LOCK(cs_wallet);
-
-        if (IsLocked()) return false;
-
-        // Top up key pool
-        unsigned int nTargetSize;
-        if (kpSize > 0)
-            nTargetSize = kpSize;
-        else
-            nTargetSize = std::max(gArgs.GetArg("-keypool", DEFAULT_KEYPOOL_SIZE), (int64_t) 0);
-
-        // count amount of available keys (internal, external)
-        // make sure the keypool of external and internal keys fits the user selected target (-keypool)
-        int64_t missingExternal = std::max(std::max((int64_t) nTargetSize, (int64_t) 1) - (int64_t)setExternalKeyPool.size(), (int64_t) 0);
-        int64_t missingInternal = std::max(std::max((int64_t) nTargetSize, (int64_t) 1) - (int64_t)setInternalKeyPool.size(), (int64_t) 0);
-
-        if (!IsHDEnabled() || !CanSupportFeature(FEATURE_HD_SPLIT))
-        {
-            // don't create extra internal keys
-            missingInternal = 0;
-        }
-        bool internal = false;
-        WalletBatch batch(*database);
-        for (int64_t i = missingInternal + missingExternal; i--;)
-        {
-            if (i < missingInternal) {
-                internal = true;
-            }
-
-            CPubKey pubkey(GenerateNewKey(batch, internal));
-            AddKeypoolPubkeyWithDB(pubkey, internal, batch);
-        }
-        if (missingInternal + missingExternal > 0) {
-            WalletLogPrintf("keypool added %d keys (%d internal), size=%u (%u internal)\n", missingInternal + missingExternal, missingInternal, setInternalKeyPool.size() + setExternalKeyPool.size() + set_pre_split_keypool.size(), setInternalKeyPool.size());
-        }
-    }
-    NotifyCanGetAddressesChanged();
-    return true;
-}
-
-void CWallet::AddKeypoolPubkeyWithDB(const CPubKey& pubkey, const bool internal, WalletBatch& batch)
-{
-    LOCK(cs_wallet);
-    assert(m_max_keypool_index < std::numeric_limits<int64_t>::max()); // How in the hell did you use so many keys?
-    int64_t index = ++m_max_keypool_index;
-    if (!batch.WritePool(index, CKeyPool(pubkey, internal))) {
-        throw std::runtime_error(std::string(__func__) + ": writing imported pubkey failed");
-    }
-    if (internal) {
-        setInternalKeyPool.insert(index);
-    } else {
-        setExternalKeyPool.insert(index);
-    }
-    m_pool_key_to_index[pubkey.GetID()] = index;
-}
-
-bool CWallet::ReserveKeyFromKeyPool(int64_t& nIndex, CKeyPool& keypool, bool fRequestedInternal)
-{
-    nIndex = -1;
-    keypool.vchPubKey = CPubKey();
-    {
-        LOCK(cs_wallet);
-
-        TopUpKeyPool();
-
-        bool fReturningInternal = fRequestedInternal;
-        fReturningInternal &= (IsHDEnabled() && CanSupportFeature(FEATURE_HD_SPLIT)) || IsWalletFlagSet(WALLET_FLAG_DISABLE_PRIVATE_KEYS);
-        bool use_split_keypool = set_pre_split_keypool.empty();
-        std::set<int64_t>& setKeyPool = use_split_keypool ? (fReturningInternal ? setInternalKeyPool : setExternalKeyPool) : set_pre_split_keypool;
-
-        // Get the oldest key
-        if (setKeyPool.empty()) {
-            return false;
-        }
-
-        WalletBatch batch(*database);
-
-        auto it = setKeyPool.begin();
-        nIndex = *it;
-        setKeyPool.erase(it);
-        if (!batch.ReadPool(nIndex, keypool)) {
-            throw std::runtime_error(std::string(__func__) + ": read failed");
-        }
-        CPubKey pk;
-        if (!GetPubKey(keypool.vchPubKey.GetID(), pk)) {
-            throw std::runtime_error(std::string(__func__) + ": unknown key in key pool");
-        }
-        // If the key was pre-split keypool, we don't care about what type it is
-        if (use_split_keypool && keypool.fInternal != fReturningInternal) {
-            throw std::runtime_error(std::string(__func__) + ": keypool entry misclassified");
-        }
-        if (!keypool.vchPubKey.IsValid()) {
-            throw std::runtime_error(std::string(__func__) + ": keypool entry invalid");
-        }
-
-        m_pool_key_to_index.erase(keypool.vchPubKey.GetID());
-        WalletLogPrintf("keypool reserve %d\n", nIndex);
-    }
-    NotifyCanGetAddressesChanged();
-    return true;
-}
-
-void CWallet::KeepKey(int64_t nIndex)
-{
-    // Remove from key pool
-    WalletBatch batch(*database);
-    batch.ErasePool(nIndex);
-    WalletLogPrintf("keypool keep %d\n", nIndex);
-}
-
-void CWallet::ReturnKey(int64_t nIndex, bool fInternal, const CPubKey& pubkey)
-{
-    // Return to key pool
-    {
-        LOCK(cs_wallet);
-        if (fInternal) {
-            setInternalKeyPool.insert(nIndex);
-        } else if (!set_pre_split_keypool.empty()) {
-            set_pre_split_keypool.insert(nIndex);
-        } else {
-            setExternalKeyPool.insert(nIndex);
-        }
-        m_pool_key_to_index[pubkey.GetID()] = nIndex;
-        NotifyCanGetAddressesChanged();
-    }
-    WalletLogPrintf("keypool return %d\n", nIndex);
-}
-
-bool CWallet::GetKeyFromPool(CPubKey& result, bool internal)
-{
-    if (!CanGetAddresses(internal)) {
-        return false;
-    }
-
-    CKeyPool keypool;
-    {
-        LOCK(cs_wallet);
-        int64_t nIndex;
-        if (!ReserveKeyFromKeyPool(nIndex, keypool, internal) && !IsWalletFlagSet(WALLET_FLAG_DISABLE_PRIVATE_KEYS)) {
-            if (IsLocked()) return false;
-            WalletBatch batch(*database);
-            result = GenerateNewKey(batch, internal);
-            return true;
-        }
-        KeepKey(nIndex);
-        result = keypool.vchPubKey;
-=======
     bool res = true;
     if (auto spk_man = m_spk_man.get()) {
         res &= spk_man->TopUpKeyPool(kpSize);
->>>>>>> 6a97e8a0
     }
     return res;
 }
@@ -3868,35 +3475,7 @@
     address = CNoDestination();
 }
 
-<<<<<<< HEAD
-void CWallet::MarkReserveKeysAsUsed(int64_t keypool_id)
-{
-    AssertLockHeld(cs_wallet);
-    bool internal = setInternalKeyPool.count(keypool_id);
-    if (!internal) assert(setExternalKeyPool.count(keypool_id) || set_pre_split_keypool.count(keypool_id));
-    std::set<int64_t> *setKeyPool = internal ? &setInternalKeyPool : (set_pre_split_keypool.empty() ? &setExternalKeyPool : &set_pre_split_keypool);
-    auto it = setKeyPool->begin();
-
-    WalletBatch batch(*database);
-    while (it != std::end(*setKeyPool)) {
-        const int64_t& index = *(it);
-        if (index > keypool_id) break; // set*KeyPool is ordered
-
-        CKeyPool keypool;
-        if (batch.ReadPool(index, keypool)) { //TODO: This should be unnecessary
-            m_pool_key_to_index.erase(keypool.vchPubKey.GetID());
-        }
-        LearnAllRelatedScripts(keypool.vchPubKey);
-        batch.ErasePool(index);
-        WalletLogPrintf("keypool index %d removed\n", index);
-        it = setKeyPool->erase(it);
-    }
-}
-
 void CWallet::LockCoin(const COutPoint& output, bool fPermanent)
-=======
-void CWallet::LockCoin(const COutPoint& output)
->>>>>>> 6a97e8a0
 {
     AssertLockHeld(cs_wallet);
     setLockedCoins.insert(output);
@@ -4671,49 +4250,7 @@
 
 ScriptPubKeyMan* CWallet::GetScriptPubKeyMan() const
 {
-<<<<<<< HEAD
-    {
-        LOCK(cs_KeyStore);
-        if (!SetCrypted())
-            return false;
-
-        bool keyPass = mapCryptedKeys.empty(); // Always pass when there are no encrypted keys
-        bool keyFail = false;
-        CryptedKeyMap::const_iterator mi = mapCryptedKeys.begin();
-        for (; mi != mapCryptedKeys.end(); ++mi)
-        {
-            const CPubKey &vchPubKey = (*mi).second.first;
-            const std::vector<unsigned char> &vchCryptedSecret = (*mi).second.second;
-
-            if (vchCryptedSecret.empty()) { // Skip unexpanded key received on stealth address
-                continue;
-            }
-
-            CKey key;
-            if (!DecryptKey(vMasterKeyIn, vchCryptedSecret, vchPubKey, key))
-            {
-                keyFail = true;
-                break;
-            }
-            keyPass = true;
-            if (fDecryptionThoroughlyChecked)
-                break;
-        }
-        if (keyPass && keyFail)
-        {
-            LogPrintf("The wallet is probably corrupted: Some keys decrypt but not all.\n");
-            throw std::runtime_error("Error unlocking wallet: some keys decrypt but not all. Your wallet file may be corrupt.");
-        }
-        if (keyFail || (!keyPass && !accept_no_keys))
-            return false;
-        vMasterKey = vMasterKeyIn;
-        fDecryptionThoroughlyChecked = true;
-    }
-    NotifyStatusChanged(this);
-    return true;
-=======
     return m_spk_man.get();
->>>>>>> 6a97e8a0
 }
 
 const SigningProvider* CWallet::GetSigningProvider() const
@@ -4723,126 +4260,7 @@
 
 LegacyScriptPubKeyMan* CWallet::GetLegacyScriptPubKeyMan() const
 {
-<<<<<<< HEAD
-    LOCK(cs_KeyStore);
-    if (!IsCrypted()) {
-        return FillableSigningProvider::GetKey(address, keyOut);
-    }
-
-    CryptedKeyMap::const_iterator mi = mapCryptedKeys.find(address);
-    if (mi != mapCryptedKeys.end())
-    {
-        const CPubKey &vchPubKey = (*mi).second.first;
-        const std::vector<unsigned char> &vchCryptedSecret = (*mi).second.second;
-        return DecryptKey(vMasterKey, vchCryptedSecret, vchPubKey, keyOut);
-    }
-    return false;
-}
-
-bool CWallet::GetWatchPubKey(const CKeyID &address, CPubKey &pubkey_out) const
-{
-    LOCK(cs_KeyStore);
-    WatchKeyMap::const_iterator it = mapWatchKeys.find(address);
-    if (it != mapWatchKeys.end()) {
-        pubkey_out = it->second;
-        return true;
-    }
-    return false;
-}
-
-bool CWallet::GetPubKey(const CKeyID &address, CPubKey& vchPubKeyOut) const
-{
-    LOCK(cs_KeyStore);
-    if (!IsCrypted()) {
-        if (!FillableSigningProvider::GetPubKey(address, vchPubKeyOut)) {
-            return GetWatchPubKey(address, vchPubKeyOut);
-        }
-        return true;
-    }
-
-    CryptedKeyMap::const_iterator mi = mapCryptedKeys.find(address);
-    if (mi != mapCryptedKeys.end())
-    {
-        vchPubKeyOut = (*mi).second.first;
-        return true;
-    }
-    // Check for watch-only pubkeys
-    return GetWatchPubKey(address, vchPubKeyOut);
-}
-
-std::set<CKeyID> CWallet::GetKeys() const
-{
-    LOCK(cs_KeyStore);
-    if (!IsCrypted()) {
-        return FillableSigningProvider::GetKeys();
-    }
-    std::set<CKeyID> set_address;
-    for (const auto& mi : mapCryptedKeys) {
-        set_address.insert(mi.first);
-    }
-    return set_address;
-}
-
-bool CWallet::EncryptKeys(CKeyingMaterial& vMasterKeyIn)
-{
-    LOCK(cs_KeyStore);
-    if (!mapCryptedKeys.empty() || IsCrypted())
-        return false;
-
-    fUseCrypto = true;
-    for (const KeyMap::value_type& mKey : mapKeys)
-    {
-        const CKey &key = mKey.second;
-        CPubKey vchPubKey = key.GetPubKey();
-        CKeyingMaterial vchSecret(key.begin(), key.end());
-        std::vector<unsigned char> vchCryptedSecret;
-        if (!EncryptSecret(vMasterKeyIn, vchSecret, vchPubKey.GetHash(), vchCryptedSecret))
-            return false;
-        if (!AddCryptedKey(vchPubKey, vchCryptedSecret))
-            return false;
-    }
-    mapKeys.clear();
-    return true;
-}
-
-bool CWallet::AddKeyPubKeyInner(const CKey& key, const CPubKey &pubkey)
-{
-    LOCK(cs_KeyStore);
-    if (!IsCrypted()) {
-        return FillableSigningProvider::AddKeyPubKey(key, pubkey);
-    }
-
-    if (IsLocked()) {
-        return false;
-    }
-
-    std::vector<unsigned char> vchCryptedSecret;
-    CKeyingMaterial vchSecret(key.begin(), key.end());
-    if (!EncryptSecret(vMasterKey, vchSecret, pubkey.GetHash(), vchCryptedSecret)) {
-        return false;
-    }
-
-    if (!AddCryptedKey(pubkey, vchCryptedSecret)) {
-        return false;
-    }
-    return true;
-}
-
-
-bool CWallet::AddCryptedKeyInner(const CPubKey &vchPubKey, const std::vector<unsigned char> &vchCryptedSecret)
-{
-    LOCK(cs_KeyStore);
-    if (!SetCrypted()) {
-        return false;
-    }
-
-    mapCryptedKeys[vchPubKey.GetID()] = make_pair(vchPubKey, vchCryptedSecret);
-    ImplicitlyLearnRelatedKeyScripts(vchPubKey);
-    return true;
-}
-
-boost::signals2::signal<void (const std::shared_ptr<CWallet>& wallet)> NotifyWalletAdded;
-=======
     return m_spk_man.get();
 }
->>>>>>> 6a97e8a0
+
+boost::signals2::signal<void (const std::shared_ptr<CWallet>& wallet)> NotifyWalletAdded;