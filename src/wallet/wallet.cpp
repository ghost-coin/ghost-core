--- conflicted
+++ resolved
@@ -44,15 +44,10 @@
 #include <assert.h>
 #include <optional>
 
-<<<<<<< HEAD
-#include <boost/algorithm/string/replace.hpp>
-
 #include <wallet/hdwallet.h>
 
 const uint256 ABANDON_HASH(uint256::ONE);
 
-=======
->>>>>>> 59ac8bac
 using interfaces::FoundBlock;
 
 namespace wallet {
