// Copyright (c) 2009-2010 Satoshi Nakamoto
// Copyright (c) 2009-2020 The Bitcoin Core developers
// Distributed under the MIT software license, see the accompanying
// file COPYING or http://www.opensource.org/licenses/mit-license.php.

#include <wallet/wallet.h>

#include <chain.h>
#include <consensus/consensus.h>
#include <consensus/validation.h>
#include <external_signer.h>
#include <fs.h>
#include <interfaces/chain.h>
#include <interfaces/wallet.h>
#include <key.h>
#include <key_io.h>
#include <outputtype.h>
#include <policy/fees.h>
#include <policy/policy.h>
#include <primitives/block.h>
#include <primitives/transaction.h>
#include <psbt.h>
#include <script/descriptor.h>
#include <script/script.h>
#include <script/signingprovider.h>
#include <txmempool.h>
#include <util/bip32.h>
#include <util/check.h>
#include <util/error.h>
#include <util/fees.h>
#include <util/moneystr.h>
#include <util/rbf.h>
#include <util/string.h>
#include <util/translation.h>
#include <wallet/coincontrol.h>
#include <wallet/fees.h>
#include <wallet/external_signer_scriptpubkeyman.h>

#include <univalue.h>

#include <algorithm>
#include <assert.h>
#include <optional>

#include <boost/algorithm/string/replace.hpp>

#include <wallet/hdwallet.h>

using interfaces::FoundBlock;

const std::map<uint64_t,std::string> WALLET_FLAG_CAVEATS{
    {WALLET_FLAG_AVOID_REUSE,
        "You need to rescan the blockchain in order to correctly mark used "
        "destinations in the past. Until this is done, some destinations may "
        "be considered unused, even if the opposite is the case."
    },
};

RecursiveMutex cs_wallets;
static std::vector<std::shared_ptr<CWallet>> vpwallets GUARDED_BY(cs_wallets);
static std::list<LoadWalletFn> g_load_wallet_fns GUARDED_BY(cs_wallets);

bool AddWalletSetting(interfaces::Chain& chain, const std::string& wallet_name)
{
    util::SettingsValue setting_value = chain.getRwSetting("wallet");
    if (!setting_value.isArray()) setting_value.setArray();
    for (const util::SettingsValue& value : setting_value.getValues()) {
        if (value.isStr() && value.get_str() == wallet_name) return true;
    }
    setting_value.push_back(wallet_name);
    return chain.updateRwSetting("wallet", setting_value);
}

bool RemoveWalletSetting(interfaces::Chain& chain, const std::string& wallet_name)
{
    util::SettingsValue setting_value = chain.getRwSetting("wallet");
    if (!setting_value.isArray()) return true;
    util::SettingsValue new_value(util::SettingsValue::VARR);
    for (const util::SettingsValue& value : setting_value.getValues()) {
        if (!value.isStr() || value.get_str() != wallet_name) new_value.push_back(value);
    }
    if (new_value.size() == setting_value.size()) return true;
    return chain.updateRwSetting("wallet", new_value);
}

static void UpdateWalletSetting(interfaces::Chain& chain,
                                const std::string& wallet_name,
                                std::optional<bool> load_on_startup,
                                std::vector<bilingual_str>& warnings)
{
    if (!load_on_startup) return;
    if (load_on_startup.value() && !AddWalletSetting(chain, wallet_name)) {
        warnings.emplace_back(Untranslated("Wallet load on startup setting could not be updated, so wallet may not be loaded next node startup."));
    } else if (!load_on_startup.value() && !RemoveWalletSetting(chain, wallet_name)) {
        warnings.emplace_back(Untranslated("Wallet load on startup setting could not be updated, so wallet may still be loaded next node startup."));
    }
}

/**
 * Refresh mempool status so the wallet is in an internally consistent state and
 * immediately knows the transaction's status: Whether it can be considered
 * trusted and is eligible to be abandoned ...
 */
static void RefreshMempoolStatus(CWalletTx& tx, interfaces::Chain& chain)
{
    tx.fInMempool = chain.isInMempool(tx.GetHash());
}

bool AddWallet(const std::shared_ptr<CWallet>& wallet)
{
    LOCK(cs_wallets);
    assert(wallet);
    std::vector<std::shared_ptr<CWallet>>::const_iterator i = std::find(vpwallets.begin(), vpwallets.end(), wallet);
    if (i != vpwallets.end()) return false;
    vpwallets.push_back(wallet);
    wallet->ConnectScriptPubKeyManNotifiers();
    wallet->NotifyCanGetAddressesChanged();
    NotifyWalletAdded(wallet);
    return true;
}

bool RemoveWallet(const std::shared_ptr<CWallet>& wallet, std::optional<bool> load_on_start, std::vector<bilingual_str>& warnings)
{
    assert(wallet);

    interfaces::Chain& chain = wallet->chain();
    std::string name = wallet->GetName();

    // Unregister with the validation interface which also drops shared ponters.
    wallet->m_chain_notifications_handler.reset();
    LOCK(cs_wallets);
    std::vector<std::shared_ptr<CWallet>>::iterator i = std::find(vpwallets.begin(), vpwallets.end(), wallet);
    if (i == vpwallets.end()) return false;
    vpwallets.erase(i);

    // Write the wallet setting
    UpdateWalletSetting(chain, name, load_on_start, warnings);

    return true;
}

bool RemoveWallet(const std::shared_ptr<CWallet>& wallet, std::optional<bool> load_on_start)
{
    std::vector<bilingual_str> warnings;
    return RemoveWallet(wallet, load_on_start, warnings);
}

std::vector<std::shared_ptr<CWallet>> GetWallets()
{
    LOCK(cs_wallets);
    return vpwallets;
}

std::shared_ptr<CWallet> GetWallet(const std::string& name)
{
    LOCK(cs_wallets);
    for (const std::shared_ptr<CWallet>& wallet : vpwallets) {
        if (wallet->GetName() == name) return wallet;
    }
    return nullptr;
}

std::unique_ptr<interfaces::Handler> HandleLoadWallet(LoadWalletFn load_wallet)
{
    LOCK(cs_wallets);
    auto it = g_load_wallet_fns.emplace(g_load_wallet_fns.end(), std::move(load_wallet));
    return interfaces::MakeHandler([it] { LOCK(cs_wallets); g_load_wallet_fns.erase(it); });
}

static Mutex g_loading_wallet_mutex;
static Mutex g_wallet_release_mutex;
static std::condition_variable g_wallet_release_cv;
static std::set<std::string> g_loading_wallet_set GUARDED_BY(g_loading_wallet_mutex);
static std::set<std::string> g_unloading_wallet_set GUARDED_BY(g_wallet_release_mutex);

// Custom deleter for shared_ptr<CWallet>.
static void ReleaseWallet(CWallet* wallet)
{
    const std::string name = wallet->GetName();
    wallet->WalletLogPrintf("Releasing wallet\n");
    wallet->Flush();
    delete wallet;
    // Wallet is now released, notify UnloadWallet, if any.
    {
        LOCK(g_wallet_release_mutex);
        if (g_unloading_wallet_set.erase(name) == 0) {
            // UnloadWallet was not called for this wallet, all done.
            return;
        }
    }
    g_wallet_release_cv.notify_all();
}

void UnloadWallet(std::shared_ptr<CWallet>&& wallet)
{
    // Mark wallet for unloading.
    const std::string name = wallet->GetName();
    {
        LOCK(g_wallet_release_mutex);
        auto it = g_unloading_wallet_set.insert(name);
        assert(it.second);
    }
    // The wallet can be in use so it's not possible to explicitly unload here.
    // Notify the unload intent so that all remaining shared pointers are
    // released.
    wallet->NotifyUnload();

    // Time to ditch our shared_ptr and wait for ReleaseWallet call.
    wallet.reset();
    {
        WAIT_LOCK(g_wallet_release_mutex, lock);
        while (g_unloading_wallet_set.count(name) == 1) {
            g_wallet_release_cv.wait(lock);
        }
    }
}

namespace {
std::shared_ptr<CWallet> LoadWalletInternal(interfaces::Chain& chain, const std::string& name, std::optional<bool> load_on_start, const DatabaseOptions& options, DatabaseStatus& status, bilingual_str& error, std::vector<bilingual_str>& warnings)
{
    try {
        std::unique_ptr<WalletDatabase> database = MakeWalletDatabase(name, options, status, error);
        if (!database) {
            error = Untranslated("Wallet file verification failed.") + Untranslated(" ") + error;
            return nullptr;
        }

        chain.initMessage(_("Loading wallet…").translated);
        std::shared_ptr<CWallet> wallet = CWallet::Create(&chain, name, std::move(database), options.create_flags, error, warnings);
        if (!wallet) {
            error = Untranslated("Wallet loading failed.") + Untranslated(" ") + error;
            status = DatabaseStatus::FAILED_LOAD;
            return nullptr;
        }
        AddWallet(wallet);
        wallet->postInitProcess();

        // Write the wallet setting
        UpdateWalletSetting(chain, name, load_on_start, warnings);

        if (wallet->IsParticlWallet()) {
            RestartStakingThreads(*chain.getChainman());
        }

        return wallet;
    } catch (const std::runtime_error& e) {
        error = Untranslated(e.what());
        status = DatabaseStatus::FAILED_LOAD;
        return nullptr;
    }
}
} // namespace

std::shared_ptr<CWallet> LoadWallet(interfaces::Chain& chain, const std::string& name, std::optional<bool> load_on_start, const DatabaseOptions& options, DatabaseStatus& status, bilingual_str& error, std::vector<bilingual_str>& warnings)
{
    auto result = WITH_LOCK(g_loading_wallet_mutex, return g_loading_wallet_set.insert(name));
    if (!result.second) {
        error = Untranslated("Wallet already loading.");
        status = DatabaseStatus::FAILED_LOAD;
        return nullptr;
    }
    auto wallet = LoadWalletInternal(chain, name, load_on_start, options, status, error, warnings);
    WITH_LOCK(g_loading_wallet_mutex, g_loading_wallet_set.erase(result.first));
    return wallet;
}

std::shared_ptr<CWallet> CreateWallet(interfaces::Chain& chain, const std::string& name, std::optional<bool> load_on_start, DatabaseOptions& options, DatabaseStatus& status, bilingual_str& error, std::vector<bilingual_str>& warnings)
{
    uint64_t wallet_creation_flags = options.create_flags;
    const SecureString& passphrase = options.create_passphrase;

    if (wallet_creation_flags & WALLET_FLAG_DESCRIPTORS) options.require_format = DatabaseFormat::SQLITE;

    // Indicate that the wallet is actually supposed to be blank and not just blank to make it encrypted
    bool create_blank = (wallet_creation_flags & WALLET_FLAG_BLANK_WALLET);

    // Born encrypted wallets need to be created blank first.
    if (!passphrase.empty()) {
        wallet_creation_flags |= WALLET_FLAG_BLANK_WALLET;
    }

    // Private keys must be disabled for an external signer wallet
    if ((wallet_creation_flags & WALLET_FLAG_EXTERNAL_SIGNER) && !(wallet_creation_flags & WALLET_FLAG_DISABLE_PRIVATE_KEYS)) {
        error = Untranslated("Private keys must be disabled when using an external signer");
        status = DatabaseStatus::FAILED_CREATE;
        return nullptr;
    }

    // Descriptor support must be enabled for an external signer wallet
    if ((wallet_creation_flags & WALLET_FLAG_EXTERNAL_SIGNER) && !(wallet_creation_flags & WALLET_FLAG_DESCRIPTORS)) {
        error = Untranslated("Descriptor support must be enabled when using an external signer");
        status = DatabaseStatus::FAILED_CREATE;
        return nullptr;
    }

    // Wallet::Verify will check if we're trying to create a wallet with a duplicate name.
    std::unique_ptr<WalletDatabase> database = MakeWalletDatabase(name, options, status, error);
    if (!database) {
        error = Untranslated("Wallet file verification failed.") + Untranslated(" ") + error;
        status = DatabaseStatus::FAILED_VERIFY;
        return nullptr;
    }

    // Do not allow a passphrase when private keys are disabled
    if (!passphrase.empty() && (wallet_creation_flags & WALLET_FLAG_DISABLE_PRIVATE_KEYS)) {
        error = Untranslated("Passphrase provided but private keys are disabled. A passphrase is only used to encrypt private keys, so cannot be used for wallets with private keys disabled.");
        status = DatabaseStatus::FAILED_CREATE;
        return nullptr;
    }

    // Make the wallet
    chain.initMessage(_("Loading wallet…").translated);
    std::shared_ptr<CWallet> wallet = CWallet::Create(&chain, name, std::move(database), wallet_creation_flags, error, warnings);
    if (!wallet) {
        error = Untranslated("Wallet creation failed.") + Untranslated(" ") + error;
        status = DatabaseStatus::FAILED_CREATE;
        return nullptr;
    }

    // Encrypt the wallet
    if (!passphrase.empty() && !(wallet_creation_flags & WALLET_FLAG_DISABLE_PRIVATE_KEYS)) {
        if (!wallet->EncryptWallet(passphrase)) {
            error = Untranslated("Error: Wallet created but failed to encrypt.");
            status = DatabaseStatus::FAILED_ENCRYPT;
            return nullptr;
        }
        if (!create_blank) {
            // Unlock the wallet
            if (!wallet->Unlock(passphrase)) {
                error = Untranslated("Error: Wallet was encrypted but could not be unlocked");
                status = DatabaseStatus::FAILED_ENCRYPT;
                return nullptr;
            }

            // Set a seed for the wallet
            if (wallet->IsParticlWallet()) {
                if (0 != GetParticlWallet(wallet.get())->MakeDefaultAccount()) {
                    error = Untranslated("Error: MakeDefaultAccount failed");
                    return nullptr;
                }
            } else {
                LOCK(wallet->cs_wallet);
                if (wallet->IsWalletFlagSet(WALLET_FLAG_DESCRIPTORS)) {
                    wallet->SetupDescriptorScriptPubKeyMans();
                } else {
                    for (auto spk_man : wallet->GetActiveScriptPubKeyMans()) {
                        if (!spk_man->SetupGeneration()) {
                            error = Untranslated("Unable to generate initial keys");
                            status = DatabaseStatus::FAILED_CREATE;
                            return nullptr;
                        }
                    }
                }
            }

            // Relock the wallet
            wallet->Lock();
        }
    }
    AddWallet(wallet);
    wallet->postInitProcess();

    // Write the wallet settings
    UpdateWalletSetting(chain, name, load_on_start, warnings);

    if (wallet->IsParticlWallet()) {
        RestartStakingThreads(*chain.getChainman());
    }

    status = DatabaseStatus::SUCCESS;
    return wallet;
}

const uint256 ABANDON_HASH(uint256::ONE);

/** @defgroup mapWallet
 *
 * @{
 */

const CWalletTx* CWallet::GetWalletTx(const uint256& hash) const
{
    AssertLockHeld(cs_wallet);
    std::map<uint256, CWalletTx>::const_iterator it = mapWallet.find(hash);
    if (it == mapWallet.end())
        return nullptr;
    return &(it->second);
}

void CWallet::UpgradeKeyMetadata()
{
    if (IsLocked() || IsWalletFlagSet(WALLET_FLAG_KEY_ORIGIN_METADATA)) {
        return;
    }

    auto spk_man = GetLegacyScriptPubKeyMan();
    if (!spk_man) {
        return;
    }

    spk_man->UpgradeKeyMetadata();
    SetWalletFlag(WALLET_FLAG_KEY_ORIGIN_METADATA);
}

void CWallet::UpgradeDescriptorCache()
{
    if (!IsWalletFlagSet(WALLET_FLAG_DESCRIPTORS) || IsLocked() || IsWalletFlagSet(WALLET_FLAG_LAST_HARDENED_XPUB_CACHED)) {
        return;
    }

    for (ScriptPubKeyMan* spkm : GetAllScriptPubKeyMans()) {
        DescriptorScriptPubKeyMan* desc_spkm = dynamic_cast<DescriptorScriptPubKeyMan*>(spkm);
        desc_spkm->UpgradeDescriptorCache();
    }
    SetWalletFlag(WALLET_FLAG_LAST_HARDENED_XPUB_CACHED);
}

bool CWallet::Unlock(const SecureString& strWalletPassphrase, bool accept_no_keys)
{
    CCrypter crypter;
    CKeyingMaterial _vMasterKey;

    {
        LOCK(cs_wallet);
        for (const MasterKeyMap::value_type& pMasterKey : mapMasterKeys)
        {
            if(!crypter.SetKeyFromPassphrase(strWalletPassphrase, pMasterKey.second.vchSalt, pMasterKey.second.nDeriveIterations, pMasterKey.second.nDerivationMethod))
                return false;
            if (!crypter.Decrypt(pMasterKey.second.vchCryptedKey, _vMasterKey))
                continue; // try another master key
            if (Unlock(_vMasterKey, accept_no_keys)) {
                // Now that we've unlocked, upgrade the key metadata
                UpgradeKeyMetadata();
                // Now that we've unlocked, upgrade the descriptor cache
                UpgradeDescriptorCache();
                return true;
            }
        }
    }
    return false;
}

bool CWallet::ChangeWalletPassphrase(const SecureString& strOldWalletPassphrase, const SecureString& strNewWalletPassphrase)
{
    bool fWasLocked = IsLocked();

    {
        LOCK(cs_wallet);
        Lock();

        CCrypter crypter;
        CKeyingMaterial _vMasterKey;
        for (MasterKeyMap::value_type& pMasterKey : mapMasterKeys)
        {
            if(!crypter.SetKeyFromPassphrase(strOldWalletPassphrase, pMasterKey.second.vchSalt, pMasterKey.second.nDeriveIterations, pMasterKey.second.nDerivationMethod))
                return false;
            if (!crypter.Decrypt(pMasterKey.second.vchCryptedKey, _vMasterKey))
                return false;
            if (0 == ExtKeyUnlock(_vMasterKey)
                && Unlock(_vMasterKey, true))
            {
                int64_t nStartTime = GetTimeMillis();
                crypter.SetKeyFromPassphrase(strNewWalletPassphrase, pMasterKey.second.vchSalt, pMasterKey.second.nDeriveIterations, pMasterKey.second.nDerivationMethod);
                pMasterKey.second.nDeriveIterations = static_cast<unsigned int>(pMasterKey.second.nDeriveIterations * (100 / ((double)(GetTimeMillis() - nStartTime))));

                nStartTime = GetTimeMillis();
                crypter.SetKeyFromPassphrase(strNewWalletPassphrase, pMasterKey.second.vchSalt, pMasterKey.second.nDeriveIterations, pMasterKey.second.nDerivationMethod);
                pMasterKey.second.nDeriveIterations = (pMasterKey.second.nDeriveIterations + static_cast<unsigned int>(pMasterKey.second.nDeriveIterations * 100 / ((double)(GetTimeMillis() - nStartTime)))) / 2;

                if (pMasterKey.second.nDeriveIterations < 25000)
                    pMasterKey.second.nDeriveIterations = 25000;

                WalletLogPrintf("Wallet passphrase changed to an nDeriveIterations of %i\n", pMasterKey.second.nDeriveIterations);

                if (!crypter.SetKeyFromPassphrase(strNewWalletPassphrase, pMasterKey.second.vchSalt, pMasterKey.second.nDeriveIterations, pMasterKey.second.nDerivationMethod))
                    return false;
                if (!crypter.Encrypt(_vMasterKey, pMasterKey.second.vchCryptedKey))
                    return false;
                WalletBatch(GetDatabase()).WriteMasterKey(pMasterKey.first, pMasterKey.second);
                if (fWasLocked)
                    Lock();
                return true;
            }
        }
    }

    return false;
}

void CWallet::chainStateFlushed(const CBlockLocator& loc)
{
    WalletBatch batch(GetDatabase());
    batch.WriteBestBlock(loc);
}

void CWallet::SetMinVersion(enum WalletFeature nVersion, WalletBatch* batch_in)
{
    LOCK(cs_wallet);
    if (nWalletVersion >= nVersion)
        return;
    nWalletVersion = nVersion;

    {
        WalletBatch* batch = batch_in ? batch_in : new WalletBatch(GetDatabase());
        if (nWalletVersion > 40000)
            batch->WriteMinVersion(nWalletVersion);
        if (!batch_in)
            delete batch;
    }
}

std::set<uint256> CWallet::GetConflicts(const uint256& txid) const
{
    std::set<uint256> result;
    AssertLockHeld(cs_wallet);

    std::map<uint256, CWalletTx>::const_iterator it = mapWallet.find(txid);
    if (it == mapWallet.end())
        return result;
    const CWalletTx& wtx = it->second;

    std::pair<TxSpends::const_iterator, TxSpends::const_iterator> range;

    for (const CTxIn& txin : wtx.tx->vin)
    {
        if (mapTxSpends.count(txin.prevout) <= 1)
            continue;  // No conflict if zero or one spends
        range = mapTxSpends.equal_range(txin.prevout);
        for (TxSpends::const_iterator _it = range.first; _it != range.second; ++_it)
            result.insert(_it->second);
    }
    return result;
}

bool CWallet::HasWalletSpend(const uint256& txid) const
{
    AssertLockHeld(cs_wallet);
    auto iter = mapTxSpends.lower_bound(COutPoint(txid, 0));
    return (iter != mapTxSpends.end() && iter->first.hash == txid);
}

void CWallet::Flush()
{
    GetDatabase().Flush();
}

void CWallet::Close()
{
    GetDatabase().Close();
}

void CWallet::SyncMetaData(std::pair<TxSpends::iterator, TxSpends::iterator> range)
{
    // We want all the wallet transactions in range to have the same metadata as
    // the oldest (smallest nOrderPos).
    // So: find smallest nOrderPos:

    int nMinOrderPos = std::numeric_limits<int>::max();
    const CWalletTx* copyFrom = nullptr;
    for (TxSpends::iterator it = range.first; it != range.second; ++it) {
        const CWalletTx* wtx = &mapWallet.at(it->second);
        if (wtx->nOrderPos < nMinOrderPos) {
            nMinOrderPos = wtx->nOrderPos;
            copyFrom = wtx;
        }
    }

    if (!copyFrom) {
        return;
    }

    // Now copy data from copyFrom to rest:
    for (TxSpends::iterator it = range.first; it != range.second; ++it)
    {
        const uint256& hash = it->second;
        CWalletTx* copyTo = &mapWallet.at(hash);
        if (copyFrom == copyTo) continue;
        assert(copyFrom && "Oldest wallet transaction in range assumed to have been found.");
        if (!copyFrom->IsEquivalentTo(*copyTo)) continue;
        copyTo->mapValue = copyFrom->mapValue;
        copyTo->vOrderForm = copyFrom->vOrderForm;
        // fTimeReceivedIsTxTime not copied on purpose
        // nTimeReceived not copied on purpose
        copyTo->nTimeSmart = copyFrom->nTimeSmart;
        copyTo->fFromMe = copyFrom->fFromMe;
        // nOrderPos not copied on purpose
        // cached members not copied on purpose
    }
}

/**
 * Outpoint is spent if any non-conflicted transaction
 * spends it:
 */
bool CWallet::IsSpent(const uint256& hash, unsigned int n) const
{
    const COutPoint outpoint(hash, n);
    std::pair<TxSpends::const_iterator, TxSpends::const_iterator> range;
    range = mapTxSpends.equal_range(outpoint);

    for (TxSpends::const_iterator it = range.first; it != range.second; ++it)
    {
        const uint256& wtxid = it->second;
        std::map<uint256, CWalletTx>::const_iterator mit = mapWallet.find(wtxid);
        if (mit != mapWallet.end()) {
            int depth = mit->second.GetDepthInMainChain();
            if (depth > 0  || (depth == 0 && !mit->second.isAbandoned()))
                return true; // Spent
        }
    }
    return false;
}

void CWallet::AddToSpends(const COutPoint& outpoint, const uint256& wtxid)
{
    mapTxSpends.insert(std::make_pair(outpoint, wtxid));

    UnlockCoin(outpoint);

    std::pair<TxSpends::iterator, TxSpends::iterator> range;
    range = mapTxSpends.equal_range(outpoint);
    SyncMetaData(range);
}


void CWallet::AddToSpends(const uint256& wtxid)
{
    auto it = mapWallet.find(wtxid);
    assert(it != mapWallet.end());
    const CWalletTx& thisTx = it->second;
    if (thisTx.IsCoinBase()) // Coinbases don't spend anything!
        return;

    for (const CTxIn& txin : thisTx.tx->vin)
        AddToSpends(txin.prevout, wtxid);
}

bool CWallet::EncryptWallet(const SecureString& strWalletPassphrase)
{
    if (IsCrypted())
        return false;

    CKeyingMaterial _vMasterKey;

    _vMasterKey.resize(WALLET_CRYPTO_KEY_SIZE);
    GetStrongRandBytes(_vMasterKey.data(), WALLET_CRYPTO_KEY_SIZE);

    CMasterKey kMasterKey;

    kMasterKey.vchSalt.resize(WALLET_CRYPTO_SALT_SIZE);
    GetStrongRandBytes(kMasterKey.vchSalt.data(), WALLET_CRYPTO_SALT_SIZE);

    CCrypter crypter;
    int64_t nStartTime = GetTimeMillis();
    crypter.SetKeyFromPassphrase(strWalletPassphrase, kMasterKey.vchSalt, 25000, kMasterKey.nDerivationMethod);
    kMasterKey.nDeriveIterations = static_cast<unsigned int>(2500000 / ((double)(GetTimeMillis() - nStartTime)));

    nStartTime = GetTimeMillis();
    crypter.SetKeyFromPassphrase(strWalletPassphrase, kMasterKey.vchSalt, kMasterKey.nDeriveIterations, kMasterKey.nDerivationMethod);
    kMasterKey.nDeriveIterations = (kMasterKey.nDeriveIterations + static_cast<unsigned int>(kMasterKey.nDeriveIterations * 100 / ((double)(GetTimeMillis() - nStartTime)))) / 2;

    if (kMasterKey.nDeriveIterations < 25000)
        kMasterKey.nDeriveIterations = 25000;

    WalletLogPrintf("Encrypting Wallet with an nDeriveIterations of %i\n", kMasterKey.nDeriveIterations);

    if (!crypter.SetKeyFromPassphrase(strWalletPassphrase, kMasterKey.vchSalt, kMasterKey.nDeriveIterations, kMasterKey.nDerivationMethod))
        return false;
    if (!crypter.Encrypt(_vMasterKey, kMasterKey.vchCryptedKey))
        return false;

    {
        LOCK(cs_wallet);
        mapMasterKeys[++nMasterKeyMaxID] = kMasterKey;
        WalletBatch* encrypted_batch = new WalletBatch(GetDatabase());
        if (!encrypted_batch->TxnBegin()) {
            delete encrypted_batch;
            encrypted_batch = nullptr;
            return false;
        }
        encrypted_batch->WriteMasterKey(nMasterKeyMaxID, kMasterKey);

        for (const auto& spk_man_pair : m_spk_managers) {
            auto spk_man = spk_man_pair.second.get();
            if (!spk_man->Encrypt(_vMasterKey, encrypted_batch)) {
                encrypted_batch->TxnAbort();
                delete encrypted_batch;
                encrypted_batch = nullptr;
                // We now probably have half of our keys encrypted in memory, and half not...
                // die and let the user reload the unencrypted wallet.
                assert(false);
            }
        }

        // Encryption was introduced in version 0.4.0
        SetMinVersion(FEATURE_WALLETCRYPT, encrypted_batch);

        if (!encrypted_batch->TxnCommit()) {
            delete encrypted_batch;
            encrypted_batch = nullptr;
            // We now have keys encrypted in memory, but not on disk...
            // die to avoid confusion and let the user reload the unencrypted wallet.
            assert(false);
        }

        delete encrypted_batch;
        encrypted_batch = nullptr;

        Lock();
        Unlock(strWalletPassphrase);

        // If we are using descriptors, make new descriptors with a new seed
        if (IsWalletFlagSet(WALLET_FLAG_DESCRIPTORS) && !IsWalletFlagSet(WALLET_FLAG_BLANK_WALLET)) {
            SetupDescriptorScriptPubKeyMans();
        } else if (auto spk_man = GetLegacyScriptPubKeyMan()) {
            // if we are using HD, replace the HD seed with a new one
            if (spk_man->IsHDEnabled()) {
                if (!spk_man->SetupGeneration(true)) {
                    return false;
                }
            }
        }
        Lock();

        // Need to completely rewrite the wallet file; if we don't, bdb might keep
        // bits of the unencrypted private key in slack space in the database file.
        GetDatabase().Rewrite();

        // BDB seems to have a bad habit of writing old data into
        // slack space in .dat files; that is bad if the old data is
        // unencrypted private keys. So:
        GetDatabase().ReloadDbEnv();

    }
    NotifyStatusChanged(this);

    return true;
}

DBErrors CWallet::ReorderTransactions()
{
    LOCK(cs_wallet);
    WalletBatch batch(GetDatabase());

    // Old wallets didn't have any defined order for transactions
    // Probably a bad idea to change the output of this

    // First: get all CWalletTx into a sorted-by-time multimap.
    typedef std::multimap<int64_t, CWalletTx*> TxItems;
    TxItems txByTime;

    for (auto& entry : mapWallet)
    {
        CWalletTx* wtx = &entry.second;
        txByTime.insert(std::make_pair(wtx->nTimeReceived, wtx));
    }

    nOrderPosNext = 0;
    std::vector<int64_t> nOrderPosOffsets;
    for (TxItems::iterator it = txByTime.begin(); it != txByTime.end(); ++it)
    {
        CWalletTx *const pwtx = (*it).second;
        int64_t& nOrderPos = pwtx->nOrderPos;

        if (nOrderPos == -1)
        {
            nOrderPos = nOrderPosNext++;
            nOrderPosOffsets.push_back(nOrderPos);

            if (!batch.WriteTx(*pwtx))
                return DBErrors::LOAD_FAIL;
        }
        else
        {
            int64_t nOrderPosOff = 0;
            for (const int64_t& nOffsetStart : nOrderPosOffsets)
            {
                if (nOrderPos >= nOffsetStart)
                    ++nOrderPosOff;
            }
            nOrderPos += nOrderPosOff;
            nOrderPosNext = std::max(nOrderPosNext, nOrderPos + 1);

            if (!nOrderPosOff)
                continue;

            // Since we're changing the order, write it back
            if (!batch.WriteTx(*pwtx))
                return DBErrors::LOAD_FAIL;
        }
    }
    batch.WriteOrderPosNext(nOrderPosNext);

    return DBErrors::LOAD_OK;
}

int64_t CWallet::IncOrderPosNext(WalletBatch* batch)
{
    AssertLockHeld(cs_wallet);
    int64_t nRet = nOrderPosNext++;
    if (batch) {
        batch->WriteOrderPosNext(nOrderPosNext);
    } else {
        WalletBatch(GetDatabase()).WriteOrderPosNext(nOrderPosNext);
    }
    return nRet;
}

void CWallet::MarkDirty()
{
    {
        LOCK(cs_wallet);
        for (std::pair<const uint256, CWalletTx>& item : mapWallet)
            item.second.MarkDirty();
    }
}

bool CWallet::MarkReplaced(const uint256& originalHash, const uint256& newHash)
{
    LOCK(cs_wallet);

    auto mi = mapWallet.find(originalHash);

    // There is a bug if MarkReplaced is not called on an existing wallet transaction.
    assert(mi != mapWallet.end());

    CWalletTx& wtx = (*mi).second;

    // Ensure for now that we're not overwriting data
    assert(wtx.mapValue.count("replaced_by_txid") == 0);

    wtx.mapValue["replaced_by_txid"] = newHash.ToString();

    // Refresh mempool status without waiting for transactionRemovedFromMempool
    RefreshMempoolStatus(wtx, chain());

    WalletBatch batch(GetDatabase());

    bool success = true;
    if (!batch.WriteTx(wtx)) {
        WalletLogPrintf("%s: Updating batch tx %s failed\n", __func__, wtx.GetHash().ToString());
        success = false;
    }

    NotifyTransactionChanged(originalHash, CT_UPDATED);

    return success;
}

void CWallet::SetSpentKeyState(WalletBatch& batch, const uint256& hash, unsigned int n, bool used, std::set<CTxDestination>& tx_destinations)
{
    AssertLockHeld(cs_wallet);
    const CWalletTx* srctx = GetWalletTx(hash);
    if (!srctx) return;

    CTxDestination dst;
    if (ExtractDestination(srctx->tx->vout[n].scriptPubKey, dst)) {
        if (IsMine(dst)) {
            if (used != IsAddressUsed(dst)) {
                if (used) {
                    tx_destinations.insert(dst);
                }
                SetAddressUsed(batch, dst, used);
            }
        }
    }
}

bool CWallet::IsSpentKey(const uint256& hash, unsigned int n) const
{
    AssertLockHeld(cs_wallet);
    const CWalletTx* srctx = GetWalletTx(hash);
    if (srctx) {
        assert(srctx->tx->vout.size() > n);
        CTxDestination dest;
        if (!ExtractDestination(srctx->tx->vout[n].scriptPubKey, dest)) {
            return false;
        }
        if (IsAddressUsed(dest)) {
            return true;
        }
        if (IsLegacy()) {
            LegacyScriptPubKeyMan* spk_man = GetLegacyScriptPubKeyMan();
            assert(spk_man != nullptr);
            for (const auto& keyid : GetAffectedKeys(srctx->tx->vout[n].scriptPubKey, *spk_man)) {
                WitnessV0KeyHash wpkh_dest(keyid);
                if (IsAddressUsed(wpkh_dest)) {
                    return true;
                }
                ScriptHash sh_wpkh_dest(GetScriptForDestination(wpkh_dest));
                if (IsAddressUsed(sh_wpkh_dest)) {
                    return true;
                }
                PKHash pkh_dest(keyid);
                if (IsAddressUsed(pkh_dest)) {
                    return true;
                }
            }
        }
    }
    return false;
}

CWalletTx* CWallet::AddToWallet(CTransactionRef tx, const CWalletTx::Confirmation& confirm, const UpdateWalletTxFn& update_wtx, bool fFlushOnClose)
{
    LOCK(cs_wallet);

    WalletBatch batch(GetDatabase(), fFlushOnClose);

    uint256 hash = tx->GetHash();

    // Inserts only if not already there, returns tx inserted or tx found
    auto ret = mapWallet.emplace(std::piecewise_construct, std::forward_as_tuple(hash), std::forward_as_tuple(this, tx));
    CWalletTx& wtx = (*ret.first).second;
    bool fInsertedNew = ret.second;
    bool fUpdated = update_wtx && update_wtx(wtx, fInsertedNew);
    if (fInsertedNew) {
        wtx.m_confirm = confirm;
        wtx.nTimeReceived = chain().getAdjustedTime();
        wtx.nOrderPos = IncOrderPosNext(&batch);
        wtx.m_it_wtxOrdered = wtxOrdered.insert(std::make_pair(wtx.nOrderPos, &wtx));
        wtx.nTimeSmart = ComputeTimeSmart(wtx);
        AddToSpends(hash);
    }

    if (IsWalletFlagSet(WALLET_FLAG_AVOID_REUSE)
        && (!wtx.IsCoinStake() || !wtx.IsFromMe(ISMINE_ALL))) {
        // Mark used destinations
        std::set<CTxDestination> tx_destinations;

        for (const CTxIn& txin : tx->vin) {
            const COutPoint& op = txin.prevout;
            SetSpentKeyState(batch, op.hash, op.n, true, tx_destinations);
        }

        MarkDestinationsDirty(tx_destinations);
    }

    if (!fInsertedNew)
    {
        if (confirm.status != wtx.m_confirm.status) {
            wtx.m_confirm.status = confirm.status;
            wtx.m_confirm.nIndex = confirm.nIndex;
            wtx.m_confirm.hashBlock = confirm.hashBlock;
            wtx.m_confirm.block_height = confirm.block_height;
            fUpdated = true;
        } else {
            assert(wtx.m_confirm.nIndex == confirm.nIndex);
            assert(wtx.m_confirm.hashBlock == confirm.hashBlock);
            assert(wtx.m_confirm.block_height == confirm.block_height);
        }
        // If we have a witness-stripped version of this transaction, and we
        // see a new version with a witness, then we must be upgrading a pre-segwit
        // wallet.  Store the new version of the transaction with the witness,
        // as the stripped-version must be invalid.
        // TODO: Store all versions of the transaction, instead of just one.
        if (tx->HasWitness() && !wtx.tx->HasWitness()) {
            wtx.SetTx(tx);
            fUpdated = true;
        }
    }

    //// debug print
    WalletLogPrintf("AddToWallet %s  %s%s\n", hash.ToString(), (fInsertedNew ? "new" : ""), (fUpdated ? "update" : ""));

    // Write to disk
    if (fInsertedNew || fUpdated)
        if (!batch.WriteTx(wtx))
            return nullptr;

    // Break debit/credit balance caches:
    wtx.MarkDirty();
    // Notify UI of new or updated transaction
    NotifyTransactionChanged(hash, fInsertedNew ? CT_NEW : CT_UPDATED);

#if HAVE_SYSTEM
    // notify an external script when a wallet transaction comes in or is updated
    std::string strCmd = gArgs.GetArg("-walletnotify", "");

    if (!strCmd.empty())
    {
        boost::replace_all(strCmd, "%s", hash.GetHex());
        if (confirm.status == CWalletTx::Status::CONFIRMED)
        {
            boost::replace_all(strCmd, "%b", confirm.hashBlock.GetHex());
            boost::replace_all(strCmd, "%h", ToString(confirm.block_height));
        } else {
            boost::replace_all(strCmd, "%b", "unconfirmed");
            boost::replace_all(strCmd, "%h", "-1");
        }
#ifndef WIN32
        // Substituting the wallet name isn't currently supported on windows
        // because windows shell escaping has not been implemented yet:
        // https://github.com/bitcoin/bitcoin/pull/13339#issuecomment-537384875
        // A few ways it could be implemented in the future are described in:
        // https://github.com/bitcoin/bitcoin/pull/13339#issuecomment-461288094
        boost::replace_all(strCmd, "%w", ShellEscape(GetName()));
#endif
        std::thread t(runCommand, strCmd);
        t.detach(); // thread runs free
    }
#endif

    std::string sName = GetName();
    GetMainSignals().TransactionAddedToWallet(sName, wtx.tx);
    ClearCachedBalances();

    return &wtx;
}

bool CWallet::LoadToWallet(const uint256& hash, const UpdateWalletTxFn& fill_wtx)
{
    const auto& ins = mapWallet.emplace(std::piecewise_construct, std::forward_as_tuple(hash), std::forward_as_tuple(this, nullptr));
    CWalletTx& wtx = ins.first->second;
    if (!fill_wtx(wtx, ins.second)) {
        return false;
    }
    // If wallet doesn't have a chain (e.g wallet-tool), don't bother to update txn.
    if (HaveChain()) {
        bool active;
        int height;
        if (chain().findBlock(wtx.m_confirm.hashBlock, FoundBlock().inActiveChain(active).height(height)) && active) {
            // Update cached block height variable since it not stored in the
            // serialized transaction.
            wtx.m_confirm.block_height = height;
        } else if (wtx.isConflicted() || wtx.isConfirmed()) {
            // If tx block (or conflicting block) was reorged out of chain
            // while the wallet was shutdown, change tx status to UNCONFIRMED
            // and reset block height, hash, and index. ABANDONED tx don't have
            // associated blocks and don't need to be updated. The case where a
            // transaction was reorged out while online and then reconfirmed
            // while offline is covered by the rescan logic.
            wtx.setUnconfirmed();
            wtx.m_confirm.hashBlock = uint256();
            wtx.m_confirm.block_height = 0;
            wtx.m_confirm.nIndex = 0;
        }
    }
    if (/* insertion took place */ ins.second) {
        wtx.m_it_wtxOrdered = wtxOrdered.insert(std::make_pair(wtx.nOrderPos, &wtx));
    }
    AddToSpends(hash);
    for (const CTxIn& txin : wtx.tx->vin) {
        auto it = mapWallet.find(txin.prevout.hash);
        if (it != mapWallet.end()) {
            CWalletTx& prevtx = it->second;
            if (prevtx.isConflicted()) {
                MarkConflicted(prevtx.m_confirm.hashBlock, prevtx.m_confirm.block_height, wtx.GetHash());
            }
        }
    }
    return true;
}

bool CWallet::AddToWalletIfInvolvingMe(const CTransactionRef& ptx, CWalletTx::Confirmation confirm, bool fUpdate)
{
    const CTransaction& tx = *ptx;
    {
        AssertLockHeld(cs_wallet);

        if (!confirm.hashBlock.IsNull()) {
            for (const CTxIn& txin : tx.vin) {
                std::pair<TxSpends::const_iterator, TxSpends::const_iterator> range = mapTxSpends.equal_range(txin.prevout);
                while (range.first != range.second) {
                    if (range.first->second != tx.GetHash()) {
                        WalletLogPrintf("Transaction %s (in block %s) conflicts with wallet transaction %s (both spend %s:%i)\n", tx.GetHash().ToString(), confirm.hashBlock.ToString(), range.first->second.ToString(), range.first->first.hash.ToString(), range.first->first.n);
                        MarkConflicted(confirm.hashBlock, confirm.block_height, range.first->second);
                    }
                    range.first++;
                }
            }
        }

        bool fExisted = mapWallet.count(tx.GetHash()) != 0;
        if (fExisted && !fUpdate) return false;
        if (fExisted || IsMine(tx) || IsFromMe(tx))
        {
            /* Check if any keys in the wallet keypool that were supposed to be unused
             * have appeared in a new transaction. If so, remove those keys from the keypool.
             * This can happen when restoring an old wallet backup that does not contain
             * the mostly recently created transactions from newer versions of the wallet.
             */

            // loop though all outputs
            for (const CTxOut& txout: tx.vout) {
                for (const auto& spk_man_pair : m_spk_managers) {
                    spk_man_pair.second->MarkUnusedAddresses(txout.scriptPubKey);
                }
            }

            // Block disconnection override an abandoned tx as unconfirmed
            // which means user may have to call abandontransaction again
            return AddToWallet(MakeTransactionRef(tx), confirm, /* update_wtx= */ nullptr, /* fFlushOnClose= */ false);
        }
    }
    return false;
}

bool CWallet::TransactionCanBeAbandoned(const uint256& hashTx) const
{
    LOCK(cs_wallet);
    const CWalletTx* wtx = GetWalletTx(hashTx);
    return wtx && !wtx->isAbandoned() && wtx->GetDepthInMainChain() == 0 && !wtx->InMempool();
}

void CWallet::MarkInputsDirty(const CTransactionRef& tx)
{
    for (const CTxIn& txin : tx->vin) {
        auto it = mapWallet.find(txin.prevout.hash);
        if (it != mapWallet.end()) {
            it->second.MarkDirty();
        }
    }
}

bool CWallet::AbandonTransaction(const uint256& hashTx)
{
    LOCK(cs_wallet);

    WalletBatch batch(GetDatabase());

    std::set<uint256> todo;
    std::set<uint256> done;

    // Can't mark abandoned if confirmed or in mempool
    auto it = mapWallet.find(hashTx);
    assert(it != mapWallet.end());
    const CWalletTx& origtx = it->second;
    if (origtx.GetDepthInMainChain() != 0 || origtx.InMempool()) {
        return false;
    }

    todo.insert(hashTx);

    while (!todo.empty()) {
        uint256 now = *todo.begin();
        todo.erase(now);
        done.insert(now);

        auto it = mapWallet.find(now);
        assert(it != mapWallet.end());
        CWalletTx& wtx = it->second;
        int currentconfirm = wtx.GetDepthInMainChain();
        // If the orig tx was not in block, none of its spends can be
        assert(currentconfirm <= 0);
        // if (currentconfirm < 0) {Tx and spends are already conflicted, no need to abandon}
        if (!wtx.isAbandoned()
            && currentconfirm == 0) {
            // If the orig tx was not in block/mempool, none of its spends can be in mempool
            assert(!wtx.InMempool());
            wtx.setAbandoned();
            wtx.MarkDirty();
            batch.WriteTx(wtx);
            NotifyTransactionChanged(wtx.GetHash(), CT_UPDATED);
            // Iterate over all its outputs, and mark transactions in the wallet that spend them abandoned too
            TxSpends::const_iterator iter = mapTxSpends.lower_bound(COutPoint(now, 0));
            while (iter != mapTxSpends.end() && iter->first.hash == now) {
                if (!done.count(iter->second)) {
                    todo.insert(iter->second);
                }
                iter++;
            }
            // If a transaction changes 'conflicted' state, that changes the balance
            // available of the outputs it spends. So force those to be recomputed
            MarkInputsDirty(wtx.tx);
        }
    }

    return true;
}

void CWallet::MarkConflicted(const uint256& hashBlock, int conflicting_height, const uint256& hashTx)
{
    LOCK(cs_wallet);

    int conflictconfirms = (m_last_block_processed_height - conflicting_height + 1) * -1;
    // If number of conflict confirms cannot be determined, this means
    // that the block is still unknown or not yet part of the main chain,
    // for example when loading the wallet during a reindex. Do nothing in that
    // case.
    if (conflictconfirms >= 0)
        return;

    // Do not flush the wallet here for performance reasons
    WalletBatch batch(GetDatabase(), false);

    std::set<uint256> todo;
    std::set<uint256> done;

    todo.insert(hashTx);

    while (!todo.empty()) {
        uint256 now = *todo.begin();
        todo.erase(now);
        done.insert(now);
        auto it = mapWallet.find(now);
        assert(it != mapWallet.end());
        CWalletTx& wtx = it->second;
        int currentconfirm = wtx.GetDepthInMainChain();
        if (conflictconfirms < currentconfirm) {
            // Block is 'more conflicted' than current confirm; update.
            // Mark transaction as conflicted with this block.
            wtx.m_confirm.nIndex = 0;
            wtx.m_confirm.hashBlock = hashBlock;
            wtx.m_confirm.block_height = conflicting_height;
            wtx.setConflicted();
            wtx.MarkDirty();
            batch.WriteTx(wtx);
            // Iterate over all its outputs, and mark transactions in the wallet that spend them conflicted too
            TxSpends::const_iterator iter = mapTxSpends.lower_bound(COutPoint(now, 0));
            while (iter != mapTxSpends.end() && iter->first.hash == now) {
                 if (!done.count(iter->second)) {
                     todo.insert(iter->second);
                 }
                 iter++;
            }
            // If a transaction changes 'conflicted' state, that changes the balance
            // available of the outputs it spends. So force those to be recomputed
            MarkInputsDirty(wtx.tx);
        }
    }
}

void CWallet::SyncTransaction(const CTransactionRef& ptx, CWalletTx::Confirmation confirm, bool update_tx)
{
    if (!AddToWalletIfInvolvingMe(ptx, confirm, update_tx))
        return; // Not one of ours

    // If a transaction changes 'conflicted' state, that changes the balance
    // available of the outputs it spends. So force those to be
    // recomputed, also:
    MarkInputsDirty(ptx);
}

void CWallet::transactionAddedToMempool(const CTransactionRef& tx, uint64_t mempool_sequence) {
    LOCK(cs_wallet);
    SyncTransaction(tx, {CWalletTx::Status::UNCONFIRMED, /* block height */ 0, /* block hash */ {}, /* index */ 0});

    auto it = mapWallet.find(tx->GetHash());
    if (it != mapWallet.end()) {
        RefreshMempoolStatus(it->second, chain());
    }
}

void CWallet::transactionRemovedFromMempool(const CTransactionRef& tx, MemPoolRemovalReason reason, uint64_t mempool_sequence) {
    LOCK(cs_wallet);
    auto it = mapWallet.find(tx->GetHash());
    if (it != mapWallet.end()) {
        RefreshMempoolStatus(it->second, chain());
    }

    ClearCachedBalances();

    // Handle transactions that were removed from the mempool because they
    // conflict with transactions in a newly connected block.
    if (reason == MemPoolRemovalReason::CONFLICT) {
        // Trigger external -walletnotify notifications for these transactions.
        // Set Status::UNCONFIRMED instead of Status::CONFLICTED for a few reasons:
        //
        // 1. The transactionRemovedFromMempool callback does not currently
        //    provide the conflicting block's hash and height, and for backwards
        //    compatibility reasons it may not be not safe to store conflicted
        //    wallet transactions with a null block hash. See
        //    https://github.com/bitcoin/bitcoin/pull/18600#discussion_r420195993.
        // 2. For most of these transactions, the wallet's internal conflict
        //    detection in the blockConnected handler will subsequently call
        //    MarkConflicted and update them with CONFLICTED status anyway. This
        //    applies to any wallet transaction that has inputs spent in the
        //    block, or that has ancestors in the wallet with inputs spent by
        //    the block.
        // 3. Longstanding behavior since the sync implementation in
        //    https://github.com/bitcoin/bitcoin/pull/9371 and the prior sync
        //    implementation before that was to mark these transactions
        //    unconfirmed rather than conflicted.
        //
        // Nothing described above should be seen as an unchangeable requirement
        // when improving this code in the future. The wallet's heuristics for
        // distinguishing between conflicted and unconfirmed transactions are
        // imperfect, and could be improved in general, see
        // https://github.com/bitcoin-core/bitcoin-devwiki/wiki/Wallet-Transaction-Conflict-Tracking
        SyncTransaction(tx, {CWalletTx::Status::UNCONFIRMED, /* block height */ 0, /* block hash */ {}, /* index */ 0});
    }
}

void CWallet::blockConnected(const CBlock& block, int height)
{
    const uint256& block_hash = block.GetHash();
    LOCK(cs_wallet);

    m_last_block_processed_height = height;
    m_last_block_processed = block_hash;
    for (size_t index = 0; index < block.vtx.size(); index++) {
        SyncTransaction(block.vtx[index], {CWalletTx::Status::CONFIRMED, height, block_hash, (int)index});
        transactionRemovedFromMempool(block.vtx[index], MemPoolRemovalReason::BLOCK, 0 /* mempool_sequence */);
    }
    ClearCachedBalances();
}

void CWallet::blockDisconnected(const CBlock& block, int height)
{
    LOCK(cs_wallet);

    // At block disconnection, this will change an abandoned transaction to
    // be unconfirmed, whether or not the transaction is added back to the mempool.
    // User may have to call abandontransaction again. It may be addressed in the
    // future with a stickier abandoned state or even removing abandontransaction call.
    m_last_block_processed_height = height - 1;
    m_last_block_processed = block.hashPrevBlock;
    for (const CTransactionRef& ptx : block.vtx) {
        SyncTransaction(ptx, {CWalletTx::Status::UNCONFIRMED, /* block height */ 0, /* block hash */ {}, /* index */ 0});
    }
    ClearCachedBalances();
}

void CWallet::updatedBlockTip()
{
    m_best_block_time = GetTime();
}


void CWallet::BlockUntilSyncedToCurrentChain() const {
    AssertLockNotHeld(cs_wallet);
    // Skip the queue-draining stuff if we know we're caught up with
    // ::ChainActive().Tip(), otherwise put a callback in the validation interface queue and wait
    // for the queue to drain enough to execute it (indicating we are caught up
    // at least with the time we entered this function).
    uint256 last_block_hash = WITH_LOCK(cs_wallet, return m_last_block_processed);
    chain().waitForNotificationsIfTipChanged(last_block_hash);
}

// Note that this function doesn't distinguish between a 0-valued input,
// and a not-"is mine" (according to the filter) input.
CAmount CWallet::GetDebit(const CTxIn &txin, const isminefilter& filter) const
{
    {
        LOCK(cs_wallet);
        std::map<uint256, CWalletTx>::const_iterator mi = mapWallet.find(txin.prevout.hash);
        if (mi != mapWallet.end())
        {
            const CWalletTx& prev = (*mi).second;
            if (txin.prevout.n < prev.tx->vout.size())
                if (IsMine(prev.tx->vout[txin.prevout.n]) & filter)
                    return prev.tx->vout[txin.prevout.n].nValue;
        }
    }
    return 0;
}

isminetype CWallet::IsMine(const CTxOut& txout) const
{
    AssertLockHeld(cs_wallet);
    return IsMine(txout.scriptPubKey);
}

isminetype CWallet::IsMine(const CTxDestination& dest) const
{
    AssertLockHeld(cs_wallet);
    return IsMine(GetScriptForDestination(dest));
}

isminetype CWallet::IsMine(const CScript& script) const
{
    AssertLockHeld(cs_wallet);
    isminetype result = ISMINE_NO;
    for (const auto& spk_man_pair : m_spk_managers) {
        result = std::max(result, spk_man_pair.second->IsMine(script));
    }
    return result;
}

bool CWallet::IsMine(const CTransaction& tx) const
{
    AssertLockHeld(cs_wallet);
    for (const CTxOut& txout : tx.vout)
        if (IsMine(txout))
            return true;
    return false;
}

bool CWallet::IsFromMe(const CTransaction& tx) const
{
    return (GetDebit(tx, ISMINE_ALL) > 0);
}

CAmount CWallet::GetDebit(const CTransaction& tx, const isminefilter& filter) const
{
    CAmount nDebit = 0;
    for (const CTxIn& txin : tx.vin)
    {
        nDebit += GetDebit(txin, filter);
        if (!MoneyRange(nDebit))
            throw std::runtime_error(std::string(__func__) + ": value out of range");
    }
    return nDebit;
}

bool CWallet::IsHDEnabled() const
{
    // All Active ScriptPubKeyMans must be HD for this to be true
    bool result = true;
    for (const auto& spk_man : GetActiveScriptPubKeyMans()) {
        result &= spk_man->IsHDEnabled();
    }
    return result;
}

bool CWallet::CanGetAddresses(bool internal) const
{
    LOCK(cs_wallet);
    if (m_spk_managers.empty()) return false;
    for (OutputType t : OUTPUT_TYPES) {
        auto spk_man = GetScriptPubKeyMan(t, internal);
        if (spk_man && spk_man->CanGetAddresses(internal)) {
            return true;
        }
    }
    return false;
}

void CWallet::SetWalletFlag(uint64_t flags)
{
    LOCK(cs_wallet);
    m_wallet_flags |= flags;
    if (!WalletBatch(GetDatabase()).WriteWalletFlags(m_wallet_flags))
        throw std::runtime_error(std::string(__func__) + ": writing wallet flags failed");
}

void CWallet::UnsetWalletFlag(uint64_t flag)
{
    WalletBatch batch(GetDatabase());
    UnsetWalletFlagWithDB(batch, flag);
}

void CWallet::UnsetWalletFlagWithDB(WalletBatch& batch, uint64_t flag)
{
    LOCK(cs_wallet);
    m_wallet_flags &= ~flag;
    if (!batch.WriteWalletFlags(m_wallet_flags))
        throw std::runtime_error(std::string(__func__) + ": writing wallet flags failed");
}

void CWallet::UnsetBlankWalletFlag(WalletBatch& batch)
{
    UnsetWalletFlagWithDB(batch, WALLET_FLAG_BLANK_WALLET);
}

bool CWallet::IsWalletFlagSet(uint64_t flag) const
{
    return (m_wallet_flags & flag);
}

bool CWallet::LoadWalletFlags(uint64_t flags)
{
    LOCK(cs_wallet);
    if (((flags & KNOWN_WALLET_FLAGS) >> 32) ^ (flags >> 32)) {
        // contains unknown non-tolerable wallet flags
        return false;
    }
    m_wallet_flags = flags;

    return true;
}

bool CWallet::AddWalletFlags(uint64_t flags)
{
    LOCK(cs_wallet);
    // We should never be writing unknown non-tolerable wallet flags
    assert(((flags & KNOWN_WALLET_FLAGS) >> 32) == (flags >> 32));
    if (!WalletBatch(GetDatabase()).WriteWalletFlags(flags)) {
        throw std::runtime_error(std::string(__func__) + ": writing wallet flags failed");
    }

    return LoadWalletFlags(flags);
}

// Helper for producing a max-sized low-S low-R signature (eg 71 bytes)
// or a max-sized low-S signature (e.g. 72 bytes) if use_max_sig is true
bool CWallet::DummySignInput(CTxIn &tx_in, const CTxOut &txout, bool use_max_sig) const
{
    // Fill in dummy signatures for fee calculation.
    const CScript& scriptPubKey = txout.scriptPubKey;
    SignatureData sigdata;

    std::unique_ptr<SigningProvider> provider = GetSolvingProvider(scriptPubKey);
    if (!provider) {
        // We don't know about this scriptpbuKey;
        return false;
    }

    if (!ProduceSignature(*provider, use_max_sig ? DUMMY_MAXIMUM_SIGNATURE_CREATOR : DUMMY_SIGNATURE_CREATOR, scriptPubKey, sigdata)) {
        return false;
    }
    UpdateInput(tx_in, sigdata);
    return true;
}

// Helper for producing a bunch of max-sized low-S low-R signatures (eg 71 bytes)
bool CWallet::DummySignTx(CMutableTransaction &txNew, const std::vector<CTxOut> &txouts, bool use_max_sig) const
{
    // Fill in dummy signatures for fee calculation.
    int nIn = 0;
    for (const auto& txout : txouts)
    {
        if (!DummySignInput(txNew.vin[nIn], txout, use_max_sig)) {
            return false;
        }

        nIn++;
    }
    return true;
}

bool CWallet::ImportScripts(const std::set<CScript> scripts, int64_t timestamp)
{
    auto spk_man = GetLegacyScriptPubKeyMan();
    if (!spk_man) {
        return false;
    }
    LOCK(spk_man->cs_KeyStore);
    return spk_man->ImportScripts(scripts, timestamp);
}

bool CWallet::ImportPrivKeys(const std::map<CKeyID, CKey>& privkey_map, const int64_t timestamp)
{
    auto spk_man = GetLegacyScriptPubKeyMan();
    if (!spk_man) {
        return false;
    }
    LOCK(spk_man->cs_KeyStore);
    return spk_man->ImportPrivKeys(privkey_map, timestamp);
}

bool CWallet::ImportPubKeys(const std::vector<CKeyID>& ordered_pubkeys, const std::map<CKeyID, CPubKey>& pubkey_map, const std::map<CKeyID, std::pair<CPubKey, KeyOriginInfo>>& key_origins, const bool add_keypool, const bool internal, const int64_t timestamp)
{
    auto spk_man = GetLegacyScriptPubKeyMan();
    if (!spk_man) {
        return false;
    }
    LOCK(spk_man->cs_KeyStore);
    return spk_man->ImportPubKeys(ordered_pubkeys, pubkey_map, key_origins, add_keypool, internal, timestamp);
}

bool CWallet::ImportScriptPubKeys(const std::string& label, const std::set<CScript>& script_pub_keys, const bool have_solving_data, const bool apply_label, const int64_t timestamp)
{
    auto spk_man = GetLegacyScriptPubKeyMan();
    if (!spk_man) {
        return false;
    }
    LOCK(spk_man->cs_KeyStore);
    if (!spk_man->ImportScriptPubKeys(script_pub_keys, have_solving_data, timestamp)) {
        return false;
    }
    if (apply_label) {
        WalletBatch batch(GetDatabase());
        for (const CScript& script : script_pub_keys) {
            CTxDestination dest;
            ExtractDestination(script, dest);
            if (IsValidDestination(dest)) {
                SetAddressBookWithDB(batch, dest, label, "receive");
            }
        }
    }
    return true;
}

/**
 * Scan active chain for relevant transactions after importing keys. This should
 * be called whenever new keys are added to the wallet, with the oldest key
 * creation time.
 *
 * @return Earliest timestamp that could be successfully scanned from. Timestamp
 * returned will be higher than startTime if relevant blocks could not be read.
 */
int64_t CWallet::RescanFromTime(int64_t startTime, const WalletRescanReserver& reserver, bool update)
{
    // Find starting block. May be null if nCreateTime is greater than the
    // highest blockchain timestamp, in which case there is nothing that needs
    // to be scanned.
    int start_height = 0;
    uint256 start_block;
    bool start = chain().findFirstBlockWithTimeAndHeight(startTime - TIMESTAMP_WINDOW, 0, FoundBlock().hash(start_block).height(start_height));
    WalletLogPrintf("%s: Rescanning last %i blocks\n", __func__, start ? WITH_LOCK(cs_wallet, return GetLastBlockHeight()) - start_height + 1 : 0);

    if (start) {
        // TODO: this should take into account failure by ScanResult::USER_ABORT
        ScanResult result = ScanForWalletTransactions(start_block, start_height, {} /* max_height */, reserver, update);
        if (result.status == ScanResult::FAILURE) {
            int64_t time_max;
            CHECK_NONFATAL(chain().findBlock(result.last_failed_block, FoundBlock().maxTime(time_max)));
            return time_max + TIMESTAMP_WINDOW + 1;
        }
    }
    return startTime;
}

/**
 * Scan the block chain (starting in start_block) for transactions
 * from or to us. If fUpdate is true, found transactions that already
 * exist in the wallet will be updated.
 *
 * @param[in] start_block Scan starting block. If block is not on the active
 *                        chain, the scan will return SUCCESS immediately.
 * @param[in] start_height Height of start_block
 * @param[in] max_height  Optional max scanning height. If unset there is
 *                        no maximum and scanning can continue to the tip
 *
 * @return ScanResult returning scan information and indicating success or
 *         failure. Return status will be set to SUCCESS if scan was
 *         successful. FAILURE if a complete rescan was not possible (due to
 *         pruning or corruption). USER_ABORT if the rescan was aborted before
 *         it could complete.
 *
 * @pre Caller needs to make sure start_block (and the optional stop_block) are on
 * the main chain after to the addition of any new keys you want to detect
 * transactions for.
 */
CWallet::ScanResult CWallet::ScanForWalletTransactions(const uint256& start_block, int start_height, std::optional<int> max_height, const WalletRescanReserver& reserver, bool fUpdate)
{
    int64_t nNow = GetTime();
    int64_t start_time = GetTimeMillis();

    assert(reserver.isReserved());

    uint256 block_hash = start_block;
    ScanResult result;

    WalletLogPrintf("Rescan started from block %s...\n", start_block.ToString());

    fAbortRescan = false;
    ShowProgress(strprintf("%s " + _("Rescanning…").translated, GetDisplayName()), 0); // show rescan progress in GUI as dialog or on splashscreen, if -rescan on startup
    uint256 tip_hash = WITH_LOCK(cs_wallet, return GetLastBlockHash());
    uint256 end_hash = tip_hash;
    if (max_height) chain().findAncestorByHeight(tip_hash, *max_height, FoundBlock().hash(end_hash));
    double progress_begin = chain().guessVerificationProgress(block_hash);
    double progress_end = chain().guessVerificationProgress(end_hash);
    double progress_current = progress_begin;
    int block_height = start_height;
    while (!fAbortRescan && !chain().shutdownRequested()) {
        if (progress_end - progress_begin > 0.0) {
            m_scanning_progress = (progress_current - progress_begin) / (progress_end - progress_begin);
        } else { // avoid divide-by-zero for single block scan range (i.e. start and stop hashes are equal)
            m_scanning_progress = 0;
        }
        if (block_height % 100 == 0 && progress_end - progress_begin > 0.0) {
            ShowProgress(strprintf("%s " + _("Rescanning…").translated, GetDisplayName()), std::max(1, std::min(99, (int)(m_scanning_progress * 100))));
        }
        if (GetTime() >= nNow + 60) {
            nNow = GetTime();
            WalletLogPrintf("Still rescanning. At block %d. Progress=%f\n", block_height, progress_current);
        }

        // Read block data
        CBlock block;
        chain().findBlock(block_hash, FoundBlock().data(block));

        // Find next block separately from reading data above, because reading
        // is slow and there might be a reorg while it is read.
        bool block_still_active = false;
        bool next_block = false;
        uint256 next_block_hash;
        chain().findBlock(block_hash, FoundBlock().inActiveChain(block_still_active).nextBlock(FoundBlock().inActiveChain(next_block).hash(next_block_hash)));

        if (!block.IsNull()) {
            LOCK(cs_wallet);
            if (!block_still_active) {
                // Abort scan if current block is no longer active, to prevent
                // marking transactions as coming from the wrong block.
                result.last_failed_block = block_hash;
                result.status = ScanResult::FAILURE;
                break;
            }
            for (size_t posInBlock = 0; posInBlock < block.vtx.size(); ++posInBlock) {
                SyncTransaction(block.vtx[posInBlock], {CWalletTx::Status::CONFIRMED, block_height, block_hash, (int)posInBlock}, fUpdate);
            }
            // scan succeeded, record block as most recent successfully scanned
            result.last_scanned_block = block_hash;
            result.last_scanned_height = block_height;
        } else {
            // could not scan block, keep scanning but record this block as the most recent failure
            result.last_failed_block = block_hash;
            result.status = ScanResult::FAILURE;
        }
        if (max_height && block_height >= *max_height) {
            break;
        }
        {
            if (!next_block) {
                // break successfully when rescan has reached the tip, or
                // previous block is no longer on the chain due to a reorg
                break;
            }

            // increment block and verification progress
            block_hash = next_block_hash;
            ++block_height;
            progress_current = chain().guessVerificationProgress(block_hash);

            // handle updated tip hash
            const uint256 prev_tip_hash = tip_hash;
            tip_hash = WITH_LOCK(cs_wallet, return GetLastBlockHash());
            if (!max_height && prev_tip_hash != tip_hash) {
                // in case the tip has changed, update progress max
                progress_end = chain().guessVerificationProgress(tip_hash);
            }
        }
    }
    ShowProgress(strprintf("%s " + _("Rescanning…").translated, GetDisplayName()), 100); // hide progress dialog in GUI
    if (block_height && fAbortRescan) {
        WalletLogPrintf("Rescan aborted at block %d. Progress=%f\n", block_height, progress_current);
        result.status = ScanResult::USER_ABORT;
    } else if (block_height && chain().shutdownRequested()) {
        WalletLogPrintf("Rescan interrupted by shutdown request at block %d. Progress=%f\n", block_height, progress_current);
        result.status = ScanResult::USER_ABORT;
    } else {
        WalletLogPrintf("Rescan completed in %15dms\n", GetTimeMillis() - start_time);
    }
    return result;
}

void CWallet::ReacceptWalletTransactions()
{
    // During reindex and importing old wallet transactions become
    // unconfirmed. Don't resend them as that would spam other nodes.
    if (!chain().isReadyToBroadcast()) return;

    // If transactions aren't being broadcasted, don't let them into local mempool either
    if (!fBroadcastTransactions)
        return;
    std::map<int64_t, CWalletTx*> mapSorted;

    // Sort pending wallet transactions based on their initial wallet insertion order
    for (std::pair<const uint256, CWalletTx>& item : mapWallet) {
        const uint256& wtxid = item.first;
        CWalletTx& wtx = item.second;
        assert(wtx.GetHash() == wtxid);

        int nDepth = wtx.GetDepthInMainChain();

        if (!wtx.IsCoinBase() && !wtx.IsCoinStake() && (nDepth == 0 && !wtx.isAbandoned())) {
            mapSorted.insert(std::make_pair(wtx.nOrderPos, &wtx));
        }
    }

    // Try to add wallet transactions to memory pool
    for (const std::pair<const int64_t, CWalletTx*>& item : mapSorted) {
        CWalletTx& wtx = *(item.second);
        std::string unused_err_string;
        wtx.SubmitMemoryPoolAndRelay(unused_err_string, false);
    }
}

bool CWalletTx::SubmitMemoryPoolAndRelay(std::string& err_string, bool relay, CAmount override_max_fee)
{
    // Can't relay if wallet is not broadcasting
    if (!pwallet->GetBroadcastTransactions()) return false;

    // Don't relay abandoned transactions
    if (isAbandoned()) return false;
    // Don't try to submit coinbase transactions. These would fail anyway but would
    // cause log spam.
    if (IsCoinBase()) return false;
    // Don't relay coinstake transactions outside blocks
    if (IsCoinStake()) return false;
    // Don't try to submit conflicted or confirmed transactions.
    if (GetDepthInMainChain() != 0) return false;

    // Submit transaction to mempool for relay
    pwallet->WalletLogPrintf("Submitting wtx %s to mempool for relay\n", GetHash().ToString());
    // We must set fInMempool here - while it will be re-set to true by the
    // entered-mempool callback, if we did not there would be a race where a
    // user could call sendmoney in a loop and hit spurious out of funds errors
    // because we think that this newly generated transaction's change is
    // unavailable as we're not yet aware that it is in the mempool.
    //
    // Irrespective of the failure reason, un-marking fInMempool
    // out-of-order is incorrect - it should be unmarked when
    // TransactionRemovedFromMempool fires.
    CAmount max_fee = override_max_fee >= 0 ? override_max_fee : pwallet->m_default_max_tx_fee;
    bool ret = pwallet->chain().broadcastTransaction(tx, max_fee, relay, err_string);
    fInMempool |= ret;
    return ret;
}

std::set<uint256> CWalletTx::GetConflicts() const
{
    std::set<uint256> result;
    if (pwallet != nullptr)
    {
        uint256 myHash = GetHash();
        result = pwallet->GetConflicts(myHash);
        result.erase(myHash);
    }
    return result;
}

std::vector<uint256> CWallet::ResendWalletTransactionsBefore(int64_t nTime)
{
    std::vector<uint256> result;

    LOCK(cs_wallet);

    // Sort them in chronological order
    std::multimap<unsigned int, CWalletTx*> mapSorted;
    for (std::pair<const uint256, CWalletTx>& item : mapWallet)
    {
        CWalletTx& wtx = item.second;
        // Don't rebroadcast if newer than nTime:
        if (wtx.nTimeReceived > nTime)
            continue;
        mapSorted.insert(std::make_pair(wtx.nTimeReceived, &wtx));
    }
    for (const std::pair<const unsigned int, CWalletTx*>& item : mapSorted)
    {
        CWalletTx& wtx = *item.second;
        std::string unused_err_string;
        if (wtx.SubmitMemoryPoolAndRelay(unused_err_string, true)) {
            result.push_back(wtx.GetHash());
        }
    }
    return result;
}

// Rebroadcast transactions from the wallet. We do this on a random timer
// to slightly obfuscate which transactions come from our wallet.
//
// Ideally, we'd only resend transactions that we think should have been
// mined in the most recent block. Any transaction that wasn't in the top
// blockweight of transactions in the mempool shouldn't have been mined,
// and so is probably just sitting in the mempool waiting to be confirmed.
// Rebroadcasting does nothing to speed up confirmation and only damages
// privacy.
void CWallet::ResendWalletTransactions()
{
    // During reindex, importing and IBD, old wallet transactions become
    // unconfirmed. Don't resend them as that would spam other nodes.
    if (!chain().isReadyToBroadcast()) return;

    // Do this infrequently and randomly to avoid giving away
    // that these are our transactions.
    if (GetTime() < nNextResend || !fBroadcastTransactions) return;
    bool fFirst = (nNextResend == 0);
    // resend 12-36 hours from now, ~1 day on average.
    nNextResend = GetTime() + (12 * 60 * 60) + GetRand(24 * 60 * 60);
    if (fFirst) return;

    int submitted_tx_count = 0;

    { // cs_wallet scope
        LOCK(cs_wallet);

        // Relay transactions
        for (std::pair<const uint256, CWalletTx>& item : mapWallet) {
            CWalletTx& wtx = item.second;
            // Attempt to rebroadcast all txes more than 5 minutes older than
            // the last block. SubmitMemoryPoolAndRelay() will not rebroadcast
            // any confirmed or conflicting txs.
            if (wtx.nTimeReceived > m_best_block_time - 5 * 60) continue;
            std::string unused_err_string;
            if (wtx.SubmitMemoryPoolAndRelay(unused_err_string, true)) ++submitted_tx_count;
        }
    } // cs_wallet

    if (submitted_tx_count > 0) {
        WalletLogPrintf("%s: resubmit %u unconfirmed transactions\n", __func__, submitted_tx_count);
    }
}

/** @} */ // end of mapWallet

void MaybeResendWalletTxs()
{
    for (const std::shared_ptr<CWallet>& pwallet : GetWallets()) {
        pwallet->ResendWalletTransactions();
    }
}


/** @defgroup Actions
 *
 * @{
 */

bool CWallet::SignTransaction(CMutableTransaction& tx) const
{
    AssertLockHeld(cs_wallet);

    // Build coins map
    std::map<COutPoint, Coin> coins;
    for (auto& input : tx.vin) {
        std::map<uint256, CWalletTx>::const_iterator mi = mapWallet.find(input.prevout.hash);
        if(mi == mapWallet.end() || input.prevout.n >= mi->second.tx->vout.size()) {
            return false;
        }
        const CWalletTx& wtx = mi->second;
        coins[input.prevout] = Coin(wtx.tx->vout[input.prevout.n], wtx.m_confirm.block_height, wtx.IsCoinBase());
    }
<<<<<<< HEAD

    std::map<int, std::string> input_errors;
=======
    std::map<int, bilingual_str> input_errors;
>>>>>>> 502d22ce
    return SignTransaction(tx, coins, SIGHASH_DEFAULT, input_errors);
}

bool CWallet::SignTransaction(CMutableTransaction& tx, const std::map<COutPoint, Coin>& coins, int sighash, std::map<int, bilingual_str>& input_errors) const
{
    // Try to sign with all ScriptPubKeyMans
    for (ScriptPubKeyMan* spk_man : GetAllScriptPubKeyMans()) {
        // spk_man->SignTransaction will return true if the transaction is complete,
        // so we can exit early and return true if that happens
        if (spk_man->SignTransaction(tx, coins, sighash, input_errors)) {
            return true;
        }
    }

    // At this point, one input was not fully signed otherwise we would have exited already
    return false;
}

TransactionError CWallet::FillPSBT(PartiallySignedTransaction& psbtx, bool& complete, int sighash_type, bool sign, bool bip32derivs, size_t * n_signed) const
{
    if (n_signed) {
        *n_signed = 0;
    }
    const PrecomputedTransactionData txdata = PrecomputePSBTData(psbtx);
    LOCK(cs_wallet);
    // Get all of the previous transactions
    for (unsigned int i = 0; i < psbtx.tx->vin.size(); ++i) {
        const CTxIn& txin = psbtx.tx->vin[i];
        PSBTInput& input = psbtx.inputs.at(i);

        if (PSBTInputSigned(input)) {
            continue;
        }

        // If we have no utxo, grab it from the wallet.
        if (!input.non_witness_utxo) {
            const uint256& txhash = txin.prevout.hash;
            const auto it = mapWallet.find(txhash);
            if (it != mapWallet.end()) {
                const CWalletTx& wtx = it->second;
                // We only need the non_witness_utxo, which is a superset of the witness_utxo.
                //   The signing code will switch to the smaller witness_utxo if this is ok.
                input.non_witness_utxo = wtx.tx;
            }
        }
    }

    // Fill in information from ScriptPubKeyMans
    for (ScriptPubKeyMan* spk_man : GetAllScriptPubKeyMans()) {
        int n_signed_this_spkm = 0;
        TransactionError res = spk_man->FillPSBT(psbtx, txdata, sighash_type, sign, bip32derivs, &n_signed_this_spkm);
        if (res != TransactionError::OK) {
            return res;
        }

        if (n_signed) {
            (*n_signed) += n_signed_this_spkm;
        }
    }

    // Complete if every input is now signed
    complete = true;
    for (const auto& input : psbtx.inputs) {
        complete &= PSBTInputSigned(input);
    }

    return TransactionError::OK;
}

SigningResult CWallet::SignMessage(const std::string& message, const PKHash& pkhash, std::string& str_sig) const
{
    SignatureData sigdata;
    CScript script_pub_key = GetScriptForDestination(pkhash);
    for (const auto& spk_man_pair : m_spk_managers) {
        if (spk_man_pair.second->CanProvide(script_pub_key, sigdata)) {
            return spk_man_pair.second->SignMessage(message, pkhash, str_sig);
        }
    }
    return SigningResult::PRIVATE_KEY_NOT_AVAILABLE;
}

SigningResult CWallet::SignMessage(const std::string& message, const CKeyID256 &keyID256, std::string& str_sig) const
{
    SignatureData sigdata;
    CScript script_pub_key = GetScriptForDestination(keyID256);
    for (const auto& spk_man_pair : m_spk_managers) {
        if (spk_man_pair.second->CanProvide(script_pub_key, sigdata)) {
            return spk_man_pair.second->SignMessage(message, keyID256, str_sig);
        }
    }
    return SigningResult::PRIVATE_KEY_NOT_AVAILABLE;
}

OutputType CWallet::TransactionChangeType(const std::optional<OutputType>& change_type, const std::vector<CRecipient>& vecSend) const
{
    // If -changetype is specified, always use that change type.
    if (change_type) {
        return *change_type;
    }

    // if m_default_address_type is legacy, use legacy address as change (even
    // if some of the outputs are P2WPKH or P2WSH).
    if (m_default_address_type == OutputType::LEGACY) {
        return OutputType::LEGACY;
    }

    // if any destination is P2WPKH or P2WSH, use P2WPKH for the change
    // output.
    for (const auto& recipient : vecSend) {
        // Check if any destination contains a witness program:
        int witnessversion = 0;
        std::vector<unsigned char> witnessprogram;
        if (recipient.scriptPubKey.IsWitnessProgram(witnessversion, witnessprogram)) {
            if (GetScriptPubKeyMan(OutputType::BECH32M, true)) {
                return OutputType::BECH32M;
            } else if (GetScriptPubKeyMan(OutputType::BECH32, true)) {
                return OutputType::BECH32;
            } else {
                return m_default_address_type;
            }
        }
    }

    // else use m_default_address_type for change
    return m_default_address_type;
}

void CWallet::CommitTransaction(CTransactionRef tx, mapValue_t mapValue, std::vector<std::pair<std::string, std::string>> orderForm)
{
    LOCK(cs_wallet);
    WalletLogPrintf("CommitTransaction:\n%s", tx->ToString()); /* Continued */

    // Add tx to wallet, because if it has change it's also ours,
    // otherwise just for transaction history.
    AddToWallet(tx, {}, [&](CWalletTx& wtx, bool new_tx) {
        CHECK_NONFATAL(wtx.mapValue.empty());
        CHECK_NONFATAL(wtx.vOrderForm.empty());
        wtx.mapValue = std::move(mapValue);
        wtx.vOrderForm = std::move(orderForm);
        wtx.fTimeReceivedIsTxTime = true;
        wtx.fFromMe = true;
        return true;
    });

    // Notify that old coins are spent
    for (const CTxIn& txin : tx->vin) {
        CWalletTx &coin = mapWallet.at(txin.prevout.hash);
        coin.MarkDirty();
        NotifyTransactionChanged(coin.GetHash(), CT_UPDATED);
    }

    // Get the inserted-CWalletTx from mapWallet so that the
    // fInMempool flag is cached properly
    CWalletTx& wtx = mapWallet.at(tx->GetHash());

    if (!fBroadcastTransactions) {
        // Don't submit tx to the mempool
        return;
    }

    std::string err_string;
    if (!wtx.SubmitMemoryPoolAndRelay(err_string, true)) {
        WalletLogPrintf("CommitTransaction(): Transaction cannot be broadcast immediately, %s\n", err_string);
        // TODO: if we expect the failure to be long term or permanent, instead delete wtx from the wallet and return failure.
    }
}

DBErrors CWallet::LoadWallet()
{
    if (m_chain) {
        // Set tip_height for LoadToWallet->unloadspent
        const std::optional<int> tip_height = chain().getHeight();
        if (tip_height) {
            LOCK(cs_wallet);
            m_last_block_processed = chain().getBlockHash(*tip_height);
            m_last_block_processed_height = *tip_height;
        }
    }
    LOCK(cs_wallet);

    DBErrors nLoadWalletRet = WalletBatch(GetDatabase()).LoadWallet(this);
    if (nLoadWalletRet == DBErrors::NEED_REWRITE)
    {
        if (GetDatabase().Rewrite("\x04pool"))
        {
            for (const auto& spk_man_pair : m_spk_managers) {
                spk_man_pair.second->RewriteDB();
            }
        }
    }

    if (m_spk_managers.empty()) {
        assert(m_external_spk_managers.empty());
        assert(m_internal_spk_managers.empty());
    }

    if (nLoadWalletRet != DBErrors::LOAD_OK)
        return nLoadWalletRet;

    return DBErrors::LOAD_OK;
}

DBErrors CWallet::ZapSelectTx(std::vector<uint256>& vHashIn, std::vector<uint256>& vHashOut)
{
    AssertLockHeld(cs_wallet);
    DBErrors nZapSelectTxRet = WalletBatch(GetDatabase()).ZapSelectTx(vHashIn, vHashOut);
    for (const uint256& hash : vHashOut) {
        const auto& it = mapWallet.find(hash);
        wtxOrdered.erase(it->second.m_it_wtxOrdered);
        for (const auto& txin : it->second.tx->vin)
            mapTxSpends.erase(txin.prevout);
        mapWallet.erase(it);
        NotifyTransactionChanged(hash, CT_DELETED);
    }

    if (nZapSelectTxRet == DBErrors::NEED_REWRITE)
    {
        if (GetDatabase().Rewrite("\x04pool"))
        {
            for (const auto& spk_man_pair : m_spk_managers) {
                spk_man_pair.second->RewriteDB();
            }
        }
    }

    if (nZapSelectTxRet != DBErrors::LOAD_OK)
        return nZapSelectTxRet;

    MarkDirty();

    return DBErrors::LOAD_OK;
}

bool CWallet::SetAddressBookWithDB(WalletBatch& batch, const CTxDestination& address, const std::string& strName, const std::string& strPurpose, bool fBech32)
{
    bool fUpdated = false;
    bool is_mine;
    {
        LOCK(cs_wallet);
        std::map<CTxDestination, CAddressBookData>::iterator mi = m_address_book.find(address);
        fUpdated = (mi != m_address_book.end() && !mi->second.IsChange());
        m_address_book[address].SetLabel(strName);
        if (!strPurpose.empty()) /* update purpose only if requested */
            m_address_book[address].purpose = strPurpose;
        is_mine = IsMine(address) != ISMINE_NO;
    }
    NotifyAddressBookChanged(address, strName, is_mine,
                             strPurpose, "", (fUpdated ? CT_UPDATED : CT_NEW) );
    if (!strPurpose.empty() && !batch.WritePurpose(EncodeDestination(address), strPurpose))
        return false;
    return batch.WriteName(EncodeDestination(address), strName);
}

bool CWallet::SetAddressBook(const CTxDestination& address, const std::string& strName, const std::string& strPurpose, bool fBech32)
{
    WalletBatch batch(GetDatabase());
    return SetAddressBookWithDB(batch, address, strName, strPurpose, fBech32);
}

bool CWallet::DelAddressBook(const CTxDestination& address)
{
    bool is_mine;
    WalletBatch batch(GetDatabase());
    {
        LOCK(cs_wallet);
        // If we want to delete receiving addresses, we need to take care that DestData "used" (and possibly newer DestData) gets preserved (and the "deleted" address transformed into a change entry instead of actually being deleted)
        // NOTE: This isn't a problem for sending addresses because they never have any DestData yet!
        // When adding new DestData, it should be considered here whether to retain or delete it (or move it?).
        if (IsMine(address)) {
            WalletLogPrintf("%s called with IsMine address, NOT SUPPORTED. Please report this bug! %s\n", __func__, PACKAGE_BUGREPORT);
            return false;
        }
        // Delete destdata tuples associated with address
        std::string strAddress = EncodeDestination(address);
        for (const std::pair<const std::string, std::string> &item : m_address_book[address].destdata)
        {
            batch.EraseDestData(strAddress, item.first);
        }
        m_address_book.erase(address);
        is_mine = IsMine(address) != ISMINE_NO;
    }

    NotifyAddressBookChanged(address, "", is_mine, "", "", CT_DELETED);

    batch.ErasePurpose(EncodeDestination(address));
    return batch.EraseName(EncodeDestination(address));
}

size_t CWallet::KeypoolCountExternalKeys() const
{
    AssertLockHeld(cs_wallet);

    auto legacy_spk_man = GetLegacyScriptPubKeyMan();
    if (legacy_spk_man) {
        return legacy_spk_man->KeypoolCountExternalKeys();
    }

    unsigned int count = 0;
    for (auto spk_man : m_external_spk_managers) {
        count += spk_man.second->GetKeyPoolSize();
    }

    return count;
}

unsigned int CWallet::GetKeyPoolSize() const
{
    AssertLockHeld(cs_wallet);

    unsigned int count = 0;
    for (auto spk_man : GetActiveScriptPubKeyMans()) {
        count += spk_man->GetKeyPoolSize();
    }
    return count;
}

bool CWallet::TopUpKeyPool(unsigned int kpSize)
{
    if (!gArgs.GetBoolArg("-btcmode", false)) {
        return false;
    }
    LOCK(cs_wallet);
    bool res = true;
    for (auto spk_man : GetActiveScriptPubKeyMans()) {
        res &= spk_man->TopUp(kpSize);
    }
    return res;
}

bool CWallet::GetNewDestination(const OutputType type, const std::string label, CTxDestination& dest, bilingual_str& error)
{
    LOCK(cs_wallet);
    error.clear();
    bool result = false;
    auto spk_man = GetScriptPubKeyMan(type, false /* internal */);
    if (spk_man) {
        spk_man->TopUp();
        result = spk_man->GetNewDestination(type, dest, error);
    } else {
        error = strprintf(_("Error: No %s addresses available."), FormatOutputType(type));
    }
    if (result) {
        SetAddressBook(dest, label, "receive");
    }

    return result;
}

bool CWallet::GetNewChangeDestination(const OutputType type, CTxDestination& dest, bilingual_str& error)
{
    LOCK(cs_wallet);
    error.clear();

    ReserveDestination reservedest(this, type);
    if (!reservedest.GetReservedDestination(dest, true, error)) {
        return false;
    }

    reservedest.KeepDestination();
    return true;
}

int64_t CWallet::GetOldestKeyPoolTime() const
{
    LOCK(cs_wallet);
    int64_t oldestKey = std::numeric_limits<int64_t>::max();
    for (const auto& spk_man_pair : m_spk_managers) {
        oldestKey = std::min(oldestKey, spk_man_pair.second->GetOldestKeyPoolTime());
    }
    return oldestKey;
}

void CWallet::MarkDestinationsDirty(const std::set<CTxDestination>& destinations) {
    for (auto& entry : mapWallet) {
        CWalletTx& wtx = entry.second;
        if (wtx.m_is_cache_empty) continue;
        for (unsigned int i = 0; i < wtx.tx->vout.size(); i++) {
            CTxDestination dst;
            if (ExtractDestination(wtx.tx->vout[i].scriptPubKey, dst) && destinations.count(dst)) {
                wtx.MarkDirty();
                break;
            }
        }
    }
}

std::set<CTxDestination> CWallet::GetLabelAddresses(const std::string& label) const
{
    LOCK(cs_wallet);
    std::set<CTxDestination> result;
    for (const std::pair<const CTxDestination, CAddressBookData>& item : m_address_book)
    {
        if (item.second.IsChange()) continue;
        const CTxDestination& address = item.first;
        const std::string& strName = item.second.GetLabel();
        if (strName == label)
            result.insert(address);
    }
    return result;
}

bool ReserveDestination::GetReservedDestination(CTxDestination& dest, bool internal, bilingual_str& error)
{
    m_spk_man = pwallet->GetScriptPubKeyMan(type, internal);
    if (!m_spk_man) {
        error = strprintf(_("Error: No %s addresses available."), FormatOutputType(type));
        return false;
    }


    if (nIndex == -1)
    {
        m_spk_man->TopUp();

        CKeyPool keypool;
        if (!m_spk_man->GetReservedDestination(type, internal, address, nIndex, keypool, error)) {
            return false;
        }
        fInternal = keypool.fInternal;
    }
    dest = address;
    return true;
}

void ReserveDestination::KeepDestination()
{
    if (nIndex != -1) {
        m_spk_man->KeepDestination(nIndex, type);
    }
    nIndex = -1;
    address = CNoDestination();
}

void ReserveDestination::ReturnDestination()
{
    if (nIndex != -1) {
        m_spk_man->ReturnDestination(nIndex, fInternal, address);
    }
    nIndex = -1;
    address = CNoDestination();
}

bool CWallet::DisplayAddress(const CTxDestination& dest)
{
    CScript scriptPubKey = GetScriptForDestination(dest);
    const auto spk_man = GetScriptPubKeyMan(scriptPubKey);
    if (spk_man == nullptr) {
        return false;
    }
    auto signer_spk_man = dynamic_cast<ExternalSignerScriptPubKeyMan*>(spk_man);
    if (signer_spk_man == nullptr) {
        return false;
    }
    ExternalSigner signer = ExternalSignerScriptPubKeyMan::GetExternalSigner();
    return signer_spk_man->DisplayAddress(scriptPubKey, signer);
}

void CWallet::LockCoin(const COutPoint& output, bool fPermanent)
{
    AssertLockHeld(cs_wallet);
    setLockedCoins.insert(output);
    if (fPermanent) {
        WalletBatch batch(*m_database);
        batch.WriteLockedUnspentOutput(output);
    }
}

void CWallet::UnlockCoin(const COutPoint& output)
{
    AssertLockHeld(cs_wallet);
    if (setLockedCoins.erase(output)) {
        WalletBatch batch(*m_database);
        batch.EraseLockedUnspentOutput(output);
    }
}

void CWallet::UnlockAllCoins()
{
    AssertLockHeld(cs_wallet);
    setLockedCoins.clear();

    WalletBatch batch(*m_database);
    batch.EraseAllByPrefix(DBKeys::PART_LOCKEDUTXO);
}

bool CWallet::IsLockedCoin(uint256 hash, unsigned int n) const
{
    AssertLockHeld(cs_wallet);
    COutPoint outpt(hash, n);

    return (setLockedCoins.count(outpt) > 0);
}

void CWallet::ListLockedCoins(std::vector<COutPoint>& vOutpts) const
{
    AssertLockHeld(cs_wallet);
    for (std::set<COutPoint>::iterator it = setLockedCoins.begin();
         it != setLockedCoins.end(); it++) {
        COutPoint outpt = (*it);
        vOutpts.push_back(outpt);
    }
}

/** @} */ // end of Actions

void CWallet::GetKeyBirthTimes(std::map<CKeyID, int64_t>& mapKeyBirth) const {
    AssertLockHeld(cs_wallet);
    mapKeyBirth.clear();

    // map in which we'll infer heights of other keys
    std::map<CKeyID, const CWalletTx::Confirmation*> mapKeyFirstBlock;
    CWalletTx::Confirmation max_confirm;
    max_confirm.block_height = GetLastBlockHeight() > 144 ? GetLastBlockHeight() - 144 : 0; // the tip can be reorganized; use a 144-block safety margin
    CHECK_NONFATAL(chain().findAncestorByHeight(GetLastBlockHash(), max_confirm.block_height, FoundBlock().hash(max_confirm.hashBlock)));

    {
        LegacyScriptPubKeyMan* spk_man = GetLegacyScriptPubKeyMan();
        assert(spk_man != nullptr);
        LOCK(spk_man->cs_KeyStore);

        // get birth times for keys with metadata
        for (const auto& entry : spk_man->mapKeyMetadata) {
            if (entry.second.nCreateTime) {
                mapKeyBirth[entry.first] = entry.second.nCreateTime;
            }
        }

        // Prepare to infer birth heights for keys without metadata
        for (const CKeyID &keyid : spk_man->GetKeys()) {
            if (mapKeyBirth.count(keyid) == 0)
                mapKeyFirstBlock[keyid] = &max_confirm;
        }

        // if there are no such keys, we're done
        if (mapKeyFirstBlock.empty())
            return;

        // find first block that affects those keys, if there are any left
        for (const auto& entry : mapWallet) {
            // iterate over all wallet transactions...
            const CWalletTx &wtx = entry.second;
            if (wtx.m_confirm.status == CWalletTx::CONFIRMED) {
                // ... which are already in a block
                for (const CTxOut &txout : wtx.tx->vout) {
                    // iterate over all their outputs
                    for (const auto &keyid : GetAffectedKeys(txout.scriptPubKey, *spk_man)) {
                        // ... and all their affected keys
                        auto rit = mapKeyFirstBlock.find(keyid);
                        if (rit != mapKeyFirstBlock.end() && wtx.m_confirm.block_height < rit->second->block_height) {
                            rit->second = &wtx.m_confirm;
                        }
                    }
                }
            }
        }
    }

    // Extract block timestamps for those keys
    for (const auto& entry : mapKeyFirstBlock) {
        int64_t block_time;
        CHECK_NONFATAL(chain().findBlock(entry.second->hashBlock, FoundBlock().time(block_time)));
        mapKeyBirth[entry.first] = block_time - TIMESTAMP_WINDOW; // block times can be 2h off
    }
}

/**
 * Compute smart timestamp for a transaction being added to the wallet.
 *
 * Logic:
 * - If sending a transaction, assign its timestamp to the current time.
 * - If receiving a transaction outside a block, assign its timestamp to the
 *   current time.
 * - If receiving a block with a future timestamp, assign all its (not already
 *   known) transactions' timestamps to the current time.
 * - If receiving a block with a past timestamp, before the most recent known
 *   transaction (that we care about), assign all its (not already known)
 *   transactions' timestamps to the same timestamp as that most-recent-known
 *   transaction.
 * - If receiving a block with a past timestamp, but after the most recent known
 *   transaction, assign all its (not already known) transactions' timestamps to
 *   the block time.
 *
 * For more information see CWalletTx::nTimeSmart,
 * https://bitcointalk.org/?topic=54527, or
 * https://github.com/bitcoin/bitcoin/pull/1393.
 */
unsigned int CWallet::ComputeTimeSmart(const CWalletTx& wtx) const
{
    unsigned int nTimeSmart = wtx.nTimeReceived;
    if (!wtx.isUnconfirmed() && !wtx.isAbandoned()) {
        int64_t blocktime;
        if (chain().findBlock(wtx.m_confirm.hashBlock, FoundBlock().time(blocktime))) {
            int64_t latestNow = wtx.nTimeReceived;
            int64_t latestEntry = 0;

            // Tolerate times up to the last timestamp in the wallet not more than 5 minutes into the future
            int64_t latestTolerated = latestNow + 300;
            const TxItems& txOrdered = wtxOrdered;
            for (auto it = txOrdered.rbegin(); it != txOrdered.rend(); ++it) {
                CWalletTx* const pwtx = it->second;
                if (pwtx == &wtx) {
                    continue;
                }
                int64_t nSmartTime;
                nSmartTime = pwtx->nTimeSmart;
                if (!nSmartTime) {
                    nSmartTime = pwtx->nTimeReceived;
                }
                if (nSmartTime <= latestTolerated) {
                    latestEntry = nSmartTime;
                    if (nSmartTime > latestNow) {
                        latestNow = nSmartTime;
                    }
                    break;
                }
            }

            nTimeSmart = std::max(latestEntry, std::min(blocktime, latestNow));
        } else {
            WalletLogPrintf("%s: found %s in block %s not in index\n", __func__, wtx.GetHash().ToString(), wtx.m_confirm.hashBlock.ToString());
        }
    }
    return nTimeSmart;
}

bool CWallet::SetAddressUsed(WalletBatch& batch, const CTxDestination& dest, bool used)
{
    const std::string key{"used"};
    if (std::get_if<CNoDestination>(&dest))
        return false;

    if (!used) {
        if (auto* data = util::FindKey(m_address_book, dest)) data->destdata.erase(key);
        return batch.EraseDestData(EncodeDestination(dest), key);
    }

    const std::string value{"1"};
    m_address_book[dest].destdata.insert(std::make_pair(key, value));
    return batch.WriteDestData(EncodeDestination(dest), key, value);
}

void CWallet::LoadDestData(const CTxDestination &dest, const std::string &key, const std::string &value)
{
    m_address_book[dest].destdata.insert(std::make_pair(key, value));
}

bool CWallet::IsAddressUsed(const CTxDestination& dest) const
{
    const std::string key{"used"};
    std::map<CTxDestination, CAddressBookData>::const_iterator i = m_address_book.find(dest);
    if(i != m_address_book.end())
    {
        CAddressBookData::StringMap::const_iterator j = i->second.destdata.find(key);
        if(j != i->second.destdata.end())
        {
            return true;
        }
    }
    return false;
}

std::vector<std::string> CWallet::GetAddressReceiveRequests() const
{
    const std::string prefix{"rr"};
    std::vector<std::string> values;
    for (const auto& address : m_address_book) {
        for (const auto& data : address.second.destdata) {
            if (!data.first.compare(0, prefix.size(), prefix)) {
                values.emplace_back(data.second);
            }
        }
    }
    return values;
}

bool CWallet::SetAddressReceiveRequest(WalletBatch& batch, const CTxDestination& dest, const std::string& id, const std::string& value)
{
    const std::string key{"rr" + id}; // "rr" prefix = "receive request" in destdata
    CAddressBookData& data = m_address_book.at(dest);
    if (value.empty()) {
        if (!batch.EraseDestData(EncodeDestination(dest), key)) return false;
        data.destdata.erase(key);
    } else {
        if (!batch.WriteDestData(EncodeDestination(dest), key, value)) return false;
        data.destdata[key] = value;
    }
    return true;
}

std::unique_ptr<WalletDatabase> MakeWalletDatabase(const std::string& name, const DatabaseOptions& options, DatabaseStatus& status, bilingual_str& error_string)
{
    // Do some checking on wallet path. It should be either a:
    //
    // 1. Path where a directory can be created.
    // 2. Path to an existing directory.
    // 3. Path to a symlink to a directory.
    // 4. For backwards compatibility, the name of a data file in -walletdir.
    const fs::path wallet_path = fsbridge::AbsPathJoin(GetWalletDir(), name);
    fs::file_type path_type = fs::symlink_status(wallet_path).type();
    if (!(path_type == fs::file_not_found || path_type == fs::directory_file ||
          (path_type == fs::symlink_file && fs::is_directory(wallet_path)) ||
          (path_type == fs::regular_file && fs::path(name).filename() == name))) {
        error_string = Untranslated(strprintf(
              "Invalid -wallet path '%s'. -wallet path should point to a directory where wallet.dat and "
              "database/log.?????????? files can be stored, a location where such a directory could be created, "
              "or (for backwards compatibility) the name of an existing data file in -walletdir (%s)",
              name, GetWalletDir()));
        status = DatabaseStatus::FAILED_BAD_PATH;
        return nullptr;
    }
    return MakeDatabase(wallet_path, options, status, error_string);
}

std::shared_ptr<CWallet> CWallet::Create(interfaces::Chain* chain, const std::string& name, std::unique_ptr<WalletDatabase> database, uint64_t wallet_creation_flags, bilingual_str& error, std::vector<bilingual_str>& warnings)
{
    const std::string& walletFile = database->Filename();

    int64_t nStart = GetTimeMillis();
    // TODO: Can't use std::make_shared because we need a custom deleter but
    // should be possible to use std::allocate_shared.
    std::shared_ptr<CWallet> walletInstance(fParticlMode
        ? std::shared_ptr<CWallet>(new CHDWallet(chain, name, std::move(database)), ReleaseWallet)
        : std::shared_ptr<CWallet>(new CWallet(chain, name, std::move(database)), ReleaseWallet));

    DBErrors nLoadWalletRet = walletInstance->LoadWallet();
    if (nLoadWalletRet != DBErrors::LOAD_OK) {
        if (nLoadWalletRet == DBErrors::CORRUPT) {
            error = strprintf(_("Error loading %s: Wallet corrupted"), walletFile);
            return nullptr;
        }
        else if (nLoadWalletRet == DBErrors::NONCRITICAL_ERROR)
        {
            warnings.push_back(strprintf(_("Error reading %s! All keys read correctly, but transaction data"
                                           " or address book entries might be missing or incorrect."),
                walletFile));
        }
        else if (nLoadWalletRet == DBErrors::TOO_NEW) {
            error = strprintf(_("Error loading %s: Wallet requires newer version of %s"), walletFile, PACKAGE_NAME);
            return nullptr;
        }
        else if (nLoadWalletRet == DBErrors::NEED_REWRITE)
        {
            error = strprintf(_("Wallet needed to be rewritten: restart %s to complete"), PACKAGE_NAME);
            return nullptr;
        }
        else {
            error = strprintf(_("Error loading %s"), walletFile);
            return nullptr;
        }
    }

    // This wallet is in its first run if there are no ScriptPubKeyMans and it isn't blank or no privkeys
    const bool fFirstRun = (!walletInstance->IsInitialised() || walletInstance->m_spk_managers.empty()) &&
                     !walletInstance->IsWalletFlagSet(WALLET_FLAG_DISABLE_PRIVATE_KEYS) &&
                     !walletInstance->IsWalletFlagSet(WALLET_FLAG_BLANK_WALLET);
    if (fFirstRun)
    {
        walletInstance->SetMinVersion(FEATURE_LATEST);

        walletInstance->AddWalletFlags(wallet_creation_flags);

        // Only create LegacyScriptPubKeyMan when not descriptor wallet
        if (!walletInstance->IsWalletFlagSet(WALLET_FLAG_DESCRIPTORS)) {
            walletInstance->SetupLegacyScriptPubKeyMan();
        }

        if ((wallet_creation_flags & WALLET_FLAG_EXTERNAL_SIGNER) || !(wallet_creation_flags & (WALLET_FLAG_DISABLE_PRIVATE_KEYS | WALLET_FLAG_BLANK_WALLET))) {
            LOCK(walletInstance->cs_wallet);
            if (!walletInstance->IsParticlWallet() && walletInstance->IsWalletFlagSet(WALLET_FLAG_DESCRIPTORS)) {
                walletInstance->SetupDescriptorScriptPubKeyMans();
                // SetupDescriptorScriptPubKeyMans already calls SetupGeneration for us so we don't need to call SetupGeneration separately
            } else {
                // Legacy wallets need SetupGeneration here.
                if (!walletInstance->IsParticlWallet())
                for (auto spk_man : walletInstance->GetActiveScriptPubKeyMans()) {
                    if (!spk_man->SetupGeneration()) {
                        error = _("Unable to generate initial keys");
                        return nullptr;
                    }
                }
            }
        }

        if (chain) {
            walletInstance->chainStateFlushed(chain->getTipLocator());
        }
    } else if (wallet_creation_flags & WALLET_FLAG_DISABLE_PRIVATE_KEYS) {
        // Make it impossible to disable private keys after creation
        error = strprintf(_("Error loading %s: Private keys can only be disabled during creation"), walletFile);
        return NULL;
    } else if (walletInstance->IsWalletFlagSet(WALLET_FLAG_DISABLE_PRIVATE_KEYS)) {
        for (auto spk_man : walletInstance->GetActiveScriptPubKeyMans()) {
            if (spk_man->HavePrivateKeys()) {
                warnings.push_back(strprintf(_("Warning: Private keys detected in wallet {%s} with disabled private keys"), walletFile));
                break;
            }
        }
    }

    if (!gArgs.GetArg("-addresstype", "").empty()) {
        std::optional<OutputType> parsed = ParseOutputType(gArgs.GetArg("-addresstype", ""));
        if (!parsed) {
            error = strprintf(_("Unknown address type '%s'"), gArgs.GetArg("-addresstype", ""));
            return nullptr;
        }
        walletInstance->m_default_address_type = parsed.value();
    }

    if (!gArgs.GetArg("-changetype", "").empty()) {
        std::optional<OutputType> parsed = ParseOutputType(gArgs.GetArg("-changetype", ""));
        if (!parsed) {
            error = strprintf(_("Unknown change type '%s'"), gArgs.GetArg("-changetype", ""));
            return nullptr;
        }
        walletInstance->m_default_change_type = parsed.value();
    }

    if (gArgs.IsArgSet("-mintxfee")) {
        CAmount n = 0;
        if (!ParseMoney(gArgs.GetArg("-mintxfee", ""), n) || 0 == n) {
            error = AmountErrMsg("mintxfee", gArgs.GetArg("-mintxfee", ""));
            return nullptr;
        }
        if (n > HIGH_TX_FEE_PER_KB) {
            warnings.push_back(AmountHighWarn("-mintxfee") + Untranslated(" ") +
                               _("This is the minimum transaction fee you pay on every transaction."));
        }
        walletInstance->m_min_fee = CFeeRate(n);
    }

    if (gArgs.IsArgSet("-maxapsfee")) {
        const std::string max_aps_fee{gArgs.GetArg("-maxapsfee", "")};
        CAmount n = 0;
        if (max_aps_fee == "-1") {
            n = -1;
        } else if (!ParseMoney(max_aps_fee, n)) {
            error = AmountErrMsg("maxapsfee", max_aps_fee);
            return nullptr;
        }
        if (n > HIGH_APS_FEE) {
            warnings.push_back(AmountHighWarn("-maxapsfee") + Untranslated(" ") +
                              _("This is the maximum transaction fee you pay (in addition to the normal fee) to prioritize partial spend avoidance over regular coin selection."));
        }
        walletInstance->m_max_aps_fee = n;
    }

    if (gArgs.IsArgSet("-fallbackfee")) {
        CAmount nFeePerK = 0;
        if (!ParseMoney(gArgs.GetArg("-fallbackfee", ""), nFeePerK)) {
            error = strprintf(_("Invalid amount for -fallbackfee=<amount>: '%s'"), gArgs.GetArg("-fallbackfee", ""));
            return nullptr;
        }
        if (nFeePerK > HIGH_TX_FEE_PER_KB) {
            warnings.push_back(AmountHighWarn("-fallbackfee") + Untranslated(" ") +
                               _("This is the transaction fee you may pay when fee estimates are not available."));
        }
        walletInstance->m_fallback_fee = CFeeRate(nFeePerK);
    }
    // Disable fallback fee in case value was set to 0, enable if non-null value
    walletInstance->m_allow_fallback_fee = walletInstance->m_fallback_fee.GetFeePerK() != 0;

    if (gArgs.IsArgSet("-discardfee")) {
        CAmount nFeePerK = 0;
        if (!ParseMoney(gArgs.GetArg("-discardfee", ""), nFeePerK)) {
            error = strprintf(_("Invalid amount for -discardfee=<amount>: '%s'"), gArgs.GetArg("-discardfee", ""));
            return nullptr;
        }
        if (nFeePerK > HIGH_TX_FEE_PER_KB) {
            warnings.push_back(AmountHighWarn("-discardfee") + Untranslated(" ") +
                               _("This is the transaction fee you may discard if change is smaller than dust at this level"));
        }
        walletInstance->m_discard_rate = CFeeRate(nFeePerK);
    }
    if (gArgs.IsArgSet("-paytxfee")) {
        CAmount nFeePerK = 0;
        if (!ParseMoney(gArgs.GetArg("-paytxfee", ""), nFeePerK)) {
            error = AmountErrMsg("paytxfee", gArgs.GetArg("-paytxfee", ""));
            return nullptr;
        }
        if (nFeePerK > HIGH_TX_FEE_PER_KB) {
            warnings.push_back(AmountHighWarn("-paytxfee") + Untranslated(" ") +
                               _("This is the transaction fee you will pay if you send a transaction."));
        }
        walletInstance->m_pay_tx_fee = CFeeRate(nFeePerK, 1000);
        if (chain && walletInstance->m_pay_tx_fee < chain->relayMinFee()) {
            error = strprintf(_("Invalid amount for -paytxfee=<amount>: '%s' (must be at least %s)"),
                gArgs.GetArg("-paytxfee", ""), chain->relayMinFee().ToString());
            return nullptr;
        }
    }

    if (gArgs.IsArgSet("-maxtxfee")) {
        CAmount nMaxFee = 0;
        if (!ParseMoney(gArgs.GetArg("-maxtxfee", ""), nMaxFee)) {
            error = AmountErrMsg("maxtxfee", gArgs.GetArg("-maxtxfee", ""));
            return nullptr;
        }
        if (nMaxFee > HIGH_MAX_TX_FEE) {
            warnings.push_back(_("-maxtxfee is set very high! Fees this large could be paid on a single transaction."));
        }
        if (chain && CFeeRate(nMaxFee, 1000) < chain->relayMinFee()) {
            error = strprintf(_("Invalid amount for -maxtxfee=<amount>: '%s' (must be at least the minrelay fee of %s to prevent stuck transactions)"),
                gArgs.GetArg("-maxtxfee", ""), chain->relayMinFee().ToString());
            return nullptr;
        }
        walletInstance->m_default_max_tx_fee = nMaxFee;
    }

    if (chain && chain->relayMinFee().GetFeePerK() > HIGH_TX_FEE_PER_KB) {
        warnings.push_back(AmountHighWarn("-minrelaytxfee") + Untranslated(" ") +
                           _("The wallet will avoid paying less than the minimum relay fee."));
    }

    walletInstance->m_confirm_target = gArgs.GetArg("-txconfirmtarget", DEFAULT_TX_CONFIRM_TARGET);
    walletInstance->m_spend_zero_conf_change = gArgs.GetBoolArg("-spendzeroconfchange", DEFAULT_SPEND_ZEROCONF_CHANGE);
    walletInstance->m_signal_rbf = gArgs.GetBoolArg("-walletrbf", DEFAULT_WALLET_RBF);

    walletInstance->WalletLogPrintf("Wallet completed loading in %15dms\n", GetTimeMillis() - nStart);

    // Try to top up keypool. No-op if the wallet is locked.
    walletInstance->TopUpKeyPool();

    LOCK(walletInstance->cs_wallet);

    if (chain && !AttachChain(walletInstance, *chain, error, warnings)) {
        return nullptr;
    }

    {
        LOCK(cs_wallets);
        for (auto& load_wallet : g_load_wallet_fns) {
            load_wallet(interfaces::MakeWallet(walletInstance));
        }
    }

    walletInstance->SetBroadcastTransactions(gArgs.GetBoolArg("-walletbroadcast", DEFAULT_WALLETBROADCAST));

    {
        walletInstance->WalletLogPrintf("setKeyPool.size() = %u\n",      walletInstance->GetKeyPoolSize());
        walletInstance->WalletLogPrintf("mapWallet.size() = %u\n",       walletInstance->mapWallet.size());
        walletInstance->WalletLogPrintf("m_address_book.size() = %u\n",  walletInstance->m_address_book.size());
    }

    return walletInstance;
}

bool CWallet::AttachChain(const std::shared_ptr<CWallet>& walletInstance, interfaces::Chain& chain, bilingual_str& error, std::vector<bilingual_str>& warnings)
{
    LOCK(walletInstance->cs_wallet);
    // allow setting the chain if it hasn't been set already but prevent changing it
    assert(!walletInstance->m_chain || walletInstance->m_chain == &chain);
    walletInstance->m_chain = &chain;

    // Register wallet with validationinterface. It's done before rescan to avoid
    // missing block connections between end of rescan and validation subscribing.
    // Because of wallet lock being hold, block connection notifications are going to
    // be pending on the validation-side until lock release. It's likely to have
    // block processing duplicata (if rescan block range overlaps with notification one)
    // but we guarantee at least than wallet state is correct after notifications delivery.
    // This is temporary until rescan and notifications delivery are unified under same
    // interface.
    walletInstance->m_chain_notifications_handler = walletInstance->chain().handleNotifications(walletInstance);

    int rescan_height = 0;
    if (!gArgs.GetBoolArg("-rescan", false))
    {
        WalletBatch batch(walletInstance->GetDatabase());
        CBlockLocator locator;
        if (batch.ReadBestBlock(locator)) {
            if (const std::optional<int> fork_height = chain.findLocatorFork(locator)) {
                rescan_height = *fork_height;
            }
        }
    }

    const std::optional<int> tip_height = chain.getHeight();
    if (tip_height) {
        walletInstance->m_last_block_processed = chain.getBlockHash(*tip_height);
        walletInstance->m_last_block_processed_height = *tip_height;
    } else {
        walletInstance->m_last_block_processed.SetNull();
        walletInstance->m_last_block_processed_height = -1;
    }

    if (walletInstance->ShouldRescan())
    if (tip_height && *tip_height != rescan_height)
    {
        if (chain.havePruned()) {
            int block_height = *tip_height;
            while (block_height > 0 && chain.haveBlockOnDisk(block_height - 1) && rescan_height != block_height) {
                --block_height;
            }

            if (rescan_height != block_height) {
                // We can't rescan beyond non-pruned blocks, stop and throw an error.
                // This might happen if a user uses an old wallet within a pruned node
                // or if they ran -disablewallet for a longer time, then decided to re-enable
                // Exit early and print an error.
                // If a block is pruned after this check, we will load the wallet,
                // but fail the rescan with a generic error.
                error = _("Prune: last wallet synchronisation goes beyond pruned data. You need to -reindex (download the whole blockchain again in case of pruned node)");
                return false;
            }
        }

        chain.initMessage(_("Rescanning…").translated);
        walletInstance->WalletLogPrintf("Rescanning last %i blocks (from block %i)...\n", *tip_height - rescan_height, rescan_height);

        // No need to read and scan block if block was created before
        // our wallet birthday (as adjusted for block time variability)
        std::optional<int64_t> time_first_key;
        for (auto spk_man : walletInstance->GetAllScriptPubKeyMans()) {
            int64_t time = spk_man->GetTimeFirstKey();
            if (!time_first_key || time < *time_first_key) time_first_key = time;
        }
        if (time_first_key) {
            chain.findFirstBlockWithTimeAndHeight(*time_first_key - TIMESTAMP_WINDOW, rescan_height, FoundBlock().height(rescan_height));
        }

        {
            WalletRescanReserver reserver(*walletInstance);
            if (!reserver.reserve() || (ScanResult::SUCCESS != walletInstance->ScanForWalletTransactions(chain.getBlockHash(rescan_height), rescan_height, {} /* max height */, reserver, true /* update */).status)) {
                error = _("Failed to rescan the wallet during initialization");
                return false;
            }
        }
        walletInstance->chainStateFlushed(chain.getTipLocator());
        walletInstance->GetDatabase().IncrementUpdateCounter();
    }

    return true;
}

const CAddressBookData* CWallet::FindAddressBookEntry(const CTxDestination& dest, bool allow_change) const
{
    const auto& address_book_it = m_address_book.find(dest);
    if (address_book_it == m_address_book.end()) return nullptr;
    if ((!allow_change) && address_book_it->second.IsChange()) {
        return nullptr;
    }
    return &address_book_it->second;
}

bool CWallet::UpgradeWallet(int version, bilingual_str& error)
{
    int prev_version = GetVersion();
    if (version == 0) {
        WalletLogPrintf("Performing wallet upgrade to %i\n", FEATURE_LATEST);
        version = FEATURE_LATEST;
    } else {
        WalletLogPrintf("Allowing wallet upgrade up to %i\n", version);
    }
    if (version < prev_version) {
        error = strprintf(_("Cannot downgrade wallet from version %i to version %i. Wallet version unchanged."), prev_version, version);
        return false;
    }

    LOCK(cs_wallet);

    // Do not upgrade versions to any version between HD_SPLIT and FEATURE_PRE_SPLIT_KEYPOOL unless already supporting HD_SPLIT
    if (!CanSupportFeature(FEATURE_HD_SPLIT) && version >= FEATURE_HD_SPLIT && version < FEATURE_PRE_SPLIT_KEYPOOL) {
        error = strprintf(_("Cannot upgrade a non HD split wallet from version %i to version %i without upgrading to support pre-split keypool. Please use version %i or no version specified."), prev_version, version, FEATURE_PRE_SPLIT_KEYPOOL);
        return false;
    }

    // Permanently upgrade to the version
    SetMinVersion(GetClosestWalletFeature(version));

    for (auto spk_man : GetActiveScriptPubKeyMans()) {
        if (!spk_man->Upgrade(prev_version, version, error)) {
            return false;
        }
    }
    return true;
}

void CWallet::postInitProcess()
{
    LOCK(cs_wallet);

    // Add wallet transactions that aren't already in a block to mempool
    // Do this here as mempool requires genesis block to be loaded
    ReacceptWalletTransactions();

    // Update wallet transactions with current mempool transactions.
    chain().requestMempoolTransactions(*this);
}

bool CWallet::BackupWallet(const std::string& strDest) const
{
    return GetDatabase().Backup(strDest);
}

CKeyPool::CKeyPool()
{
    nTime = GetTime();
    fInternal = false;
    m_pre_split = false;
}

CKeyPool::CKeyPool(const CPubKey& vchPubKeyIn, bool internalIn)
{
    nTime = GetTime();
    vchPubKey = vchPubKeyIn;
    fInternal = internalIn;
    m_pre_split = false;
}

int CWalletTx::GetDepthInMainChain() const
{
    assert(pwallet != nullptr);
    AssertLockHeld(pwallet->cs_wallet);
    if (isUnconfirmed() || isAbandoned()) return 0;

    return (pwallet->GetLastBlockHeight() - m_confirm.block_height + 1) * (isConflicted() ? -1 : 1);
}

int CWalletTx::GetBlocksToMaturity() const
{
    if (!(IsCoinBase() || IsCoinStake())) {
        return 0;
    }

    int chain_depth = GetDepthInMainChain();
    assert(chain_depth >= 0); // coinbase tx should not be conflicted

    if (pwallet->IsParticlWallet() && pwallet->m_last_block_processed_height < COINBASE_MATURITY * 2 && m_confirm.status == CWalletTx::Status::CONFIRMED) {
        int nRequiredDepth = m_confirm.block_height / 2;
        return std::max(0, (nRequiredDepth+1) - chain_depth);
    }

    return std::max(0, (COINBASE_MATURITY+1) - chain_depth);
}

bool CWalletTx::IsImmatureCoinBase() const
{
    // note GetBlocksToMaturity is 0 for non-coinbase tx
    return GetBlocksToMaturity() > 0;
}

bool CWallet::IsCrypted() const
{
    return HasEncryptionKeys();
}

bool CWallet::IsLocked() const
{
    if (!IsCrypted()) {
        return false;
    }
    LOCK(cs_wallet);
    return vMasterKey.empty();
}

bool CWallet::Lock()
{
    if (!IsCrypted())
        return false;

    {
        LOCK(cs_wallet);
        vMasterKey.clear();
    }

    NotifyStatusChanged(this);
    return true;
}

bool CWallet::Unlock(const CKeyingMaterial& vMasterKeyIn, bool accept_no_keys)
{
    {
        LOCK(cs_wallet);
        for (const auto& spk_man_pair : m_spk_managers) {
            if (!spk_man_pair.second->CheckDecryptionKey(vMasterKeyIn, accept_no_keys)) {
                return false;
            }
        }
        vMasterKey = vMasterKeyIn;
    }
    NotifyStatusChanged(this);
    return true;
}

std::set<ScriptPubKeyMan*> CWallet::GetActiveScriptPubKeyMans() const
{
    std::set<ScriptPubKeyMan*> spk_mans;
    for (bool internal : {false, true}) {
        for (OutputType t : OUTPUT_TYPES) {
            auto spk_man = GetScriptPubKeyMan(t, internal);
            if (spk_man) {
                spk_mans.insert(spk_man);
            }
        }
    }
    return spk_mans;
}

std::set<ScriptPubKeyMan*> CWallet::GetAllScriptPubKeyMans() const
{
    std::set<ScriptPubKeyMan*> spk_mans;
    for (const auto& spk_man_pair : m_spk_managers) {
        spk_mans.insert(spk_man_pair.second.get());
    }
    return spk_mans;
}

ScriptPubKeyMan* CWallet::GetScriptPubKeyMan(const OutputType& type, bool internal) const
{
    const std::map<OutputType, ScriptPubKeyMan*>& spk_managers = internal ? m_internal_spk_managers : m_external_spk_managers;
    std::map<OutputType, ScriptPubKeyMan*>::const_iterator it = spk_managers.find(type);
    if (it == spk_managers.end()) {
        return nullptr;
    }
    return it->second;
}

std::set<ScriptPubKeyMan*> CWallet::GetScriptPubKeyMans(const CScript& script, SignatureData& sigdata) const
{
    std::set<ScriptPubKeyMan*> spk_mans;
    for (const auto& spk_man_pair : m_spk_managers) {
        if (spk_man_pair.second->CanProvide(script, sigdata)) {
            spk_mans.insert(spk_man_pair.second.get());
        }
    }
    return spk_mans;
}

ScriptPubKeyMan* CWallet::GetScriptPubKeyMan(const CScript& script) const
{
    SignatureData sigdata;
    for (const auto& spk_man_pair : m_spk_managers) {
        if (spk_man_pair.second->CanProvide(script, sigdata)) {
            return spk_man_pair.second.get();
        }
    }
    return nullptr;
}

ScriptPubKeyMan* CWallet::GetScriptPubKeyMan(const uint256& id) const
{
    if (m_spk_managers.count(id) > 0) {
        return m_spk_managers.at(id).get();
    }
    return nullptr;
}

std::unique_ptr<SigningProvider> CWallet::GetSolvingProvider(const CScript& script) const
{
    SignatureData sigdata;
    return GetSolvingProvider(script, sigdata);
}

std::unique_ptr<SigningProvider> CWallet::GetSolvingProvider(const CScript& script, SignatureData& sigdata) const
{
    for (const auto& spk_man_pair : m_spk_managers) {
        if (spk_man_pair.second->CanProvide(script, sigdata)) {
            return spk_man_pair.second->GetSolvingProvider(script);
        }
    }
    return nullptr;
}

LegacyScriptPubKeyMan* CWallet::GetLegacyScriptPubKeyMan() const
{
    if (IsWalletFlagSet(WALLET_FLAG_DESCRIPTORS)) {
        return nullptr;
    }
    // Legacy wallets only have one ScriptPubKeyMan which is a LegacyScriptPubKeyMan.
    // Everything in m_internal_spk_managers and m_external_spk_managers point to the same legacyScriptPubKeyMan.
    auto it = m_internal_spk_managers.find(OutputType::LEGACY);
    if (it == m_internal_spk_managers.end()) return nullptr;
    return dynamic_cast<LegacyScriptPubKeyMan*>(it->second);
}

LegacyScriptPubKeyMan* CWallet::GetOrCreateLegacyScriptPubKeyMan()
{
    SetupLegacyScriptPubKeyMan();
    return GetLegacyScriptPubKeyMan();
}

void CWallet::SetupLegacyScriptPubKeyMan()
{
    if (!m_internal_spk_managers.empty() || !m_external_spk_managers.empty() || !m_spk_managers.empty() || IsWalletFlagSet(WALLET_FLAG_DESCRIPTORS)) {
        return;
    }

    auto spk_manager = std::unique_ptr<ScriptPubKeyMan>(new LegacyScriptPubKeyMan(*this));
    for (const auto& type : LEGACY_OUTPUT_TYPES) {
        m_internal_spk_managers[type] = spk_manager.get();
        m_external_spk_managers[type] = spk_manager.get();
    }
    m_spk_managers[spk_manager->GetID()] = std::move(spk_manager);
}

const CKeyingMaterial& CWallet::GetEncryptionKey() const
{
    return vMasterKey;
}

bool CWallet::HasEncryptionKeys() const
{
    return !mapMasterKeys.empty();
}

void CWallet::ConnectScriptPubKeyManNotifiers()
{
    for (const auto& spk_man : GetActiveScriptPubKeyMans()) {
        spk_man->NotifyWatchonlyChanged.connect(NotifyWatchonlyChanged);
        spk_man->NotifyCanGetAddressesChanged.connect(NotifyCanGetAddressesChanged);
    }
}

void CWallet::LoadDescriptorScriptPubKeyMan(uint256 id, WalletDescriptor& desc)
{
    if (IsWalletFlagSet(WALLET_FLAG_EXTERNAL_SIGNER)) {
        auto spk_manager = std::unique_ptr<ScriptPubKeyMan>(new ExternalSignerScriptPubKeyMan(*this, desc));
        m_spk_managers[id] = std::move(spk_manager);
    } else {
        auto spk_manager = std::unique_ptr<ScriptPubKeyMan>(new DescriptorScriptPubKeyMan(*this, desc));
        m_spk_managers[id] = std::move(spk_manager);
    }
}

void CWallet::SetupDescriptorScriptPubKeyMans()
{
    AssertLockHeld(cs_wallet);

    if (!IsWalletFlagSet(WALLET_FLAG_EXTERNAL_SIGNER)) {
        // Make a seed
        CKey seed_key;
        seed_key.MakeNewKey(true);
        CPubKey seed = seed_key.GetPubKey();
        assert(seed_key.VerifyPubKey(seed));

        // Get the extended key
        CExtKey master_key;
        master_key.SetSeed(seed_key.begin(), seed_key.size());

        for (bool internal : {false, true}) {
            for (OutputType t : OUTPUT_TYPES) {
                if (t == OutputType::BECH32M) {
                    // Skip taproot (bech32m) for now
                    // TODO: Setup taproot (bech32m) descriptors by default
                    continue;
                }
                auto spk_manager = std::unique_ptr<DescriptorScriptPubKeyMan>(new DescriptorScriptPubKeyMan(*this));
                if (IsCrypted()) {
                    if (IsLocked()) {
                        throw std::runtime_error(std::string(__func__) + ": Wallet is locked, cannot setup new descriptors");
                    }
                    if (!spk_manager->CheckDecryptionKey(vMasterKey) && !spk_manager->Encrypt(vMasterKey, nullptr)) {
                        throw std::runtime_error(std::string(__func__) + ": Could not encrypt new descriptors");
                    }
                }
                spk_manager->SetupDescriptorGeneration(master_key, t, internal);
                uint256 id = spk_manager->GetID();
                m_spk_managers[id] = std::move(spk_manager);
                AddActiveScriptPubKeyMan(id, t, internal);
            }
        }
    } else {
        ExternalSigner signer = ExternalSignerScriptPubKeyMan::GetExternalSigner();

        // TODO: add account parameter
        int account = 0;
        UniValue signer_res = signer.GetDescriptors(account);

        if (!signer_res.isObject()) throw std::runtime_error(std::string(__func__) + ": Unexpected result");
        for (bool internal : {false, true}) {
            const UniValue& descriptor_vals = find_value(signer_res, internal ? "internal" : "receive");
            if (!descriptor_vals.isArray()) throw std::runtime_error(std::string(__func__) + ": Unexpected result");
            for (const UniValue& desc_val : descriptor_vals.get_array().getValues()) {
                std::string desc_str = desc_val.getValStr();
                FlatSigningProvider keys;
                std::string dummy_error;
                std::unique_ptr<Descriptor> desc = Parse(desc_str, keys, dummy_error, false);
                if (!desc->GetOutputType()) {
                    continue;
                }
                OutputType t =  *desc->GetOutputType();
                auto spk_manager = std::unique_ptr<ExternalSignerScriptPubKeyMan>(new ExternalSignerScriptPubKeyMan(*this));
                spk_manager->SetupDescriptor(std::move(desc));
                uint256 id = spk_manager->GetID();
                m_spk_managers[id] = std::move(spk_manager);
                AddActiveScriptPubKeyMan(id, t, internal);
            }
        }
    }
}

void CWallet::AddActiveScriptPubKeyMan(uint256 id, OutputType type, bool internal)
{
    WalletBatch batch(GetDatabase());
    if (!batch.WriteActiveScriptPubKeyMan(static_cast<uint8_t>(type), id, internal)) {
        throw std::runtime_error(std::string(__func__) + ": writing active ScriptPubKeyMan id failed");
    }
    LoadActiveScriptPubKeyMan(id, type, internal);
}

void CWallet::LoadActiveScriptPubKeyMan(uint256 id, OutputType type, bool internal)
{
    // Activating ScriptPubKeyManager for a given output and change type is incompatible with legacy wallets.
    // Legacy wallets have only one ScriptPubKeyManager and it's active for all output and change types.
    Assert(IsWalletFlagSet(WALLET_FLAG_DESCRIPTORS));

    WalletLogPrintf("Setting spkMan to active: id = %s, type = %d, internal = %d\n", id.ToString(), static_cast<int>(type), static_cast<int>(internal));
    auto& spk_mans = internal ? m_internal_spk_managers : m_external_spk_managers;
    auto& spk_mans_other = internal ? m_external_spk_managers : m_internal_spk_managers;
    auto spk_man = m_spk_managers.at(id).get();
    spk_mans[type] = spk_man;

    if (spk_mans_other[type] == spk_man) {
        spk_mans_other.erase(type);
    }

    NotifyCanGetAddressesChanged();
}

void CWallet::DeactivateScriptPubKeyMan(uint256 id, OutputType type, bool internal)
{
    auto spk_man = GetScriptPubKeyMan(type, internal);
    if (spk_man != nullptr && spk_man->GetID() == id) {
        WalletLogPrintf("Deactivate spkMan: id = %s, type = %d, internal = %d\n", id.ToString(), static_cast<int>(type), static_cast<int>(internal));
        WalletBatch batch(GetDatabase());
        if (!batch.EraseActiveScriptPubKeyMan(static_cast<uint8_t>(type), internal)) {
            throw std::runtime_error(std::string(__func__) + ": erasing active ScriptPubKeyMan id failed");
        }

        auto& spk_mans = internal ? m_internal_spk_managers : m_external_spk_managers;
        spk_mans.erase(type);
    }

    NotifyCanGetAddressesChanged();
}

bool CWallet::IsLegacy() const
{
    if (m_internal_spk_managers.count(OutputType::LEGACY) == 0) {
        return false;
    }
    auto spk_man = dynamic_cast<LegacyScriptPubKeyMan*>(m_internal_spk_managers.at(OutputType::LEGACY));
    return spk_man != nullptr;
}

DescriptorScriptPubKeyMan* CWallet::GetDescriptorScriptPubKeyMan(const WalletDescriptor& desc) const
{
    for (auto& spk_man_pair : m_spk_managers) {
        // Try to downcast to DescriptorScriptPubKeyMan then check if the descriptors match
        DescriptorScriptPubKeyMan* spk_manager = dynamic_cast<DescriptorScriptPubKeyMan*>(spk_man_pair.second.get());
        if (spk_manager != nullptr && spk_manager->HasWalletDescriptor(desc)) {
            return spk_manager;
        }
    }

    return nullptr;
}

ScriptPubKeyMan* CWallet::AddWalletDescriptor(WalletDescriptor& desc, const FlatSigningProvider& signing_provider, const std::string& label, bool internal)
{
    if (!IsWalletFlagSet(WALLET_FLAG_DESCRIPTORS)) {
        WalletLogPrintf("Cannot add WalletDescriptor to a non-descriptor wallet\n");
        return nullptr;
    }

    LOCK(cs_wallet);
    auto spk_man = GetDescriptorScriptPubKeyMan(desc);
    if (spk_man) {
        WalletLogPrintf("Update existing descriptor: %s\n", desc.descriptor->ToString());
        spk_man->UpdateWalletDescriptor(desc);
    } else {
        auto new_spk_man = std::unique_ptr<DescriptorScriptPubKeyMan>(new DescriptorScriptPubKeyMan(*this, desc));
        spk_man = new_spk_man.get();

        // Save the descriptor to memory
        m_spk_managers[new_spk_man->GetID()] = std::move(new_spk_man);
    }

    // Add the private keys to the descriptor
    for (const auto& entry : signing_provider.keys) {
        const CKey& key = entry.second;
        spk_man->AddDescriptorKey(key, key.GetPubKey());
    }

    // Top up key pool, the manager will generate new scriptPubKeys internally
    if (!spk_man->TopUp()) {
        WalletLogPrintf("Could not top up scriptPubKeys\n");
        return nullptr;
    }

    // Apply the label if necessary
    // Note: we disable labels for ranged descriptors
    if (!desc.descriptor->IsRange()) {
        auto script_pub_keys = spk_man->GetScriptPubKeys();
        if (script_pub_keys.empty()) {
            WalletLogPrintf("Could not generate scriptPubKeys (cache is empty)\n");
            return nullptr;
        }

        CTxDestination dest;
        if (!internal && ExtractDestination(script_pub_keys.at(0), dest)) {
            SetAddressBook(dest, label, "receive");
        }
    }

    // Save the descriptor to DB
    spk_man->WriteDescriptor();

    return spk_man;
}

boost::signals2::signal<void (const std::shared_ptr<CWallet>& wallet)> NotifyWalletAdded;<|MERGE_RESOLUTION|>--- conflicted
+++ resolved
@@ -1894,12 +1894,7 @@
         const CWalletTx& wtx = mi->second;
         coins[input.prevout] = Coin(wtx.tx->vout[input.prevout.n], wtx.m_confirm.block_height, wtx.IsCoinBase());
     }
-<<<<<<< HEAD
-
-    std::map<int, std::string> input_errors;
-=======
     std::map<int, bilingual_str> input_errors;
->>>>>>> 502d22ce
     return SignTransaction(tx, coins, SIGHASH_DEFAULT, input_errors);
 }
 
