--- conflicted
+++ resolved
@@ -3052,16 +3052,11 @@
                 const CScript& scriptPubKey = coin.txout.scriptPubKey;
                 SignatureData sigdata;
 
-<<<<<<< HEAD
-                const SigningProvider* provider = GetSigningProvider();
+                const SigningProvider* provider = GetSigningProvider(scriptPubKey);
                 CAmount nValue = coin.GetValue();
                 std::vector<uint8_t> vchAmount(8);
                 memcpy(&vchAmount[0], &nValue, 8);
                 if (!provider || !ProduceSignature(*provider, MutableTransactionSignatureCreator(&txNew, nIn, vchAmount, SIGHASH_ALL), scriptPubKey, sigdata))
-=======
-                const SigningProvider* provider = GetSigningProvider(scriptPubKey);
-                if (!provider || !ProduceSignature(*provider, MutableTransactionSignatureCreator(&txNew, nIn, coin.txout.nValue, SIGHASH_ALL), scriptPubKey, sigdata))
->>>>>>> 0b79caf6
                 {
                     strFailReason = _("Signing transaction failed").translated;
                     return false;
