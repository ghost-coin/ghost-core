// Copyright (c) 2009-2010 Satoshi Nakamoto
// Copyright (c) 2009-2020 The Bitcoin Core developers
// Distributed under the MIT software license, see the accompanying
// file COPYING or http://www.opensource.org/licenses/mit-license.php.

#include <wallet/wallet.h>

#include <chain.h>
#include <consensus/consensus.h>
#include <consensus/validation.h>
#include <fs.h>
#include <interfaces/chain.h>
#include <interfaces/wallet.h>
#include <key.h>
#include <key_io.h>
#include <optional.h>
#include <policy/fees.h>
#include <policy/policy.h>
#include <primitives/block.h>
#include <primitives/transaction.h>
#include <script/descriptor.h>
#include <script/script.h>
#include <script/signingprovider.h>
#include <util/bip32.h>
#include <util/check.h>
#include <util/error.h>
#include <util/fees.h>
#include <util/moneystr.h>
#include <util/rbf.h>
#include <util/translation.h>
#include <wallet/coincontrol.h>
#include <wallet/fees.h>

#include <algorithm>
#include <assert.h>

#include <boost/algorithm/string/replace.hpp>

#include <wallet/hdwallet.h>

using interfaces::FoundBlock;

const std::map<uint64_t,std::string> WALLET_FLAG_CAVEATS{
    {WALLET_FLAG_AVOID_REUSE,
        "You need to rescan the blockchain in order to correctly mark used "
        "destinations in the past. Until this is done, some destinations may "
        "be considered unused, even if the opposite is the case."
    },
};

static const size_t OUTPUT_GROUP_MAX_ENTRIES = 10;

static RecursiveMutex cs_wallets;
static std::vector<std::shared_ptr<CWallet>> vpwallets GUARDED_BY(cs_wallets);
static std::list<LoadWalletFn> g_load_wallet_fns GUARDED_BY(cs_wallets);

bool AddWallet(const std::shared_ptr<CWallet>& wallet)
{
    LOCK(cs_wallets);
    assert(wallet);
    std::vector<std::shared_ptr<CWallet>>::const_iterator i = std::find(vpwallets.begin(), vpwallets.end(), wallet);
    if (i != vpwallets.end()) return false;
    vpwallets.push_back(wallet);
    wallet->ConnectScriptPubKeyManNotifiers();
    NotifyWalletAdded(wallet);
    return true;
}

bool RemoveWallet(const std::shared_ptr<CWallet>& wallet)
{
    assert(wallet);
    // Unregister with the validation interface which also drops shared ponters.
    wallet->m_chain_notifications_handler.reset();
    LOCK(cs_wallets);
    std::vector<std::shared_ptr<CWallet>>::iterator i = std::find(vpwallets.begin(), vpwallets.end(), wallet);
    if (i == vpwallets.end()) return false;
    vpwallets.erase(i);
    return true;
}

bool HasWallets()
{
    LOCK(cs_wallets);
    return !vpwallets.empty();
}

std::vector<std::shared_ptr<CWallet>> GetWallets()
{
    LOCK(cs_wallets);
    return vpwallets;
}

std::shared_ptr<CWallet> GetWallet(const std::string& name)
{
    LOCK(cs_wallets);
    for (const std::shared_ptr<CWallet>& wallet : vpwallets) {
        if (wallet->GetName() == name) return wallet;
    }
    return nullptr;
}

std::unique_ptr<interfaces::Handler> HandleLoadWallet(LoadWalletFn load_wallet)
{
    LOCK(cs_wallets);
    auto it = g_load_wallet_fns.emplace(g_load_wallet_fns.end(), std::move(load_wallet));
    return interfaces::MakeHandler([it] { LOCK(cs_wallets); g_load_wallet_fns.erase(it); });
}

static Mutex g_wallet_release_mutex;
static std::condition_variable g_wallet_release_cv;
static std::set<std::string> g_unloading_wallet_set;

// Custom deleter for shared_ptr<CWallet>.
static void ReleaseWallet(CWallet* wallet)
{
    const std::string name = wallet->GetName();
    wallet->WalletLogPrintf("Releasing wallet\n");
    wallet->Flush();
    delete wallet;
    // Wallet is now released, notify UnloadWallet, if any.
    {
        LOCK(g_wallet_release_mutex);
        if (g_unloading_wallet_set.erase(name) == 0) {
            // UnloadWallet was not called for this wallet, all done.
            return;
        }
    }
    g_wallet_release_cv.notify_all();
}

void UnloadWallet(std::shared_ptr<CWallet>&& wallet)
{
    // Mark wallet for unloading.
    const std::string name = wallet->GetName();
    {
        LOCK(g_wallet_release_mutex);
        auto it = g_unloading_wallet_set.insert(name);
        assert(it.second);
    }
    // The wallet can be in use so it's not possible to explicitly unload here.
    // Notify the unload intent so that all remaining shared pointers are
    // released.
    wallet->NotifyUnload();

    // Time to ditch our shared_ptr and wait for ReleaseWallet call.
    wallet.reset();
    {
        WAIT_LOCK(g_wallet_release_mutex, lock);
        while (g_unloading_wallet_set.count(name) == 1) {
            g_wallet_release_cv.wait(lock);
        }
    }
}

std::shared_ptr<CWallet> LoadWallet(interfaces::Chain& chain, const WalletLocation& location, std::string& error, std::vector<std::string>& warnings)
{
    try {
        if (!CWallet::Verify(chain, location, false, error, warnings)) {
            error = "Wallet file verification failed: " + error;
            return nullptr;
        }

        std::shared_ptr<CWallet> wallet = CWallet::CreateWalletFromFile(chain, location, error, warnings);
        if (!wallet) {
            error = "Wallet loading failed: " + error;
            return nullptr;
        }
        if (fParticlMode && !((CHDWallet*)wallet.get())->Initialise()) {
            error = "Particl wallet initialise failed.";
            return nullptr;
        }

        AddWallet(wallet);
        wallet->postInitProcess();

        if (fParticlMode) {
            RestartStakingThreads();
        }
        return wallet;
    } catch (const std::runtime_error& e) {
        error = e.what();
        return nullptr;
    }
}

std::shared_ptr<CWallet> LoadWallet(interfaces::Chain& chain, const std::string& name, std::string& error, std::vector<std::string>& warnings)
{
    return LoadWallet(chain, WalletLocation(name), error, warnings);
}

WalletCreationStatus CreateWallet(interfaces::Chain& chain, const SecureString& passphrase, uint64_t wallet_creation_flags, const std::string& name, std::string& error, std::vector<std::string>& warnings, std::shared_ptr<CWallet>& result)
{
    // Indicate that the wallet is actually supposed to be blank and not just blank to make it encrypted
    bool create_blank = (wallet_creation_flags & WALLET_FLAG_BLANK_WALLET);

    // Born encrypted wallets need to be created blank first.
    if (!passphrase.empty()) {
        wallet_creation_flags |= WALLET_FLAG_BLANK_WALLET;
    }

    // Check the wallet file location
    WalletLocation location(name);
    if (location.Exists()) {
        error = "Wallet " + location.GetName() + " already exists.";
        return WalletCreationStatus::CREATION_FAILED;
    }

    // Wallet::Verify will check if we're trying to create a wallet with a duplicate name.
    if (!CWallet::Verify(chain, location, false, error, warnings)) {
        error = "Wallet file verification failed: " + error;
        return WalletCreationStatus::CREATION_FAILED;
    }

    // Do not allow a passphrase when private keys are disabled
    if (!passphrase.empty() && (wallet_creation_flags & WALLET_FLAG_DISABLE_PRIVATE_KEYS)) {
        error = "Passphrase provided but private keys are disabled. A passphrase is only used to encrypt private keys, so cannot be used for wallets with private keys disabled.";
        return WalletCreationStatus::CREATION_FAILED;
    }

    // Make the wallet
    std::shared_ptr<CWallet> wallet = CWallet::CreateWalletFromFile(chain, location, error, warnings, wallet_creation_flags);
    if (!wallet) {
        error = "Wallet creation failed: " + error;
        return WalletCreationStatus::CREATION_FAILED;
    }
    if (fParticlMode && !GetParticlWallet(wallet.get())->Initialise()) {
        error = "Wallet initialisation failed";
        return WalletCreationStatus::CREATION_FAILED;
    }

    // Encrypt the wallet
    if (!passphrase.empty() && !(wallet_creation_flags & WALLET_FLAG_DISABLE_PRIVATE_KEYS)) {
        if (!wallet->EncryptWallet(passphrase)) {
            error = "Error: Wallet created but failed to encrypt.";
            return WalletCreationStatus::ENCRYPTION_FAILED;
        }
        if (!create_blank) {
            // Unlock the wallet
            if (!wallet->Unlock(passphrase)) {
                error = "Error: Wallet was encrypted but could not be unlocked";
                return WalletCreationStatus::ENCRYPTION_FAILED;
            }

            // Set a seed for the wallet
            if (fParticlMode) {
                if (0 != GetParticlWallet(wallet.get())->MakeDefaultAccount()) {
                    error = "Error: MakeDefaultAccount failed";
                    return WalletCreationStatus::CREATION_FAILED;
                }
            } else {
                LOCK(wallet->cs_wallet);
                if (wallet->IsWalletFlagSet(WALLET_FLAG_DESCRIPTORS)) {
                    wallet->SetupDescriptorScriptPubKeyMans();
                } else {
                    for (auto spk_man : wallet->GetActiveScriptPubKeyMans()) {
                        if (!spk_man->SetupGeneration()) {
                            error = "Unable to generate initial keys";
                            return WalletCreationStatus::CREATION_FAILED;
                        }
                    }
                }
            }

            // Relock the wallet
            wallet->Lock();
        }
    }
    AddWallet(wallet);
    wallet->postInitProcess();
    result = wallet;
    return WalletCreationStatus::SUCCESS;
}

const uint256 ABANDON_HASH(UINT256_ONE());

/** @defgroup mapWallet
 *
 * @{
 */

std::string COutput::ToString() const
{
    return strprintf("COutput(%s, %d, %d) [%s]", tx->GetHash().ToString(), i, nDepth, FormatMoney(tx->tx->vout[i].nValue));
}

const CWalletTx* CWallet::GetWalletTx(const uint256& hash) const
{
    LOCK(cs_wallet);
    std::map<uint256, CWalletTx>::const_iterator it = mapWallet.find(hash);
    if (it == mapWallet.end())
        return nullptr;
    return &(it->second);
}

void CWallet::UpgradeKeyMetadata()
{
    if (IsLocked() || IsWalletFlagSet(WALLET_FLAG_KEY_ORIGIN_METADATA)) {
        return;
    }

    auto spk_man = GetLegacyScriptPubKeyMan();
    if (!spk_man) {
        return;
    }

    spk_man->UpgradeKeyMetadata();
    SetWalletFlag(WALLET_FLAG_KEY_ORIGIN_METADATA);
}

bool CWallet::Unlock(const SecureString& strWalletPassphrase, bool accept_no_keys)
{
    CCrypter crypter;
    CKeyingMaterial _vMasterKey;

    {
        LOCK(cs_wallet);
        for (const MasterKeyMap::value_type& pMasterKey : mapMasterKeys)
        {
            if(!crypter.SetKeyFromPassphrase(strWalletPassphrase, pMasterKey.second.vchSalt, pMasterKey.second.nDeriveIterations, pMasterKey.second.nDerivationMethod))
                return false;
            if (!crypter.Decrypt(pMasterKey.second.vchCryptedKey, _vMasterKey))
                continue; // try another master key
            if (Unlock(_vMasterKey, accept_no_keys)) {
                // Now that we've unlocked, upgrade the key metadata
                UpgradeKeyMetadata();
                return true;
            }
        }
    }
    return false;
}

bool CWallet::ChangeWalletPassphrase(const SecureString& strOldWalletPassphrase, const SecureString& strNewWalletPassphrase)
{
    bool fWasLocked = IsLocked();

    {
        LOCK(cs_wallet);
        Lock();

        CCrypter crypter;
        CKeyingMaterial _vMasterKey;
        for (MasterKeyMap::value_type& pMasterKey : mapMasterKeys)
        {
            if(!crypter.SetKeyFromPassphrase(strOldWalletPassphrase, pMasterKey.second.vchSalt, pMasterKey.second.nDeriveIterations, pMasterKey.second.nDerivationMethod))
                return false;
            if (!crypter.Decrypt(pMasterKey.second.vchCryptedKey, _vMasterKey))
                return false;
            if (0 == ExtKeyUnlock(_vMasterKey)
                && Unlock(_vMasterKey, true))
            {
                int64_t nStartTime = GetTimeMillis();
                crypter.SetKeyFromPassphrase(strNewWalletPassphrase, pMasterKey.second.vchSalt, pMasterKey.second.nDeriveIterations, pMasterKey.second.nDerivationMethod);
                pMasterKey.second.nDeriveIterations = static_cast<unsigned int>(pMasterKey.second.nDeriveIterations * (100 / ((double)(GetTimeMillis() - nStartTime))));

                nStartTime = GetTimeMillis();
                crypter.SetKeyFromPassphrase(strNewWalletPassphrase, pMasterKey.second.vchSalt, pMasterKey.second.nDeriveIterations, pMasterKey.second.nDerivationMethod);
                pMasterKey.second.nDeriveIterations = (pMasterKey.second.nDeriveIterations + static_cast<unsigned int>(pMasterKey.second.nDeriveIterations * 100 / ((double)(GetTimeMillis() - nStartTime)))) / 2;

                if (pMasterKey.second.nDeriveIterations < 25000)
                    pMasterKey.second.nDeriveIterations = 25000;

                WalletLogPrintf("Wallet passphrase changed to an nDeriveIterations of %i\n", pMasterKey.second.nDeriveIterations);

                if (!crypter.SetKeyFromPassphrase(strNewWalletPassphrase, pMasterKey.second.vchSalt, pMasterKey.second.nDeriveIterations, pMasterKey.second.nDerivationMethod))
                    return false;
                if (!crypter.Encrypt(_vMasterKey, pMasterKey.second.vchCryptedKey))
                    return false;
                WalletBatch(*database).WriteMasterKey(pMasterKey.first, pMasterKey.second);
                if (fWasLocked)
                    Lock();
                return true;
            }
        }
    }

    return false;
}

void CWallet::chainStateFlushed(const CBlockLocator& loc)
{
    WalletBatch batch(*database);
    batch.WriteBestBlock(loc);
}

void CWallet::SetMinVersion(enum WalletFeature nVersion, WalletBatch* batch_in, bool fExplicit)
{
    LOCK(cs_wallet);
    if (nWalletVersion >= nVersion)
        return;

    // when doing an explicit upgrade, if we pass the max version permitted, upgrade all the way
    if (fExplicit && nVersion > nWalletMaxVersion)
            nVersion = FEATURE_LATEST;

    nWalletVersion = nVersion;

    if (nVersion > nWalletMaxVersion)
        nWalletMaxVersion = nVersion;

    {
        WalletBatch* batch = batch_in ? batch_in : new WalletBatch(*database);
        if (nWalletVersion > 40000)
            batch->WriteMinVersion(nWalletVersion);
        if (!batch_in)
            delete batch;
    }
}

bool CWallet::SetMaxVersion(int nVersion)
{
    LOCK(cs_wallet);
    // cannot downgrade below current version
    if (nWalletVersion > nVersion)
        return false;

    nWalletMaxVersion = nVersion;

    return true;
}

std::set<uint256> CWallet::GetConflicts(const uint256& txid) const
{
    std::set<uint256> result;
    AssertLockHeld(cs_wallet);

    std::map<uint256, CWalletTx>::const_iterator it = mapWallet.find(txid);
    if (it == mapWallet.end())
        return result;
    const CWalletTx& wtx = it->second;

    std::pair<TxSpends::const_iterator, TxSpends::const_iterator> range;

    for (const CTxIn& txin : wtx.tx->vin)
    {
        if (mapTxSpends.count(txin.prevout) <= 1)
            continue;  // No conflict if zero or one spends
        range = mapTxSpends.equal_range(txin.prevout);
        for (TxSpends::const_iterator _it = range.first; _it != range.second; ++_it)
            result.insert(_it->second);
    }
    return result;
}

bool CWallet::HasWalletSpend(const uint256& txid) const
{
    AssertLockHeld(cs_wallet);
    auto iter = mapTxSpends.lower_bound(COutPoint(txid, 0));
    return (iter != mapTxSpends.end() && iter->first.hash == txid);
}

void CWallet::Flush(bool shutdown)
{
    database->Flush(shutdown);
}

void CWallet::SyncMetaData(std::pair<TxSpends::iterator, TxSpends::iterator> range)
{
    // We want all the wallet transactions in range to have the same metadata as
    // the oldest (smallest nOrderPos).
    // So: find smallest nOrderPos:

    int nMinOrderPos = std::numeric_limits<int>::max();
    const CWalletTx* copyFrom = nullptr;
    for (TxSpends::iterator it = range.first; it != range.second; ++it) {
        const CWalletTx* wtx = &mapWallet.at(it->second);
        if (wtx->nOrderPos < nMinOrderPos) {
            nMinOrderPos = wtx->nOrderPos;
            copyFrom = wtx;
        }
    }

    if (!copyFrom) {
        return;
    }

    // Now copy data from copyFrom to rest:
    for (TxSpends::iterator it = range.first; it != range.second; ++it)
    {
        const uint256& hash = it->second;
        CWalletTx* copyTo = &mapWallet.at(hash);
        if (copyFrom == copyTo) continue;
        assert(copyFrom && "Oldest wallet transaction in range assumed to have been found.");
        if (!copyFrom->IsEquivalentTo(*copyTo)) continue;
        copyTo->mapValue = copyFrom->mapValue;
        copyTo->vOrderForm = copyFrom->vOrderForm;
        // fTimeReceivedIsTxTime not copied on purpose
        // nTimeReceived not copied on purpose
        copyTo->nTimeSmart = copyFrom->nTimeSmart;
        copyTo->fFromMe = copyFrom->fFromMe;
        // nOrderPos not copied on purpose
        // cached members not copied on purpose
    }
}

/**
 * Outpoint is spent if any non-conflicted transaction
 * spends it:
 */
bool CWallet::IsSpent(const uint256& hash, unsigned int n) const
{
    const COutPoint outpoint(hash, n);
    std::pair<TxSpends::const_iterator, TxSpends::const_iterator> range;
    range = mapTxSpends.equal_range(outpoint);

    for (TxSpends::const_iterator it = range.first; it != range.second; ++it)
    {
        const uint256& wtxid = it->second;
        std::map<uint256, CWalletTx>::const_iterator mit = mapWallet.find(wtxid);
        if (mit != mapWallet.end()) {
            int depth = mit->second.GetDepthInMainChain();
            if (depth > 0  || (depth == 0 && !mit->second.isAbandoned()))
                return true; // Spent
        }
    }
    return false;
}

void CWallet::AddToSpends(const COutPoint& outpoint, const uint256& wtxid)
{
    mapTxSpends.insert(std::make_pair(outpoint, wtxid));

    UnlockCoin(outpoint);

    std::pair<TxSpends::iterator, TxSpends::iterator> range;
    range = mapTxSpends.equal_range(outpoint);
    SyncMetaData(range);
}


void CWallet::AddToSpends(const uint256& wtxid)
{
    auto it = mapWallet.find(wtxid);
    assert(it != mapWallet.end());
    CWalletTx& thisTx = it->second;
    if (thisTx.IsCoinBase()) // Coinbases don't spend anything!
        return;

    for (const CTxIn& txin : thisTx.tx->vin)
        AddToSpends(txin.prevout, wtxid);
}

bool CWallet::EncryptWallet(const SecureString& strWalletPassphrase)
{
    if (IsCrypted())
        return false;

    CKeyingMaterial _vMasterKey;

    _vMasterKey.resize(WALLET_CRYPTO_KEY_SIZE);
    GetStrongRandBytes(&_vMasterKey[0], WALLET_CRYPTO_KEY_SIZE);

    CMasterKey kMasterKey;

    kMasterKey.vchSalt.resize(WALLET_CRYPTO_SALT_SIZE);
    GetStrongRandBytes(&kMasterKey.vchSalt[0], WALLET_CRYPTO_SALT_SIZE);

    CCrypter crypter;
    int64_t nStartTime = GetTimeMillis();
    crypter.SetKeyFromPassphrase(strWalletPassphrase, kMasterKey.vchSalt, 25000, kMasterKey.nDerivationMethod);
    kMasterKey.nDeriveIterations = static_cast<unsigned int>(2500000 / ((double)(GetTimeMillis() - nStartTime)));

    nStartTime = GetTimeMillis();
    crypter.SetKeyFromPassphrase(strWalletPassphrase, kMasterKey.vchSalt, kMasterKey.nDeriveIterations, kMasterKey.nDerivationMethod);
    kMasterKey.nDeriveIterations = (kMasterKey.nDeriveIterations + static_cast<unsigned int>(kMasterKey.nDeriveIterations * 100 / ((double)(GetTimeMillis() - nStartTime)))) / 2;

    if (kMasterKey.nDeriveIterations < 25000)
        kMasterKey.nDeriveIterations = 25000;

    WalletLogPrintf("Encrypting Wallet with an nDeriveIterations of %i\n", kMasterKey.nDeriveIterations);

    if (!crypter.SetKeyFromPassphrase(strWalletPassphrase, kMasterKey.vchSalt, kMasterKey.nDeriveIterations, kMasterKey.nDerivationMethod))
        return false;
    if (!crypter.Encrypt(_vMasterKey, kMasterKey.vchCryptedKey))
        return false;

    {
        LOCK(cs_wallet);
        mapMasterKeys[++nMasterKeyMaxID] = kMasterKey;
        WalletBatch* encrypted_batch = new WalletBatch(*database);
        if (!encrypted_batch->TxnBegin()) {
            delete encrypted_batch;
            encrypted_batch = nullptr;
            return false;
        }
        encrypted_batch->WriteMasterKey(nMasterKeyMaxID, kMasterKey);

        for (const auto& spk_man_pair : m_spk_managers) {
            auto spk_man = spk_man_pair.second.get();
            if (!spk_man->Encrypt(_vMasterKey, encrypted_batch)) {
                encrypted_batch->TxnAbort();
                delete encrypted_batch;
                encrypted_batch = nullptr;
                // We now probably have half of our keys encrypted in memory, and half not...
                // die and let the user reload the unencrypted wallet.
                assert(false);
            }
        }

        // Encryption was introduced in version 0.4.0
        SetMinVersion(FEATURE_WALLETCRYPT, encrypted_batch, true);

        if (!encrypted_batch->TxnCommit()) {
            delete encrypted_batch;
            encrypted_batch = nullptr;
            // We now have keys encrypted in memory, but not on disk...
            // die to avoid confusion and let the user reload the unencrypted wallet.
            assert(false);
        }

        delete encrypted_batch;
        encrypted_batch = nullptr;

        Lock();
        Unlock(strWalletPassphrase);

        // If we are using descriptors, make new descriptors with a new seed
        if (IsWalletFlagSet(WALLET_FLAG_DESCRIPTORS) && !IsWalletFlagSet(WALLET_FLAG_BLANK_WALLET)) {
            SetupDescriptorScriptPubKeyMans();
        } else if (auto spk_man = GetLegacyScriptPubKeyMan()) {
            // if we are using HD, replace the HD seed with a new one
            if (spk_man->IsHDEnabled()) {
                if (!spk_man->SetupGeneration(true)) {
                    return false;
                }
            }
        }
        Lock();

        // Need to completely rewrite the wallet file; if we don't, bdb might keep
        // bits of the unencrypted private key in slack space in the database file.
        database->Rewrite();

        // BDB seems to have a bad habit of writing old data into
        // slack space in .dat files; that is bad if the old data is
        // unencrypted private keys. So:
        database->ReloadDbEnv();

    }
    NotifyStatusChanged(this);

    return true;
}

DBErrors CWallet::ReorderTransactions()
{
    LOCK(cs_wallet);
    WalletBatch batch(*database);

    // Old wallets didn't have any defined order for transactions
    // Probably a bad idea to change the output of this

    // First: get all CWalletTx into a sorted-by-time multimap.
    typedef std::multimap<int64_t, CWalletTx*> TxItems;
    TxItems txByTime;

    for (auto& entry : mapWallet)
    {
        CWalletTx* wtx = &entry.second;
        txByTime.insert(std::make_pair(wtx->nTimeReceived, wtx));
    }

    nOrderPosNext = 0;
    std::vector<int64_t> nOrderPosOffsets;
    for (TxItems::iterator it = txByTime.begin(); it != txByTime.end(); ++it)
    {
        CWalletTx *const pwtx = (*it).second;
        int64_t& nOrderPos = pwtx->nOrderPos;

        if (nOrderPos == -1)
        {
            nOrderPos = nOrderPosNext++;
            nOrderPosOffsets.push_back(nOrderPos);

            if (!batch.WriteTx(*pwtx))
                return DBErrors::LOAD_FAIL;
        }
        else
        {
            int64_t nOrderPosOff = 0;
            for (const int64_t& nOffsetStart : nOrderPosOffsets)
            {
                if (nOrderPos >= nOffsetStart)
                    ++nOrderPosOff;
            }
            nOrderPos += nOrderPosOff;
            nOrderPosNext = std::max(nOrderPosNext, nOrderPos + 1);

            if (!nOrderPosOff)
                continue;

            // Since we're changing the order, write it back
            if (!batch.WriteTx(*pwtx))
                return DBErrors::LOAD_FAIL;
        }
    }
    batch.WriteOrderPosNext(nOrderPosNext);

    return DBErrors::LOAD_OK;
}

int64_t CWallet::IncOrderPosNext(WalletBatch* batch)
{
    AssertLockHeld(cs_wallet);
    int64_t nRet = nOrderPosNext++;
    if (batch) {
        batch->WriteOrderPosNext(nOrderPosNext);
    } else {
        WalletBatch(*database).WriteOrderPosNext(nOrderPosNext);
    }
    return nRet;
}

void CWallet::MarkDirty()
{
    {
        LOCK(cs_wallet);
        for (std::pair<const uint256, CWalletTx>& item : mapWallet)
            item.second.MarkDirty();
    }
}

bool CWallet::MarkReplaced(const uint256& originalHash, const uint256& newHash)
{
    LOCK(cs_wallet);

    auto mi = mapWallet.find(originalHash);

    // There is a bug if MarkReplaced is not called on an existing wallet transaction.
    assert(mi != mapWallet.end());

    CWalletTx& wtx = (*mi).second;

    // Ensure for now that we're not overwriting data
    assert(wtx.mapValue.count("replaced_by_txid") == 0);

    wtx.mapValue["replaced_by_txid"] = newHash.ToString();

    WalletBatch batch(*database, "r+");

    bool success = true;
    if (!batch.WriteTx(wtx)) {
        WalletLogPrintf("%s: Updating batch tx %s failed\n", __func__, wtx.GetHash().ToString());
        success = false;
    }

    NotifyTransactionChanged(this, originalHash, CT_UPDATED);

    return success;
}

void CWallet::SetSpentKeyState(WalletBatch& batch, const uint256& hash, unsigned int n, bool used, std::set<CTxDestination>& tx_destinations)
{
    AssertLockHeld(cs_wallet);
    const CWalletTx* srctx = GetWalletTx(hash);
    if (!srctx) return;

    CTxDestination dst;
    if (ExtractDestination(srctx->tx->vout[n].scriptPubKey, dst)) {
        if (IsMine(dst)) {
            if (used && !GetDestData(dst, "used", nullptr)) {
                if (AddDestData(batch, dst, "used", "p")) { // p for "present", opposite of absent (null)
                    tx_destinations.insert(dst);
                }
            } else if (!used && GetDestData(dst, "used", nullptr)) {
                EraseDestData(batch, dst, "used");
            }
        }
    }
}

bool CWallet::IsSpentKey(const uint256& hash, unsigned int n) const
{
    AssertLockHeld(cs_wallet);
    CTxDestination dst;
    const CWalletTx* srctx = GetWalletTx(hash);
    if (srctx) {
        assert(srctx->tx->vout.size() > n);
        CTxDestination dest;
        if (!ExtractDestination(srctx->tx->vout[n].scriptPubKey, dest)) {
            return false;
        }
        if (GetDestData(dest, "used", nullptr)) {
            return true;
        }
        if (IsLegacy()) {
            LegacyScriptPubKeyMan* spk_man = GetLegacyScriptPubKeyMan();
            assert(spk_man != nullptr);
            for (const auto& keyid : GetAffectedKeys(srctx->tx->vout[n].scriptPubKey, *spk_man)) {
                WitnessV0KeyHash wpkh_dest(keyid);
                if (GetDestData(wpkh_dest, "used", nullptr)) {
                    return true;
                }
                ScriptHash sh_wpkh_dest(GetScriptForDestination(wpkh_dest));
                if (GetDestData(sh_wpkh_dest, "used", nullptr)) {
                    return true;
                }
                PKHash pkh_dest(keyid);
                if (GetDestData(pkh_dest, "used", nullptr)) {
                    return true;
                }
            }
        }
    }
    return false;
}

bool CWallet::AddToWallet(const CWalletTx& wtxIn, bool fFlushOnClose)
{
    LOCK(cs_wallet);

    WalletBatch batch(*database, "r+", fFlushOnClose);

    uint256 hash = wtxIn.GetHash();

    if (IsWalletFlagSet(WALLET_FLAG_AVOID_REUSE)
        && (!wtxIn.IsCoinStake() || !wtxIn.IsFromMe(ISMINE_ALL))) {
        // Mark used destinations
        std::set<CTxDestination> tx_destinations;

        for (const CTxIn& txin : wtxIn.tx->vin) {
            const COutPoint& op = txin.prevout;
            SetSpentKeyState(batch, op.hash, op.n, true, tx_destinations);
        }

        MarkDestinationsDirty(tx_destinations);
    }

    // Inserts only if not already there, returns tx inserted or tx found
    std::pair<std::map<uint256, CWalletTx>::iterator, bool> ret = mapWallet.insert(std::make_pair(hash, wtxIn));
    CWalletTx& wtx = (*ret.first).second;

    wtx.BindWallet(this);
    bool fInsertedNew = ret.second;
    if (fInsertedNew) {
        wtx.nTimeReceived = chain().getAdjustedTime();
        wtx.nOrderPos = IncOrderPosNext(&batch);
        wtx.m_it_wtxOrdered = wtxOrdered.insert(std::make_pair(wtx.nOrderPos, &wtx));
        wtx.nTimeSmart = ComputeTimeSmart(wtx);
        AddToSpends(hash);
    }

    bool fUpdated = false;
    if (!fInsertedNew)
    {
        if (wtxIn.m_confirm.status != wtx.m_confirm.status) {
            wtx.m_confirm.status = wtxIn.m_confirm.status;
            wtx.m_confirm.nIndex = wtxIn.m_confirm.nIndex;
            wtx.m_confirm.hashBlock = wtxIn.m_confirm.hashBlock;
            wtx.m_confirm.block_height = wtxIn.m_confirm.block_height;
            fUpdated = true;
        } else {
            assert(wtx.m_confirm.nIndex == wtxIn.m_confirm.nIndex);
            assert(wtx.m_confirm.hashBlock == wtxIn.m_confirm.hashBlock);
            assert(wtx.m_confirm.block_height == wtxIn.m_confirm.block_height);
        }
        if (wtxIn.fFromMe && wtxIn.fFromMe != wtx.fFromMe)
        {
            wtx.fFromMe = wtxIn.fFromMe;
            fUpdated = true;
        }
        // If we have a witness-stripped version of this transaction, and we
        // see a new version with a witness, then we must be upgrading a pre-segwit
        // wallet.  Store the new version of the transaction with the witness,
        // as the stripped-version must be invalid.
        // TODO: Store all versions of the transaction, instead of just one.
        if (wtxIn.tx->HasWitness() && !wtx.tx->HasWitness()) {
            wtx.SetTx(wtxIn.tx);
            fUpdated = true;
        }
    }

    //// debug print
    WalletLogPrintf("AddToWallet %s  %s%s\n", wtxIn.GetHash().ToString(), (fInsertedNew ? "new" : ""), (fUpdated ? "update" : ""));

    // Write to disk
    if (fInsertedNew || fUpdated)
        if (!batch.WriteTx(wtx))
            return false;

    // Break debit/credit balance caches:
    wtx.MarkDirty();
    // Notify UI of new or updated transaction
    NotifyTransactionChanged(this, hash, fInsertedNew ? CT_NEW : CT_UPDATED);

#if HAVE_SYSTEM
    // notify an external script when a wallet transaction comes in or is updated
    std::string strCmd = gArgs.GetArg("-walletnotify", "");

    if (!strCmd.empty())
    {
        boost::replace_all(strCmd, "%s", wtxIn.GetHash().GetHex());
#ifndef WIN32
        // Substituting the wallet name isn't currently supported on windows
        // because windows shell escaping has not been implemented yet:
        // https://github.com/bitcoin/bitcoin/pull/13339#issuecomment-537384875
        // A few ways it could be implemented in the future are described in:
        // https://github.com/bitcoin/bitcoin/pull/13339#issuecomment-461288094
        boost::replace_all(strCmd, "%w", ShellEscape(GetName()));
#endif
        std::thread t(runCommand, strCmd);
        t.detach(); // thread runs free
    }
#endif

    std::string sName = GetName();
    GetMainSignals().TransactionAddedToWallet(sName, wtxIn.tx);
    ClearCachedBalances();

    return true;
}

void CWallet::LoadToWallet(CWalletTx& wtxIn)
{
    // If wallet doesn't have a chain (e.g wallet-tool), don't bother to update txn.
    if (HaveChain()) {
        Optional<int> block_height = chain().getBlockHeight(wtxIn.m_confirm.hashBlock);
        if (block_height) {
            // Update cached block height variable since it not stored in the
            // serialized transaction.
            wtxIn.m_confirm.block_height = *block_height;
        } else if (wtxIn.isConflicted() || wtxIn.isConfirmed()) {
            // If tx block (or conflicting block) was reorged out of chain
            // while the wallet was shutdown, change tx status to UNCONFIRMED
            // and reset block height, hash, and index. ABANDONED tx don't have
            // associated blocks and don't need to be updated. The case where a
            // transaction was reorged out while online and then reconfirmed
            // while offline is covered by the rescan logic.
            wtxIn.setUnconfirmed();
            wtxIn.m_confirm.hashBlock = uint256();
            wtxIn.m_confirm.block_height = 0;
            wtxIn.m_confirm.nIndex = 0;
        }
    }
    uint256 hash = wtxIn.GetHash();
    const auto& ins = mapWallet.emplace(hash, wtxIn);
    CWalletTx& wtx = ins.first->second;
    wtx.BindWallet(this);
    if (/* insertion took place */ ins.second) {
        wtx.m_it_wtxOrdered = wtxOrdered.insert(std::make_pair(wtx.nOrderPos, &wtx));
    }
    AddToSpends(hash);
    for (const CTxIn& txin : wtx.tx->vin) {
        auto it = mapWallet.find(txin.prevout.hash);
        if (it != mapWallet.end()) {
            CWalletTx& prevtx = it->second;
            if (prevtx.isConflicted()) {
                MarkConflicted(prevtx.m_confirm.hashBlock, prevtx.m_confirm.block_height, wtx.GetHash());
            }
        }
    }
}

bool CWallet::AddToWalletIfInvolvingMe(const CTransactionRef& ptx, CWalletTx::Confirmation confirm, bool fUpdate)
{
    const CTransaction& tx = *ptx;
    {
        AssertLockHeld(cs_wallet);

        if (!confirm.hashBlock.IsNull()) {
            for (const CTxIn& txin : tx.vin) {
                std::pair<TxSpends::const_iterator, TxSpends::const_iterator> range = mapTxSpends.equal_range(txin.prevout);
                while (range.first != range.second) {
                    if (range.first->second != tx.GetHash()) {
                        WalletLogPrintf("Transaction %s (in block %s) conflicts with wallet transaction %s (both spend %s:%i)\n", tx.GetHash().ToString(), confirm.hashBlock.ToString(), range.first->second.ToString(), range.first->first.hash.ToString(), range.first->first.n);
                        MarkConflicted(confirm.hashBlock, confirm.block_height, range.first->second);
                    }
                    range.first++;
                }
            }
        }

        bool fExisted = mapWallet.count(tx.GetHash()) != 0;
        if (fExisted && !fUpdate) return false;
        if (fExisted || IsMine(tx) || IsFromMe(tx))
        {
            /* Check if any keys in the wallet keypool that were supposed to be unused
             * have appeared in a new transaction. If so, remove those keys from the keypool.
             * This can happen when restoring an old wallet backup that does not contain
             * the mostly recently created transactions from newer versions of the wallet.
             */

            // loop though all outputs
            for (const CTxOut& txout: tx.vout) {
                for (const auto& spk_man_pair : m_spk_managers) {
                    spk_man_pair.second->MarkUnusedAddresses(txout.scriptPubKey);
                }
            }

            CWalletTx wtx(this, ptx);

            // Block disconnection override an abandoned tx as unconfirmed
            // which means user may have to call abandontransaction again
            wtx.m_confirm = confirm;

            return AddToWallet(wtx, false);
        }
    }
    return false;
}

bool CWallet::TransactionCanBeAbandoned(const uint256& hashTx) const
{
    LOCK(cs_wallet);
    const CWalletTx* wtx = GetWalletTx(hashTx);
    return wtx && !wtx->isAbandoned() && wtx->GetDepthInMainChain() == 0 && !wtx->InMempool();
}

void CWallet::MarkInputsDirty(const CTransactionRef& tx)
{
    for (const CTxIn& txin : tx->vin) {
        auto it = mapWallet.find(txin.prevout.hash);
        if (it != mapWallet.end()) {
            it->second.MarkDirty();
        }
    }
}

bool CWallet::AbandonTransaction(const uint256& hashTx)
{
    LOCK(cs_wallet);

    WalletBatch batch(*database, "r+");

    std::set<uint256> todo;
    std::set<uint256> done;

    // Can't mark abandoned if confirmed or in mempool
    auto it = mapWallet.find(hashTx);
    assert(it != mapWallet.end());
    CWalletTx& origtx = it->second;
    if (origtx.GetDepthInMainChain() != 0 || origtx.InMempool()) {
        return false;
    }

    todo.insert(hashTx);

    while (!todo.empty()) {
        uint256 now = *todo.begin();
        todo.erase(now);
        done.insert(now);

        auto it = mapWallet.find(now);
        assert(it != mapWallet.end());
        CWalletTx& wtx = it->second;
        int currentconfirm = wtx.GetDepthInMainChain();
        // If the orig tx was not in block, none of its spends can be
        assert(currentconfirm <= 0);
        // if (currentconfirm < 0) {Tx and spends are already conflicted, no need to abandon}
        if (!wtx.isAbandoned()
            && currentconfirm == 0) {
            // If the orig tx was not in block/mempool, none of its spends can be in mempool
            assert(!wtx.InMempool());
            wtx.setAbandoned();
            wtx.MarkDirty();
            batch.WriteTx(wtx);
            NotifyTransactionChanged(this, wtx.GetHash(), CT_UPDATED);
            // Iterate over all its outputs, and mark transactions in the wallet that spend them abandoned too
            TxSpends::const_iterator iter = mapTxSpends.lower_bound(COutPoint(now, 0));
            while (iter != mapTxSpends.end() && iter->first.hash == now) {
                if (!done.count(iter->second)) {
                    todo.insert(iter->second);
                }
                iter++;
            }
            // If a transaction changes 'conflicted' state, that changes the balance
            // available of the outputs it spends. So force those to be recomputed
            MarkInputsDirty(wtx.tx);
        }
    }

    return true;
}

void CWallet::MarkConflicted(const uint256& hashBlock, int conflicting_height, const uint256& hashTx)
{
<<<<<<< HEAD
    if (!m_chain) return;
    auto locked_chain = chain().lock();
=======
>>>>>>> 608359b0
    LOCK(cs_wallet);

    int conflictconfirms = (m_last_block_processed_height - conflicting_height + 1) * -1;
    // If number of conflict confirms cannot be determined, this means
    // that the block is still unknown or not yet part of the main chain,
    // for example when loading the wallet during a reindex. Do nothing in that
    // case.
    if (conflictconfirms >= 0)
        return;

    // Do not flush the wallet here for performance reasons
    WalletBatch batch(*database, "r+", false);

    std::set<uint256> todo;
    std::set<uint256> done;

    todo.insert(hashTx);

    while (!todo.empty()) {
        uint256 now = *todo.begin();
        todo.erase(now);
        done.insert(now);
        auto it = mapWallet.find(now);
        assert(it != mapWallet.end());
        CWalletTx& wtx = it->second;
        int currentconfirm = wtx.GetDepthInMainChain();
        if (conflictconfirms < currentconfirm) {
            // Block is 'more conflicted' than current confirm; update.
            // Mark transaction as conflicted with this block.
            wtx.m_confirm.nIndex = 0;
            wtx.m_confirm.hashBlock = hashBlock;
            wtx.m_confirm.block_height = conflicting_height;
            wtx.setConflicted();
            wtx.MarkDirty();
            batch.WriteTx(wtx);
            // Iterate over all its outputs, and mark transactions in the wallet that spend them conflicted too
            TxSpends::const_iterator iter = mapTxSpends.lower_bound(COutPoint(now, 0));
            while (iter != mapTxSpends.end() && iter->first.hash == now) {
                 if (!done.count(iter->second)) {
                     todo.insert(iter->second);
                 }
                 iter++;
            }
            // If a transaction changes 'conflicted' state, that changes the balance
            // available of the outputs it spends. So force those to be recomputed
            MarkInputsDirty(wtx.tx);
        }
    }
}

void CWallet::SyncTransaction(const CTransactionRef& ptx, CWalletTx::Confirmation confirm, bool update_tx)
{
    if (!AddToWalletIfInvolvingMe(ptx, confirm, update_tx))
        return; // Not one of ours

    // If a transaction changes 'conflicted' state, that changes the balance
    // available of the outputs it spends. So force those to be
    // recomputed, also:
    MarkInputsDirty(ptx);
}

void CWallet::transactionAddedToMempool(const CTransactionRef& ptx) {
    LOCK(cs_wallet);
    CWalletTx::Confirmation confirm(CWalletTx::Status::UNCONFIRMED, /* block_height */ 0, {}, /* nIndex */ 0);
    SyncTransaction(ptx, confirm);

    auto it = mapWallet.find(ptx->GetHash());
    if (it != mapWallet.end()) {
        it->second.fInMempool = true;
    }
}

void CWallet::transactionRemovedFromMempool(const CTransactionRef &ptx) {
    LOCK(cs_wallet);
    auto it = mapWallet.find(ptx->GetHash());
    if (it != mapWallet.end()) {
        it->second.fInMempool = false;
    }
    ClearCachedBalances();
}

void CWallet::blockConnected(const CBlock& block, int height)
{
    const uint256& block_hash = block.GetHash();
    LOCK(cs_wallet);

    m_last_block_processed_height = height;
    m_last_block_processed = block_hash;
    for (size_t index = 0; index < block.vtx.size(); index++) {
        CWalletTx::Confirmation confirm(CWalletTx::Status::CONFIRMED, height, block_hash, index);
        SyncTransaction(block.vtx[index], confirm);
        transactionRemovedFromMempool(block.vtx[index]);
    }
    ClearCachedBalances();
}

void CWallet::blockDisconnected(const CBlock& block, int height)
{
    LOCK(cs_wallet);

    // At block disconnection, this will change an abandoned transaction to
    // be unconfirmed, whether or not the transaction is added back to the mempool.
    // User may have to call abandontransaction again. It may be addressed in the
    // future with a stickier abandoned state or even removing abandontransaction call.
    m_last_block_processed_height = height - 1;
    m_last_block_processed = block.hashPrevBlock;
    for (const CTransactionRef& ptx : block.vtx) {
        CWalletTx::Confirmation confirm(CWalletTx::Status::UNCONFIRMED, /* block_height */ 0, {}, /* nIndex */ 0);
        SyncTransaction(ptx, confirm);
    }
    ClearCachedBalances();
}

void CWallet::updatedBlockTip()
{
    m_best_block_time = GetTime();
}


void CWallet::BlockUntilSyncedToCurrentChain() const {
    AssertLockNotHeld(cs_wallet);
    // Skip the queue-draining stuff if we know we're caught up with
    // ::ChainActive().Tip(), otherwise put a callback in the validation interface queue and wait
    // for the queue to drain enough to execute it (indicating we are caught up
    // at least with the time we entered this function).
    uint256 last_block_hash = WITH_LOCK(cs_wallet, return m_last_block_processed);
    chain().waitForNotificationsIfTipChanged(last_block_hash);
}

isminetype CWallet::IsMine(const CKeyID &address) const
{
    auto spk_man = GetLegacyScriptPubKeyMan();
    if (spk_man) {
        LOCK(spk_man->cs_KeyStore);
        if (!IsCrypted()) {
            return spk_man->FillableSigningProvider::IsMine(address);
        }
        if (spk_man->mapCryptedKeys.count(address) > 0) {
            return ISMINE_SPENDABLE;
        }
        if (spk_man->mapWatchKeys.count(address) > 0) {
            return ISMINE_WATCH_ONLY_;
        }
    }
    return ISMINE_NO;
}

isminetype CWallet::IsMine(const CTxIn &txin) const
{
    {
        LOCK(cs_wallet);
        std::map<uint256, CWalletTx>::const_iterator mi = mapWallet.find(txin.prevout.hash);
        if (mi != mapWallet.end())
        {
            const CWalletTx& prev = (*mi).second;
            if (txin.prevout.n < prev.tx->vout.size())
                return IsMine(prev.tx->vout[txin.prevout.n]);
        }
    }
    return ISMINE_NO;
}

// Note that this function doesn't distinguish between a 0-valued input,
// and a not-"is mine" (according to the filter) input.
CAmount CWallet::GetDebit(const CTxIn &txin, const isminefilter& filter) const
{
    {
        LOCK(cs_wallet);
        std::map<uint256, CWalletTx>::const_iterator mi = mapWallet.find(txin.prevout.hash);
        if (mi != mapWallet.end())
        {
            const CWalletTx& prev = (*mi).second;
            if (txin.prevout.n < prev.tx->vout.size())
                if (IsMine(prev.tx->vout[txin.prevout.n]) & filter)
                    return prev.tx->vout[txin.prevout.n].nValue;
        }
    }
    return 0;
}

isminetype CWallet::IsMine(const CTxOut& txout) const
{
    return IsMine(txout.scriptPubKey);
}

isminetype CWallet::IsMine(const CTxDestination& dest) const
{
    return IsMine(GetScriptForDestination(dest));
}

isminetype CWallet::IsMine(const CScript& script) const
{
    isminetype result = ISMINE_NO;
    for (const auto& spk_man_pair : m_spk_managers) {
        result = std::max(result, spk_man_pair.second->IsMine(script));
    }
    return result;
}

CAmount CWallet::GetCredit(const CTxOut& txout, const isminefilter& filter) const
{
    if (!MoneyRange(txout.nValue))
        throw std::runtime_error(std::string(__func__) + ": value out of range");
    return ((IsMine(txout) & filter) ? txout.nValue : 0);
}

bool CWallet::IsChange(const CTxOut& txout) const
{
    return IsChange(txout.scriptPubKey);
}

bool CWallet::IsChange(const CScript& script) const
{
    // TODO: fix handling of 'change' outputs. The assumption is that any
    // payment to a script that is ours, but is not in the address book
    // is change. That assumption is likely to break when we implement multisignature
    // wallets that return change back into a multi-signature-protected address;
    // a better way of identifying which outputs are 'the send' and which are
    // 'the change' will need to be implemented (maybe extend CWalletTx to remember
    // which output, if any, was change).
    if (IsMine(script))
    {
        CTxDestination address;
        if (!ExtractDestination(script, address))
            return true;

        LOCK(cs_wallet);
        if (!FindAddressBookEntry(address)) {
            return true;
        }
    }
    return false;
}

CAmount CWallet::GetChange(const CTxOut& txout) const
{
    if (!MoneyRange(txout.nValue))
        throw std::runtime_error(std::string(__func__) + ": value out of range");
    return (IsChange(txout) ? txout.nValue : 0);
}

bool CWallet::IsMine(const CTransaction& tx) const
{
    for (const CTxOut& txout : tx.vout)
        if (IsMine(txout))
            return true;
    return false;
}

bool CWallet::IsFromMe(const CTransaction& tx) const
{
    return (GetDebit(tx, ISMINE_ALL) > 0);
}

CAmount CWallet::GetDebit(const CTransaction& tx, const isminefilter& filter) const
{
    CAmount nDebit = 0;
    for (const CTxIn& txin : tx.vin)
    {
        nDebit += GetDebit(txin, filter);
        if (!MoneyRange(nDebit))
            throw std::runtime_error(std::string(__func__) + ": value out of range");
    }
    return nDebit;
}

bool CWallet::IsAllFromMe(const CTransaction& tx, const isminefilter& filter) const
{
    LOCK(cs_wallet);

    for (const CTxIn& txin : tx.vin)
    {
        auto mi = mapWallet.find(txin.prevout.hash);
        if (mi == mapWallet.end())
            return false; // any unknown inputs can't be from us

        const CWalletTx& prev = (*mi).second;

        if (txin.prevout.n >= prev.tx->vout.size())
            return false; // invalid input!

        if (!(IsMine(prev.tx->vout[txin.prevout.n]) & filter))
            return false;
    }
    return true;
}

CAmount CWallet::GetCredit(const CTransaction& tx, const isminefilter& filter) const
{
    CAmount nCredit = 0;
    for (const CTxOut& txout : tx.vout)
    {
        nCredit += GetCredit(txout, filter);
        if (!MoneyRange(nCredit))
            throw std::runtime_error(std::string(__func__) + ": value out of range");
    }
    return nCredit;
}

CAmount CWallet::GetChange(const CTransaction& tx) const
{
    CAmount nChange = 0;
    for (const CTxOut& txout : tx.vout)
    {
        nChange += GetChange(txout);
        if (!MoneyRange(nChange))
            throw std::runtime_error(std::string(__func__) + ": value out of range");
    }
    return nChange;
}

bool CWallet::IsHDEnabled() const
{
    // All Active ScriptPubKeyMans must be HD for this to be true
    bool result = true;
    for (const auto& spk_man : GetActiveScriptPubKeyMans()) {
        result &= spk_man->IsHDEnabled();
    }
    return result;
}

bool CWallet::CanGetAddresses(bool internal) const
{
    LOCK(cs_wallet);
    if (m_spk_managers.empty()) return false;
    for (OutputType t : OUTPUT_TYPES) {
        auto spk_man = GetScriptPubKeyMan(t, internal);
        if (spk_man && spk_man->CanGetAddresses(internal)) {
            return true;
        }
    }
    return false;
}

void CWallet::SetWalletFlag(uint64_t flags)
{
    LOCK(cs_wallet);
    m_wallet_flags |= flags;
    if (!WalletBatch(*database).WriteWalletFlags(m_wallet_flags))
        throw std::runtime_error(std::string(__func__) + ": writing wallet flags failed");
}

void CWallet::UnsetWalletFlag(uint64_t flag)
{
    WalletBatch batch(*database);
    UnsetWalletFlagWithDB(batch, flag);
}

void CWallet::UnsetWalletFlagWithDB(WalletBatch& batch, uint64_t flag)
{
    LOCK(cs_wallet);
    m_wallet_flags &= ~flag;
    if (!batch.WriteWalletFlags(m_wallet_flags))
        throw std::runtime_error(std::string(__func__) + ": writing wallet flags failed");
}

void CWallet::UnsetBlankWalletFlag(WalletBatch& batch)
{
    UnsetWalletFlagWithDB(batch, WALLET_FLAG_BLANK_WALLET);
}

bool CWallet::IsWalletFlagSet(uint64_t flag) const
{
    return (m_wallet_flags & flag);
}

bool CWallet::SetWalletFlags(uint64_t overwriteFlags, bool memonly)
{
    LOCK(cs_wallet);
    m_wallet_flags = overwriteFlags;
    if (((overwriteFlags & KNOWN_WALLET_FLAGS) >> 32) ^ (overwriteFlags >> 32)) {
        // contains unknown non-tolerable wallet flags
        return false;
    }
    if (!memonly && !WalletBatch(*database).WriteWalletFlags(m_wallet_flags)) {
        throw std::runtime_error(std::string(__func__) + ": writing wallet flags failed");
    }

    return true;
}

int64_t CWalletTx::GetTxTime() const
{
    int64_t n = nTimeSmart;
    return n ? n : nTimeReceived;
}

// Helper for producing a max-sized low-S low-R signature (eg 71 bytes)
// or a max-sized low-S signature (e.g. 72 bytes) if use_max_sig is true
bool CWallet::DummySignInput(CTxIn &tx_in, const CTxOut &txout, bool use_max_sig) const
{
    // Fill in dummy signatures for fee calculation.
    const CScript& scriptPubKey = txout.scriptPubKey;
    SignatureData sigdata;

    std::unique_ptr<SigningProvider> provider = GetSolvingProvider(scriptPubKey);
    if (!provider) {
        // We don't know about this scriptpbuKey;
        return false;
    }

    if (!ProduceSignature(*provider, use_max_sig ? DUMMY_MAXIMUM_SIGNATURE_CREATOR : DUMMY_SIGNATURE_CREATOR, scriptPubKey, sigdata)) {
        return false;
    }
    UpdateInput(tx_in, sigdata);
    return true;
}

// Helper for producing a bunch of max-sized low-S low-R signatures (eg 71 bytes)
bool CWallet::DummySignTx(CMutableTransaction &txNew, const std::vector<CTxOut> &txouts, bool use_max_sig) const
{
    // Fill in dummy signatures for fee calculation.
    int nIn = 0;
    for (const auto& txout : txouts)
    {
        if (!DummySignInput(txNew.vin[nIn], txout, use_max_sig)) {
            return false;
        }

        nIn++;
    }
    return true;
}

bool CWallet::ImportScripts(const std::set<CScript> scripts, int64_t timestamp)
{
    auto spk_man = GetLegacyScriptPubKeyMan();
    if (!spk_man) {
        return false;
    }
    LOCK(spk_man->cs_KeyStore);
    return spk_man->ImportScripts(scripts, timestamp);
}

bool CWallet::ImportPrivKeys(const std::map<CKeyID, CKey>& privkey_map, const int64_t timestamp)
{
    auto spk_man = GetLegacyScriptPubKeyMan();
    if (!spk_man) {
        return false;
    }
    LOCK(spk_man->cs_KeyStore);
    return spk_man->ImportPrivKeys(privkey_map, timestamp);
}

bool CWallet::ImportPubKeys(const std::vector<CKeyID>& ordered_pubkeys, const std::map<CKeyID, CPubKey>& pubkey_map, const std::map<CKeyID, std::pair<CPubKey, KeyOriginInfo>>& key_origins, const bool add_keypool, const bool internal, const int64_t timestamp)
{
    auto spk_man = GetLegacyScriptPubKeyMan();
    if (!spk_man) {
        return false;
    }
    LOCK(spk_man->cs_KeyStore);
    return spk_man->ImportPubKeys(ordered_pubkeys, pubkey_map, key_origins, add_keypool, internal, timestamp);
}

bool CWallet::ImportScriptPubKeys(const std::string& label, const std::set<CScript>& script_pub_keys, const bool have_solving_data, const bool apply_label, const int64_t timestamp)
{
    auto spk_man = GetLegacyScriptPubKeyMan();
    if (!spk_man) {
        return false;
    }
    LOCK(spk_man->cs_KeyStore);
    if (!spk_man->ImportScriptPubKeys(script_pub_keys, have_solving_data, timestamp)) {
        return false;
    }
    if (apply_label) {
        WalletBatch batch(*database);
        for (const CScript& script : script_pub_keys) {
            CTxDestination dest;
            ExtractDestination(script, dest);
            if (IsValidDestination(dest)) {
                SetAddressBookWithDB(batch, dest, label, "receive");
            }
        }
    }
    return true;
}

int64_t CalculateMaximumSignedTxSize(const CTransaction &tx, const CWallet *wallet, bool use_max_sig)
{
    std::vector<CTxOut> txouts;
    for (const CTxIn& input : tx.vin) {
        const auto mi = wallet->mapWallet.find(input.prevout.hash);
        // Can not estimate size without knowing the input details
        if (mi == wallet->mapWallet.end()) {
            return -1;
        }
        assert(input.prevout.n < mi->second.tx->vout.size());
        txouts.emplace_back(mi->second.tx->vout[input.prevout.n]);
    }
    return CalculateMaximumSignedTxSize(tx, wallet, txouts, use_max_sig);
}

// txouts needs to be in the order of tx.vin
int64_t CalculateMaximumSignedTxSize(const CTransaction &tx, const CWallet *wallet, const std::vector<CTxOut>& txouts, bool use_max_sig)
{
    CMutableTransaction txNew(tx);
    if (!wallet->DummySignTx(txNew, txouts, use_max_sig)) {
        return -1;
    }
    return GetVirtualTransactionSize(CTransaction(txNew));
}

int CalculateMaximumSignedInputSize(const CTxOut& txout, const CWallet* wallet, bool use_max_sig)
{
    CMutableTransaction txn;
    txn.vin.push_back(CTxIn(COutPoint()));
    if (!wallet->DummySignInput(txn.vin[0], txout, use_max_sig)) {
        return -1;
    }
    return GetVirtualTransactionInputSize(txn.vin[0]);
}

void CWalletTx::GetAmounts(std::list<COutputEntry>& listReceived,
                           std::list<COutputEntry>& listSent,
                           std::list<COutputEntry>& listStaked, CAmount& nFee, const isminefilter& filter, bool fForFilterTx) const
{
    nFee = 0;
    listReceived.clear();
    listSent.clear();

    // Compute fee:
    CAmount nDebit = GetDebit(filter);
    if (nDebit > 0) // debit>0 means we signed/sent this transaction
    {
        CAmount nValueOut = tx->GetValueOut();
        nFee = nDebit - nValueOut;
    };

    // staked
    if (tx->IsCoinStake()) {
        CAmount nCredit = 0;
        CTxDestination address = CNoDestination();
        CTxDestination addressStake = CNoDestination();

        isminetype isMineAll = ISMINE_NO;
        for (unsigned int i = 0; i < tx->vpout.size(); ++i) {
            const CTxOutBase *txout = tx->vpout[i].get();
            if (!txout->IsType(OUTPUT_STANDARD)) {
                continue;
            }

            isminetype mine = pwallet->IsMine(txout);
            if (!(mine & filter)) {
                continue;
            }
            isMineAll = (isminetype)((uint8_t)isMineAll |(uint8_t)mine);

            if (fForFilterTx || address.type() == typeid(CNoDestination)) {
                const CScript &scriptPubKey = *txout->GetPScriptPubKey();
                ExtractDestination(scriptPubKey, address);

                if (HasIsCoinstakeOp(scriptPubKey)) {
                    CScript scriptOut;
                    if (GetCoinstakeScriptPath(scriptPubKey, scriptOut)) {
                        ExtractDestination(scriptOut, addressStake);
                    }
                }
            }
            nCredit += txout->GetValue();

            if (fForFilterTx) {
                COutputEntry output = {address, txout->GetValue(), (int)i, mine, addressStake};
                listStaked.push_back(output);
            }
        }
        // Recalc fee as GetValueOut might include foundation fund output
        nFee = nDebit - nCredit;

        if (fForFilterTx || !(isMineAll & filter)) {
            return;
        }

        COutputEntry output = {address, nCredit, 1, isMineAll, addressStake};
        listStaked.push_back(output);
        return;
    }

    // Sent/received.
    if (tx->IsParticlVersion()) {
        for (unsigned int i = 0; i < tx->vpout.size(); ++i) {
            const CTxOutBase *txout = tx->vpout[i].get();
            if (!txout->IsStandardOutput()) {
                continue;
            }

            isminetype fIsMine = pwallet->IsMine(txout);

            // Only need to handle txouts if AT LEAST one of these is true:
            //   1) they debit from us (sent)
            //   2) the output is to us (received)
            if (nDebit > 0) {
                // Don't report 'change' txouts
                if (pwallet->IsChange(txout))
                    continue;
            } else
            if (!(fIsMine & filter)) {
                continue;
            }

            // In either case, we need to get the destination address
            const CScript &scriptPubKey = *txout->GetPScriptPubKey();
            CTxDestination address;
            CTxDestination addressStake = CNoDestination();

            if (!ExtractDestination(scriptPubKey, address) && !scriptPubKey.IsUnspendable()) {
                pwallet->WalletLogPrintf("CWalletTx::GetAmounts: Unknown transaction type found, txid %s\n",
                         this->GetHash().ToString());
                address = CNoDestination();
            }

            if (HasIsCoinstakeOp(scriptPubKey)) {
                CScript scriptOut;
                if (GetCoinstakeScriptPath(scriptPubKey, scriptOut)) {
                    ExtractDestination(scriptOut, addressStake);
                }
            }

            COutputEntry output = {address, txout->GetValue(), (int)i, fIsMine, addressStake};

            // If we are debited by the transaction, add the output as a "sent" entry
            if (nDebit > 0){
                listSent.push_back(output);
            }

            // If we are receiving the output, add it as a "received" entry
            if (fIsMine & filter) {
                listReceived.push_back(output);
            }
        }
    } else
    {
        for (unsigned int i = 0; i < tx->vout.size(); ++i)
        {
            const CTxOut& txout = tx->vout[i];
            isminetype fIsMine = pwallet->IsMine(txout);
            // Only need to handle txouts if AT LEAST one of these is true:
            //   1) they debit from us (sent)
            //   2) the output is to us (received)
            if (nDebit > 0)
            {
                // Don't report 'change' txouts
                if (pwallet->IsChange(txout))
                    continue;
            }
            else if (!(fIsMine & filter))
                continue;

            // In either case, we need to get the destination address
            CTxDestination address;
            CTxDestination addressStake = CNoDestination();

            if (!ExtractDestination(txout.scriptPubKey, address) && !txout.scriptPubKey.IsUnspendable())
            {
                pwallet->WalletLogPrintf("CWalletTx::GetAmounts: Unknown transaction type found, txid %s\n",
                         this->GetHash().ToString());
                address = CNoDestination();
            }
            COutputEntry output = {address, txout.nValue, (int)i, fIsMine, addressStake};

            // If we are debited by the transaction, add the output as a "sent" entry
            if (nDebit > 0)
                listSent.push_back(output);

            // If we are receiving the output, add it as a "received" entry
            if (fIsMine & filter)
                listReceived.push_back(output);
        }
    }
}

/**
 * Scan active chain for relevant transactions after importing keys. This should
 * be called whenever new keys are added to the wallet, with the oldest key
 * creation time.
 *
 * @return Earliest timestamp that could be successfully scanned from. Timestamp
 * returned will be higher than startTime if relevant blocks could not be read.
 */
int64_t CWallet::RescanFromTime(int64_t startTime, const WalletRescanReserver& reserver, bool update)
{
    // Find starting block. May be null if nCreateTime is greater than the
    // highest blockchain timestamp, in which case there is nothing that needs
    // to be scanned.
    int start_height = 0;
    uint256 start_block;
    bool start = chain().findFirstBlockWithTimeAndHeight(startTime - TIMESTAMP_WINDOW, 0, FoundBlock().hash(start_block).height(start_height));
    WalletLogPrintf("%s: Rescanning last %i blocks\n", __func__, start ? WITH_LOCK(cs_wallet, return GetLastBlockHeight()) - start_height + 1 : 0);

    if (start) {
        // TODO: this should take into account failure by ScanResult::USER_ABORT
        ScanResult result = ScanForWalletTransactions(start_block, start_height, {} /* max_height */, reserver, update);
        if (result.status == ScanResult::FAILURE) {
            int64_t time_max;
            CHECK_NONFATAL(chain().findBlock(result.last_failed_block, FoundBlock().maxTime(time_max)));
            return time_max + TIMESTAMP_WINDOW + 1;
        }
    }
    return startTime;
}

/**
 * Scan the block chain (starting in start_block) for transactions
 * from or to us. If fUpdate is true, found transactions that already
 * exist in the wallet will be updated.
 *
 * @param[in] start_block Scan starting block. If block is not on the active
 *                        chain, the scan will return SUCCESS immediately.
 * @param[in] start_height Height of start_block
 * @param[in] max_height  Optional max scanning height. If unset there is
 *                        no maximum and scanning can continue to the tip
 *
 * @return ScanResult returning scan information and indicating success or
 *         failure. Return status will be set to SUCCESS if scan was
 *         successful. FAILURE if a complete rescan was not possible (due to
 *         pruning or corruption). USER_ABORT if the rescan was aborted before
 *         it could complete.
 *
 * @pre Caller needs to make sure start_block (and the optional stop_block) are on
 * the main chain after to the addition of any new keys you want to detect
 * transactions for.
 */
CWallet::ScanResult CWallet::ScanForWalletTransactions(const uint256& start_block, int start_height, Optional<int> max_height, const WalletRescanReserver& reserver, bool fUpdate)
{
    int64_t nNow = GetTime();
    int64_t start_time = GetTimeMillis();

    assert(reserver.isReserved());

    uint256 block_hash = start_block;
    ScanResult result;

    WalletLogPrintf("Rescan started from block %s...\n", start_block.ToString());

    fAbortRescan = false;
    ShowProgress(strprintf("%s " + _("Rescanning...").translated, GetDisplayName()), 0); // show rescan progress in GUI as dialog or on splashscreen, if -rescan on startup
    uint256 tip_hash = WITH_LOCK(cs_wallet, return GetLastBlockHash());
    uint256 end_hash = tip_hash;
    if (max_height) chain().findAncestorByHeight(tip_hash, *max_height, FoundBlock().hash(end_hash));
    double progress_begin = chain().guessVerificationProgress(block_hash);
    double progress_end = chain().guessVerificationProgress(end_hash);
    double progress_current = progress_begin;
    int block_height = start_height;
    while (!fAbortRescan && !chain().shutdownRequested()) {
        m_scanning_progress = (progress_current - progress_begin) / (progress_end - progress_begin);
        if (block_height % 100 == 0 && progress_end - progress_begin > 0.0) {
            ShowProgress(strprintf("%s " + _("Rescanning...").translated, GetDisplayName()), std::max(1, std::min(99, (int)(m_scanning_progress * 100))));
        }
        if (GetTime() >= nNow + 60) {
            nNow = GetTime();
            WalletLogPrintf("Still rescanning. At block %d. Progress=%f\n", block_height, progress_current);
        }

        CBlock block;
        bool next_block;
        uint256 next_block_hash;
        bool reorg = false;
        if (chain().findBlock(block_hash, FoundBlock().data(block)) && !block.IsNull()) {
            LOCK(cs_wallet);
            next_block = chain().findNextBlock(block_hash, block_height, FoundBlock().hash(next_block_hash), &reorg);
            if (reorg) {
                // Abort scan if current block is no longer active, to prevent
                // marking transactions as coming from the wrong block.
                // TODO: This should return success instead of failure, see
                // https://github.com/bitcoin/bitcoin/pull/14711#issuecomment-458342518
                result.last_failed_block = block_hash;
                result.status = ScanResult::FAILURE;
                break;
            }
            for (size_t posInBlock = 0; posInBlock < block.vtx.size(); ++posInBlock) {
                CWalletTx::Confirmation confirm(CWalletTx::Status::CONFIRMED, block_height, block_hash, posInBlock);
                SyncTransaction(block.vtx[posInBlock], confirm, fUpdate);
            }
            // scan succeeded, record block as most recent successfully scanned
            result.last_scanned_block = block_hash;
            result.last_scanned_height = block_height;
        } else {
            // could not scan block, keep scanning but record this block as the most recent failure
            result.last_failed_block = block_hash;
            result.status = ScanResult::FAILURE;
            next_block = chain().findNextBlock(block_hash, block_height, FoundBlock().hash(next_block_hash), &reorg);
        }
        if (max_height && block_height >= *max_height) {
            break;
        }
        {
            if (!next_block || reorg) {
                // break successfully when rescan has reached the tip, or
                // previous block is no longer on the chain due to a reorg
                break;
            }

            // increment block and verification progress
            block_hash = next_block_hash;
            ++block_height;
            progress_current = chain().guessVerificationProgress(block_hash);

            // handle updated tip hash
            const uint256 prev_tip_hash = tip_hash;
            tip_hash = WITH_LOCK(cs_wallet, return GetLastBlockHash());
            if (!max_height && prev_tip_hash != tip_hash) {
                // in case the tip has changed, update progress max
                progress_end = chain().guessVerificationProgress(tip_hash);
            }
        }
    }
    ShowProgress(strprintf("%s " + _("Rescanning...").translated, GetDisplayName()), 100); // hide progress dialog in GUI
    if (block_height && fAbortRescan) {
        WalletLogPrintf("Rescan aborted at block %d. Progress=%f\n", block_height, progress_current);
        result.status = ScanResult::USER_ABORT;
    } else if (block_height && chain().shutdownRequested()) {
        WalletLogPrintf("Rescan interrupted by shutdown request at block %d. Progress=%f\n", block_height, progress_current);
        result.status = ScanResult::USER_ABORT;
    } else {
        WalletLogPrintf("Rescan completed in %15dms\n", GetTimeMillis() - start_time);
    }
    return result;
}

void CWallet::ReacceptWalletTransactions()
{
    // During reindex and importing old wallet transactions become
    // unconfirmed. Don't resend them as that would spam other nodes.
    if (!chain().isReadyToBroadcast()) return;

    // If transactions aren't being broadcasted, don't let them into local mempool either
    if (!fBroadcastTransactions)
        return;
    std::map<int64_t, CWalletTx*> mapSorted;

    // Sort pending wallet transactions based on their initial wallet insertion order
    for (std::pair<const uint256, CWalletTx>& item : mapWallet) {
        const uint256& wtxid = item.first;
        CWalletTx& wtx = item.second;
        assert(wtx.GetHash() == wtxid);

        int nDepth = wtx.GetDepthInMainChain();

        if (!wtx.IsCoinBase() && !wtx.IsCoinStake() && (nDepth == 0 && !wtx.isAbandoned())) {
            mapSorted.insert(std::make_pair(wtx.nOrderPos, &wtx));
        }
    }

    // Try to add wallet transactions to memory pool
    for (const std::pair<const int64_t, CWalletTx*>& item : mapSorted) {
        CWalletTx& wtx = *(item.second);
        std::string unused_err_string;
        wtx.SubmitMemoryPoolAndRelay(unused_err_string, false);
    }
}

bool CWalletTx::SubmitMemoryPoolAndRelay(std::string& err_string, bool relay, CAmount override_max_fee)
{
    // Can't relay if wallet is not broadcasting
    if (!pwallet->GetBroadcastTransactions()) return false;
    // Don't relay coinbase transactions outside blocks
    if (IsCoinBase()) return false;
    // Don't relay coinstake transactions outside blocks
    if (IsCoinStake()) return false;

    // Don't relay abandoned transactions
    if (isAbandoned()) return false;
    // Don't try to submit coinbase transactions. These would fail anyway but would
    // cause log spam.
    if (IsCoinBase()) return false;
    // Don't try to submit conflicted or confirmed transactions.
    if (GetDepthInMainChain() != 0) return false;

    // Submit transaction to mempool for relay
    pwallet->WalletLogPrintf("Submitting wtx %s to mempool for relay\n", GetHash().ToString());
    // We must set fInMempool here - while it will be re-set to true by the
    // entered-mempool callback, if we did not there would be a race where a
    // user could call sendmoney in a loop and hit spurious out of funds errors
    // because we think that this newly generated transaction's change is
    // unavailable as we're not yet aware that it is in the mempool.
    //
    // Irrespective of the failure reason, un-marking fInMempool
    // out-of-order is incorrect - it should be unmarked when
    // TransactionRemovedFromMempool fires.
    CAmount max_fee = override_max_fee >= 0 ? override_max_fee : pwallet->m_default_max_tx_fee;
    bool ret = pwallet->chain().broadcastTransaction(tx, max_fee, relay, err_string);
    fInMempool |= ret;
    return ret;
}

std::set<uint256> CWalletTx::GetConflicts() const
{
    std::set<uint256> result;
    if (pwallet != nullptr)
    {
        uint256 myHash = GetHash();
        result = pwallet->GetConflicts(myHash);
        result.erase(myHash);
    }
    return result;
}

CAmount CWalletTx::GetCachableAmount(AmountType type, const isminefilter& filter, bool recalculate) const
{
    auto& amount = m_amounts[type];
    if (recalculate || !amount.m_cached[filter]) {
        amount.Set(filter, type == DEBIT ? pwallet->GetDebit(*tx, filter) : pwallet->GetCredit(*tx, filter));
        m_is_cache_empty = false;
    }
    return amount.m_value[filter];
}

CAmount CWalletTx::GetDebit(const isminefilter& filter) const
{
    if (tx->vin.empty())
        return 0;

    CAmount debit = 0;
    if (filter & ISMINE_SPENDABLE) {
        debit += GetCachableAmount(DEBIT, ISMINE_SPENDABLE);
    }
    if (filter & ISMINE_WATCH_ONLY) {
        debit += GetCachableAmount(DEBIT, ISMINE_WATCH_ONLY);
    }
    return debit;
}

CAmount CWalletTx::GetCredit(const isminefilter& filter, bool allow_immature) const
{
    // Must wait until coinbase is safely deep enough in the chain before valuing it
    if (!allow_immature && IsImmatureCoinBase())
        return 0;

    CAmount credit = 0;
    if (filter & ISMINE_SPENDABLE) {
        // GetBalance can assume transactions in mapWallet won't change
        credit += GetCachableAmount(CREDIT, ISMINE_SPENDABLE);
    }
    if (filter & ISMINE_WATCH_ONLY) {
        credit += GetCachableAmount(CREDIT, ISMINE_WATCH_ONLY);
    }
    return credit;
}

CAmount CWalletTx::GetImmatureCredit(bool fUseCache) const
{
    if (tx->IsCoinBase() && IsImmatureCoinBase() && IsInMainChain()) {
        return GetCachableAmount(IMMATURE_CREDIT, ISMINE_SPENDABLE, !fUseCache);
    }

    return 0;
}

CAmount CWalletTx::GetAvailableCredit(bool fUseCache, const isminefilter& filter) const
{
    if (pwallet == nullptr)
        return 0;

    // Avoid caching ismine for NO or ALL cases (could remove this check and simplify in the future).
    bool allow_cache = (filter & ISMINE_ALL) && (filter & ISMINE_ALL) != ISMINE_ALL;

    // Must wait until coinbase is safely deep enough in the chain before valuing it
    if (IsImmatureCoinBase())
        return 0;

    if (fUseCache && allow_cache && m_amounts[AVAILABLE_CREDIT].m_cached[filter]) {
        return m_amounts[AVAILABLE_CREDIT].m_value[filter];
    }

    bool allow_used_addresses = (filter & ISMINE_USED) || !pwallet->IsWalletFlagSet(WALLET_FLAG_AVOID_REUSE);
    CAmount nCredit = 0;
    uint256 hashTx = GetHash();
    for (unsigned int i = 0; i < tx->GetNumVOuts(); i++)
    {
        if (!pwallet->IsSpent(hashTx, i) && (allow_used_addresses || !pwallet->IsSpentKey(hashTx, i))) {
            nCredit += pwallet->IsParticlWallet()
                       ? pwallet->GetCredit(tx->vpout[i].get(), filter)
                       : pwallet->GetCredit(tx->vout[i], filter);
            if (!MoneyRange(nCredit))
                throw std::runtime_error(std::string(__func__) + " : value out of range");
        }
    }

    if (allow_cache) {
        m_amounts[AVAILABLE_CREDIT].Set(filter, nCredit);
        m_is_cache_empty = false;
    }

    return nCredit;
}

CAmount CWalletTx::GetImmatureWatchOnlyCredit(const bool fUseCache) const
{
    if (IsImmatureCoinBase() && IsInMainChain()) {
        return GetCachableAmount(IMMATURE_CREDIT, ISMINE_WATCH_ONLY, !fUseCache);
    }

    return 0;
}

CAmount CWalletTx::GetChange() const
{
    if (fChangeCached)
        return nChangeCached;
    nChangeCached = pwallet->GetChange(*tx);
    fChangeCached = true;
    return nChangeCached;
}

bool CWalletTx::InMempool() const
{
    return fInMempool;
}

bool CWalletTx::IsTrusted() const
{
    std::set<uint256> s;
    return IsTrusted(s);
}

bool CWalletTx::IsTrusted(std::set<uint256>& trusted_parents) const
{
    // Quick answer in most cases
<<<<<<< HEAD
    if (tx->IsCoinStake() && isAbandoned()) { // ignore failed stakes
        return false;
    }
    if (!locked_chain.checkFinalTx(*tx)) return false;
=======
    if (!pwallet->chain().checkFinalTx(*tx)) return false;
>>>>>>> 608359b0
    int nDepth = GetDepthInMainChain();
    if (nDepth >= 1) return true;
    if (nDepth < 0) return false;
    // using wtx's cached debit
    if (!pwallet->m_spend_zero_conf_change || !IsFromMe(ISMINE_ALL)) return false;

    // Don't trust unconfirmed transactions from us unless they are in the mempool.
    if (!InMempool()) return false;

    // Trusted if all inputs are from us and are in the mempool:
    for (const CTxIn& txin : tx->vin)
    {
        // Transactions not sent by us: not trusted
        const CWalletTx* parent = pwallet->GetWalletTx(txin.prevout.hash);
        if (parent == nullptr) return false;

        if (tx->IsParticlVersion()) {
            const CTxOutBase *parentOut = parent->tx->vpout[txin.prevout.n].get();
            if (!(pwallet->IsMine(parentOut) & ISMINE_SPENDABLE)) {
                return false;
            }
        } else {
            const CTxOut& parentOut = parent->tx->vout[txin.prevout.n];
            if (pwallet->IsMine(parentOut) != ISMINE_SPENDABLE)
                return false;
        }
        if (trusted_parents.count(parent->GetHash())) continue;
        // Recurse to check that the parent is also trusted
        if (!parent->IsTrusted(trusted_parents)) return false;
        trusted_parents.insert(parent->GetHash());
    }
    return true;
}

bool CWalletTx::IsEquivalentTo(const CWalletTx& _tx) const
{
        CMutableTransaction tx1 {*this->tx};
        CMutableTransaction tx2 {*_tx.tx};
        for (auto& txin : tx1.vin) txin.scriptSig = CScript();
        for (auto& txin : tx2.vin) txin.scriptSig = CScript();
        return CTransaction(tx1) == CTransaction(tx2);
}

std::vector<uint256> CWallet::ResendWalletTransactionsBefore(int64_t nTime)
{
    std::vector<uint256> result;

    LOCK(cs_wallet);

    // Sort them in chronological order
    std::multimap<unsigned int, CWalletTx*> mapSorted;
    for (std::pair<const uint256, CWalletTx>& item : mapWallet)
    {
        CWalletTx& wtx = item.second;
        // Don't rebroadcast if newer than nTime:
        if (wtx.nTimeReceived > nTime)
            continue;
        mapSorted.insert(std::make_pair(wtx.nTimeReceived, &wtx));
    }
    for (const std::pair<const unsigned int, CWalletTx*>& item : mapSorted)
    {
        CWalletTx& wtx = *item.second;
        std::string unused_err_string;
        if (wtx.SubmitMemoryPoolAndRelay(unused_err_string, true)) {
            result.push_back(wtx.GetHash());
        }
    }
    return result;
}

// Rebroadcast transactions from the wallet. We do this on a random timer
// to slightly obfuscate which transactions come from our wallet.
//
// Ideally, we'd only resend transactions that we think should have been
// mined in the most recent block. Any transaction that wasn't in the top
// blockweight of transactions in the mempool shouldn't have been mined,
// and so is probably just sitting in the mempool waiting to be confirmed.
// Rebroadcasting does nothing to speed up confirmation and only damages
// privacy.
void CWallet::ResendWalletTransactions()
{
    // During reindex, importing and IBD, old wallet transactions become
    // unconfirmed. Don't resend them as that would spam other nodes.
    if (!chain().isReadyToBroadcast()) return;

    // Do this infrequently and randomly to avoid giving away
    // that these are our transactions.
    if (GetTime() < nNextResend || !fBroadcastTransactions) return;
    bool fFirst = (nNextResend == 0);
    // resend 12-36 hours from now, ~1 day on average.
    nNextResend = GetTime() + (12 * 60 * 60) + GetRand(24 * 60 * 60);
    if (fFirst) return;

    // Only do it if there's been a new block since last time
    if (m_best_block_time < nLastResend) return;
    nLastResend = GetTime();

    int submitted_tx_count = 0;

    { // cs_wallet scope
        LOCK(cs_wallet);

        // Relay transactions
        for (std::pair<const uint256, CWalletTx>& item : mapWallet) {
            CWalletTx& wtx = item.second;
            // Attempt to rebroadcast all txes more than 5 minutes older than
            // the last block. SubmitMemoryPoolAndRelay() will not rebroadcast
            // any confirmed or conflicting txs.
            if (wtx.nTimeReceived > m_best_block_time - 5 * 60) continue;
            std::string unused_err_string;
            if (wtx.SubmitMemoryPoolAndRelay(unused_err_string, true)) ++submitted_tx_count;
        }
    } // cs_wallet

    if (submitted_tx_count > 0) {
        WalletLogPrintf("%s: resubmit %u unconfirmed transactions\n", __func__, submitted_tx_count);
    }
}

/** @} */ // end of mapWallet

void MaybeResendWalletTxs()
{
    for (const std::shared_ptr<CWallet>& pwallet : GetWallets()) {
        pwallet->ResendWalletTransactions();
    }
}


/** @defgroup Actions
 *
 * @{
 */


CWallet::Balance CWallet::GetBalance(const int min_depth, bool avoid_reuse) const
{
    Balance ret;
    isminefilter reuse_filter = avoid_reuse ? ISMINE_NO : ISMINE_USED;
    {
        LOCK(cs_wallet);
        std::set<uint256> trusted_parents;
        for (const auto& entry : mapWallet)
        {
            const CWalletTx& wtx = entry.second;
            const bool is_trusted{wtx.IsTrusted(trusted_parents)};
            const int tx_depth{wtx.GetDepthInMainChain()};
            const CAmount tx_credit_mine{wtx.GetAvailableCredit(/* fUseCache */ true, ISMINE_SPENDABLE | reuse_filter)};
            const CAmount tx_credit_watchonly{wtx.GetAvailableCredit(/* fUseCache */ true, ISMINE_WATCH_ONLY | reuse_filter)};
            if (is_trusted && tx_depth >= min_depth) {
                ret.m_mine_trusted += tx_credit_mine;
                ret.m_watchonly_trusted += tx_credit_watchonly;
            }
            if (!is_trusted && tx_depth == 0 && wtx.InMempool()) {
                ret.m_mine_untrusted_pending += tx_credit_mine;
                ret.m_watchonly_untrusted_pending += tx_credit_watchonly;
            }
            ret.m_mine_immature += wtx.GetImmatureCredit();
            ret.m_watchonly_immature += wtx.GetImmatureWatchOnlyCredit();
        }
    }

    return ret;
}

CAmount CWallet::GetAvailableBalance(const CCoinControl* coinControl) const
{
    LOCK(cs_wallet);

    CAmount balance = 0;
    std::vector<COutput> vCoins;
    AvailableCoins(vCoins, true, coinControl);
    for (const COutput& out : vCoins) {
        if (out.fSpendable) {
            balance += out.tx->tx->vout[out.i].nValue;
        }
    }
    return balance;
}

<<<<<<< HEAD
void CWallet::AvailableCoins(interfaces::Chain::Lock& locked_chain, std::vector<COutput> &vCoins, bool fOnlySafe, const CCoinControl *coinControl, const CAmount &nMinimumAmount, const CAmount &nMaximumAmount, const CAmount &nMinimumSumAmount, const uint64_t nMaximumCount) const
=======
void CWallet::AvailableCoins(std::vector<COutput>& vCoins, bool fOnlySafe, const CCoinControl* coinControl, const CAmount& nMinimumAmount, const CAmount& nMaximumAmount, const CAmount& nMinimumSumAmount, const uint64_t nMaximumCount) const
>>>>>>> 608359b0
{
    AssertLockHeld(cs_wallet);

    vCoins.clear();
    CAmount nTotal = 0;
    // Either the WALLET_FLAG_AVOID_REUSE flag is not set (in which case we always allow), or we default to avoiding, and only in the case where
    // a coin control object is provided, and has the avoid address reuse flag set to false, do we allow already used addresses
    bool allow_used_addresses = !IsWalletFlagSet(WALLET_FLAG_AVOID_REUSE) || (coinControl && !coinControl->m_avoid_address_reuse);
    const int min_depth = {coinControl ? coinControl->m_min_depth : DEFAULT_MIN_DEPTH};
    const int max_depth = {coinControl ? coinControl->m_max_depth : DEFAULT_MAX_DEPTH};

    std::set<uint256> trusted_parents;
    for (const auto& entry : mapWallet)
    {
        const uint256& wtxid = entry.first;
        const CWalletTx& wtx = entry.second;

        if (!chain().checkFinalTx(*wtx.tx)) {
            continue;
        }

        if (wtx.IsImmatureCoinBase())
            continue;

        int nDepth = wtx.GetDepthInMainChain();
        if (nDepth < 0)
            continue;

        // We should not consider coins which aren't at least in our mempool
        // It's possible for these to be conflicted via ancestors which we may never be able to detect
        if (nDepth == 0 && !wtx.InMempool())
            continue;

        bool safeTx = wtx.IsTrusted(trusted_parents);

        // We should not consider coins from transactions that are replacing
        // other transactions.
        //
        // Example: There is a transaction A which is replaced by bumpfee
        // transaction B. In this case, we want to prevent creation of
        // a transaction B' which spends an output of B.
        //
        // Reason: If transaction A were initially confirmed, transactions B
        // and B' would no longer be valid, so the user would have to create
        // a new transaction C to replace B'. However, in the case of a
        // one-block reorg, transactions B' and C might BOTH be accepted,
        // when the user only wanted one of them. Specifically, there could
        // be a 1-block reorg away from the chain where transactions A and C
        // were accepted to another chain where B, B', and C were all
        // accepted.
        if (nDepth == 0 && wtx.mapValue.count("replaces_txid")) {
            safeTx = false;
        }

        // Similarly, we should not consider coins from transactions that
        // have been replaced. In the example above, we would want to prevent
        // creation of a transaction A' spending an output of A, because if
        // transaction B were initially confirmed, conflicting with A and
        // A', we wouldn't want to the user to create a transaction D
        // intending to replace A', but potentially resulting in a scenario
        // where A, A', and D could all be accepted (instead of just B and
        // D, or just A and A' like the user would want).
        if (nDepth == 0 && wtx.mapValue.count("replaced_by_txid")) {
            safeTx = false;
        }

        if (fOnlySafe && !safeTx) {
            continue;
        }

        if (nDepth < min_depth || nDepth > max_depth) {
            continue;
        }

        for (unsigned int i = 0; i < wtx.tx->vout.size(); i++) {
            if (wtx.tx->vout[i].nValue < nMinimumAmount || wtx.tx->vout[i].nValue > nMaximumAmount)
                continue;

            if (coinControl && coinControl->HasSelected() && !coinControl->fAllowOtherInputs && !coinControl->IsSelected(COutPoint(entry.first, i)))
                continue;

            if (IsLockedCoin(entry.first, i))
                continue;

            if (IsSpent(wtxid, i))
                continue;

            isminetype mine = IsMine(wtx.tx->vout[i]);

            if (mine == ISMINE_NO) {
                continue;
            }

            if (!allow_used_addresses && IsSpentKey(wtxid, i)) {
                continue;
            }

            std::unique_ptr<SigningProvider> provider = GetSolvingProvider(wtx.tx->vout[i].scriptPubKey);

            bool solvable = provider ? IsSolvable(*provider, wtx.tx->vout[i].scriptPubKey) : false;
            bool spendable = ((mine & ISMINE_SPENDABLE) != ISMINE_NO) || (((mine & ISMINE_WATCH_ONLY) != ISMINE_NO) && (coinControl && coinControl->fAllowWatchOnly && solvable));

            vCoins.push_back(COutput(&wtx, i, nDepth, spendable, solvable, safeTx, (coinControl && coinControl->fAllowWatchOnly)));

            // Checks the sum amount of all UTXO's.
            if (nMinimumSumAmount != MAX_MONEY) {
                nTotal += wtx.tx->vout[i].nValue;

                if (nTotal >= nMinimumSumAmount) {
                    return;
                }
            }

            // Checks the maximum number of UTXO's.
            if (nMaximumCount > 0 && vCoins.size() >= nMaximumCount) {
                return;
            }
        }
    }
}

std::map<CTxDestination, std::vector<COutput>> CWallet::ListCoins() const
{
    AssertLockHeld(cs_wallet);

    std::map<CTxDestination, std::vector<COutput>> result;
    std::vector<COutput> availableCoins;

    AvailableCoins(availableCoins);

    for (const COutput& coin : availableCoins) {
        CTxDestination address;
        if ((coin.fSpendable || (IsWalletFlagSet(WALLET_FLAG_DISABLE_PRIVATE_KEYS) && coin.fSolvable)) &&
            ExtractDestination(FindNonChangeParentOutput(*coin.tx->tx, coin.i).scriptPubKey, address)) {
            result[address].emplace_back(std::move(coin));
        }
    }

    std::vector<COutPoint> lockedCoins;
    ListLockedCoins(lockedCoins);
    // Include watch-only for LegacyScriptPubKeyMan wallets without private keys
    const bool include_watch_only = GetLegacyScriptPubKeyMan() && IsWalletFlagSet(WALLET_FLAG_DISABLE_PRIVATE_KEYS);
    const isminetype is_mine_filter = include_watch_only ? ISMINE_WATCH_ONLY : ISMINE_SPENDABLE;
    for (const COutPoint& output : lockedCoins) {
        auto it = mapWallet.find(output.hash);
        if (it != mapWallet.end()) {
            int depth = it->second.GetDepthInMainChain();
            if (depth >= 0 && output.n < it->second.tx->vout.size() &&
                IsMine(it->second.tx->vout[output.n]) == is_mine_filter
            ) {
                CTxDestination address;
                if (ExtractDestination(FindNonChangeParentOutput(*it->second.tx, output.n).scriptPubKey, address)) {
                    result[address].emplace_back(
                        &it->second, output.n, depth, true /* spendable */, true /* solvable */, false /* safe */);
                }
            }
        }
    }

    return result;
}

const CTxOut& CWallet::FindNonChangeParentOutput(const CTransaction& tx, int output) const
{
    const CTransaction* ptx = &tx;
    int n = output;
    while (IsChange(ptx->vout[n]) && ptx->vin.size() > 0) {
        const COutPoint& prevout = ptx->vin[0].prevout;
        auto it = mapWallet.find(prevout.hash);
        if (it == mapWallet.end() || it->second.tx->vout.size() <= prevout.n ||
            !IsMine(it->second.tx->vout[prevout.n])) {
            break;
        }
        ptx = it->second.tx.get();
        n = prevout.n;
    }
    return ptx->vout[n];
}

bool CWallet::SelectCoinsMinConf(const CAmount& nTargetValue, const CoinEligibilityFilter& eligibility_filter, std::vector<OutputGroup> groups,
                                 std::set<CInputCoin>& setCoinsRet, CAmount& nValueRet, const CoinSelectionParams& coin_selection_params, bool& bnb_used) const
{
    setCoinsRet.clear();
    nValueRet = 0;

    std::vector<OutputGroup> utxo_pool;
    if (coin_selection_params.use_bnb) {
        // Get long term estimate
        FeeCalculation feeCalc;
        CCoinControl temp;
        temp.m_confirm_target = 1008;
        CFeeRate long_term_feerate = GetMinimumFeeRate(*this, temp, &feeCalc);

        // Calculate cost of change
        CAmount cost_of_change = GetDiscardRate(*this).GetFee(coin_selection_params.change_spend_size) + coin_selection_params.effective_fee.GetFee(coin_selection_params.change_output_size);

        // Filter by the min conf specs and add to utxo_pool and calculate effective value
        for (OutputGroup& group : groups) {
            if (!group.EligibleForSpending(eligibility_filter)) continue;

            group.fee = 0;
            group.long_term_fee = 0;
            group.effective_value = 0;
            for (auto it = group.m_outputs.begin(); it != group.m_outputs.end(); ) {
                const CInputCoin& coin = *it;
                CAmount effective_value = coin.txout.nValue - (coin.m_input_bytes < 0 ? 0 : coin_selection_params.effective_fee.GetFee(coin.m_input_bytes));
                // Only include outputs that are positive effective value (i.e. not dust)
                if (effective_value > 0) {
                    group.fee += coin.m_input_bytes < 0 ? 0 : coin_selection_params.effective_fee.GetFee(coin.m_input_bytes);
                    group.long_term_fee += coin.m_input_bytes < 0 ? 0 : long_term_feerate.GetFee(coin.m_input_bytes);
                    if (coin_selection_params.m_subtract_fee_outputs) {
                        group.effective_value += coin.txout.nValue;
                    } else {
                        group.effective_value += effective_value;
                    }
                    ++it;
                } else {
                    it = group.Discard(coin);
                }
            }
            if (group.effective_value > 0) utxo_pool.push_back(group);
        }
        // Calculate the fees for things that aren't inputs
        CAmount not_input_fees = coin_selection_params.effective_fee.GetFee(coin_selection_params.tx_noinputs_size);
        bnb_used = true;
        return SelectCoinsBnB(utxo_pool, nTargetValue, cost_of_change, setCoinsRet, nValueRet, not_input_fees);
    } else {
        // Filter by the min conf specs and add to utxo_pool
        for (const OutputGroup& group : groups) {
            if (!group.EligibleForSpending(eligibility_filter)) continue;
            utxo_pool.push_back(group);
        }
        bnb_used = false;
        return KnapsackSolver(nTargetValue, utxo_pool, setCoinsRet, nValueRet);
    }
}

bool CWallet::SelectCoins(const std::vector<COutput>& vAvailableCoins, const CAmount& nTargetValue, std::set<CInputCoin>& setCoinsRet, CAmount& nValueRet, const CCoinControl& coin_control, CoinSelectionParams& coin_selection_params, bool& bnb_used) const
{
    std::vector<COutput> vCoins(vAvailableCoins);
    CAmount value_to_select = nTargetValue;

    // Default to bnb was not used. If we use it, we set it later
    bnb_used = false;

    // coin control -> return all selected outputs (we want all selected to go into the transaction for sure)
    if (coin_control.HasSelected() && !coin_control.fAllowOtherInputs)
    {
        for (const COutput& out : vCoins)
        {
            if (!out.fSpendable)
                 continue;
            nValueRet += out.tx->tx->vout[out.i].nValue;
            setCoinsRet.insert(out.GetInputCoin());
        }
        return (nValueRet >= nTargetValue);
    }

    // calculate value from preset inputs and store them
    std::set<CInputCoin> setPresetCoins;
    CAmount nValueFromPresetInputs = 0;

    std::vector<COutPoint> vPresetInputs;
    coin_control.ListSelected(vPresetInputs);
    for (const COutPoint& outpoint : vPresetInputs)
    {
        std::map<uint256, CWalletTx>::const_iterator it = mapWallet.find(outpoint.hash);
        if (it != mapWallet.end())
        {
            const CWalletTx& wtx = it->second;
            // Clearly invalid input, fail
            if (wtx.tx->vout.size() <= outpoint.n) {
                return false;
            }
            // Just to calculate the marginal byte size
            CInputCoin coin(wtx.tx, outpoint.n, wtx.GetSpendSize(outpoint.n, false));
            nValueFromPresetInputs += coin.txout.nValue;
            if (coin.m_input_bytes <= 0) {
                return false; // Not solvable, can't estimate size for fee
            }
            coin.effective_value = coin.txout.nValue - coin_selection_params.effective_fee.GetFee(coin.m_input_bytes);
            if (coin_selection_params.use_bnb) {
                value_to_select -= coin.effective_value;
            } else {
                value_to_select -= coin.txout.nValue;
            }
            setPresetCoins.insert(coin);
        } else {
            return false; // TODO: Allow non-wallet inputs
        }
    }

    // remove preset inputs from vCoins
    for (std::vector<COutput>::iterator it = vCoins.begin(); it != vCoins.end() && coin_control.HasSelected();)
    {
        if (setPresetCoins.count(it->GetInputCoin()))
            it = vCoins.erase(it);
        else
            ++it;
    }

    unsigned int limit_ancestor_count = 0;
    unsigned int limit_descendant_count = 0;
    chain().getPackageLimits(limit_ancestor_count, limit_descendant_count);
    size_t max_ancestors = (size_t)std::max<int64_t>(1, limit_ancestor_count);
    size_t max_descendants = (size_t)std::max<int64_t>(1, limit_descendant_count);
    bool fRejectLongChains = gArgs.GetBoolArg("-walletrejectlongchains", DEFAULT_WALLET_REJECT_LONG_CHAINS);

    // form groups from remaining coins; note that preset coins will not
    // automatically have their associated (same address) coins included
    if (coin_control.m_avoid_partial_spends && vCoins.size() > OUTPUT_GROUP_MAX_ENTRIES) {
        // Cases where we have 11+ outputs all pointing to the same destination may result in
        // privacy leaks as they will potentially be deterministically sorted. We solve that by
        // explicitly shuffling the outputs before processing
        Shuffle(vCoins.begin(), vCoins.end(), FastRandomContext());
    }
    std::vector<OutputGroup> groups = GroupOutputs(vCoins, !coin_control.m_avoid_partial_spends, max_ancestors);

    bool res = value_to_select <= 0 ||
        SelectCoinsMinConf(value_to_select, CoinEligibilityFilter(1, 6, 0), groups, setCoinsRet, nValueRet, coin_selection_params, bnb_used) ||
        SelectCoinsMinConf(value_to_select, CoinEligibilityFilter(1, 1, 0), groups, setCoinsRet, nValueRet, coin_selection_params, bnb_used) ||
        (m_spend_zero_conf_change && SelectCoinsMinConf(value_to_select, CoinEligibilityFilter(0, 1, 2), groups, setCoinsRet, nValueRet, coin_selection_params, bnb_used)) ||
        (m_spend_zero_conf_change && SelectCoinsMinConf(value_to_select, CoinEligibilityFilter(0, 1, std::min((size_t)4, max_ancestors/3), std::min((size_t)4, max_descendants/3)), groups, setCoinsRet, nValueRet, coin_selection_params, bnb_used)) ||
        (m_spend_zero_conf_change && SelectCoinsMinConf(value_to_select, CoinEligibilityFilter(0, 1, max_ancestors/2, max_descendants/2), groups, setCoinsRet, nValueRet, coin_selection_params, bnb_used)) ||
        (m_spend_zero_conf_change && SelectCoinsMinConf(value_to_select, CoinEligibilityFilter(0, 1, max_ancestors-1, max_descendants-1), groups, setCoinsRet, nValueRet, coin_selection_params, bnb_used)) ||
        (m_spend_zero_conf_change && !fRejectLongChains && SelectCoinsMinConf(value_to_select, CoinEligibilityFilter(0, 1, std::numeric_limits<uint64_t>::max()), groups, setCoinsRet, nValueRet, coin_selection_params, bnb_used));

    // because SelectCoinsMinConf clears the setCoinsRet, we now add the possible inputs to the coinset
    util::insert(setCoinsRet, setPresetCoins);

    // add preset inputs to the total value selected
    nValueRet += nValueFromPresetInputs;

    return res;
}

bool CWallet::SignTransaction(CMutableTransaction& tx) const
{
    AssertLockHeld(cs_wallet);

    // Build coins map
    std::map<COutPoint, Coin> coins;
    for (auto& input : tx.vin) {
        std::map<uint256, CWalletTx>::const_iterator mi = mapWallet.find(input.prevout.hash);
        if(mi == mapWallet.end() || input.prevout.n >= mi->second.tx->vout.size()) {
            return false;
        }
        const CWalletTx& wtx = mi->second;
        coins[input.prevout] = Coin(wtx.tx->vout[input.prevout.n], wtx.m_confirm.block_height, wtx.IsCoinBase());
    }
    std::map<int, std::string> input_errors;
    return SignTransaction(tx, coins, SIGHASH_ALL, input_errors);
}

bool CWallet::SignTransaction(CMutableTransaction& tx, const std::map<COutPoint, Coin>& coins, int sighash, std::map<int, std::string>& input_errors) const
{
    // Try to sign with all ScriptPubKeyMans
    for (ScriptPubKeyMan* spk_man : GetAllScriptPubKeyMans()) {
        // spk_man->SignTransaction will return true if the transaction is complete,
        // so we can exit early and return true if that happens
        if (spk_man->SignTransaction(tx, coins, sighash, input_errors)) {
            return true;
        }
    }

    // At this point, one input was not fully signed otherwise we would have exited already
    // Find that input and figure out what went wrong.
    for (unsigned int i = 0; i < tx.vin.size(); i++) {
        // Get the prevout
        CTxIn& txin = tx.vin[i];
        auto coin = coins.find(txin.prevout);
        if (coin == coins.end() || coin->second.IsSpent()) {
            input_errors[i] = "Input not found or already spent";
            continue;
        }

        // Check if this input is complete
        SignatureData sigdata = DataFromTransaction(tx, i, coin->second.out);
        if (!sigdata.complete) {
            if (input_errors[i] == "")
                input_errors[i] = "Unable to sign input, missing keys";
            continue;
        }
    }
    return false;
}

TransactionError CWallet::FillPSBT(PartiallySignedTransaction& psbtx, bool& complete, int sighash_type, bool sign, bool bip32derivs) const
{
    LOCK(cs_wallet);
    // Get all of the previous transactions
    for (unsigned int i = 0; i < psbtx.tx->vin.size(); ++i) {
        const CTxIn& txin = psbtx.tx->vin[i];
        PSBTInput& input = psbtx.inputs.at(i);

        if (PSBTInputSigned(input)) {
            continue;
        }

        // Verify input looks sane. This will check that we have at most one uxto, witness or non-witness.
        if (!input.IsSane()) {
            return TransactionError::INVALID_PSBT;
        }

        // If we have no utxo, grab it from the wallet.
        if (!input.non_witness_utxo && input.witness_utxo.IsNull()) {
            const uint256& txhash = txin.prevout.hash;
            const auto it = mapWallet.find(txhash);
            if (it != mapWallet.end()) {
                const CWalletTx& wtx = it->second;
                // We only need the non_witness_utxo, which is a superset of the witness_utxo.
                //   The signing code will switch to the smaller witness_utxo if this is ok.
                input.non_witness_utxo = wtx.tx;
            }
        }
    }

    // Fill in information from ScriptPubKeyMans
    for (ScriptPubKeyMan* spk_man : GetAllScriptPubKeyMans()) {
        TransactionError res = spk_man->FillPSBT(psbtx, sighash_type, sign, bip32derivs);
        if (res != TransactionError::OK) {
            return res;
        }
    }

    // Complete if every input is now signed
    complete = true;
    for (const auto& input : psbtx.inputs) {
        complete &= PSBTInputSigned(input);
    }

    return TransactionError::OK;
}

SigningResult CWallet::SignMessage(const std::string& message, const PKHash& pkhash, std::string& str_sig) const
{
    SignatureData sigdata;
    CScript script_pub_key = GetScriptForDestination(pkhash);
    for (const auto& spk_man_pair : m_spk_managers) {
        if (spk_man_pair.second->CanProvide(script_pub_key, sigdata)) {
            return spk_man_pair.second->SignMessage(message, pkhash, str_sig);
        }
    }
    return SigningResult::PRIVATE_KEY_NOT_AVAILABLE;
}

SigningResult CWallet::SignMessage(const std::string& message, const CKeyID256 &keyID256, std::string& str_sig) const
{
    SignatureData sigdata;
    CScript script_pub_key = GetScriptForDestination(keyID256);
    for (const auto& spk_man_pair : m_spk_managers) {
        if (spk_man_pair.second->CanProvide(script_pub_key, sigdata)) {
            return spk_man_pair.second->SignMessage(message, keyID256, str_sig);
        }
    }
    return SigningResult::PRIVATE_KEY_NOT_AVAILABLE;
}

bool CWallet::FundTransaction(CMutableTransaction& tx, CAmount& nFeeRet, int& nChangePosInOut, std::string& strFailReason, bool lockUnspents, const std::set<int>& setSubtractFeeFromOutputs, CCoinControl coinControl)
{
    std::vector<CRecipient> vecSend;

    // Turn the txout set into a CRecipient vector.
    for (size_t idx = 0; idx < tx.vout.size(); idx++) {
        const CTxOut& txOut = tx.vout[idx];
        CRecipient recipient = {txOut.scriptPubKey, txOut.nValue, setSubtractFeeFromOutputs.count(idx) == 1};
        vecSend.push_back(recipient);
    }

    coinControl.fAllowOtherInputs = true;

    for (const CTxIn& txin : tx.vin) {
        coinControl.Select(txin.prevout);
    }

    // Acquire the locks to prevent races to the new locked unspents between the
    // CreateTransaction call and LockCoin calls (when lockUnspents is true).
    LOCK(cs_wallet);

    CTransactionRef tx_new;
    if (!CreateTransaction(vecSend, tx_new, nFeeRet, nChangePosInOut, strFailReason, coinControl, false)) {
        return false;
    }

    if (nChangePosInOut != -1) {
        tx.vout.insert(tx.vout.begin() + nChangePosInOut, tx_new->vout[nChangePosInOut]);
    }

    // Copy output sizes from new transaction; they may have had the fee
    // subtracted from them.
    for (unsigned int idx = 0; idx < tx.vout.size(); idx++) {
        tx.vout[idx].nValue = tx_new->vout[idx].nValue;
    }

    // Add new txins while keeping original txin scriptSig/order.
    for (const CTxIn& txin : tx_new->vin) {
        if (!coinControl.IsSelected(txin.prevout)) {
            tx.vin.push_back(txin);

            if (lockUnspents) {
                LockCoin(txin.prevout);
            }
        }
    }

    return true;
}

static bool IsCurrentForAntiFeeSniping(interfaces::Chain& chain, const uint256& block_hash)
{
    if (chain.isInitialBlockDownload()) {
        return false;
    }
    constexpr int64_t MAX_ANTI_FEE_SNIPING_TIP_AGE = 8 * 60 * 60; // in seconds
    int64_t block_time;
    CHECK_NONFATAL(chain.findBlock(block_hash, FoundBlock().time(block_time)));
    if (block_time < (GetTime() - MAX_ANTI_FEE_SNIPING_TIP_AGE)) {
        return false;
    }
    return true;
}

/**
 * Return a height-based locktime for new transactions (uses the height of the
 * current chain tip unless we are not synced with the current chain
 */
static uint32_t GetLocktimeForNewTransaction(interfaces::Chain& chain, const uint256& block_hash, int block_height)
{
    uint32_t locktime;
    // Discourage fee sniping.
    //
    // For a large miner the value of the transactions in the best block and
    // the mempool can exceed the cost of deliberately attempting to mine two
    // blocks to orphan the current best block. By setting nLockTime such that
    // only the next block can include the transaction, we discourage this
    // practice as the height restricted and limited blocksize gives miners
    // considering fee sniping fewer options for pulling off this attack.
    //
    // A simple way to think about this is from the wallet's point of view we
    // always want the blockchain to move forward. By setting nLockTime this
    // way we're basically making the statement that we only want this
    // transaction to appear in the next block; we don't want to potentially
    // encourage reorgs by allowing transactions to appear at lower heights
    // than the next block in forks of the best chain.
    //
    // Of course, the subsidy is high enough, and transaction volume low
    // enough, that fee sniping isn't a problem yet, but by implementing a fix
    // now we ensure code won't be written that makes assumptions about
    // nLockTime that preclude a fix later.
    if (IsCurrentForAntiFeeSniping(chain, block_hash)) {
        locktime = block_height;

        // Secondly occasionally randomly pick a nLockTime even further back, so
        // that transactions that are delayed after signing for whatever reason,
        // e.g. high-latency mix networks and some CoinJoin implementations, have
        // better privacy.
        if (GetRandInt(10) == 0)
            locktime = std::max(0, (int)locktime - GetRandInt(100));
    } else {
        // If our chain is lagging behind, we can't discourage fee sniping nor help
        // the privacy of high-latency transactions. To avoid leaking a potentially
        // unique "nLockTime fingerprint", set nLockTime to a constant.
        locktime = 0;
    }
    assert(locktime < LOCKTIME_THRESHOLD);
    return locktime;
}

OutputType CWallet::TransactionChangeType(OutputType change_type, const std::vector<CRecipient>& vecSend)
{
    // If -changetype is specified, always use that change type.
    if (change_type != OutputType::CHANGE_AUTO) {
        return change_type;
    }

    // if m_default_address_type is legacy, use legacy address as change (even
    // if some of the outputs are P2WPKH or P2WSH).
    if (m_default_address_type == OutputType::LEGACY) {
        return OutputType::LEGACY;
    }

    // if any destination is P2WPKH or P2WSH, use P2WPKH for the change
    // output.
    for (const auto& recipient : vecSend) {
        // Check if any destination contains a witness program:
        int witnessversion = 0;
        std::vector<unsigned char> witnessprogram;
        if (recipient.scriptPubKey.IsWitnessProgram(witnessversion, witnessprogram)) {
            return OutputType::BECH32;
        }
    }

    // else use m_default_address_type for change
    return m_default_address_type;
}

bool CWallet::CreateTransaction(const std::vector<CRecipient>& vecSend, CTransactionRef& tx, CAmount& nFeeRet, int& nChangePosInOut, std::string& strFailReason, const CCoinControl& coin_control, bool sign)
{
    CAmount nValue = 0;
    const OutputType change_type = TransactionChangeType(coin_control.m_change_type ? *coin_control.m_change_type : m_default_change_type, vecSend);
    ReserveDestination reservedest(this, change_type);
    int nChangePosRequest = nChangePosInOut;
    unsigned int nSubtractFeeFromAmount = 0;
    for (const auto& recipient : vecSend)
    {
        if (nValue < 0 || recipient.nAmount < 0)
        {
            strFailReason = _("Transaction amounts must not be negative").translated;
            return false;
        }
        nValue += recipient.nAmount;

        if (recipient.fSubtractFeeFromAmount)
            nSubtractFeeFromAmount++;
    }
    if (vecSend.empty())
    {
        strFailReason = _("Transaction must have at least one recipient").translated;
        return false;
    }

    CMutableTransaction txNew;
    FeeCalculation feeCalc;
    CAmount nFeeNeeded;
    int nBytes;
    {
        std::set<CInputCoin> setCoins;
        LOCK(cs_wallet);
        txNew.nLockTime = GetLocktimeForNewTransaction(chain(), GetLastBlockHash(), GetLastBlockHeight());
        {
            std::vector<COutput> vAvailableCoins;
            AvailableCoins(vAvailableCoins, true, &coin_control, 1, MAX_MONEY, MAX_MONEY, 0);
            CoinSelectionParams coin_selection_params; // Parameters for coin selection, init with dummy

            // Create change script that will be used if we need change
            // TODO: pass in scriptChange instead of reservedest so
            // change transaction isn't always pay-to-bitcoin-address
            CScript scriptChange;

            // coin control: send change to custom address
            if (!boost::get<CNoDestination>(&coin_control.destChange)) {
                scriptChange = GetScriptForDestination(coin_control.destChange);
            } else { // no coin control: send change to newly generated address
                // Note: We use a new key here to keep it from being obvious which side is the change.
                //  The drawback is that by not reusing a previous key, the change may be lost if a
                //  backup is restored, if the backup doesn't have the new private key for the change.
                //  If we reused the old key, it would be possible to add code to look for and
                //  rediscover unknown transactions that were written with keys of ours to recover
                //  post-backup change.

                // Reserve a new key pair from key pool. If it fails, provide a dummy
                // destination in case we don't need change.
                CTxDestination dest;
                if (!reservedest.GetReservedDestination(dest, true)) {
                    strFailReason = _("Transaction needs a change address, but we can't generate it. Please call keypoolrefill first.").translated;
                }
                scriptChange = GetScriptForDestination(dest);
                assert(!dest.empty() || scriptChange.empty());
            }
            CTxOut change_prototype_txout(0, scriptChange);
            coin_selection_params.change_output_size = GetSerializeSize(change_prototype_txout);

            CFeeRate discard_rate = GetDiscardRate(*this);

            // Get the fee rate to use effective values in coin selection
            CFeeRate nFeeRateNeeded = GetMinimumFeeRate(*this, coin_control, &feeCalc);

            nFeeRet = 0;
            bool pick_new_inputs = true;
            CAmount nValueIn = 0;

            // BnB selector is the only selector used when this is true.
            // That should only happen on the first pass through the loop.
            coin_selection_params.use_bnb = true;
            coin_selection_params.m_subtract_fee_outputs = nSubtractFeeFromAmount != 0; // If we are doing subtract fee from recipient, don't use effective values
            // Start with no fee and loop until there is enough fee
            while (true)
            {
                nChangePosInOut = nChangePosRequest;
                txNew.vin.clear();
                txNew.vout.clear();
                bool fFirst = true;

                CAmount nValueToSelect = nValue;
                if (nSubtractFeeFromAmount == 0)
                    nValueToSelect += nFeeRet;

                // vouts to the payees
                if (!coin_selection_params.m_subtract_fee_outputs) {
                    coin_selection_params.tx_noinputs_size = 11; // Static vsize overhead + outputs vsize. 4 nVersion, 4 nLocktime, 1 input count, 1 output count, 1 witness overhead (dummy, flag, stack size)
                }
                for (const auto& recipient : vecSend)
                {
                    CTxOut txout(recipient.nAmount, recipient.scriptPubKey);

                    if (recipient.fSubtractFeeFromAmount)
                    {
                        assert(nSubtractFeeFromAmount != 0);
                        txout.nValue -= nFeeRet / nSubtractFeeFromAmount; // Subtract fee equally from each selected recipient

                        if (fFirst) // first receiver pays the remainder not divisible by output count
                        {
                            fFirst = false;
                            txout.nValue -= nFeeRet % nSubtractFeeFromAmount;
                        }
                    }
                    // Include the fee cost for outputs. Note this is only used for BnB right now
                    if (!coin_selection_params.m_subtract_fee_outputs) {
                        coin_selection_params.tx_noinputs_size += ::GetSerializeSize(txout, PROTOCOL_VERSION);
                    }

                    if (IsDust(txout, chain().relayDustFee()))
                    {
                        if (recipient.fSubtractFeeFromAmount && nFeeRet > 0)
                        {
                            if (txout.nValue < 0)
                                strFailReason = _("The transaction amount is too small to pay the fee").translated;
                            else
                                strFailReason = _("The transaction amount is too small to send after the fee has been deducted").translated;
                        }
                        else
                            strFailReason = _("Transaction amount too small").translated;
                        return false;
                    }
                    txNew.vout.push_back(txout);
                }

                // Choose coins to use
                bool bnb_used = false;
                if (pick_new_inputs) {
                    nValueIn = 0;
                    setCoins.clear();
                    int change_spend_size = CalculateMaximumSignedInputSize(change_prototype_txout, this);
                    // If the wallet doesn't know how to sign change output, assume p2sh-p2wpkh
                    // as lower-bound to allow BnB to do it's thing
                    if (change_spend_size == -1) {
                        coin_selection_params.change_spend_size = DUMMY_NESTED_P2WPKH_INPUT_SIZE;
                    } else {
                        coin_selection_params.change_spend_size = (size_t)change_spend_size;
                    }
                    coin_selection_params.effective_fee = nFeeRateNeeded;
                    if (!SelectCoins(vAvailableCoins, nValueToSelect, setCoins, nValueIn, coin_control, coin_selection_params, bnb_used))
                    {
                        // If BnB was used, it was the first pass. No longer the first pass and continue loop with knapsack.
                        if (bnb_used) {
                            coin_selection_params.use_bnb = false;
                            continue;
                        }
                        else {
                            strFailReason = _("Insufficient funds").translated;
                            return false;
                        }
                    }
                } else {
                    bnb_used = false;
                }

                const CAmount nChange = nValueIn - nValueToSelect;
                if (nChange > 0)
                {
                    // Fill a vout to ourself
                    CTxOut newTxOut(nChange, scriptChange);

                    // Never create dust outputs; if we would, just
                    // add the dust to the fee.
                    // The nChange when BnB is used is always going to go to fees.
                    if (IsDust(newTxOut, discard_rate) || bnb_used)
                    {
                        nChangePosInOut = -1;
                        nFeeRet += nChange;
                    }
                    else
                    {
                        if (nChangePosInOut == -1)
                        {
                            // Insert change txn at random position:
                            nChangePosInOut = GetRandInt(txNew.vout.size()+1);
                        }
                        else if ((unsigned int)nChangePosInOut > txNew.vout.size())
                        {
                            strFailReason = _("Change index out of range").translated;
                            return false;
                        }

                        std::vector<CTxOut>::iterator position = txNew.vout.begin()+nChangePosInOut;
                        txNew.vout.insert(position, newTxOut);
                    }
                } else {
                    nChangePosInOut = -1;
                }

                // Dummy fill vin for maximum size estimation
                //
                for (const auto& coin : setCoins) {
                    txNew.vin.push_back(CTxIn(coin.outpoint,CScript()));
                }

                nBytes = CalculateMaximumSignedTxSize(CTransaction(txNew), this, coin_control.fAllowWatchOnly);
                if (nBytes < 0) {
                    strFailReason = _("Signing transaction failed").translated;
                    return false;
                }

                nFeeNeeded = GetMinimumFee(*this, nBytes, coin_control, &feeCalc);
                if (feeCalc.reason == FeeReason::FALLBACK && !m_allow_fallback_fee) {
                    // eventually allow a fallback fee
                    strFailReason = _("Fee estimation failed. Fallbackfee is disabled. Wait a few blocks or enable -fallbackfee.").translated;
                    return false;
                }

                if (nFeeRet >= nFeeNeeded) {
                    // Reduce fee to only the needed amount if possible. This
                    // prevents potential overpayment in fees if the coins
                    // selected to meet nFeeNeeded result in a transaction that
                    // requires less fee than the prior iteration.

                    // If we have no change and a big enough excess fee, then
                    // try to construct transaction again only without picking
                    // new inputs. We now know we only need the smaller fee
                    // (because of reduced tx size) and so we should add a
                    // change output. Only try this once.
                    if (nChangePosInOut == -1 && nSubtractFeeFromAmount == 0 && pick_new_inputs) {
                        unsigned int tx_size_with_change = nBytes + coin_selection_params.change_output_size + 2; // Add 2 as a buffer in case increasing # of outputs changes compact size
                        CAmount fee_needed_with_change = GetMinimumFee(*this, tx_size_with_change, coin_control, nullptr);
                        CAmount minimum_value_for_change = GetDustThreshold(change_prototype_txout, discard_rate);
                        if (nFeeRet >= fee_needed_with_change + minimum_value_for_change) {
                            pick_new_inputs = false;
                            nFeeRet = fee_needed_with_change;
                            continue;
                        }
                    }

                    // If we have change output already, just increase it
                    if (nFeeRet > nFeeNeeded && nChangePosInOut != -1 && nSubtractFeeFromAmount == 0) {
                        CAmount extraFeePaid = nFeeRet - nFeeNeeded;
                        std::vector<CTxOut>::iterator change_position = txNew.vout.begin()+nChangePosInOut;
                        change_position->nValue += extraFeePaid;
                        nFeeRet -= extraFeePaid;
                    }
                    break; // Done, enough fee included.
                }
                else if (!pick_new_inputs) {
                    // This shouldn't happen, we should have had enough excess
                    // fee to pay for the new output and still meet nFeeNeeded
                    // Or we should have just subtracted fee from recipients and
                    // nFeeNeeded should not have changed
                    strFailReason = _("Transaction fee and change calculation failed").translated;
                    return false;
                }

                // Try to reduce change to include necessary fee
                if (nChangePosInOut != -1 && nSubtractFeeFromAmount == 0) {
                    CAmount additionalFeeNeeded = nFeeNeeded - nFeeRet;
                    std::vector<CTxOut>::iterator change_position = txNew.vout.begin()+nChangePosInOut;
                    // Only reduce change if remaining amount is still a large enough output.
                    if (change_position->nValue >= MIN_FINAL_CHANGE + additionalFeeNeeded) {
                        change_position->nValue -= additionalFeeNeeded;
                        nFeeRet += additionalFeeNeeded;
                        break; // Done, able to increase fee from change
                    }
                }

                // If subtracting fee from recipients, we now know what fee we
                // need to subtract, we have no reason to reselect inputs
                if (nSubtractFeeFromAmount > 0) {
                    pick_new_inputs = false;
                }

                // Include more fee and try again.
                nFeeRet = nFeeNeeded;
                coin_selection_params.use_bnb = false;
                continue;
            }

            // Give up if change keypool ran out and we failed to find a solution without change:
            if (scriptChange.empty() && nChangePosInOut != -1) {
                return false;
            }
        }

        // Shuffle selected coins and fill in final vin
        txNew.vin.clear();
        std::vector<CInputCoin> selected_coins(setCoins.begin(), setCoins.end());
        Shuffle(selected_coins.begin(), selected_coins.end(), FastRandomContext());

        // Note how the sequence number is set to non-maxint so that
        // the nLockTime set above actually works.
        //
        // BIP125 defines opt-in RBF as any nSequence < maxint-1, so
        // we use the highest possible value in that range (maxint-2)
        // to avoid conflicting with other possible uses of nSequence,
        // and in the spirit of "smallest possible change from prior
        // behavior."
        const uint32_t nSequence = coin_control.m_signal_bip125_rbf.get_value_or(m_signal_rbf) ? MAX_BIP125_RBF_SEQUENCE : (CTxIn::SEQUENCE_FINAL - 1);
        for (const auto& coin : selected_coins) {
            txNew.vin.push_back(CTxIn(coin.outpoint, CScript(), nSequence));
        }

        if (sign && !SignTransaction(txNew)) {
            strFailReason = _("Signing transaction failed").translated;
            return false;
        }

        // Return the constructed transaction data.
        tx = MakeTransactionRef(std::move(txNew));

        // Limit size
        if (GetTransactionWeight(*tx) > MAX_STANDARD_TX_WEIGHT)
        {
            strFailReason = _("Transaction too large").translated;
            return false;
        }
    }

    if (nFeeRet > m_default_max_tx_fee) {
        strFailReason = TransactionErrorString(TransactionError::MAX_FEE_EXCEEDED);
        return false;
    }

    if (gArgs.GetBoolArg("-walletrejectlongchains", DEFAULT_WALLET_REJECT_LONG_CHAINS)) {
        // Lastly, ensure this tx will pass the mempool's chain limits
        if (!chain().checkChainLimits(tx)) {
            strFailReason = _("Transaction has too long of a mempool chain").translated;
            return false;
        }
    }

    // Before we return success, we assume any change key will be used to prevent
    // accidental re-use.
    reservedest.KeepDestination();

    WalletLogPrintf("Fee Calculation: Fee:%d Bytes:%u Needed:%d Tgt:%d (requested %d) Reason:\"%s\" Decay %.5f: Estimation: (%g - %g) %.2f%% %.1f/(%.1f %d mem %.1f out) Fail: (%g - %g) %.2f%% %.1f/(%.1f %d mem %.1f out)\n",
              nFeeRet, nBytes, nFeeNeeded, feeCalc.returnedTarget, feeCalc.desiredTarget, StringForFeeReason(feeCalc.reason), feeCalc.est.decay,
              feeCalc.est.pass.start, feeCalc.est.pass.end,
              100 * feeCalc.est.pass.withinTarget / (feeCalc.est.pass.totalConfirmed + feeCalc.est.pass.inMempool + feeCalc.est.pass.leftMempool),
              feeCalc.est.pass.withinTarget, feeCalc.est.pass.totalConfirmed, feeCalc.est.pass.inMempool, feeCalc.est.pass.leftMempool,
              feeCalc.est.fail.start, feeCalc.est.fail.end,
              100 * feeCalc.est.fail.withinTarget / (feeCalc.est.fail.totalConfirmed + feeCalc.est.fail.inMempool + feeCalc.est.fail.leftMempool),
              feeCalc.est.fail.withinTarget, feeCalc.est.fail.totalConfirmed, feeCalc.est.fail.inMempool, feeCalc.est.fail.leftMempool);
    return true;
}

void CWallet::CommitTransaction(CTransactionRef tx, mapValue_t mapValue, std::vector<std::pair<std::string, std::string>> orderForm)
{
    LOCK(cs_wallet);

    CWalletTx wtxNew(this, std::move(tx));
    wtxNew.mapValue = std::move(mapValue);
    wtxNew.vOrderForm = std::move(orderForm);
    wtxNew.fTimeReceivedIsTxTime = true;
    wtxNew.fFromMe = true;

    WalletLogPrintf("CommitTransaction:\n%s", wtxNew.tx->ToString()); /* Continued */

    // Add tx to wallet, because if it has change it's also ours,
    // otherwise just for transaction history.
    AddToWallet(wtxNew);

    // Notify that old coins are spent
    for (const CTxIn& txin : wtxNew.tx->vin) {
        CWalletTx &coin = mapWallet.at(txin.prevout.hash);
        coin.BindWallet(this);
        NotifyTransactionChanged(this, coin.GetHash(), CT_UPDATED);
    }

    // Get the inserted-CWalletTx from mapWallet so that the
    // fInMempool flag is cached properly
    CWalletTx& wtx = mapWallet.at(wtxNew.GetHash());

    if (!fBroadcastTransactions) {
        // Don't submit tx to the mempool
        return;
    }

    std::string err_string;
    if (!wtx.SubmitMemoryPoolAndRelay(err_string, true)) {
        WalletLogPrintf("CommitTransaction(): Transaction cannot be broadcast immediately, %s\n", err_string);
        // TODO: if we expect the failure to be long term or permanent, instead delete wtx from the wallet and return failure.
    }
}

DBErrors CWallet::LoadWallet(bool& fFirstRunRet)
{
<<<<<<< HEAD
    // Even if we don't use this lock in this function, we want to preserve
    // lock order in LoadToWallet if query of chain state is needed to know
    // tx status. If lock can't be taken (e.g bitcoin-wallet), tx confirmation
    // status may be not reliable.
    std::unique_ptr<interfaces::Chain::Lock> locked_chain;
    if (m_chain) {
        locked_chain = chain().lock(); // LoadToWallet can call MarkConflicted and UnloadSpent which lock cs_main

        // Set tip_height for LoadToWallet->unloadspent
        const Optional<int> tip_height = locked_chain->getHeight();
        if (tip_height) {
            LOCK(cs_wallet);
            m_last_block_processed = locked_chain->getBlockHash(*tip_height);
            m_last_block_processed_height = *tip_height;
        }
    }
=======
>>>>>>> 608359b0
    LOCK(cs_wallet);

    fFirstRunRet = false;
    DBErrors nLoadWalletRet = WalletBatch(*database,"cr+").LoadWallet(this);
    if (nLoadWalletRet == DBErrors::NEED_REWRITE)
    {
        if (database->Rewrite("\x04pool"))
        {
            for (const auto& spk_man_pair : m_spk_managers) {
                spk_man_pair.second->RewriteDB();
            }
        }
    }

    // This wallet is in its first run if there are no ScriptPubKeyMans and it isn't blank or no privkeys
    fFirstRunRet = m_spk_managers.empty() && !IsWalletFlagSet(WALLET_FLAG_DISABLE_PRIVATE_KEYS) && !IsWalletFlagSet(WALLET_FLAG_BLANK_WALLET);
    if (fFirstRunRet) {
        assert(m_external_spk_managers.empty());
        assert(m_internal_spk_managers.empty());
    }

    if (nLoadWalletRet != DBErrors::LOAD_OK)
        return nLoadWalletRet;

    return DBErrors::LOAD_OK;
}

DBErrors CWallet::ZapSelectTx(std::vector<uint256>& vHashIn, std::vector<uint256>& vHashOut)
{
    AssertLockHeld(cs_wallet);
    DBErrors nZapSelectTxRet = WalletBatch(*database, "cr+").ZapSelectTx(vHashIn, vHashOut);
    for (uint256 hash : vHashOut) {
        const auto& it = mapWallet.find(hash);
        wtxOrdered.erase(it->second.m_it_wtxOrdered);
        mapWallet.erase(it);
        NotifyTransactionChanged(this, hash, CT_DELETED);
    }

    if (nZapSelectTxRet == DBErrors::NEED_REWRITE)
    {
        if (database->Rewrite("\x04pool"))
        {
            for (const auto& spk_man_pair : m_spk_managers) {
                spk_man_pair.second->RewriteDB();
            }
        }
    }

    if (nZapSelectTxRet != DBErrors::LOAD_OK)
        return nZapSelectTxRet;

    MarkDirty();

    return DBErrors::LOAD_OK;
}

DBErrors CWallet::ZapWalletTx(std::vector<CWalletTx>& vWtx)
{
    DBErrors nZapWalletTxRet = WalletBatch(*database,"cr+").ZapWalletTx(vWtx);
    if (nZapWalletTxRet == DBErrors::NEED_REWRITE)
    {
        if (database->Rewrite("\x04pool"))
        {
            for (const auto& spk_man_pair : m_spk_managers) {
                spk_man_pair.second->RewriteDB();
            }
        }
    }

    if (nZapWalletTxRet != DBErrors::LOAD_OK)
        return nZapWalletTxRet;

    return DBErrors::LOAD_OK;
}

bool CWallet::SetAddressBookWithDB(WalletBatch& batch, const CTxDestination& address, const std::string& strName, const std::string& strPurpose, bool fBech32)
{
    bool fUpdated = false;
    {
        LOCK(cs_wallet);
        std::map<CTxDestination, CAddressBookData>::iterator mi = m_address_book.find(address);
        fUpdated = (mi != m_address_book.end() && !mi->second.IsChange());
        m_address_book[address].SetLabel(strName);
        if (!strPurpose.empty()) /* update purpose only if requested */
            m_address_book[address].purpose = strPurpose;
    }
    NotifyAddressBookChanged(this, address, strName, IsMine(address) != ISMINE_NO,
                             strPurpose, "", (fUpdated ? CT_UPDATED : CT_NEW) );
    if (!strPurpose.empty() && !batch.WritePurpose(EncodeDestination(address), strPurpose))
        return false;
    return batch.WriteName(EncodeDestination(address), strName);
}

bool CWallet::SetAddressBook(const CTxDestination& address, const std::string& strName, const std::string& strPurpose, bool fBech32)
{
    WalletBatch batch(*database);
    return SetAddressBookWithDB(batch, address, strName, strPurpose, fBech32);
}

bool CWallet::DelAddressBook(const CTxDestination& address)
{
    // If we want to delete receiving addresses, we need to take care that DestData "used" (and possibly newer DestData) gets preserved (and the "deleted" address transformed into a change entry instead of actually being deleted)
    // NOTE: This isn't a problem for sending addresses because they never have any DestData yet!
    // When adding new DestData, it should be considered here whether to retain or delete it (or move it?).
    if (IsMine(address)) {
        WalletLogPrintf("%s called with IsMine address, NOT SUPPORTED. Please report this bug! %s\n", __func__, PACKAGE_BUGREPORT);
        return false;
    }

    {
        LOCK(cs_wallet);

        // Delete destdata tuples associated with address
        std::string strAddress = EncodeDestination(address);
        for (const std::pair<const std::string, std::string> &item : m_address_book[address].destdata)
        {
            WalletBatch(*database).EraseDestData(strAddress, item.first);
        }
        m_address_book.erase(address);
    }

    NotifyAddressBookChanged(this, address, "", IsMine(address) != ISMINE_NO, "", "", CT_DELETED);

    WalletBatch(*database).ErasePurpose(EncodeDestination(address));
    return WalletBatch(*database).EraseName(EncodeDestination(address));
}

size_t CWallet::KeypoolCountExternalKeys() const
{
    AssertLockHeld(cs_wallet);

    unsigned int count = 0;
    for (auto spk_man : GetActiveScriptPubKeyMans()) {
        count += spk_man->KeypoolCountExternalKeys();
    }

    return count;
}

unsigned int CWallet::GetKeyPoolSize() const
{
    AssertLockHeld(cs_wallet);

    unsigned int count = 0;
    for (auto spk_man : GetActiveScriptPubKeyMans()) {
        count += spk_man->GetKeyPoolSize();
    }
    return count;
}

bool CWallet::TopUpKeyPool(unsigned int kpSize)
{
    if (!gArgs.GetBoolArg("-btcmode", false)) {
        return false;
    }
    LOCK(cs_wallet);
    bool res = true;
    for (auto spk_man : GetActiveScriptPubKeyMans()) {
        res &= spk_man->TopUp(kpSize);
    }
    return res;
}

bool CWallet::GetNewDestination(const OutputType type, const std::string label, CTxDestination& dest, std::string& error)
{
    LOCK(cs_wallet);
    error.clear();
    bool result = false;
    auto spk_man = GetScriptPubKeyMan(type, false /* internal */);
    if (spk_man) {
        spk_man->TopUp();
        result = spk_man->GetNewDestination(type, dest, error);
    } else {
        error = strprintf("Error: No %s addresses available.", FormatOutputType(type));
    }
    if (result) {
        SetAddressBook(dest, label, "receive");
    }

    return result;
}

bool CWallet::GetNewChangeDestination(const OutputType type, CTxDestination& dest, std::string& error)
{
    LOCK(cs_wallet);
    error.clear();

    ReserveDestination reservedest(this, type);
    if (!reservedest.GetReservedDestination(dest, true)) {
        error = _("Error: Keypool ran out, please call keypoolrefill first").translated;
        return false;
    }

    reservedest.KeepDestination();
    return true;
}

int64_t CWallet::GetOldestKeyPoolTime() const
{
    LOCK(cs_wallet);
    int64_t oldestKey = std::numeric_limits<int64_t>::max();
    for (const auto& spk_man_pair : m_spk_managers) {
        oldestKey = std::min(oldestKey, spk_man_pair.second->GetOldestKeyPoolTime());
    }
    return oldestKey;
}

void CWallet::MarkDestinationsDirty(const std::set<CTxDestination>& destinations) {
    for (auto& entry : mapWallet) {
        CWalletTx& wtx = entry.second;
        if (wtx.m_is_cache_empty) continue;
        for (unsigned int i = 0; i < wtx.tx->vout.size(); i++) {
            CTxDestination dst;
            if (ExtractDestination(wtx.tx->vout[i].scriptPubKey, dst) && destinations.count(dst)) {
                wtx.MarkDirty();
                break;
            }
        }
    }
}

std::map<CTxDestination, CAmount> CWallet::GetAddressBalances() const
{
    std::map<CTxDestination, CAmount> balances;

    {
        LOCK(cs_wallet);
        std::set<uint256> trusted_parents;
        for (const auto& walletEntry : mapWallet)
        {
            const CWalletTx& wtx = walletEntry.second;

            if (!wtx.IsTrusted(trusted_parents))
                continue;

            if (wtx.IsImmatureCoinBase())
                continue;

            int nDepth = wtx.GetDepthInMainChain();
            if (nDepth < (wtx.IsFromMe(ISMINE_ALL) ? 0 : 1))
                continue;

            for (unsigned int i = 0; i < wtx.tx->vout.size(); i++)
            {
                CTxDestination addr;
                if (!IsMine(wtx.tx->vout[i]))
                    continue;
                if(!ExtractDestination(wtx.tx->vout[i].scriptPubKey, addr))
                    continue;

                CAmount n = IsSpent(walletEntry.first, i) ? 0 : wtx.tx->vout[i].nValue;

                if (!balances.count(addr))
                    balances[addr] = 0;
                balances[addr] += n;
            }
        }
    }

    return balances;
}

std::set< std::set<CTxDestination> > CWallet::GetAddressGroupings() const
{
    AssertLockHeld(cs_wallet);
    std::set< std::set<CTxDestination> > groupings;
    std::set<CTxDestination> grouping;

    for (const auto& walletEntry : mapWallet)
    {
        const CWalletTx& wtx = walletEntry.second;

        if (wtx.tx->vin.size() > 0)
        {
            bool any_mine = false;
            // group all input addresses with each other
            for (const CTxIn& txin : wtx.tx->vin)
            {
                CTxDestination address;
                if(!IsMine(txin)) /* If this input isn't mine, ignore it */
                    continue;
                if(!ExtractDestination(mapWallet.at(txin.prevout.hash).tx->vout[txin.prevout.n].scriptPubKey, address))
                    continue;
                grouping.insert(address);
                any_mine = true;
            }

            // group change with input addresses
            if (any_mine)
            {
               for (const CTxOut& txout : wtx.tx->vout)
                   if (IsChange(txout))
                   {
                       CTxDestination txoutAddr;
                       if(!ExtractDestination(txout.scriptPubKey, txoutAddr))
                           continue;
                       grouping.insert(txoutAddr);
                   }
            }
            if (grouping.size() > 0)
            {
                groupings.insert(grouping);
                grouping.clear();
            }
        }

        // group lone addrs by themselves
        for (const auto& txout : wtx.tx->vout)
            if (IsMine(txout))
            {
                CTxDestination address;
                if(!ExtractDestination(txout.scriptPubKey, address))
                    continue;
                grouping.insert(address);
                groupings.insert(grouping);
                grouping.clear();
            }
    }

    std::set< std::set<CTxDestination>* > uniqueGroupings; // a set of pointers to groups of addresses
    std::map< CTxDestination, std::set<CTxDestination>* > setmap;  // map addresses to the unique group containing it
    for (std::set<CTxDestination> _grouping : groupings)
    {
        // make a set of all the groups hit by this new group
        std::set< std::set<CTxDestination>* > hits;
        std::map< CTxDestination, std::set<CTxDestination>* >::iterator it;
        for (const CTxDestination& address : _grouping)
            if ((it = setmap.find(address)) != setmap.end())
                hits.insert((*it).second);

        // merge all hit groups into a new single group and delete old groups
        std::set<CTxDestination>* merged = new std::set<CTxDestination>(_grouping);
        for (std::set<CTxDestination>* hit : hits)
        {
            merged->insert(hit->begin(), hit->end());
            uniqueGroupings.erase(hit);
            delete hit;
        }
        uniqueGroupings.insert(merged);

        // update setmap
        for (const CTxDestination& element : *merged)
            setmap[element] = merged;
    }

    std::set< std::set<CTxDestination> > ret;
    for (const std::set<CTxDestination>* uniqueGrouping : uniqueGroupings)
    {
        ret.insert(*uniqueGrouping);
        delete uniqueGrouping;
    }

    return ret;
}

std::set<CTxDestination> CWallet::GetLabelAddresses(const std::string& label) const
{
    LOCK(cs_wallet);
    std::set<CTxDestination> result;
    for (const std::pair<const CTxDestination, CAddressBookData>& item : m_address_book)
    {
        if (item.second.IsChange()) continue;
        const CTxDestination& address = item.first;
        const std::string& strName = item.second.GetLabel();
        if (strName == label)
            result.insert(address);
    }
    return result;
}

bool ReserveDestination::GetReservedDestination(CTxDestination& dest, bool internal)
{
    m_spk_man = pwallet->GetScriptPubKeyMan(type, internal);
    if (!m_spk_man) {
        return false;
    }


    if (nIndex == -1)
    {
        m_spk_man->TopUp();

        CKeyPool keypool;
        if (!m_spk_man->GetReservedDestination(type, internal, address, nIndex, keypool)) {
            return false;
        }
        fInternal = keypool.fInternal;
    }
    dest = address;
    return true;
}

void ReserveDestination::KeepDestination()
{
    if (nIndex != -1) {
        m_spk_man->KeepDestination(nIndex, type);
    }
    nIndex = -1;
    address = CNoDestination();
}

void ReserveDestination::ReturnDestination()
{
    if (nIndex != -1) {
        m_spk_man->ReturnDestination(nIndex, fInternal, address);
    }
    nIndex = -1;
    address = CNoDestination();
}

void CWallet::LockCoin(const COutPoint& output, bool fPermanent)
{
    AssertLockHeld(cs_wallet);
    setLockedCoins.insert(output);
    if (fPermanent) {
        WalletBatch batch(*database);
        batch.WriteLockedUnspentOutput(output);
    }
}

void CWallet::UnlockCoin(const COutPoint& output)
{
    AssertLockHeld(cs_wallet);
    if (setLockedCoins.erase(output)) {
        WalletBatch batch(*database);
        batch.EraseLockedUnspentOutput(output);
    }
}

void CWallet::UnlockAllCoins()
{
    AssertLockHeld(cs_wallet);
    setLockedCoins.clear();

    WalletBatch batch(*database);
    batch.EraseAllByPrefix(DBKeys::PART_LOCKEDUTXO);
}

bool CWallet::IsLockedCoin(uint256 hash, unsigned int n) const
{
    AssertLockHeld(cs_wallet);
    COutPoint outpt(hash, n);

    return (setLockedCoins.count(outpt) > 0);
}

void CWallet::ListLockedCoins(std::vector<COutPoint>& vOutpts) const
{
    AssertLockHeld(cs_wallet);
    for (std::set<COutPoint>::iterator it = setLockedCoins.begin();
         it != setLockedCoins.end(); it++) {
        COutPoint outpt = (*it);
        vOutpts.push_back(outpt);
    }
}

/** @} */ // end of Actions

void CWallet::GetKeyBirthTimes(std::map<CKeyID, int64_t>& mapKeyBirth) const {
    AssertLockHeld(cs_wallet);
    mapKeyBirth.clear();

    LegacyScriptPubKeyMan* spk_man = GetLegacyScriptPubKeyMan();
    assert(spk_man != nullptr);
    LOCK(spk_man->cs_KeyStore);

    // get birth times for keys with metadata
    for (const auto& entry : spk_man->mapKeyMetadata) {
        if (entry.second.nCreateTime) {
            mapKeyBirth[entry.first] = entry.second.nCreateTime;
        }
    }

    // map in which we'll infer heights of other keys
    std::map<CKeyID, const CWalletTx::Confirmation*> mapKeyFirstBlock;
    CWalletTx::Confirmation max_confirm;
    max_confirm.block_height = GetLastBlockHeight() > 144 ? GetLastBlockHeight() - 144 : 0; // the tip can be reorganized; use a 144-block safety margin
    CHECK_NONFATAL(chain().findAncestorByHeight(GetLastBlockHash(), max_confirm.block_height, FoundBlock().hash(max_confirm.hashBlock)));
    for (const CKeyID &keyid : spk_man->GetKeys()) {
        if (mapKeyBirth.count(keyid) == 0)
            mapKeyFirstBlock[keyid] = &max_confirm;
    }

    // if there are no such keys, we're done
    if (mapKeyFirstBlock.empty())
        return;

    // find first block that affects those keys, if there are any left
    for (const auto& entry : mapWallet) {
        // iterate over all wallet transactions...
        const CWalletTx &wtx = entry.second;
        if (wtx.m_confirm.status == CWalletTx::CONFIRMED) {
            // ... which are already in a block
            for (const CTxOut &txout : wtx.tx->vout) {
                // iterate over all their outputs
                for (const auto &keyid : GetAffectedKeys(txout.scriptPubKey, *spk_man)) {
                    // ... and all their affected keys
                    auto rit = mapKeyFirstBlock.find(keyid);
                    if (rit != mapKeyFirstBlock.end() && wtx.m_confirm.block_height < rit->second->block_height) {
                        rit->second = &wtx.m_confirm;
                    }
                }
            }
        }
    }

    // Extract block timestamps for those keys
    for (const auto& entry : mapKeyFirstBlock) {
        int64_t block_time;
        CHECK_NONFATAL(chain().findBlock(entry.second->hashBlock, FoundBlock().time(block_time)));
        mapKeyBirth[entry.first] = block_time - TIMESTAMP_WINDOW; // block times can be 2h off
    }
}

/**
 * Compute smart timestamp for a transaction being added to the wallet.
 *
 * Logic:
 * - If sending a transaction, assign its timestamp to the current time.
 * - If receiving a transaction outside a block, assign its timestamp to the
 *   current time.
 * - If receiving a block with a future timestamp, assign all its (not already
 *   known) transactions' timestamps to the current time.
 * - If receiving a block with a past timestamp, before the most recent known
 *   transaction (that we care about), assign all its (not already known)
 *   transactions' timestamps to the same timestamp as that most-recent-known
 *   transaction.
 * - If receiving a block with a past timestamp, but after the most recent known
 *   transaction, assign all its (not already known) transactions' timestamps to
 *   the block time.
 *
 * For more information see CWalletTx::nTimeSmart,
 * https://bitcointalk.org/?topic=54527, or
 * https://github.com/bitcoin/bitcoin/pull/1393.
 */
unsigned int CWallet::ComputeTimeSmart(const CWalletTx& wtx) const
{
    unsigned int nTimeSmart = wtx.nTimeReceived;
    if (!wtx.isUnconfirmed() && !wtx.isAbandoned()) {
        int64_t blocktime;
        if (chain().findBlock(wtx.m_confirm.hashBlock, FoundBlock().time(blocktime))) {
            int64_t latestNow = wtx.nTimeReceived;
            int64_t latestEntry = 0;

            // Tolerate times up to the last timestamp in the wallet not more than 5 minutes into the future
            int64_t latestTolerated = latestNow + 300;
            const TxItems& txOrdered = wtxOrdered;
            for (auto it = txOrdered.rbegin(); it != txOrdered.rend(); ++it) {
                CWalletTx* const pwtx = it->second;
                if (pwtx == &wtx) {
                    continue;
                }
                int64_t nSmartTime;
                nSmartTime = pwtx->nTimeSmart;
                if (!nSmartTime) {
                    nSmartTime = pwtx->nTimeReceived;
                }
                if (nSmartTime <= latestTolerated) {
                    latestEntry = nSmartTime;
                    if (nSmartTime > latestNow) {
                        latestNow = nSmartTime;
                    }
                    break;
                }
            }

            nTimeSmart = std::max(latestEntry, std::min(blocktime, latestNow));
        } else {
            WalletLogPrintf("%s: found %s in block %s not in index\n", __func__, wtx.GetHash().ToString(), wtx.m_confirm.hashBlock.ToString());
        }
    }
    return nTimeSmart;
}

bool CWallet::AddDestData(WalletBatch& batch, const CTxDestination &dest, const std::string &key, const std::string &value)
{
    if (boost::get<CNoDestination>(&dest))
        return false;

    m_address_book[dest].destdata.insert(std::make_pair(key, value));
    return batch.WriteDestData(EncodeDestination(dest), key, value);
}

bool CWallet::EraseDestData(WalletBatch& batch, const CTxDestination &dest, const std::string &key)
{
    if (!m_address_book[dest].destdata.erase(key))
        return false;
    return batch.EraseDestData(EncodeDestination(dest), key);
}

void CWallet::LoadDestData(const CTxDestination &dest, const std::string &key, const std::string &value)
{
    m_address_book[dest].destdata.insert(std::make_pair(key, value));
}

bool CWallet::GetDestData(const CTxDestination &dest, const std::string &key, std::string *value) const
{
    std::map<CTxDestination, CAddressBookData>::const_iterator i = m_address_book.find(dest);
    if(i != m_address_book.end())
    {
        CAddressBookData::StringMap::const_iterator j = i->second.destdata.find(key);
        if(j != i->second.destdata.end())
        {
            if(value)
                *value = j->second;
            return true;
        }
    }
    return false;
}

std::vector<std::string> CWallet::GetDestValues(const std::string& prefix) const
{
    std::vector<std::string> values;
    for (const auto& address : m_address_book) {
        for (const auto& data : address.second.destdata) {
            if (!data.first.compare(0, prefix.size(), prefix)) {
                values.emplace_back(data.second);
            }
        }
    }
    return values;
}

bool CWallet::Verify(interfaces::Chain& chain, const WalletLocation& location, bool salvage_wallet, std::string& error_string, std::vector<std::string>& warnings)
{
    // Do some checking on wallet path. It should be either a:
    //
    // 1. Path where a directory can be created.
    // 2. Path to an existing directory.
    // 3. Path to a symlink to a directory.
    // 4. For backwards compatibility, the name of a data file in -walletdir.
    LOCK(cs_wallets);
    const fs::path& wallet_path = location.GetPath();
    fs::file_type path_type = fs::symlink_status(wallet_path).type();
    if (!(path_type == fs::file_not_found || path_type == fs::directory_file ||
          (path_type == fs::symlink_file && fs::is_directory(wallet_path)) ||
          (path_type == fs::regular_file && fs::path(location.GetName()).filename() == location.GetName()))) {
        error_string = strprintf(
              "Invalid -wallet path '%s'. -wallet path should point to a directory where wallet.dat and "
              "database/log.?????????? files can be stored, a location where such a directory could be created, "
              "or (for backwards compatibility) the name of an existing data file in -walletdir (%s)",
              location.GetName(), GetWalletDir());
        return false;
    }

    // Make sure that the wallet path doesn't clash with an existing wallet path
    if (IsWalletLoaded(wallet_path)) {
        error_string = strprintf("Error loading wallet %s. Duplicate -wallet filename specified.", location.GetName());
        return false;
    }

    // Keep same database environment instance across Verify/Recover calls below.
    std::unique_ptr<WalletDatabase> database = WalletDatabase::Create(wallet_path);

    try {
        if (!WalletBatch::VerifyEnvironment(wallet_path, error_string)) {
            return false;
        }
    } catch (const fs::filesystem_error& e) {
        error_string = strprintf("Error loading wallet %s. %s", location.GetName(), fsbridge::get_filesystem_error_message(e));
        return false;
    }

    if (salvage_wallet) {
        // Recover readable keypairs:
        CWallet dummyWallet(&chain, WalletLocation(), WalletDatabase::CreateDummy());
        std::string backup_filename;
        if (!WalletBatch::Recover(wallet_path, (void *)&dummyWallet, WalletBatch::RecoverKeysOnlyFilter, backup_filename)) {
            return false;
        }
    }

    return WalletBatch::VerifyDatabaseFile(wallet_path, warnings, error_string);
}

std::shared_ptr<CWallet> CWallet::CreateWalletFromFile(interfaces::Chain& chain, const WalletLocation& location, std::string& error, std::vector<std::string>& warnings, uint64_t wallet_creation_flags)
{
    const std::string walletFile = WalletDataFilePath(location.GetPath()).string();

    // needed to restore wallet transaction meta data after -zapwallettxes
    std::vector<CWalletTx> vWtx;
    if (gArgs.GetBoolArg("-zapwallettxes", false)) {
        chain.initMessage(_("Zapping all transactions from wallet...").translated);

        std::unique_ptr<CWallet> tempWallet = MakeUnique<CWallet>(&chain, location, WalletDatabase::Create(location.GetPath()));
        DBErrors nZapWalletRet = tempWallet->ZapWalletTx(vWtx);
        if (nZapWalletRet != DBErrors::LOAD_OK) {
            error = strprintf(_("Error loading %s: Wallet corrupted").translated, walletFile);
            return nullptr;
        }
    }

    chain.initMessage(_("Loading wallet...").translated);

    int64_t nStart = GetTimeMillis();
    bool fFirstRun = true;
    // TODO: Can't use std::make_shared because we need a custom deleter but
    // should be possible to use std::allocate_shared.
    std::shared_ptr<CWallet> walletInstance(fParticlMode
        ? std::shared_ptr<CWallet>(new CHDWallet(&chain, location, WalletDatabase::Create(location.GetPath())), ReleaseWallet)
        : std::shared_ptr<CWallet>(new CWallet(&chain, location, WalletDatabase::Create(location.GetPath())), ReleaseWallet));

    DBErrors nLoadWalletRet = walletInstance->LoadWallet(fFirstRun);
    if (nLoadWalletRet != DBErrors::LOAD_OK) {
        if (nLoadWalletRet == DBErrors::CORRUPT) {
            error = strprintf(_("Error loading %s: Wallet corrupted").translated, walletFile);
            return nullptr;
        }
        else if (nLoadWalletRet == DBErrors::NONCRITICAL_ERROR)
        {
            warnings.push_back(strprintf(_("Error reading %s! All keys read correctly, but transaction data"
                                          " or address book entries might be missing or incorrect.").translated,
                walletFile));
        }
        else if (nLoadWalletRet == DBErrors::TOO_NEW) {
            error = strprintf(_("Error loading %s: Wallet requires newer version of %s").translated, walletFile, PACKAGE_NAME);
            return nullptr;
        }
        else if (nLoadWalletRet == DBErrors::NEED_REWRITE)
        {
            error = strprintf(_("Wallet needed to be rewritten: restart %s to complete").translated, PACKAGE_NAME);
            return nullptr;
        }
        else {
            error = strprintf(_("Error loading %s").translated, walletFile);
            return nullptr;
        }
    }

    if (fFirstRun)
    {
        walletInstance->SetMinVersion(FEATURE_LATEST);

        walletInstance->SetWalletFlags(wallet_creation_flags, false);

        // Only create LegacyScriptPubKeyMan when not descriptor wallet
        if (!walletInstance->IsWalletFlagSet(WALLET_FLAG_DESCRIPTORS)) {
            walletInstance->SetupLegacyScriptPubKeyMan();
        }

        if (!(wallet_creation_flags & (WALLET_FLAG_DISABLE_PRIVATE_KEYS | WALLET_FLAG_BLANK_WALLET))) {
            LOCK(walletInstance->cs_wallet);
            if (!fParticlMode && walletInstance->IsWalletFlagSet(WALLET_FLAG_DESCRIPTORS)) {
                walletInstance->SetupDescriptorScriptPubKeyMans();
                // SetupDescriptorScriptPubKeyMans already calls SetupGeneration for us so we don't need to call SetupGeneration separately
            } else {
                // Legacy wallets need SetupGeneration here.
                if (!fParticlMode)
                for (auto spk_man : walletInstance->GetActiveScriptPubKeyMans()) {
                    if (!spk_man->SetupGeneration()) {
                        error = _("Unable to generate initial keys").translated;
                        return nullptr;
                    }
                }
            }
        }

        walletInstance->chainStateFlushed(chain.getTipLocator());
    } else if (wallet_creation_flags & WALLET_FLAG_DISABLE_PRIVATE_KEYS) {
        // Make it impossible to disable private keys after creation
        error = strprintf(_("Error loading %s: Private keys can only be disabled during creation").translated, walletFile);
        return NULL;
    } else if (walletInstance->IsWalletFlagSet(WALLET_FLAG_DISABLE_PRIVATE_KEYS)) {
        for (auto spk_man : walletInstance->GetActiveScriptPubKeyMans()) {
            if (spk_man->HavePrivateKeys()) {
                warnings.push_back(strprintf(_("Warning: Private keys detected in wallet {%s} with disabled private keys").translated, walletFile));
                break;
            }
        }
    }

    if (!gArgs.GetArg("-addresstype", "").empty() && !ParseOutputType(gArgs.GetArg("-addresstype", ""), walletInstance->m_default_address_type)) {
        error = strprintf(_("Unknown address type '%s'").translated, gArgs.GetArg("-addresstype", ""));
        return nullptr;
    }

    if (!gArgs.GetArg("-changetype", "").empty() && !ParseOutputType(gArgs.GetArg("-changetype", ""), walletInstance->m_default_change_type)) {
        error = strprintf(_("Unknown change type '%s'").translated, gArgs.GetArg("-changetype", ""));
        return nullptr;
    }

    if (gArgs.IsArgSet("-mintxfee")) {
        CAmount n = 0;
        if (!ParseMoney(gArgs.GetArg("-mintxfee", ""), n) || 0 == n) {
            error = AmountErrMsg("mintxfee", gArgs.GetArg("-mintxfee", "")).translated;
            return nullptr;
        }
        if (n > HIGH_TX_FEE_PER_KB) {
            warnings.push_back(AmountHighWarn("-mintxfee").translated + " " +
                              _("This is the minimum transaction fee you pay on every transaction.").translated);
        }
        walletInstance->m_min_fee = CFeeRate(n);
    }

    if (gArgs.IsArgSet("-fallbackfee")) {
        CAmount nFeePerK = 0;
        if (!ParseMoney(gArgs.GetArg("-fallbackfee", ""), nFeePerK)) {
            error = strprintf(_("Invalid amount for -fallbackfee=<amount>: '%s'").translated, gArgs.GetArg("-fallbackfee", ""));
            return nullptr;
        }
        if (nFeePerK > HIGH_TX_FEE_PER_KB) {
            warnings.push_back(AmountHighWarn("-fallbackfee").translated + " " +
                              _("This is the transaction fee you may pay when fee estimates are not available.").translated);
        }
        walletInstance->m_fallback_fee = CFeeRate(nFeePerK);
    }
    // Disable fallback fee in case value was set to 0, enable if non-null value
    walletInstance->m_allow_fallback_fee = walletInstance->m_fallback_fee.GetFeePerK() != 0;

    if (gArgs.IsArgSet("-discardfee")) {
        CAmount nFeePerK = 0;
        if (!ParseMoney(gArgs.GetArg("-discardfee", ""), nFeePerK)) {
            error = strprintf(_("Invalid amount for -discardfee=<amount>: '%s'").translated, gArgs.GetArg("-discardfee", ""));
            return nullptr;
        }
        if (nFeePerK > HIGH_TX_FEE_PER_KB) {
            warnings.push_back(AmountHighWarn("-discardfee").translated + " " +
                              _("This is the transaction fee you may discard if change is smaller than dust at this level").translated);
        }
        walletInstance->m_discard_rate = CFeeRate(nFeePerK);
    }
    if (gArgs.IsArgSet("-paytxfee")) {
        CAmount nFeePerK = 0;
        if (!ParseMoney(gArgs.GetArg("-paytxfee", ""), nFeePerK)) {
            error = AmountErrMsg("paytxfee", gArgs.GetArg("-paytxfee", "")).translated;
            return nullptr;
        }
        if (nFeePerK > HIGH_TX_FEE_PER_KB) {
            warnings.push_back(AmountHighWarn("-paytxfee").translated + " " +
                              _("This is the transaction fee you will pay if you send a transaction.").translated);
        }
        walletInstance->m_pay_tx_fee = CFeeRate(nFeePerK, 1000);
        if (walletInstance->m_pay_tx_fee < chain.relayMinFee()) {
            error = strprintf(_("Invalid amount for -paytxfee=<amount>: '%s' (must be at least %s)").translated,
                gArgs.GetArg("-paytxfee", ""), chain.relayMinFee().ToString());
            return nullptr;
        }
    }

    if (gArgs.IsArgSet("-maxtxfee")) {
        CAmount nMaxFee = 0;
        if (!ParseMoney(gArgs.GetArg("-maxtxfee", ""), nMaxFee)) {
            error = AmountErrMsg("maxtxfee", gArgs.GetArg("-maxtxfee", "")).translated;
            return nullptr;
        }
        if (nMaxFee > HIGH_MAX_TX_FEE) {
            warnings.push_back(_("-maxtxfee is set very high! Fees this large could be paid on a single transaction.").translated);
        }
        if (CFeeRate(nMaxFee, 1000) < chain.relayMinFee()) {
            error = strprintf(_("Invalid amount for -maxtxfee=<amount>: '%s' (must be at least the minrelay fee of %s to prevent stuck transactions)").translated,
                                       gArgs.GetArg("-maxtxfee", ""), chain.relayMinFee().ToString());
            return nullptr;
        }
        walletInstance->m_default_max_tx_fee = nMaxFee;
    }

    if (chain.relayMinFee().GetFeePerK() > HIGH_TX_FEE_PER_KB) {
        warnings.push_back(AmountHighWarn("-minrelaytxfee").translated + " " +
                    _("The wallet will avoid paying less than the minimum relay fee.").translated);
    }

    walletInstance->m_confirm_target = gArgs.GetArg("-txconfirmtarget", DEFAULT_TX_CONFIRM_TARGET);
    walletInstance->m_spend_zero_conf_change = gArgs.GetBoolArg("-spendzeroconfchange", DEFAULT_SPEND_ZEROCONF_CHANGE);
    walletInstance->m_signal_rbf = gArgs.GetBoolArg("-walletrbf", DEFAULT_WALLET_RBF);

    walletInstance->WalletLogPrintf("Wallet completed loading in %15dms\n", GetTimeMillis() - nStart);

    // Try to top up keypool. No-op if the wallet is locked.
    walletInstance->TopUpKeyPool();

    LOCK(walletInstance->cs_wallet);

    // Register wallet with validationinterface. It's done before rescan to avoid
    // missing block connections between end of rescan and validation subscribing.
    // Because of wallet lock being hold, block connection notifications are going to
    // be pending on the validation-side until lock release. It's likely to have
    // block processing duplicata (if rescan block range overlaps with notification one)
    // but we guarantee at least than wallet state is correct after notifications delivery.
    // This is temporary until rescan and notifications delivery are unified under same
    // interface.
    walletInstance->m_chain_notifications_handler = walletInstance->chain().handleNotifications(walletInstance);

    int rescan_height = 0;
    if (!gArgs.GetBoolArg("-rescan", false))
    {
        WalletBatch batch(*walletInstance->database);
        CBlockLocator locator;
        if (batch.ReadBestBlock(locator)) {
            if (const Optional<int> fork_height = chain.findLocatorFork(locator)) {
                rescan_height = *fork_height;
            }
        }
    }

    const Optional<int> tip_height = chain.getHeight();
    if (tip_height) {
        walletInstance->m_last_block_processed = chain.getBlockHash(*tip_height);
        walletInstance->m_last_block_processed_height = *tip_height;
    } else {
        walletInstance->m_last_block_processed.SetNull();
        walletInstance->m_last_block_processed_height = -1;
    }

    if (!fParticlMode) // Must rescan after hdwallet is loaded
    if (tip_height && *tip_height != rescan_height)
    {
        // We can't rescan beyond non-pruned blocks, stop and throw an error.
        // This might happen if a user uses an old wallet within a pruned node
        // or if they ran -disablewallet for a longer time, then decided to re-enable
        if (chain.havePruned()) {
            // Exit early and print an error.
            // If a block is pruned after this check, we will load the wallet,
            // but fail the rescan with a generic error.
            int block_height = *tip_height;
            while (block_height > 0 && chain.haveBlockOnDisk(block_height - 1) && rescan_height != block_height) {
                --block_height;
            }

            if (rescan_height != block_height) {
                error = _("Prune: last wallet synchronisation goes beyond pruned data. You need to -reindex (download the whole blockchain again in case of pruned node)").translated;
                return nullptr;
            }
        }

        chain.initMessage(_("Rescanning...").translated);
        walletInstance->WalletLogPrintf("Rescanning last %i blocks (from block %i)...\n", *tip_height - rescan_height, rescan_height);

        // No need to read and scan block if block was created before
        // our wallet birthday (as adjusted for block time variability)
        // The way the 'time_first_key' is initialized is just a workaround for the gcc bug #47679 since version 4.6.0.
        Optional<int64_t> time_first_key = MakeOptional(false, int64_t());;
        for (auto spk_man : walletInstance->GetAllScriptPubKeyMans()) {
            int64_t time = spk_man->GetTimeFirstKey();
            if (!time_first_key || time < *time_first_key) time_first_key = time;
        }
        if (time_first_key) {
            if (Optional<int> first_block = chain.findFirstBlockWithTimeAndHeight(*time_first_key - TIMESTAMP_WINDOW, rescan_height, nullptr)) {
                rescan_height = *first_block;
            }
        }

        {
            WalletRescanReserver reserver(*walletInstance);
            if (!reserver.reserve() || (ScanResult::SUCCESS != walletInstance->ScanForWalletTransactions(chain.getBlockHash(rescan_height), rescan_height, {} /* max height */, reserver, true /* update */).status)) {
                error = _("Failed to rescan the wallet during initialization").translated;
                return nullptr;
            }
        }
        walletInstance->chainStateFlushed(chain.getTipLocator());
        walletInstance->database->IncrementUpdateCounter();

        // Restore wallet transaction metadata after -zapwallettxes=1
        if (gArgs.GetBoolArg("-zapwallettxes", false) && gArgs.GetArg("-zapwallettxes", "1") != "2")
        {
            WalletBatch batch(*walletInstance->database);

            for (const CWalletTx& wtxOld : vWtx)
            {
                uint256 hash = wtxOld.GetHash();
                std::map<uint256, CWalletTx>::iterator mi = walletInstance->mapWallet.find(hash);
                if (mi != walletInstance->mapWallet.end())
                {
                    const CWalletTx* copyFrom = &wtxOld;
                    CWalletTx* copyTo = &mi->second;
                    copyTo->mapValue = copyFrom->mapValue;
                    copyTo->vOrderForm = copyFrom->vOrderForm;
                    copyTo->nTimeReceived = copyFrom->nTimeReceived;
                    copyTo->nTimeSmart = copyFrom->nTimeSmart;
                    copyTo->fFromMe = copyFrom->fFromMe;
                    copyTo->nOrderPos = copyFrom->nOrderPos;
                    batch.WriteTx(*copyTo);
                }
            }
        }
    }

    {
        LOCK(cs_wallets);
        for (auto& load_wallet : g_load_wallet_fns) {
            load_wallet(interfaces::MakeWallet(walletInstance));
        }
    }

    walletInstance->SetBroadcastTransactions(gArgs.GetBoolArg("-walletbroadcast", DEFAULT_WALLETBROADCAST));

    {
        walletInstance->WalletLogPrintf("setKeyPool.size() = %u\n",      walletInstance->GetKeyPoolSize());
        walletInstance->WalletLogPrintf("mapWallet.size() = %u\n",       walletInstance->mapWallet.size());
        walletInstance->WalletLogPrintf("m_address_book.size() = %u\n",  walletInstance->m_address_book.size());
    }

    return walletInstance;
}

const CAddressBookData* CWallet::FindAddressBookEntry(const CTxDestination& dest, bool allow_change) const
{
    const auto& address_book_it = m_address_book.find(dest);
    if (address_book_it == m_address_book.end()) return nullptr;
    if ((!allow_change) && address_book_it->second.IsChange()) {
        return nullptr;
    }
    return &address_book_it->second;
}

bool CWallet::UpgradeWallet(int version, std::string& error, std::vector<std::string>& warnings)
{
    int prev_version = GetVersion();
    int nMaxVersion = version;
    if (nMaxVersion == 0) // the -upgradewallet without argument case
    {
        WalletLogPrintf("Performing wallet upgrade to %i\n", FEATURE_LATEST);
        nMaxVersion = FEATURE_LATEST;
        SetMinVersion(FEATURE_LATEST); // permanently upgrade the wallet immediately
    }
    else
        WalletLogPrintf("Allowing wallet upgrade up to %i\n", nMaxVersion);
    if (nMaxVersion < GetVersion())
    {
        error = _("Cannot downgrade wallet").translated;
        return false;
    }
    SetMaxVersion(nMaxVersion);

    LOCK(cs_wallet);

    // Do not upgrade versions to any version between HD_SPLIT and FEATURE_PRE_SPLIT_KEYPOOL unless already supporting HD_SPLIT
    int max_version = GetVersion();
    if (!CanSupportFeature(FEATURE_HD_SPLIT) && max_version >= FEATURE_HD_SPLIT && max_version < FEATURE_PRE_SPLIT_KEYPOOL) {
        error = _("Cannot upgrade a non HD split wallet without upgrading to support pre split keypool. Please use version 169900 or no version specified.").translated;
        return false;
    }

    for (auto spk_man : GetActiveScriptPubKeyMans()) {
        if (!spk_man->Upgrade(prev_version, error)) {
            return false;
        }
    }
    return true;
}

void CWallet::postInitProcess()
{
    LOCK(cs_wallet);

    // Add wallet transactions that aren't already in a block to mempool
    // Do this here as mempool requires genesis block to be loaded
    ReacceptWalletTransactions();

    // Update wallet transactions with current mempool transactions.
    chain().requestMempoolTransactions(*this);
}

bool CWallet::BackupWallet(const std::string& strDest) const
{
    return database->Backup(strDest);
}

CKeyPool::CKeyPool()
{
    nTime = GetTime();
    fInternal = false;
    m_pre_split = false;
}

CKeyPool::CKeyPool(const CPubKey& vchPubKeyIn, bool internalIn)
{
    nTime = GetTime();
    vchPubKey = vchPubKeyIn;
    fInternal = internalIn;
    m_pre_split = false;
}

int CWalletTx::GetDepthInMainChain() const
{
    assert(pwallet != nullptr);
    AssertLockHeld(pwallet->cs_wallet);
    if (isUnconfirmed() || isAbandoned()) return 0;

    return (pwallet->GetLastBlockHeight() - m_confirm.block_height + 1) * (isConflicted() ? -1 : 1);
}

int CWalletTx::GetBlocksToMaturity() const
{
    if (!(IsCoinBase() || IsCoinStake())) {
        return 0;
    }

    int chain_depth = GetDepthInMainChain();
    assert(chain_depth >= 0); // coinbase tx should not be conflicted

    LockAssertion lock(pwallet->cs_wallet); // Remove when NO_THREAD_SAFETY_ANALYSIS resolved for GetDepthInMainChain()
    if (fParticlMode && pwallet->m_last_block_processed_height < COINBASE_MATURITY * 2 && m_confirm.status == CWalletTx::Status::CONFIRMED) {
        int nRequiredDepth = m_confirm.block_height / 2;
        return std::max(0, (nRequiredDepth+1) - chain_depth);
    }

    return std::max(0, (COINBASE_MATURITY+1) - chain_depth);
}

bool CWalletTx::IsImmatureCoinBase() const
{
    // note GetBlocksToMaturity is 0 for non-coinbase tx
    return GetBlocksToMaturity() > 0;
}

std::vector<OutputGroup> CWallet::GroupOutputs(const std::vector<COutput>& outputs, bool single_coin, const size_t max_ancestors) const {
    std::vector<OutputGroup> groups;
    std::map<CTxDestination, OutputGroup> gmap;
    std::set<CTxDestination> full_groups;

    for (const auto& output : outputs) {
        if (output.fSpendable) {
            CTxDestination dst;
            CInputCoin input_coin = output.GetInputCoin();

            size_t ancestors, descendants;
            chain().getTransactionAncestry(output.tx->GetHash(), ancestors, descendants);
            const CScript *pscript = output.tx->tx->IsParticlVersion()
                ? output.tx->tx->vpout[output.i]->GetPScriptPubKey() : &output.tx->tx->vout[output.i].scriptPubKey;
            if (!single_coin && ExtractDestination(*pscript, dst)) {
                auto it = gmap.find(dst);
                if (it != gmap.end()) {
                    // Limit output groups to no more than OUTPUT_GROUP_MAX_ENTRIES
                    // number of entries, to protect against inadvertently creating
                    // a too-large transaction when using -avoidpartialspends to
                    // prevent breaking consensus or surprising users with a very
                    // high amount of fees.
                    if (it->second.m_outputs.size() >= OUTPUT_GROUP_MAX_ENTRIES) {
                        groups.push_back(it->second);
                        it->second = OutputGroup{};
                        full_groups.insert(dst);
                    }
                    it->second.Insert(input_coin, output.nDepth, output.tx->IsFromMe(ISMINE_ALL), ancestors, descendants);
                } else {
                    gmap[dst].Insert(input_coin, output.nDepth, output.tx->IsFromMe(ISMINE_ALL), ancestors, descendants);
                }
            } else {
                groups.emplace_back(input_coin, output.nDepth, output.tx->IsFromMe(ISMINE_ALL), ancestors, descendants);
            }
        }
    }
    if (!single_coin) {
        for (auto& it : gmap) {
            auto& group = it.second;
            if (full_groups.count(it.first) > 0) {
                // Make this unattractive as we want coin selection to avoid it if possible
                group.m_ancestors = max_ancestors - 1;
            }
            groups.push_back(group);
        }
    }
    return groups;
}

bool CWallet::IsCrypted() const
{
    return HasEncryptionKeys();
}

bool CWallet::IsLocked() const
{
    if (!IsCrypted()) {
        return false;
    }
    LOCK(cs_wallet);
    return vMasterKey.empty();
}

bool CWallet::Lock()
{
    if (!IsCrypted())
        return false;

    {
        LOCK(cs_wallet);
        vMasterKey.clear();
    }

    NotifyStatusChanged(this);
    return true;
}

bool CWallet::Unlock(const CKeyingMaterial& vMasterKeyIn, bool accept_no_keys)
{
    {
        LOCK(cs_wallet);
        for (const auto& spk_man_pair : m_spk_managers) {
            if (!spk_man_pair.second->CheckDecryptionKey(vMasterKeyIn, accept_no_keys)) {
                return false;
            }
        }
        vMasterKey = vMasterKeyIn;
    }
    NotifyStatusChanged(this);
    return true;
}

std::set<ScriptPubKeyMan*> CWallet::GetActiveScriptPubKeyMans() const
{
    std::set<ScriptPubKeyMan*> spk_mans;
    for (bool internal : {false, true}) {
        for (OutputType t : OUTPUT_TYPES) {
            auto spk_man = GetScriptPubKeyMan(t, internal);
            if (spk_man) {
                spk_mans.insert(spk_man);
            }
        }
    }
    return spk_mans;
}

std::set<ScriptPubKeyMan*> CWallet::GetAllScriptPubKeyMans() const
{
    std::set<ScriptPubKeyMan*> spk_mans;
    for (const auto& spk_man_pair : m_spk_managers) {
        spk_mans.insert(spk_man_pair.second.get());
    }
    return spk_mans;
}

ScriptPubKeyMan* CWallet::GetScriptPubKeyMan(const OutputType& type, bool internal) const
{
    const std::map<OutputType, ScriptPubKeyMan*>& spk_managers = internal ? m_internal_spk_managers : m_external_spk_managers;
    std::map<OutputType, ScriptPubKeyMan*>::const_iterator it = spk_managers.find(type);
    if (it == spk_managers.end()) {
        WalletLogPrintf("%s scriptPubKey Manager for output type %d does not exist\n", internal ? "Internal" : "External", static_cast<int>(type));
        return nullptr;
    }
    return it->second;
}

std::set<ScriptPubKeyMan*> CWallet::GetScriptPubKeyMans(const CScript& script, SignatureData& sigdata) const
{
    std::set<ScriptPubKeyMan*> spk_mans;
    for (const auto& spk_man_pair : m_spk_managers) {
        if (spk_man_pair.second->CanProvide(script, sigdata)) {
            spk_mans.insert(spk_man_pair.second.get());
        }
    }
    return spk_mans;
}

ScriptPubKeyMan* CWallet::GetScriptPubKeyMan(const CScript& script) const
{
    SignatureData sigdata;
    for (const auto& spk_man_pair : m_spk_managers) {
        if (spk_man_pair.second->CanProvide(script, sigdata)) {
            return spk_man_pair.second.get();
        }
    }
    return nullptr;
}

ScriptPubKeyMan* CWallet::GetScriptPubKeyMan(const uint256& id) const
{
    if (m_spk_managers.count(id) > 0) {
        return m_spk_managers.at(id).get();
    }
    return nullptr;
}

std::unique_ptr<SigningProvider> CWallet::GetSolvingProvider(const CScript& script) const
{
    SignatureData sigdata;
    return GetSolvingProvider(script, sigdata);
}

std::unique_ptr<SigningProvider> CWallet::GetSolvingProvider(const CScript& script, SignatureData& sigdata) const
{
    for (const auto& spk_man_pair : m_spk_managers) {
        if (spk_man_pair.second->CanProvide(script, sigdata)) {
            return spk_man_pair.second->GetSolvingProvider(script);
        }
    }
    return nullptr;
}

LegacyScriptPubKeyMan* CWallet::GetLegacyScriptPubKeyMan() const
{
    if (IsWalletFlagSet(WALLET_FLAG_DESCRIPTORS)) {
        return nullptr;
    }
    // Legacy wallets only have one ScriptPubKeyMan which is a LegacyScriptPubKeyMan.
    // Everything in m_internal_spk_managers and m_external_spk_managers point to the same legacyScriptPubKeyMan.
    auto it = m_internal_spk_managers.find(OutputType::LEGACY);
    if (it == m_internal_spk_managers.end()) return nullptr;
    return dynamic_cast<LegacyScriptPubKeyMan*>(it->second);
}

LegacyScriptPubKeyMan* CWallet::GetOrCreateLegacyScriptPubKeyMan()
{
    SetupLegacyScriptPubKeyMan();
    return GetLegacyScriptPubKeyMan();
}

void CWallet::SetupLegacyScriptPubKeyMan()
{
    if (!m_internal_spk_managers.empty() || !m_external_spk_managers.empty() || !m_spk_managers.empty() || IsWalletFlagSet(WALLET_FLAG_DESCRIPTORS)) {
        return;
    }

    auto spk_manager = std::unique_ptr<ScriptPubKeyMan>(new LegacyScriptPubKeyMan(*this));
    for (const auto& type : OUTPUT_TYPES) {
        m_internal_spk_managers[type] = spk_manager.get();
        m_external_spk_managers[type] = spk_manager.get();
    }
    m_spk_managers[spk_manager->GetID()] = std::move(spk_manager);
}

const CKeyingMaterial& CWallet::GetEncryptionKey() const
{
    return vMasterKey;
}

bool CWallet::HasEncryptionKeys() const
{
    return !mapMasterKeys.empty();
}

void CWallet::ConnectScriptPubKeyManNotifiers()
{
    for (const auto& spk_man : GetActiveScriptPubKeyMans()) {
        spk_man->NotifyWatchonlyChanged.connect(NotifyWatchonlyChanged);
        spk_man->NotifyCanGetAddressesChanged.connect(NotifyCanGetAddressesChanged);
    }
}

void CWallet::LoadDescriptorScriptPubKeyMan(uint256 id, WalletDescriptor& desc)
{
    auto spk_manager = std::unique_ptr<ScriptPubKeyMan>(new DescriptorScriptPubKeyMan(*this, desc));
    m_spk_managers[id] = std::move(spk_manager);
}

void CWallet::SetupDescriptorScriptPubKeyMans()
{
    AssertLockHeld(cs_wallet);

    // Make a seed
    CKey seed_key;
    seed_key.MakeNewKey(true);
    CPubKey seed = seed_key.GetPubKey();
    assert(seed_key.VerifyPubKey(seed));

    // Get the extended key
    CExtKey master_key;
    master_key.SetSeed(seed_key.begin(), seed_key.size());

    for (bool internal : {false, true}) {
        for (OutputType t : OUTPUT_TYPES) {
            auto spk_manager = std::unique_ptr<DescriptorScriptPubKeyMan>(new DescriptorScriptPubKeyMan(*this, t, internal));
            if (IsCrypted()) {
                if (IsLocked()) {
                    throw std::runtime_error(std::string(__func__) + ": Wallet is locked, cannot setup new descriptors");
                }
                if (!spk_manager->CheckDecryptionKey(vMasterKey) && !spk_manager->Encrypt(vMasterKey, nullptr)) {
                    throw std::runtime_error(std::string(__func__) + ": Could not encrypt new descriptors");
                }
            }
            spk_manager->SetupDescriptorGeneration(master_key);
            uint256 id = spk_manager->GetID();
            m_spk_managers[id] = std::move(spk_manager);
            SetActiveScriptPubKeyMan(id, t, internal);
        }
    }
}

void CWallet::SetActiveScriptPubKeyMan(uint256 id, OutputType type, bool internal, bool memonly)
{
    WalletLogPrintf("Setting spkMan to active: id = %s, type = %d, internal = %d\n", id.ToString(), static_cast<int>(type), static_cast<int>(internal));
    auto& spk_mans = internal ? m_internal_spk_managers : m_external_spk_managers;
    auto spk_man = m_spk_managers.at(id).get();
    spk_man->SetType(type, internal);
    spk_mans[type] = spk_man;

    if (!memonly) {
        WalletBatch batch(*database);
        if (!batch.WriteActiveScriptPubKeyMan(static_cast<uint8_t>(type), id, internal)) {
            throw std::runtime_error(std::string(__func__) + ": writing active ScriptPubKeyMan id failed");
        }
    }
    NotifyCanGetAddressesChanged();
}

bool CWallet::IsLegacy() const
{
    if (m_internal_spk_managers.count(OutputType::LEGACY) == 0) {
        return false;
    }
    auto spk_man = dynamic_cast<LegacyScriptPubKeyMan*>(m_internal_spk_managers.at(OutputType::LEGACY));
    return spk_man != nullptr;
}

DescriptorScriptPubKeyMan* CWallet::GetDescriptorScriptPubKeyMan(const WalletDescriptor& desc) const
{
    for (auto& spk_man_pair : m_spk_managers) {
        // Try to downcast to DescriptorScriptPubKeyMan then check if the descriptors match
        DescriptorScriptPubKeyMan* spk_manager = dynamic_cast<DescriptorScriptPubKeyMan*>(spk_man_pair.second.get());
        if (spk_manager != nullptr && spk_manager->HasWalletDescriptor(desc)) {
            return spk_manager;
        }
    }

    return nullptr;
}

ScriptPubKeyMan* CWallet::AddWalletDescriptor(WalletDescriptor& desc, const FlatSigningProvider& signing_provider, const std::string& label)
{
    if (!IsWalletFlagSet(WALLET_FLAG_DESCRIPTORS)) {
        WalletLogPrintf("Cannot add WalletDescriptor to a non-descriptor wallet\n");
        return nullptr;
    }

    LOCK(cs_wallet);
    auto new_spk_man = std::unique_ptr<DescriptorScriptPubKeyMan>(new DescriptorScriptPubKeyMan(*this, desc));

    // If we already have this descriptor, remove it from the maps but add the existing cache to desc
    auto old_spk_man = GetDescriptorScriptPubKeyMan(desc);
    if (old_spk_man) {
        WalletLogPrintf("Update existing descriptor: %s\n", desc.descriptor->ToString());

        {
            LOCK(old_spk_man->cs_desc_man);
            new_spk_man->SetCache(old_spk_man->GetWalletDescriptor().cache);
        }

        // Remove from maps of active spkMans
        auto old_spk_man_id = old_spk_man->GetID();
        for (bool internal : {false, true}) {
            for (OutputType t : OUTPUT_TYPES) {
                auto active_spk_man = GetScriptPubKeyMan(t, internal);
                if (active_spk_man && active_spk_man->GetID() == old_spk_man_id) {
                    if (internal) {
                        m_internal_spk_managers.erase(t);
                    } else {
                        m_external_spk_managers.erase(t);
                    }
                    break;
                }
            }
        }
        m_spk_managers.erase(old_spk_man_id);
    }

    // Add the private keys to the descriptor
    for (const auto& entry : signing_provider.keys) {
        const CKey& key = entry.second;
        new_spk_man->AddDescriptorKey(key, key.GetPubKey());
    }

    // Top up key pool, the manager will generate new scriptPubKeys internally
    new_spk_man->TopUp();

    // Apply the label if necessary
    // Note: we disable labels for ranged descriptors
    if (!desc.descriptor->IsRange()) {
        auto script_pub_keys = new_spk_man->GetScriptPubKeys();
        if (script_pub_keys.empty()) {
            WalletLogPrintf("Could not generate scriptPubKeys (cache is empty)\n");
            return nullptr;
        }

        CTxDestination dest;
        if (ExtractDestination(script_pub_keys.at(0), dest)) {
            SetAddressBook(dest, label, "receive");
        }
    }

    // Save the descriptor to memory
    auto ret = new_spk_man.get();
    m_spk_managers[new_spk_man->GetID()] = std::move(new_spk_man);

    // Save the descriptor to DB
    ret->WriteDescriptor();

    return ret;
}

boost::signals2::signal<void (const std::shared_ptr<CWallet>& wallet)> NotifyWalletAdded;<|MERGE_RESOLUTION|>--- conflicted
+++ resolved
@@ -1074,11 +1074,7 @@
 
 void CWallet::MarkConflicted(const uint256& hashBlock, int conflicting_height, const uint256& hashTx)
 {
-<<<<<<< HEAD
-    if (!m_chain) return;
-    auto locked_chain = chain().lock();
-=======
->>>>>>> 608359b0
+    // if (!m_chain) return; [rm], necessary?
     LOCK(cs_wallet);
 
     int conflictconfirms = (m_last_block_processed_height - conflicting_height + 1) * -1;
@@ -2096,14 +2092,10 @@
 bool CWalletTx::IsTrusted(std::set<uint256>& trusted_parents) const
 {
     // Quick answer in most cases
-<<<<<<< HEAD
-    if (tx->IsCoinStake() && isAbandoned()) { // ignore failed stakes
+    if (tx->IsCoinStake() && isAbandoned()) { // Ignore failed stakes
         return false;
     }
-    if (!locked_chain.checkFinalTx(*tx)) return false;
-=======
     if (!pwallet->chain().checkFinalTx(*tx)) return false;
->>>>>>> 608359b0
     int nDepth = GetDepthInMainChain();
     if (nDepth >= 1) return true;
     if (nDepth < 0) return false;
@@ -2284,11 +2276,7 @@
     return balance;
 }
 
-<<<<<<< HEAD
-void CWallet::AvailableCoins(interfaces::Chain::Lock& locked_chain, std::vector<COutput> &vCoins, bool fOnlySafe, const CCoinControl *coinControl, const CAmount &nMinimumAmount, const CAmount &nMaximumAmount, const CAmount &nMinimumSumAmount, const uint64_t nMaximumCount) const
-=======
-void CWallet::AvailableCoins(std::vector<COutput>& vCoins, bool fOnlySafe, const CCoinControl* coinControl, const CAmount& nMinimumAmount, const CAmount& nMaximumAmount, const CAmount& nMinimumSumAmount, const uint64_t nMaximumCount) const
->>>>>>> 608359b0
+void CWallet::AvailableCoins(std::vector<COutput> &vCoins, bool fOnlySafe, const CCoinControl *coinControl, const CAmount &nMinimumAmount, const CAmount &nMaximumAmount, const CAmount &nMinimumSumAmount, const uint64_t nMaximumCount) const
 {
     AssertLockHeld(cs_wallet);
 
@@ -3272,25 +3260,15 @@
 
 DBErrors CWallet::LoadWallet(bool& fFirstRunRet)
 {
-<<<<<<< HEAD
-    // Even if we don't use this lock in this function, we want to preserve
-    // lock order in LoadToWallet if query of chain state is needed to know
-    // tx status. If lock can't be taken (e.g bitcoin-wallet), tx confirmation
-    // status may be not reliable.
-    std::unique_ptr<interfaces::Chain::Lock> locked_chain;
     if (m_chain) {
-        locked_chain = chain().lock(); // LoadToWallet can call MarkConflicted and UnloadSpent which lock cs_main
-
         // Set tip_height for LoadToWallet->unloadspent
-        const Optional<int> tip_height = locked_chain->getHeight();
+        const Optional<int> tip_height = chain().getHeight();
         if (tip_height) {
             LOCK(cs_wallet);
-            m_last_block_processed = locked_chain->getBlockHash(*tip_height);
+            m_last_block_processed = chain().getBlockHash(*tip_height);
             m_last_block_processed_height = *tip_height;
         }
     }
-=======
->>>>>>> 608359b0
     LOCK(cs_wallet);
 
     fFirstRunRet = false;
