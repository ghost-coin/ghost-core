--- conflicted
+++ resolved
@@ -1187,21 +1187,8 @@
             }
             // If a transaction changes 'conflicted' state, that changes the balance
             // available of the outputs it spends. So force those to be recomputed
-<<<<<<< HEAD
-            for (const CTxIn& txin : wtx.tx->vin)
-            {
-                auto it = mapWallet.find(txin.prevout.hash);
-                if (it != mapWallet.end()) {
-                    it->second.MarkDirty();
-                }
-            }
-        } else
-        {
-        };
-=======
             MarkInputsDirty(wtx.tx);
         }
->>>>>>> c0f15695
     }
 
     return true;
@@ -1894,23 +1881,7 @@
                     break;
                 }
                 for (size_t posInBlock = 0; posInBlock < block.vtx.size(); ++posInBlock) {
-<<<<<<< HEAD
-                    AddToWalletIfInvolvingMe(block.vtx[posInBlock], pindex, posInBlock, fUpdate);
-
-                    // Fix unrecorded spends after rescanblockchain
-                    // gui caches balances
-                    if (fUpdate) {
-                        const CTransactionRef& ptx = block.vtx[posInBlock];
-                        for (const CTxIn& txin : ptx->vin) {
-                            auto it = mapWallet.find(txin.prevout.hash);
-                            if (it != mapWallet.end()) {
-                                it->second.MarkDirty();
-                            }
-                        }
-                    }
-=======
                     SyncTransaction(block.vtx[posInBlock], pindex, posInBlock, fUpdate);
->>>>>>> c0f15695
                 }
             } else {
                 ret = pindex;
@@ -2109,13 +2080,8 @@
     {
         if (!pwallet->IsSpent(GetHash(), i))
         {
-<<<<<<< HEAD
-            nCredit += fParticlWallet ? pwallet->GetCredit(tx->vpout[i].get(), ISMINE_SPENDABLE)
-                                      : pwallet->GetCredit(tx->vout[i], ISMINE_SPENDABLE);
-=======
-            const CTxOut &txout = tx->vout[i];
-            nCredit += pwallet->GetCredit(txout, filter);
->>>>>>> c0f15695
+            nCredit += fParticlWallet ? pwallet->GetCredit(tx->vpout[i].get(), filter)
+                                      : pwallet->GetCredit(tx->vout[i], filter);
             if (!MoneyRange(nCredit))
                 throw std::runtime_error(std::string(__func__) + " : value out of range");
         }
@@ -2142,38 +2108,6 @@
     return 0;
 }
 
-<<<<<<< HEAD
-CAmount CWalletTx::GetAvailableWatchOnlyCredit(const bool fUseCache) const
-{
-    if (pwallet == nullptr)
-        return 0;
-
-    // Must wait until coinbase is safely deep enough in the chain before valuing it
-    if (GetBlocksToMaturity() > 0)
-        return 0;
-
-    if (fUseCache && fAvailableWatchCreditCached)
-        return nAvailableWatchCreditCached;
-
-    CAmount nCredit = 0;
-    for (unsigned int i = 0; i < tx->GetNumVOuts(); i++)
-    {
-        if (!pwallet->IsSpent(GetHash(), i))
-        {
-            nCredit += fParticlWallet ? pwallet->GetCredit(tx->vpout[i].get(), ISMINE_WATCH_ONLY)
-                                      : pwallet->GetCredit(tx->vout[i], ISMINE_WATCH_ONLY);
-            if (!MoneyRange(nCredit))
-                throw std::runtime_error(std::string(__func__) + ": value out of range");
-        }
-    }
-
-    nAvailableWatchCreditCached = nCredit;
-    fAvailableWatchCreditCached = true;
-    return nCredit;
-}
-
-=======
->>>>>>> c0f15695
 CAmount CWalletTx::GetChange() const
 {
     if (fChangeCached)
@@ -2297,12 +2231,7 @@
  * @{
  */
 
-<<<<<<< HEAD
-CAmount CWallet::GetBalance() const
-=======
-
 CAmount CWallet::GetBalance(const isminefilter& filter, const int min_depth) const
->>>>>>> c0f15695
 {
     CAmount nTotal = 0;
     {
@@ -4578,7 +4507,6 @@
     nIndex = posInBlock;
 }
 
-<<<<<<< HEAD
 int CMerkleTx::GetDepthInMainChainCached() const
 {
     // NOTE: Don't use where accuracy is critical
@@ -4592,8 +4520,7 @@
     if (fHeightCached)
         return nChainHeight - nCachedHeight;
 
-    const CBlockIndex *pindexRet;
-    int nDepth = GetDepthInMainChain(pindexRet);
+    int nDepth = GetDepthInMainChain();
 
     if (nDepth > 0)
     {
@@ -4605,10 +4532,7 @@
 
 };
 
-int CMerkleTx::GetDepthInMainChain(const CBlockIndex* &pindexRet) const
-=======
 int CMerkleTx::GetDepthInMainChain() const
->>>>>>> c0f15695
 {
     if (hashUnset())
         return 0;
@@ -4673,66 +4597,3 @@
     // OutputType::P2SH_SEGWIT always adds all necessary scripts for all types.
     LearnRelatedScripts(key, OutputType::P2SH_SEGWIT);
 }
-<<<<<<< HEAD
-
-CTxDestination GetDestinationForKey(const CPubKey& key, OutputType type)
-{
-    if (fParticlMode)
-        return key.GetID();
-
-    switch (type) {
-    case OutputType::LEGACY: return key.GetID();
-    case OutputType::P2SH_SEGWIT:
-    case OutputType::BECH32: {
-        if (!key.IsCompressed()) return key.GetID();
-        CTxDestination witdest = WitnessV0KeyHash(key.GetID());
-        CScript witprog = GetScriptForDestination(witdest);
-        if (type == OutputType::P2SH_SEGWIT) {
-            return CScriptID(witprog);
-        } else {
-            return witdest;
-        }
-    }
-    default: assert(false);
-    }
-}
-
-std::vector<CTxDestination> GetAllDestinationsForKey(const CPubKey& key)
-{
-    CKeyID keyid = key.GetID();
-    if (key.IsCompressed()) {
-        if (fParticlMode)
-            return std::vector<CTxDestination>{std::move(keyid)};
-        CTxDestination segwit = WitnessV0KeyHash(keyid);
-        CTxDestination p2sh = CScriptID(GetScriptForDestination(segwit));
-        return std::vector<CTxDestination>{std::move(keyid), std::move(p2sh), std::move(segwit)};
-    } else {
-        return std::vector<CTxDestination>{std::move(keyid)};
-    }
-}
-
-CTxDestination CWallet::AddAndGetDestinationForScript(const CScript& script, OutputType type)
-{
-    // Note that scripts over 520 bytes are not yet supported.
-    switch (type) {
-    case OutputType::LEGACY:
-        return CScriptID(script);
-    case OutputType::P2SH_SEGWIT:
-    case OutputType::BECH32: {
-        CTxDestination witdest = WitnessV0ScriptHash(script);
-        CScript witprog = GetScriptForDestination(witdest);
-        // Check if the resulting program is solvable (i.e. doesn't use an uncompressed key)
-        if (!IsSolvable(*this, witprog)) return CScriptID(script);
-        // Add the redeemscript, so that P2WSH and P2SH-P2WSH outputs are recognized as ours.
-        AddCScript(witprog);
-        if (type == OutputType::BECH32) {
-            return witdest;
-        } else {
-            return CScriptID(witprog);
-        }
-    }
-    default: assert(false);
-    }
-}
-=======
->>>>>>> c0f15695
