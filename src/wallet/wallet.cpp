--- conflicted
+++ resolved
@@ -921,7 +921,7 @@
     }
 
     if (IsWalletFlagSet(WALLET_FLAG_AVOID_REUSE)
-        && (!wtx.IsCoinStake() || !wtx.IsFromMe(ISMINE_ALL))) {
+        && (!wtx.IsCoinStake() || !CachedTxIsFromMe(*this, wtx, ISMINE_ALL))) {
         // Mark used destinations
         std::set<CTxDestination> tx_destinations;
 
@@ -1747,29 +1747,17 @@
     }
 }
 
-<<<<<<< HEAD
-bool CWalletTx::SubmitMemoryPoolAndRelay(std::string& err_string, bool relay, CAmount override_max_fee)
-{
-    // Can't relay if wallet is not broadcasting
-    if (!pwallet->GetBroadcastTransactions()) return false;
-
-=======
-bool CWallet::SubmitTxMemoryPoolAndRelay(const CWalletTx& wtx, std::string& err_string, bool relay) const
+bool CWallet::SubmitTxMemoryPoolAndRelay(const CWalletTx& wtx, std::string& err_string, bool relay, CAmount override_max_fee) const
 {
     // Can't relay if wallet is not broadcasting
     if (!GetBroadcastTransactions()) return false;
->>>>>>> 5fabde6f
     // Don't relay abandoned transactions
     if (wtx.isAbandoned()) return false;
     // Don't try to submit coinbase transactions. These would fail anyway but would
     // cause log spam.
-<<<<<<< HEAD
-    if (IsCoinBase()) return false;
+    if (wtx.IsCoinBase()) return false;
     // Don't relay coinstake transactions outside blocks
-    if (IsCoinStake()) return false;
-=======
-    if (wtx.IsCoinBase()) return false;
->>>>>>> 5fabde6f
+    if (wtx.IsCoinStake()) return false;
     // Don't try to submit conflicted or confirmed transactions.
     if (GetTxDepthInMainChain(wtx) != 0) return false;
 
@@ -1784,14 +1772,9 @@
     // Irrespective of the failure reason, un-marking fInMempool
     // out-of-order is incorrect - it should be unmarked when
     // TransactionRemovedFromMempool fires.
-<<<<<<< HEAD
-    CAmount max_fee = override_max_fee >= 0 ? override_max_fee : pwallet->m_default_max_tx_fee;
-    bool ret = pwallet->chain().broadcastTransaction(tx, max_fee, relay, err_string);
-    fInMempool |= ret;
-=======
-    bool ret = chain().broadcastTransaction(wtx.tx, m_default_max_tx_fee, relay, err_string);
+    CAmount max_fee = override_max_fee >= 0 ? override_max_fee : m_default_max_tx_fee;
+    bool ret = chain().broadcastTransaction(wtx.tx, max_fee, relay, err_string);
     wtx.fInMempool |= ret;
->>>>>>> 5fabde6f
     return ret;
 }
 
@@ -1826,7 +1809,7 @@
     {
         CWalletTx& wtx = *item.second;
         std::string unused_err_string;
-        if (wtx.SubmitMemoryPoolAndRelay(unused_err_string, true)) {
+        if (SubmitTxMemoryPoolAndRelay(wtx, unused_err_string, true)) {
             result.push_back(wtx.GetHash());
         }
     }
@@ -3039,21 +3022,15 @@
 
 int CWallet::GetTxBlocksToMaturity(const CWalletTx& wtx) const
 {
-<<<<<<< HEAD
-    if (!(IsCoinBase() || IsCoinStake())) {
+    if (!(wtx.IsCoinBase() || wtx.IsCoinStake())) {
         return 0;
     }
 
-    int chain_depth = GetDepthInMainChain();
-=======
-    if (!wtx.IsCoinBase())
-        return 0;
     int chain_depth = GetTxDepthInMainChain(wtx);
->>>>>>> 5fabde6f
     assert(chain_depth >= 0); // coinbase tx should not be conflicted
 
-    if (pwallet->IsParticlWallet() && pwallet->m_last_block_processed_height < COINBASE_MATURITY * 2 && m_confirm.status == CWalletTx::Status::CONFIRMED) {
-        int nRequiredDepth = m_confirm.block_height / 2;
+    if (IsParticlWallet() && m_last_block_processed_height < COINBASE_MATURITY * 2 && wtx.m_confirm.status == CWalletTx::Status::CONFIRMED) {
+        int nRequiredDepth = wtx.m_confirm.block_height / 2;
         return std::max(0, (nRequiredDepth+1) - chain_depth);
     }
 
