// Copyright (c) 2009-2010 Satoshi Nakamoto
// Copyright (c) 2009-2020 The Bitcoin Core developers
// Distributed under the MIT software license, see the accompanying
// file COPYING or http://www.opensource.org/licenses/mit-license.php.

#include <wallet/wallet.h>

#include <chain.h>
#include <consensus/consensus.h>
#include <consensus/validation.h>
#include <external_signer.h>
#include <fs.h>
#include <interfaces/chain.h>
#include <interfaces/wallet.h>
#include <key.h>
#include <key_io.h>
#include <outputtype.h>
#include <policy/fees.h>
#include <policy/policy.h>
#include <primitives/block.h>
#include <primitives/transaction.h>
#include <psbt.h>
#include <script/descriptor.h>
#include <script/script.h>
#include <script/signingprovider.h>
#include <txmempool.h>
#include <util/bip32.h>
#include <util/check.h>
#include <util/error.h>
#include <util/fees.h>
#include <util/moneystr.h>
#include <util/rbf.h>
#include <util/string.h>
#include <util/translation.h>
#include <wallet/coincontrol.h>
#include <wallet/context.h>
#include <wallet/fees.h>
#include <wallet/external_signer_scriptpubkeyman.h>

#include <univalue.h>

#include <algorithm>
#include <assert.h>
#include <optional>

#include <boost/algorithm/string/replace.hpp>

#include <wallet/hdwallet.h>

using interfaces::FoundBlock;

const std::map<uint64_t,std::string> WALLET_FLAG_CAVEATS{
    {WALLET_FLAG_AVOID_REUSE,
        "You need to rescan the blockchain in order to correctly mark used "
        "destinations in the past. Until this is done, some destinations may "
        "be considered unused, even if the opposite is the case."
    },
};

bool AddWalletSetting(interfaces::Chain& chain, const std::string& wallet_name)
{
    util::SettingsValue setting_value = chain.getRwSetting("wallet");
    if (!setting_value.isArray()) setting_value.setArray();
    for (const util::SettingsValue& value : setting_value.getValues()) {
        if (value.isStr() && value.get_str() == wallet_name) return true;
    }
    setting_value.push_back(wallet_name);
    return chain.updateRwSetting("wallet", setting_value);
}

bool RemoveWalletSetting(interfaces::Chain& chain, const std::string& wallet_name)
{
    util::SettingsValue setting_value = chain.getRwSetting("wallet");
    if (!setting_value.isArray()) return true;
    util::SettingsValue new_value(util::SettingsValue::VARR);
    for (const util::SettingsValue& value : setting_value.getValues()) {
        if (!value.isStr() || value.get_str() != wallet_name) new_value.push_back(value);
    }
    if (new_value.size() == setting_value.size()) return true;
    return chain.updateRwSetting("wallet", new_value);
}

static void UpdateWalletSetting(interfaces::Chain& chain,
                                const std::string& wallet_name,
                                std::optional<bool> load_on_startup,
                                std::vector<bilingual_str>& warnings)
{
    if (!load_on_startup) return;
    if (load_on_startup.value() && !AddWalletSetting(chain, wallet_name)) {
        warnings.emplace_back(Untranslated("Wallet load on startup setting could not be updated, so wallet may not be loaded next node startup."));
    } else if (!load_on_startup.value() && !RemoveWalletSetting(chain, wallet_name)) {
        warnings.emplace_back(Untranslated("Wallet load on startup setting could not be updated, so wallet may still be loaded next node startup."));
    }
}

/**
 * Refresh mempool status so the wallet is in an internally consistent state and
 * immediately knows the transaction's status: Whether it can be considered
 * trusted and is eligible to be abandoned ...
 */
void RefreshMempoolStatus(CWalletTx& tx, interfaces::Chain& chain)
{
    tx.fInMempool = chain.isInMempool(tx.GetHash());
}

bool AddWallet(WalletContext& context, const std::shared_ptr<CWallet>& wallet)
{
    LOCK(context.wallets_mutex);
    assert(wallet);
    std::vector<std::shared_ptr<CWallet>>::const_iterator i = std::find(context.wallets.begin(), context.wallets.end(), wallet);
    if (i != context.wallets.end()) return false;
    context.wallets.push_back(wallet);
    wallet->ConnectScriptPubKeyManNotifiers();
    wallet->NotifyCanGetAddressesChanged();
    NotifyWalletAdded(wallet);
    return true;
}

bool RemoveWallet(WalletContext& context, const std::shared_ptr<CWallet>& wallet, std::optional<bool> load_on_start, std::vector<bilingual_str>& warnings)
{
    assert(wallet);

    interfaces::Chain& chain = wallet->chain();
    std::string name = wallet->GetName();

    // Unregister with the validation interface which also drops shared ponters.
    wallet->m_chain_notifications_handler.reset();
    LOCK(context.wallets_mutex);
    std::vector<std::shared_ptr<CWallet>>::iterator i = std::find(context.wallets.begin(), context.wallets.end(), wallet);
    if (i == context.wallets.end()) return false;
    context.wallets.erase(i);

    // Write the wallet setting
    UpdateWalletSetting(chain, name, load_on_start, warnings);

    return true;
}

bool RemoveWallet(WalletContext& context, const std::shared_ptr<CWallet>& wallet, std::optional<bool> load_on_start)
{
    std::vector<bilingual_str> warnings;
    return RemoveWallet(context, wallet, load_on_start, warnings);
}

std::vector<std::shared_ptr<CWallet>> GetWallets(WalletContext& context)
{
    LOCK(context.wallets_mutex);
    return context.wallets;
}

std::shared_ptr<CWallet> GetWallet(WalletContext& context, const std::string& name)
{
    LOCK(context.wallets_mutex);
    for (const std::shared_ptr<CWallet>& wallet : context.wallets) {
        if (wallet->GetName() == name) return wallet;
    }
    return nullptr;
}

std::unique_ptr<interfaces::Handler> HandleLoadWallet(WalletContext& context, LoadWalletFn load_wallet)
{
    LOCK(context.wallets_mutex);
    auto it = context.wallet_load_fns.emplace(context.wallet_load_fns.end(), std::move(load_wallet));
    return interfaces::MakeHandler([&context, it] { LOCK(context.wallets_mutex); context.wallet_load_fns.erase(it); });
}

static Mutex g_loading_wallet_mutex;
static Mutex g_wallet_release_mutex;
static std::condition_variable g_wallet_release_cv;
static std::set<std::string> g_loading_wallet_set GUARDED_BY(g_loading_wallet_mutex);
static std::set<std::string> g_unloading_wallet_set GUARDED_BY(g_wallet_release_mutex);

// Custom deleter for shared_ptr<CWallet>.
static void ReleaseWallet(CWallet* wallet)
{
    const std::string name = wallet->GetName();
    wallet->WalletLogPrintf("Releasing wallet\n");
    wallet->Flush();
    delete wallet;
    // Wallet is now released, notify UnloadWallet, if any.
    {
        LOCK(g_wallet_release_mutex);
        if (g_unloading_wallet_set.erase(name) == 0) {
            // UnloadWallet was not called for this wallet, all done.
            return;
        }
    }
    g_wallet_release_cv.notify_all();
}

void UnloadWallet(std::shared_ptr<CWallet>&& wallet)
{
    // Mark wallet for unloading.
    const std::string name = wallet->GetName();
    {
        LOCK(g_wallet_release_mutex);
        auto it = g_unloading_wallet_set.insert(name);
        assert(it.second);
    }
    // The wallet can be in use so it's not possible to explicitly unload here.
    // Notify the unload intent so that all remaining shared pointers are
    // released.
    wallet->NotifyUnload();

    // Time to ditch our shared_ptr and wait for ReleaseWallet call.
    wallet.reset();
    {
        WAIT_LOCK(g_wallet_release_mutex, lock);
        while (g_unloading_wallet_set.count(name) == 1) {
            g_wallet_release_cv.wait(lock);
        }
    }
}

namespace {
std::shared_ptr<CWallet> LoadWalletInternal(WalletContext& context, const std::string& name, std::optional<bool> load_on_start, const DatabaseOptions& options, DatabaseStatus& status, bilingual_str& error, std::vector<bilingual_str>& warnings)
{
    try {
        std::unique_ptr<WalletDatabase> database = MakeWalletDatabase(name, options, status, error);
        if (!database) {
            error = Untranslated("Wallet file verification failed.") + Untranslated(" ") + error;
            return nullptr;
        }

        context.chain->initMessage(_("Loading wallet…").translated);
        std::shared_ptr<CWallet> wallet = CWallet::Create(context, name, std::move(database), options.create_flags, error, warnings);
        if (!wallet) {
            error = Untranslated("Wallet loading failed.") + Untranslated(" ") + error;
            status = DatabaseStatus::FAILED_LOAD;
            return nullptr;
        }
        AddWallet(context, wallet);
        wallet->postInitProcess();

        // Write the wallet setting
        UpdateWalletSetting(*context.chain, name, load_on_start, warnings);

        if (wallet->IsParticlWallet()) {
            RestartStakingThreads(context, *context.chain->getChainman());
        }

        return wallet;
    } catch (const std::runtime_error& e) {
        error = Untranslated(e.what());
        status = DatabaseStatus::FAILED_LOAD;
        return nullptr;
    }
}
} // namespace

std::shared_ptr<CWallet> LoadWallet(WalletContext& context, const std::string& name, std::optional<bool> load_on_start, const DatabaseOptions& options, DatabaseStatus& status, bilingual_str& error, std::vector<bilingual_str>& warnings)
{
    auto result = WITH_LOCK(g_loading_wallet_mutex, return g_loading_wallet_set.insert(name));
    if (!result.second) {
        error = Untranslated("Wallet already loading.");
        status = DatabaseStatus::FAILED_LOAD;
        return nullptr;
    }
    auto wallet = LoadWalletInternal(context, name, load_on_start, options, status, error, warnings);
    WITH_LOCK(g_loading_wallet_mutex, g_loading_wallet_set.erase(result.first));
    return wallet;
}

std::shared_ptr<CWallet> CreateWallet(WalletContext& context, const std::string& name, std::optional<bool> load_on_start, DatabaseOptions& options, DatabaseStatus& status, bilingual_str& error, std::vector<bilingual_str>& warnings)
{
    uint64_t wallet_creation_flags = options.create_flags;
    const SecureString& passphrase = options.create_passphrase;

    if (wallet_creation_flags & WALLET_FLAG_DESCRIPTORS) options.require_format = DatabaseFormat::SQLITE;

    // Indicate that the wallet is actually supposed to be blank and not just blank to make it encrypted
    bool create_blank = (wallet_creation_flags & WALLET_FLAG_BLANK_WALLET);

    // Born encrypted wallets need to be created blank first.
    if (!passphrase.empty()) {
        wallet_creation_flags |= WALLET_FLAG_BLANK_WALLET;
    }

    // Private keys must be disabled for an external signer wallet
    if ((wallet_creation_flags & WALLET_FLAG_EXTERNAL_SIGNER) && !(wallet_creation_flags & WALLET_FLAG_DISABLE_PRIVATE_KEYS)) {
        error = Untranslated("Private keys must be disabled when using an external signer");
        status = DatabaseStatus::FAILED_CREATE;
        return nullptr;
    }

    // Descriptor support must be enabled for an external signer wallet
    if ((wallet_creation_flags & WALLET_FLAG_EXTERNAL_SIGNER) && !(wallet_creation_flags & WALLET_FLAG_DESCRIPTORS)) {
        error = Untranslated("Descriptor support must be enabled when using an external signer");
        status = DatabaseStatus::FAILED_CREATE;
        return nullptr;
    }

    // Wallet::Verify will check if we're trying to create a wallet with a duplicate name.
    std::unique_ptr<WalletDatabase> database = MakeWalletDatabase(name, options, status, error);
    if (!database) {
        error = Untranslated("Wallet file verification failed.") + Untranslated(" ") + error;
        status = DatabaseStatus::FAILED_VERIFY;
        return nullptr;
    }

    // Do not allow a passphrase when private keys are disabled
    if (!passphrase.empty() && (wallet_creation_flags & WALLET_FLAG_DISABLE_PRIVATE_KEYS)) {
        error = Untranslated("Passphrase provided but private keys are disabled. A passphrase is only used to encrypt private keys, so cannot be used for wallets with private keys disabled.");
        status = DatabaseStatus::FAILED_CREATE;
        return nullptr;
    }

    // Make the wallet
    context.chain->initMessage(_("Loading wallet…").translated);
    std::shared_ptr<CWallet> wallet = CWallet::Create(context, name, std::move(database), wallet_creation_flags, error, warnings);
    if (!wallet) {
        error = Untranslated("Wallet creation failed.") + Untranslated(" ") + error;
        status = DatabaseStatus::FAILED_CREATE;
        return nullptr;
    }

    // Encrypt the wallet
    if (!passphrase.empty() && !(wallet_creation_flags & WALLET_FLAG_DISABLE_PRIVATE_KEYS)) {
        if (!wallet->EncryptWallet(passphrase)) {
            error = Untranslated("Error: Wallet created but failed to encrypt.");
            status = DatabaseStatus::FAILED_ENCRYPT;
            return nullptr;
        }
        if (!create_blank) {
            // Unlock the wallet
            if (!wallet->Unlock(passphrase)) {
                error = Untranslated("Error: Wallet was encrypted but could not be unlocked");
                status = DatabaseStatus::FAILED_ENCRYPT;
                return nullptr;
            }

            // Set a seed for the wallet
            if (wallet->IsParticlWallet()) {
                if (0 != GetParticlWallet(wallet.get())->MakeDefaultAccount()) {
                    error = Untranslated("Error: MakeDefaultAccount failed");
                    return nullptr;
                }
            } else {
                LOCK(wallet->cs_wallet);
                if (wallet->IsWalletFlagSet(WALLET_FLAG_DESCRIPTORS)) {
                    wallet->SetupDescriptorScriptPubKeyMans();
                } else {
                    for (auto spk_man : wallet->GetActiveScriptPubKeyMans()) {
                        if (!spk_man->SetupGeneration()) {
                            error = Untranslated("Unable to generate initial keys");
                            status = DatabaseStatus::FAILED_CREATE;
                            return nullptr;
                        }
                    }
                }
            }

            // Relock the wallet
            wallet->Lock();
        }
    }
    AddWallet(context, wallet);
    wallet->postInitProcess();

    // Write the wallet settings
    UpdateWalletSetting(*context.chain, name, load_on_start, warnings);

    if (wallet->IsParticlWallet()) {
        RestartStakingThreads(context, *context.chain->getChainman());
    }

    status = DatabaseStatus::SUCCESS;
    return wallet;
}

const uint256 ABANDON_HASH(uint256::ONE);

/** @defgroup mapWallet
 *
 * @{
 */

const CWalletTx* CWallet::GetWalletTx(const uint256& hash) const
{
    AssertLockHeld(cs_wallet);
    std::map<uint256, CWalletTx>::const_iterator it = mapWallet.find(hash);
    if (it == mapWallet.end())
        return nullptr;
    return &(it->second);
}

void CWallet::UpgradeKeyMetadata()
{
    if (IsLocked() || IsWalletFlagSet(WALLET_FLAG_KEY_ORIGIN_METADATA)) {
        return;
    }

    auto spk_man = GetLegacyScriptPubKeyMan();
    if (!spk_man) {
        return;
    }

    spk_man->UpgradeKeyMetadata();
    SetWalletFlag(WALLET_FLAG_KEY_ORIGIN_METADATA);
}

void CWallet::UpgradeDescriptorCache()
{
    if (!IsWalletFlagSet(WALLET_FLAG_DESCRIPTORS) || IsLocked() || IsWalletFlagSet(WALLET_FLAG_LAST_HARDENED_XPUB_CACHED)) {
        return;
    }

    for (ScriptPubKeyMan* spkm : GetAllScriptPubKeyMans()) {
        DescriptorScriptPubKeyMan* desc_spkm = dynamic_cast<DescriptorScriptPubKeyMan*>(spkm);
        desc_spkm->UpgradeDescriptorCache();
    }
    SetWalletFlag(WALLET_FLAG_LAST_HARDENED_XPUB_CACHED);
}

bool CWallet::Unlock(const SecureString& strWalletPassphrase, bool accept_no_keys)
{
    CCrypter crypter;
    CKeyingMaterial _vMasterKey;

    {
        LOCK(cs_wallet);
        for (const MasterKeyMap::value_type& pMasterKey : mapMasterKeys)
        {
            if(!crypter.SetKeyFromPassphrase(strWalletPassphrase, pMasterKey.second.vchSalt, pMasterKey.second.nDeriveIterations, pMasterKey.second.nDerivationMethod))
                return false;
            if (!crypter.Decrypt(pMasterKey.second.vchCryptedKey, _vMasterKey))
                continue; // try another master key
            if (Unlock(_vMasterKey, accept_no_keys)) {
                // Now that we've unlocked, upgrade the key metadata
                UpgradeKeyMetadata();
                // Now that we've unlocked, upgrade the descriptor cache
                UpgradeDescriptorCache();
                return true;
            }
        }
    }
    return false;
}

bool CWallet::ChangeWalletPassphrase(const SecureString& strOldWalletPassphrase, const SecureString& strNewWalletPassphrase)
{
    bool fWasLocked = IsLocked();

    {
        LOCK(cs_wallet);
        Lock();

        CCrypter crypter;
        CKeyingMaterial _vMasterKey;
        for (MasterKeyMap::value_type& pMasterKey : mapMasterKeys)
        {
            if(!crypter.SetKeyFromPassphrase(strOldWalletPassphrase, pMasterKey.second.vchSalt, pMasterKey.second.nDeriveIterations, pMasterKey.second.nDerivationMethod))
                return false;
            if (!crypter.Decrypt(pMasterKey.second.vchCryptedKey, _vMasterKey))
                return false;
            if (0 == ExtKeyUnlock(_vMasterKey)
                && Unlock(_vMasterKey, true))
            {
                int64_t nStartTime = GetTimeMillis();
                crypter.SetKeyFromPassphrase(strNewWalletPassphrase, pMasterKey.second.vchSalt, pMasterKey.second.nDeriveIterations, pMasterKey.second.nDerivationMethod);
                pMasterKey.second.nDeriveIterations = static_cast<unsigned int>(pMasterKey.second.nDeriveIterations * (100 / ((double)(GetTimeMillis() - nStartTime))));

                nStartTime = GetTimeMillis();
                crypter.SetKeyFromPassphrase(strNewWalletPassphrase, pMasterKey.second.vchSalt, pMasterKey.second.nDeriveIterations, pMasterKey.second.nDerivationMethod);
                pMasterKey.second.nDeriveIterations = (pMasterKey.second.nDeriveIterations + static_cast<unsigned int>(pMasterKey.second.nDeriveIterations * 100 / ((double)(GetTimeMillis() - nStartTime)))) / 2;

                if (pMasterKey.second.nDeriveIterations < 25000)
                    pMasterKey.second.nDeriveIterations = 25000;

                WalletLogPrintf("Wallet passphrase changed to an nDeriveIterations of %i\n", pMasterKey.second.nDeriveIterations);

                if (!crypter.SetKeyFromPassphrase(strNewWalletPassphrase, pMasterKey.second.vchSalt, pMasterKey.second.nDeriveIterations, pMasterKey.second.nDerivationMethod))
                    return false;
                if (!crypter.Encrypt(_vMasterKey, pMasterKey.second.vchCryptedKey))
                    return false;
                WalletBatch(GetDatabase()).WriteMasterKey(pMasterKey.first, pMasterKey.second);
                if (fWasLocked)
                    Lock();
                return true;
            }
        }
    }

    return false;
}

void CWallet::chainStateFlushed(const CBlockLocator& loc)
{
    WalletBatch batch(GetDatabase());
    batch.WriteBestBlock(loc);
}

void CWallet::SetMinVersion(enum WalletFeature nVersion, WalletBatch* batch_in)
{
    LOCK(cs_wallet);
    if (nWalletVersion >= nVersion)
        return;
    nWalletVersion = nVersion;

    {
        WalletBatch* batch = batch_in ? batch_in : new WalletBatch(GetDatabase());
        if (nWalletVersion > 40000)
            batch->WriteMinVersion(nWalletVersion);
        if (!batch_in)
            delete batch;
    }
}

std::set<uint256> CWallet::GetConflicts(const uint256& txid) const
{
    std::set<uint256> result;
    AssertLockHeld(cs_wallet);

    std::map<uint256, CWalletTx>::const_iterator it = mapWallet.find(txid);
    if (it == mapWallet.end())
        return result;
    const CWalletTx& wtx = it->second;

    std::pair<TxSpends::const_iterator, TxSpends::const_iterator> range;

    for (const CTxIn& txin : wtx.tx->vin)
    {
        if (mapTxSpends.count(txin.prevout) <= 1)
            continue;  // No conflict if zero or one spends
        range = mapTxSpends.equal_range(txin.prevout);
        for (TxSpends::const_iterator _it = range.first; _it != range.second; ++_it)
            result.insert(_it->second);
    }
    return result;
}

bool CWallet::HasWalletSpend(const uint256& txid) const
{
    AssertLockHeld(cs_wallet);
    auto iter = mapTxSpends.lower_bound(COutPoint(txid, 0));
    return (iter != mapTxSpends.end() && iter->first.hash == txid);
}

void CWallet::Flush()
{
    GetDatabase().Flush();
}

void CWallet::Close()
{
    GetDatabase().Close();
}

void CWallet::SyncMetaData(std::pair<TxSpends::iterator, TxSpends::iterator> range)
{
    // We want all the wallet transactions in range to have the same metadata as
    // the oldest (smallest nOrderPos).
    // So: find smallest nOrderPos:

    int nMinOrderPos = std::numeric_limits<int>::max();
    const CWalletTx* copyFrom = nullptr;
    for (TxSpends::iterator it = range.first; it != range.second; ++it) {
        const CWalletTx* wtx = &mapWallet.at(it->second);
        if (wtx->nOrderPos < nMinOrderPos) {
            nMinOrderPos = wtx->nOrderPos;
            copyFrom = wtx;
        }
    }

    if (!copyFrom) {
        return;
    }

    // Now copy data from copyFrom to rest:
    for (TxSpends::iterator it = range.first; it != range.second; ++it)
    {
        const uint256& hash = it->second;
        CWalletTx* copyTo = &mapWallet.at(hash);
        if (copyFrom == copyTo) continue;
        assert(copyFrom && "Oldest wallet transaction in range assumed to have been found.");
        if (!copyFrom->IsEquivalentTo(*copyTo)) continue;
        copyTo->mapValue = copyFrom->mapValue;
        copyTo->vOrderForm = copyFrom->vOrderForm;
        // fTimeReceivedIsTxTime not copied on purpose
        // nTimeReceived not copied on purpose
        copyTo->nTimeSmart = copyFrom->nTimeSmart;
        copyTo->fFromMe = copyFrom->fFromMe;
        // nOrderPos not copied on purpose
        // cached members not copied on purpose
    }
}

/**
 * Outpoint is spent if any non-conflicted transaction
 * spends it:
 */
bool CWallet::IsSpent(const uint256& hash, unsigned int n) const
{
    const COutPoint outpoint(hash, n);
    std::pair<TxSpends::const_iterator, TxSpends::const_iterator> range;
    range = mapTxSpends.equal_range(outpoint);

    for (TxSpends::const_iterator it = range.first; it != range.second; ++it)
    {
        const uint256& wtxid = it->second;
        std::map<uint256, CWalletTx>::const_iterator mit = mapWallet.find(wtxid);
        if (mit != mapWallet.end()) {
            int depth = GetTxDepthInMainChain(mit->second);
            if (depth > 0  || (depth == 0 && !mit->second.isAbandoned()))
                return true; // Spent
        }
    }
    return false;
}

void CWallet::AddToSpends(const COutPoint& outpoint, const uint256& wtxid, WalletBatch* batch)
{
    mapTxSpends.insert(std::make_pair(outpoint, wtxid));

<<<<<<< HEAD
    UnlockCoin(outpoint);
=======
    if (batch) {
        UnlockCoin(outpoint, batch);
    } else {
        WalletBatch temp_batch(GetDatabase());
        UnlockCoin(outpoint, &temp_batch);
    }
>>>>>>> efa227f5

    std::pair<TxSpends::iterator, TxSpends::iterator> range;
    range = mapTxSpends.equal_range(outpoint);
    SyncMetaData(range);
}


void CWallet::AddToSpends(const uint256& wtxid, WalletBatch* batch)
{
    auto it = mapWallet.find(wtxid);
    assert(it != mapWallet.end());
    const CWalletTx& thisTx = it->second;
    if (thisTx.IsCoinBase()) // Coinbases don't spend anything!
        return;

    for (const CTxIn& txin : thisTx.tx->vin)
        AddToSpends(txin.prevout, wtxid, batch);
}

bool CWallet::EncryptWallet(const SecureString& strWalletPassphrase)
{
    if (IsCrypted())
        return false;

    CKeyingMaterial _vMasterKey;

    _vMasterKey.resize(WALLET_CRYPTO_KEY_SIZE);
    GetStrongRandBytes(_vMasterKey.data(), WALLET_CRYPTO_KEY_SIZE);

    CMasterKey kMasterKey;

    kMasterKey.vchSalt.resize(WALLET_CRYPTO_SALT_SIZE);
    GetStrongRandBytes(kMasterKey.vchSalt.data(), WALLET_CRYPTO_SALT_SIZE);

    CCrypter crypter;
    int64_t nStartTime = GetTimeMillis();
    crypter.SetKeyFromPassphrase(strWalletPassphrase, kMasterKey.vchSalt, 25000, kMasterKey.nDerivationMethod);
    kMasterKey.nDeriveIterations = static_cast<unsigned int>(2500000 / ((double)(GetTimeMillis() - nStartTime)));

    nStartTime = GetTimeMillis();
    crypter.SetKeyFromPassphrase(strWalletPassphrase, kMasterKey.vchSalt, kMasterKey.nDeriveIterations, kMasterKey.nDerivationMethod);
    kMasterKey.nDeriveIterations = (kMasterKey.nDeriveIterations + static_cast<unsigned int>(kMasterKey.nDeriveIterations * 100 / ((double)(GetTimeMillis() - nStartTime)))) / 2;

    if (kMasterKey.nDeriveIterations < 25000)
        kMasterKey.nDeriveIterations = 25000;

    WalletLogPrintf("Encrypting Wallet with an nDeriveIterations of %i\n", kMasterKey.nDeriveIterations);

    if (!crypter.SetKeyFromPassphrase(strWalletPassphrase, kMasterKey.vchSalt, kMasterKey.nDeriveIterations, kMasterKey.nDerivationMethod))
        return false;
    if (!crypter.Encrypt(_vMasterKey, kMasterKey.vchCryptedKey))
        return false;

    {
        LOCK(cs_wallet);
        mapMasterKeys[++nMasterKeyMaxID] = kMasterKey;
        WalletBatch* encrypted_batch = new WalletBatch(GetDatabase());
        if (!encrypted_batch->TxnBegin()) {
            delete encrypted_batch;
            encrypted_batch = nullptr;
            return false;
        }
        encrypted_batch->WriteMasterKey(nMasterKeyMaxID, kMasterKey);

        for (const auto& spk_man_pair : m_spk_managers) {
            auto spk_man = spk_man_pair.second.get();
            if (!spk_man->Encrypt(_vMasterKey, encrypted_batch)) {
                encrypted_batch->TxnAbort();
                delete encrypted_batch;
                encrypted_batch = nullptr;
                // We now probably have half of our keys encrypted in memory, and half not...
                // die and let the user reload the unencrypted wallet.
                assert(false);
            }
        }

        // Encryption was introduced in version 0.4.0
        SetMinVersion(FEATURE_WALLETCRYPT, encrypted_batch);

        if (!encrypted_batch->TxnCommit()) {
            delete encrypted_batch;
            encrypted_batch = nullptr;
            // We now have keys encrypted in memory, but not on disk...
            // die to avoid confusion and let the user reload the unencrypted wallet.
            assert(false);
        }

        delete encrypted_batch;
        encrypted_batch = nullptr;

        Lock();
        Unlock(strWalletPassphrase);

        // If we are using descriptors, make new descriptors with a new seed
        if (IsWalletFlagSet(WALLET_FLAG_DESCRIPTORS) && !IsWalletFlagSet(WALLET_FLAG_BLANK_WALLET)) {
            SetupDescriptorScriptPubKeyMans();
        } else if (auto spk_man = GetLegacyScriptPubKeyMan()) {
            // if we are using HD, replace the HD seed with a new one
            if (spk_man->IsHDEnabled()) {
                if (!spk_man->SetupGeneration(true)) {
                    return false;
                }
            }
        }
        Lock();

        // Need to completely rewrite the wallet file; if we don't, bdb might keep
        // bits of the unencrypted private key in slack space in the database file.
        GetDatabase().Rewrite();

        // BDB seems to have a bad habit of writing old data into
        // slack space in .dat files; that is bad if the old data is
        // unencrypted private keys. So:
        GetDatabase().ReloadDbEnv();

    }
    NotifyStatusChanged(this);

    return true;
}

DBErrors CWallet::ReorderTransactions()
{
    LOCK(cs_wallet);
    WalletBatch batch(GetDatabase());

    // Old wallets didn't have any defined order for transactions
    // Probably a bad idea to change the output of this

    // First: get all CWalletTx into a sorted-by-time multimap.
    typedef std::multimap<int64_t, CWalletTx*> TxItems;
    TxItems txByTime;

    for (auto& entry : mapWallet)
    {
        CWalletTx* wtx = &entry.second;
        txByTime.insert(std::make_pair(wtx->nTimeReceived, wtx));
    }

    nOrderPosNext = 0;
    std::vector<int64_t> nOrderPosOffsets;
    for (TxItems::iterator it = txByTime.begin(); it != txByTime.end(); ++it)
    {
        CWalletTx *const pwtx = (*it).second;
        int64_t& nOrderPos = pwtx->nOrderPos;

        if (nOrderPos == -1)
        {
            nOrderPos = nOrderPosNext++;
            nOrderPosOffsets.push_back(nOrderPos);

            if (!batch.WriteTx(*pwtx))
                return DBErrors::LOAD_FAIL;
        }
        else
        {
            int64_t nOrderPosOff = 0;
            for (const int64_t& nOffsetStart : nOrderPosOffsets)
            {
                if (nOrderPos >= nOffsetStart)
                    ++nOrderPosOff;
            }
            nOrderPos += nOrderPosOff;
            nOrderPosNext = std::max(nOrderPosNext, nOrderPos + 1);

            if (!nOrderPosOff)
                continue;

            // Since we're changing the order, write it back
            if (!batch.WriteTx(*pwtx))
                return DBErrors::LOAD_FAIL;
        }
    }
    batch.WriteOrderPosNext(nOrderPosNext);

    return DBErrors::LOAD_OK;
}

int64_t CWallet::IncOrderPosNext(WalletBatch* batch)
{
    AssertLockHeld(cs_wallet);
    int64_t nRet = nOrderPosNext++;
    if (batch) {
        batch->WriteOrderPosNext(nOrderPosNext);
    } else {
        WalletBatch(GetDatabase()).WriteOrderPosNext(nOrderPosNext);
    }
    return nRet;
}

void CWallet::MarkDirty()
{
    {
        LOCK(cs_wallet);
        for (std::pair<const uint256, CWalletTx>& item : mapWallet)
            item.second.MarkDirty();
    }
}

bool CWallet::MarkReplaced(const uint256& originalHash, const uint256& newHash)
{
    LOCK(cs_wallet);

    auto mi = mapWallet.find(originalHash);

    // There is a bug if MarkReplaced is not called on an existing wallet transaction.
    assert(mi != mapWallet.end());

    CWalletTx& wtx = (*mi).second;

    // Ensure for now that we're not overwriting data
    assert(wtx.mapValue.count("replaced_by_txid") == 0);

    wtx.mapValue["replaced_by_txid"] = newHash.ToString();

    // Refresh mempool status without waiting for transactionRemovedFromMempool
    RefreshMempoolStatus(wtx, chain());

    WalletBatch batch(GetDatabase());

    bool success = true;
    if (!batch.WriteTx(wtx)) {
        WalletLogPrintf("%s: Updating batch tx %s failed\n", __func__, wtx.GetHash().ToString());
        success = false;
    }

    NotifyTransactionChanged(originalHash, CT_UPDATED);

    return success;
}

void CWallet::SetSpentKeyState(WalletBatch& batch, const uint256& hash, unsigned int n, bool used, std::set<CTxDestination>& tx_destinations)
{
    AssertLockHeld(cs_wallet);
    const CWalletTx* srctx = GetWalletTx(hash);
    if (!srctx) return;

    CTxDestination dst;
    if (ExtractDestination(srctx->tx->vout[n].scriptPubKey, dst)) {
        if (IsMine(dst)) {
            if (used != IsAddressUsed(dst)) {
                if (used) {
                    tx_destinations.insert(dst);
                }
                SetAddressUsed(batch, dst, used);
            }
        }
    }
}

bool CWallet::IsSpentKey(const uint256& hash, unsigned int n) const
{
    AssertLockHeld(cs_wallet);
    const CWalletTx* srctx = GetWalletTx(hash);
    if (srctx) {
        assert(srctx->tx->vout.size() > n);
        CTxDestination dest;
        if (!ExtractDestination(srctx->tx->vout[n].scriptPubKey, dest)) {
            return false;
        }
        if (IsAddressUsed(dest)) {
            return true;
        }
        if (IsLegacy()) {
            LegacyScriptPubKeyMan* spk_man = GetLegacyScriptPubKeyMan();
            assert(spk_man != nullptr);
            for (const auto& keyid : GetAffectedKeys(srctx->tx->vout[n].scriptPubKey, *spk_man)) {
                WitnessV0KeyHash wpkh_dest(keyid);
                if (IsAddressUsed(wpkh_dest)) {
                    return true;
                }
                ScriptHash sh_wpkh_dest(GetScriptForDestination(wpkh_dest));
                if (IsAddressUsed(sh_wpkh_dest)) {
                    return true;
                }
                PKHash pkh_dest(keyid);
                if (IsAddressUsed(pkh_dest)) {
                    return true;
                }
            }
        }
    }
    return false;
}

CWalletTx* CWallet::AddToWallet(CTransactionRef tx, const CWalletTx::Confirmation& confirm, const UpdateWalletTxFn& update_wtx, bool fFlushOnClose)
{
    LOCK(cs_wallet);

    WalletBatch batch(GetDatabase(), fFlushOnClose);

    uint256 hash = tx->GetHash();

    // Inserts only if not already there, returns tx inserted or tx found
    auto ret = mapWallet.emplace(std::piecewise_construct, std::forward_as_tuple(hash), std::forward_as_tuple(tx));
    CWalletTx& wtx = (*ret.first).second;
    bool fInsertedNew = ret.second;
    bool fUpdated = update_wtx && update_wtx(wtx, fInsertedNew);
    if (fInsertedNew) {
        wtx.m_confirm = confirm;
        wtx.nTimeReceived = chain().getAdjustedTime();
        wtx.nOrderPos = IncOrderPosNext(&batch);
        wtx.m_it_wtxOrdered = wtxOrdered.insert(std::make_pair(wtx.nOrderPos, &wtx));
        wtx.nTimeSmart = ComputeTimeSmart(wtx);
        AddToSpends(hash, &batch);
    }

    if (IsWalletFlagSet(WALLET_FLAG_AVOID_REUSE)
        && (!wtx.IsCoinStake() || !CachedTxIsFromMe(*this, wtx, ISMINE_ALL))) {
        // Mark used destinations
        std::set<CTxDestination> tx_destinations;

        for (const CTxIn& txin : tx->vin) {
            const COutPoint& op = txin.prevout;
            SetSpentKeyState(batch, op.hash, op.n, true, tx_destinations);
        }

        MarkDestinationsDirty(tx_destinations);
    }

    if (!fInsertedNew)
    {
        if (confirm.status != wtx.m_confirm.status) {
            wtx.m_confirm.status = confirm.status;
            wtx.m_confirm.nIndex = confirm.nIndex;
            wtx.m_confirm.hashBlock = confirm.hashBlock;
            wtx.m_confirm.block_height = confirm.block_height;
            fUpdated = true;
        } else {
            assert(wtx.m_confirm.nIndex == confirm.nIndex);
            assert(wtx.m_confirm.hashBlock == confirm.hashBlock);
            assert(wtx.m_confirm.block_height == confirm.block_height);
        }
        // If we have a witness-stripped version of this transaction, and we
        // see a new version with a witness, then we must be upgrading a pre-segwit
        // wallet.  Store the new version of the transaction with the witness,
        // as the stripped-version must be invalid.
        // TODO: Store all versions of the transaction, instead of just one.
        if (tx->HasWitness() && !wtx.tx->HasWitness()) {
            wtx.SetTx(tx);
            fUpdated = true;
        }
    }

    //// debug print
    WalletLogPrintf("AddToWallet %s  %s%s\n", hash.ToString(), (fInsertedNew ? "new" : ""), (fUpdated ? "update" : ""));

    // Write to disk
    if (fInsertedNew || fUpdated)
        if (!batch.WriteTx(wtx))
            return nullptr;

    // Break debit/credit balance caches:
    wtx.MarkDirty();
    // Notify UI of new or updated transaction
    NotifyTransactionChanged(hash, fInsertedNew ? CT_NEW : CT_UPDATED);

#if HAVE_SYSTEM
    // notify an external script when a wallet transaction comes in or is updated
    std::string strCmd = gArgs.GetArg("-walletnotify", "");

    if (!strCmd.empty())
    {
        boost::replace_all(strCmd, "%s", hash.GetHex());
        if (confirm.status == CWalletTx::Status::CONFIRMED)
        {
            boost::replace_all(strCmd, "%b", confirm.hashBlock.GetHex());
            boost::replace_all(strCmd, "%h", ToString(confirm.block_height));
        } else {
            boost::replace_all(strCmd, "%b", "unconfirmed");
            boost::replace_all(strCmd, "%h", "-1");
        }
#ifndef WIN32
        // Substituting the wallet name isn't currently supported on windows
        // because windows shell escaping has not been implemented yet:
        // https://github.com/bitcoin/bitcoin/pull/13339#issuecomment-537384875
        // A few ways it could be implemented in the future are described in:
        // https://github.com/bitcoin/bitcoin/pull/13339#issuecomment-461288094
        boost::replace_all(strCmd, "%w", ShellEscape(GetName()));
#endif
        std::thread t(runCommand, strCmd);
        t.detach(); // thread runs free
    }
#endif

    std::string sName = GetName();
    GetMainSignals().TransactionAddedToWallet(sName, wtx.tx);
    ClearCachedBalances();

    return &wtx;
}

bool CWallet::LoadToWallet(const uint256& hash, const UpdateWalletTxFn& fill_wtx)
{
    const auto& ins = mapWallet.emplace(std::piecewise_construct, std::forward_as_tuple(hash), std::forward_as_tuple(nullptr));
    CWalletTx& wtx = ins.first->second;
    if (!fill_wtx(wtx, ins.second)) {
        return false;
    }
    // If wallet doesn't have a chain (e.g wallet-tool), don't bother to update txn.
    if (HaveChain()) {
        bool active;
        int height;
        if (chain().findBlock(wtx.m_confirm.hashBlock, FoundBlock().inActiveChain(active).height(height)) && active) {
            // Update cached block height variable since it not stored in the
            // serialized transaction.
            wtx.m_confirm.block_height = height;
        } else if (wtx.isConflicted() || wtx.isConfirmed()) {
            // If tx block (or conflicting block) was reorged out of chain
            // while the wallet was shutdown, change tx status to UNCONFIRMED
            // and reset block height, hash, and index. ABANDONED tx don't have
            // associated blocks and don't need to be updated. The case where a
            // transaction was reorged out while online and then reconfirmed
            // while offline is covered by the rescan logic.
            wtx.setUnconfirmed();
            wtx.m_confirm.hashBlock = uint256();
            wtx.m_confirm.block_height = 0;
            wtx.m_confirm.nIndex = 0;
        }
    }
    if (/* insertion took place */ ins.second) {
        wtx.m_it_wtxOrdered = wtxOrdered.insert(std::make_pair(wtx.nOrderPos, &wtx));
    }
    AddToSpends(hash);
    for (const CTxIn& txin : wtx.tx->vin) {
        auto it = mapWallet.find(txin.prevout.hash);
        if (it != mapWallet.end()) {
            CWalletTx& prevtx = it->second;
            if (prevtx.isConflicted()) {
                MarkConflicted(prevtx.m_confirm.hashBlock, prevtx.m_confirm.block_height, wtx.GetHash());
            }
        }
    }
    return true;
}

bool CWallet::AddToWalletIfInvolvingMe(const CTransactionRef& ptx, CWalletTx::Confirmation confirm, bool fUpdate)
{
    const CTransaction& tx = *ptx;
    {
        AssertLockHeld(cs_wallet);

        if (!confirm.hashBlock.IsNull()) {
            for (const CTxIn& txin : tx.vin) {
                std::pair<TxSpends::const_iterator, TxSpends::const_iterator> range = mapTxSpends.equal_range(txin.prevout);
                while (range.first != range.second) {
                    if (range.first->second != tx.GetHash()) {
                        WalletLogPrintf("Transaction %s (in block %s) conflicts with wallet transaction %s (both spend %s:%i)\n", tx.GetHash().ToString(), confirm.hashBlock.ToString(), range.first->second.ToString(), range.first->first.hash.ToString(), range.first->first.n);
                        MarkConflicted(confirm.hashBlock, confirm.block_height, range.first->second);
                    }
                    range.first++;
                }
            }
        }

        bool fExisted = mapWallet.count(tx.GetHash()) != 0;
        if (fExisted && !fUpdate) return false;
        if (fExisted || IsMine(tx) || IsFromMe(tx))
        {
            /* Check if any keys in the wallet keypool that were supposed to be unused
             * have appeared in a new transaction. If so, remove those keys from the keypool.
             * This can happen when restoring an old wallet backup that does not contain
             * the mostly recently created transactions from newer versions of the wallet.
             */

            // loop though all outputs
            for (const CTxOut& txout: tx.vout) {
                for (const auto& spk_man_pair : m_spk_managers) {
                    spk_man_pair.second->MarkUnusedAddresses(txout.scriptPubKey);
                }
            }

            // Block disconnection override an abandoned tx as unconfirmed
            // which means user may have to call abandontransaction again
            return AddToWallet(MakeTransactionRef(tx), confirm, /* update_wtx= */ nullptr, /* fFlushOnClose= */ false);
        }
    }
    return false;
}

bool CWallet::TransactionCanBeAbandoned(const uint256& hashTx) const
{
    LOCK(cs_wallet);
    const CWalletTx* wtx = GetWalletTx(hashTx);
    return wtx && !wtx->isAbandoned() && GetTxDepthInMainChain(*wtx) == 0 && !wtx->InMempool();
}

void CWallet::MarkInputsDirty(const CTransactionRef& tx)
{
    for (const CTxIn& txin : tx->vin) {
        auto it = mapWallet.find(txin.prevout.hash);
        if (it != mapWallet.end()) {
            it->second.MarkDirty();
        }
    }
}

bool CWallet::AbandonTransaction(const uint256& hashTx)
{
    LOCK(cs_wallet);

    WalletBatch batch(GetDatabase());

    std::set<uint256> todo;
    std::set<uint256> done;

    // Can't mark abandoned if confirmed or in mempool
    auto it = mapWallet.find(hashTx);
    assert(it != mapWallet.end());
    const CWalletTx& origtx = it->second;
    if (GetTxDepthInMainChain(origtx) != 0 || origtx.InMempool()) {
        return false;
    }

    todo.insert(hashTx);

    while (!todo.empty()) {
        uint256 now = *todo.begin();
        todo.erase(now);
        done.insert(now);

        auto it = mapWallet.find(now);
        assert(it != mapWallet.end());
        CWalletTx& wtx = it->second;
        int currentconfirm = GetTxDepthInMainChain(wtx);
        // If the orig tx was not in block, none of its spends can be
        assert(currentconfirm <= 0);
        // if (currentconfirm < 0) {Tx and spends are already conflicted, no need to abandon}
        if (!wtx.isAbandoned()
            && currentconfirm == 0) {
            // If the orig tx was not in block/mempool, none of its spends can be in mempool
            assert(!wtx.InMempool());
            wtx.setAbandoned();
            wtx.MarkDirty();
            batch.WriteTx(wtx);
            NotifyTransactionChanged(wtx.GetHash(), CT_UPDATED);
            // Iterate over all its outputs, and mark transactions in the wallet that spend them abandoned too
            TxSpends::const_iterator iter = mapTxSpends.lower_bound(COutPoint(now, 0));
            while (iter != mapTxSpends.end() && iter->first.hash == now) {
                if (!done.count(iter->second)) {
                    todo.insert(iter->second);
                }
                iter++;
            }
            // If a transaction changes 'conflicted' state, that changes the balance
            // available of the outputs it spends. So force those to be recomputed
            MarkInputsDirty(wtx.tx);
        }
    }

    return true;
}

void CWallet::MarkConflicted(const uint256& hashBlock, int conflicting_height, const uint256& hashTx)
{
    LOCK(cs_wallet);

    int conflictconfirms = (m_last_block_processed_height - conflicting_height + 1) * -1;
    // If number of conflict confirms cannot be determined, this means
    // that the block is still unknown or not yet part of the main chain,
    // for example when loading the wallet during a reindex. Do nothing in that
    // case.
    if (conflictconfirms >= 0)
        return;

    // Do not flush the wallet here for performance reasons
    WalletBatch batch(GetDatabase(), false);

    std::set<uint256> todo;
    std::set<uint256> done;

    todo.insert(hashTx);

    while (!todo.empty()) {
        uint256 now = *todo.begin();
        todo.erase(now);
        done.insert(now);
        auto it = mapWallet.find(now);
        assert(it != mapWallet.end());
        CWalletTx& wtx = it->second;
        int currentconfirm = GetTxDepthInMainChain(wtx);
        if (conflictconfirms < currentconfirm) {
            // Block is 'more conflicted' than current confirm; update.
            // Mark transaction as conflicted with this block.
            wtx.m_confirm.nIndex = 0;
            wtx.m_confirm.hashBlock = hashBlock;
            wtx.m_confirm.block_height = conflicting_height;
            wtx.setConflicted();
            wtx.MarkDirty();
            batch.WriteTx(wtx);
            // Iterate over all its outputs, and mark transactions in the wallet that spend them conflicted too
            TxSpends::const_iterator iter = mapTxSpends.lower_bound(COutPoint(now, 0));
            while (iter != mapTxSpends.end() && iter->first.hash == now) {
                 if (!done.count(iter->second)) {
                     todo.insert(iter->second);
                 }
                 iter++;
            }
            // If a transaction changes 'conflicted' state, that changes the balance
            // available of the outputs it spends. So force those to be recomputed
            MarkInputsDirty(wtx.tx);
        }
    }
}

void CWallet::SyncTransaction(const CTransactionRef& ptx, CWalletTx::Confirmation confirm, bool update_tx)
{
    if (!AddToWalletIfInvolvingMe(ptx, confirm, update_tx))
        return; // Not one of ours

    // If a transaction changes 'conflicted' state, that changes the balance
    // available of the outputs it spends. So force those to be
    // recomputed, also:
    MarkInputsDirty(ptx);
}

void CWallet::transactionAddedToMempool(const CTransactionRef& tx, uint64_t mempool_sequence) {
    LOCK(cs_wallet);
    SyncTransaction(tx, {CWalletTx::Status::UNCONFIRMED, /* block height */ 0, /* block hash */ {}, /* index */ 0});

    auto it = mapWallet.find(tx->GetHash());
    if (it != mapWallet.end()) {
        RefreshMempoolStatus(it->second, chain());
    }
}

void CWallet::transactionRemovedFromMempool(const CTransactionRef& tx, MemPoolRemovalReason reason, uint64_t mempool_sequence) {
    LOCK(cs_wallet);
    auto it = mapWallet.find(tx->GetHash());
    if (it != mapWallet.end()) {
        RefreshMempoolStatus(it->second, chain());
    }

    ClearCachedBalances();

    // Handle transactions that were removed from the mempool because they
    // conflict with transactions in a newly connected block.
    if (reason == MemPoolRemovalReason::CONFLICT) {
        // Trigger external -walletnotify notifications for these transactions.
        // Set Status::UNCONFIRMED instead of Status::CONFLICTED for a few reasons:
        //
        // 1. The transactionRemovedFromMempool callback does not currently
        //    provide the conflicting block's hash and height, and for backwards
        //    compatibility reasons it may not be not safe to store conflicted
        //    wallet transactions with a null block hash. See
        //    https://github.com/bitcoin/bitcoin/pull/18600#discussion_r420195993.
        // 2. For most of these transactions, the wallet's internal conflict
        //    detection in the blockConnected handler will subsequently call
        //    MarkConflicted and update them with CONFLICTED status anyway. This
        //    applies to any wallet transaction that has inputs spent in the
        //    block, or that has ancestors in the wallet with inputs spent by
        //    the block.
        // 3. Longstanding behavior since the sync implementation in
        //    https://github.com/bitcoin/bitcoin/pull/9371 and the prior sync
        //    implementation before that was to mark these transactions
        //    unconfirmed rather than conflicted.
        //
        // Nothing described above should be seen as an unchangeable requirement
        // when improving this code in the future. The wallet's heuristics for
        // distinguishing between conflicted and unconfirmed transactions are
        // imperfect, and could be improved in general, see
        // https://github.com/bitcoin-core/bitcoin-devwiki/wiki/Wallet-Transaction-Conflict-Tracking
        SyncTransaction(tx, {CWalletTx::Status::UNCONFIRMED, /* block height */ 0, /* block hash */ {}, /* index */ 0});
    }
}

void CWallet::blockConnected(const CBlock& block, int height)
{
    const uint256& block_hash = block.GetHash();
    LOCK(cs_wallet);

    m_last_block_processed_height = height;
    m_last_block_processed = block_hash;
    for (size_t index = 0; index < block.vtx.size(); index++) {
        SyncTransaction(block.vtx[index], {CWalletTx::Status::CONFIRMED, height, block_hash, (int)index});
        transactionRemovedFromMempool(block.vtx[index], MemPoolRemovalReason::BLOCK, 0 /* mempool_sequence */);
    }
    ClearCachedBalances();
}

void CWallet::blockDisconnected(const CBlock& block, int height)
{
    LOCK(cs_wallet);

    // At block disconnection, this will change an abandoned transaction to
    // be unconfirmed, whether or not the transaction is added back to the mempool.
    // User may have to call abandontransaction again. It may be addressed in the
    // future with a stickier abandoned state or even removing abandontransaction call.
    m_last_block_processed_height = height - 1;
    m_last_block_processed = block.hashPrevBlock;
    for (const CTransactionRef& ptx : block.vtx) {
        SyncTransaction(ptx, {CWalletTx::Status::UNCONFIRMED, /* block height */ 0, /* block hash */ {}, /* index */ 0});
    }
    ClearCachedBalances();
}

void CWallet::updatedBlockTip()
{
    m_best_block_time = GetTime();
}


void CWallet::BlockUntilSyncedToCurrentChain() const {
    AssertLockNotHeld(cs_wallet);
    // Skip the queue-draining stuff if we know we're caught up with
    // ::ChainActive().Tip(), otherwise put a callback in the validation interface queue and wait
    // for the queue to drain enough to execute it (indicating we are caught up
    // at least with the time we entered this function).
    uint256 last_block_hash = WITH_LOCK(cs_wallet, return m_last_block_processed);
    chain().waitForNotificationsIfTipChanged(last_block_hash);
}

// Note that this function doesn't distinguish between a 0-valued input,
// and a not-"is mine" (according to the filter) input.
CAmount CWallet::GetDebit(const CTxIn &txin, const isminefilter& filter) const
{
    {
        LOCK(cs_wallet);
        std::map<uint256, CWalletTx>::const_iterator mi = mapWallet.find(txin.prevout.hash);
        if (mi != mapWallet.end())
        {
            const CWalletTx& prev = (*mi).second;
            if (txin.prevout.n < prev.tx->vout.size())
                if (IsMine(prev.tx->vout[txin.prevout.n]) & filter)
                    return prev.tx->vout[txin.prevout.n].nValue;
        }
    }
    return 0;
}

isminetype CWallet::IsMine(const CTxOut& txout) const
{
    AssertLockHeld(cs_wallet);
    return IsMine(txout.scriptPubKey);
}

isminetype CWallet::IsMine(const CTxDestination& dest) const
{
    AssertLockHeld(cs_wallet);
    return IsMine(GetScriptForDestination(dest));
}

isminetype CWallet::IsMine(const CScript& script) const
{
    AssertLockHeld(cs_wallet);
    isminetype result = ISMINE_NO;
    for (const auto& spk_man_pair : m_spk_managers) {
        result = std::max(result, spk_man_pair.second->IsMine(script));
    }
    return result;
}

bool CWallet::IsMine(const CTransaction& tx) const
{
    AssertLockHeld(cs_wallet);
    for (const CTxOut& txout : tx.vout)
        if (IsMine(txout))
            return true;
    return false;
}

bool CWallet::IsFromMe(const CTransaction& tx) const
{
    return (GetDebit(tx, ISMINE_ALL) > 0);
}

CAmount CWallet::GetDebit(const CTransaction& tx, const isminefilter& filter) const
{
    CAmount nDebit = 0;
    for (const CTxIn& txin : tx.vin)
    {
        nDebit += GetDebit(txin, filter);
        if (!MoneyRange(nDebit))
            throw std::runtime_error(std::string(__func__) + ": value out of range");
    }
    return nDebit;
}

bool CWallet::IsHDEnabled() const
{
    // All Active ScriptPubKeyMans must be HD for this to be true
    bool result = false;
    for (const auto& spk_man : GetActiveScriptPubKeyMans()) {
        if (!spk_man->IsHDEnabled()) return false;
        result = true;
    }
    return result;
}

bool CWallet::CanGetAddresses(bool internal) const
{
    LOCK(cs_wallet);
    if (m_spk_managers.empty()) return false;
    for (OutputType t : OUTPUT_TYPES) {
        auto spk_man = GetScriptPubKeyMan(t, internal);
        if (spk_man && spk_man->CanGetAddresses(internal)) {
            return true;
        }
    }
    return false;
}

void CWallet::SetWalletFlag(uint64_t flags)
{
    LOCK(cs_wallet);
    m_wallet_flags |= flags;
    if (!WalletBatch(GetDatabase()).WriteWalletFlags(m_wallet_flags))
        throw std::runtime_error(std::string(__func__) + ": writing wallet flags failed");
}

void CWallet::UnsetWalletFlag(uint64_t flag)
{
    WalletBatch batch(GetDatabase());
    UnsetWalletFlagWithDB(batch, flag);
}

void CWallet::UnsetWalletFlagWithDB(WalletBatch& batch, uint64_t flag)
{
    LOCK(cs_wallet);
    m_wallet_flags &= ~flag;
    if (!batch.WriteWalletFlags(m_wallet_flags))
        throw std::runtime_error(std::string(__func__) + ": writing wallet flags failed");
}

void CWallet::UnsetBlankWalletFlag(WalletBatch& batch)
{
    UnsetWalletFlagWithDB(batch, WALLET_FLAG_BLANK_WALLET);
}

bool CWallet::IsWalletFlagSet(uint64_t flag) const
{
    return (m_wallet_flags & flag);
}

bool CWallet::LoadWalletFlags(uint64_t flags)
{
    LOCK(cs_wallet);
    if (((flags & KNOWN_WALLET_FLAGS) >> 32) ^ (flags >> 32)) {
        // contains unknown non-tolerable wallet flags
        return false;
    }
    m_wallet_flags = flags;

    return true;
}

bool CWallet::AddWalletFlags(uint64_t flags)
{
    LOCK(cs_wallet);
    // We should never be writing unknown non-tolerable wallet flags
    assert(((flags & KNOWN_WALLET_FLAGS) >> 32) == (flags >> 32));
    if (!WalletBatch(GetDatabase()).WriteWalletFlags(flags)) {
        throw std::runtime_error(std::string(__func__) + ": writing wallet flags failed");
    }

    return LoadWalletFlags(flags);
}

// Helper for producing a max-sized low-S low-R signature (eg 71 bytes)
// or a max-sized low-S signature (e.g. 72 bytes) if use_max_sig is true
bool CWallet::DummySignInput(CTxIn &tx_in, const CTxOut &txout, bool use_max_sig) const
{
    // Fill in dummy signatures for fee calculation.
    const CScript& scriptPubKey = txout.scriptPubKey;
    SignatureData sigdata;

    std::unique_ptr<SigningProvider> provider = GetSolvingProvider(scriptPubKey);
    if (!provider) {
        // We don't know about this scriptpbuKey;
        return false;
    }

    if (!ProduceSignature(*provider, use_max_sig ? DUMMY_MAXIMUM_SIGNATURE_CREATOR : DUMMY_SIGNATURE_CREATOR, scriptPubKey, sigdata)) {
        return false;
    }
    UpdateInput(tx_in, sigdata);
    return true;
}

// Helper for producing a bunch of max-sized low-S low-R signatures (eg 71 bytes)
bool CWallet::DummySignTx(CMutableTransaction &txNew, const std::vector<CTxOut> &txouts, bool use_max_sig) const
{
    // Fill in dummy signatures for fee calculation.
    int nIn = 0;
    for (const auto& txout : txouts)
    {
        if (!DummySignInput(txNew.vin[nIn], txout, use_max_sig)) {
            return false;
        }

        nIn++;
    }
    return true;
}

bool CWallet::ImportScripts(const std::set<CScript> scripts, int64_t timestamp)
{
    auto spk_man = GetLegacyScriptPubKeyMan();
    if (!spk_man) {
        return false;
    }
    LOCK(spk_man->cs_KeyStore);
    return spk_man->ImportScripts(scripts, timestamp);
}

bool CWallet::ImportPrivKeys(const std::map<CKeyID, CKey>& privkey_map, const int64_t timestamp)
{
    auto spk_man = GetLegacyScriptPubKeyMan();
    if (!spk_man) {
        return false;
    }
    LOCK(spk_man->cs_KeyStore);
    return spk_man->ImportPrivKeys(privkey_map, timestamp);
}

bool CWallet::ImportPubKeys(const std::vector<CKeyID>& ordered_pubkeys, const std::map<CKeyID, CPubKey>& pubkey_map, const std::map<CKeyID, std::pair<CPubKey, KeyOriginInfo>>& key_origins, const bool add_keypool, const bool internal, const int64_t timestamp)
{
    auto spk_man = GetLegacyScriptPubKeyMan();
    if (!spk_man) {
        return false;
    }
    LOCK(spk_man->cs_KeyStore);
    return spk_man->ImportPubKeys(ordered_pubkeys, pubkey_map, key_origins, add_keypool, internal, timestamp);
}

bool CWallet::ImportScriptPubKeys(const std::string& label, const std::set<CScript>& script_pub_keys, const bool have_solving_data, const bool apply_label, const int64_t timestamp)
{
    auto spk_man = GetLegacyScriptPubKeyMan();
    if (!spk_man) {
        return false;
    }
    LOCK(spk_man->cs_KeyStore);
    if (!spk_man->ImportScriptPubKeys(script_pub_keys, have_solving_data, timestamp)) {
        return false;
    }
    if (apply_label) {
        WalletBatch batch(GetDatabase());
        for (const CScript& script : script_pub_keys) {
            CTxDestination dest;
            ExtractDestination(script, dest);
            if (IsValidDestination(dest)) {
                SetAddressBookWithDB(batch, dest, label, "receive");
            }
        }
    }
    return true;
}

/**
 * Scan active chain for relevant transactions after importing keys. This should
 * be called whenever new keys are added to the wallet, with the oldest key
 * creation time.
 *
 * @return Earliest timestamp that could be successfully scanned from. Timestamp
 * returned will be higher than startTime if relevant blocks could not be read.
 */
int64_t CWallet::RescanFromTime(int64_t startTime, const WalletRescanReserver& reserver, bool update)
{
    // Find starting block. May be null if nCreateTime is greater than the
    // highest blockchain timestamp, in which case there is nothing that needs
    // to be scanned.
    int start_height = 0;
    uint256 start_block;
    bool start = chain().findFirstBlockWithTimeAndHeight(startTime - TIMESTAMP_WINDOW, 0, FoundBlock().hash(start_block).height(start_height));
    WalletLogPrintf("%s: Rescanning last %i blocks\n", __func__, start ? WITH_LOCK(cs_wallet, return GetLastBlockHeight()) - start_height + 1 : 0);

    if (start) {
        // TODO: this should take into account failure by ScanResult::USER_ABORT
        ScanResult result = ScanForWalletTransactions(start_block, start_height, {} /* max_height */, reserver, update);
        if (result.status == ScanResult::FAILURE) {
            int64_t time_max;
            CHECK_NONFATAL(chain().findBlock(result.last_failed_block, FoundBlock().maxTime(time_max)));
            return time_max + TIMESTAMP_WINDOW + 1;
        }
    }
    return startTime;
}

/**
 * Scan the block chain (starting in start_block) for transactions
 * from or to us. If fUpdate is true, found transactions that already
 * exist in the wallet will be updated.
 *
 * @param[in] start_block Scan starting block. If block is not on the active
 *                        chain, the scan will return SUCCESS immediately.
 * @param[in] start_height Height of start_block
 * @param[in] max_height  Optional max scanning height. If unset there is
 *                        no maximum and scanning can continue to the tip
 *
 * @return ScanResult returning scan information and indicating success or
 *         failure. Return status will be set to SUCCESS if scan was
 *         successful. FAILURE if a complete rescan was not possible (due to
 *         pruning or corruption). USER_ABORT if the rescan was aborted before
 *         it could complete.
 *
 * @pre Caller needs to make sure start_block (and the optional stop_block) are on
 * the main chain after to the addition of any new keys you want to detect
 * transactions for.
 */
CWallet::ScanResult CWallet::ScanForWalletTransactions(const uint256& start_block, int start_height, std::optional<int> max_height, const WalletRescanReserver& reserver, bool fUpdate)
{
    int64_t nNow = GetTime();
    int64_t start_time = GetTimeMillis();

    assert(reserver.isReserved());

    uint256 block_hash = start_block;
    ScanResult result;

    WalletLogPrintf("Rescan started from block %s...\n", start_block.ToString());

    fAbortRescan = false;
    ShowProgress(strprintf("%s " + _("Rescanning…").translated, GetDisplayName()), 0); // show rescan progress in GUI as dialog or on splashscreen, if -rescan on startup
    uint256 tip_hash = WITH_LOCK(cs_wallet, return GetLastBlockHash());
    uint256 end_hash = tip_hash;
    if (max_height) chain().findAncestorByHeight(tip_hash, *max_height, FoundBlock().hash(end_hash));
    double progress_begin = chain().guessVerificationProgress(block_hash);
    double progress_end = chain().guessVerificationProgress(end_hash);
    double progress_current = progress_begin;
    int block_height = start_height;
    while (!fAbortRescan && !chain().shutdownRequested()) {
        if (progress_end - progress_begin > 0.0) {
            m_scanning_progress = (progress_current - progress_begin) / (progress_end - progress_begin);
        } else { // avoid divide-by-zero for single block scan range (i.e. start and stop hashes are equal)
            m_scanning_progress = 0;
        }
        if (block_height % 100 == 0 && progress_end - progress_begin > 0.0) {
            ShowProgress(strprintf("%s " + _("Rescanning…").translated, GetDisplayName()), std::max(1, std::min(99, (int)(m_scanning_progress * 100))));
        }
        if (GetTime() >= nNow + 60) {
            nNow = GetTime();
            WalletLogPrintf("Still rescanning. At block %d. Progress=%f\n", block_height, progress_current);
        }

        // Read block data
        CBlock block;
        chain().findBlock(block_hash, FoundBlock().data(block));

        // Find next block separately from reading data above, because reading
        // is slow and there might be a reorg while it is read.
        bool block_still_active = false;
        bool next_block = false;
        uint256 next_block_hash;
        chain().findBlock(block_hash, FoundBlock().inActiveChain(block_still_active).nextBlock(FoundBlock().inActiveChain(next_block).hash(next_block_hash)));

        if (!block.IsNull()) {
            LOCK(cs_wallet);
            if (!block_still_active) {
                // Abort scan if current block is no longer active, to prevent
                // marking transactions as coming from the wrong block.
                result.last_failed_block = block_hash;
                result.status = ScanResult::FAILURE;
                break;
            }
            for (size_t posInBlock = 0; posInBlock < block.vtx.size(); ++posInBlock) {
                SyncTransaction(block.vtx[posInBlock], {CWalletTx::Status::CONFIRMED, block_height, block_hash, (int)posInBlock}, fUpdate);
            }
            // scan succeeded, record block as most recent successfully scanned
            result.last_scanned_block = block_hash;
            result.last_scanned_height = block_height;
        } else {
            // could not scan block, keep scanning but record this block as the most recent failure
            result.last_failed_block = block_hash;
            result.status = ScanResult::FAILURE;
        }
        if (max_height && block_height >= *max_height) {
            break;
        }
        {
            if (!next_block) {
                // break successfully when rescan has reached the tip, or
                // previous block is no longer on the chain due to a reorg
                break;
            }

            // increment block and verification progress
            block_hash = next_block_hash;
            ++block_height;
            progress_current = chain().guessVerificationProgress(block_hash);

            // handle updated tip hash
            const uint256 prev_tip_hash = tip_hash;
            tip_hash = WITH_LOCK(cs_wallet, return GetLastBlockHash());
            if (!max_height && prev_tip_hash != tip_hash) {
                // in case the tip has changed, update progress max
                progress_end = chain().guessVerificationProgress(tip_hash);
            }
        }
    }
    ShowProgress(strprintf("%s " + _("Rescanning…").translated, GetDisplayName()), 100); // hide progress dialog in GUI
    if (block_height && fAbortRescan) {
        WalletLogPrintf("Rescan aborted at block %d. Progress=%f\n", block_height, progress_current);
        result.status = ScanResult::USER_ABORT;
    } else if (block_height && chain().shutdownRequested()) {
        WalletLogPrintf("Rescan interrupted by shutdown request at block %d. Progress=%f\n", block_height, progress_current);
        result.status = ScanResult::USER_ABORT;
    } else {
        WalletLogPrintf("Rescan completed in %15dms\n", GetTimeMillis() - start_time);
    }
    return result;
}

void CWallet::ReacceptWalletTransactions()
{
    // During reindex and importing old wallet transactions become
    // unconfirmed. Don't resend them as that would spam other nodes.
    if (!chain().isReadyToBroadcast()) return;

    // If transactions aren't being broadcasted, don't let them into local mempool either
    if (!fBroadcastTransactions)
        return;
    std::map<int64_t, CWalletTx*> mapSorted;

    // Sort pending wallet transactions based on their initial wallet insertion order
    for (std::pair<const uint256, CWalletTx>& item : mapWallet) {
        const uint256& wtxid = item.first;
        CWalletTx& wtx = item.second;
        assert(wtx.GetHash() == wtxid);

        int nDepth = GetTxDepthInMainChain(wtx);

        if (!wtx.IsCoinBase() && !wtx.IsCoinStake() && (nDepth == 0 && !wtx.isAbandoned())) {
            mapSorted.insert(std::make_pair(wtx.nOrderPos, &wtx));
        }
    }

    // Try to add wallet transactions to memory pool
    for (const std::pair<const int64_t, CWalletTx*>& item : mapSorted) {
        CWalletTx& wtx = *(item.second);
        std::string unused_err_string;
        SubmitTxMemoryPoolAndRelay(wtx, unused_err_string, false);
    }
}

bool CWallet::SubmitTxMemoryPoolAndRelay(const CWalletTx& wtx, std::string& err_string, bool relay, CAmount override_max_fee) const
{
    // Can't relay if wallet is not broadcasting
    if (!GetBroadcastTransactions()) return false;
    // Don't relay abandoned transactions
    if (wtx.isAbandoned()) return false;
    // Don't try to submit coinbase transactions. These would fail anyway but would
    // cause log spam.
    if (wtx.IsCoinBase()) return false;
    // Don't relay coinstake transactions outside blocks
    if (wtx.IsCoinStake()) return false;
    // Don't try to submit conflicted or confirmed transactions.
    if (GetTxDepthInMainChain(wtx) != 0) return false;

    // Submit transaction to mempool for relay
    WalletLogPrintf("Submitting wtx %s to mempool for relay\n", wtx.GetHash().ToString());
    // We must set fInMempool here - while it will be re-set to true by the
    // entered-mempool callback, if we did not there would be a race where a
    // user could call sendmoney in a loop and hit spurious out of funds errors
    // because we think that this newly generated transaction's change is
    // unavailable as we're not yet aware that it is in the mempool.
    //
    // Irrespective of the failure reason, un-marking fInMempool
    // out-of-order is incorrect - it should be unmarked when
    // TransactionRemovedFromMempool fires.
    CAmount max_fee = override_max_fee >= 0 ? override_max_fee : m_default_max_tx_fee;
    bool ret = chain().broadcastTransaction(wtx.tx, max_fee, relay, err_string);
    wtx.fInMempool |= ret;
    return ret;
}

std::set<uint256> CWallet::GetTxConflicts(const CWalletTx& wtx) const
{
    std::set<uint256> result;
    {
        uint256 myHash = wtx.GetHash();
        result = GetConflicts(myHash);
        result.erase(myHash);
    }
    return result;
}

std::vector<uint256> CWallet::ResendWalletTransactionsBefore(int64_t nTime)
{
    std::vector<uint256> result;

    LOCK(cs_wallet);

    // Sort them in chronological order
    std::multimap<unsigned int, CWalletTx*> mapSorted;
    for (std::pair<const uint256, CWalletTx>& item : mapWallet)
    {
        CWalletTx& wtx = item.second;
        // Don't rebroadcast if newer than nTime:
        if (wtx.nTimeReceived > nTime)
            continue;
        mapSorted.insert(std::make_pair(wtx.nTimeReceived, &wtx));
    }
    for (const std::pair<const unsigned int, CWalletTx*>& item : mapSorted)
    {
        CWalletTx& wtx = *item.second;
        std::string unused_err_string;
        if (SubmitTxMemoryPoolAndRelay(wtx, unused_err_string, true)) {
            result.push_back(wtx.GetHash());
        }
    }
    return result;
}

// Rebroadcast transactions from the wallet. We do this on a random timer
// to slightly obfuscate which transactions come from our wallet.
//
// Ideally, we'd only resend transactions that we think should have been
// mined in the most recent block. Any transaction that wasn't in the top
// blockweight of transactions in the mempool shouldn't have been mined,
// and so is probably just sitting in the mempool waiting to be confirmed.
// Rebroadcasting does nothing to speed up confirmation and only damages
// privacy.
void CWallet::ResendWalletTransactions()
{
    // During reindex, importing and IBD, old wallet transactions become
    // unconfirmed. Don't resend them as that would spam other nodes.
    if (!chain().isReadyToBroadcast()) return;

    // Do this infrequently and randomly to avoid giving away
    // that these are our transactions.
    if (GetTime() < nNextResend || !fBroadcastTransactions) return;
    bool fFirst = (nNextResend == 0);
    // resend 12-36 hours from now, ~1 day on average.
    nNextResend = GetTime() + (12 * 60 * 60) + GetRand(24 * 60 * 60);
    if (fFirst) return;

    int submitted_tx_count = 0;

    { // cs_wallet scope
        LOCK(cs_wallet);

        // Relay transactions
        for (std::pair<const uint256, CWalletTx>& item : mapWallet) {
            CWalletTx& wtx = item.second;
            // Attempt to rebroadcast all txes more than 5 minutes older than
            // the last block. SubmitTxMemoryPoolAndRelay() will not rebroadcast
            // any confirmed or conflicting txs.
            if (wtx.nTimeReceived > m_best_block_time - 5 * 60) continue;
            std::string unused_err_string;
            if (SubmitTxMemoryPoolAndRelay(wtx, unused_err_string, true)) ++submitted_tx_count;
        }
    } // cs_wallet

    if (submitted_tx_count > 0) {
        WalletLogPrintf("%s: resubmit %u unconfirmed transactions\n", __func__, submitted_tx_count);
    }
}

/** @} */ // end of mapWallet

void MaybeResendWalletTxs(WalletContext& context)
{
    for (const std::shared_ptr<CWallet>& pwallet : GetWallets(context)) {
        pwallet->ResendWalletTransactions();
    }
}


/** @defgroup Actions
 *
 * @{
 */

bool CWallet::SignTransaction(CMutableTransaction& tx) const
{
    AssertLockHeld(cs_wallet);

    // Build coins map
    std::map<COutPoint, Coin> coins;
    for (auto& input : tx.vin) {
        std::map<uint256, CWalletTx>::const_iterator mi = mapWallet.find(input.prevout.hash);
        if(mi == mapWallet.end() || input.prevout.n >= mi->second.tx->vout.size()) {
            return false;
        }
        const CWalletTx& wtx = mi->second;
        coins[input.prevout] = Coin(wtx.tx->vout[input.prevout.n], wtx.m_confirm.block_height, wtx.IsCoinBase());
    }
    std::map<int, bilingual_str> input_errors;
    return SignTransaction(tx, coins, SIGHASH_DEFAULT, input_errors);
}

bool CWallet::SignTransaction(CMutableTransaction& tx, const std::map<COutPoint, Coin>& coins, int sighash, std::map<int, bilingual_str>& input_errors) const
{
    // Try to sign with all ScriptPubKeyMans
    for (ScriptPubKeyMan* spk_man : GetAllScriptPubKeyMans()) {
        // spk_man->SignTransaction will return true if the transaction is complete,
        // so we can exit early and return true if that happens
        if (spk_man->SignTransaction(tx, coins, sighash, input_errors)) {
            return true;
        }
    }

    // At this point, one input was not fully signed otherwise we would have exited already
    return false;
}

TransactionError CWallet::FillPSBT(PartiallySignedTransaction& psbtx, bool& complete, int sighash_type, bool sign, bool bip32derivs, size_t * n_signed) const
{
    if (n_signed) {
        *n_signed = 0;
    }
    const PrecomputedTransactionData txdata = PrecomputePSBTData(psbtx);
    LOCK(cs_wallet);
    // Get all of the previous transactions
    for (unsigned int i = 0; i < psbtx.tx->vin.size(); ++i) {
        const CTxIn& txin = psbtx.tx->vin[i];
        PSBTInput& input = psbtx.inputs.at(i);

        if (PSBTInputSigned(input)) {
            continue;
        }

        // If we have no utxo, grab it from the wallet.
        if (!input.non_witness_utxo) {
            const uint256& txhash = txin.prevout.hash;
            const auto it = mapWallet.find(txhash);
            if (it != mapWallet.end()) {
                const CWalletTx& wtx = it->second;
                // We only need the non_witness_utxo, which is a superset of the witness_utxo.
                //   The signing code will switch to the smaller witness_utxo if this is ok.
                input.non_witness_utxo = wtx.tx;
            }
        }
    }

    // Fill in information from ScriptPubKeyMans
    for (ScriptPubKeyMan* spk_man : GetAllScriptPubKeyMans()) {
        int n_signed_this_spkm = 0;
        TransactionError res = spk_man->FillPSBT(psbtx, txdata, sighash_type, sign, bip32derivs, &n_signed_this_spkm);
        if (res != TransactionError::OK) {
            return res;
        }

        if (n_signed) {
            (*n_signed) += n_signed_this_spkm;
        }
    }

    // Complete if every input is now signed
    complete = true;
    for (const auto& input : psbtx.inputs) {
        complete &= PSBTInputSigned(input);
    }

    return TransactionError::OK;
}

SigningResult CWallet::SignMessage(const std::string& message, const PKHash& pkhash, std::string& str_sig) const
{
    SignatureData sigdata;
    CScript script_pub_key = GetScriptForDestination(pkhash);
    for (const auto& spk_man_pair : m_spk_managers) {
        if (spk_man_pair.second->CanProvide(script_pub_key, sigdata)) {
            return spk_man_pair.second->SignMessage(message, pkhash, str_sig);
        }
    }
    return SigningResult::PRIVATE_KEY_NOT_AVAILABLE;
}

SigningResult CWallet::SignMessage(const std::string& message, const CKeyID256 &keyID256, std::string& str_sig) const
{
    SignatureData sigdata;
    CScript script_pub_key = GetScriptForDestination(keyID256);
    for (const auto& spk_man_pair : m_spk_managers) {
        if (spk_man_pair.second->CanProvide(script_pub_key, sigdata)) {
            return spk_man_pair.second->SignMessage(message, keyID256, str_sig);
        }
    }
    return SigningResult::PRIVATE_KEY_NOT_AVAILABLE;
}

OutputType CWallet::TransactionChangeType(const std::optional<OutputType>& change_type, const std::vector<CRecipient>& vecSend) const
{
    // If -changetype is specified, always use that change type.
    if (change_type) {
        return *change_type;
    }

    // if m_default_address_type is legacy, use legacy address as change (even
    // if some of the outputs are P2WPKH or P2WSH).
    if (m_default_address_type == OutputType::LEGACY) {
        return OutputType::LEGACY;
    }

    // if any destination is P2WPKH or P2WSH, use P2WPKH for the change
    // output.
    for (const auto& recipient : vecSend) {
        // Check if any destination contains a witness program:
        int witnessversion = 0;
        std::vector<unsigned char> witnessprogram;
        if (recipient.scriptPubKey.IsWitnessProgram(witnessversion, witnessprogram)) {
            if (GetScriptPubKeyMan(OutputType::BECH32M, true)) {
                return OutputType::BECH32M;
            } else if (GetScriptPubKeyMan(OutputType::BECH32, true)) {
                return OutputType::BECH32;
            } else {
                return m_default_address_type;
            }
        }
    }

    // else use m_default_address_type for change
    return m_default_address_type;
}

void CWallet::CommitTransaction(CTransactionRef tx, mapValue_t mapValue, std::vector<std::pair<std::string, std::string>> orderForm)
{
    LOCK(cs_wallet);
    WalletLogPrintf("CommitTransaction:\n%s", tx->ToString()); /* Continued */

    // Add tx to wallet, because if it has change it's also ours,
    // otherwise just for transaction history.
    AddToWallet(tx, {}, [&](CWalletTx& wtx, bool new_tx) {
        CHECK_NONFATAL(wtx.mapValue.empty());
        CHECK_NONFATAL(wtx.vOrderForm.empty());
        wtx.mapValue = std::move(mapValue);
        wtx.vOrderForm = std::move(orderForm);
        wtx.fTimeReceivedIsTxTime = true;
        wtx.fFromMe = true;
        return true;
    });

    // Notify that old coins are spent
    for (const CTxIn& txin : tx->vin) {
        CWalletTx &coin = mapWallet.at(txin.prevout.hash);
        coin.MarkDirty();
        NotifyTransactionChanged(coin.GetHash(), CT_UPDATED);
    }

    // Get the inserted-CWalletTx from mapWallet so that the
    // fInMempool flag is cached properly
    CWalletTx& wtx = mapWallet.at(tx->GetHash());

    if (!fBroadcastTransactions) {
        // Don't submit tx to the mempool
        return;
    }

    std::string err_string;
    if (!SubmitTxMemoryPoolAndRelay(wtx, err_string, true)) {
        WalletLogPrintf("CommitTransaction(): Transaction cannot be broadcast immediately, %s\n", err_string);
        // TODO: if we expect the failure to be long term or permanent, instead delete wtx from the wallet and return failure.
    }
}

DBErrors CWallet::LoadWallet()
{
    if (m_chain) {
        // Set tip_height for LoadToWallet->unloadspent
        const std::optional<int> tip_height = chain().getHeight();
        if (tip_height) {
            LOCK(cs_wallet);
            m_last_block_processed = chain().getBlockHash(*tip_height);
            m_last_block_processed_height = *tip_height;
        }
    }
    LOCK(cs_wallet);

    DBErrors nLoadWalletRet = WalletBatch(GetDatabase()).LoadWallet(this);
    if (nLoadWalletRet == DBErrors::NEED_REWRITE)
    {
        if (GetDatabase().Rewrite("\x04pool"))
        {
            for (const auto& spk_man_pair : m_spk_managers) {
                spk_man_pair.second->RewriteDB();
            }
        }
    }

    if (m_spk_managers.empty()) {
        assert(m_external_spk_managers.empty());
        assert(m_internal_spk_managers.empty());
    }

    if (nLoadWalletRet != DBErrors::LOAD_OK)
        return nLoadWalletRet;

    return DBErrors::LOAD_OK;
}

DBErrors CWallet::ZapSelectTx(std::vector<uint256>& vHashIn, std::vector<uint256>& vHashOut)
{
    AssertLockHeld(cs_wallet);
    DBErrors nZapSelectTxRet = WalletBatch(GetDatabase()).ZapSelectTx(vHashIn, vHashOut);
    for (const uint256& hash : vHashOut) {
        const auto& it = mapWallet.find(hash);
        wtxOrdered.erase(it->second.m_it_wtxOrdered);
        for (const auto& txin : it->second.tx->vin)
            mapTxSpends.erase(txin.prevout);
        mapWallet.erase(it);
        NotifyTransactionChanged(hash, CT_DELETED);
    }

    if (nZapSelectTxRet == DBErrors::NEED_REWRITE)
    {
        if (GetDatabase().Rewrite("\x04pool"))
        {
            for (const auto& spk_man_pair : m_spk_managers) {
                spk_man_pair.second->RewriteDB();
            }
        }
    }

    if (nZapSelectTxRet != DBErrors::LOAD_OK)
        return nZapSelectTxRet;

    MarkDirty();

    return DBErrors::LOAD_OK;
}

bool CWallet::SetAddressBookWithDB(WalletBatch& batch, const CTxDestination& address, const std::string& strName, const std::string& strPurpose, bool fBech32)
{
    bool fUpdated = false;
    bool is_mine;
    {
        LOCK(cs_wallet);
        std::map<CTxDestination, CAddressBookData>::iterator mi = m_address_book.find(address);
        fUpdated = (mi != m_address_book.end() && !mi->second.IsChange());
        m_address_book[address].SetLabel(strName);
        if (!strPurpose.empty()) /* update purpose only if requested */
            m_address_book[address].purpose = strPurpose;
        is_mine = IsMine(address) != ISMINE_NO;
    }
    NotifyAddressBookChanged(address, strName, is_mine,
                             strPurpose, "", (fUpdated ? CT_UPDATED : CT_NEW) );
    if (!strPurpose.empty() && !batch.WritePurpose(EncodeDestination(address), strPurpose))
        return false;
    return batch.WriteName(EncodeDestination(address), strName);
}

bool CWallet::SetAddressBook(const CTxDestination& address, const std::string& strName, const std::string& strPurpose, bool fBech32)
{
    WalletBatch batch(GetDatabase());
    return SetAddressBookWithDB(batch, address, strName, strPurpose, fBech32);
}

bool CWallet::DelAddressBook(const CTxDestination& address)
{
    bool is_mine;
    WalletBatch batch(GetDatabase());
    {
        LOCK(cs_wallet);
        // If we want to delete receiving addresses, we need to take care that DestData "used" (and possibly newer DestData) gets preserved (and the "deleted" address transformed into a change entry instead of actually being deleted)
        // NOTE: This isn't a problem for sending addresses because they never have any DestData yet!
        // When adding new DestData, it should be considered here whether to retain or delete it (or move it?).
        if (IsMine(address)) {
            WalletLogPrintf("%s called with IsMine address, NOT SUPPORTED. Please report this bug! %s\n", __func__, PACKAGE_BUGREPORT);
            return false;
        }
        // Delete destdata tuples associated with address
        std::string strAddress = EncodeDestination(address);
        for (const std::pair<const std::string, std::string> &item : m_address_book[address].destdata)
        {
            batch.EraseDestData(strAddress, item.first);
        }
        m_address_book.erase(address);
        is_mine = IsMine(address) != ISMINE_NO;
    }

    NotifyAddressBookChanged(address, "", is_mine, "", "", CT_DELETED);

    batch.ErasePurpose(EncodeDestination(address));
    return batch.EraseName(EncodeDestination(address));
}

size_t CWallet::KeypoolCountExternalKeys() const
{
    AssertLockHeld(cs_wallet);

    auto legacy_spk_man = GetLegacyScriptPubKeyMan();
    if (legacy_spk_man) {
        return legacy_spk_man->KeypoolCountExternalKeys();
    }

    unsigned int count = 0;
    for (auto spk_man : m_external_spk_managers) {
        count += spk_man.second->GetKeyPoolSize();
    }

    return count;
}

unsigned int CWallet::GetKeyPoolSize() const
{
    AssertLockHeld(cs_wallet);

    unsigned int count = 0;
    for (auto spk_man : GetActiveScriptPubKeyMans()) {
        count += spk_man->GetKeyPoolSize();
    }
    return count;
}

bool CWallet::TopUpKeyPool(unsigned int kpSize)
{
    if (!gArgs.GetBoolArg("-btcmode", false)) {
        return false;
    }
    LOCK(cs_wallet);
    bool res = true;
    for (auto spk_man : GetActiveScriptPubKeyMans()) {
        res &= spk_man->TopUp(kpSize);
    }
    return res;
}

bool CWallet::GetNewDestination(const OutputType type, const std::string label, CTxDestination& dest, bilingual_str& error)
{
    LOCK(cs_wallet);
    error.clear();
    bool result = false;
    auto spk_man = GetScriptPubKeyMan(type, false /* internal */);
    if (spk_man) {
        spk_man->TopUp();
        result = spk_man->GetNewDestination(type, dest, error);
    } else {
        error = strprintf(_("Error: No %s addresses available."), FormatOutputType(type));
    }
    if (result) {
        SetAddressBook(dest, label, "receive");
    }

    return result;
}

bool CWallet::GetNewChangeDestination(const OutputType type, CTxDestination& dest, bilingual_str& error)
{
    LOCK(cs_wallet);
    error.clear();

    ReserveDestination reservedest(this, type);
    if (!reservedest.GetReservedDestination(dest, true, error)) {
        return false;
    }

    reservedest.KeepDestination();
    return true;
}

int64_t CWallet::GetOldestKeyPoolTime() const
{
    LOCK(cs_wallet);
    int64_t oldestKey = std::numeric_limits<int64_t>::max();
    for (const auto& spk_man_pair : m_spk_managers) {
        oldestKey = std::min(oldestKey, spk_man_pair.second->GetOldestKeyPoolTime());
    }
    return oldestKey;
}

void CWallet::MarkDestinationsDirty(const std::set<CTxDestination>& destinations) {
    for (auto& entry : mapWallet) {
        CWalletTx& wtx = entry.second;
        if (wtx.m_is_cache_empty) continue;
        for (unsigned int i = 0; i < wtx.tx->vout.size(); i++) {
            CTxDestination dst;
            if (ExtractDestination(wtx.tx->vout[i].scriptPubKey, dst) && destinations.count(dst)) {
                wtx.MarkDirty();
                break;
            }
        }
    }
}

std::set<CTxDestination> CWallet::GetLabelAddresses(const std::string& label) const
{
    AssertLockHeld(cs_wallet);
    std::set<CTxDestination> result;
    for (const std::pair<const CTxDestination, CAddressBookData>& item : m_address_book)
    {
        if (item.second.IsChange()) continue;
        const CTxDestination& address = item.first;
        const std::string& strName = item.second.GetLabel();
        if (strName == label)
            result.insert(address);
    }
    return result;
}

bool ReserveDestination::GetReservedDestination(CTxDestination& dest, bool internal, bilingual_str& error)
{
    m_spk_man = pwallet->GetScriptPubKeyMan(type, internal);
    if (!m_spk_man) {
        error = strprintf(_("Error: No %s addresses available."), FormatOutputType(type));
        return false;
    }


    if (nIndex == -1)
    {
        m_spk_man->TopUp();

        CKeyPool keypool;
        if (!m_spk_man->GetReservedDestination(type, internal, address, nIndex, keypool, error)) {
            return false;
        }
        fInternal = keypool.fInternal;
    }
    dest = address;
    return true;
}

void ReserveDestination::KeepDestination()
{
    if (nIndex != -1) {
        m_spk_man->KeepDestination(nIndex, type);
    }
    nIndex = -1;
    address = CNoDestination();
}

void ReserveDestination::ReturnDestination()
{
    if (nIndex != -1) {
        m_spk_man->ReturnDestination(nIndex, fInternal, address);
    }
    nIndex = -1;
    address = CNoDestination();
}

bool CWallet::DisplayAddress(const CTxDestination& dest)
{
    CScript scriptPubKey = GetScriptForDestination(dest);
    const auto spk_man = GetScriptPubKeyMan(scriptPubKey);
    if (spk_man == nullptr) {
        return false;
    }
    auto signer_spk_man = dynamic_cast<ExternalSignerScriptPubKeyMan*>(spk_man);
    if (signer_spk_man == nullptr) {
        return false;
    }
    ExternalSigner signer = ExternalSignerScriptPubKeyMan::GetExternalSigner();
    return signer_spk_man->DisplayAddress(scriptPubKey, signer);
}

<<<<<<< HEAD
void CWallet::LockCoin(const COutPoint& output, bool fPermanent)
{
    AssertLockHeld(cs_wallet);
    setLockedCoins.insert(output);
    if (fPermanent) {
        WalletBatch batch(*m_database);
        batch.WriteLockedUnspentOutput(output);
    }
=======
bool CWallet::LockCoin(const COutPoint& output, WalletBatch* batch)
{
    AssertLockHeld(cs_wallet);
    setLockedCoins.insert(output);
    if (batch) {
        return batch->WriteLockedUTXO(output);
    }
    return true;
>>>>>>> efa227f5
}

bool CWallet::UnlockCoin(const COutPoint& output, WalletBatch* batch)
{
    AssertLockHeld(cs_wallet);
<<<<<<< HEAD
    if (setLockedCoins.erase(output)) {
        WalletBatch batch(*m_database);
        batch.EraseLockedUnspentOutput(output);
    }
=======
    bool was_locked = setLockedCoins.erase(output);
    if (batch && was_locked) {
        return batch->EraseLockedUTXO(output);
    }
    return true;
>>>>>>> efa227f5
}

bool CWallet::UnlockAllCoins()
{
    AssertLockHeld(cs_wallet);
    bool success = true;
    WalletBatch batch(GetDatabase());
    for (auto it = setLockedCoins.begin(); it != setLockedCoins.end(); ++it) {
        success &= batch.EraseLockedUTXO(*it);
    }
    setLockedCoins.clear();
<<<<<<< HEAD

    WalletBatch batch(*m_database);
    batch.EraseAllByPrefix(DBKeys::PART_LOCKEDUTXO);
=======
    return success;
>>>>>>> efa227f5
}

bool CWallet::IsLockedCoin(uint256 hash, unsigned int n) const
{
    AssertLockHeld(cs_wallet);
    COutPoint outpt(hash, n);

    return (setLockedCoins.count(outpt) > 0);
}

void CWallet::ListLockedCoins(std::vector<COutPoint>& vOutpts) const
{
    AssertLockHeld(cs_wallet);
    for (std::set<COutPoint>::iterator it = setLockedCoins.begin();
         it != setLockedCoins.end(); it++) {
        COutPoint outpt = (*it);
        vOutpts.push_back(outpt);
    }
}

/** @} */ // end of Actions

void CWallet::GetKeyBirthTimes(std::map<CKeyID, int64_t>& mapKeyBirth) const {
    AssertLockHeld(cs_wallet);
    mapKeyBirth.clear();

    // map in which we'll infer heights of other keys
    std::map<CKeyID, const CWalletTx::Confirmation*> mapKeyFirstBlock;
    CWalletTx::Confirmation max_confirm;
    max_confirm.block_height = GetLastBlockHeight() > 144 ? GetLastBlockHeight() - 144 : 0; // the tip can be reorganized; use a 144-block safety margin
    CHECK_NONFATAL(chain().findAncestorByHeight(GetLastBlockHash(), max_confirm.block_height, FoundBlock().hash(max_confirm.hashBlock)));

    {
        LegacyScriptPubKeyMan* spk_man = GetLegacyScriptPubKeyMan();
        assert(spk_man != nullptr);
        LOCK(spk_man->cs_KeyStore);

        // get birth times for keys with metadata
        for (const auto& entry : spk_man->mapKeyMetadata) {
            if (entry.second.nCreateTime) {
                mapKeyBirth[entry.first] = entry.second.nCreateTime;
            }
        }

        // Prepare to infer birth heights for keys without metadata
        for (const CKeyID &keyid : spk_man->GetKeys()) {
            if (mapKeyBirth.count(keyid) == 0)
                mapKeyFirstBlock[keyid] = &max_confirm;
        }

        // if there are no such keys, we're done
        if (mapKeyFirstBlock.empty())
            return;

        // find first block that affects those keys, if there are any left
        for (const auto& entry : mapWallet) {
            // iterate over all wallet transactions...
            const CWalletTx &wtx = entry.second;
            if (wtx.m_confirm.status == CWalletTx::CONFIRMED) {
                // ... which are already in a block
                for (const CTxOut &txout : wtx.tx->vout) {
                    // iterate over all their outputs
                    for (const auto &keyid : GetAffectedKeys(txout.scriptPubKey, *spk_man)) {
                        // ... and all their affected keys
                        auto rit = mapKeyFirstBlock.find(keyid);
                        if (rit != mapKeyFirstBlock.end() && wtx.m_confirm.block_height < rit->second->block_height) {
                            rit->second = &wtx.m_confirm;
                        }
                    }
                }
            }
        }
    }

    // Extract block timestamps for those keys
    for (const auto& entry : mapKeyFirstBlock) {
        int64_t block_time;
        CHECK_NONFATAL(chain().findBlock(entry.second->hashBlock, FoundBlock().time(block_time)));
        mapKeyBirth[entry.first] = block_time - TIMESTAMP_WINDOW; // block times can be 2h off
    }
}

/**
 * Compute smart timestamp for a transaction being added to the wallet.
 *
 * Logic:
 * - If sending a transaction, assign its timestamp to the current time.
 * - If receiving a transaction outside a block, assign its timestamp to the
 *   current time.
 * - If receiving a block with a future timestamp, assign all its (not already
 *   known) transactions' timestamps to the current time.
 * - If receiving a block with a past timestamp, before the most recent known
 *   transaction (that we care about), assign all its (not already known)
 *   transactions' timestamps to the same timestamp as that most-recent-known
 *   transaction.
 * - If receiving a block with a past timestamp, but after the most recent known
 *   transaction, assign all its (not already known) transactions' timestamps to
 *   the block time.
 *
 * For more information see CWalletTx::nTimeSmart,
 * https://bitcointalk.org/?topic=54527, or
 * https://github.com/bitcoin/bitcoin/pull/1393.
 */
unsigned int CWallet::ComputeTimeSmart(const CWalletTx& wtx) const
{
    unsigned int nTimeSmart = wtx.nTimeReceived;
    if (!wtx.isUnconfirmed() && !wtx.isAbandoned()) {
        int64_t blocktime;
        if (chain().findBlock(wtx.m_confirm.hashBlock, FoundBlock().time(blocktime))) {
            int64_t latestNow = wtx.nTimeReceived;
            int64_t latestEntry = 0;

            // Tolerate times up to the last timestamp in the wallet not more than 5 minutes into the future
            int64_t latestTolerated = latestNow + 300;
            const TxItems& txOrdered = wtxOrdered;
            for (auto it = txOrdered.rbegin(); it != txOrdered.rend(); ++it) {
                CWalletTx* const pwtx = it->second;
                if (pwtx == &wtx) {
                    continue;
                }
                int64_t nSmartTime;
                nSmartTime = pwtx->nTimeSmart;
                if (!nSmartTime) {
                    nSmartTime = pwtx->nTimeReceived;
                }
                if (nSmartTime <= latestTolerated) {
                    latestEntry = nSmartTime;
                    if (nSmartTime > latestNow) {
                        latestNow = nSmartTime;
                    }
                    break;
                }
            }

            nTimeSmart = std::max(latestEntry, std::min(blocktime, latestNow));
        } else {
            WalletLogPrintf("%s: found %s in block %s not in index\n", __func__, wtx.GetHash().ToString(), wtx.m_confirm.hashBlock.ToString());
        }
    }
    return nTimeSmart;
}

bool CWallet::SetAddressUsed(WalletBatch& batch, const CTxDestination& dest, bool used)
{
    const std::string key{"used"};
    if (std::get_if<CNoDestination>(&dest))
        return false;

    if (!used) {
        if (auto* data = util::FindKey(m_address_book, dest)) data->destdata.erase(key);
        return batch.EraseDestData(EncodeDestination(dest), key);
    }

    const std::string value{"1"};
    m_address_book[dest].destdata.insert(std::make_pair(key, value));
    return batch.WriteDestData(EncodeDestination(dest), key, value);
}

void CWallet::LoadDestData(const CTxDestination &dest, const std::string &key, const std::string &value)
{
    m_address_book[dest].destdata.insert(std::make_pair(key, value));
}

bool CWallet::IsAddressUsed(const CTxDestination& dest) const
{
    const std::string key{"used"};
    std::map<CTxDestination, CAddressBookData>::const_iterator i = m_address_book.find(dest);
    if(i != m_address_book.end())
    {
        CAddressBookData::StringMap::const_iterator j = i->second.destdata.find(key);
        if(j != i->second.destdata.end())
        {
            return true;
        }
    }
    return false;
}

std::vector<std::string> CWallet::GetAddressReceiveRequests() const
{
    const std::string prefix{"rr"};
    std::vector<std::string> values;
    for (const auto& address : m_address_book) {
        for (const auto& data : address.second.destdata) {
            if (!data.first.compare(0, prefix.size(), prefix)) {
                values.emplace_back(data.second);
            }
        }
    }
    return values;
}

bool CWallet::SetAddressReceiveRequest(WalletBatch& batch, const CTxDestination& dest, const std::string& id, const std::string& value)
{
    const std::string key{"rr" + id}; // "rr" prefix = "receive request" in destdata
    CAddressBookData& data = m_address_book.at(dest);
    if (value.empty()) {
        if (!batch.EraseDestData(EncodeDestination(dest), key)) return false;
        data.destdata.erase(key);
    } else {
        if (!batch.WriteDestData(EncodeDestination(dest), key, value)) return false;
        data.destdata[key] = value;
    }
    return true;
}

std::unique_ptr<WalletDatabase> MakeWalletDatabase(const std::string& name, const DatabaseOptions& options, DatabaseStatus& status, bilingual_str& error_string)
{
    // Do some checking on wallet path. It should be either a:
    //
    // 1. Path where a directory can be created.
    // 2. Path to an existing directory.
    // 3. Path to a symlink to a directory.
    // 4. For backwards compatibility, the name of a data file in -walletdir.
    const fs::path wallet_path = fsbridge::AbsPathJoin(GetWalletDir(), name);
    fs::file_type path_type = fs::symlink_status(wallet_path).type();
    if (!(path_type == fs::file_not_found || path_type == fs::directory_file ||
          (path_type == fs::symlink_file && fs::is_directory(wallet_path)) ||
          (path_type == fs::regular_file && fs::path(name).filename() == name))) {
        error_string = Untranslated(strprintf(
              "Invalid -wallet path '%s'. -wallet path should point to a directory where wallet.dat and "
              "database/log.?????????? files can be stored, a location where such a directory could be created, "
              "or (for backwards compatibility) the name of an existing data file in -walletdir (%s)",
              name, GetWalletDir()));
        status = DatabaseStatus::FAILED_BAD_PATH;
        return nullptr;
    }
    return MakeDatabase(wallet_path, options, status, error_string);
}

std::shared_ptr<CWallet> CWallet::Create(WalletContext& context, const std::string& name, std::unique_ptr<WalletDatabase> database, uint64_t wallet_creation_flags, bilingual_str& error, std::vector<bilingual_str>& warnings)
{
    interfaces::Chain* chain = context.chain;
    ArgsManager& args = *Assert(context.args);
    const std::string& walletFile = database->Filename();

    int64_t nStart = GetTimeMillis();
    // TODO: Can't use std::make_shared because we need a custom deleter but
    // should be possible to use std::allocate_shared.
    std::shared_ptr<CWallet> walletInstance(fParticlMode
        ? std::shared_ptr<CWallet>(new CHDWallet(chain, name, std::move(database)), ReleaseWallet)
        : std::shared_ptr<CWallet>(new CWallet(chain, name, std::move(database)), ReleaseWallet));

    DBErrors nLoadWalletRet = walletInstance->LoadWallet();
    if (nLoadWalletRet != DBErrors::LOAD_OK) {
        if (nLoadWalletRet == DBErrors::CORRUPT) {
            error = strprintf(_("Error loading %s: Wallet corrupted"), walletFile);
            return nullptr;
        }
        else if (nLoadWalletRet == DBErrors::NONCRITICAL_ERROR)
        {
            warnings.push_back(strprintf(_("Error reading %s! All keys read correctly, but transaction data"
                                           " or address book entries might be missing or incorrect."),
                walletFile));
        }
        else if (nLoadWalletRet == DBErrors::TOO_NEW) {
            error = strprintf(_("Error loading %s: Wallet requires newer version of %s"), walletFile, PACKAGE_NAME);
            return nullptr;
        }
        else if (nLoadWalletRet == DBErrors::NEED_REWRITE)
        {
            error = strprintf(_("Wallet needed to be rewritten: restart %s to complete"), PACKAGE_NAME);
            return nullptr;
        }
        else {
            error = strprintf(_("Error loading %s"), walletFile);
            return nullptr;
        }
    }

    // This wallet is in its first run if there are no ScriptPubKeyMans and it isn't blank or no privkeys
    const bool fFirstRun = (!walletInstance->IsInitialised() || walletInstance->m_spk_managers.empty()) &&
                     !walletInstance->IsWalletFlagSet(WALLET_FLAG_DISABLE_PRIVATE_KEYS) &&
                     !walletInstance->IsWalletFlagSet(WALLET_FLAG_BLANK_WALLET);
    if (fFirstRun)
    {
        walletInstance->SetMinVersion(FEATURE_LATEST);

        walletInstance->AddWalletFlags(wallet_creation_flags);

        // Only create LegacyScriptPubKeyMan when not descriptor wallet
        if (!walletInstance->IsWalletFlagSet(WALLET_FLAG_DESCRIPTORS)) {
            walletInstance->SetupLegacyScriptPubKeyMan();
        }

        if ((wallet_creation_flags & WALLET_FLAG_EXTERNAL_SIGNER) || !(wallet_creation_flags & (WALLET_FLAG_DISABLE_PRIVATE_KEYS | WALLET_FLAG_BLANK_WALLET))) {
            LOCK(walletInstance->cs_wallet);
            if (!walletInstance->IsParticlWallet() && walletInstance->IsWalletFlagSet(WALLET_FLAG_DESCRIPTORS)) {
                walletInstance->SetupDescriptorScriptPubKeyMans();
                // SetupDescriptorScriptPubKeyMans already calls SetupGeneration for us so we don't need to call SetupGeneration separately
            } else {
                // Legacy wallets need SetupGeneration here.
                if (!walletInstance->IsParticlWallet())
                for (auto spk_man : walletInstance->GetActiveScriptPubKeyMans()) {
                    if (!spk_man->SetupGeneration()) {
                        error = _("Unable to generate initial keys");
                        return nullptr;
                    }
                }
            }
        }

        if (chain) {
            walletInstance->chainStateFlushed(chain->getTipLocator());
        }
    } else if (wallet_creation_flags & WALLET_FLAG_DISABLE_PRIVATE_KEYS) {
        // Make it impossible to disable private keys after creation
        error = strprintf(_("Error loading %s: Private keys can only be disabled during creation"), walletFile);
        return NULL;
    } else if (walletInstance->IsWalletFlagSet(WALLET_FLAG_DISABLE_PRIVATE_KEYS)) {
        for (auto spk_man : walletInstance->GetActiveScriptPubKeyMans()) {
            if (spk_man->HavePrivateKeys()) {
                warnings.push_back(strprintf(_("Warning: Private keys detected in wallet {%s} with disabled private keys"), walletFile));
                break;
            }
        }
    }

    if (!args.GetArg("-addresstype", "").empty()) {
        std::optional<OutputType> parsed = ParseOutputType(args.GetArg("-addresstype", ""));
        if (!parsed) {
            error = strprintf(_("Unknown address type '%s'"), args.GetArg("-addresstype", ""));
            return nullptr;
        }
        walletInstance->m_default_address_type = parsed.value();
    }

    if (!args.GetArg("-changetype", "").empty()) {
        std::optional<OutputType> parsed = ParseOutputType(args.GetArg("-changetype", ""));
        if (!parsed) {
            error = strprintf(_("Unknown change type '%s'"), args.GetArg("-changetype", ""));
            return nullptr;
        }
        walletInstance->m_default_change_type = parsed.value();
    }

    if (args.IsArgSet("-mintxfee")) {
        std::optional<CAmount> min_tx_fee = ParseMoney(args.GetArg("-mintxfee", ""));
        if (!min_tx_fee || min_tx_fee.value() == 0) {
            error = AmountErrMsg("mintxfee", args.GetArg("-mintxfee", ""));
            return nullptr;
        } else if (min_tx_fee.value() > HIGH_TX_FEE_PER_KB) {
            warnings.push_back(AmountHighWarn("-mintxfee") + Untranslated(" ") +
                               _("This is the minimum transaction fee you pay on every transaction."));
        }

        walletInstance->m_min_fee = CFeeRate{min_tx_fee.value()};
    }

    if (args.IsArgSet("-maxapsfee")) {
        const std::string max_aps_fee{args.GetArg("-maxapsfee", "")};
        if (max_aps_fee == "-1") {
            walletInstance->m_max_aps_fee = -1;
        } else if (std::optional<CAmount> max_fee = ParseMoney(max_aps_fee)) {
            if (max_fee.value() > HIGH_APS_FEE) {
                warnings.push_back(AmountHighWarn("-maxapsfee") + Untranslated(" ") +
                                  _("This is the maximum transaction fee you pay (in addition to the normal fee) to prioritize partial spend avoidance over regular coin selection."));
            }
            walletInstance->m_max_aps_fee = max_fee.value();
        } else {
            error = AmountErrMsg("maxapsfee", max_aps_fee);
            return nullptr;
        }
    }

    if (args.IsArgSet("-fallbackfee")) {
        std::optional<CAmount> fallback_fee = ParseMoney(args.GetArg("-fallbackfee", ""));
        if (!fallback_fee) {
            error = strprintf(_("Invalid amount for -fallbackfee=<amount>: '%s'"), args.GetArg("-fallbackfee", ""));
            return nullptr;
        } else if (fallback_fee.value() > HIGH_TX_FEE_PER_KB) {
            warnings.push_back(AmountHighWarn("-fallbackfee") + Untranslated(" ") +
                               _("This is the transaction fee you may pay when fee estimates are not available."));
        }
        walletInstance->m_fallback_fee = CFeeRate{fallback_fee.value()};
    }

    // Disable fallback fee in case value was set to 0, enable if non-null value
    walletInstance->m_allow_fallback_fee = walletInstance->m_fallback_fee.GetFeePerK() != 0;

    if (args.IsArgSet("-discardfee")) {
        std::optional<CAmount> discard_fee = ParseMoney(args.GetArg("-discardfee", ""));
        if (!discard_fee) {
            error = strprintf(_("Invalid amount for -discardfee=<amount>: '%s'"), args.GetArg("-discardfee", ""));
            return nullptr;
        } else if (discard_fee.value() > HIGH_TX_FEE_PER_KB) {
            warnings.push_back(AmountHighWarn("-discardfee") + Untranslated(" ") +
                               _("This is the transaction fee you may discard if change is smaller than dust at this level"));
        }
        walletInstance->m_discard_rate = CFeeRate{discard_fee.value()};
    }

    if (args.IsArgSet("-paytxfee")) {
        std::optional<CAmount> pay_tx_fee = ParseMoney(args.GetArg("-paytxfee", ""));
        if (!pay_tx_fee) {
            error = AmountErrMsg("paytxfee", args.GetArg("-paytxfee", ""));
            return nullptr;
        } else if (pay_tx_fee.value() > HIGH_TX_FEE_PER_KB) {
            warnings.push_back(AmountHighWarn("-paytxfee") + Untranslated(" ") +
                               _("This is the transaction fee you will pay if you send a transaction."));
        }

        walletInstance->m_pay_tx_fee = CFeeRate{pay_tx_fee.value(), 1000};

        if (chain && walletInstance->m_pay_tx_fee < chain->relayMinFee()) {
            error = strprintf(_("Invalid amount for -paytxfee=<amount>: '%s' (must be at least %s)"),
                args.GetArg("-paytxfee", ""), chain->relayMinFee().ToString());
            return nullptr;
        }
    }

    if (args.IsArgSet("-maxtxfee")) {
        std::optional<CAmount> max_fee = ParseMoney(args.GetArg("-maxtxfee", ""));
        if (!max_fee) {
            error = AmountErrMsg("maxtxfee", args.GetArg("-maxtxfee", ""));
            return nullptr;
        } else if (max_fee.value() > HIGH_MAX_TX_FEE) {
            warnings.push_back(_("-maxtxfee is set very high! Fees this large could be paid on a single transaction."));
        }

        if (chain && CFeeRate{max_fee.value(), 1000} < chain->relayMinFee()) {
            error = strprintf(_("Invalid amount for -maxtxfee=<amount>: '%s' (must be at least the minrelay fee of %s to prevent stuck transactions)"),
                args.GetArg("-maxtxfee", ""), chain->relayMinFee().ToString());
            return nullptr;
        }

        walletInstance->m_default_max_tx_fee = max_fee.value();
    }

    if (gArgs.IsArgSet("-consolidatefeerate")) {
        if (std::optional<CAmount> consolidate_feerate = ParseMoney(gArgs.GetArg("-consolidatefeerate", ""))) {
            walletInstance->m_consolidate_feerate = CFeeRate(*consolidate_feerate);
        } else {
            error = AmountErrMsg("consolidatefeerate", gArgs.GetArg("-consolidatefeerate", ""));
            return nullptr;
        }
    }

    if (chain && chain->relayMinFee().GetFeePerK() > HIGH_TX_FEE_PER_KB) {
        warnings.push_back(AmountHighWarn("-minrelaytxfee") + Untranslated(" ") +
                           _("The wallet will avoid paying less than the minimum relay fee."));
    }

    walletInstance->m_confirm_target = args.GetIntArg("-txconfirmtarget", DEFAULT_TX_CONFIRM_TARGET);
    walletInstance->m_spend_zero_conf_change = args.GetBoolArg("-spendzeroconfchange", DEFAULT_SPEND_ZEROCONF_CHANGE);
    walletInstance->m_signal_rbf = args.GetBoolArg("-walletrbf", DEFAULT_WALLET_RBF);

    walletInstance->WalletLogPrintf("Wallet completed loading in %15dms\n", GetTimeMillis() - nStart);

    // Try to top up keypool. No-op if the wallet is locked.
    walletInstance->TopUpKeyPool();

    LOCK(walletInstance->cs_wallet);

    if (chain && !AttachChain(walletInstance, *chain, error, warnings)) {
        return nullptr;
    }

    {
        LOCK(context.wallets_mutex);
        for (auto& load_wallet : context.wallet_load_fns) {
            load_wallet(interfaces::MakeWallet(context, walletInstance));
        }
    }

    walletInstance->SetBroadcastTransactions(args.GetBoolArg("-walletbroadcast", DEFAULT_WALLETBROADCAST));

    {
        walletInstance->WalletLogPrintf("setKeyPool.size() = %u\n",      walletInstance->GetKeyPoolSize());
        walletInstance->WalletLogPrintf("mapWallet.size() = %u\n",       walletInstance->mapWallet.size());
        walletInstance->WalletLogPrintf("m_address_book.size() = %u\n",  walletInstance->m_address_book.size());
    }

    return walletInstance;
}

bool CWallet::AttachChain(const std::shared_ptr<CWallet>& walletInstance, interfaces::Chain& chain, bilingual_str& error, std::vector<bilingual_str>& warnings)
{
    LOCK(walletInstance->cs_wallet);
    // allow setting the chain if it hasn't been set already but prevent changing it
    assert(!walletInstance->m_chain || walletInstance->m_chain == &chain);
    walletInstance->m_chain = &chain;

    // Register wallet with validationinterface. It's done before rescan to avoid
    // missing block connections between end of rescan and validation subscribing.
    // Because of wallet lock being hold, block connection notifications are going to
    // be pending on the validation-side until lock release. It's likely to have
    // block processing duplicata (if rescan block range overlaps with notification one)
    // but we guarantee at least than wallet state is correct after notifications delivery.
    // This is temporary until rescan and notifications delivery are unified under same
    // interface.
    walletInstance->m_chain_notifications_handler = walletInstance->chain().handleNotifications(walletInstance);

    int rescan_height = 0;
    if (!gArgs.GetBoolArg("-rescan", false))
    {
        WalletBatch batch(walletInstance->GetDatabase());
        CBlockLocator locator;
        if (batch.ReadBestBlock(locator)) {
            if (const std::optional<int> fork_height = chain.findLocatorFork(locator)) {
                rescan_height = *fork_height;
            }
        }
    }

    const std::optional<int> tip_height = chain.getHeight();
    if (tip_height) {
        walletInstance->m_last_block_processed = chain.getBlockHash(*tip_height);
        walletInstance->m_last_block_processed_height = *tip_height;
    } else {
        walletInstance->m_last_block_processed.SetNull();
        walletInstance->m_last_block_processed_height = -1;
    }

    if (walletInstance->ShouldRescan())
    if (tip_height && *tip_height != rescan_height)
    {
        if (chain.havePruned()) {
            int block_height = *tip_height;
            while (block_height > 0 && chain.haveBlockOnDisk(block_height - 1) && rescan_height != block_height) {
                --block_height;
            }

            if (rescan_height != block_height) {
                // We can't rescan beyond non-pruned blocks, stop and throw an error.
                // This might happen if a user uses an old wallet within a pruned node
                // or if they ran -disablewallet for a longer time, then decided to re-enable
                // Exit early and print an error.
                // If a block is pruned after this check, we will load the wallet,
                // but fail the rescan with a generic error.
                error = _("Prune: last wallet synchronisation goes beyond pruned data. You need to -reindex (download the whole blockchain again in case of pruned node)");
                return false;
            }
        }

        chain.initMessage(_("Rescanning…").translated);
        walletInstance->WalletLogPrintf("Rescanning last %i blocks (from block %i)...\n", *tip_height - rescan_height, rescan_height);

        // No need to read and scan block if block was created before
        // our wallet birthday (as adjusted for block time variability)
        std::optional<int64_t> time_first_key;
        for (auto spk_man : walletInstance->GetAllScriptPubKeyMans()) {
            int64_t time = spk_man->GetTimeFirstKey();
            if (!time_first_key || time < *time_first_key) time_first_key = time;
        }
        if (time_first_key) {
            chain.findFirstBlockWithTimeAndHeight(*time_first_key - TIMESTAMP_WINDOW, rescan_height, FoundBlock().height(rescan_height));
        }

        {
            WalletRescanReserver reserver(*walletInstance);
            if (!reserver.reserve() || (ScanResult::SUCCESS != walletInstance->ScanForWalletTransactions(chain.getBlockHash(rescan_height), rescan_height, {} /* max height */, reserver, true /* update */).status)) {
                error = _("Failed to rescan the wallet during initialization");
                return false;
            }
        }
        walletInstance->chainStateFlushed(chain.getTipLocator());
        walletInstance->GetDatabase().IncrementUpdateCounter();
    }

    return true;
}

const CAddressBookData* CWallet::FindAddressBookEntry(const CTxDestination& dest, bool allow_change) const
{
    const auto& address_book_it = m_address_book.find(dest);
    if (address_book_it == m_address_book.end()) return nullptr;
    if ((!allow_change) && address_book_it->second.IsChange()) {
        return nullptr;
    }
    return &address_book_it->second;
}

bool CWallet::UpgradeWallet(int version, bilingual_str& error)
{
    int prev_version = GetVersion();
    if (version == 0) {
        WalletLogPrintf("Performing wallet upgrade to %i\n", FEATURE_LATEST);
        version = FEATURE_LATEST;
    } else {
        WalletLogPrintf("Allowing wallet upgrade up to %i\n", version);
    }
    if (version < prev_version) {
        error = strprintf(_("Cannot downgrade wallet from version %i to version %i. Wallet version unchanged."), prev_version, version);
        return false;
    }

    LOCK(cs_wallet);

    // Do not upgrade versions to any version between HD_SPLIT and FEATURE_PRE_SPLIT_KEYPOOL unless already supporting HD_SPLIT
    if (!CanSupportFeature(FEATURE_HD_SPLIT) && version >= FEATURE_HD_SPLIT && version < FEATURE_PRE_SPLIT_KEYPOOL) {
        error = strprintf(_("Cannot upgrade a non HD split wallet from version %i to version %i without upgrading to support pre-split keypool. Please use version %i or no version specified."), prev_version, version, FEATURE_PRE_SPLIT_KEYPOOL);
        return false;
    }

    // Permanently upgrade to the version
    SetMinVersion(GetClosestWalletFeature(version));

    for (auto spk_man : GetActiveScriptPubKeyMans()) {
        if (!spk_man->Upgrade(prev_version, version, error)) {
            return false;
        }
    }
    return true;
}

void CWallet::postInitProcess()
{
    LOCK(cs_wallet);

    // Add wallet transactions that aren't already in a block to mempool
    // Do this here as mempool requires genesis block to be loaded
    ReacceptWalletTransactions();

    // Update wallet transactions with current mempool transactions.
    chain().requestMempoolTransactions(*this);
}

bool CWallet::BackupWallet(const std::string& strDest) const
{
    return GetDatabase().Backup(strDest);
}

CKeyPool::CKeyPool()
{
    nTime = GetTime();
    fInternal = false;
    m_pre_split = false;
}

CKeyPool::CKeyPool(const CPubKey& vchPubKeyIn, bool internalIn)
{
    nTime = GetTime();
    vchPubKey = vchPubKeyIn;
    fInternal = internalIn;
    m_pre_split = false;
}

int CWallet::GetTxDepthInMainChain(const CWalletTx& wtx) const
{
    AssertLockHeld(cs_wallet);
    if (wtx.isUnconfirmed() || wtx.isAbandoned()) return 0;

    return (GetLastBlockHeight() - wtx.m_confirm.block_height + 1) * (wtx.isConflicted() ? -1 : 1);
}

int CWallet::GetTxBlocksToMaturity(const CWalletTx& wtx) const
{
    if (!(wtx.IsCoinBase() || wtx.IsCoinStake())) {
        return 0;
    }

    int chain_depth = GetTxDepthInMainChain(wtx);
    assert(chain_depth >= 0); // coinbase tx should not be conflicted

    if (IsParticlWallet()) {
        int last_processed = WITH_LOCK(cs_wallet, return m_last_block_processed_height);
        if (last_processed < COINBASE_MATURITY * 2 && wtx.m_confirm.status == CWalletTx::Status::CONFIRMED) {
            int nRequiredDepth = wtx.m_confirm.block_height / 2;
            return std::max(0, (nRequiredDepth+1) - chain_depth);
        }
    }

    return std::max(0, (COINBASE_MATURITY+1) - chain_depth);
}

bool CWallet::IsTxImmatureCoinBase(const CWalletTx& wtx) const
{
    // note GetBlocksToMaturity is 0 for non-coinbase tx
    return GetTxBlocksToMaturity(wtx) > 0;
}

bool CWallet::IsCrypted() const
{
    return HasEncryptionKeys();
}

bool CWallet::IsLocked() const
{
    if (!IsCrypted()) {
        return false;
    }
    LOCK(cs_wallet);
    return vMasterKey.empty();
}

bool CWallet::Lock()
{
    if (!IsCrypted())
        return false;

    {
        LOCK(cs_wallet);
        vMasterKey.clear();
    }

    NotifyStatusChanged(this);
    return true;
}

bool CWallet::Unlock(const CKeyingMaterial& vMasterKeyIn, bool accept_no_keys)
{
    {
        LOCK(cs_wallet);
        for (const auto& spk_man_pair : m_spk_managers) {
            if (!spk_man_pair.second->CheckDecryptionKey(vMasterKeyIn, accept_no_keys)) {
                return false;
            }
        }
        vMasterKey = vMasterKeyIn;
    }
    NotifyStatusChanged(this);
    return true;
}

std::set<ScriptPubKeyMan*> CWallet::GetActiveScriptPubKeyMans() const
{
    std::set<ScriptPubKeyMan*> spk_mans;
    for (bool internal : {false, true}) {
        for (OutputType t : OUTPUT_TYPES) {
            auto spk_man = GetScriptPubKeyMan(t, internal);
            if (spk_man) {
                spk_mans.insert(spk_man);
            }
        }
    }
    return spk_mans;
}

std::set<ScriptPubKeyMan*> CWallet::GetAllScriptPubKeyMans() const
{
    std::set<ScriptPubKeyMan*> spk_mans;
    for (const auto& spk_man_pair : m_spk_managers) {
        spk_mans.insert(spk_man_pair.second.get());
    }
    return spk_mans;
}

ScriptPubKeyMan* CWallet::GetScriptPubKeyMan(const OutputType& type, bool internal) const
{
    const std::map<OutputType, ScriptPubKeyMan*>& spk_managers = internal ? m_internal_spk_managers : m_external_spk_managers;
    std::map<OutputType, ScriptPubKeyMan*>::const_iterator it = spk_managers.find(type);
    if (it == spk_managers.end()) {
        return nullptr;
    }
    return it->second;
}

std::set<ScriptPubKeyMan*> CWallet::GetScriptPubKeyMans(const CScript& script, SignatureData& sigdata) const
{
    std::set<ScriptPubKeyMan*> spk_mans;
    for (const auto& spk_man_pair : m_spk_managers) {
        if (spk_man_pair.second->CanProvide(script, sigdata)) {
            spk_mans.insert(spk_man_pair.second.get());
        }
    }
    return spk_mans;
}

ScriptPubKeyMan* CWallet::GetScriptPubKeyMan(const CScript& script) const
{
    SignatureData sigdata;
    for (const auto& spk_man_pair : m_spk_managers) {
        if (spk_man_pair.second->CanProvide(script, sigdata)) {
            return spk_man_pair.second.get();
        }
    }
    return nullptr;
}

ScriptPubKeyMan* CWallet::GetScriptPubKeyMan(const uint256& id) const
{
    if (m_spk_managers.count(id) > 0) {
        return m_spk_managers.at(id).get();
    }
    return nullptr;
}

std::unique_ptr<SigningProvider> CWallet::GetSolvingProvider(const CScript& script) const
{
    SignatureData sigdata;
    return GetSolvingProvider(script, sigdata);
}

std::unique_ptr<SigningProvider> CWallet::GetSolvingProvider(const CScript& script, SignatureData& sigdata) const
{
    for (const auto& spk_man_pair : m_spk_managers) {
        if (spk_man_pair.second->CanProvide(script, sigdata)) {
            return spk_man_pair.second->GetSolvingProvider(script);
        }
    }
    return nullptr;
}

LegacyScriptPubKeyMan* CWallet::GetLegacyScriptPubKeyMan() const
{
    if (IsWalletFlagSet(WALLET_FLAG_DESCRIPTORS)) {
        return nullptr;
    }
    // Legacy wallets only have one ScriptPubKeyMan which is a LegacyScriptPubKeyMan.
    // Everything in m_internal_spk_managers and m_external_spk_managers point to the same legacyScriptPubKeyMan.
    auto it = m_internal_spk_managers.find(OutputType::LEGACY);
    if (it == m_internal_spk_managers.end()) return nullptr;
    return dynamic_cast<LegacyScriptPubKeyMan*>(it->second);
}

LegacyScriptPubKeyMan* CWallet::GetOrCreateLegacyScriptPubKeyMan()
{
    SetupLegacyScriptPubKeyMan();
    return GetLegacyScriptPubKeyMan();
}

void CWallet::SetupLegacyScriptPubKeyMan()
{
    if (!m_internal_spk_managers.empty() || !m_external_spk_managers.empty() || !m_spk_managers.empty() || IsWalletFlagSet(WALLET_FLAG_DESCRIPTORS)) {
        return;
    }

    auto spk_manager = std::unique_ptr<ScriptPubKeyMan>(new LegacyScriptPubKeyMan(*this));
    for (const auto& type : LEGACY_OUTPUT_TYPES) {
        m_internal_spk_managers[type] = spk_manager.get();
        m_external_spk_managers[type] = spk_manager.get();
    }
    m_spk_managers[spk_manager->GetID()] = std::move(spk_manager);
}

const CKeyingMaterial& CWallet::GetEncryptionKey() const
{
    return vMasterKey;
}

bool CWallet::HasEncryptionKeys() const
{
    return !mapMasterKeys.empty();
}

void CWallet::ConnectScriptPubKeyManNotifiers()
{
    for (const auto& spk_man : GetActiveScriptPubKeyMans()) {
        spk_man->NotifyWatchonlyChanged.connect(NotifyWatchonlyChanged);
        spk_man->NotifyCanGetAddressesChanged.connect(NotifyCanGetAddressesChanged);
    }
}

void CWallet::LoadDescriptorScriptPubKeyMan(uint256 id, WalletDescriptor& desc)
{
    if (IsWalletFlagSet(WALLET_FLAG_EXTERNAL_SIGNER)) {
        auto spk_manager = std::unique_ptr<ScriptPubKeyMan>(new ExternalSignerScriptPubKeyMan(*this, desc));
        m_spk_managers[id] = std::move(spk_manager);
    } else {
        auto spk_manager = std::unique_ptr<ScriptPubKeyMan>(new DescriptorScriptPubKeyMan(*this, desc));
        m_spk_managers[id] = std::move(spk_manager);
    }
}

void CWallet::SetupDescriptorScriptPubKeyMans()
{
    AssertLockHeld(cs_wallet);

    if (!IsWalletFlagSet(WALLET_FLAG_EXTERNAL_SIGNER)) {
        // Make a seed
        CKey seed_key;
        seed_key.MakeNewKey(true);
        CPubKey seed = seed_key.GetPubKey();
        assert(seed_key.VerifyPubKey(seed));

        // Get the extended key
        CExtKey master_key;
        master_key.SetSeed(seed_key.begin(), seed_key.size());

        for (bool internal : {false, true}) {
            for (OutputType t : OUTPUT_TYPES) {
                if (t == OutputType::BECH32M) {
                    // Skip taproot (bech32m) for now
                    // TODO: Setup taproot (bech32m) descriptors by default
                    continue;
                }
                auto spk_manager = std::unique_ptr<DescriptorScriptPubKeyMan>(new DescriptorScriptPubKeyMan(*this));
                if (IsCrypted()) {
                    if (IsLocked()) {
                        throw std::runtime_error(std::string(__func__) + ": Wallet is locked, cannot setup new descriptors");
                    }
                    if (!spk_manager->CheckDecryptionKey(vMasterKey) && !spk_manager->Encrypt(vMasterKey, nullptr)) {
                        throw std::runtime_error(std::string(__func__) + ": Could not encrypt new descriptors");
                    }
                }
                spk_manager->SetupDescriptorGeneration(master_key, t, internal);
                uint256 id = spk_manager->GetID();
                m_spk_managers[id] = std::move(spk_manager);
                AddActiveScriptPubKeyMan(id, t, internal);
            }
        }
    } else {
        ExternalSigner signer = ExternalSignerScriptPubKeyMan::GetExternalSigner();

        // TODO: add account parameter
        int account = 0;
        UniValue signer_res = signer.GetDescriptors(account);

        if (!signer_res.isObject()) throw std::runtime_error(std::string(__func__) + ": Unexpected result");
        for (bool internal : {false, true}) {
            const UniValue& descriptor_vals = find_value(signer_res, internal ? "internal" : "receive");
            if (!descriptor_vals.isArray()) throw std::runtime_error(std::string(__func__) + ": Unexpected result");
            for (const UniValue& desc_val : descriptor_vals.get_array().getValues()) {
                std::string desc_str = desc_val.getValStr();
                FlatSigningProvider keys;
                std::string dummy_error;
                std::unique_ptr<Descriptor> desc = Parse(desc_str, keys, dummy_error, false);
                if (!desc->GetOutputType()) {
                    continue;
                }
                OutputType t =  *desc->GetOutputType();
                auto spk_manager = std::unique_ptr<ExternalSignerScriptPubKeyMan>(new ExternalSignerScriptPubKeyMan(*this));
                spk_manager->SetupDescriptor(std::move(desc));
                uint256 id = spk_manager->GetID();
                m_spk_managers[id] = std::move(spk_manager);
                AddActiveScriptPubKeyMan(id, t, internal);
            }
        }
    }
}

void CWallet::AddActiveScriptPubKeyMan(uint256 id, OutputType type, bool internal)
{
    WalletBatch batch(GetDatabase());
    if (!batch.WriteActiveScriptPubKeyMan(static_cast<uint8_t>(type), id, internal)) {
        throw std::runtime_error(std::string(__func__) + ": writing active ScriptPubKeyMan id failed");
    }
    LoadActiveScriptPubKeyMan(id, type, internal);
}

void CWallet::LoadActiveScriptPubKeyMan(uint256 id, OutputType type, bool internal)
{
    // Activating ScriptPubKeyManager for a given output and change type is incompatible with legacy wallets.
    // Legacy wallets have only one ScriptPubKeyManager and it's active for all output and change types.
    Assert(IsWalletFlagSet(WALLET_FLAG_DESCRIPTORS));

    WalletLogPrintf("Setting spkMan to active: id = %s, type = %d, internal = %d\n", id.ToString(), static_cast<int>(type), static_cast<int>(internal));
    auto& spk_mans = internal ? m_internal_spk_managers : m_external_spk_managers;
    auto& spk_mans_other = internal ? m_external_spk_managers : m_internal_spk_managers;
    auto spk_man = m_spk_managers.at(id).get();
    spk_mans[type] = spk_man;

    if (spk_mans_other[type] == spk_man) {
        spk_mans_other.erase(type);
    }

    NotifyCanGetAddressesChanged();
}

void CWallet::DeactivateScriptPubKeyMan(uint256 id, OutputType type, bool internal)
{
    auto spk_man = GetScriptPubKeyMan(type, internal);
    if (spk_man != nullptr && spk_man->GetID() == id) {
        WalletLogPrintf("Deactivate spkMan: id = %s, type = %d, internal = %d\n", id.ToString(), static_cast<int>(type), static_cast<int>(internal));
        WalletBatch batch(GetDatabase());
        if (!batch.EraseActiveScriptPubKeyMan(static_cast<uint8_t>(type), internal)) {
            throw std::runtime_error(std::string(__func__) + ": erasing active ScriptPubKeyMan id failed");
        }

        auto& spk_mans = internal ? m_internal_spk_managers : m_external_spk_managers;
        spk_mans.erase(type);
    }

    NotifyCanGetAddressesChanged();
}

bool CWallet::IsLegacy() const
{
    if (m_internal_spk_managers.count(OutputType::LEGACY) == 0) {
        return false;
    }
    auto spk_man = dynamic_cast<LegacyScriptPubKeyMan*>(m_internal_spk_managers.at(OutputType::LEGACY));
    return spk_man != nullptr;
}

DescriptorScriptPubKeyMan* CWallet::GetDescriptorScriptPubKeyMan(const WalletDescriptor& desc) const
{
    for (auto& spk_man_pair : m_spk_managers) {
        // Try to downcast to DescriptorScriptPubKeyMan then check if the descriptors match
        DescriptorScriptPubKeyMan* spk_manager = dynamic_cast<DescriptorScriptPubKeyMan*>(spk_man_pair.second.get());
        if (spk_manager != nullptr && spk_manager->HasWalletDescriptor(desc)) {
            return spk_manager;
        }
    }

    return nullptr;
}

ScriptPubKeyMan* CWallet::AddWalletDescriptor(WalletDescriptor& desc, const FlatSigningProvider& signing_provider, const std::string& label, bool internal)
{
    AssertLockHeld(cs_wallet);

    if (!IsWalletFlagSet(WALLET_FLAG_DESCRIPTORS)) {
        WalletLogPrintf("Cannot add WalletDescriptor to a non-descriptor wallet\n");
        return nullptr;
    }

    auto spk_man = GetDescriptorScriptPubKeyMan(desc);
    if (spk_man) {
        WalletLogPrintf("Update existing descriptor: %s\n", desc.descriptor->ToString());
        spk_man->UpdateWalletDescriptor(desc);
    } else {
        auto new_spk_man = std::unique_ptr<DescriptorScriptPubKeyMan>(new DescriptorScriptPubKeyMan(*this, desc));
        spk_man = new_spk_man.get();

        // Save the descriptor to memory
        m_spk_managers[new_spk_man->GetID()] = std::move(new_spk_man);
    }

    // Add the private keys to the descriptor
    for (const auto& entry : signing_provider.keys) {
        const CKey& key = entry.second;
        spk_man->AddDescriptorKey(key, key.GetPubKey());
    }

    // Top up key pool, the manager will generate new scriptPubKeys internally
    if (!spk_man->TopUp()) {
        WalletLogPrintf("Could not top up scriptPubKeys\n");
        return nullptr;
    }

    // Apply the label if necessary
    // Note: we disable labels for ranged descriptors
    if (!desc.descriptor->IsRange()) {
        auto script_pub_keys = spk_man->GetScriptPubKeys();
        if (script_pub_keys.empty()) {
            WalletLogPrintf("Could not generate scriptPubKeys (cache is empty)\n");
            return nullptr;
        }

        CTxDestination dest;
        if (!internal && ExtractDestination(script_pub_keys.at(0), dest)) {
            SetAddressBook(dest, label, "receive");
        }
    }

    // Save the descriptor to DB
    spk_man->WriteDescriptor();

    return spk_man;
}

boost::signals2::signal<void (const std::shared_ptr<CWallet>& wallet)> NotifyWalletAdded;<|MERGE_RESOLUTION|>--- conflicted
+++ resolved
@@ -612,16 +612,12 @@
 {
     mapTxSpends.insert(std::make_pair(outpoint, wtxid));
 
-<<<<<<< HEAD
-    UnlockCoin(outpoint);
-=======
     if (batch) {
         UnlockCoin(outpoint, batch);
     } else {
         WalletBatch temp_batch(GetDatabase());
         UnlockCoin(outpoint, &temp_batch);
     }
->>>>>>> efa227f5
 
     std::pair<TxSpends::iterator, TxSpends::iterator> range;
     range = mapTxSpends.equal_range(outpoint);
@@ -2357,16 +2353,6 @@
     return signer_spk_man->DisplayAddress(scriptPubKey, signer);
 }
 
-<<<<<<< HEAD
-void CWallet::LockCoin(const COutPoint& output, bool fPermanent)
-{
-    AssertLockHeld(cs_wallet);
-    setLockedCoins.insert(output);
-    if (fPermanent) {
-        WalletBatch batch(*m_database);
-        batch.WriteLockedUnspentOutput(output);
-    }
-=======
 bool CWallet::LockCoin(const COutPoint& output, WalletBatch* batch)
 {
     AssertLockHeld(cs_wallet);
@@ -2375,24 +2361,16 @@
         return batch->WriteLockedUTXO(output);
     }
     return true;
->>>>>>> efa227f5
 }
 
 bool CWallet::UnlockCoin(const COutPoint& output, WalletBatch* batch)
 {
     AssertLockHeld(cs_wallet);
-<<<<<<< HEAD
-    if (setLockedCoins.erase(output)) {
-        WalletBatch batch(*m_database);
-        batch.EraseLockedUnspentOutput(output);
-    }
-=======
     bool was_locked = setLockedCoins.erase(output);
     if (batch && was_locked) {
         return batch->EraseLockedUTXO(output);
     }
     return true;
->>>>>>> efa227f5
 }
 
 bool CWallet::UnlockAllCoins()
@@ -2404,13 +2382,7 @@
         success &= batch.EraseLockedUTXO(*it);
     }
     setLockedCoins.clear();
-<<<<<<< HEAD
-
-    WalletBatch batch(*m_database);
-    batch.EraseAllByPrefix(DBKeys::PART_LOCKEDUTXO);
-=======
     return success;
->>>>>>> efa227f5
 }
 
 bool CWallet::IsLockedCoin(uint256 hash, unsigned int n) const
