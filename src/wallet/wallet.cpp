// Copyright (c) 2009-2010 Satoshi Nakamoto
// Copyright (c) 2009-2021 The Bitcoin Core developers
// Distributed under the MIT software license, see the accompanying
// file COPYING or http://www.opensource.org/licenses/mit-license.php.

#include <wallet/wallet.h>

#include <chain.h>
#include <consensus/amount.h>
#include <consensus/consensus.h>
#include <consensus/validation.h>
#include <external_signer.h>
#include <fs.h>
#include <interfaces/chain.h>
#include <interfaces/wallet.h>
#include <key.h>
#include <key_io.h>
#include <outputtype.h>
#include <policy/fees.h>
#include <policy/policy.h>
#include <primitives/block.h>
#include <primitives/transaction.h>
#include <psbt.h>
#include <random.h>
#include <script/descriptor.h>
#include <script/script.h>
#include <script/signingprovider.h>
#include <txmempool.h>
#include <util/bip32.h>
#include <util/check.h>
#include <util/error.h>
#include <util/fees.h>
#include <util/moneystr.h>
#include <util/rbf.h>
#include <util/string.h>
#include <util/translation.h>
#include <wallet/coincontrol.h>
#include <wallet/context.h>
#include <wallet/fees.h>
#include <wallet/external_signer_scriptpubkeyman.h>

#include <univalue.h>

#include <algorithm>
#include <assert.h>
#include <optional>

#include <wallet/hdwallet.h>

const uint256 ABANDON_HASH(uint256::ONE);

using interfaces::FoundBlock;

namespace wallet {
const std::map<uint64_t,std::string> WALLET_FLAG_CAVEATS{
    {WALLET_FLAG_AVOID_REUSE,
        "You need to rescan the blockchain in order to correctly mark used "
        "destinations in the past. Until this is done, some destinations may "
        "be considered unused, even if the opposite is the case."
    },
};

bool AddWalletSetting(interfaces::Chain& chain, const std::string& wallet_name)
{
    util::SettingsValue setting_value = chain.getRwSetting("wallet");
    if (!setting_value.isArray()) setting_value.setArray();
    for (const util::SettingsValue& value : setting_value.getValues()) {
        if (value.isStr() && value.get_str() == wallet_name) return true;
    }
    setting_value.push_back(wallet_name);
    return chain.updateRwSetting("wallet", setting_value);
}

bool RemoveWalletSetting(interfaces::Chain& chain, const std::string& wallet_name)
{
    util::SettingsValue setting_value = chain.getRwSetting("wallet");
    if (!setting_value.isArray()) return true;
    util::SettingsValue new_value(util::SettingsValue::VARR);
    for (const util::SettingsValue& value : setting_value.getValues()) {
        if (!value.isStr() || value.get_str() != wallet_name) new_value.push_back(value);
    }
    if (new_value.size() == setting_value.size()) return true;
    return chain.updateRwSetting("wallet", new_value);
}

static void UpdateWalletSetting(interfaces::Chain& chain,
                                const std::string& wallet_name,
                                std::optional<bool> load_on_startup,
                                std::vector<bilingual_str>& warnings)
{
    if (!load_on_startup) return;
    if (load_on_startup.value() && !AddWalletSetting(chain, wallet_name)) {
        warnings.emplace_back(Untranslated("Wallet load on startup setting could not be updated, so wallet may not be loaded next node startup."));
    } else if (!load_on_startup.value() && !RemoveWalletSetting(chain, wallet_name)) {
        warnings.emplace_back(Untranslated("Wallet load on startup setting could not be updated, so wallet may still be loaded next node startup."));
    }
}

/**
 * Refresh mempool status so the wallet is in an internally consistent state and
 * immediately knows the transaction's status: Whether it can be considered
 * trusted and is eligible to be abandoned ...
 */
void RefreshMempoolStatus(CWalletTx& tx, interfaces::Chain& chain)
{
    if (chain.isInMempool(tx.GetHash())) {
        tx.m_state = TxStateInMempool();
    } else if (tx.state<TxStateInMempool>()) {
        tx.m_state = TxStateInactive();
    }
}

bool AddWallet(WalletContext& context, const std::shared_ptr<CWallet>& wallet)
{
    LOCK(context.wallets_mutex);
    assert(wallet);
    std::vector<std::shared_ptr<CWallet>>::const_iterator i = std::find(context.wallets.begin(), context.wallets.end(), wallet);
    if (i != context.wallets.end()) return false;
    context.wallets.push_back(wallet);
    wallet->ConnectScriptPubKeyManNotifiers();
    wallet->NotifyCanGetAddressesChanged();
    NotifyWalletAdded(wallet);
    return true;
}

bool RemoveWallet(WalletContext& context, const std::shared_ptr<CWallet>& wallet, std::optional<bool> load_on_start, std::vector<bilingual_str>& warnings)
{
    assert(wallet);

    interfaces::Chain& chain = wallet->chain();
    std::string name = wallet->GetName();

    // Unregister with the validation interface which also drops shared pointers.
    wallet->m_chain_notifications_handler.reset();
    LOCK(context.wallets_mutex);
    std::vector<std::shared_ptr<CWallet>>::iterator i = std::find(context.wallets.begin(), context.wallets.end(), wallet);
    if (i == context.wallets.end()) return false;
    context.wallets.erase(i);

    // Write the wallet setting
    UpdateWalletSetting(chain, name, load_on_start, warnings);

    return true;
}

bool RemoveWallet(WalletContext& context, const std::shared_ptr<CWallet>& wallet, std::optional<bool> load_on_start)
{
    std::vector<bilingual_str> warnings;
    return RemoveWallet(context, wallet, load_on_start, warnings);
}

std::vector<std::shared_ptr<CWallet>> GetWallets(WalletContext& context)
{
    LOCK(context.wallets_mutex);
    return context.wallets;
}

std::shared_ptr<CWallet> GetDefaultWallet(WalletContext& context, size_t& count)
{
    LOCK(context.wallets_mutex);
    count = context.wallets.size();
    return count == 1 ? context.wallets[0] : nullptr;
}

std::shared_ptr<CWallet> GetWallet(WalletContext& context, const std::string& name)
{
    LOCK(context.wallets_mutex);
    for (const std::shared_ptr<CWallet>& wallet : context.wallets) {
        if (wallet->GetName() == name) return wallet;
    }
    return nullptr;
}

std::unique_ptr<interfaces::Handler> HandleLoadWallet(WalletContext& context, LoadWalletFn load_wallet)
{
    LOCK(context.wallets_mutex);
    auto it = context.wallet_load_fns.emplace(context.wallet_load_fns.end(), std::move(load_wallet));
    return interfaces::MakeHandler([&context, it] { LOCK(context.wallets_mutex); context.wallet_load_fns.erase(it); });
}

void NotifyWalletLoaded(WalletContext& context, const std::shared_ptr<CWallet>& wallet)
{
    LOCK(context.wallets_mutex);
    for (auto& load_wallet : context.wallet_load_fns) {
        load_wallet(interfaces::MakeWallet(context, wallet));
    }
}

static GlobalMutex g_loading_wallet_mutex;
static GlobalMutex g_wallet_release_mutex;
static std::condition_variable g_wallet_release_cv;
static std::set<std::string> g_loading_wallet_set GUARDED_BY(g_loading_wallet_mutex);
static std::set<std::string> g_unloading_wallet_set GUARDED_BY(g_wallet_release_mutex);

// Custom deleter for shared_ptr<CWallet>.
static void ReleaseWallet(CWallet* wallet)
{
    const std::string name = wallet->GetName();
    wallet->WalletLogPrintf("Releasing wallet\n");
    wallet->Flush();
    delete wallet;
    // Wallet is now released, notify UnloadWallet, if any.
    {
        LOCK(g_wallet_release_mutex);
        if (g_unloading_wallet_set.erase(name) == 0) {
            // UnloadWallet was not called for this wallet, all done.
            return;
        }
    }
    g_wallet_release_cv.notify_all();
}

void UnloadWallet(std::shared_ptr<CWallet>&& wallet)
{
    // Mark wallet for unloading.
    const std::string name = wallet->GetName();
    {
        LOCK(g_wallet_release_mutex);
        auto it = g_unloading_wallet_set.insert(name);
        assert(it.second);
    }
    // The wallet can be in use so it's not possible to explicitly unload here.
    // Notify the unload intent so that all remaining shared pointers are
    // released.
    wallet->NotifyUnload();

    // Time to ditch our shared_ptr and wait for ReleaseWallet call.
    wallet.reset();
    {
        WAIT_LOCK(g_wallet_release_mutex, lock);
        while (g_unloading_wallet_set.count(name) == 1) {
            g_wallet_release_cv.wait(lock);
        }
    }
}

namespace {
std::shared_ptr<CWallet> LoadWalletInternal(WalletContext& context, const std::string& name, std::optional<bool> load_on_start, const DatabaseOptions& options, DatabaseStatus& status, bilingual_str& error, std::vector<bilingual_str>& warnings)
{
    try {
        std::unique_ptr<WalletDatabase> database = MakeWalletDatabase(name, options, status, error);
        if (!database) {
            error = Untranslated("Wallet file verification failed.") + Untranslated(" ") + error;
            return nullptr;
        }

        context.chain->initMessage(_("Loading wallet…").translated);
        const std::shared_ptr<CWallet> wallet = CWallet::Create(context, name, std::move(database), options.create_flags, error, warnings);
        if (!wallet) {
            error = Untranslated("Wallet loading failed.") + Untranslated(" ") + error;
            status = DatabaseStatus::FAILED_LOAD;
            return nullptr;
        }

        NotifyWalletLoaded(context, wallet);
        AddWallet(context, wallet);
        wallet->postInitProcess();

        // Write the wallet setting
        UpdateWalletSetting(*context.chain, name, load_on_start, warnings);

        if (wallet->IsParticlWallet()) {
            RestartStakingThreads(context, *context.chain->getChainman());
        }

        return wallet;
    } catch (const std::runtime_error& e) {
        error = Untranslated(e.what());
        status = DatabaseStatus::FAILED_LOAD;
        return nullptr;
    }
}
} // namespace

std::shared_ptr<CWallet> LoadWallet(WalletContext& context, const std::string& name, std::optional<bool> load_on_start, const DatabaseOptions& options, DatabaseStatus& status, bilingual_str& error, std::vector<bilingual_str>& warnings)
{
    auto result = WITH_LOCK(g_loading_wallet_mutex, return g_loading_wallet_set.insert(name));
    if (!result.second) {
        error = Untranslated("Wallet already loading.");
        status = DatabaseStatus::FAILED_LOAD;
        return nullptr;
    }
    auto wallet = LoadWalletInternal(context, name, load_on_start, options, status, error, warnings);
    WITH_LOCK(g_loading_wallet_mutex, g_loading_wallet_set.erase(result.first));
    return wallet;
}

std::shared_ptr<CWallet> CreateWallet(WalletContext& context, const std::string& name, std::optional<bool> load_on_start, DatabaseOptions& options, DatabaseStatus& status, bilingual_str& error, std::vector<bilingual_str>& warnings)
{
    uint64_t wallet_creation_flags = options.create_flags;
    const SecureString& passphrase = options.create_passphrase;

    if (wallet_creation_flags & WALLET_FLAG_DESCRIPTORS) options.require_format = DatabaseFormat::SQLITE;

    // Indicate that the wallet is actually supposed to be blank and not just blank to make it encrypted
    bool create_blank = (wallet_creation_flags & WALLET_FLAG_BLANK_WALLET);

    // Born encrypted wallets need to be created blank first.
    if (!passphrase.empty()) {
        wallet_creation_flags |= WALLET_FLAG_BLANK_WALLET;
    }

    // Private keys must be disabled for an external signer wallet
    if ((wallet_creation_flags & WALLET_FLAG_EXTERNAL_SIGNER) && !(wallet_creation_flags & WALLET_FLAG_DISABLE_PRIVATE_KEYS)) {
        error = Untranslated("Private keys must be disabled when using an external signer");
        status = DatabaseStatus::FAILED_CREATE;
        return nullptr;
    }

    // Descriptor support must be enabled for an external signer wallet
    if ((wallet_creation_flags & WALLET_FLAG_EXTERNAL_SIGNER) && !(wallet_creation_flags & WALLET_FLAG_DESCRIPTORS)) {
        error = Untranslated("Descriptor support must be enabled when using an external signer");
        status = DatabaseStatus::FAILED_CREATE;
        return nullptr;
    }

    // Do not allow a passphrase when private keys are disabled
    if (!passphrase.empty() && (wallet_creation_flags & WALLET_FLAG_DISABLE_PRIVATE_KEYS)) {
        error = Untranslated("Passphrase provided but private keys are disabled. A passphrase is only used to encrypt private keys, so cannot be used for wallets with private keys disabled.");
        status = DatabaseStatus::FAILED_CREATE;
        return nullptr;
    }

    // Wallet::Verify will check if we're trying to create a wallet with a duplicate name.
    std::unique_ptr<WalletDatabase> database = MakeWalletDatabase(name, options, status, error);
    if (!database) {
        error = Untranslated("Wallet file verification failed.") + Untranslated(" ") + error;
        status = DatabaseStatus::FAILED_VERIFY;
        return nullptr;
    }

    // Make the wallet
    context.chain->initMessage(_("Loading wallet…").translated);
    const std::shared_ptr<CWallet> wallet = CWallet::Create(context, name, std::move(database), wallet_creation_flags, error, warnings);
    if (!wallet) {
        error = Untranslated("Wallet creation failed.") + Untranslated(" ") + error;
        status = DatabaseStatus::FAILED_CREATE;
        return nullptr;
    }

    // Encrypt the wallet
    if (!passphrase.empty() && !(wallet_creation_flags & WALLET_FLAG_DISABLE_PRIVATE_KEYS)) {
        if (!wallet->EncryptWallet(passphrase)) {
            error = Untranslated("Error: Wallet created but failed to encrypt.");
            status = DatabaseStatus::FAILED_ENCRYPT;
            return nullptr;
        }
        if (!create_blank) {
            // Unlock the wallet
            if (!wallet->Unlock(passphrase)) {
                error = Untranslated("Error: Wallet was encrypted but could not be unlocked");
                status = DatabaseStatus::FAILED_ENCRYPT;
                return nullptr;
            }

            // Set a seed for the wallet
            if (wallet->IsParticlWallet()) {
                if (0 != GetParticlWallet(wallet.get())->MakeDefaultAccount()) {
                    error = Untranslated("Error: MakeDefaultAccount failed");
                    return nullptr;
                }
            } else {
                LOCK(wallet->cs_wallet);
                if (wallet->IsWalletFlagSet(WALLET_FLAG_DESCRIPTORS)) {
                    wallet->SetupDescriptorScriptPubKeyMans();
                } else {
                    for (auto spk_man : wallet->GetActiveScriptPubKeyMans()) {
                        if (!spk_man->SetupGeneration()) {
                            error = Untranslated("Unable to generate initial keys");
                            status = DatabaseStatus::FAILED_CREATE;
                            return nullptr;
                        }
                    }
                }
            }

            // Relock the wallet
            wallet->Lock();
        }
    }

    NotifyWalletLoaded(context, wallet);
    AddWallet(context, wallet);
    wallet->postInitProcess();

    // Write the wallet settings
    UpdateWalletSetting(*context.chain, name, load_on_start, warnings);

    // Legacy wallets are being deprecated, warn if a newly created wallet is legacy
    if (!(wallet_creation_flags & WALLET_FLAG_DESCRIPTORS)) {
        warnings.push_back(_("Wallet created successfully. The legacy wallet type is being deprecated and support for creating and opening legacy wallets will be removed in the future."));
    }

    if (wallet->IsParticlWallet()) {
        RestartStakingThreads(context, *context.chain->getChainman());
    }

    status = DatabaseStatus::SUCCESS;
    return wallet;
}

std::shared_ptr<CWallet> RestoreWallet(WalletContext& context, const fs::path& backup_file, const std::string& wallet_name, std::optional<bool> load_on_start, DatabaseStatus& status, bilingual_str& error, std::vector<bilingual_str>& warnings)
{
    DatabaseOptions options;
    ReadDatabaseArgs(*context.args, options);
    options.require_existing = true;

    const fs::path wallet_path = fsbridge::AbsPathJoin(GetWalletDir(), fs::u8path(wallet_name));
    auto wallet_file = wallet_path / "wallet.dat";
    std::shared_ptr<CWallet> wallet;

    try {
        if (!fs::exists(backup_file)) {
            error = Untranslated("Backup file does not exist");
            status = DatabaseStatus::FAILED_INVALID_BACKUP_FILE;
            return nullptr;
        }

        if (fs::exists(wallet_path) || !TryCreateDirectories(wallet_path)) {
            error = Untranslated(strprintf("Failed to create database path '%s'. Database already exists.", fs::PathToString(wallet_path)));
            status = DatabaseStatus::FAILED_ALREADY_EXISTS;
            return nullptr;
        }

        fs::copy_file(backup_file, wallet_file, fs::copy_options::none);

        wallet = LoadWallet(context, wallet_name, load_on_start, options, status, error, warnings);
    } catch (const std::exception& e) {
        assert(!wallet);
        if (!error.empty()) error += Untranslated("\n");
        error += strprintf(Untranslated("Unexpected exception: %s"), e.what());
    }
    if (!wallet) {
        fs::remove(wallet_file);
        fs::remove(wallet_path);
    }

    return wallet;
}

/** @defgroup mapWallet
 *
 * @{
 */

const CWalletTx* CWallet::GetWalletTx(const uint256& hash) const
{
    AssertLockHeld(cs_wallet);
    const auto it = mapWallet.find(hash);
    if (it == mapWallet.end())
        return nullptr;
    return &(it->second);
}

void CWallet::UpgradeKeyMetadata()
{
    if (IsLocked() || IsWalletFlagSet(WALLET_FLAG_KEY_ORIGIN_METADATA)) {
        return;
    }

    auto spk_man = GetLegacyScriptPubKeyMan();
    if (!spk_man) {
        return;
    }

    spk_man->UpgradeKeyMetadata();
    SetWalletFlag(WALLET_FLAG_KEY_ORIGIN_METADATA);
}

void CWallet::UpgradeDescriptorCache()
{
    if (!IsWalletFlagSet(WALLET_FLAG_DESCRIPTORS) || IsLocked() || IsWalletFlagSet(WALLET_FLAG_LAST_HARDENED_XPUB_CACHED)) {
        return;
    }

    for (ScriptPubKeyMan* spkm : GetAllScriptPubKeyMans()) {
        DescriptorScriptPubKeyMan* desc_spkm = dynamic_cast<DescriptorScriptPubKeyMan*>(spkm);
        desc_spkm->UpgradeDescriptorCache();
    }
    SetWalletFlag(WALLET_FLAG_LAST_HARDENED_XPUB_CACHED);
}

bool CWallet::Unlock(const SecureString& strWalletPassphrase, bool accept_no_keys)
{
    CCrypter crypter;
    CKeyingMaterial _vMasterKey;

    {
        LOCK(cs_wallet);
        for (const MasterKeyMap::value_type& pMasterKey : mapMasterKeys)
        {
            if(!crypter.SetKeyFromPassphrase(strWalletPassphrase, pMasterKey.second.vchSalt, pMasterKey.second.nDeriveIterations, pMasterKey.second.nDerivationMethod))
                return false;
            if (!crypter.Decrypt(pMasterKey.second.vchCryptedKey, _vMasterKey))
                continue; // try another master key
            if (Unlock(_vMasterKey, accept_no_keys)) {
                // Now that we've unlocked, upgrade the key metadata
                UpgradeKeyMetadata();
                // Now that we've unlocked, upgrade the descriptor cache
                UpgradeDescriptorCache();
                return true;
            }
        }
    }
    return false;
}

bool CWallet::ChangeWalletPassphrase(const SecureString& strOldWalletPassphrase, const SecureString& strNewWalletPassphrase)
{
    bool fWasLocked = IsLocked();

    {
        LOCK(cs_wallet);
        Lock();

        CCrypter crypter;
        CKeyingMaterial _vMasterKey;
        for (MasterKeyMap::value_type& pMasterKey : mapMasterKeys)
        {
            if(!crypter.SetKeyFromPassphrase(strOldWalletPassphrase, pMasterKey.second.vchSalt, pMasterKey.second.nDeriveIterations, pMasterKey.second.nDerivationMethod))
                return false;
            if (!crypter.Decrypt(pMasterKey.second.vchCryptedKey, _vMasterKey))
                return false;
            if (0 == ExtKeyUnlock(_vMasterKey)
                && Unlock(_vMasterKey, true))
            {
                int64_t nStartTime = GetTimeMillis();
                crypter.SetKeyFromPassphrase(strNewWalletPassphrase, pMasterKey.second.vchSalt, pMasterKey.second.nDeriveIterations, pMasterKey.second.nDerivationMethod);
                pMasterKey.second.nDeriveIterations = static_cast<unsigned int>(pMasterKey.second.nDeriveIterations * (100 / ((double)(GetTimeMillis() - nStartTime))));

                nStartTime = GetTimeMillis();
                crypter.SetKeyFromPassphrase(strNewWalletPassphrase, pMasterKey.second.vchSalt, pMasterKey.second.nDeriveIterations, pMasterKey.second.nDerivationMethod);
                pMasterKey.second.nDeriveIterations = (pMasterKey.second.nDeriveIterations + static_cast<unsigned int>(pMasterKey.second.nDeriveIterations * 100 / ((double)(GetTimeMillis() - nStartTime)))) / 2;

                if (pMasterKey.second.nDeriveIterations < 25000)
                    pMasterKey.second.nDeriveIterations = 25000;

                WalletLogPrintf("Wallet passphrase changed to an nDeriveIterations of %i\n", pMasterKey.second.nDeriveIterations);

                if (!crypter.SetKeyFromPassphrase(strNewWalletPassphrase, pMasterKey.second.vchSalt, pMasterKey.second.nDeriveIterations, pMasterKey.second.nDerivationMethod))
                    return false;
                if (!crypter.Encrypt(_vMasterKey, pMasterKey.second.vchCryptedKey))
                    return false;
                WalletBatch(GetDatabase()).WriteMasterKey(pMasterKey.first, pMasterKey.second);
                if (fWasLocked)
                    Lock();
                return true;
            }
        }
    }

    return false;
}

void CWallet::chainStateFlushed(const CBlockLocator& loc)
{
    // Don't update the best block until the chain is attached so that in case of a shutdown,
    // the rescan will be restarted at next startup.
    if (m_attaching_chain) {
        return;
    }
    WalletBatch batch(GetDatabase());
    batch.WriteBestBlock(loc);
}

void CWallet::SetMinVersion(enum WalletFeature nVersion, WalletBatch* batch_in)
{
    LOCK(cs_wallet);
    if (nWalletVersion >= nVersion)
        return;
    WalletLogPrintf("Setting minversion to %d\n", nVersion);
    nWalletVersion = nVersion;

    {
        WalletBatch* batch = batch_in ? batch_in : new WalletBatch(GetDatabase());
        if (nWalletVersion > 40000)
            batch->WriteMinVersion(nWalletVersion);
        if (!batch_in)
            delete batch;
    }
}

std::set<uint256> CWallet::GetConflicts(const uint256& txid) const
{
    std::set<uint256> result;
    AssertLockHeld(cs_wallet);

    const auto it = mapWallet.find(txid);
    if (it == mapWallet.end())
        return result;
    const CWalletTx& wtx = it->second;

    std::pair<TxSpends::const_iterator, TxSpends::const_iterator> range;

    for (const CTxIn& txin : wtx.tx->vin)
    {
        if (mapTxSpends.count(txin.prevout) <= 1)
            continue;  // No conflict if zero or one spends
        range = mapTxSpends.equal_range(txin.prevout);
        for (TxSpends::const_iterator _it = range.first; _it != range.second; ++_it)
            result.insert(_it->second);
    }
    return result;
}

bool CWallet::HasWalletSpend(const CTransactionRef& tx) const
{
    AssertLockHeld(cs_wallet);
    const uint256& txid = tx->GetHash();
    for (unsigned int i = 0; i < tx->vout.size(); ++i) {
        auto iter = mapTxSpends.find(COutPoint(txid, i));
        if (iter != mapTxSpends.end()) {
            return true;
        }
    }
    return false;
}

void CWallet::Flush()
{
    GetDatabase().Flush();
}

void CWallet::Close()
{
    GetDatabase().Close();
}

void CWallet::SyncMetaData(std::pair<TxSpends::iterator, TxSpends::iterator> range)
{
    // We want all the wallet transactions in range to have the same metadata as
    // the oldest (smallest nOrderPos).
    // So: find smallest nOrderPos:

    int nMinOrderPos = std::numeric_limits<int>::max();
    const CWalletTx* copyFrom = nullptr;
    for (TxSpends::iterator it = range.first; it != range.second; ++it) {
        const CWalletTx* wtx = &mapWallet.at(it->second);
        if (wtx->nOrderPos < nMinOrderPos) {
            nMinOrderPos = wtx->nOrderPos;
            copyFrom = wtx;
        }
    }

    if (!copyFrom) {
        return;
    }

    // Now copy data from copyFrom to rest:
    for (TxSpends::iterator it = range.first; it != range.second; ++it)
    {
        const uint256& hash = it->second;
        CWalletTx* copyTo = &mapWallet.at(hash);
        if (copyFrom == copyTo) continue;
        assert(copyFrom && "Oldest wallet transaction in range assumed to have been found.");
        if (!copyFrom->IsEquivalentTo(*copyTo)) continue;
        copyTo->mapValue = copyFrom->mapValue;
        copyTo->vOrderForm = copyFrom->vOrderForm;
        // fTimeReceivedIsTxTime not copied on purpose
        // nTimeReceived not copied on purpose
        copyTo->nTimeSmart = copyFrom->nTimeSmart;
        copyTo->fFromMe = copyFrom->fFromMe;
        // nOrderPos not copied on purpose
        // cached members not copied on purpose
    }
}

/**
 * Outpoint is spent if any non-conflicted transaction
 * spends it:
 */
bool CWallet::IsSpent(const COutPoint& outpoint) const
{
    std::pair<TxSpends::const_iterator, TxSpends::const_iterator> range;
    range = mapTxSpends.equal_range(outpoint);

    for (TxSpends::const_iterator it = range.first; it != range.second; ++it) {
        const uint256& wtxid = it->second;
        const auto mit = mapWallet.find(wtxid);
        if (mit != mapWallet.end()) {
            int depth = GetTxDepthInMainChain(mit->second);
            if (depth > 0  || (depth == 0 && !mit->second.isAbandoned()))
                return true; // Spent
        }
    }
    return false;
}

void CWallet::AddToSpends(const COutPoint& outpoint, const uint256& wtxid, WalletBatch* batch)
{
    mapTxSpends.insert(std::make_pair(outpoint, wtxid));

    if (batch) {
        UnlockCoin(outpoint, batch);
    } else {
        WalletBatch temp_batch(GetDatabase());
        UnlockCoin(outpoint, &temp_batch);
    }

    std::pair<TxSpends::iterator, TxSpends::iterator> range;
    range = mapTxSpends.equal_range(outpoint);
    SyncMetaData(range);
}


void CWallet::AddToSpends(const CWalletTx& wtx, WalletBatch* batch)
{
    if (wtx.IsCoinBase()) // Coinbases don't spend anything!
        return;

    for (const CTxIn& txin : wtx.tx->vin)
        AddToSpends(txin.prevout, wtx.GetHash(), batch);
}

bool CWallet::EncryptWallet(const SecureString& strWalletPassphrase)
{
    if (IsCrypted())
        return false;

    CKeyingMaterial _vMasterKey;

    _vMasterKey.resize(WALLET_CRYPTO_KEY_SIZE);
    GetStrongRandBytes(_vMasterKey);

    CMasterKey kMasterKey;

    kMasterKey.vchSalt.resize(WALLET_CRYPTO_SALT_SIZE);
    GetStrongRandBytes(kMasterKey.vchSalt);

    CCrypter crypter;
    int64_t nStartTime = GetTimeMillis();
    crypter.SetKeyFromPassphrase(strWalletPassphrase, kMasterKey.vchSalt, 25000, kMasterKey.nDerivationMethod);
    kMasterKey.nDeriveIterations = static_cast<unsigned int>(2500000 / ((double)(GetTimeMillis() - nStartTime)));

    nStartTime = GetTimeMillis();
    crypter.SetKeyFromPassphrase(strWalletPassphrase, kMasterKey.vchSalt, kMasterKey.nDeriveIterations, kMasterKey.nDerivationMethod);
    kMasterKey.nDeriveIterations = (kMasterKey.nDeriveIterations + static_cast<unsigned int>(kMasterKey.nDeriveIterations * 100 / ((double)(GetTimeMillis() - nStartTime)))) / 2;

    if (kMasterKey.nDeriveIterations < 25000)
        kMasterKey.nDeriveIterations = 25000;

    WalletLogPrintf("Encrypting Wallet with an nDeriveIterations of %i\n", kMasterKey.nDeriveIterations);

    if (!crypter.SetKeyFromPassphrase(strWalletPassphrase, kMasterKey.vchSalt, kMasterKey.nDeriveIterations, kMasterKey.nDerivationMethod))
        return false;
    if (!crypter.Encrypt(_vMasterKey, kMasterKey.vchCryptedKey))
        return false;

    {
        LOCK(cs_wallet);
        mapMasterKeys[++nMasterKeyMaxID] = kMasterKey;
        WalletBatch* encrypted_batch = new WalletBatch(GetDatabase());
        if (!encrypted_batch->TxnBegin()) {
            delete encrypted_batch;
            encrypted_batch = nullptr;
            return false;
        }
        encrypted_batch->WriteMasterKey(nMasterKeyMaxID, kMasterKey);

        for (const auto& spk_man_pair : m_spk_managers) {
            auto spk_man = spk_man_pair.second.get();
            if (!spk_man->Encrypt(_vMasterKey, encrypted_batch)) {
                encrypted_batch->TxnAbort();
                delete encrypted_batch;
                encrypted_batch = nullptr;
                // We now probably have half of our keys encrypted in memory, and half not...
                // die and let the user reload the unencrypted wallet.
                assert(false);
            }
        }

        // Encryption was introduced in version 0.4.0
        SetMinVersion(FEATURE_WALLETCRYPT, encrypted_batch);

        if (!encrypted_batch->TxnCommit()) {
            delete encrypted_batch;
            encrypted_batch = nullptr;
            // We now have keys encrypted in memory, but not on disk...
            // die to avoid confusion and let the user reload the unencrypted wallet.
            assert(false);
        }

        delete encrypted_batch;
        encrypted_batch = nullptr;

        Lock();
        Unlock(strWalletPassphrase);

        // If we are using descriptors, make new descriptors with a new seed
        if (IsWalletFlagSet(WALLET_FLAG_DESCRIPTORS) && !IsWalletFlagSet(WALLET_FLAG_BLANK_WALLET)) {
            SetupDescriptorScriptPubKeyMans();
        } else if (auto spk_man = GetLegacyScriptPubKeyMan()) {
            // if we are using HD, replace the HD seed with a new one
            if (spk_man->IsHDEnabled()) {
                if (!spk_man->SetupGeneration(true)) {
                    return false;
                }
            }
        }
        Lock();

        // Need to completely rewrite the wallet file; if we don't, bdb might keep
        // bits of the unencrypted private key in slack space in the database file.
        GetDatabase().Rewrite();

        // BDB seems to have a bad habit of writing old data into
        // slack space in .dat files; that is bad if the old data is
        // unencrypted private keys. So:
        GetDatabase().ReloadDbEnv();

    }
    NotifyStatusChanged(this);

    return true;
}

DBErrors CWallet::ReorderTransactions()
{
    LOCK(cs_wallet);
    WalletBatch batch(GetDatabase());

    // Old wallets didn't have any defined order for transactions
    // Probably a bad idea to change the output of this

    // First: get all CWalletTx into a sorted-by-time multimap.
    typedef std::multimap<int64_t, CWalletTx*> TxItems;
    TxItems txByTime;

    for (auto& entry : mapWallet)
    {
        CWalletTx* wtx = &entry.second;
        txByTime.insert(std::make_pair(wtx->nTimeReceived, wtx));
    }

    nOrderPosNext = 0;
    std::vector<int64_t> nOrderPosOffsets;
    for (TxItems::iterator it = txByTime.begin(); it != txByTime.end(); ++it)
    {
        CWalletTx *const pwtx = (*it).second;
        int64_t& nOrderPos = pwtx->nOrderPos;

        if (nOrderPos == -1)
        {
            nOrderPos = nOrderPosNext++;
            nOrderPosOffsets.push_back(nOrderPos);

            if (!batch.WriteTx(*pwtx))
                return DBErrors::LOAD_FAIL;
        }
        else
        {
            int64_t nOrderPosOff = 0;
            for (const int64_t& nOffsetStart : nOrderPosOffsets)
            {
                if (nOrderPos >= nOffsetStart)
                    ++nOrderPosOff;
            }
            nOrderPos += nOrderPosOff;
            nOrderPosNext = std::max(nOrderPosNext, nOrderPos + 1);

            if (!nOrderPosOff)
                continue;

            // Since we're changing the order, write it back
            if (!batch.WriteTx(*pwtx))
                return DBErrors::LOAD_FAIL;
        }
    }
    batch.WriteOrderPosNext(nOrderPosNext);

    return DBErrors::LOAD_OK;
}

int64_t CWallet::IncOrderPosNext(WalletBatch* batch)
{
    AssertLockHeld(cs_wallet);
    int64_t nRet = nOrderPosNext++;
    if (batch) {
        batch->WriteOrderPosNext(nOrderPosNext);
    } else {
        WalletBatch(GetDatabase()).WriteOrderPosNext(nOrderPosNext);
    }
    return nRet;
}

void CWallet::MarkDirty()
{
    {
        LOCK(cs_wallet);
        for (std::pair<const uint256, CWalletTx>& item : mapWallet)
            item.second.MarkDirty();
    }
}

bool CWallet::MarkReplaced(const uint256& originalHash, const uint256& newHash)
{
    LOCK(cs_wallet);

    auto mi = mapWallet.find(originalHash);

    // There is a bug if MarkReplaced is not called on an existing wallet transaction.
    assert(mi != mapWallet.end());

    CWalletTx& wtx = (*mi).second;

    // Ensure for now that we're not overwriting data
    assert(wtx.mapValue.count("replaced_by_txid") == 0);

    wtx.mapValue["replaced_by_txid"] = newHash.ToString();

    // Refresh mempool status without waiting for transactionRemovedFromMempool or transactionAddedToMempool
    RefreshMempoolStatus(wtx, chain());

    WalletBatch batch(GetDatabase());

    bool success = true;
    if (!batch.WriteTx(wtx)) {
        WalletLogPrintf("%s: Updating batch tx %s failed\n", __func__, wtx.GetHash().ToString());
        success = false;
    }

    NotifyTransactionChanged(originalHash, CT_UPDATED);

    return success;
}

void CWallet::SetSpentKeyState(WalletBatch& batch, const uint256& hash, unsigned int n, bool used, std::set<CTxDestination>& tx_destinations)
{
    AssertLockHeld(cs_wallet);
    const CWalletTx* srctx = GetWalletTx(hash);
    if (!srctx) return;

    CTxDestination dst;
    if (ExtractDestination(srctx->tx->vout[n].scriptPubKey, dst)) {
        if (IsMine(dst)) {
            if (used != IsAddressUsed(dst)) {
                if (used) {
                    tx_destinations.insert(dst);
                }
                SetAddressUsed(batch, dst, used);
            }
        }
    }
}

bool CWallet::IsSpentKey(const CScript& scriptPubKey) const
{
    AssertLockHeld(cs_wallet);
    CTxDestination dest;
    if (!ExtractDestination(scriptPubKey, dest)) {
        return false;
    }
    if (IsAddressUsed(dest)) {
        return true;
    }
    if (IsLegacy()) {
        LegacyScriptPubKeyMan* spk_man = GetLegacyScriptPubKeyMan();
        assert(spk_man != nullptr);
        for (const auto& keyid : GetAffectedKeys(scriptPubKey, *spk_man)) {
            WitnessV0KeyHash wpkh_dest(keyid);
            if (IsAddressUsed(wpkh_dest)) {
                return true;
            }
            ScriptHash sh_wpkh_dest(GetScriptForDestination(wpkh_dest));
            if (IsAddressUsed(sh_wpkh_dest)) {
                return true;
            }
            PKHash pkh_dest(keyid);
            if (IsAddressUsed(pkh_dest)) {
                return true;
            }
        }
    }
    return false;
}

CWalletTx* CWallet::AddToWallet(CTransactionRef tx, const TxState& state, const UpdateWalletTxFn& update_wtx, bool fFlushOnClose, bool rescanning_old_block)
{
    LOCK(cs_wallet);

    WalletBatch batch(GetDatabase(), fFlushOnClose);

    uint256 hash = tx->GetHash();

    // Inserts only if not already there, returns tx inserted or tx found
    auto ret = mapWallet.emplace(std::piecewise_construct, std::forward_as_tuple(hash), std::forward_as_tuple(tx, state));
    CWalletTx& wtx = (*ret.first).second;
    bool fInsertedNew = ret.second;
    bool fUpdated = update_wtx && update_wtx(wtx, fInsertedNew);
    if (fInsertedNew) {
        wtx.nTimeReceived = GetTime();
        wtx.nOrderPos = IncOrderPosNext(&batch);
        wtx.m_it_wtxOrdered = wtxOrdered.insert(std::make_pair(wtx.nOrderPos, &wtx));
        wtx.nTimeSmart = ComputeTimeSmart(wtx, rescanning_old_block);
        AddToSpends(wtx, &batch);
    }

    if (IsWalletFlagSet(WALLET_FLAG_AVOID_REUSE)
        && (!wtx.IsCoinStake() || !CachedTxIsFromMe(*this, wtx, ISMINE_ALL))) {
        // Mark used destinations
        std::set<CTxDestination> tx_destinations;

        for (const CTxIn& txin : tx->vin) {
            const COutPoint& op = txin.prevout;
            SetSpentKeyState(batch, op.hash, op.n, true, tx_destinations);
        }

        MarkDestinationsDirty(tx_destinations);
    }

    if (!fInsertedNew)
    {
        if (state.index() != wtx.m_state.index()) {
            wtx.m_state = state;
            fUpdated = true;
        } else {
            assert(TxStateSerializedIndex(wtx.m_state) == TxStateSerializedIndex(state));
            assert(TxStateSerializedBlockHash(wtx.m_state) == TxStateSerializedBlockHash(state));
        }
        // If we have a witness-stripped version of this transaction, and we
        // see a new version with a witness, then we must be upgrading a pre-segwit
        // wallet.  Store the new version of the transaction with the witness,
        // as the stripped-version must be invalid.
        // TODO: Store all versions of the transaction, instead of just one.
        if (tx->HasWitness() && !wtx.tx->HasWitness()) {
            wtx.SetTx(tx);
            fUpdated = true;
        }
    }

    //// debug print
    WalletLogPrintf("AddToWallet %s  %s%s\n", hash.ToString(), (fInsertedNew ? "new" : ""), (fUpdated ? "update" : ""));

    // Write to disk
    if (fInsertedNew || fUpdated)
        if (!batch.WriteTx(wtx))
            return nullptr;

    // Break debit/credit balance caches:
    wtx.MarkDirty();
    // Notify UI of new or updated transaction
    NotifyTransactionChanged(hash, fInsertedNew ? CT_NEW : CT_UPDATED);

#if HAVE_SYSTEM
    // notify an external script when a wallet transaction comes in or is updated
    std::string strCmd = m_args.GetArg("-walletnotify", "");

    if (!strCmd.empty())
    {
        ReplaceAll(strCmd, "%s", hash.GetHex());
        if (auto* conf = wtx.state<TxStateConfirmed>())
        {
            ReplaceAll(strCmd, "%b", conf->confirmed_block_hash.GetHex());
            ReplaceAll(strCmd, "%h", ToString(conf->confirmed_block_height));
        } else {
            ReplaceAll(strCmd, "%b", "unconfirmed");
            ReplaceAll(strCmd, "%h", "-1");
        }
#ifndef WIN32
        // Substituting the wallet name isn't currently supported on windows
        // because windows shell escaping has not been implemented yet:
        // https://github.com/bitcoin/bitcoin/pull/13339#issuecomment-537384875
        // A few ways it could be implemented in the future are described in:
        // https://github.com/bitcoin/bitcoin/pull/13339#issuecomment-461288094
        ReplaceAll(strCmd, "%w", ShellEscape(GetName()));
#endif
        std::thread t(runCommand, strCmd);
        t.detach(); // thread runs free
    }
#endif

    std::string sName = GetName();
    GetMainSignals().TransactionAddedToWallet(sName, wtx.tx);
    ClearCachedBalances();

    return &wtx;
}

bool CWallet::LoadToWallet(const uint256& hash, const UpdateWalletTxFn& fill_wtx)
{
    const auto& ins = mapWallet.emplace(std::piecewise_construct, std::forward_as_tuple(hash), std::forward_as_tuple(nullptr, TxStateInactive{}));
    CWalletTx& wtx = ins.first->second;
    if (!fill_wtx(wtx, ins.second)) {
        return false;
    }
    // If wallet doesn't have a chain (e.g when using bitcoin-wallet tool),
    // don't bother to update txn.
    if (HaveChain()) {
        bool active;
        auto lookup_block = [&](const uint256& hash, int& height, TxState& state) {
            // If tx block (or conflicting block) was reorged out of chain
            // while the wallet was shutdown, change tx status to UNCONFIRMED
            // and reset block height, hash, and index. ABANDONED tx don't have
            // associated blocks and don't need to be updated. The case where a
            // transaction was reorged out while online and then reconfirmed
            // while offline is covered by the rescan logic.
            if (!chain().findBlock(hash, FoundBlock().inActiveChain(active).height(height)) || !active) {
                state = TxStateInactive{};
            }
        };
        if (auto* conf = wtx.state<TxStateConfirmed>()) {
            lookup_block(conf->confirmed_block_hash, conf->confirmed_block_height, wtx.m_state);
        } else if (auto* conf = wtx.state<TxStateConflicted>()) {
            lookup_block(conf->conflicting_block_hash, conf->conflicting_block_height, wtx.m_state);
        }
    }
    if (/* insertion took place */ ins.second) {
        wtx.m_it_wtxOrdered = wtxOrdered.insert(std::make_pair(wtx.nOrderPos, &wtx));
    }
    AddToSpends(wtx);
    for (const CTxIn& txin : wtx.tx->vin) {
        auto it = mapWallet.find(txin.prevout.hash);
        if (it != mapWallet.end()) {
            CWalletTx& prevtx = it->second;
            if (auto* prev = prevtx.state<TxStateConflicted>()) {
                MarkConflicted(prev->conflicting_block_hash, prev->conflicting_block_height, wtx.GetHash());
            }
        }
    }
    return true;
}

bool CWallet::AddToWalletIfInvolvingMe(const CTransactionRef& ptx, const SyncTxState& state, bool fUpdate, bool rescanning_old_block)
{
    const CTransaction& tx = *ptx;
    {
        AssertLockHeld(cs_wallet);

        if (auto* conf = std::get_if<TxStateConfirmed>(&state)) {
            for (const CTxIn& txin : tx.vin) {
                std::pair<TxSpends::const_iterator, TxSpends::const_iterator> range = mapTxSpends.equal_range(txin.prevout);
                while (range.first != range.second) {
                    if (range.first->second != tx.GetHash()) {
                        WalletLogPrintf("Transaction %s (in block %s) conflicts with wallet transaction %s (both spend %s:%i)\n", tx.GetHash().ToString(), conf->confirmed_block_hash.ToString(), range.first->second.ToString(), range.first->first.hash.ToString(), range.first->first.n);
                        MarkConflicted(conf->confirmed_block_hash, conf->confirmed_block_height, range.first->second);
                    }
                    range.first++;
                }
            }
        }

        bool fExisted = mapWallet.count(tx.GetHash()) != 0;
        if (fExisted && !fUpdate) return false;
        if (fExisted || IsMine(tx) || IsFromMe(tx))
        {
            /* Check if any keys in the wallet keypool that were supposed to be unused
             * have appeared in a new transaction. If so, remove those keys from the keypool.
             * This can happen when restoring an old wallet backup that does not contain
             * the mostly recently created transactions from newer versions of the wallet.
             */

            // loop though all outputs
            for (const CTxOut& txout: tx.vout) {
                for (const auto& spk_man : GetScriptPubKeyMans(txout.scriptPubKey)) {
                    for (auto &dest : spk_man->MarkUnusedAddresses(txout.scriptPubKey)) {
                        // If internal flag is not defined try to infer it from the ScriptPubKeyMan
                        if (!dest.internal.has_value()) {
                            dest.internal = IsInternalScriptPubKeyMan(spk_man);
                        }

                        // skip if can't determine whether it's a receiving address or not
                        if (!dest.internal.has_value()) continue;

                        // If this is a receiving address and it's not in the address book yet
                        // (e.g. it wasn't generated on this node or we're restoring from backup)
                        // add it to the address book for proper transaction accounting
                        if (!*dest.internal && !FindAddressBookEntry(dest.dest, /* allow_change= */ false)) {
                            SetAddressBook(dest.dest, "", "receive");
                        }
                    }
                }
            }

            // Block disconnection override an abandoned tx as unconfirmed
            // which means user may have to call abandontransaction again
            TxState tx_state = std::visit([](auto&& s) -> TxState { return s; }, state);
            CWalletTx* wtx = AddToWallet(MakeTransactionRef(tx), tx_state, /*update_wtx=*/nullptr, /*fFlushOnClose=*/false, rescanning_old_block);
            if (!wtx) {
                // Can only be nullptr if there was a db write error (missing db, read-only db or a db engine internal writing error).
                // As we only store arriving transaction in this process, and we don't want an inconsistent state, let's throw an error.
                throw std::runtime_error("DB error adding transaction to wallet, write failed");
            }
            return true;
        }
    }
    return false;
}

bool CWallet::TransactionCanBeAbandoned(const uint256& hashTx) const
{
    LOCK(cs_wallet);
    const CWalletTx* wtx = GetWalletTx(hashTx);
    return wtx && !wtx->isAbandoned() && GetTxDepthInMainChain(*wtx) == 0 && !wtx->InMempool();
}

void CWallet::MarkInputsDirty(const CTransactionRef& tx)
{
    for (const CTxIn& txin : tx->vin) {
        auto it = mapWallet.find(txin.prevout.hash);
        if (it != mapWallet.end()) {
            it->second.MarkDirty();
        }
    }
}

bool CWallet::AbandonTransaction(const uint256& hashTx)
{
    LOCK(cs_wallet);

    WalletBatch batch(GetDatabase());

    std::set<uint256> todo;
    std::set<uint256> done;

    // Can't mark abandoned if confirmed or in mempool
    auto it = mapWallet.find(hashTx);
    assert(it != mapWallet.end());
    const CWalletTx& origtx = it->second;
    if (GetTxDepthInMainChain(origtx) != 0 || origtx.InMempool()) {
        return false;
    }

    todo.insert(hashTx);

    while (!todo.empty()) {
        uint256 now = *todo.begin();
        todo.erase(now);
        done.insert(now);

        auto it = mapWallet.find(now);
        assert(it != mapWallet.end());
        CWalletTx& wtx = it->second;
        int currentconfirm = GetTxDepthInMainChain(wtx);
        // If the orig tx was not in block, none of its spends can be
        assert(currentconfirm <= 0);
        // if (currentconfirm < 0) {Tx and spends are already conflicted, no need to abandon}
        if (!wtx.isAbandoned()
            && currentconfirm == 0) {
            // If the orig tx was not in block/mempool, none of its spends can be in mempool
            assert(!wtx.InMempool());
            wtx.m_state = TxStateInactive{/*abandoned=*/true};
            wtx.MarkDirty();
            batch.WriteTx(wtx);
            NotifyTransactionChanged(wtx.GetHash(), CT_UPDATED);
            // Iterate over all its outputs, and mark transactions in the wallet that spend them abandoned too
            for (unsigned int i = 0; i < wtx.tx->vout.size(); ++i) {
                std::pair<TxSpends::const_iterator, TxSpends::const_iterator> range = mapTxSpends.equal_range(COutPoint(now, i));
                for (TxSpends::const_iterator iter = range.first; iter != range.second; ++iter) {
                    if (!done.count(iter->second)) {
                        todo.insert(iter->second);
                    }
                }
            }
            // If a transaction changes 'conflicted' state, that changes the balance
            // available of the outputs it spends. So force those to be recomputed
            MarkInputsDirty(wtx.tx);
        }
    }

    return true;
}

void CWallet::MarkConflicted(const uint256& hashBlock, int conflicting_height, const uint256& hashTx)
{
    LOCK(cs_wallet);

    int conflictconfirms = (m_last_block_processed_height - conflicting_height + 1) * -1;
    // If number of conflict confirms cannot be determined, this means
    // that the block is still unknown or not yet part of the main chain,
    // for example when loading the wallet during a reindex. Do nothing in that
    // case.
    if (conflictconfirms >= 0)
        return;

    // Do not flush the wallet here for performance reasons
    WalletBatch batch(GetDatabase(), false);

    std::set<uint256> todo;
    std::set<uint256> done;

    todo.insert(hashTx);

    while (!todo.empty()) {
        uint256 now = *todo.begin();
        todo.erase(now);
        done.insert(now);
        auto it = mapWallet.find(now);
        assert(it != mapWallet.end());
        CWalletTx& wtx = it->second;
        int currentconfirm = GetTxDepthInMainChain(wtx);
        if (conflictconfirms < currentconfirm) {
            // Block is 'more conflicted' than current confirm; update.
            // Mark transaction as conflicted with this block.
            wtx.m_state = TxStateConflicted{hashBlock, conflicting_height};
            wtx.MarkDirty();
            batch.WriteTx(wtx);
            // Iterate over all its outputs, and mark transactions in the wallet that spend them conflicted too
            for (unsigned int i = 0; i < wtx.tx->vout.size(); ++i) {
                std::pair<TxSpends::const_iterator, TxSpends::const_iterator> range = mapTxSpends.equal_range(COutPoint(now, i));
                for (TxSpends::const_iterator iter = range.first; iter != range.second; ++iter) {
                    if (!done.count(iter->second)) {
                        todo.insert(iter->second);
                    }
                }
            }
            // If a transaction changes 'conflicted' state, that changes the balance
            // available of the outputs it spends. So force those to be recomputed
            MarkInputsDirty(wtx.tx);
        }
    }
}

void CWallet::SyncTransaction(const CTransactionRef& ptx, const SyncTxState& state, bool update_tx, bool rescanning_old_block)
{
    if (!AddToWalletIfInvolvingMe(ptx, state, update_tx, rescanning_old_block))
        return; // Not one of ours

    // If a transaction changes 'conflicted' state, that changes the balance
    // available of the outputs it spends. So force those to be
    // recomputed, also:
    MarkInputsDirty(ptx);
}

void CWallet::transactionAddedToMempool(const CTransactionRef& tx, uint64_t mempool_sequence) {
    LOCK(cs_wallet);
    SyncTransaction(tx, TxStateInMempool{});

    auto it = mapWallet.find(tx->GetHash());
    if (it != mapWallet.end()) {
        RefreshMempoolStatus(it->second, chain());
    }
}

void CWallet::transactionRemovedFromMempool(const CTransactionRef& tx, MemPoolRemovalReason reason, uint64_t mempool_sequence) {
    LOCK(cs_wallet);
    auto it = mapWallet.find(tx->GetHash());
    if (it != mapWallet.end()) {
        RefreshMempoolStatus(it->second, chain());
    }

    ClearCachedBalances();

    // Handle transactions that were removed from the mempool because they
    // conflict with transactions in a newly connected block.
    if (reason == MemPoolRemovalReason::CONFLICT) {
        // Trigger external -walletnotify notifications for these transactions.
        // Set Status::UNCONFIRMED instead of Status::CONFLICTED for a few reasons:
        //
        // 1. The transactionRemovedFromMempool callback does not currently
        //    provide the conflicting block's hash and height, and for backwards
        //    compatibility reasons it may not be not safe to store conflicted
        //    wallet transactions with a null block hash. See
        //    https://github.com/bitcoin/bitcoin/pull/18600#discussion_r420195993.
        // 2. For most of these transactions, the wallet's internal conflict
        //    detection in the blockConnected handler will subsequently call
        //    MarkConflicted and update them with CONFLICTED status anyway. This
        //    applies to any wallet transaction that has inputs spent in the
        //    block, or that has ancestors in the wallet with inputs spent by
        //    the block.
        // 3. Longstanding behavior since the sync implementation in
        //    https://github.com/bitcoin/bitcoin/pull/9371 and the prior sync
        //    implementation before that was to mark these transactions
        //    unconfirmed rather than conflicted.
        //
        // Nothing described above should be seen as an unchangeable requirement
        // when improving this code in the future. The wallet's heuristics for
        // distinguishing between conflicted and unconfirmed transactions are
        // imperfect, and could be improved in general, see
        // https://github.com/bitcoin-core/bitcoin-devwiki/wiki/Wallet-Transaction-Conflict-Tracking
        SyncTransaction(tx, TxStateInactive{});
    }
}

void CWallet::blockConnected(const interfaces::BlockInfo& block)
{
    assert(block.data);
    LOCK(cs_wallet);

    m_last_block_processed_height = block.height;
    m_last_block_processed = block.hash;
    for (size_t index = 0; index < block.data->vtx.size(); index++) {
        SyncTransaction(block.data->vtx[index], TxStateConfirmed{block.hash, block.height, static_cast<int>(index)});
        transactionRemovedFromMempool(block.data->vtx[index], MemPoolRemovalReason::BLOCK, 0 /* mempool_sequence */);
    }
    ClearCachedBalances();
}

void CWallet::blockDisconnected(const interfaces::BlockInfo& block)
{
    assert(block.data);
    LOCK(cs_wallet);

    // At block disconnection, this will change an abandoned transaction to
    // be unconfirmed, whether or not the transaction is added back to the mempool.
    // User may have to call abandontransaction again. It may be addressed in the
    // future with a stickier abandoned state or even removing abandontransaction call.
    m_last_block_processed_height = block.height - 1;
    m_last_block_processed = *Assert(block.prev_hash);
    for (const CTransactionRef& ptx : Assert(block.data)->vtx) {
        SyncTransaction(ptx, TxStateInactive{});
    }
    ClearCachedBalances();
}

void CWallet::updatedBlockTip()
{
    m_best_block_time = GetTime();
}

void CWallet::BlockUntilSyncedToCurrentChain() const {
    AssertLockNotHeld(cs_wallet);
    // Skip the queue-draining stuff if we know we're caught up with
    // chain().Tip(), otherwise put a callback in the validation interface queue and wait
    // for the queue to drain enough to execute it (indicating we are caught up
    // at least with the time we entered this function).
    uint256 last_block_hash = WITH_LOCK(cs_wallet, return m_last_block_processed);
    chain().waitForNotificationsIfTipChanged(last_block_hash);
}

// Note that this function doesn't distinguish between a 0-valued input,
// and a not-"is mine" (according to the filter) input.
CAmount CWallet::GetDebit(const CTxIn &txin, const isminefilter& filter) const
{
    {
        LOCK(cs_wallet);
        const auto mi = mapWallet.find(txin.prevout.hash);
        if (mi != mapWallet.end())
        {
            const CWalletTx& prev = (*mi).second;
            if (txin.prevout.n < prev.tx->vout.size())
                if (IsMine(prev.tx->vout[txin.prevout.n]) & filter)
                    return prev.tx->vout[txin.prevout.n].nValue;
        }
    }
    return 0;
}

isminetype CWallet::IsMine(const CTxOut& txout) const
{
    AssertLockHeld(cs_wallet);
    return IsMine(txout.scriptPubKey);
}

isminetype CWallet::IsMine(const CTxDestination& dest) const
{
    AssertLockHeld(cs_wallet);
    return IsMine(GetScriptForDestination(dest));
}

isminetype CWallet::IsMine(const CScript& script) const
{
    AssertLockHeld(cs_wallet);
    isminetype result = ISMINE_NO;
    for (const auto& spk_man_pair : m_spk_managers) {
        result = std::max(result, spk_man_pair.second->IsMine(script));
    }
    return result;
}

bool CWallet::IsMine(const CTransaction& tx) const
{
    AssertLockHeld(cs_wallet);
    for (const CTxOut& txout : tx.vout)
        if (IsMine(txout))
            return true;
    return false;
}

isminetype CWallet::IsMine(const COutPoint& outpoint) const
{
    AssertLockHeld(cs_wallet);
    auto wtx = GetWalletTx(outpoint.hash);
    if (!wtx) {
        return ISMINE_NO;
    }
    if (outpoint.n >= wtx->tx->vout.size()) {
        return ISMINE_NO;
    }
    return IsMine(wtx->tx->vout[outpoint.n]);
}

bool CWallet::IsFromMe(const CTransaction& tx) const
{
    return (GetDebit(tx, ISMINE_ALL) > 0);
}

CAmount CWallet::GetDebit(const CTransaction& tx, const isminefilter& filter) const
{
    CAmount nDebit = 0;
    for (const CTxIn& txin : tx.vin)
    {
        nDebit += GetDebit(txin, filter);
        if (!MoneyRange(nDebit))
            throw std::runtime_error(std::string(__func__) + ": value out of range");
    }
    return nDebit;
}

bool CWallet::IsHDEnabled() const
{
    // All Active ScriptPubKeyMans must be HD for this to be true
    bool result = false;
    for (const auto& spk_man : GetActiveScriptPubKeyMans()) {
        if (!spk_man->IsHDEnabled()) return false;
        result = true;
    }
    return result;
}

bool CWallet::CanGetAddresses(bool internal) const
{
    LOCK(cs_wallet);
    if (m_spk_managers.empty()) return false;
    for (OutputType t : OUTPUT_TYPES) {
        auto spk_man = GetScriptPubKeyMan(t, internal);
        if (spk_man && spk_man->CanGetAddresses(internal)) {
            return true;
        }
    }
    return false;
}

void CWallet::SetWalletFlag(uint64_t flags)
{
    LOCK(cs_wallet);
    m_wallet_flags |= flags;
    if (!WalletBatch(GetDatabase()).WriteWalletFlags(m_wallet_flags))
        throw std::runtime_error(std::string(__func__) + ": writing wallet flags failed");
}

void CWallet::UnsetWalletFlag(uint64_t flag)
{
    WalletBatch batch(GetDatabase());
    UnsetWalletFlagWithDB(batch, flag);
}

void CWallet::UnsetWalletFlagWithDB(WalletBatch& batch, uint64_t flag)
{
    LOCK(cs_wallet);
    m_wallet_flags &= ~flag;
    if (!batch.WriteWalletFlags(m_wallet_flags))
        throw std::runtime_error(std::string(__func__) + ": writing wallet flags failed");
}

void CWallet::UnsetBlankWalletFlag(WalletBatch& batch)
{
    UnsetWalletFlagWithDB(batch, WALLET_FLAG_BLANK_WALLET);
}

bool CWallet::IsWalletFlagSet(uint64_t flag) const
{
    return (m_wallet_flags & flag);
}

bool CWallet::LoadWalletFlags(uint64_t flags)
{
    LOCK(cs_wallet);
    if (((flags & KNOWN_WALLET_FLAGS) >> 32) ^ (flags >> 32)) {
        // contains unknown non-tolerable wallet flags
        return false;
    }
    m_wallet_flags = flags;

    return true;
}

void CWallet::InitWalletFlags(uint64_t flags)
{
    LOCK(cs_wallet);

    // We should never be writing unknown non-tolerable wallet flags
    assert(((flags & KNOWN_WALLET_FLAGS) >> 32) == (flags >> 32));
    // This should only be used once, when creating a new wallet - so current flags are expected to be blank
    assert(m_wallet_flags == 0);

    if (!WalletBatch(GetDatabase()).WriteWalletFlags(flags)) {
        throw std::runtime_error(std::string(__func__) + ": writing wallet flags failed");
    }

    if (!LoadWalletFlags(flags)) assert(false);
}

// Helper for producing a max-sized low-S low-R signature (eg 71 bytes)
// or a max-sized low-S signature (e.g. 72 bytes) depending on coin_control
bool DummySignInput(const SigningProvider& provider, CTxIn &tx_in, const CTxOut &txout, const CCoinControl* coin_control)
{
    // Fill in dummy signatures for fee calculation.
    const CScript& scriptPubKey = txout.scriptPubKey;
    SignatureData sigdata;

    // Use max sig if watch only inputs were used or if this particular input is an external input
    // to ensure a sufficient fee is attained for the requested feerate.
    const bool use_max_sig = coin_control && (coin_control->fAllowWatchOnly || coin_control->IsExternalSelected(tx_in.prevout));

    if (fParticlMode) {
        if (!ProduceSignature(provider, DUMMY_SIGNATURE_CREATOR_PARTICL, scriptPubKey, sigdata)) {
            return false;
        }
    } else
    if (!ProduceSignature(provider, use_max_sig ? DUMMY_MAXIMUM_SIGNATURE_CREATOR : DUMMY_SIGNATURE_CREATOR, scriptPubKey, sigdata)) {
        return false;
    }
    UpdateInput(tx_in, sigdata);
    return true;
}

bool FillInputToWeight(CTxIn& txin, int64_t target_weight)
{
    assert(txin.scriptSig.empty());
    assert(txin.scriptWitness.IsNull());

    int64_t txin_weight = GetTransactionInputWeight(txin);

    // Do nothing if the weight that should be added is less than the weight that already exists
    if (target_weight < txin_weight) {
        return false;
    }
    if (target_weight == txin_weight) {
        return true;
    }

    // Subtract current txin weight, which should include empty witness stack
    int64_t add_weight = target_weight - txin_weight;
    assert(add_weight > 0);

    // We will want to subtract the size of the Compact Size UInt that will also be serialized.
    // However doing so when the size is near a boundary can result in a problem where it is not
    // possible to have a stack element size and combination to exactly equal a target.
    // To avoid this possibility, if the weight to add is less than 10 bytes greater than
    // a boundary, the size will be split so that 2/3rds will be in one stack element, and
    // the remaining 1/3rd in another. Using 3rds allows us to avoid additional boundaries.
    // 10 bytes is used because that accounts for the maximum size. This does not need to be super precise.
    if ((add_weight >= 253 && add_weight < 263)
        || (add_weight > std::numeric_limits<uint16_t>::max() && add_weight <= std::numeric_limits<uint16_t>::max() + 10)
        || (add_weight > std::numeric_limits<uint32_t>::max() && add_weight <= std::numeric_limits<uint32_t>::max() + 10)) {
        int64_t first_weight = add_weight / 3;
        add_weight -= first_weight;

        first_weight -= GetSizeOfCompactSize(first_weight);
        txin.scriptWitness.stack.emplace(txin.scriptWitness.stack.end(), first_weight, 0);
    }

    add_weight -= GetSizeOfCompactSize(add_weight);
    txin.scriptWitness.stack.emplace(txin.scriptWitness.stack.end(), add_weight, 0);
    assert(GetTransactionInputWeight(txin) == target_weight);

    return true;
}

// Helper for producing a bunch of max-sized low-S low-R signatures (eg 71 bytes)
bool CWallet::DummySignTx(CMutableTransaction &txNew, const std::vector<CTxOut> &txouts, const CCoinControl* coin_control) const
{
    // Fill in dummy signatures for fee calculation.
    int nIn = 0;
    for (const auto& txout : txouts)
    {
        CTxIn& txin = txNew.vin[nIn];
        // If weight was provided, fill the input to that weight
        if (coin_control && coin_control->HasInputWeight(txin.prevout)) {
            if (!FillInputToWeight(txin, coin_control->GetInputWeight(txin.prevout))) {
                return false;
            }
            nIn++;
            continue;
        }
        const std::unique_ptr<SigningProvider> provider = GetSolvingProvider(txout.scriptPubKey);
        if (!provider || !DummySignInput(*provider, txin, txout, coin_control)) {
            if (!coin_control || !DummySignInput(coin_control->m_external_provider, txin, txout, coin_control)) {
                return false;
            }
        }

        nIn++;
    }
    return true;
}

bool CWallet::ImportScripts(const std::set<CScript> scripts, int64_t timestamp)
{
    auto spk_man = GetLegacyScriptPubKeyMan();
    if (!spk_man) {
        return false;
    }
    LOCK(spk_man->cs_KeyStore);
    return spk_man->ImportScripts(scripts, timestamp);
}

bool CWallet::ImportPrivKeys(const std::map<CKeyID, CKey>& privkey_map, const int64_t timestamp)
{
    auto spk_man = GetLegacyScriptPubKeyMan();
    if (!spk_man) {
        return false;
    }
    LOCK(spk_man->cs_KeyStore);
    return spk_man->ImportPrivKeys(privkey_map, timestamp);
}

bool CWallet::ImportPubKeys(const std::vector<CKeyID>& ordered_pubkeys, const std::map<CKeyID, CPubKey>& pubkey_map, const std::map<CKeyID, std::pair<CPubKey, KeyOriginInfo>>& key_origins, const bool add_keypool, const bool internal, const int64_t timestamp)
{
    auto spk_man = GetLegacyScriptPubKeyMan();
    if (!spk_man) {
        return false;
    }
    LOCK(spk_man->cs_KeyStore);
    return spk_man->ImportPubKeys(ordered_pubkeys, pubkey_map, key_origins, add_keypool, internal, timestamp);
}

bool CWallet::ImportScriptPubKeys(const std::string& label, const std::set<CScript>& script_pub_keys, const bool have_solving_data, const bool apply_label, const int64_t timestamp)
{
    auto spk_man = GetLegacyScriptPubKeyMan();
    if (!spk_man) {
        return false;
    }
    LOCK(spk_man->cs_KeyStore);
    if (!spk_man->ImportScriptPubKeys(script_pub_keys, have_solving_data, timestamp)) {
        return false;
    }
    if (apply_label) {
        WalletBatch batch(GetDatabase());
        for (const CScript& script : script_pub_keys) {
            CTxDestination dest;
            ExtractDestination(script, dest);
            if (IsValidDestination(dest)) {
                SetAddressBookWithDB(batch, dest, label, "receive");
            }
        }
    }
    return true;
}

/**
 * Scan active chain for relevant transactions after importing keys. This should
 * be called whenever new keys are added to the wallet, with the oldest key
 * creation time.
 *
 * @return Earliest timestamp that could be successfully scanned from. Timestamp
 * returned will be higher than startTime if relevant blocks could not be read.
 */
int64_t CWallet::RescanFromTime(int64_t startTime, const WalletRescanReserver& reserver, bool update)
{
    // Find starting block. May be null if nCreateTime is greater than the
    // highest blockchain timestamp, in which case there is nothing that needs
    // to be scanned.
    int start_height = 0;
    uint256 start_block;
    bool start = chain().findFirstBlockWithTimeAndHeight(startTime - TIMESTAMP_WINDOW, 0, FoundBlock().hash(start_block).height(start_height));
    WalletLogPrintf("%s: Rescanning last %i blocks\n", __func__, start ? WITH_LOCK(cs_wallet, return GetLastBlockHeight()) - start_height + 1 : 0);

    if (start) {
        // TODO: this should take into account failure by ScanResult::USER_ABORT
        ScanResult result = ScanForWalletTransactions(start_block, start_height, /*max_height=*/{}, reserver, /*fUpdate=*/update, /*save_progress=*/false);
        if (result.status == ScanResult::FAILURE) {
            int64_t time_max;
            CHECK_NONFATAL(chain().findBlock(result.last_failed_block, FoundBlock().maxTime(time_max)));
            return time_max + TIMESTAMP_WINDOW + 1;
        }
    }
    return startTime;
}

/**
 * Scan the block chain (starting in start_block) for transactions
 * from or to us. If fUpdate is true, found transactions that already
 * exist in the wallet will be updated. If max_height is not set, the
 * mempool will be scanned as well.
 *
 * @param[in] start_block Scan starting block. If block is not on the active
 *                        chain, the scan will return SUCCESS immediately.
 * @param[in] start_height Height of start_block
 * @param[in] max_height  Optional max scanning height. If unset there is
 *                        no maximum and scanning can continue to the tip
 *
 * @return ScanResult returning scan information and indicating success or
 *         failure. Return status will be set to SUCCESS if scan was
 *         successful. FAILURE if a complete rescan was not possible (due to
 *         pruning or corruption). USER_ABORT if the rescan was aborted before
 *         it could complete.
 *
 * @pre Caller needs to make sure start_block (and the optional stop_block) are on
 * the main chain after to the addition of any new keys you want to detect
 * transactions for.
 */
CWallet::ScanResult CWallet::ScanForWalletTransactions(const uint256& start_block, int start_height, std::optional<int> max_height, const WalletRescanReserver& reserver, bool fUpdate, const bool save_progress)
{
    constexpr auto INTERVAL_TIME{60s};
    auto current_time{reserver.now()};
    auto start_time{reserver.now()};

    assert(reserver.isReserved());

    uint256 block_hash = start_block;
    ScanResult result;

    WalletLogPrintf("Rescan started from block %s...\n", start_block.ToString());

    fAbortRescan = false;
    ShowProgress(strprintf("%s " + _("Rescanning…").translated, GetDisplayName()), 0); // show rescan progress in GUI as dialog or on splashscreen, if rescan required on startup (e.g. due to corruption)
    uint256 tip_hash = WITH_LOCK(cs_wallet, return GetLastBlockHash());
    uint256 end_hash = tip_hash;
    if (max_height) chain().findAncestorByHeight(tip_hash, *max_height, FoundBlock().hash(end_hash));
    double progress_begin = chain().guessVerificationProgress(block_hash);
    double progress_end = chain().guessVerificationProgress(end_hash);
    double progress_current = progress_begin;
    int block_height = start_height;
    while (!fAbortRescan && !chain().shutdownRequested()) {
        if (progress_end - progress_begin > 0.0) {
            m_scanning_progress = (progress_current - progress_begin) / (progress_end - progress_begin);
        } else { // avoid divide-by-zero for single block scan range (i.e. start and stop hashes are equal)
            m_scanning_progress = 0;
        }
        if (block_height % 100 == 0 && progress_end - progress_begin > 0.0) {
            ShowProgress(strprintf("%s " + _("Rescanning…").translated, GetDisplayName()), std::max(1, std::min(99, (int)(m_scanning_progress * 100))));
        }

        bool next_interval = reserver.now() >= current_time + INTERVAL_TIME;
        if (next_interval) {
            current_time = reserver.now();
            WalletLogPrintf("Still rescanning. At block %d. Progress=%f\n", block_height, progress_current);
        }

        // Read block data
        CBlock block;
        chain().findBlock(block_hash, FoundBlock().data(block));

        // Find next block separately from reading data above, because reading
        // is slow and there might be a reorg while it is read.
        bool block_still_active = false;
        bool next_block = false;
        uint256 next_block_hash;
        chain().findBlock(block_hash, FoundBlock().inActiveChain(block_still_active).nextBlock(FoundBlock().inActiveChain(next_block).hash(next_block_hash)));

        if (!block.IsNull()) {
            LOCK(cs_wallet);
            if (!block_still_active) {
                // Abort scan if current block is no longer active, to prevent
                // marking transactions as coming from the wrong block.
                result.last_failed_block = block_hash;
                result.status = ScanResult::FAILURE;
                break;
            }
            for (size_t posInBlock = 0; posInBlock < block.vtx.size(); ++posInBlock) {
                SyncTransaction(block.vtx[posInBlock], TxStateConfirmed{block_hash, block_height, static_cast<int>(posInBlock)}, fUpdate, /*rescanning_old_block=*/true);
            }
            // scan succeeded, record block as most recent successfully scanned
            result.last_scanned_block = block_hash;
            result.last_scanned_height = block_height;

            if (save_progress && next_interval) {
                CBlockLocator loc = m_chain->getActiveChainLocator(block_hash);

                if (!loc.IsNull()) {
                    WalletLogPrintf("Saving scan progress %d.\n", block_height);
                    WalletBatch batch(GetDatabase());
                    batch.WriteBestBlock(loc);
                }
            }
        } else {
            // could not scan block, keep scanning but record this block as the most recent failure
            result.last_failed_block = block_hash;
            result.status = ScanResult::FAILURE;
        }
        if (max_height && block_height >= *max_height) {
            break;
        }
        {
            if (!next_block) {
                // break successfully when rescan has reached the tip, or
                // previous block is no longer on the chain due to a reorg
                break;
            }

            // increment block and verification progress
            block_hash = next_block_hash;
            ++block_height;
            progress_current = chain().guessVerificationProgress(block_hash);

            // handle updated tip hash
            const uint256 prev_tip_hash = tip_hash;
            tip_hash = WITH_LOCK(cs_wallet, return GetLastBlockHash());
            if (!max_height && prev_tip_hash != tip_hash) {
                // in case the tip has changed, update progress max
                progress_end = chain().guessVerificationProgress(tip_hash);
            }
        }
    }
    if (!max_height) {
        WalletLogPrintf("Scanning current mempool transactions.\n");
        WITH_LOCK(cs_wallet, chain().requestMempoolTransactions(*this));
    }
    ShowProgress(strprintf("%s " + _("Rescanning…").translated, GetDisplayName()), 100); // hide progress dialog in GUI
    if (block_height && fAbortRescan) {
        WalletLogPrintf("Rescan aborted at block %d. Progress=%f\n", block_height, progress_current);
        result.status = ScanResult::USER_ABORT;
    } else if (block_height && chain().shutdownRequested()) {
        WalletLogPrintf("Rescan interrupted by shutdown request at block %d. Progress=%f\n", block_height, progress_current);
        result.status = ScanResult::USER_ABORT;
    } else {
        WalletLogPrintf("Rescan completed in %15dms\n", Ticks<std::chrono::milliseconds>(reserver.now() - start_time));
    }
    return result;
}

bool CWallet::SubmitTxMemoryPoolAndRelay(CWalletTx& wtx, std::string& err_string, bool relay, CAmount override_max_fee) const
{
    AssertLockHeld(cs_wallet);

    // Can't relay if wallet is not broadcasting
    if (!GetBroadcastTransactions()) return false;
    // Don't relay abandoned transactions
    if (wtx.isAbandoned()) return false;
    // Don't try to submit coinbase transactions. These would fail anyway but would
    // cause log spam.
    if (wtx.IsCoinBase()) return false;
    // Don't relay coinstake transactions outside blocks
    if (wtx.IsCoinStake()) return false;
    // Don't try to submit conflicted or confirmed transactions.
    if (GetTxDepthInMainChain(wtx) != 0) return false;

    // Submit transaction to mempool for relay
    WalletLogPrintf("Submitting wtx %s to mempool for relay\n", wtx.GetHash().ToString());
    // We must set TxStateInMempool here. Even though it will also be set later by the
    // entered-mempool callback, if we did not there would be a race where a
    // user could call sendmoney in a loop and hit spurious out of funds errors
    // because we think that this newly generated transaction's change is
    // unavailable as we're not yet aware that it is in the mempool.
    //
    // If broadcast fails for any reason, trying to set wtx.m_state here would be incorrect.
    // If transaction was previously in the mempool, it should be updated when
    // TransactionRemovedFromMempool fires.
    CAmount max_fee = override_max_fee >= 0 ? override_max_fee : m_default_max_tx_fee;
    bool ret = chain().broadcastTransaction(wtx.tx, max_fee, relay, err_string);
    if (ret) wtx.m_state = TxStateInMempool{};
    return ret;
}

std::set<uint256> CWallet::GetTxConflicts(const CWalletTx& wtx) const
{
    AssertLockHeld(cs_wallet);

    const uint256 myHash{wtx.GetHash()};
    std::set<uint256> result{GetConflicts(myHash)};
    result.erase(myHash);
    return result;
}

<<<<<<< HEAD
std::vector<uint256> CWallet::ResendWalletTransactionsBefore(int64_t nTime)
{
    std::vector<uint256> result;

    LOCK(cs_wallet);

    // Sort them in chronological order
    std::multimap<unsigned int, CWalletTx*> mapSorted;
    for (std::pair<const uint256, CWalletTx>& item : mapWallet)
    {
        CWalletTx& wtx = item.second;
        // Don't rebroadcast if newer than nTime:
        if (wtx.nTimeReceived > nTime)
            continue;
        mapSorted.insert(std::make_pair(wtx.nTimeReceived, &wtx));
    }
    for (const std::pair<const unsigned int, CWalletTx*>& item : mapSorted)
    {
        CWalletTx& wtx = *item.second;
        std::string unused_err_string;
        if (SubmitTxMemoryPoolAndRelay(wtx, unused_err_string, true)) {
            result.push_back(wtx.GetHash());
        }
    }
    return result;
}

// Rebroadcast transactions from the wallet. We do this on a random timer
// to slightly obfuscate which transactions come from our wallet.
=======
bool CWallet::ShouldResend() const
{
    // Don't attempt to resubmit if the wallet is configured to not broadcast
    if (!fBroadcastTransactions) return false;

    // During reindex, importing and IBD, old wallet transactions become
    // unconfirmed. Don't resend them as that would spam other nodes.
    // We only allow forcing mempool submission when not relaying to avoid this spam.
    if (!chain().isReadyToBroadcast()) return false;

    // Do this infrequently and randomly to avoid giving away
    // that these are our transactions.
    if (GetTime() < m_next_resend) return false;

    return true;
}

int64_t CWallet::GetDefaultNextResend() { return GetTime() + (12 * 60 * 60) + GetRand(24 * 60 * 60); }

>>>>>>> 3f1f5f6f
// Resubmit transactions from the wallet to the mempool, optionally asking the
// mempool to relay them. On startup, we will do this for all unconfirmed
// transactions but will not ask the mempool to relay them. We do this on startup
// to ensure that our own mempool is aware of our transactions. There
// is a privacy side effect here as not broadcasting on startup also means that we won't
// inform the world of our wallet's state, particularly if the wallet (or node) is not
// yet synced.
//
// Otherwise this function is called periodically in order to relay our unconfirmed txs.
// We do this on a random timer to slightly obfuscate which transactions
// come from our wallet.
//
// TODO: Ideally, we'd only resend transactions that we think should have been
// mined in the most recent block. Any transaction that wasn't in the top
// blockweight of transactions in the mempool shouldn't have been mined,
// and so is probably just sitting in the mempool waiting to be confirmed.
// Rebroadcasting does nothing to speed up confirmation and only damages
// privacy.
//
// The `force` option results in all unconfirmed transactions being submitted to
// the mempool. This does not necessarily result in those transactions being relayed,
// that depends on the `relay` option. Periodic rebroadcast uses the pattern
// relay=true force=false, while loading into the mempool
// (on start, or after import) uses relay=false force=true.
void CWallet::ResubmitWalletTransactions(bool relay, bool force)
{
    // Don't attempt to resubmit if the wallet is configured to not broadcast,
    // even if forcing.
    if (!fBroadcastTransactions) return;

    int submitted_tx_count = 0;

    { // cs_wallet scope
        LOCK(cs_wallet);

        // First filter for the transactions we want to rebroadcast.
        // We use a set with WalletTxOrderComparator so that rebroadcasting occurs in insertion order
        std::set<CWalletTx*, WalletTxOrderComparator> to_submit;
        for (auto& [txid, wtx] : mapWallet) {
            // Only rebroadcast unconfirmed txs
            if (!wtx.isUnconfirmed()) continue;

            // Attempt to rebroadcast all txes more than 5 minutes older than
            // the last block, or all txs if forcing.
            if (!force && wtx.nTimeReceived > m_best_block_time - 5 * 60) continue;
            to_submit.insert(&wtx);
        }
        // Now try submitting the transactions to the memory pool and (optionally) relay them.
        for (auto wtx : to_submit) {
            std::string unused_err_string;
            if (SubmitTxMemoryPoolAndRelay(*wtx, unused_err_string, relay)) ++submitted_tx_count;
        }
    } // cs_wallet

    if (submitted_tx_count > 0) {
        WalletLogPrintf("%s: resubmit %u unconfirmed transactions\n", __func__, submitted_tx_count);
    }
}

/** @} */ // end of mapWallet

void MaybeResendWalletTxs(WalletContext& context)
{
    for (const std::shared_ptr<CWallet>& pwallet : GetWallets(context)) {
        if (!pwallet->ShouldResend()) continue;
        pwallet->ResubmitWalletTransactions(/*relay=*/true, /*force=*/false);
        pwallet->SetNextResend();
    }
}


/** @defgroup Actions
 *
 * @{
 */

bool CWallet::SignTransaction(CMutableTransaction& tx) const
{
    AssertLockHeld(cs_wallet);

    // Build coins map
    std::map<COutPoint, Coin> coins;
    for (auto& input : tx.vin) {
        const auto mi = mapWallet.find(input.prevout.hash);
        if(mi == mapWallet.end() || input.prevout.n >= mi->second.tx->vout.size()) {
            return false;
        }
        const CWalletTx& wtx = mi->second;
        int prev_height = wtx.state<TxStateConfirmed>() ? wtx.state<TxStateConfirmed>()->confirmed_block_height : 0;
        coins[input.prevout] = Coin(wtx.tx->vout[input.prevout.n], prev_height, wtx.IsCoinBase());
    }
    std::map<int, bilingual_str> input_errors;
    return SignTransaction(tx, coins, SIGHASH_DEFAULT, input_errors);
}

bool CWallet::SignTransaction(CMutableTransaction& tx, const std::map<COutPoint, Coin>& coins, int sighash, std::map<int, bilingual_str>& input_errors) const
{
    // Try to sign with all ScriptPubKeyMans
    for (ScriptPubKeyMan* spk_man : GetAllScriptPubKeyMans()) {
        // spk_man->SignTransaction will return true if the transaction is complete,
        // so we can exit early and return true if that happens
        if (spk_man->SignTransaction(tx, coins, sighash, input_errors)) {
            return true;
        }
    }

    // At this point, one input was not fully signed otherwise we would have exited already
    return false;
}

TransactionError CWallet::FillPSBT(PartiallySignedTransaction& psbtx, bool& complete, int sighash_type, bool sign, bool bip32derivs, size_t * n_signed, bool finalize) const
{
    if (n_signed) {
        *n_signed = 0;
    }
    LOCK(cs_wallet);
    // Get all of the previous transactions
    for (unsigned int i = 0; i < psbtx.tx->vin.size(); ++i) {
        const CTxIn& txin = psbtx.tx->vin[i];
        PSBTInput& input = psbtx.inputs.at(i);

        if (PSBTInputSigned(input)) {
            continue;
        }

        // If we have no utxo, grab it from the wallet.
        if (!input.non_witness_utxo) {
            const uint256& txhash = txin.prevout.hash;
            const auto it = mapWallet.find(txhash);
            if (it != mapWallet.end()) {
                const CWalletTx& wtx = it->second;
                // We only need the non_witness_utxo, which is a superset of the witness_utxo.
                //   The signing code will switch to the smaller witness_utxo if this is ok.
                input.non_witness_utxo = wtx.tx;
            }
        }
    }

    const PrecomputedTransactionData txdata = PrecomputePSBTData(psbtx);

    // Fill in information from ScriptPubKeyMans
    for (ScriptPubKeyMan* spk_man : GetAllScriptPubKeyMans()) {
        int n_signed_this_spkm = 0;
        TransactionError res = spk_man->FillPSBT(psbtx, txdata, sighash_type, sign, bip32derivs, &n_signed_this_spkm, finalize);
        if (res != TransactionError::OK) {
            return res;
        }

        if (n_signed) {
            (*n_signed) += n_signed_this_spkm;
        }
    }

    // Only drop non_witness_utxos if sighash_type != SIGHASH_ANYONECANPAY
    if ((sighash_type & 0x80) != SIGHASH_ANYONECANPAY) {
        // Figure out if any non_witness_utxos should be dropped
        std::vector<unsigned int> to_drop;
        for (unsigned int i = 0; i < psbtx.inputs.size(); ++i) {
            const auto& input = psbtx.inputs.at(i);
            int wit_ver;
            std::vector<unsigned char> wit_prog;
            if (input.witness_utxo.IsNull() || !input.witness_utxo.scriptPubKey.IsWitnessProgram(wit_ver, wit_prog)) {
                // There's a non-segwit input or Segwit v0, so we cannot drop any witness_utxos
                to_drop.clear();
                break;
            }
            if (wit_ver == 0) {
                // Segwit v0, so we cannot drop any non_witness_utxos
                to_drop.clear();
                break;
            }
            if (input.non_witness_utxo) {
                to_drop.push_back(i);
            }
        }

        // Drop the non_witness_utxos that we can drop
        for (unsigned int i : to_drop) {
            psbtx.inputs.at(i).non_witness_utxo = nullptr;
        }
    }

    // Complete if every input is now signed
    complete = true;
    for (const auto& input : psbtx.inputs) {
        complete &= PSBTInputSigned(input);
    }

    return TransactionError::OK;
}

SigningResult CWallet::SignMessage(const std::string& message, const PKHash& pkhash, std::string& str_sig) const
{
    SignatureData sigdata;
    CScript script_pub_key = GetScriptForDestination(pkhash);
    for (const auto& spk_man_pair : m_spk_managers) {
        if (spk_man_pair.second->CanProvide(script_pub_key, sigdata)) {
            LOCK(cs_wallet);  // DescriptorScriptPubKeyMan calls IsLocked which can lock cs_wallet in a deadlocking order
            return spk_man_pair.second->SignMessage(message, pkhash, str_sig);
        }
    }
    return SigningResult::PRIVATE_KEY_NOT_AVAILABLE;
}

SigningResult CWallet::SignMessage(const std::string& message, const CKeyID256 &keyID256, std::string& str_sig) const
{
    SignatureData sigdata;
    CScript script_pub_key = GetScriptForDestination(keyID256);
    for (const auto& spk_man_pair : m_spk_managers) {
        if (spk_man_pair.second->CanProvide(script_pub_key, sigdata)) {
            return spk_man_pair.second->SignMessage(message, keyID256, str_sig);
        }
    }
    return SigningResult::PRIVATE_KEY_NOT_AVAILABLE;
}

OutputType CWallet::TransactionChangeType(const std::optional<OutputType>& change_type, const std::vector<CRecipient>& vecSend) const
{
    // If -changetype is specified, always use that change type.
    if (change_type) {
        return *change_type;
    }

    // if m_default_address_type is legacy, use legacy address as change.
    if (m_default_address_type == OutputType::LEGACY) {
        return OutputType::LEGACY;
    }

    bool any_tr{false};
    bool any_wpkh{false};
    bool any_sh{false};
    bool any_pkh{false};

    for (const auto& recipient : vecSend) {
        std::vector<std::vector<uint8_t>> dummy;
        const TxoutType type{Solver(recipient.scriptPubKey, dummy)};
        if (type == TxoutType::WITNESS_V1_TAPROOT) {
            any_tr = true;
        } else if (type == TxoutType::WITNESS_V0_KEYHASH) {
            any_wpkh = true;
        } else if (type == TxoutType::SCRIPTHASH) {
            any_sh = true;
        } else if (type == TxoutType::PUBKEYHASH) {
            any_pkh = true;
        }
    }

    const bool has_bech32m_spkman(GetScriptPubKeyMan(OutputType::BECH32M, /*internal=*/true));
    if (has_bech32m_spkman && any_tr) {
        // Currently tr is the only type supported by the BECH32M spkman
        return OutputType::BECH32M;
    }
    const bool has_bech32_spkman(GetScriptPubKeyMan(OutputType::BECH32, /*internal=*/true));
    if (has_bech32_spkman && any_wpkh) {
        // Currently wpkh is the only type supported by the BECH32 spkman
        return OutputType::BECH32;
    }
    const bool has_p2sh_segwit_spkman(GetScriptPubKeyMan(OutputType::P2SH_SEGWIT, /*internal=*/true));
    if (has_p2sh_segwit_spkman && any_sh) {
        // Currently sh_wpkh is the only type supported by the P2SH_SEGWIT spkman
        // As of 2021 about 80% of all SH are wrapping WPKH, so use that
        return OutputType::P2SH_SEGWIT;
    }
    const bool has_legacy_spkman(GetScriptPubKeyMan(OutputType::LEGACY, /*internal=*/true));
    if (has_legacy_spkman && any_pkh) {
        // Currently pkh is the only type supported by the LEGACY spkman
        return OutputType::LEGACY;
    }

    if (has_bech32m_spkman) {
        return OutputType::BECH32M;
    }
    if (has_bech32_spkman) {
        return OutputType::BECH32;
    }
    // else use m_default_address_type for change
    return m_default_address_type;
}

void CWallet::CommitTransaction(CTransactionRef tx, mapValue_t mapValue, std::vector<std::pair<std::string, std::string>> orderForm)
{
    LOCK(cs_wallet);
    WalletLogPrintf("CommitTransaction:\n%s", tx->ToString()); /* Continued */

    // Add tx to wallet, because if it has change it's also ours,
    // otherwise just for transaction history.
    CWalletTx* wtx = AddToWallet(tx, TxStateInactive{}, [&](CWalletTx& wtx, bool new_tx) {
        CHECK_NONFATAL(wtx.mapValue.empty());
        CHECK_NONFATAL(wtx.vOrderForm.empty());
        wtx.mapValue = std::move(mapValue);
        wtx.vOrderForm = std::move(orderForm);
        wtx.fTimeReceivedIsTxTime = true;
        wtx.fFromMe = true;
        return true;
    });

    // wtx can only be null if the db write failed.
    if (!wtx) {
        throw std::runtime_error(std::string(__func__) + ": Wallet db error, transaction commit failed");
    }

    // Notify that old coins are spent
    for (const CTxIn& txin : tx->vin) {
        CWalletTx &coin = mapWallet.at(txin.prevout.hash);
        coin.MarkDirty();
        NotifyTransactionChanged(coin.GetHash(), CT_UPDATED);
    }

    if (!fBroadcastTransactions) {
        // Don't submit tx to the mempool
        return;
    }

    std::string err_string;
    if (!SubmitTxMemoryPoolAndRelay(*wtx, err_string, true)) {
        WalletLogPrintf("CommitTransaction(): Transaction cannot be broadcast immediately, %s\n", err_string);
        // TODO: if we expect the failure to be long term or permanent, instead delete wtx from the wallet and return failure.
    }
}

DBErrors CWallet::LoadWallet()
{
    if (m_chain) {
        // Set tip_height for LoadToWallet->unloadspent
        const std::optional<int> tip_height = chain().getHeight();
        if (tip_height) {
            LOCK(cs_wallet);
            m_last_block_processed = chain().getBlockHash(*tip_height);
            m_last_block_processed_height = *tip_height;
        }
    }
    LOCK(cs_wallet);

    DBErrors nLoadWalletRet = WalletBatch(GetDatabase()).LoadWallet(this);
    if (nLoadWalletRet == DBErrors::NEED_REWRITE)
    {
        if (GetDatabase().Rewrite("\x04pool"))
        {
            for (const auto& spk_man_pair : m_spk_managers) {
                spk_man_pair.second->RewriteDB();
            }
        }
    }

    if (m_spk_managers.empty()) {
        assert(m_external_spk_managers.empty());
        assert(m_internal_spk_managers.empty());
    }

    return nLoadWalletRet;
}

DBErrors CWallet::ZapSelectTx(std::vector<uint256>& vHashIn, std::vector<uint256>& vHashOut)
{
    AssertLockHeld(cs_wallet);
    DBErrors nZapSelectTxRet = WalletBatch(GetDatabase()).ZapSelectTx(vHashIn, vHashOut);
    for (const uint256& hash : vHashOut) {
        const auto& it = mapWallet.find(hash);
        wtxOrdered.erase(it->second.m_it_wtxOrdered);
        for (const auto& txin : it->second.tx->vin)
            mapTxSpends.erase(txin.prevout);
        mapWallet.erase(it);
        NotifyTransactionChanged(hash, CT_DELETED);
    }

    if (nZapSelectTxRet == DBErrors::NEED_REWRITE)
    {
        if (GetDatabase().Rewrite("\x04pool"))
        {
            for (const auto& spk_man_pair : m_spk_managers) {
                spk_man_pair.second->RewriteDB();
            }
        }
    }

    if (nZapSelectTxRet != DBErrors::LOAD_OK)
        return nZapSelectTxRet;

    MarkDirty();

    return DBErrors::LOAD_OK;
}

bool CWallet::SetAddressBookWithDB(WalletBatch& batch, const CTxDestination& address, const std::string& strName, const std::string& strPurpose, bool fBech32)
{
    bool fUpdated = false;
    bool is_mine;
    {
        LOCK(cs_wallet);
        std::map<CTxDestination, CAddressBookData>::iterator mi = m_address_book.find(address);
        fUpdated = (mi != m_address_book.end() && !mi->second.IsChange());
        m_address_book[address].SetLabel(strName);
        if (!strPurpose.empty()) /* update purpose only if requested */
            m_address_book[address].purpose = strPurpose;
        is_mine = IsMine(address) != ISMINE_NO;
    }
    NotifyAddressBookChanged(address, strName, is_mine,
                             strPurpose, "", (fUpdated ? CT_UPDATED : CT_NEW) );
    if (!strPurpose.empty() && !batch.WritePurpose(EncodeDestination(address), strPurpose))
        return false;
    return batch.WriteName(EncodeDestination(address), strName);
}

bool CWallet::SetAddressBook(const CTxDestination& address, const std::string& strName, const std::string& strPurpose, bool fBech32)
{
    WalletBatch batch(GetDatabase());
    return SetAddressBookWithDB(batch, address, strName, strPurpose, fBech32);
}

bool CWallet::DelAddressBook(const CTxDestination& address)
{
    bool is_mine;
    WalletBatch batch(GetDatabase());
    {
        LOCK(cs_wallet);
        // If we want to delete receiving addresses, we need to take care that DestData "used" (and possibly newer DestData) gets preserved (and the "deleted" address transformed into a change entry instead of actually being deleted)
        // NOTE: This isn't a problem for sending addresses because they never have any DestData yet!
        // When adding new DestData, it should be considered here whether to retain or delete it (or move it?).
        if (IsMine(address)) {
            WalletLogPrintf("%s called with IsMine address, NOT SUPPORTED. Please report this bug! %s\n", __func__, PACKAGE_BUGREPORT);
            return false;
        }
        // Delete destdata tuples associated with address
        std::string strAddress = EncodeDestination(address);
        for (const std::pair<const std::string, std::string> &item : m_address_book[address].destdata)
        {
            batch.EraseDestData(strAddress, item.first);
        }
        m_address_book.erase(address);
        is_mine = IsMine(address) != ISMINE_NO;
    }

    NotifyAddressBookChanged(address, "", is_mine, "", "", CT_DELETED);

    batch.ErasePurpose(EncodeDestination(address));
    return batch.EraseName(EncodeDestination(address));
}

size_t CWallet::KeypoolCountExternalKeys() const
{
    AssertLockHeld(cs_wallet);

    auto legacy_spk_man = GetLegacyScriptPubKeyMan();
    if (legacy_spk_man) {
        return legacy_spk_man->KeypoolCountExternalKeys();
    }

    unsigned int count = 0;
    for (auto spk_man : m_external_spk_managers) {
        count += spk_man.second->GetKeyPoolSize();
    }

    return count;
}

unsigned int CWallet::GetKeyPoolSize() const
{
    AssertLockHeld(cs_wallet);

    unsigned int count = 0;
    for (auto spk_man : GetActiveScriptPubKeyMans()) {
        count += spk_man->GetKeyPoolSize();
    }
    return count;
}

bool CWallet::TopUpKeyPool(unsigned int kpSize)
{
    if (!gArgs.GetBoolArg("-btcmode", false)) {
        return false;
    }
    LOCK(cs_wallet);
    bool res = true;
    for (auto spk_man : GetActiveScriptPubKeyMans()) {
        res &= spk_man->TopUp(kpSize);
    }
    return res;
}

util::Result<CTxDestination> CWallet::GetNewDestination(const OutputType type, const std::string label)
{
    LOCK(cs_wallet);
    auto spk_man = GetScriptPubKeyMan(type, false /* internal */);
    if (!spk_man) {
        return util::Error{strprintf(_("Error: No %s addresses available."), FormatOutputType(type))};
    }

    auto op_dest = spk_man->GetNewDestination(type);
    if (op_dest) {
        SetAddressBook(*op_dest, label, "receive");
    }

    return op_dest;
}

util::Result<CTxDestination> CWallet::GetNewChangeDestination(const OutputType type)
{
    LOCK(cs_wallet);

    ReserveDestination reservedest(this, type);
    auto op_dest = reservedest.GetReservedDestination(true);
    if (op_dest) reservedest.KeepDestination();

    return op_dest;
}

std::optional<int64_t> CWallet::GetOldestKeyPoolTime() const
{
    LOCK(cs_wallet);
    if (m_spk_managers.empty()) {
        return std::nullopt;
    }

    std::optional<int64_t> oldest_key{std::numeric_limits<int64_t>::max()};
    for (const auto& spk_man_pair : m_spk_managers) {
        oldest_key = std::min(oldest_key, spk_man_pair.second->GetOldestKeyPoolTime());
    }
    return oldest_key;
}

void CWallet::MarkDestinationsDirty(const std::set<CTxDestination>& destinations) {
    for (auto& entry : mapWallet) {
        CWalletTx& wtx = entry.second;
        if (wtx.m_is_cache_empty) continue;
        for (unsigned int i = 0; i < wtx.tx->vout.size(); i++) {
            CTxDestination dst;
            if (ExtractDestination(wtx.tx->vout[i].scriptPubKey, dst) && destinations.count(dst)) {
                wtx.MarkDirty();
                break;
            }
        }
    }
}

void CWallet::ForEachAddrBookEntry(const ListAddrBookFunc& func) const
{
    AssertLockHeld(cs_wallet);
    for (const std::pair<const CTxDestination, CAddressBookData>& item : m_address_book) {
        const auto& entry = item.second;
        func(item.first, entry.GetLabel(), entry.purpose, entry.IsChange());
    }
}

std::vector<CTxDestination> CWallet::ListAddrBookAddresses(const std::optional<AddrBookFilter>& _filter) const
{
    AssertLockHeld(cs_wallet);
    std::vector<CTxDestination> result;
    AddrBookFilter filter = _filter ? *_filter : AddrBookFilter();
    ForEachAddrBookEntry([&result, &filter](const CTxDestination& dest, const std::string& label, const std::string& purpose, bool is_change) {
        // Filter by change
        if (filter.ignore_change && is_change) return;
        // Filter by label
        if (filter.m_op_label && *filter.m_op_label != label) return;
        // All good
        result.emplace_back(dest);
    });
    return result;
}

std::set<std::string> CWallet::ListAddrBookLabels(const std::string& purpose) const
{
    AssertLockHeld(cs_wallet);
    std::set<std::string> label_set;
    ForEachAddrBookEntry([&](const CTxDestination& _dest, const std::string& _label,
                             const std::string& _purpose, bool _is_change) {
        if (_is_change) return;
        if (purpose.empty() || _purpose == purpose) {
            label_set.insert(_label);
        }
    });
    return label_set;
}

util::Result<CTxDestination> ReserveDestination::GetReservedDestination(bool internal)
{
    m_spk_man = pwallet->GetScriptPubKeyMan(type, internal);
    if (!m_spk_man) {
        return util::Error{strprintf(_("Error: No %s addresses available."), FormatOutputType(type))};
    }

    if (nIndex == -1) {
        CKeyPool keypool;
        auto op_address = m_spk_man->GetReservedDestination(type, internal, nIndex, keypool);
        if (!op_address) return op_address;
        address = *op_address;
        fInternal = keypool.fInternal;
    }
    return address;
}

void ReserveDestination::KeepDestination()
{
    if (nIndex != -1) {
        m_spk_man->KeepDestination(nIndex, type);
    }
    nIndex = -1;
    address = CNoDestination();
}

void ReserveDestination::ReturnDestination()
{
    if (nIndex != -1) {
        m_spk_man->ReturnDestination(nIndex, fInternal, address);
    }
    nIndex = -1;
    address = CNoDestination();
}

bool CWallet::DisplayAddress(const CTxDestination& dest)
{
    CScript scriptPubKey = GetScriptForDestination(dest);
    for (const auto& spk_man : GetScriptPubKeyMans(scriptPubKey)) {
        auto signer_spk_man = dynamic_cast<ExternalSignerScriptPubKeyMan *>(spk_man);
        if (signer_spk_man == nullptr) {
            continue;
        }
        ExternalSigner signer = ExternalSignerScriptPubKeyMan::GetExternalSigner();
        return signer_spk_man->DisplayAddress(scriptPubKey, signer);
    }
    return false;
}

bool CWallet::LockCoin(const COutPoint& output, WalletBatch* batch)
{
    AssertLockHeld(cs_wallet);
    setLockedCoins.insert(output);
    if (batch) {
        return batch->WriteLockedUTXO(output);
    }
    return true;
}

bool CWallet::UnlockCoin(const COutPoint& output, WalletBatch* batch)
{
    AssertLockHeld(cs_wallet);
    bool was_locked = setLockedCoins.erase(output);
    if (batch && was_locked) {
        return batch->EraseLockedUTXO(output);
    }
    return true;
}

bool CWallet::UnlockAllCoins()
{
    AssertLockHeld(cs_wallet);
    bool success = true;
    WalletBatch batch(GetDatabase());
    for (auto it = setLockedCoins.begin(); it != setLockedCoins.end(); ++it) {
        success &= batch.EraseLockedUTXO(*it);
    }
    setLockedCoins.clear();
    return success;
}

bool CWallet::IsLockedCoin(const COutPoint& output) const
{
    AssertLockHeld(cs_wallet);
    return setLockedCoins.count(output) > 0;
}

void CWallet::ListLockedCoins(std::vector<COutPoint>& vOutpts) const
{
    AssertLockHeld(cs_wallet);
    for (std::set<COutPoint>::iterator it = setLockedCoins.begin();
         it != setLockedCoins.end(); it++) {
        COutPoint outpt = (*it);
        vOutpts.push_back(outpt);
    }
}

/** @} */ // end of Actions

void CWallet::GetKeyBirthTimes(std::map<CKeyID, int64_t>& mapKeyBirth) const {
    AssertLockHeld(cs_wallet);
    mapKeyBirth.clear();

    // map in which we'll infer heights of other keys
    std::map<CKeyID, const TxStateConfirmed*> mapKeyFirstBlock;
    TxStateConfirmed max_confirm{uint256{}, /*height=*/-1, /*index=*/-1};
    max_confirm.confirmed_block_height = GetLastBlockHeight() > 144 ? GetLastBlockHeight() - 144 : 0; // the tip can be reorganized; use a 144-block safety margin
    CHECK_NONFATAL(chain().findAncestorByHeight(GetLastBlockHash(), max_confirm.confirmed_block_height, FoundBlock().hash(max_confirm.confirmed_block_hash)));

    {
        LegacyScriptPubKeyMan* spk_man = GetLegacyScriptPubKeyMan();
        assert(spk_man != nullptr);
        LOCK(spk_man->cs_KeyStore);

        // get birth times for keys with metadata
        for (const auto& entry : spk_man->mapKeyMetadata) {
            if (entry.second.nCreateTime) {
                mapKeyBirth[entry.first] = entry.second.nCreateTime;
            }
        }

        // Prepare to infer birth heights for keys without metadata
        for (const CKeyID &keyid : spk_man->GetKeys()) {
            if (mapKeyBirth.count(keyid) == 0)
                mapKeyFirstBlock[keyid] = &max_confirm;
        }

        // if there are no such keys, we're done
        if (mapKeyFirstBlock.empty())
            return;

        // find first block that affects those keys, if there are any left
        for (const auto& entry : mapWallet) {
            // iterate over all wallet transactions...
            const CWalletTx &wtx = entry.second;
            if (auto* conf = wtx.state<TxStateConfirmed>()) {
                // ... which are already in a block
                for (const CTxOut &txout : wtx.tx->vout) {
                    // iterate over all their outputs
                    for (const auto &keyid : GetAffectedKeys(txout.scriptPubKey, *spk_man)) {
                        // ... and all their affected keys
                        auto rit = mapKeyFirstBlock.find(keyid);
                        if (rit != mapKeyFirstBlock.end() && conf->confirmed_block_height < rit->second->confirmed_block_height) {
                            rit->second = conf;
                        }
                    }
                }
            }
        }
    }

    // Extract block timestamps for those keys
    for (const auto& entry : mapKeyFirstBlock) {
        int64_t block_time;
        CHECK_NONFATAL(chain().findBlock(entry.second->confirmed_block_hash, FoundBlock().time(block_time)));
        mapKeyBirth[entry.first] = block_time - TIMESTAMP_WINDOW; // block times can be 2h off
    }
}

/**
 * Compute smart timestamp for a transaction being added to the wallet.
 *
 * Logic:
 * - If sending a transaction, assign its timestamp to the current time.
 * - If receiving a transaction outside a block, assign its timestamp to the
 *   current time.
 * - If receiving a transaction during a rescanning process, assign all its
 *   (not already known) transactions' timestamps to the block time.
 * - If receiving a block with a future timestamp, assign all its (not already
 *   known) transactions' timestamps to the current time.
 * - If receiving a block with a past timestamp, before the most recent known
 *   transaction (that we care about), assign all its (not already known)
 *   transactions' timestamps to the same timestamp as that most-recent-known
 *   transaction.
 * - If receiving a block with a past timestamp, but after the most recent known
 *   transaction, assign all its (not already known) transactions' timestamps to
 *   the block time.
 *
 * For more information see CWalletTx::nTimeSmart,
 * https://bitcointalk.org/?topic=54527, or
 * https://github.com/bitcoin/bitcoin/pull/1393.
 */
unsigned int CWallet::ComputeTimeSmart(const CWalletTx& wtx, bool rescanning_old_block) const
{
    std::optional<uint256> block_hash;
    if (auto* conf = wtx.state<TxStateConfirmed>()) {
        block_hash = conf->confirmed_block_hash;
    } else if (auto* conf = wtx.state<TxStateConflicted>()) {
        block_hash = conf->conflicting_block_hash;
    }

    unsigned int nTimeSmart = wtx.nTimeReceived;
    if (block_hash) {
        int64_t blocktime;
        int64_t block_max_time;
        if (chain().findBlock(*block_hash, FoundBlock().time(blocktime).maxTime(block_max_time))) {
            if (rescanning_old_block) {
                nTimeSmart = block_max_time;
            } else {
                int64_t latestNow = wtx.nTimeReceived;
                int64_t latestEntry = 0;

                // Tolerate times up to the last timestamp in the wallet not more than 5 minutes into the future
                int64_t latestTolerated = latestNow + 300;
                const TxItems& txOrdered = wtxOrdered;
                for (auto it = txOrdered.rbegin(); it != txOrdered.rend(); ++it) {
                    CWalletTx* const pwtx = it->second;
                    if (pwtx == &wtx) {
                        continue;
                    }
                    int64_t nSmartTime;
                    nSmartTime = pwtx->nTimeSmart;
                    if (!nSmartTime) {
                        nSmartTime = pwtx->nTimeReceived;
                    }
                    if (nSmartTime <= latestTolerated) {
                        latestEntry = nSmartTime;
                        if (nSmartTime > latestNow) {
                            latestNow = nSmartTime;
                        }
                        break;
                    }
                }

                nTimeSmart = std::max(latestEntry, std::min(blocktime, latestNow));
            }
        } else {
            WalletLogPrintf("%s: found %s in block %s not in index\n", __func__, wtx.GetHash().ToString(), block_hash->ToString());
        }
    }
    return nTimeSmart;
}

bool CWallet::SetAddressUsed(WalletBatch& batch, const CTxDestination& dest, bool used)
{
    const std::string key{"used"};
    if (std::get_if<CNoDestination>(&dest))
        return false;

    if (!used) {
        if (auto* data = util::FindKey(m_address_book, dest)) data->destdata.erase(key);
        return batch.EraseDestData(EncodeDestination(dest), key);
    }

    const std::string value{"1"};
    m_address_book[dest].destdata.insert(std::make_pair(key, value));
    return batch.WriteDestData(EncodeDestination(dest), key, value);
}

void CWallet::LoadDestData(const CTxDestination &dest, const std::string &key, const std::string &value)
{
    m_address_book[dest].destdata.insert(std::make_pair(key, value));
}

bool CWallet::IsAddressUsed(const CTxDestination& dest) const
{
    const std::string key{"used"};
    std::map<CTxDestination, CAddressBookData>::const_iterator i = m_address_book.find(dest);
    if(i != m_address_book.end())
    {
        CAddressBookData::StringMap::const_iterator j = i->second.destdata.find(key);
        if(j != i->second.destdata.end())
        {
            return true;
        }
    }
    return false;
}

std::vector<std::string> CWallet::GetAddressReceiveRequests() const
{
    const std::string prefix{"rr"};
    std::vector<std::string> values;
    for (const auto& address : m_address_book) {
        for (const auto& data : address.second.destdata) {
            if (!data.first.compare(0, prefix.size(), prefix)) {
                values.emplace_back(data.second);
            }
        }
    }
    return values;
}

bool CWallet::SetAddressReceiveRequest(WalletBatch& batch, const CTxDestination& dest, const std::string& id, const std::string& value)
{
    const std::string key{"rr" + id}; // "rr" prefix = "receive request" in destdata
    CAddressBookData& data = m_address_book.at(dest);
    if (value.empty()) {
        if (!batch.EraseDestData(EncodeDestination(dest), key)) return false;
        data.destdata.erase(key);
    } else {
        if (!batch.WriteDestData(EncodeDestination(dest), key, value)) return false;
        data.destdata[key] = value;
    }
    return true;
}

std::unique_ptr<WalletDatabase> MakeWalletDatabase(const std::string& name, const DatabaseOptions& options, DatabaseStatus& status, bilingual_str& error_string)
{
    // Do some checking on wallet path. It should be either a:
    //
    // 1. Path where a directory can be created.
    // 2. Path to an existing directory.
    // 3. Path to a symlink to a directory.
    // 4. For backwards compatibility, the name of a data file in -walletdir.
    const fs::path wallet_path = fsbridge::AbsPathJoin(GetWalletDir(), fs::PathFromString(name));
    fs::file_type path_type = fs::symlink_status(wallet_path).type();
    if (!(path_type == fs::file_type::not_found || path_type == fs::file_type::directory ||
          (path_type == fs::file_type::symlink && fs::is_directory(wallet_path)) ||
          (path_type == fs::file_type::regular && fs::PathFromString(name).filename() == fs::PathFromString(name)))) {
        error_string = Untranslated(strprintf(
              "Invalid -wallet path '%s'. -wallet path should point to a directory where wallet.dat and "
              "database/log.?????????? files can be stored, a location where such a directory could be created, "
              "or (for backwards compatibility) the name of an existing data file in -walletdir (%s)",
              name, fs::quoted(fs::PathToString(GetWalletDir()))));
        status = DatabaseStatus::FAILED_BAD_PATH;
        return nullptr;
    }
    return MakeDatabase(wallet_path, options, status, error_string);
}

std::shared_ptr<CWallet> CWallet::Create(WalletContext& context, const std::string& name, std::unique_ptr<WalletDatabase> database, uint64_t wallet_creation_flags, bilingual_str& error, std::vector<bilingual_str>& warnings)
{
    interfaces::Chain* chain = context.chain;
    ArgsManager& args = *Assert(context.args);
    const std::string& walletFile = database->Filename();

    const auto start{SteadyClock::now()};
    // TODO: Can't use std::make_shared because we need a custom deleter but
    // should be possible to use std::allocate_shared.
    const std::shared_ptr<CWallet> walletInstance(fParticlMode
        ? std::shared_ptr<CWallet>(new CHDWallet(chain, name, args, std::move(database)), ReleaseWallet)
        : std::shared_ptr<CWallet>(new CWallet(chain, name, args, std::move(database)), ReleaseWallet));

    bool rescan_required = false;
    DBErrors nLoadWalletRet = walletInstance->LoadWallet();
    if (nLoadWalletRet != DBErrors::LOAD_OK) {
        if (nLoadWalletRet == DBErrors::CORRUPT) {
            error = strprintf(_("Error loading %s: Wallet corrupted"), walletFile);
            return nullptr;
        }
        else if (nLoadWalletRet == DBErrors::NONCRITICAL_ERROR)
        {
            warnings.push_back(strprintf(_("Error reading %s! All keys read correctly, but transaction data"
                                           " or address book entries might be missing or incorrect."),
                walletFile));
        }
        else if (nLoadWalletRet == DBErrors::TOO_NEW) {
            error = strprintf(_("Error loading %s: Wallet requires newer version of %s"), walletFile, PACKAGE_NAME);
            return nullptr;
        }
        else if (nLoadWalletRet == DBErrors::EXTERNAL_SIGNER_SUPPORT_REQUIRED) {
            error = strprintf(_("Error loading %s: External signer wallet being loaded without external signer support compiled"), walletFile);
            return nullptr;
        }
        else if (nLoadWalletRet == DBErrors::NEED_REWRITE)
        {
            error = strprintf(_("Wallet needed to be rewritten: restart %s to complete"), PACKAGE_NAME);
            return nullptr;
        } else if (nLoadWalletRet == DBErrors::NEED_RESCAN) {
            warnings.push_back(strprintf(_("Error reading %s! Transaction data may be missing or incorrect."
                                           " Rescanning wallet."), walletFile));
            rescan_required = true;
        } else if (nLoadWalletRet == DBErrors::UNKNOWN_DESCRIPTOR) {
            error = strprintf(_("Unrecognized descriptor found. Loading wallet %s\n\n"
                                "The wallet might had been created on a newer version.\n"
                                "Please try running the latest software version.\n"), walletFile);
            return nullptr;
        } else {
            error = strprintf(_("Error loading %s"), walletFile);
            return nullptr;
        }
    }

    // This wallet is in its first run if there are no ScriptPubKeyMans and it isn't blank or no privkeys
    const bool fFirstRun = (!walletInstance->IsInitialised() || walletInstance->m_spk_managers.empty()) &&
                     !walletInstance->IsWalletFlagSet(WALLET_FLAG_DISABLE_PRIVATE_KEYS) &&
                     !walletInstance->IsWalletFlagSet(WALLET_FLAG_BLANK_WALLET);
    if (fFirstRun)
    {
        walletInstance->SetMinVersion(FEATURE_LATEST);

        walletInstance->InitWalletFlags(wallet_creation_flags);

        // Only create LegacyScriptPubKeyMan when not descriptor wallet
        if (!walletInstance->IsWalletFlagSet(WALLET_FLAG_DESCRIPTORS)) {
            walletInstance->SetupLegacyScriptPubKeyMan();
        }

        if ((wallet_creation_flags & WALLET_FLAG_EXTERNAL_SIGNER) || !(wallet_creation_flags & (WALLET_FLAG_DISABLE_PRIVATE_KEYS | WALLET_FLAG_BLANK_WALLET))) {
            LOCK(walletInstance->cs_wallet);
            if (!walletInstance->IsParticlWallet() && walletInstance->IsWalletFlagSet(WALLET_FLAG_DESCRIPTORS)) {
                walletInstance->SetupDescriptorScriptPubKeyMans();
                // SetupDescriptorScriptPubKeyMans already calls SetupGeneration for us so we don't need to call SetupGeneration separately
            } else {
                // Legacy wallets need SetupGeneration here.
                if (!walletInstance->IsParticlWallet())
                for (auto spk_man : walletInstance->GetActiveScriptPubKeyMans()) {
                    if (!spk_man->SetupGeneration()) {
                        error = _("Unable to generate initial keys");
                        return nullptr;
                    }
                }
            }
        }

        if (chain) {
            walletInstance->chainStateFlushed(chain->getTipLocator());
        }
    } else if (wallet_creation_flags & WALLET_FLAG_DISABLE_PRIVATE_KEYS) {
        // Make it impossible to disable private keys after creation
        error = strprintf(_("Error loading %s: Private keys can only be disabled during creation"), walletFile);
        return nullptr;
    } else if (walletInstance->IsWalletFlagSet(WALLET_FLAG_DISABLE_PRIVATE_KEYS)) {
        for (auto spk_man : walletInstance->GetActiveScriptPubKeyMans()) {
            if (spk_man->HavePrivateKeys()) {
                warnings.push_back(strprintf(_("Warning: Private keys detected in wallet {%s} with disabled private keys"), walletFile));
                break;
            }
        }
    }

    if (!args.GetArg("-addresstype", "").empty()) {
        std::optional<OutputType> parsed = ParseOutputType(args.GetArg("-addresstype", ""));
        if (!parsed) {
            error = strprintf(_("Unknown address type '%s'"), args.GetArg("-addresstype", ""));
            return nullptr;
        }
        walletInstance->m_default_address_type = parsed.value();
    }

    if (!args.GetArg("-changetype", "").empty()) {
        std::optional<OutputType> parsed = ParseOutputType(args.GetArg("-changetype", ""));
        if (!parsed) {
            error = strprintf(_("Unknown change type '%s'"), args.GetArg("-changetype", ""));
            return nullptr;
        }
        walletInstance->m_default_change_type = parsed.value();
    }

    if (args.IsArgSet("-mintxfee")) {
        std::optional<CAmount> min_tx_fee = ParseMoney(args.GetArg("-mintxfee", ""));
        if (!min_tx_fee || min_tx_fee.value() == 0) {
            error = AmountErrMsg("mintxfee", args.GetArg("-mintxfee", ""));
            return nullptr;
        } else if (min_tx_fee.value() > HIGH_TX_FEE_PER_KB) {
            warnings.push_back(AmountHighWarn("-mintxfee") + Untranslated(" ") +
                               _("This is the minimum transaction fee you pay on every transaction."));
        }

        walletInstance->m_min_fee = CFeeRate{min_tx_fee.value()};
    }

    if (args.IsArgSet("-maxapsfee")) {
        const std::string max_aps_fee{args.GetArg("-maxapsfee", "")};
        if (max_aps_fee == "-1") {
            walletInstance->m_max_aps_fee = -1;
        } else if (std::optional<CAmount> max_fee = ParseMoney(max_aps_fee)) {
            if (max_fee.value() > HIGH_APS_FEE) {
                warnings.push_back(AmountHighWarn("-maxapsfee") + Untranslated(" ") +
                                  _("This is the maximum transaction fee you pay (in addition to the normal fee) to prioritize partial spend avoidance over regular coin selection."));
            }
            walletInstance->m_max_aps_fee = max_fee.value();
        } else {
            error = AmountErrMsg("maxapsfee", max_aps_fee);
            return nullptr;
        }
    }

    if (args.IsArgSet("-fallbackfee")) {
        std::optional<CAmount> fallback_fee = ParseMoney(args.GetArg("-fallbackfee", ""));
        if (!fallback_fee) {
            error = strprintf(_("Invalid amount for -fallbackfee=<amount>: '%s'"), args.GetArg("-fallbackfee", ""));
            return nullptr;
        } else if (fallback_fee.value() > HIGH_TX_FEE_PER_KB) {
            warnings.push_back(AmountHighWarn("-fallbackfee") + Untranslated(" ") +
                               _("This is the transaction fee you may pay when fee estimates are not available."));
        }
        walletInstance->m_fallback_fee = CFeeRate{fallback_fee.value()};
    }

    // Disable fallback fee in case value was set to 0, enable if non-null value
    walletInstance->m_allow_fallback_fee = walletInstance->m_fallback_fee.GetFeePerK() != 0;

    if (args.IsArgSet("-discardfee")) {
        std::optional<CAmount> discard_fee = ParseMoney(args.GetArg("-discardfee", ""));
        if (!discard_fee) {
            error = strprintf(_("Invalid amount for -discardfee=<amount>: '%s'"), args.GetArg("-discardfee", ""));
            return nullptr;
        } else if (discard_fee.value() > HIGH_TX_FEE_PER_KB) {
            warnings.push_back(AmountHighWarn("-discardfee") + Untranslated(" ") +
                               _("This is the transaction fee you may discard if change is smaller than dust at this level"));
        }
        walletInstance->m_discard_rate = CFeeRate{discard_fee.value()};
    }

    if (args.IsArgSet("-paytxfee")) {
        std::optional<CAmount> pay_tx_fee = ParseMoney(args.GetArg("-paytxfee", ""));
        if (!pay_tx_fee) {
            error = AmountErrMsg("paytxfee", args.GetArg("-paytxfee", ""));
            return nullptr;
        } else if (pay_tx_fee.value() > HIGH_TX_FEE_PER_KB) {
            warnings.push_back(AmountHighWarn("-paytxfee") + Untranslated(" ") +
                               _("This is the transaction fee you will pay if you send a transaction."));
        }

        walletInstance->m_pay_tx_fee = CFeeRate{pay_tx_fee.value(), 1000};

        if (chain && walletInstance->m_pay_tx_fee < chain->relayMinFee()) {
            error = strprintf(_("Invalid amount for -paytxfee=<amount>: '%s' (must be at least %s)"),
                args.GetArg("-paytxfee", ""), chain->relayMinFee().ToString());
            return nullptr;
        }
    }

    if (args.IsArgSet("-maxtxfee")) {
        std::optional<CAmount> max_fee = ParseMoney(args.GetArg("-maxtxfee", ""));
        if (!max_fee) {
            error = AmountErrMsg("maxtxfee", args.GetArg("-maxtxfee", ""));
            return nullptr;
        } else if (max_fee.value() > HIGH_MAX_TX_FEE) {
            warnings.push_back(_("-maxtxfee is set very high! Fees this large could be paid on a single transaction."));
        }

        if (chain && CFeeRate{max_fee.value(), 1000} < chain->relayMinFee()) {
            error = strprintf(_("Invalid amount for -maxtxfee=<amount>: '%s' (must be at least the minrelay fee of %s to prevent stuck transactions)"),
                args.GetArg("-maxtxfee", ""), chain->relayMinFee().ToString());
            return nullptr;
        }

        walletInstance->m_default_max_tx_fee = max_fee.value();
    }

    if (args.IsArgSet("-consolidatefeerate")) {
        if (std::optional<CAmount> consolidate_feerate = ParseMoney(args.GetArg("-consolidatefeerate", ""))) {
            walletInstance->m_consolidate_feerate = CFeeRate(*consolidate_feerate);
        } else {
            error = AmountErrMsg("consolidatefeerate", args.GetArg("-consolidatefeerate", ""));
            return nullptr;
        }
    }

    if (chain && chain->relayMinFee().GetFeePerK() > HIGH_TX_FEE_PER_KB) {
        warnings.push_back(AmountHighWarn("-minrelaytxfee") + Untranslated(" ") +
                           _("The wallet will avoid paying less than the minimum relay fee."));
    }

    walletInstance->m_confirm_target = args.GetIntArg("-txconfirmtarget", DEFAULT_TX_CONFIRM_TARGET);
    walletInstance->m_spend_zero_conf_change = args.GetBoolArg("-spendzeroconfchange", DEFAULT_SPEND_ZEROCONF_CHANGE);
    walletInstance->m_signal_rbf = args.GetBoolArg("-walletrbf", DEFAULT_WALLET_RBF);

    walletInstance->WalletLogPrintf("Wallet completed loading in %15dms\n", Ticks<std::chrono::milliseconds>(SteadyClock::now() - start));

    // Try to top up keypool. No-op if the wallet is locked.
    walletInstance->TopUpKeyPool();

    if (chain && !AttachChain(walletInstance, *chain, rescan_required, error, warnings)) {
        return nullptr;
    }

    {
        LOCK(walletInstance->cs_wallet);
        walletInstance->SetBroadcastTransactions(args.GetBoolArg("-walletbroadcast", DEFAULT_WALLETBROADCAST));
        walletInstance->WalletLogPrintf("setKeyPool.size() = %u\n",      walletInstance->GetKeyPoolSize());
        walletInstance->WalletLogPrintf("mapWallet.size() = %u\n",       walletInstance->mapWallet.size());
        walletInstance->WalletLogPrintf("m_address_book.size() = %u\n",  walletInstance->m_address_book.size());
    }

    return walletInstance;
}

bool CWallet::AttachChain(const std::shared_ptr<CWallet>& walletInstance, interfaces::Chain& chain, const bool rescan_required, bilingual_str& error, std::vector<bilingual_str>& warnings)
{
    LOCK(walletInstance->cs_wallet);
    // allow setting the chain if it hasn't been set already but prevent changing it
    assert(!walletInstance->m_chain || walletInstance->m_chain == &chain);
    walletInstance->m_chain = &chain;

    // Unless allowed, ensure wallet files are not reused across chains:
    if (!gArgs.GetBoolArg("-walletcrosschain", DEFAULT_WALLETCROSSCHAIN)) {
        WalletBatch batch(walletInstance->GetDatabase());
        CBlockLocator locator;
        if (batch.ReadBestBlock(locator) && locator.vHave.size() > 0 && chain.getHeight()) {
            // Wallet is assumed to be from another chain, if genesis block in the active
            // chain differs from the genesis block known to the wallet.
            if (chain.getBlockHash(0) != locator.vHave.back()) {
                error = Untranslated("Wallet files should not be reused across chains. Restart bitcoind with -walletcrosschain to override.");
                return false;
            }
        }
    }

    // Register wallet with validationinterface. It's done before rescan to avoid
    // missing block connections between end of rescan and validation subscribing.
    // Because of wallet lock being hold, block connection notifications are going to
    // be pending on the validation-side until lock release. It's likely to have
    // block processing duplicata (if rescan block range overlaps with notification one)
    // but we guarantee at least than wallet state is correct after notifications delivery.
    // However, chainStateFlushed notifications are ignored until the rescan is finished
    // so that in case of a shutdown event, the rescan will be repeated at the next start.
    // This is temporary until rescan and notifications delivery are unified under same
    // interface.
    walletInstance->m_attaching_chain = true; //ignores chainStateFlushed notifications
    walletInstance->m_chain_notifications_handler = walletInstance->chain().handleNotifications(walletInstance);

    // If rescan_required = true, rescan_height remains equal to 0
    int rescan_height = 0;
    if (!rescan_required)
    {
        WalletBatch batch(walletInstance->GetDatabase());
        CBlockLocator locator;
        if (batch.ReadBestBlock(locator)) {
            if (const std::optional<int> fork_height = chain.findLocatorFork(locator)) {
                rescan_height = *fork_height;
            }
        }
    }

    const std::optional<int> tip_height = chain.getHeight();
    if (tip_height) {
        walletInstance->m_last_block_processed = chain.getBlockHash(*tip_height);
        walletInstance->m_last_block_processed_height = *tip_height;
    } else {
        walletInstance->m_last_block_processed.SetNull();
        walletInstance->m_last_block_processed_height = -1;
    }

    if (walletInstance->ShouldRescan())
    if (tip_height && *tip_height != rescan_height)
    {
        // Technically we could execute the code below in any case, but performing the
        // `while` loop below can make startup very slow, so only check blocks on disk
        // if necessary.
        if (chain.havePruned() || chain.hasAssumedValidChain()) {
            int block_height = *tip_height;
            while (block_height > 0 && chain.haveBlockOnDisk(block_height - 1) && rescan_height != block_height) {
                --block_height;
            }

            if (rescan_height != block_height) {
                // We can't rescan beyond blocks we don't have data for, stop and throw an error.
                // This might happen if a user uses an old wallet within a pruned node
                // or if they ran -disablewallet for a longer time, then decided to re-enable
                // Exit early and print an error.
                // It also may happen if an assumed-valid chain is in use and therefore not
                // all block data is available.
                // If a block is pruned after this check, we will load the wallet,
                // but fail the rescan with a generic error.

                error = chain.havePruned() ?
                     _("Prune: last wallet synchronisation goes beyond pruned data. You need to -reindex (download the whole blockchain again in case of pruned node)") :
                     strprintf(_(
                        "Error loading wallet. Wallet requires blocks to be downloaded, "
                        "and software does not currently support loading wallets while "
                        "blocks are being downloaded out of order when using assumeutxo "
                        "snapshots. Wallet should be able to load successfully after "
                        "node sync reaches height %s"), block_height);
                return false;
            }
        }

        chain.initMessage(_("Rescanning…").translated);
        walletInstance->WalletLogPrintf("Rescanning last %i blocks (from block %i)...\n", *tip_height - rescan_height, rescan_height);

        // No need to read and scan block if block was created before
        // our wallet birthday (as adjusted for block time variability)
        std::optional<int64_t> time_first_key;
        for (auto spk_man : walletInstance->GetAllScriptPubKeyMans()) {
            int64_t time = spk_man->GetTimeFirstKey();
            if (!time_first_key || time < *time_first_key) time_first_key = time;
        }
        if (time_first_key) {
            chain.findFirstBlockWithTimeAndHeight(*time_first_key - TIMESTAMP_WINDOW, rescan_height, FoundBlock().height(rescan_height));
        }

        {
            WalletRescanReserver reserver(*walletInstance);
            if (!reserver.reserve() || (ScanResult::SUCCESS != walletInstance->ScanForWalletTransactions(chain.getBlockHash(rescan_height), rescan_height, /*max_height=*/{}, reserver, /*fUpdate=*/true, /*save_progress=*/true).status)) {
                error = _("Failed to rescan the wallet during initialization");
                return false;
            }
        }
        walletInstance->m_attaching_chain = false;
        walletInstance->chainStateFlushed(chain.getTipLocator());
        walletInstance->GetDatabase().IncrementUpdateCounter();
    }
    walletInstance->m_attaching_chain = false;

    return true;
}

const CAddressBookData* CWallet::FindAddressBookEntry(const CTxDestination& dest, bool allow_change) const
{
    const auto& address_book_it = m_address_book.find(dest);
    if (address_book_it == m_address_book.end()) return nullptr;
    if ((!allow_change) && address_book_it->second.IsChange()) {
        return nullptr;
    }
    return &address_book_it->second;
}

bool CWallet::UpgradeWallet(int version, bilingual_str& error)
{
    int prev_version = GetVersion();
    if (version == 0) {
        WalletLogPrintf("Performing wallet upgrade to %i\n", FEATURE_LATEST);
        version = FEATURE_LATEST;
    } else {
        WalletLogPrintf("Allowing wallet upgrade up to %i\n", version);
    }
    if (version < prev_version) {
        error = strprintf(_("Cannot downgrade wallet from version %i to version %i. Wallet version unchanged."), prev_version, version);
        return false;
    }

    LOCK(cs_wallet);

    // Do not upgrade versions to any version between HD_SPLIT and FEATURE_PRE_SPLIT_KEYPOOL unless already supporting HD_SPLIT
    if (!CanSupportFeature(FEATURE_HD_SPLIT) && version >= FEATURE_HD_SPLIT && version < FEATURE_PRE_SPLIT_KEYPOOL) {
        error = strprintf(_("Cannot upgrade a non HD split wallet from version %i to version %i without upgrading to support pre-split keypool. Please use version %i or no version specified."), prev_version, version, FEATURE_PRE_SPLIT_KEYPOOL);
        return false;
    }

    // Permanently upgrade to the version
    SetMinVersion(GetClosestWalletFeature(version));

    for (auto spk_man : GetActiveScriptPubKeyMans()) {
        if (!spk_man->Upgrade(prev_version, version, error)) {
            return false;
        }
    }
    return true;
}

void CWallet::postInitProcess()
{
    // Add wallet transactions that aren't already in a block to mempool
    // Do this here as mempool requires genesis block to be loaded
    ResubmitWalletTransactions(/*relay=*/false, /*force=*/true);

    // Update wallet transactions with current mempool transactions.
    WITH_LOCK(cs_wallet, chain().requestMempoolTransactions(*this));
}

bool CWallet::BackupWallet(const std::string& strDest) const
{
    return GetDatabase().Backup(strDest);
}

CKeyPool::CKeyPool()
{
    nTime = GetTime();
    fInternal = false;
    m_pre_split = false;
}

CKeyPool::CKeyPool(const CPubKey& vchPubKeyIn, bool internalIn)
{
    nTime = GetTime();
    vchPubKey = vchPubKeyIn;
    fInternal = internalIn;
    m_pre_split = false;
}

int CWallet::GetTxDepthInMainChain(const CWalletTx& wtx) const
{
    AssertLockHeld(cs_wallet);
    if (auto* conf = wtx.state<TxStateConfirmed>()) {
        return GetLastBlockHeight() - conf->confirmed_block_height + 1;
    } else if (auto* conf = wtx.state<TxStateConflicted>()) {
        return -1 * (GetLastBlockHeight() - conf->conflicting_block_height + 1);
    } else {
        return 0;
    }
}

int CWallet::GetTxBlocksToMaturity(const CWalletTx& wtx) const
{
    AssertLockHeld(cs_wallet);

    if (!(wtx.IsCoinBase() || wtx.IsCoinStake())) {
        return 0;
    }

    int chain_depth = GetTxDepthInMainChain(wtx);
    assert(chain_depth >= 0); // coinbase tx should not be conflicted

    if (IsParticlWallet()) {
        int last_processed = m_last_block_processed_height;
        if (last_processed < COINBASE_MATURITY * 2) {
            if (const auto* conf = wtx.state<TxStateConfirmed>()) {
                int nRequiredDepth = conf->confirmed_block_height / 2;
                return std::max(0, (nRequiredDepth+1) - chain_depth);
            }
        }
    }

    return std::max(0, (COINBASE_MATURITY+1) - chain_depth);
}

bool CWallet::IsTxImmatureCoinBase(const CWalletTx& wtx) const
{
    AssertLockHeld(cs_wallet);

    // note GetBlocksToMaturity is 0 for non-coinbase tx
    return GetTxBlocksToMaturity(wtx) > 0;
}

bool CWallet::IsCrypted() const
{
    return HasEncryptionKeys();
}

bool CWallet::IsLocked() const
{
    if (!IsCrypted()) {
        return false;
    }
    LOCK(cs_wallet);
    return vMasterKey.empty();
}

bool CWallet::Lock()
{
    if (!IsCrypted())
        return false;

    {
        LOCK(cs_wallet);
        vMasterKey.clear();
    }

    NotifyStatusChanged(this);
    return true;
}

bool CWallet::Unlock(const CKeyingMaterial& vMasterKeyIn, bool accept_no_keys)
{
    {
        LOCK(cs_wallet);
        for (const auto& spk_man_pair : m_spk_managers) {
            if (!spk_man_pair.second->CheckDecryptionKey(vMasterKeyIn, accept_no_keys)) {
                return false;
            }
        }
        vMasterKey = vMasterKeyIn;
    }
    NotifyStatusChanged(this);
    return true;
}

std::set<ScriptPubKeyMan*> CWallet::GetActiveScriptPubKeyMans() const
{
    std::set<ScriptPubKeyMan*> spk_mans;
    for (bool internal : {false, true}) {
        for (OutputType t : OUTPUT_TYPES) {
            auto spk_man = GetScriptPubKeyMan(t, internal);
            if (spk_man) {
                spk_mans.insert(spk_man);
            }
        }
    }
    return spk_mans;
}

std::set<ScriptPubKeyMan*> CWallet::GetAllScriptPubKeyMans() const
{
    std::set<ScriptPubKeyMan*> spk_mans;
    for (const auto& spk_man_pair : m_spk_managers) {
        spk_mans.insert(spk_man_pair.second.get());
    }
    return spk_mans;
}

ScriptPubKeyMan* CWallet::GetScriptPubKeyMan(const OutputType& type, bool internal) const
{
    const std::map<OutputType, ScriptPubKeyMan*>& spk_managers = internal ? m_internal_spk_managers : m_external_spk_managers;
    std::map<OutputType, ScriptPubKeyMan*>::const_iterator it = spk_managers.find(type);
    if (it == spk_managers.end()) {
        return nullptr;
    }
    return it->second;
}

std::set<ScriptPubKeyMan*> CWallet::GetScriptPubKeyMans(const CScript& script) const
{
    std::set<ScriptPubKeyMan*> spk_mans;
    SignatureData sigdata;
    for (const auto& spk_man_pair : m_spk_managers) {
        if (spk_man_pair.second->CanProvide(script, sigdata)) {
            spk_mans.insert(spk_man_pair.second.get());
        }
    }
    return spk_mans;
}

ScriptPubKeyMan* CWallet::GetScriptPubKeyMan(const uint256& id) const
{
    if (m_spk_managers.count(id) > 0) {
        return m_spk_managers.at(id).get();
    }
    return nullptr;
}

std::unique_ptr<SigningProvider> CWallet::GetSolvingProvider(const CScript& script) const
{
    SignatureData sigdata;
    return GetSolvingProvider(script, sigdata);
}

std::unique_ptr<SigningProvider> CWallet::GetSolvingProvider(const CScript& script, SignatureData& sigdata) const
{
    for (const auto& spk_man_pair : m_spk_managers) {
        if (spk_man_pair.second->CanProvide(script, sigdata)) {
            return spk_man_pair.second->GetSolvingProvider(script);
        }
    }
    return nullptr;
}

std::vector<WalletDescriptor> CWallet::GetWalletDescriptors(const CScript& script) const
{
    std::vector<WalletDescriptor> descs;
    for (const auto spk_man: GetScriptPubKeyMans(script)) {
        if (const auto desc_spk_man = dynamic_cast<DescriptorScriptPubKeyMan*>(spk_man)) {
            LOCK(desc_spk_man->cs_desc_man);
            descs.push_back(desc_spk_man->GetWalletDescriptor());
        }
    }
    return descs;
}

LegacyScriptPubKeyMan* CWallet::GetLegacyScriptPubKeyMan() const
{
    if (IsWalletFlagSet(WALLET_FLAG_DESCRIPTORS)) {
        return nullptr;
    }
    // Legacy wallets only have one ScriptPubKeyMan which is a LegacyScriptPubKeyMan.
    // Everything in m_internal_spk_managers and m_external_spk_managers point to the same legacyScriptPubKeyMan.
    auto it = m_internal_spk_managers.find(OutputType::LEGACY);
    if (it == m_internal_spk_managers.end()) return nullptr;
    return dynamic_cast<LegacyScriptPubKeyMan*>(it->second);
}

LegacyScriptPubKeyMan* CWallet::GetOrCreateLegacyScriptPubKeyMan()
{
    SetupLegacyScriptPubKeyMan();
    return GetLegacyScriptPubKeyMan();
}

void CWallet::SetupLegacyScriptPubKeyMan()
{
    if (!m_internal_spk_managers.empty() || !m_external_spk_managers.empty() || !m_spk_managers.empty() || IsWalletFlagSet(WALLET_FLAG_DESCRIPTORS)) {
        return;
    }

    auto spk_manager = std::unique_ptr<ScriptPubKeyMan>(new LegacyScriptPubKeyMan(*this));
    for (const auto& type : LEGACY_OUTPUT_TYPES) {
        m_internal_spk_managers[type] = spk_manager.get();
        m_external_spk_managers[type] = spk_manager.get();
    }
    m_spk_managers[spk_manager->GetID()] = std::move(spk_manager);
}

const CKeyingMaterial& CWallet::GetEncryptionKey() const
{
    return vMasterKey;
}

bool CWallet::HasEncryptionKeys() const
{
    return !mapMasterKeys.empty();
}

void CWallet::ConnectScriptPubKeyManNotifiers()
{
    for (const auto& spk_man : GetActiveScriptPubKeyMans()) {
        spk_man->NotifyWatchonlyChanged.connect(NotifyWatchonlyChanged);
        spk_man->NotifyCanGetAddressesChanged.connect(NotifyCanGetAddressesChanged);
    }
}

void CWallet::LoadDescriptorScriptPubKeyMan(uint256 id, WalletDescriptor& desc)
{
    if (IsWalletFlagSet(WALLET_FLAG_EXTERNAL_SIGNER)) {
        auto spk_manager = std::unique_ptr<ScriptPubKeyMan>(new ExternalSignerScriptPubKeyMan(*this, desc));
        m_spk_managers[id] = std::move(spk_manager);
    } else {
        auto spk_manager = std::unique_ptr<ScriptPubKeyMan>(new DescriptorScriptPubKeyMan(*this, desc));
        m_spk_managers[id] = std::move(spk_manager);
    }
}

void CWallet::SetupDescriptorScriptPubKeyMans(const CExtKey& master_key)
{
    AssertLockHeld(cs_wallet);

    for (bool internal : {false, true}) {
        for (OutputType t : OUTPUT_TYPES) {
            auto spk_manager = std::unique_ptr<DescriptorScriptPubKeyMan>(new DescriptorScriptPubKeyMan(*this));
            if (IsCrypted()) {
                if (IsLocked()) {
                    throw std::runtime_error(std::string(__func__) + ": Wallet is locked, cannot setup new descriptors");
                }
                if (!spk_manager->CheckDecryptionKey(vMasterKey) && !spk_manager->Encrypt(vMasterKey, nullptr)) {
                    throw std::runtime_error(std::string(__func__) + ": Could not encrypt new descriptors");
                }
            }
            spk_manager->SetupDescriptorGeneration(master_key, t, internal);
            uint256 id = spk_manager->GetID();
            m_spk_managers[id] = std::move(spk_manager);
            AddActiveScriptPubKeyMan(id, t, internal);
        }
    }
}

void CWallet::SetupDescriptorScriptPubKeyMans()
{
    AssertLockHeld(cs_wallet);

    if (!IsWalletFlagSet(WALLET_FLAG_EXTERNAL_SIGNER)) {
        // Make a seed
        CKey seed_key;
        seed_key.MakeNewKey(true);
        CPubKey seed = seed_key.GetPubKey();
        assert(seed_key.VerifyPubKey(seed));

        // Get the extended key
        CExtKey master_key;
        master_key.SetSeed(Span<const std::byte>(seed_key.data(), 32));

        SetupDescriptorScriptPubKeyMans(master_key);
    } else {
        ExternalSigner signer = ExternalSignerScriptPubKeyMan::GetExternalSigner();

        // TODO: add account parameter
        int account = 0;
        UniValue signer_res = signer.GetDescriptors(account);

        if (!signer_res.isObject()) throw std::runtime_error(std::string(__func__) + ": Unexpected result");
        for (bool internal : {false, true}) {
            const UniValue& descriptor_vals = find_value(signer_res, internal ? "internal" : "receive");
            if (!descriptor_vals.isArray()) throw std::runtime_error(std::string(__func__) + ": Unexpected result");
            for (const UniValue& desc_val : descriptor_vals.get_array().getValues()) {
                const std::string& desc_str = desc_val.getValStr();
                FlatSigningProvider keys;
                std::string desc_error;
                std::unique_ptr<Descriptor> desc = Parse(desc_str, keys, desc_error, false);
                if (desc == nullptr) {
                    throw std::runtime_error(std::string(__func__) + ": Invalid descriptor \"" + desc_str + "\" (" + desc_error + ")");
                }
                if (!desc->GetOutputType()) {
                    continue;
                }
                OutputType t =  *desc->GetOutputType();
                auto spk_manager = std::unique_ptr<ExternalSignerScriptPubKeyMan>(new ExternalSignerScriptPubKeyMan(*this));
                spk_manager->SetupDescriptor(std::move(desc));
                uint256 id = spk_manager->GetID();
                m_spk_managers[id] = std::move(spk_manager);
                AddActiveScriptPubKeyMan(id, t, internal);
            }
        }
    }
}

void CWallet::AddActiveScriptPubKeyMan(uint256 id, OutputType type, bool internal)
{
    WalletBatch batch(GetDatabase());
    if (!batch.WriteActiveScriptPubKeyMan(static_cast<uint8_t>(type), id, internal)) {
        throw std::runtime_error(std::string(__func__) + ": writing active ScriptPubKeyMan id failed");
    }
    LoadActiveScriptPubKeyMan(id, type, internal);
}

void CWallet::LoadActiveScriptPubKeyMan(uint256 id, OutputType type, bool internal)
{
    // Activating ScriptPubKeyManager for a given output and change type is incompatible with legacy wallets.
    // Legacy wallets have only one ScriptPubKeyManager and it's active for all output and change types.
    Assert(IsWalletFlagSet(WALLET_FLAG_DESCRIPTORS));

    WalletLogPrintf("Setting spkMan to active: id = %s, type = %s, internal = %s\n", id.ToString(), FormatOutputType(type), internal ? "true" : "false");
    auto& spk_mans = internal ? m_internal_spk_managers : m_external_spk_managers;
    auto& spk_mans_other = internal ? m_external_spk_managers : m_internal_spk_managers;
    auto spk_man = m_spk_managers.at(id).get();
    spk_mans[type] = spk_man;

    const auto it = spk_mans_other.find(type);
    if (it != spk_mans_other.end() && it->second == spk_man) {
        spk_mans_other.erase(type);
    }

    NotifyCanGetAddressesChanged();
}

void CWallet::DeactivateScriptPubKeyMan(uint256 id, OutputType type, bool internal)
{
    auto spk_man = GetScriptPubKeyMan(type, internal);
    if (spk_man != nullptr && spk_man->GetID() == id) {
        WalletLogPrintf("Deactivate spkMan: id = %s, type = %s, internal = %s\n", id.ToString(), FormatOutputType(type), internal ? "true" : "false");
        WalletBatch batch(GetDatabase());
        if (!batch.EraseActiveScriptPubKeyMan(static_cast<uint8_t>(type), internal)) {
            throw std::runtime_error(std::string(__func__) + ": erasing active ScriptPubKeyMan id failed");
        }

        auto& spk_mans = internal ? m_internal_spk_managers : m_external_spk_managers;
        spk_mans.erase(type);
    }

    NotifyCanGetAddressesChanged();
}

bool CWallet::IsLegacy() const
{
    if (m_internal_spk_managers.count(OutputType::LEGACY) == 0) {
        return false;
    }
    auto spk_man = dynamic_cast<LegacyScriptPubKeyMan*>(m_internal_spk_managers.at(OutputType::LEGACY));
    return spk_man != nullptr;
}

DescriptorScriptPubKeyMan* CWallet::GetDescriptorScriptPubKeyMan(const WalletDescriptor& desc) const
{
    for (auto& spk_man_pair : m_spk_managers) {
        // Try to downcast to DescriptorScriptPubKeyMan then check if the descriptors match
        DescriptorScriptPubKeyMan* spk_manager = dynamic_cast<DescriptorScriptPubKeyMan*>(spk_man_pair.second.get());
        if (spk_manager != nullptr && spk_manager->HasWalletDescriptor(desc)) {
            return spk_manager;
        }
    }

    return nullptr;
}

std::optional<bool> CWallet::IsInternalScriptPubKeyMan(ScriptPubKeyMan* spk_man) const
{
    // Legacy script pubkey man can't be either external or internal
    if (IsLegacy()) {
        return std::nullopt;
    }

    // only active ScriptPubKeyMan can be internal
    if (!GetActiveScriptPubKeyMans().count(spk_man)) {
        return std::nullopt;
    }

    const auto desc_spk_man = dynamic_cast<DescriptorScriptPubKeyMan*>(spk_man);
    if (!desc_spk_man) {
        throw std::runtime_error(std::string(__func__) + ": unexpected ScriptPubKeyMan type.");
    }

    LOCK(desc_spk_man->cs_desc_man);
    const auto& type = desc_spk_man->GetWalletDescriptor().descriptor->GetOutputType();
    assert(type.has_value());

    return GetScriptPubKeyMan(*type, /* internal= */ true) == desc_spk_man;
}

ScriptPubKeyMan* CWallet::AddWalletDescriptor(WalletDescriptor& desc, const FlatSigningProvider& signing_provider, const std::string& label, bool internal)
{
    AssertLockHeld(cs_wallet);

    if (!IsWalletFlagSet(WALLET_FLAG_DESCRIPTORS)) {
        WalletLogPrintf("Cannot add WalletDescriptor to a non-descriptor wallet\n");
        return nullptr;
    }

    auto spk_man = GetDescriptorScriptPubKeyMan(desc);
    if (spk_man) {
        WalletLogPrintf("Update existing descriptor: %s\n", desc.descriptor->ToString());
        spk_man->UpdateWalletDescriptor(desc);
    } else {
        auto new_spk_man = std::unique_ptr<DescriptorScriptPubKeyMan>(new DescriptorScriptPubKeyMan(*this, desc));
        spk_man = new_spk_man.get();

        // Save the descriptor to memory
        m_spk_managers[new_spk_man->GetID()] = std::move(new_spk_man);
    }

    // Add the private keys to the descriptor
    for (const auto& entry : signing_provider.keys) {
        const CKey& key = entry.second;
        spk_man->AddDescriptorKey(key, key.GetPubKey());
    }

    // Top up key pool, the manager will generate new scriptPubKeys internally
    if (!spk_man->TopUp()) {
        WalletLogPrintf("Could not top up scriptPubKeys\n");
        return nullptr;
    }

    // Apply the label if necessary
    // Note: we disable labels for ranged descriptors
    if (!desc.descriptor->IsRange()) {
        auto script_pub_keys = spk_man->GetScriptPubKeys();
        if (script_pub_keys.empty()) {
            WalletLogPrintf("Could not generate scriptPubKeys (cache is empty)\n");
            return nullptr;
        }

        if (!internal) {
            for (const auto& script : script_pub_keys) {
                CTxDestination dest;
                if (ExtractDestination(script, dest)) {
                    SetAddressBook(dest, label, "receive");
                }
            }
        }
    }

    // Save the descriptor to DB
    spk_man->WriteDescriptor();

    return spk_man;
}

bool CWallet::MigrateToSQLite(bilingual_str& error)
{
    AssertLockHeld(cs_wallet);

    WalletLogPrintf("Migrating wallet storage database from BerkeleyDB to SQLite.\n");

    if (m_database->Format() == "sqlite") {
        error = _("Error: This wallet already uses SQLite");
        return false;
    }

    // Get all of the records for DB type migration
    std::unique_ptr<DatabaseBatch> batch = m_database->MakeBatch();
    std::vector<std::pair<SerializeData, SerializeData>> records;
    if (!batch->StartCursor()) {
        error = _("Error: Unable to begin reading all records in the database");
        return false;
    }
    bool complete = false;
    while (true) {
        CDataStream ss_key(SER_DISK, CLIENT_VERSION);
        CDataStream ss_value(SER_DISK, CLIENT_VERSION);
        bool ret = batch->ReadAtCursor(ss_key, ss_value, complete);
        if (!ret) {
            break;
        }
        SerializeData key(ss_key.begin(), ss_key.end());
        SerializeData value(ss_value.begin(), ss_value.end());
        records.emplace_back(key, value);
    }
    batch->CloseCursor();
    batch.reset();
    if (!complete) {
        error = _("Error: Unable to read all records in the database");
        return false;
    }

    // Close this database and delete the file
    fs::path db_path = fs::PathFromString(m_database->Filename());
    fs::path db_dir = db_path.parent_path();
    m_database->Close();
    fs::remove(db_path);

    // Make new DB
    DatabaseOptions opts;
    opts.require_create = true;
    opts.require_format = DatabaseFormat::SQLITE;
    DatabaseStatus db_status;
    std::unique_ptr<WalletDatabase> new_db = MakeDatabase(db_dir, opts, db_status, error);
    assert(new_db); // This is to prevent doing anything further with this wallet. The original file was deleted, but a backup exists.
    m_database.reset();
    m_database = std::move(new_db);

    // Write existing records into the new DB
    batch = m_database->MakeBatch();
    bool began = batch->TxnBegin();
    assert(began); // This is a critical error, the new db could not be written to. The original db exists as a backup, but we should not continue execution.
    for (const auto& [key, value] : records) {
        CDataStream ss_key(key, SER_DISK, CLIENT_VERSION);
        CDataStream ss_value(value, SER_DISK, CLIENT_VERSION);
        if (!batch->Write(ss_key, ss_value)) {
            batch->TxnAbort();
            m_database->Close();
            fs::remove(m_database->Filename());
            assert(false); // This is a critical error, the new db could not be written to. The original db exists as a backup, but we should not continue execution.
        }
    }
    bool committed = batch->TxnCommit();
    assert(committed); // This is a critical error, the new db could not be written to. The original db exists as a backup, but we should not continue execution.
    return true;
}

std::optional<MigrationData> CWallet::GetDescriptorsForLegacy(bilingual_str& error) const
{
    AssertLockHeld(cs_wallet);

    LegacyScriptPubKeyMan* legacy_spkm = GetLegacyScriptPubKeyMan();
    if (!legacy_spkm) {
        error = _("Error: This wallet is already a descriptor wallet");
        return std::nullopt;
    }

    std::optional<MigrationData> res = legacy_spkm->MigrateToDescriptor();
    if (res == std::nullopt) {
        error = _("Error: Unable to produce descriptors for this legacy wallet. Make sure the wallet is unlocked first");
        return std::nullopt;
    }
    return res;
}

bool CWallet::ApplyMigrationData(MigrationData& data, bilingual_str& error)
{
    AssertLockHeld(cs_wallet);

    LegacyScriptPubKeyMan* legacy_spkm = GetLegacyScriptPubKeyMan();
    if (!legacy_spkm) {
        error = _("Error: This wallet is already a descriptor wallet");
        return false;
    }

    for (auto& desc_spkm : data.desc_spkms) {
        if (m_spk_managers.count(desc_spkm->GetID()) > 0) {
            error = _("Error: Duplicate descriptors created during migration. Your wallet may be corrupted.");
            return false;
        }
        m_spk_managers[desc_spkm->GetID()] = std::move(desc_spkm);
    }

    // Remove the LegacyScriptPubKeyMan from disk
    if (!legacy_spkm->DeleteRecords()) {
        return false;
    }

    // Remove the LegacyScriptPubKeyMan from memory
    m_spk_managers.erase(legacy_spkm->GetID());
    m_external_spk_managers.clear();
    m_internal_spk_managers.clear();

    // Setup new descriptors
    SetWalletFlag(WALLET_FLAG_DESCRIPTORS);
    if (!IsWalletFlagSet(WALLET_FLAG_DISABLE_PRIVATE_KEYS)) {
        // Use the existing master key if we have it
        if (data.master_key.key.IsValid()) {
            SetupDescriptorScriptPubKeyMans(data.master_key);
        } else {
            // Setup with a new seed if we don't.
            SetupDescriptorScriptPubKeyMans();
        }
    }

    // Check if the transactions in the wallet are still ours. Either they belong here, or they belong in the watchonly wallet.
    // We need to go through these in the tx insertion order so that lookups to spends works.
    std::vector<uint256> txids_to_delete;
    for (const auto& [_pos, wtx] : wtxOrdered) {
        if (!IsMine(*wtx->tx) && !IsFromMe(*wtx->tx)) {
            // Check it is the watchonly wallet's
            // solvable_wallet doesn't need to be checked because transactions for those scripts weren't being watched for
            if (data.watchonly_wallet) {
                LOCK(data.watchonly_wallet->cs_wallet);
                if (data.watchonly_wallet->IsMine(*wtx->tx) || data.watchonly_wallet->IsFromMe(*wtx->tx)) {
                    // Add to watchonly wallet
                    if (!data.watchonly_wallet->AddToWallet(wtx->tx, wtx->m_state)) {
                        error = _("Error: Could not add watchonly tx to watchonly wallet");
                        return false;
                    }
                    // Mark as to remove from this wallet
                    txids_to_delete.push_back(wtx->GetHash());
                    continue;
                }
            }
            // Both not ours and not in the watchonly wallet
            error = strprintf(_("Error: Transaction %s in wallet cannot be identified to belong to migrated wallets"), wtx->GetHash().GetHex());
            return false;
        }
    }
    // Do the removes
    if (txids_to_delete.size() > 0) {
        std::vector<uint256> deleted_txids;
        if (ZapSelectTx(txids_to_delete, deleted_txids) != DBErrors::LOAD_OK) {
            error = _("Error: Could not delete watchonly transactions");
            return false;
        }
        if (deleted_txids != txids_to_delete) {
            error = _("Error: Not all watchonly txs could be deleted");
            return false;
        }
        // Tell the GUI of each tx
        for (const uint256& txid : deleted_txids) {
            NotifyTransactionChanged(txid, CT_UPDATED);
        }
    }

    // Check the address book data in the same way we did for transactions
    std::vector<CTxDestination> dests_to_delete;
    for (const auto& addr_pair : m_address_book) {
        // Labels applied to receiving addresses should go based on IsMine
        if (addr_pair.second.purpose == "receive") {
            if (!IsMine(addr_pair.first)) {
                // Check the address book data is the watchonly wallet's
                if (data.watchonly_wallet) {
                    LOCK(data.watchonly_wallet->cs_wallet);
                    if (data.watchonly_wallet->IsMine(addr_pair.first)) {
                        // Add to the watchonly. Preserve the labels, purpose, and change-ness
                        std::string label = addr_pair.second.GetLabel();
                        std::string purpose = addr_pair.second.purpose;
                        if (!purpose.empty()) {
                            data.watchonly_wallet->m_address_book[addr_pair.first].purpose = purpose;
                        }
                        if (!addr_pair.second.IsChange()) {
                            data.watchonly_wallet->m_address_book[addr_pair.first].SetLabel(label);
                        }
                        dests_to_delete.push_back(addr_pair.first);
                        continue;
                    }
                }
                if (data.solvable_wallet) {
                    LOCK(data.solvable_wallet->cs_wallet);
                    if (data.solvable_wallet->IsMine(addr_pair.first)) {
                        // Add to the solvable. Preserve the labels, purpose, and change-ness
                        std::string label = addr_pair.second.GetLabel();
                        std::string purpose = addr_pair.second.purpose;
                        if (!purpose.empty()) {
                            data.solvable_wallet->m_address_book[addr_pair.first].purpose = purpose;
                        }
                        if (!addr_pair.second.IsChange()) {
                            data.solvable_wallet->m_address_book[addr_pair.first].SetLabel(label);
                        }
                        dests_to_delete.push_back(addr_pair.first);
                        continue;
                    }
                }
                // Not ours, not in watchonly wallet, and not in solvable
                error = _("Error: Address book data in wallet cannot be identified to belong to migrated wallets");
                return false;
            }
        } else {
            // Labels for everything else (send) should be cloned to all
            if (data.watchonly_wallet) {
                LOCK(data.watchonly_wallet->cs_wallet);
                // Add to the watchonly. Preserve the labels, purpose, and change-ness
                std::string label = addr_pair.second.GetLabel();
                std::string purpose = addr_pair.second.purpose;
                if (!purpose.empty()) {
                    data.watchonly_wallet->m_address_book[addr_pair.first].purpose = purpose;
                }
                if (!addr_pair.second.IsChange()) {
                    data.watchonly_wallet->m_address_book[addr_pair.first].SetLabel(label);
                }
                continue;
            }
            if (data.solvable_wallet) {
                LOCK(data.solvable_wallet->cs_wallet);
                // Add to the solvable. Preserve the labels, purpose, and change-ness
                std::string label = addr_pair.second.GetLabel();
                std::string purpose = addr_pair.second.purpose;
                if (!purpose.empty()) {
                    data.solvable_wallet->m_address_book[addr_pair.first].purpose = purpose;
                }
                if (!addr_pair.second.IsChange()) {
                    data.solvable_wallet->m_address_book[addr_pair.first].SetLabel(label);
                }
                continue;
            }
        }
    }
    // Remove the things to delete
    if (dests_to_delete.size() > 0) {
        for (const auto& dest : dests_to_delete) {
            if (!DelAddressBook(dest)) {
                error = _("Error: Unable to remove watchonly address book data");
                return false;
            }
        }
    }

    // Connect the SPKM signals
    ConnectScriptPubKeyManNotifiers();
    NotifyCanGetAddressesChanged();

    WalletLogPrintf("Wallet migration complete.\n");

    return true;
}

bool DoMigration(CWallet& wallet, WalletContext& context, bilingual_str& error, MigrationResult& res) EXCLUSIVE_LOCKS_REQUIRED(wallet.cs_wallet)
{
    AssertLockHeld(wallet.cs_wallet);

    // Get all of the descriptors from the legacy wallet
    std::optional<MigrationData> data = wallet.GetDescriptorsForLegacy(error);
    if (data == std::nullopt) return false;

    // Create the watchonly and solvable wallets if necessary
    if (data->watch_descs.size() > 0 || data->solvable_descs.size() > 0) {
        DatabaseOptions options;
        options.require_existing = false;
        options.require_create = true;

        // Make the wallets
        options.create_flags = WALLET_FLAG_DISABLE_PRIVATE_KEYS | WALLET_FLAG_BLANK_WALLET | WALLET_FLAG_DESCRIPTORS;
        if (wallet.IsWalletFlagSet(WALLET_FLAG_AVOID_REUSE)) {
            options.create_flags |= WALLET_FLAG_AVOID_REUSE;
        }
        if (wallet.IsWalletFlagSet(WALLET_FLAG_KEY_ORIGIN_METADATA)) {
            options.create_flags |= WALLET_FLAG_KEY_ORIGIN_METADATA;
        }
        if (data->watch_descs.size() > 0) {
            wallet.WalletLogPrintf("Making a new watchonly wallet containing the watched scripts\n");

            DatabaseStatus status;
            std::vector<bilingual_str> warnings;
            std::string wallet_name = wallet.GetName() + "_watchonly";
            data->watchonly_wallet = CreateWallet(context, wallet_name, std::nullopt, options, status, error, warnings);
            if (status != DatabaseStatus::SUCCESS) {
                error = _("Error: Failed to create new watchonly wallet");
                return false;
            }
            res.watchonly_wallet = data->watchonly_wallet;
            LOCK(data->watchonly_wallet->cs_wallet);

            // Parse the descriptors and add them to the new wallet
            for (const auto& [desc_str, creation_time] : data->watch_descs) {
                // Parse the descriptor
                FlatSigningProvider keys;
                std::string parse_err;
                std::unique_ptr<Descriptor> desc = Parse(desc_str, keys, parse_err, /* require_checksum */ true);
                assert(desc); // It shouldn't be possible to have the LegacyScriptPubKeyMan make an invalid descriptor
                assert(!desc->IsRange()); // It shouldn't be possible to have LegacyScriptPubKeyMan make a ranged watchonly descriptor

                // Add to the wallet
                WalletDescriptor w_desc(std::move(desc), creation_time, 0, 0, 0);
                data->watchonly_wallet->AddWalletDescriptor(w_desc, keys, "", false);
            }

            // Add the wallet to settings
            UpdateWalletSetting(*context.chain, wallet_name, /*load_on_startup=*/true, warnings);
        }
        if (data->solvable_descs.size() > 0) {
            wallet.WalletLogPrintf("Making a new watchonly wallet containing the unwatched solvable scripts\n");

            DatabaseStatus status;
            std::vector<bilingual_str> warnings;
            std::string wallet_name = wallet.GetName() + "_solvables";
            data->solvable_wallet = CreateWallet(context, wallet_name, std::nullopt, options, status, error, warnings);
            if (status != DatabaseStatus::SUCCESS) {
                error = _("Error: Failed to create new watchonly wallet");
                return false;
            }
            res.solvables_wallet = data->solvable_wallet;
            LOCK(data->solvable_wallet->cs_wallet);

            // Parse the descriptors and add them to the new wallet
            for (const auto& [desc_str, creation_time] : data->solvable_descs) {
                // Parse the descriptor
                FlatSigningProvider keys;
                std::string parse_err;
                std::unique_ptr<Descriptor> desc = Parse(desc_str, keys, parse_err, /* require_checksum */ true);
                assert(desc); // It shouldn't be possible to have the LegacyScriptPubKeyMan make an invalid descriptor
                assert(!desc->IsRange()); // It shouldn't be possible to have LegacyScriptPubKeyMan make a ranged watchonly descriptor

                // Add to the wallet
                WalletDescriptor w_desc(std::move(desc), creation_time, 0, 0, 0);
                data->solvable_wallet->AddWalletDescriptor(w_desc, keys, "", false);
            }

            // Add the wallet to settings
            UpdateWalletSetting(*context.chain, wallet_name, /*load_on_startup=*/true, warnings);
        }
    }

    // Add the descriptors to wallet, remove LegacyScriptPubKeyMan, and cleanup txs and address book data
    if (!wallet.ApplyMigrationData(*data, error)) {
        return false;
    }
    return true;
}

util::Result<MigrationResult> MigrateLegacyToDescriptor(std::shared_ptr<CWallet>&& wallet, WalletContext& context)
{
    MigrationResult res;
    bilingual_str error;
    std::vector<bilingual_str> warnings;

    // Make a backup of the DB
    std::string wallet_name = wallet->GetName();
    fs::path this_wallet_dir = fs::absolute(fs::PathFromString(wallet->GetDatabase().Filename())).parent_path();
    fs::path backup_filename = fs::PathFromString(strprintf("%s-%d.legacy.bak", wallet_name, GetTime()));
    fs::path backup_path = this_wallet_dir / backup_filename;
    if (!wallet->BackupWallet(fs::PathToString(backup_path))) {
        return util::Error{_("Error: Unable to make a backup of your wallet")};
    }
    res.backup_path = backup_path;

    // Unload the wallet so that nothing else tries to use it while we're changing it
    if (!RemoveWallet(context, wallet, /*load_on_start=*/std::nullopt, warnings)) {
        return util::Error{_("Unable to unload the wallet before migrating")};
    }
    UnloadWallet(std::move(wallet));

    // Load the wallet but only in the context of this function.
    // No signals should be connected nor should anything else be aware of this wallet
    WalletContext empty_context;
    empty_context.args = context.args;
    DatabaseOptions options;
    options.require_existing = true;
    DatabaseStatus status;
    std::unique_ptr<WalletDatabase> database = MakeWalletDatabase(wallet_name, options, status, error);
    if (!database) {
        return util::Error{Untranslated("Wallet file verification failed.") + Untranslated(" ") + error};
    }

    std::shared_ptr<CWallet> local_wallet = CWallet::Create(empty_context, wallet_name, std::move(database), options.create_flags, error, warnings);
    if (!local_wallet) {
        return util::Error{Untranslated("Wallet loading failed.") + Untranslated(" ") + error};
    }

    bool success = false;
    {
        LOCK(local_wallet->cs_wallet);

        // First change to using SQLite
        if (!local_wallet->MigrateToSQLite(error)) return util::Error{error};

        // Do the migration, and cleanup if it fails
        success = DoMigration(*local_wallet, context, error, res);
    }

    if (success) {
        // Migration successful, unload the wallet locally, then reload it.
        assert(local_wallet.use_count() == 1);
        local_wallet.reset();
        LoadWallet(context, wallet_name, /*load_on_start=*/std::nullopt, options, status, error, warnings);
        res.wallet_name = wallet_name;
    } else {
        // Migration failed, cleanup
        // Copy the backup to the actual wallet dir
        fs::path temp_backup_location = fsbridge::AbsPathJoin(GetWalletDir(), backup_filename);
        fs::copy_file(backup_path, temp_backup_location, fs::copy_options::none);

        // Remember this wallet's walletdir to remove after unloading
        std::vector<fs::path> wallet_dirs;
        wallet_dirs.push_back(fs::PathFromString(local_wallet->GetDatabase().Filename()).parent_path());

        // Unload the wallet locally
        assert(local_wallet.use_count() == 1);
        local_wallet.reset();

        // Make list of wallets to cleanup
        std::vector<std::shared_ptr<CWallet>> created_wallets;
        created_wallets.push_back(std::move(res.watchonly_wallet));
        created_wallets.push_back(std::move(res.solvables_wallet));

        // Get the directories to remove after unloading
        for (std::shared_ptr<CWallet>& w : created_wallets) {
            wallet_dirs.push_back(fs::PathFromString(w->GetDatabase().Filename()).parent_path());
        }

        // Unload the wallets
        for (std::shared_ptr<CWallet>& w : created_wallets) {
            if (!RemoveWallet(context, w, /*load_on_start=*/false)) {
                error += _("\nUnable to cleanup failed migration");
                return util::Error{error};
            }
            UnloadWallet(std::move(w));
        }

        // Delete the wallet directories
        for (fs::path& dir : wallet_dirs) {
            fs::remove_all(dir);
        }

        // Restore the backup
        DatabaseStatus status;
        std::vector<bilingual_str> warnings;
        if (!RestoreWallet(context, temp_backup_location, wallet_name, /*load_on_start=*/std::nullopt, status, error, warnings)) {
            error += _("\nUnable to restore backup of wallet.");
            return util::Error{error};
        }

        // Move the backup to the wallet dir
        fs::copy_file(temp_backup_location, backup_path, fs::copy_options::none);
        fs::remove(temp_backup_location);

        return util::Error{error};
    }
    return res;
}

boost::signals2::signal<void (const std::shared_ptr<CWallet>& wallet)> NotifyWalletAdded;
} // namespace wallet<|MERGE_RESOLUTION|>--- conflicted
+++ resolved
@@ -1943,7 +1943,6 @@
     return result;
 }
 
-<<<<<<< HEAD
 std::vector<uint256> CWallet::ResendWalletTransactionsBefore(int64_t nTime)
 {
     std::vector<uint256> result;
@@ -1971,9 +1970,6 @@
     return result;
 }
 
-// Rebroadcast transactions from the wallet. We do this on a random timer
-// to slightly obfuscate which transactions come from our wallet.
-=======
 bool CWallet::ShouldResend() const
 {
     // Don't attempt to resubmit if the wallet is configured to not broadcast
@@ -1993,7 +1989,6 @@
 
 int64_t CWallet::GetDefaultNextResend() { return GetTime() + (12 * 60 * 60) + GetRand(24 * 60 * 60); }
 
->>>>>>> 3f1f5f6f
 // Resubmit transactions from the wallet to the mempool, optionally asking the
 // mempool to relay them. On startup, we will do this for all unconfirmed
 // transactions but will not ask the mempool to relay them. We do this on startup
