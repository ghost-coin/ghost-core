--- conflicted
+++ resolved
@@ -678,12 +678,8 @@
                 return false;
             if (!crypter.Decrypt(pMasterKey.second.vchCryptedKey, _vMasterKey))
                 return false;
-<<<<<<< HEAD
             if (0 == ExtKeyUnlock(_vMasterKey)
-                && CCryptoKeyStore::Unlock(_vMasterKey, true))
-=======
-            if (Unlock(_vMasterKey))
->>>>>>> 735d6b57
+                && Unlock(_vMasterKey, true))
             {
                 int64_t nStartTime = GetTimeMillis();
                 crypter.SetKeyFromPassphrase(strNewWalletPassphrase, pMasterKey.second.vchSalt, pMasterKey.second.nDeriveIterations, pMasterKey.second.nDerivationMethod);
@@ -1508,6 +1504,20 @@
     chain().waitForNotificationsIfNewBlocksConnected(last_block_hash);
 }
 
+isminetype CWallet::IsMine(const CKeyID &address) const
+{
+    LOCK(cs_KeyStore);
+    if (!IsCrypted()) {
+        return FillableSigningProvider::IsMine(address);
+    }
+    if (mapCryptedKeys.count(address) > 0) {
+        return ISMINE_SPENDABLE;
+    }
+    if (mapWatchKeys.count(address) > 0) {
+        return ISMINE_WATCH_ONLY_;
+    }
+    return ISMINE_NO;
+}
 
 isminetype CWallet::IsMine(const CTxIn &txin) const
 {
@@ -5040,6 +5050,11 @@
         {
             const CPubKey &vchPubKey = (*mi).second.first;
             const std::vector<unsigned char> &vchCryptedSecret = (*mi).second.second;
+
+            if (vchCryptedSecret.empty()) { // Skip unexpanded key received on stealth address
+                continue;
+            }
+
             CKey key;
             if (!DecryptKey(vMasterKeyIn, vchCryptedSecret, vchPubKey, key))
             {
