--- conflicted
+++ resolved
@@ -1680,17 +1680,13 @@
 
     // Use max sig if watch only inputs were used or if this particular input is an external input
     // to ensure a sufficient fee is attained for the requested feerate.
-<<<<<<< HEAD
-    const bool use_max_sig = coin_control && (coin_control->fAllowWatchOnly || coin_control->IsExternalSelected(tx_in.prevout));
+    const bool use_max_sig = coin_control && (coin_control->fAllowWatchOnly || coin_control->IsExternalSelected(tx_in.prevout) || !can_grind_r);
 
     if (fParticlMode) {
         if (!ProduceSignature(provider, DUMMY_SIGNATURE_CREATOR_PARTICL, scriptPubKey, sigdata)) {
             return false;
         }
     } else
-=======
-    const bool use_max_sig = coin_control && (coin_control->fAllowWatchOnly || coin_control->IsExternalSelected(tx_in.prevout) || !can_grind_r);
->>>>>>> 74981aa0
     if (!ProduceSignature(provider, use_max_sig ? DUMMY_MAXIMUM_SIGNATURE_CREATOR : DUMMY_SIGNATURE_CREATOR, scriptPubKey, sigdata)) {
         return false;
     }
