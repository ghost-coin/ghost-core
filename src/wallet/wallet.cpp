// Copyright (c) 2009-2010 Satoshi Nakamoto
// Copyright (c) 2009-2021 The Bitcoin Core developers
// Distributed under the MIT software license, see the accompanying
// file COPYING or http://www.opensource.org/licenses/mit-license.php.

#include <wallet/wallet.h>

#include <chain.h>
#include <consensus/amount.h>
#include <consensus/consensus.h>
#include <consensus/validation.h>
#include <external_signer.h>
#include <fs.h>
#include <interfaces/chain.h>
#include <interfaces/wallet.h>
#include <key.h>
#include <key_io.h>
#include <outputtype.h>
#include <policy/fees.h>
#include <policy/policy.h>
#include <primitives/block.h>
#include <primitives/transaction.h>
#include <psbt.h>
#include <script/descriptor.h>
#include <script/script.h>
#include <script/signingprovider.h>
#include <txmempool.h>
#include <util/bip32.h>
#include <util/check.h>
#include <util/error.h>
#include <util/fees.h>
#include <util/moneystr.h>
#include <util/rbf.h>
#include <util/string.h>
#include <util/translation.h>
#include <wallet/coincontrol.h>
#include <wallet/context.h>
#include <wallet/fees.h>
#include <wallet/external_signer_scriptpubkeyman.h>

#include <univalue.h>

#include <algorithm>
#include <assert.h>
#include <optional>

#include <wallet/hdwallet.h>

const uint256 ABANDON_HASH(uint256::ONE);

using interfaces::FoundBlock;

namespace wallet {
const std::map<uint64_t,std::string> WALLET_FLAG_CAVEATS{
    {WALLET_FLAG_AVOID_REUSE,
        "You need to rescan the blockchain in order to correctly mark used "
        "destinations in the past. Until this is done, some destinations may "
        "be considered unused, even if the opposite is the case."
    },
};

bool AddWalletSetting(interfaces::Chain& chain, const std::string& wallet_name)
{
    util::SettingsValue setting_value = chain.getRwSetting("wallet");
    if (!setting_value.isArray()) setting_value.setArray();
    for (const util::SettingsValue& value : setting_value.getValues()) {
        if (value.isStr() && value.get_str() == wallet_name) return true;
    }
    setting_value.push_back(wallet_name);
    return chain.updateRwSetting("wallet", setting_value);
}

bool RemoveWalletSetting(interfaces::Chain& chain, const std::string& wallet_name)
{
    util::SettingsValue setting_value = chain.getRwSetting("wallet");
    if (!setting_value.isArray()) return true;
    util::SettingsValue new_value(util::SettingsValue::VARR);
    for (const util::SettingsValue& value : setting_value.getValues()) {
        if (!value.isStr() || value.get_str() != wallet_name) new_value.push_back(value);
    }
    if (new_value.size() == setting_value.size()) return true;
    return chain.updateRwSetting("wallet", new_value);
}

static void UpdateWalletSetting(interfaces::Chain& chain,
                                const std::string& wallet_name,
                                std::optional<bool> load_on_startup,
                                std::vector<bilingual_str>& warnings)
{
    if (!load_on_startup) return;
    if (load_on_startup.value() && !AddWalletSetting(chain, wallet_name)) {
        warnings.emplace_back(Untranslated("Wallet load on startup setting could not be updated, so wallet may not be loaded next node startup."));
    } else if (!load_on_startup.value() && !RemoveWalletSetting(chain, wallet_name)) {
        warnings.emplace_back(Untranslated("Wallet load on startup setting could not be updated, so wallet may still be loaded next node startup."));
    }
}

/**
 * Refresh mempool status so the wallet is in an internally consistent state and
 * immediately knows the transaction's status: Whether it can be considered
 * trusted and is eligible to be abandoned ...
 */
void RefreshMempoolStatus(CWalletTx& tx, interfaces::Chain& chain)
{
    if (chain.isInMempool(tx.GetHash())) {
        tx.m_state = TxStateInMempool();
    } else if (tx.state<TxStateInMempool>()) {
        tx.m_state = TxStateInactive();
    }
}

bool AddWallet(WalletContext& context, const std::shared_ptr<CWallet>& wallet)
{
    LOCK(context.wallets_mutex);
    assert(wallet);
    std::vector<std::shared_ptr<CWallet>>::const_iterator i = std::find(context.wallets.begin(), context.wallets.end(), wallet);
    if (i != context.wallets.end()) return false;
    context.wallets.push_back(wallet);
    wallet->ConnectScriptPubKeyManNotifiers();
    wallet->NotifyCanGetAddressesChanged();
    NotifyWalletAdded(wallet);
    return true;
}

bool RemoveWallet(WalletContext& context, const std::shared_ptr<CWallet>& wallet, std::optional<bool> load_on_start, std::vector<bilingual_str>& warnings)
{
    assert(wallet);

    interfaces::Chain& chain = wallet->chain();
    std::string name = wallet->GetName();

    // Unregister with the validation interface which also drops shared ponters.
    wallet->m_chain_notifications_handler.reset();
    LOCK(context.wallets_mutex);
    std::vector<std::shared_ptr<CWallet>>::iterator i = std::find(context.wallets.begin(), context.wallets.end(), wallet);
    if (i == context.wallets.end()) return false;
    context.wallets.erase(i);

    // Write the wallet setting
    UpdateWalletSetting(chain, name, load_on_start, warnings);

    return true;
}

bool RemoveWallet(WalletContext& context, const std::shared_ptr<CWallet>& wallet, std::optional<bool> load_on_start)
{
    std::vector<bilingual_str> warnings;
    return RemoveWallet(context, wallet, load_on_start, warnings);
}

std::vector<std::shared_ptr<CWallet>> GetWallets(WalletContext& context)
{
    LOCK(context.wallets_mutex);
    return context.wallets;
}

std::shared_ptr<CWallet> GetDefaultWallet(WalletContext& context, size_t& count)
{
    LOCK(context.wallets_mutex);
    count = context.wallets.size();
    return count == 1 ? context.wallets[0] : nullptr;
}

std::shared_ptr<CWallet> GetWallet(WalletContext& context, const std::string& name)
{
    LOCK(context.wallets_mutex);
    for (const std::shared_ptr<CWallet>& wallet : context.wallets) {
        if (wallet->GetName() == name) return wallet;
    }
    return nullptr;
}

std::unique_ptr<interfaces::Handler> HandleLoadWallet(WalletContext& context, LoadWalletFn load_wallet)
{
    LOCK(context.wallets_mutex);
    auto it = context.wallet_load_fns.emplace(context.wallet_load_fns.end(), std::move(load_wallet));
    return interfaces::MakeHandler([&context, it] { LOCK(context.wallets_mutex); context.wallet_load_fns.erase(it); });
}

void NotifyWalletLoaded(WalletContext& context, const std::shared_ptr<CWallet>& wallet)
{
    LOCK(context.wallets_mutex);
    for (auto& load_wallet : context.wallet_load_fns) {
        load_wallet(interfaces::MakeWallet(context, wallet));
    }
}

static GlobalMutex g_loading_wallet_mutex;
static GlobalMutex g_wallet_release_mutex;
static std::condition_variable g_wallet_release_cv;
static std::set<std::string> g_loading_wallet_set GUARDED_BY(g_loading_wallet_mutex);
static std::set<std::string> g_unloading_wallet_set GUARDED_BY(g_wallet_release_mutex);

// Custom deleter for shared_ptr<CWallet>.
static void ReleaseWallet(CWallet* wallet)
{
    const std::string name = wallet->GetName();
    wallet->WalletLogPrintf("Releasing wallet\n");
    wallet->Flush();
    delete wallet;
    // Wallet is now released, notify UnloadWallet, if any.
    {
        LOCK(g_wallet_release_mutex);
        if (g_unloading_wallet_set.erase(name) == 0) {
            // UnloadWallet was not called for this wallet, all done.
            return;
        }
    }
    g_wallet_release_cv.notify_all();
}

void UnloadWallet(std::shared_ptr<CWallet>&& wallet)
{
    // Mark wallet for unloading.
    const std::string name = wallet->GetName();
    {
        LOCK(g_wallet_release_mutex);
        auto it = g_unloading_wallet_set.insert(name);
        assert(it.second);
    }
    // The wallet can be in use so it's not possible to explicitly unload here.
    // Notify the unload intent so that all remaining shared pointers are
    // released.
    wallet->NotifyUnload();

    // Time to ditch our shared_ptr and wait for ReleaseWallet call.
    wallet.reset();
    {
        WAIT_LOCK(g_wallet_release_mutex, lock);
        while (g_unloading_wallet_set.count(name) == 1) {
            g_wallet_release_cv.wait(lock);
        }
    }
}

namespace {
std::shared_ptr<CWallet> LoadWalletInternal(WalletContext& context, const std::string& name, std::optional<bool> load_on_start, const DatabaseOptions& options, DatabaseStatus& status, bilingual_str& error, std::vector<bilingual_str>& warnings)
{
    try {
        std::unique_ptr<WalletDatabase> database = MakeWalletDatabase(name, options, status, error);
        if (!database) {
            error = Untranslated("Wallet file verification failed.") + Untranslated(" ") + error;
            return nullptr;
        }

        context.chain->initMessage(_("Loading wallet…").translated);
        const std::shared_ptr<CWallet> wallet = CWallet::Create(context, name, std::move(database), options.create_flags, error, warnings);
        if (!wallet) {
            error = Untranslated("Wallet loading failed.") + Untranslated(" ") + error;
            status = DatabaseStatus::FAILED_LOAD;
            return nullptr;
        }

        NotifyWalletLoaded(context, wallet);
        AddWallet(context, wallet);
        wallet->postInitProcess();

        // Write the wallet setting
        UpdateWalletSetting(*context.chain, name, load_on_start, warnings);

        if (wallet->IsParticlWallet()) {
            RestartStakingThreads(context, *context.chain->getChainman());
        }

        return wallet;
    } catch (const std::runtime_error& e) {
        error = Untranslated(e.what());
        status = DatabaseStatus::FAILED_LOAD;
        return nullptr;
    }
}
} // namespace

std::shared_ptr<CWallet> LoadWallet(WalletContext& context, const std::string& name, std::optional<bool> load_on_start, const DatabaseOptions& options, DatabaseStatus& status, bilingual_str& error, std::vector<bilingual_str>& warnings)
{
    auto result = WITH_LOCK(g_loading_wallet_mutex, return g_loading_wallet_set.insert(name));
    if (!result.second) {
        error = Untranslated("Wallet already loading.");
        status = DatabaseStatus::FAILED_LOAD;
        return nullptr;
    }
    auto wallet = LoadWalletInternal(context, name, load_on_start, options, status, error, warnings);
    WITH_LOCK(g_loading_wallet_mutex, g_loading_wallet_set.erase(result.first));
    return wallet;
}

std::shared_ptr<CWallet> CreateWallet(WalletContext& context, const std::string& name, std::optional<bool> load_on_start, DatabaseOptions& options, DatabaseStatus& status, bilingual_str& error, std::vector<bilingual_str>& warnings)
{
    uint64_t wallet_creation_flags = options.create_flags;
    const SecureString& passphrase = options.create_passphrase;

    if (wallet_creation_flags & WALLET_FLAG_DESCRIPTORS) options.require_format = DatabaseFormat::SQLITE;

    // Indicate that the wallet is actually supposed to be blank and not just blank to make it encrypted
    bool create_blank = (wallet_creation_flags & WALLET_FLAG_BLANK_WALLET);

    // Born encrypted wallets need to be created blank first.
    if (!passphrase.empty()) {
        wallet_creation_flags |= WALLET_FLAG_BLANK_WALLET;
    }

    // Private keys must be disabled for an external signer wallet
    if ((wallet_creation_flags & WALLET_FLAG_EXTERNAL_SIGNER) && !(wallet_creation_flags & WALLET_FLAG_DISABLE_PRIVATE_KEYS)) {
        error = Untranslated("Private keys must be disabled when using an external signer");
        status = DatabaseStatus::FAILED_CREATE;
        return nullptr;
    }

    // Descriptor support must be enabled for an external signer wallet
    if ((wallet_creation_flags & WALLET_FLAG_EXTERNAL_SIGNER) && !(wallet_creation_flags & WALLET_FLAG_DESCRIPTORS)) {
        error = Untranslated("Descriptor support must be enabled when using an external signer");
        status = DatabaseStatus::FAILED_CREATE;
        return nullptr;
    }

    // Do not allow a passphrase when private keys are disabled
    if (!passphrase.empty() && (wallet_creation_flags & WALLET_FLAG_DISABLE_PRIVATE_KEYS)) {
        error = Untranslated("Passphrase provided but private keys are disabled. A passphrase is only used to encrypt private keys, so cannot be used for wallets with private keys disabled.");
        status = DatabaseStatus::FAILED_CREATE;
        return nullptr;
    }

    // Wallet::Verify will check if we're trying to create a wallet with a duplicate name.
    std::unique_ptr<WalletDatabase> database = MakeWalletDatabase(name, options, status, error);
    if (!database) {
        error = Untranslated("Wallet file verification failed.") + Untranslated(" ") + error;
        status = DatabaseStatus::FAILED_VERIFY;
        return nullptr;
    }

    // Make the wallet
    context.chain->initMessage(_("Loading wallet…").translated);
    const std::shared_ptr<CWallet> wallet = CWallet::Create(context, name, std::move(database), wallet_creation_flags, error, warnings);
    if (!wallet) {
        error = Untranslated("Wallet creation failed.") + Untranslated(" ") + error;
        status = DatabaseStatus::FAILED_CREATE;
        return nullptr;
    }

    // Encrypt the wallet
    if (!passphrase.empty() && !(wallet_creation_flags & WALLET_FLAG_DISABLE_PRIVATE_KEYS)) {
        if (!wallet->EncryptWallet(passphrase)) {
            error = Untranslated("Error: Wallet created but failed to encrypt.");
            status = DatabaseStatus::FAILED_ENCRYPT;
            return nullptr;
        }
        if (!create_blank) {
            // Unlock the wallet
            if (!wallet->Unlock(passphrase)) {
                error = Untranslated("Error: Wallet was encrypted but could not be unlocked");
                status = DatabaseStatus::FAILED_ENCRYPT;
                return nullptr;
            }

            // Set a seed for the wallet
            if (wallet->IsParticlWallet()) {
                if (0 != GetParticlWallet(wallet.get())->MakeDefaultAccount()) {
                    error = Untranslated("Error: MakeDefaultAccount failed");
                    return nullptr;
                }
            } else {
                LOCK(wallet->cs_wallet);
                if (wallet->IsWalletFlagSet(WALLET_FLAG_DESCRIPTORS)) {
                    wallet->SetupDescriptorScriptPubKeyMans();
                } else {
                    for (auto spk_man : wallet->GetActiveScriptPubKeyMans()) {
                        if (!spk_man->SetupGeneration()) {
                            error = Untranslated("Unable to generate initial keys");
                            status = DatabaseStatus::FAILED_CREATE;
                            return nullptr;
                        }
                    }
                }
            }

            // Relock the wallet
            wallet->Lock();
        }
    }

    NotifyWalletLoaded(context, wallet);
    AddWallet(context, wallet);
    wallet->postInitProcess();

    // Write the wallet settings
    UpdateWalletSetting(*context.chain, name, load_on_start, warnings);

    // Legacy wallets are being deprecated, warn if a newly created wallet is legacy
    if (!(wallet_creation_flags & WALLET_FLAG_DESCRIPTORS)) {
        warnings.push_back(_("Wallet created successfully. The legacy wallet type is being deprecated and support for creating and opening legacy wallets will be removed in the future."));
    }

    if (wallet->IsParticlWallet()) {
        RestartStakingThreads(context, *context.chain->getChainman());
    }

    status = DatabaseStatus::SUCCESS;
    return wallet;
}

std::shared_ptr<CWallet> RestoreWallet(WalletContext& context, const fs::path& backup_file, const std::string& wallet_name, std::optional<bool> load_on_start, DatabaseStatus& status, bilingual_str& error, std::vector<bilingual_str>& warnings)
{
    DatabaseOptions options;
    ReadDatabaseArgs(*context.args, options);
    options.require_existing = true;

    if (!fs::exists(backup_file)) {
        error = Untranslated("Backup file does not exist");
        status = DatabaseStatus::FAILED_INVALID_BACKUP_FILE;
        return nullptr;
    }

    const fs::path wallet_path = fsbridge::AbsPathJoin(GetWalletDir(), fs::u8path(wallet_name));

    if (fs::exists(wallet_path) || !TryCreateDirectories(wallet_path)) {
        error = Untranslated(strprintf("Failed to create database path '%s'. Database already exists.", fs::PathToString(wallet_path)));
        status = DatabaseStatus::FAILED_ALREADY_EXISTS;
        return nullptr;
    }

    auto wallet_file = wallet_path / "wallet.dat";
    fs::copy_file(backup_file, wallet_file, fs::copy_options::none);

    auto wallet = LoadWallet(context, wallet_name, load_on_start, options, status, error, warnings);

    if (!wallet) {
        fs::remove(wallet_file);
        fs::remove(wallet_path);
    }

    return wallet;
}

/** @defgroup mapWallet
 *
 * @{
 */

const CWalletTx* CWallet::GetWalletTx(const uint256& hash) const
{
    AssertLockHeld(cs_wallet);
    const auto it = mapWallet.find(hash);
    if (it == mapWallet.end())
        return nullptr;
    return &(it->second);
}

void CWallet::UpgradeKeyMetadata()
{
    if (IsLocked() || IsWalletFlagSet(WALLET_FLAG_KEY_ORIGIN_METADATA)) {
        return;
    }

    auto spk_man = GetLegacyScriptPubKeyMan();
    if (!spk_man) {
        return;
    }

    spk_man->UpgradeKeyMetadata();
    SetWalletFlag(WALLET_FLAG_KEY_ORIGIN_METADATA);
}

void CWallet::UpgradeDescriptorCache()
{
    if (!IsWalletFlagSet(WALLET_FLAG_DESCRIPTORS) || IsLocked() || IsWalletFlagSet(WALLET_FLAG_LAST_HARDENED_XPUB_CACHED)) {
        return;
    }

    for (ScriptPubKeyMan* spkm : GetAllScriptPubKeyMans()) {
        DescriptorScriptPubKeyMan* desc_spkm = dynamic_cast<DescriptorScriptPubKeyMan*>(spkm);
        desc_spkm->UpgradeDescriptorCache();
    }
    SetWalletFlag(WALLET_FLAG_LAST_HARDENED_XPUB_CACHED);
}

bool CWallet::Unlock(const SecureString& strWalletPassphrase, bool accept_no_keys)
{
    CCrypter crypter;
    CKeyingMaterial _vMasterKey;

    {
        LOCK(cs_wallet);
        for (const MasterKeyMap::value_type& pMasterKey : mapMasterKeys)
        {
            if(!crypter.SetKeyFromPassphrase(strWalletPassphrase, pMasterKey.second.vchSalt, pMasterKey.second.nDeriveIterations, pMasterKey.second.nDerivationMethod))
                return false;
            if (!crypter.Decrypt(pMasterKey.second.vchCryptedKey, _vMasterKey))
                continue; // try another master key
            if (Unlock(_vMasterKey, accept_no_keys)) {
                // Now that we've unlocked, upgrade the key metadata
                UpgradeKeyMetadata();
                // Now that we've unlocked, upgrade the descriptor cache
                UpgradeDescriptorCache();
                return true;
            }
        }
    }
    return false;
}

bool CWallet::ChangeWalletPassphrase(const SecureString& strOldWalletPassphrase, const SecureString& strNewWalletPassphrase)
{
    bool fWasLocked = IsLocked();

    {
        LOCK(cs_wallet);
        Lock();

        CCrypter crypter;
        CKeyingMaterial _vMasterKey;
        for (MasterKeyMap::value_type& pMasterKey : mapMasterKeys)
        {
            if(!crypter.SetKeyFromPassphrase(strOldWalletPassphrase, pMasterKey.second.vchSalt, pMasterKey.second.nDeriveIterations, pMasterKey.second.nDerivationMethod))
                return false;
            if (!crypter.Decrypt(pMasterKey.second.vchCryptedKey, _vMasterKey))
                return false;
            if (0 == ExtKeyUnlock(_vMasterKey)
                && Unlock(_vMasterKey, true))
            {
                int64_t nStartTime = GetTimeMillis();
                crypter.SetKeyFromPassphrase(strNewWalletPassphrase, pMasterKey.second.vchSalt, pMasterKey.second.nDeriveIterations, pMasterKey.second.nDerivationMethod);
                pMasterKey.second.nDeriveIterations = static_cast<unsigned int>(pMasterKey.second.nDeriveIterations * (100 / ((double)(GetTimeMillis() - nStartTime))));

                nStartTime = GetTimeMillis();
                crypter.SetKeyFromPassphrase(strNewWalletPassphrase, pMasterKey.second.vchSalt, pMasterKey.second.nDeriveIterations, pMasterKey.second.nDerivationMethod);
                pMasterKey.second.nDeriveIterations = (pMasterKey.second.nDeriveIterations + static_cast<unsigned int>(pMasterKey.second.nDeriveIterations * 100 / ((double)(GetTimeMillis() - nStartTime)))) / 2;

                if (pMasterKey.second.nDeriveIterations < 25000)
                    pMasterKey.second.nDeriveIterations = 25000;

                WalletLogPrintf("Wallet passphrase changed to an nDeriveIterations of %i\n", pMasterKey.second.nDeriveIterations);

                if (!crypter.SetKeyFromPassphrase(strNewWalletPassphrase, pMasterKey.second.vchSalt, pMasterKey.second.nDeriveIterations, pMasterKey.second.nDerivationMethod))
                    return false;
                if (!crypter.Encrypt(_vMasterKey, pMasterKey.second.vchCryptedKey))
                    return false;
                WalletBatch(GetDatabase()).WriteMasterKey(pMasterKey.first, pMasterKey.second);
                if (fWasLocked)
                    Lock();
                return true;
            }
        }
    }

    return false;
}

void CWallet::chainStateFlushed(const CBlockLocator& loc)
{
    // Don't update the best block until the chain is attached so that in case of a shutdown,
    // the rescan will be restarted at next startup.
    if (m_attaching_chain) {
        return;
    }
    WalletBatch batch(GetDatabase());
    batch.WriteBestBlock(loc);
}

void CWallet::SetMinVersion(enum WalletFeature nVersion, WalletBatch* batch_in)
{
    LOCK(cs_wallet);
    if (nWalletVersion >= nVersion)
        return;
    WalletLogPrintf("Setting minversion to %d\n", nVersion);
    nWalletVersion = nVersion;

    {
        WalletBatch* batch = batch_in ? batch_in : new WalletBatch(GetDatabase());
        if (nWalletVersion > 40000)
            batch->WriteMinVersion(nWalletVersion);
        if (!batch_in)
            delete batch;
    }
}

std::set<uint256> CWallet::GetConflicts(const uint256& txid) const
{
    std::set<uint256> result;
    AssertLockHeld(cs_wallet);

    const auto it = mapWallet.find(txid);
    if (it == mapWallet.end())
        return result;
    const CWalletTx& wtx = it->second;

    std::pair<TxSpends::const_iterator, TxSpends::const_iterator> range;

    for (const CTxIn& txin : wtx.tx->vin)
    {
        if (mapTxSpends.count(txin.prevout) <= 1)
            continue;  // No conflict if zero or one spends
        range = mapTxSpends.equal_range(txin.prevout);
        for (TxSpends::const_iterator _it = range.first; _it != range.second; ++_it)
            result.insert(_it->second);
    }
    return result;
}

bool CWallet::HasWalletSpend(const CTransactionRef& tx) const
{
    AssertLockHeld(cs_wallet);
    const uint256& txid = tx->GetHash();
    for (unsigned int i = 0; i < tx->vout.size(); ++i) {
        auto iter = mapTxSpends.find(COutPoint(txid, i));
        if (iter != mapTxSpends.end()) {
            return true;
        }
    }
    return false;
}

void CWallet::Flush()
{
    GetDatabase().Flush();
}

void CWallet::Close()
{
    GetDatabase().Close();
}

void CWallet::SyncMetaData(std::pair<TxSpends::iterator, TxSpends::iterator> range)
{
    // We want all the wallet transactions in range to have the same metadata as
    // the oldest (smallest nOrderPos).
    // So: find smallest nOrderPos:

    int nMinOrderPos = std::numeric_limits<int>::max();
    const CWalletTx* copyFrom = nullptr;
    for (TxSpends::iterator it = range.first; it != range.second; ++it) {
        const CWalletTx* wtx = &mapWallet.at(it->second);
        if (wtx->nOrderPos < nMinOrderPos) {
            nMinOrderPos = wtx->nOrderPos;
            copyFrom = wtx;
        }
    }

    if (!copyFrom) {
        return;
    }

    // Now copy data from copyFrom to rest:
    for (TxSpends::iterator it = range.first; it != range.second; ++it)
    {
        const uint256& hash = it->second;
        CWalletTx* copyTo = &mapWallet.at(hash);
        if (copyFrom == copyTo) continue;
        assert(copyFrom && "Oldest wallet transaction in range assumed to have been found.");
        if (!copyFrom->IsEquivalentTo(*copyTo)) continue;
        copyTo->mapValue = copyFrom->mapValue;
        copyTo->vOrderForm = copyFrom->vOrderForm;
        // fTimeReceivedIsTxTime not copied on purpose
        // nTimeReceived not copied on purpose
        copyTo->nTimeSmart = copyFrom->nTimeSmart;
        copyTo->fFromMe = copyFrom->fFromMe;
        // nOrderPos not copied on purpose
        // cached members not copied on purpose
    }
}

/**
 * Outpoint is spent if any non-conflicted transaction
 * spends it:
 */
bool CWallet::IsSpent(const COutPoint& outpoint) const
{
    std::pair<TxSpends::const_iterator, TxSpends::const_iterator> range;
    range = mapTxSpends.equal_range(outpoint);

    for (TxSpends::const_iterator it = range.first; it != range.second; ++it) {
        const uint256& wtxid = it->second;
        const auto mit = mapWallet.find(wtxid);
        if (mit != mapWallet.end()) {
            int depth = GetTxDepthInMainChain(mit->second);
            if (depth > 0  || (depth == 0 && !mit->second.isAbandoned()))
                return true; // Spent
        }
    }
    return false;
}

void CWallet::AddToSpends(const COutPoint& outpoint, const uint256& wtxid, WalletBatch* batch)
{
    mapTxSpends.insert(std::make_pair(outpoint, wtxid));

    if (batch) {
        UnlockCoin(outpoint, batch);
    } else {
        WalletBatch temp_batch(GetDatabase());
        UnlockCoin(outpoint, &temp_batch);
    }

    std::pair<TxSpends::iterator, TxSpends::iterator> range;
    range = mapTxSpends.equal_range(outpoint);
    SyncMetaData(range);
}


void CWallet::AddToSpends(const CWalletTx& wtx, WalletBatch* batch)
{
    if (wtx.IsCoinBase()) // Coinbases don't spend anything!
        return;

    for (const CTxIn& txin : wtx.tx->vin)
        AddToSpends(txin.prevout, wtx.GetHash(), batch);
}

bool CWallet::EncryptWallet(const SecureString& strWalletPassphrase)
{
    if (IsCrypted())
        return false;

    CKeyingMaterial _vMasterKey;

    _vMasterKey.resize(WALLET_CRYPTO_KEY_SIZE);
    GetStrongRandBytes(_vMasterKey);

    CMasterKey kMasterKey;

    kMasterKey.vchSalt.resize(WALLET_CRYPTO_SALT_SIZE);
    GetStrongRandBytes(kMasterKey.vchSalt);

    CCrypter crypter;
    int64_t nStartTime = GetTimeMillis();
    crypter.SetKeyFromPassphrase(strWalletPassphrase, kMasterKey.vchSalt, 25000, kMasterKey.nDerivationMethod);
    kMasterKey.nDeriveIterations = static_cast<unsigned int>(2500000 / ((double)(GetTimeMillis() - nStartTime)));

    nStartTime = GetTimeMillis();
    crypter.SetKeyFromPassphrase(strWalletPassphrase, kMasterKey.vchSalt, kMasterKey.nDeriveIterations, kMasterKey.nDerivationMethod);
    kMasterKey.nDeriveIterations = (kMasterKey.nDeriveIterations + static_cast<unsigned int>(kMasterKey.nDeriveIterations * 100 / ((double)(GetTimeMillis() - nStartTime)))) / 2;

    if (kMasterKey.nDeriveIterations < 25000)
        kMasterKey.nDeriveIterations = 25000;

    WalletLogPrintf("Encrypting Wallet with an nDeriveIterations of %i\n", kMasterKey.nDeriveIterations);

    if (!crypter.SetKeyFromPassphrase(strWalletPassphrase, kMasterKey.vchSalt, kMasterKey.nDeriveIterations, kMasterKey.nDerivationMethod))
        return false;
    if (!crypter.Encrypt(_vMasterKey, kMasterKey.vchCryptedKey))
        return false;

    {
        LOCK(cs_wallet);
        mapMasterKeys[++nMasterKeyMaxID] = kMasterKey;
        WalletBatch* encrypted_batch = new WalletBatch(GetDatabase());
        if (!encrypted_batch->TxnBegin()) {
            delete encrypted_batch;
            encrypted_batch = nullptr;
            return false;
        }
        encrypted_batch->WriteMasterKey(nMasterKeyMaxID, kMasterKey);

        for (const auto& spk_man_pair : m_spk_managers) {
            auto spk_man = spk_man_pair.second.get();
            if (!spk_man->Encrypt(_vMasterKey, encrypted_batch)) {
                encrypted_batch->TxnAbort();
                delete encrypted_batch;
                encrypted_batch = nullptr;
                // We now probably have half of our keys encrypted in memory, and half not...
                // die and let the user reload the unencrypted wallet.
                assert(false);
            }
        }

        // Encryption was introduced in version 0.4.0
        SetMinVersion(FEATURE_WALLETCRYPT, encrypted_batch);

        if (!encrypted_batch->TxnCommit()) {
            delete encrypted_batch;
            encrypted_batch = nullptr;
            // We now have keys encrypted in memory, but not on disk...
            // die to avoid confusion and let the user reload the unencrypted wallet.
            assert(false);
        }

        delete encrypted_batch;
        encrypted_batch = nullptr;

        Lock();
        Unlock(strWalletPassphrase);

        // If we are using descriptors, make new descriptors with a new seed
        if (IsWalletFlagSet(WALLET_FLAG_DESCRIPTORS) && !IsWalletFlagSet(WALLET_FLAG_BLANK_WALLET)) {
            SetupDescriptorScriptPubKeyMans();
        } else if (auto spk_man = GetLegacyScriptPubKeyMan()) {
            // if we are using HD, replace the HD seed with a new one
            if (spk_man->IsHDEnabled()) {
                if (!spk_man->SetupGeneration(true)) {
                    return false;
                }
            }
        }
        Lock();

        // Need to completely rewrite the wallet file; if we don't, bdb might keep
        // bits of the unencrypted private key in slack space in the database file.
        GetDatabase().Rewrite();

        // BDB seems to have a bad habit of writing old data into
        // slack space in .dat files; that is bad if the old data is
        // unencrypted private keys. So:
        GetDatabase().ReloadDbEnv();

    }
    NotifyStatusChanged(this);

    return true;
}

DBErrors CWallet::ReorderTransactions()
{
    LOCK(cs_wallet);
    WalletBatch batch(GetDatabase());

    // Old wallets didn't have any defined order for transactions
    // Probably a bad idea to change the output of this

    // First: get all CWalletTx into a sorted-by-time multimap.
    typedef std::multimap<int64_t, CWalletTx*> TxItems;
    TxItems txByTime;

    for (auto& entry : mapWallet)
    {
        CWalletTx* wtx = &entry.second;
        txByTime.insert(std::make_pair(wtx->nTimeReceived, wtx));
    }

    nOrderPosNext = 0;
    std::vector<int64_t> nOrderPosOffsets;
    for (TxItems::iterator it = txByTime.begin(); it != txByTime.end(); ++it)
    {
        CWalletTx *const pwtx = (*it).second;
        int64_t& nOrderPos = pwtx->nOrderPos;

        if (nOrderPos == -1)
        {
            nOrderPos = nOrderPosNext++;
            nOrderPosOffsets.push_back(nOrderPos);

            if (!batch.WriteTx(*pwtx))
                return DBErrors::LOAD_FAIL;
        }
        else
        {
            int64_t nOrderPosOff = 0;
            for (const int64_t& nOffsetStart : nOrderPosOffsets)
            {
                if (nOrderPos >= nOffsetStart)
                    ++nOrderPosOff;
            }
            nOrderPos += nOrderPosOff;
            nOrderPosNext = std::max(nOrderPosNext, nOrderPos + 1);

            if (!nOrderPosOff)
                continue;

            // Since we're changing the order, write it back
            if (!batch.WriteTx(*pwtx))
                return DBErrors::LOAD_FAIL;
        }
    }
    batch.WriteOrderPosNext(nOrderPosNext);

    return DBErrors::LOAD_OK;
}

int64_t CWallet::IncOrderPosNext(WalletBatch* batch)
{
    AssertLockHeld(cs_wallet);
    int64_t nRet = nOrderPosNext++;
    if (batch) {
        batch->WriteOrderPosNext(nOrderPosNext);
    } else {
        WalletBatch(GetDatabase()).WriteOrderPosNext(nOrderPosNext);
    }
    return nRet;
}

void CWallet::MarkDirty()
{
    {
        LOCK(cs_wallet);
        for (std::pair<const uint256, CWalletTx>& item : mapWallet)
            item.second.MarkDirty();
    }
}

bool CWallet::MarkReplaced(const uint256& originalHash, const uint256& newHash)
{
    LOCK(cs_wallet);

    auto mi = mapWallet.find(originalHash);

    // There is a bug if MarkReplaced is not called on an existing wallet transaction.
    assert(mi != mapWallet.end());

    CWalletTx& wtx = (*mi).second;

    // Ensure for now that we're not overwriting data
    assert(wtx.mapValue.count("replaced_by_txid") == 0);

    wtx.mapValue["replaced_by_txid"] = newHash.ToString();

    // Refresh mempool status without waiting for transactionRemovedFromMempool
    RefreshMempoolStatus(wtx, chain());

    WalletBatch batch(GetDatabase());

    bool success = true;
    if (!batch.WriteTx(wtx)) {
        WalletLogPrintf("%s: Updating batch tx %s failed\n", __func__, wtx.GetHash().ToString());
        success = false;
    }

    NotifyTransactionChanged(originalHash, CT_UPDATED);

    return success;
}

void CWallet::SetSpentKeyState(WalletBatch& batch, const uint256& hash, unsigned int n, bool used, std::set<CTxDestination>& tx_destinations)
{
    AssertLockHeld(cs_wallet);
    const CWalletTx* srctx = GetWalletTx(hash);
    if (!srctx) return;

    CTxDestination dst;
    if (ExtractDestination(srctx->tx->vout[n].scriptPubKey, dst)) {
        if (IsMine(dst)) {
            if (used != IsAddressUsed(dst)) {
                if (used) {
                    tx_destinations.insert(dst);
                }
                SetAddressUsed(batch, dst, used);
            }
        }
    }
}

bool CWallet::IsSpentKey(const CScript& scriptPubKey) const
{
    AssertLockHeld(cs_wallet);
    CTxDestination dest;
    if (!ExtractDestination(scriptPubKey, dest)) {
        return false;
    }
    if (IsAddressUsed(dest)) {
        return true;
    }
    if (IsLegacy()) {
        LegacyScriptPubKeyMan* spk_man = GetLegacyScriptPubKeyMan();
        assert(spk_man != nullptr);
        for (const auto& keyid : GetAffectedKeys(scriptPubKey, *spk_man)) {
            WitnessV0KeyHash wpkh_dest(keyid);
            if (IsAddressUsed(wpkh_dest)) {
                return true;
            }
            ScriptHash sh_wpkh_dest(GetScriptForDestination(wpkh_dest));
            if (IsAddressUsed(sh_wpkh_dest)) {
                return true;
            }
            PKHash pkh_dest(keyid);
            if (IsAddressUsed(pkh_dest)) {
                return true;
            }
        }
    }
    return false;
}

CWalletTx* CWallet::AddToWallet(CTransactionRef tx, const TxState& state, const UpdateWalletTxFn& update_wtx, bool fFlushOnClose, bool rescanning_old_block)
{
    LOCK(cs_wallet);

    WalletBatch batch(GetDatabase(), fFlushOnClose);

    uint256 hash = tx->GetHash();

    // Inserts only if not already there, returns tx inserted or tx found
    auto ret = mapWallet.emplace(std::piecewise_construct, std::forward_as_tuple(hash), std::forward_as_tuple(tx, state));
    CWalletTx& wtx = (*ret.first).second;
    bool fInsertedNew = ret.second;
    bool fUpdated = update_wtx && update_wtx(wtx, fInsertedNew);
    if (fInsertedNew) {
        wtx.nTimeReceived = GetTime();
        wtx.nOrderPos = IncOrderPosNext(&batch);
        wtx.m_it_wtxOrdered = wtxOrdered.insert(std::make_pair(wtx.nOrderPos, &wtx));
        wtx.nTimeSmart = ComputeTimeSmart(wtx, rescanning_old_block);
        AddToSpends(wtx, &batch);
    }

    if (IsWalletFlagSet(WALLET_FLAG_AVOID_REUSE)
        && (!wtx.IsCoinStake() || !CachedTxIsFromMe(*this, wtx, ISMINE_ALL))) {
        // Mark used destinations
        std::set<CTxDestination> tx_destinations;

        for (const CTxIn& txin : tx->vin) {
            const COutPoint& op = txin.prevout;
            SetSpentKeyState(batch, op.hash, op.n, true, tx_destinations);
        }

        MarkDestinationsDirty(tx_destinations);
    }

    if (!fInsertedNew)
    {
        if (state.index() != wtx.m_state.index()) {
            wtx.m_state = state;
            fUpdated = true;
        } else {
            assert(TxStateSerializedIndex(wtx.m_state) == TxStateSerializedIndex(state));
            assert(TxStateSerializedBlockHash(wtx.m_state) == TxStateSerializedBlockHash(state));
        }
        // If we have a witness-stripped version of this transaction, and we
        // see a new version with a witness, then we must be upgrading a pre-segwit
        // wallet.  Store the new version of the transaction with the witness,
        // as the stripped-version must be invalid.
        // TODO: Store all versions of the transaction, instead of just one.
        if (tx->HasWitness() && !wtx.tx->HasWitness()) {
            wtx.SetTx(tx);
            fUpdated = true;
        }
    }

    //// debug print
    WalletLogPrintf("AddToWallet %s  %s%s\n", hash.ToString(), (fInsertedNew ? "new" : ""), (fUpdated ? "update" : ""));

    // Write to disk
    if (fInsertedNew || fUpdated)
        if (!batch.WriteTx(wtx))
            return nullptr;

    // Break debit/credit balance caches:
    wtx.MarkDirty();
    // Notify UI of new or updated transaction
    NotifyTransactionChanged(hash, fInsertedNew ? CT_NEW : CT_UPDATED);

#if HAVE_SYSTEM
    // notify an external script when a wallet transaction comes in or is updated
    std::string strCmd = m_args.GetArg("-walletnotify", "");

    if (!strCmd.empty())
    {
        ReplaceAll(strCmd, "%s", hash.GetHex());
        if (auto* conf = wtx.state<TxStateConfirmed>())
        {
            ReplaceAll(strCmd, "%b", conf->confirmed_block_hash.GetHex());
            ReplaceAll(strCmd, "%h", ToString(conf->confirmed_block_height));
        } else {
            ReplaceAll(strCmd, "%b", "unconfirmed");
            ReplaceAll(strCmd, "%h", "-1");
        }
#ifndef WIN32
        // Substituting the wallet name isn't currently supported on windows
        // because windows shell escaping has not been implemented yet:
        // https://github.com/bitcoin/bitcoin/pull/13339#issuecomment-537384875
        // A few ways it could be implemented in the future are described in:
        // https://github.com/bitcoin/bitcoin/pull/13339#issuecomment-461288094
        ReplaceAll(strCmd, "%w", ShellEscape(GetName()));
#endif
        std::thread t(runCommand, strCmd);
        t.detach(); // thread runs free
    }
#endif

    std::string sName = GetName();
    GetMainSignals().TransactionAddedToWallet(sName, wtx.tx);
    ClearCachedBalances();

    return &wtx;
}

bool CWallet::LoadToWallet(const uint256& hash, const UpdateWalletTxFn& fill_wtx)
{
    const auto& ins = mapWallet.emplace(std::piecewise_construct, std::forward_as_tuple(hash), std::forward_as_tuple(nullptr, TxStateInactive{}));
    CWalletTx& wtx = ins.first->second;
    if (!fill_wtx(wtx, ins.second)) {
        return false;
    }
    // If wallet doesn't have a chain (e.g when using bitcoin-wallet tool),
    // don't bother to update txn.
    if (HaveChain()) {
        bool active;
        auto lookup_block = [&](const uint256& hash, int& height, TxState& state) {
            // If tx block (or conflicting block) was reorged out of chain
            // while the wallet was shutdown, change tx status to UNCONFIRMED
            // and reset block height, hash, and index. ABANDONED tx don't have
            // associated blocks and don't need to be updated. The case where a
            // transaction was reorged out while online and then reconfirmed
            // while offline is covered by the rescan logic.
            if (!chain().findBlock(hash, FoundBlock().inActiveChain(active).height(height)) || !active) {
                state = TxStateInactive{};
            }
        };
        if (auto* conf = wtx.state<TxStateConfirmed>()) {
            lookup_block(conf->confirmed_block_hash, conf->confirmed_block_height, wtx.m_state);
        } else if (auto* conf = wtx.state<TxStateConflicted>()) {
            lookup_block(conf->conflicting_block_hash, conf->conflicting_block_height, wtx.m_state);
        }
    }
    if (/* insertion took place */ ins.second) {
        wtx.m_it_wtxOrdered = wtxOrdered.insert(std::make_pair(wtx.nOrderPos, &wtx));
    }
    AddToSpends(wtx);
    for (const CTxIn& txin : wtx.tx->vin) {
        auto it = mapWallet.find(txin.prevout.hash);
        if (it != mapWallet.end()) {
            CWalletTx& prevtx = it->second;
            if (auto* prev = prevtx.state<TxStateConflicted>()) {
                MarkConflicted(prev->conflicting_block_hash, prev->conflicting_block_height, wtx.GetHash());
            }
        }
    }
    return true;
}

bool CWallet::AddToWalletIfInvolvingMe(const CTransactionRef& ptx, const SyncTxState& state, bool fUpdate, bool rescanning_old_block)
{
    const CTransaction& tx = *ptx;
    {
        AssertLockHeld(cs_wallet);

        if (auto* conf = std::get_if<TxStateConfirmed>(&state)) {
            for (const CTxIn& txin : tx.vin) {
                std::pair<TxSpends::const_iterator, TxSpends::const_iterator> range = mapTxSpends.equal_range(txin.prevout);
                while (range.first != range.second) {
                    if (range.first->second != tx.GetHash()) {
                        WalletLogPrintf("Transaction %s (in block %s) conflicts with wallet transaction %s (both spend %s:%i)\n", tx.GetHash().ToString(), conf->confirmed_block_hash.ToString(), range.first->second.ToString(), range.first->first.hash.ToString(), range.first->first.n);
                        MarkConflicted(conf->confirmed_block_hash, conf->confirmed_block_height, range.first->second);
                    }
                    range.first++;
                }
            }
        }

        bool fExisted = mapWallet.count(tx.GetHash()) != 0;
        if (fExisted && !fUpdate) return false;
        if (fExisted || IsMine(tx) || IsFromMe(tx))
        {
            /* Check if any keys in the wallet keypool that were supposed to be unused
             * have appeared in a new transaction. If so, remove those keys from the keypool.
             * This can happen when restoring an old wallet backup that does not contain
             * the mostly recently created transactions from newer versions of the wallet.
             */

            // loop though all outputs
            for (const CTxOut& txout: tx.vout) {
                for (const auto& spk_man : GetScriptPubKeyMans(txout.scriptPubKey)) {
                    for (auto &dest : spk_man->MarkUnusedAddresses(txout.scriptPubKey)) {
                        // If internal flag is not defined try to infer it from the ScriptPubKeyMan
                        if (!dest.internal.has_value()) {
                            dest.internal = IsInternalScriptPubKeyMan(spk_man);
                        }

                        // skip if can't determine whether it's a receiving address or not
                        if (!dest.internal.has_value()) continue;

                        // If this is a receiving address and it's not in the address book yet
                        // (e.g. it wasn't generated on this node or we're restoring from backup)
                        // add it to the address book for proper transaction accounting
                        if (!*dest.internal && !FindAddressBookEntry(dest.dest, /* allow_change= */ false)) {
                            SetAddressBook(dest.dest, "", "receive");
                        }
                    }
                }
            }

            // Block disconnection override an abandoned tx as unconfirmed
            // which means user may have to call abandontransaction again
            TxState tx_state = std::visit([](auto&& s) -> TxState { return s; }, state);
            CWalletTx* wtx = AddToWallet(MakeTransactionRef(tx), tx_state, /*update_wtx=*/nullptr, /*fFlushOnClose=*/false, rescanning_old_block);
            if (!wtx) {
                // Can only be nullptr if there was a db write error (missing db, read-only db or a db engine internal writing error).
                // As we only store arriving transaction in this process, and we don't want an inconsistent state, let's throw an error.
                throw std::runtime_error("DB error adding transaction to wallet, write failed");
            }
            return true;
        }
    }
    return false;
}

bool CWallet::TransactionCanBeAbandoned(const uint256& hashTx) const
{
    LOCK(cs_wallet);
    const CWalletTx* wtx = GetWalletTx(hashTx);
    return wtx && !wtx->isAbandoned() && GetTxDepthInMainChain(*wtx) == 0 && !wtx->InMempool();
}

void CWallet::MarkInputsDirty(const CTransactionRef& tx)
{
    for (const CTxIn& txin : tx->vin) {
        auto it = mapWallet.find(txin.prevout.hash);
        if (it != mapWallet.end()) {
            it->second.MarkDirty();
        }
    }
}

bool CWallet::AbandonTransaction(const uint256& hashTx)
{
    LOCK(cs_wallet);

    WalletBatch batch(GetDatabase());

    std::set<uint256> todo;
    std::set<uint256> done;

    // Can't mark abandoned if confirmed or in mempool
    auto it = mapWallet.find(hashTx);
    assert(it != mapWallet.end());
    const CWalletTx& origtx = it->second;
    if (GetTxDepthInMainChain(origtx) != 0 || origtx.InMempool()) {
        return false;
    }

    todo.insert(hashTx);

    while (!todo.empty()) {
        uint256 now = *todo.begin();
        todo.erase(now);
        done.insert(now);

        auto it = mapWallet.find(now);
        assert(it != mapWallet.end());
        CWalletTx& wtx = it->second;
        int currentconfirm = GetTxDepthInMainChain(wtx);
        // If the orig tx was not in block, none of its spends can be
        assert(currentconfirm <= 0);
        // if (currentconfirm < 0) {Tx and spends are already conflicted, no need to abandon}
        if (!wtx.isAbandoned()
            && currentconfirm == 0) {
            // If the orig tx was not in block/mempool, none of its spends can be in mempool
            assert(!wtx.InMempool());
            wtx.m_state = TxStateInactive{/*abandoned=*/true};
            wtx.MarkDirty();
            batch.WriteTx(wtx);
            NotifyTransactionChanged(wtx.GetHash(), CT_UPDATED);
            // Iterate over all its outputs, and mark transactions in the wallet that spend them abandoned too
            for (unsigned int i = 0; i < wtx.tx->vout.size(); ++i) {
                std::pair<TxSpends::const_iterator, TxSpends::const_iterator> range = mapTxSpends.equal_range(COutPoint(now, i));
                for (TxSpends::const_iterator iter = range.first; iter != range.second; ++iter) {
                    if (!done.count(iter->second)) {
                        todo.insert(iter->second);
                    }
                }
            }
            // If a transaction changes 'conflicted' state, that changes the balance
            // available of the outputs it spends. So force those to be recomputed
            MarkInputsDirty(wtx.tx);
        }
    }

    return true;
}

void CWallet::MarkConflicted(const uint256& hashBlock, int conflicting_height, const uint256& hashTx)
{
    LOCK(cs_wallet);

    int conflictconfirms = (m_last_block_processed_height - conflicting_height + 1) * -1;
    // If number of conflict confirms cannot be determined, this means
    // that the block is still unknown or not yet part of the main chain,
    // for example when loading the wallet during a reindex. Do nothing in that
    // case.
    if (conflictconfirms >= 0)
        return;

    // Do not flush the wallet here for performance reasons
    WalletBatch batch(GetDatabase(), false);

    std::set<uint256> todo;
    std::set<uint256> done;

    todo.insert(hashTx);

    while (!todo.empty()) {
        uint256 now = *todo.begin();
        todo.erase(now);
        done.insert(now);
        auto it = mapWallet.find(now);
        assert(it != mapWallet.end());
        CWalletTx& wtx = it->second;
        int currentconfirm = GetTxDepthInMainChain(wtx);
        if (conflictconfirms < currentconfirm) {
            // Block is 'more conflicted' than current confirm; update.
            // Mark transaction as conflicted with this block.
            wtx.m_state = TxStateConflicted{hashBlock, conflicting_height};
            wtx.MarkDirty();
            batch.WriteTx(wtx);
            // Iterate over all its outputs, and mark transactions in the wallet that spend them conflicted too
            for (unsigned int i = 0; i < wtx.tx->vout.size(); ++i) {
                std::pair<TxSpends::const_iterator, TxSpends::const_iterator> range = mapTxSpends.equal_range(COutPoint(now, i));
                for (TxSpends::const_iterator iter = range.first; iter != range.second; ++iter) {
                    if (!done.count(iter->second)) {
                        todo.insert(iter->second);
                    }
                }
            }
            // If a transaction changes 'conflicted' state, that changes the balance
            // available of the outputs it spends. So force those to be recomputed
            MarkInputsDirty(wtx.tx);
        }
    }
}

void CWallet::SyncTransaction(const CTransactionRef& ptx, const SyncTxState& state, bool update_tx, bool rescanning_old_block)
{
    if (!AddToWalletIfInvolvingMe(ptx, state, update_tx, rescanning_old_block))
        return; // Not one of ours

    // If a transaction changes 'conflicted' state, that changes the balance
    // available of the outputs it spends. So force those to be
    // recomputed, also:
    MarkInputsDirty(ptx);
}

void CWallet::transactionAddedToMempool(const CTransactionRef& tx, uint64_t mempool_sequence) {
    LOCK(cs_wallet);
    SyncTransaction(tx, TxStateInMempool{});

    auto it = mapWallet.find(tx->GetHash());
    if (it != mapWallet.end()) {
        RefreshMempoolStatus(it->second, chain());
    }
}

void CWallet::transactionRemovedFromMempool(const CTransactionRef& tx, MemPoolRemovalReason reason, uint64_t mempool_sequence) {
    LOCK(cs_wallet);
    auto it = mapWallet.find(tx->GetHash());
    if (it != mapWallet.end()) {
        RefreshMempoolStatus(it->second, chain());
    }

    ClearCachedBalances();

    // Handle transactions that were removed from the mempool because they
    // conflict with transactions in a newly connected block.
    if (reason == MemPoolRemovalReason::CONFLICT) {
        // Trigger external -walletnotify notifications for these transactions.
        // Set Status::UNCONFIRMED instead of Status::CONFLICTED for a few reasons:
        //
        // 1. The transactionRemovedFromMempool callback does not currently
        //    provide the conflicting block's hash and height, and for backwards
        //    compatibility reasons it may not be not safe to store conflicted
        //    wallet transactions with a null block hash. See
        //    https://github.com/bitcoin/bitcoin/pull/18600#discussion_r420195993.
        // 2. For most of these transactions, the wallet's internal conflict
        //    detection in the blockConnected handler will subsequently call
        //    MarkConflicted and update them with CONFLICTED status anyway. This
        //    applies to any wallet transaction that has inputs spent in the
        //    block, or that has ancestors in the wallet with inputs spent by
        //    the block.
        // 3. Longstanding behavior since the sync implementation in
        //    https://github.com/bitcoin/bitcoin/pull/9371 and the prior sync
        //    implementation before that was to mark these transactions
        //    unconfirmed rather than conflicted.
        //
        // Nothing described above should be seen as an unchangeable requirement
        // when improving this code in the future. The wallet's heuristics for
        // distinguishing between conflicted and unconfirmed transactions are
        // imperfect, and could be improved in general, see
        // https://github.com/bitcoin-core/bitcoin-devwiki/wiki/Wallet-Transaction-Conflict-Tracking
        SyncTransaction(tx, TxStateInactive{});
    }
}

void CWallet::blockConnected(const interfaces::BlockInfo& block)
{
    assert(block.data);
    LOCK(cs_wallet);

    m_last_block_processed_height = block.height;
    m_last_block_processed = block.hash;
    for (size_t index = 0; index < block.data->vtx.size(); index++) {
        SyncTransaction(block.data->vtx[index], TxStateConfirmed{block.hash, block.height, static_cast<int>(index)});
        transactionRemovedFromMempool(block.data->vtx[index], MemPoolRemovalReason::BLOCK, 0 /* mempool_sequence */);
    }
    ClearCachedBalances();
}

void CWallet::blockDisconnected(const interfaces::BlockInfo& block)
{
    assert(block.data);
    LOCK(cs_wallet);

    // At block disconnection, this will change an abandoned transaction to
    // be unconfirmed, whether or not the transaction is added back to the mempool.
    // User may have to call abandontransaction again. It may be addressed in the
    // future with a stickier abandoned state or even removing abandontransaction call.
    m_last_block_processed_height = block.height - 1;
    m_last_block_processed = *Assert(block.prev_hash);
    for (const CTransactionRef& ptx : Assert(block.data)->vtx) {
        SyncTransaction(ptx, TxStateInactive{});
    }
    ClearCachedBalances();
}

void CWallet::updatedBlockTip()
{
    m_best_block_time = GetTime();
}

void CWallet::BlockUntilSyncedToCurrentChain() const {
    AssertLockNotHeld(cs_wallet);
    // Skip the queue-draining stuff if we know we're caught up with
    // chain().Tip(), otherwise put a callback in the validation interface queue and wait
    // for the queue to drain enough to execute it (indicating we are caught up
    // at least with the time we entered this function).
    uint256 last_block_hash = WITH_LOCK(cs_wallet, return m_last_block_processed);
    chain().waitForNotificationsIfTipChanged(last_block_hash);
}

// Note that this function doesn't distinguish between a 0-valued input,
// and a not-"is mine" (according to the filter) input.
CAmount CWallet::GetDebit(const CTxIn &txin, const isminefilter& filter) const
{
    {
        LOCK(cs_wallet);
        const auto mi = mapWallet.find(txin.prevout.hash);
        if (mi != mapWallet.end())
        {
            const CWalletTx& prev = (*mi).second;
            if (txin.prevout.n < prev.tx->vout.size())
                if (IsMine(prev.tx->vout[txin.prevout.n]) & filter)
                    return prev.tx->vout[txin.prevout.n].nValue;
        }
    }
    return 0;
}

isminetype CWallet::IsMine(const CTxOut& txout) const
{
    AssertLockHeld(cs_wallet);
    return IsMine(txout.scriptPubKey);
}

isminetype CWallet::IsMine(const CTxDestination& dest) const
{
    AssertLockHeld(cs_wallet);
    return IsMine(GetScriptForDestination(dest));
}

isminetype CWallet::IsMine(const CScript& script) const
{
    AssertLockHeld(cs_wallet);
    isminetype result = ISMINE_NO;
    for (const auto& spk_man_pair : m_spk_managers) {
        result = std::max(result, spk_man_pair.second->IsMine(script));
    }
    return result;
}

bool CWallet::IsMine(const CTransaction& tx) const
{
    AssertLockHeld(cs_wallet);
    for (const CTxOut& txout : tx.vout)
        if (IsMine(txout))
            return true;
    return false;
}

isminetype CWallet::IsMine(const COutPoint& outpoint) const
{
    AssertLockHeld(cs_wallet);
    auto wtx = GetWalletTx(outpoint.hash);
    if (!wtx) {
        return ISMINE_NO;
    }
    if (outpoint.n >= wtx->tx->vout.size()) {
        return ISMINE_NO;
    }
    return IsMine(wtx->tx->vout[outpoint.n]);
}

bool CWallet::IsFromMe(const CTransaction& tx) const
{
    return (GetDebit(tx, ISMINE_ALL) > 0);
}

CAmount CWallet::GetDebit(const CTransaction& tx, const isminefilter& filter) const
{
    CAmount nDebit = 0;
    for (const CTxIn& txin : tx.vin)
    {
        nDebit += GetDebit(txin, filter);
        if (!MoneyRange(nDebit))
            throw std::runtime_error(std::string(__func__) + ": value out of range");
    }
    return nDebit;
}

bool CWallet::IsHDEnabled() const
{
    // All Active ScriptPubKeyMans must be HD for this to be true
    bool result = false;
    for (const auto& spk_man : GetActiveScriptPubKeyMans()) {
        if (!spk_man->IsHDEnabled()) return false;
        result = true;
    }
    return result;
}

bool CWallet::CanGetAddresses(bool internal) const
{
    LOCK(cs_wallet);
    if (m_spk_managers.empty()) return false;
    for (OutputType t : OUTPUT_TYPES) {
        auto spk_man = GetScriptPubKeyMan(t, internal);
        if (spk_man && spk_man->CanGetAddresses(internal)) {
            return true;
        }
    }
    return false;
}

void CWallet::SetWalletFlag(uint64_t flags)
{
    LOCK(cs_wallet);
    m_wallet_flags |= flags;
    if (!WalletBatch(GetDatabase()).WriteWalletFlags(m_wallet_flags))
        throw std::runtime_error(std::string(__func__) + ": writing wallet flags failed");
}

void CWallet::UnsetWalletFlag(uint64_t flag)
{
    WalletBatch batch(GetDatabase());
    UnsetWalletFlagWithDB(batch, flag);
}

void CWallet::UnsetWalletFlagWithDB(WalletBatch& batch, uint64_t flag)
{
    LOCK(cs_wallet);
    m_wallet_flags &= ~flag;
    if (!batch.WriteWalletFlags(m_wallet_flags))
        throw std::runtime_error(std::string(__func__) + ": writing wallet flags failed");
}

void CWallet::UnsetBlankWalletFlag(WalletBatch& batch)
{
    UnsetWalletFlagWithDB(batch, WALLET_FLAG_BLANK_WALLET);
}

bool CWallet::IsWalletFlagSet(uint64_t flag) const
{
    return (m_wallet_flags & flag);
}

bool CWallet::LoadWalletFlags(uint64_t flags)
{
    LOCK(cs_wallet);
    if (((flags & KNOWN_WALLET_FLAGS) >> 32) ^ (flags >> 32)) {
        // contains unknown non-tolerable wallet flags
        return false;
    }
    m_wallet_flags = flags;

    return true;
}

void CWallet::InitWalletFlags(uint64_t flags)
{
    LOCK(cs_wallet);

    // We should never be writing unknown non-tolerable wallet flags
    assert(((flags & KNOWN_WALLET_FLAGS) >> 32) == (flags >> 32));
    // This should only be used once, when creating a new wallet - so current flags are expected to be blank
    assert(m_wallet_flags == 0);

    if (!WalletBatch(GetDatabase()).WriteWalletFlags(flags)) {
        throw std::runtime_error(std::string(__func__) + ": writing wallet flags failed");
    }

    if (!LoadWalletFlags(flags)) assert(false);
}

// Helper for producing a max-sized low-S low-R signature (eg 71 bytes)
// or a max-sized low-S signature (e.g. 72 bytes) depending on coin_control
bool DummySignInput(const SigningProvider& provider, CTxIn &tx_in, const CTxOut &txout, const CCoinControl* coin_control)
{
    // Fill in dummy signatures for fee calculation.
    const CScript& scriptPubKey = txout.scriptPubKey;
    SignatureData sigdata;

    // Use max sig if watch only inputs were used or if this particular input is an external input
    // to ensure a sufficient fee is attained for the requested feerate.
    const bool use_max_sig = coin_control && (coin_control->fAllowWatchOnly || coin_control->IsExternalSelected(tx_in.prevout));

    if (fParticlMode) {
        if (!ProduceSignature(provider, DUMMY_SIGNATURE_CREATOR_PARTICL, scriptPubKey, sigdata)) {
            return false;
        }
    } else
    if (!ProduceSignature(provider, use_max_sig ? DUMMY_MAXIMUM_SIGNATURE_CREATOR : DUMMY_SIGNATURE_CREATOR, scriptPubKey, sigdata)) {
        return false;
    }
    UpdateInput(tx_in, sigdata);
    return true;
}

bool FillInputToWeight(CTxIn& txin, int64_t target_weight)
{
    assert(txin.scriptSig.empty());
    assert(txin.scriptWitness.IsNull());

    int64_t txin_weight = GetTransactionInputWeight(txin);

    // Do nothing if the weight that should be added is less than the weight that already exists
    if (target_weight < txin_weight) {
        return false;
    }
    if (target_weight == txin_weight) {
        return true;
    }

    // Subtract current txin weight, which should include empty witness stack
    int64_t add_weight = target_weight - txin_weight;
    assert(add_weight > 0);

    // We will want to subtract the size of the Compact Size UInt that will also be serialized.
    // However doing so when the size is near a boundary can result in a problem where it is not
    // possible to have a stack element size and combination to exactly equal a target.
    // To avoid this possibility, if the weight to add is less than 10 bytes greater than
    // a boundary, the size will be split so that 2/3rds will be in one stack element, and
    // the remaining 1/3rd in another. Using 3rds allows us to avoid additional boundaries.
    // 10 bytes is used because that accounts for the maximum size. This does not need to be super precise.
    if ((add_weight >= 253 && add_weight < 263)
        || (add_weight > std::numeric_limits<uint16_t>::max() && add_weight <= std::numeric_limits<uint16_t>::max() + 10)
        || (add_weight > std::numeric_limits<uint32_t>::max() && add_weight <= std::numeric_limits<uint32_t>::max() + 10)) {
        int64_t first_weight = add_weight / 3;
        add_weight -= first_weight;

        first_weight -= GetSizeOfCompactSize(first_weight);
        txin.scriptWitness.stack.emplace(txin.scriptWitness.stack.end(), first_weight, 0);
    }

    add_weight -= GetSizeOfCompactSize(add_weight);
    txin.scriptWitness.stack.emplace(txin.scriptWitness.stack.end(), add_weight, 0);
    assert(GetTransactionInputWeight(txin) == target_weight);

    return true;
}

// Helper for producing a bunch of max-sized low-S low-R signatures (eg 71 bytes)
bool CWallet::DummySignTx(CMutableTransaction &txNew, const std::vector<CTxOut> &txouts, const CCoinControl* coin_control) const
{
    // Fill in dummy signatures for fee calculation.
    int nIn = 0;
    for (const auto& txout : txouts)
    {
        CTxIn& txin = txNew.vin[nIn];
        // If weight was provided, fill the input to that weight
        if (coin_control && coin_control->HasInputWeight(txin.prevout)) {
            if (!FillInputToWeight(txin, coin_control->GetInputWeight(txin.prevout))) {
                return false;
            }
            nIn++;
            continue;
        }
        const std::unique_ptr<SigningProvider> provider = GetSolvingProvider(txout.scriptPubKey);
        if (!provider || !DummySignInput(*provider, txin, txout, coin_control)) {
            if (!coin_control || !DummySignInput(coin_control->m_external_provider, txin, txout, coin_control)) {
                return false;
            }
        }

        nIn++;
    }
    return true;
}

bool CWallet::ImportScripts(const std::set<CScript> scripts, int64_t timestamp)
{
    auto spk_man = GetLegacyScriptPubKeyMan();
    if (!spk_man) {
        return false;
    }
    LOCK(spk_man->cs_KeyStore);
    return spk_man->ImportScripts(scripts, timestamp);
}

bool CWallet::ImportPrivKeys(const std::map<CKeyID, CKey>& privkey_map, const int64_t timestamp)
{
    auto spk_man = GetLegacyScriptPubKeyMan();
    if (!spk_man) {
        return false;
    }
    LOCK(spk_man->cs_KeyStore);
    return spk_man->ImportPrivKeys(privkey_map, timestamp);
}

bool CWallet::ImportPubKeys(const std::vector<CKeyID>& ordered_pubkeys, const std::map<CKeyID, CPubKey>& pubkey_map, const std::map<CKeyID, std::pair<CPubKey, KeyOriginInfo>>& key_origins, const bool add_keypool, const bool internal, const int64_t timestamp)
{
    auto spk_man = GetLegacyScriptPubKeyMan();
    if (!spk_man) {
        return false;
    }
    LOCK(spk_man->cs_KeyStore);
    return spk_man->ImportPubKeys(ordered_pubkeys, pubkey_map, key_origins, add_keypool, internal, timestamp);
}

bool CWallet::ImportScriptPubKeys(const std::string& label, const std::set<CScript>& script_pub_keys, const bool have_solving_data, const bool apply_label, const int64_t timestamp)
{
    auto spk_man = GetLegacyScriptPubKeyMan();
    if (!spk_man) {
        return false;
    }
    LOCK(spk_man->cs_KeyStore);
    if (!spk_man->ImportScriptPubKeys(script_pub_keys, have_solving_data, timestamp)) {
        return false;
    }
    if (apply_label) {
        WalletBatch batch(GetDatabase());
        for (const CScript& script : script_pub_keys) {
            CTxDestination dest;
            ExtractDestination(script, dest);
            if (IsValidDestination(dest)) {
                SetAddressBookWithDB(batch, dest, label, "receive");
            }
        }
    }
    return true;
}

/**
 * Scan active chain for relevant transactions after importing keys. This should
 * be called whenever new keys are added to the wallet, with the oldest key
 * creation time.
 *
 * @return Earliest timestamp that could be successfully scanned from. Timestamp
 * returned will be higher than startTime if relevant blocks could not be read.
 */
int64_t CWallet::RescanFromTime(int64_t startTime, const WalletRescanReserver& reserver, bool update)
{
    // Find starting block. May be null if nCreateTime is greater than the
    // highest blockchain timestamp, in which case there is nothing that needs
    // to be scanned.
    int start_height = 0;
    uint256 start_block;
    bool start = chain().findFirstBlockWithTimeAndHeight(startTime - TIMESTAMP_WINDOW, 0, FoundBlock().hash(start_block).height(start_height));
    WalletLogPrintf("%s: Rescanning last %i blocks\n", __func__, start ? WITH_LOCK(cs_wallet, return GetLastBlockHeight()) - start_height + 1 : 0);

    if (start) {
        // TODO: this should take into account failure by ScanResult::USER_ABORT
        ScanResult result = ScanForWalletTransactions(start_block, start_height, /*max_height=*/{}, reserver, /*fUpdate=*/update, /*save_progress=*/false);
        if (result.status == ScanResult::FAILURE) {
            int64_t time_max;
            CHECK_NONFATAL(chain().findBlock(result.last_failed_block, FoundBlock().maxTime(time_max)));
            return time_max + TIMESTAMP_WINDOW + 1;
        }
    }
    return startTime;
}

/**
 * Scan the block chain (starting in start_block) for transactions
 * from or to us. If fUpdate is true, found transactions that already
 * exist in the wallet will be updated. If max_height is not set, the
 * mempool will be scanned as well.
 *
 * @param[in] start_block Scan starting block. If block is not on the active
 *                        chain, the scan will return SUCCESS immediately.
 * @param[in] start_height Height of start_block
 * @param[in] max_height  Optional max scanning height. If unset there is
 *                        no maximum and scanning can continue to the tip
 *
 * @return ScanResult returning scan information and indicating success or
 *         failure. Return status will be set to SUCCESS if scan was
 *         successful. FAILURE if a complete rescan was not possible (due to
 *         pruning or corruption). USER_ABORT if the rescan was aborted before
 *         it could complete.
 *
 * @pre Caller needs to make sure start_block (and the optional stop_block) are on
 * the main chain after to the addition of any new keys you want to detect
 * transactions for.
 */
CWallet::ScanResult CWallet::ScanForWalletTransactions(const uint256& start_block, int start_height, std::optional<int> max_height, const WalletRescanReserver& reserver, bool fUpdate, const bool save_progress)
{
    constexpr auto INTERVAL_TIME{60s};
    auto current_time{reserver.now()};
    auto start_time{reserver.now()};

    assert(reserver.isReserved());

    uint256 block_hash = start_block;
    ScanResult result;

    WalletLogPrintf("Rescan started from block %s...\n", start_block.ToString());

    fAbortRescan = false;
    ShowProgress(strprintf("%s " + _("Rescanning…").translated, GetDisplayName()), 0); // show rescan progress in GUI as dialog or on splashscreen, if rescan required on startup (e.g. due to corruption)
    uint256 tip_hash = WITH_LOCK(cs_wallet, return GetLastBlockHash());
    uint256 end_hash = tip_hash;
    if (max_height) chain().findAncestorByHeight(tip_hash, *max_height, FoundBlock().hash(end_hash));
    double progress_begin = chain().guessVerificationProgress(block_hash);
    double progress_end = chain().guessVerificationProgress(end_hash);
    double progress_current = progress_begin;
    int block_height = start_height;
    while (!fAbortRescan && !chain().shutdownRequested()) {
        if (progress_end - progress_begin > 0.0) {
            m_scanning_progress = (progress_current - progress_begin) / (progress_end - progress_begin);
        } else { // avoid divide-by-zero for single block scan range (i.e. start and stop hashes are equal)
            m_scanning_progress = 0;
        }
        if (block_height % 100 == 0 && progress_end - progress_begin > 0.0) {
            ShowProgress(strprintf("%s " + _("Rescanning…").translated, GetDisplayName()), std::max(1, std::min(99, (int)(m_scanning_progress * 100))));
        }

        bool next_interval = reserver.now() >= current_time + INTERVAL_TIME;
        if (next_interval) {
            current_time = reserver.now();
            WalletLogPrintf("Still rescanning. At block %d. Progress=%f\n", block_height, progress_current);
        }

        // Read block data
        CBlock block;
        chain().findBlock(block_hash, FoundBlock().data(block));

        // Find next block separately from reading data above, because reading
        // is slow and there might be a reorg while it is read.
        bool block_still_active = false;
        bool next_block = false;
        uint256 next_block_hash;
        chain().findBlock(block_hash, FoundBlock().inActiveChain(block_still_active).nextBlock(FoundBlock().inActiveChain(next_block).hash(next_block_hash)));

        if (!block.IsNull()) {
            LOCK(cs_wallet);
            if (!block_still_active) {
                // Abort scan if current block is no longer active, to prevent
                // marking transactions as coming from the wrong block.
                result.last_failed_block = block_hash;
                result.status = ScanResult::FAILURE;
                break;
            }
            for (size_t posInBlock = 0; posInBlock < block.vtx.size(); ++posInBlock) {
                SyncTransaction(block.vtx[posInBlock], TxStateConfirmed{block_hash, block_height, static_cast<int>(posInBlock)}, fUpdate, /*rescanning_old_block=*/true);
            }
            // scan succeeded, record block as most recent successfully scanned
            result.last_scanned_block = block_hash;
            result.last_scanned_height = block_height;

            if (save_progress && next_interval) {
                CBlockLocator loc = m_chain->getActiveChainLocator(block_hash);

                if (!loc.IsNull()) {
                    WalletLogPrintf("Saving scan progress %d.\n", block_height);
                    WalletBatch batch(GetDatabase());
                    batch.WriteBestBlock(loc);
                }
            }
        } else {
            // could not scan block, keep scanning but record this block as the most recent failure
            result.last_failed_block = block_hash;
            result.status = ScanResult::FAILURE;
        }
        if (max_height && block_height >= *max_height) {
            break;
        }
        {
            if (!next_block) {
                // break successfully when rescan has reached the tip, or
                // previous block is no longer on the chain due to a reorg
                break;
            }

            // increment block and verification progress
            block_hash = next_block_hash;
            ++block_height;
            progress_current = chain().guessVerificationProgress(block_hash);

            // handle updated tip hash
            const uint256 prev_tip_hash = tip_hash;
            tip_hash = WITH_LOCK(cs_wallet, return GetLastBlockHash());
            if (!max_height && prev_tip_hash != tip_hash) {
                // in case the tip has changed, update progress max
                progress_end = chain().guessVerificationProgress(tip_hash);
            }
        }
    }
    if (!max_height) {
        WalletLogPrintf("Scanning current mempool transactions.\n");
        WITH_LOCK(cs_wallet, chain().requestMempoolTransactions(*this));
    }
    ShowProgress(strprintf("%s " + _("Rescanning…").translated, GetDisplayName()), 100); // hide progress dialog in GUI
    if (block_height && fAbortRescan) {
        WalletLogPrintf("Rescan aborted at block %d. Progress=%f\n", block_height, progress_current);
        result.status = ScanResult::USER_ABORT;
    } else if (block_height && chain().shutdownRequested()) {
        WalletLogPrintf("Rescan interrupted by shutdown request at block %d. Progress=%f\n", block_height, progress_current);
        result.status = ScanResult::USER_ABORT;
    } else {
        WalletLogPrintf("Rescan completed in %15dms\n", Ticks<std::chrono::milliseconds>(reserver.now() - start_time));
    }
    return result;
}

<<<<<<< HEAD
void CWallet::ReacceptWalletTransactions()
{
    // During reindex and importing old wallet transactions become
    // unconfirmed. Don't resend them as that would spam other nodes.
    if (!chain().isReadyToBroadcast()) return;

    // If transactions aren't being broadcasted, don't let them into local mempool either
    if (!fBroadcastTransactions)
        return;
    std::map<int64_t, CWalletTx*> mapSorted;

    // Sort pending wallet transactions based on their initial wallet insertion order
    for (std::pair<const uint256, CWalletTx>& item : mapWallet) {
        const uint256& wtxid = item.first;
        CWalletTx& wtx = item.second;
        assert(wtx.GetHash() == wtxid);

        int nDepth = GetTxDepthInMainChain(wtx);

        if (!wtx.IsCoinBase() && !wtx.IsCoinStake() && (nDepth == 0 && !wtx.isAbandoned())) {
            mapSorted.insert(std::make_pair(wtx.nOrderPos, &wtx));
        }
    }

    // Try to add wallet transactions to memory pool
    for (const std::pair<const int64_t, CWalletTx*>& item : mapSorted) {
        CWalletTx& wtx = *(item.second);
        std::string unused_err_string;
        SubmitTxMemoryPoolAndRelay(wtx, unused_err_string, false);
    }
}

bool CWallet::SubmitTxMemoryPoolAndRelay(CWalletTx& wtx, std::string& err_string, bool relay, CAmount override_max_fee) const
=======
bool CWallet::SubmitTxMemoryPoolAndRelay(CWalletTx& wtx, std::string& err_string, bool relay) const
>>>>>>> 124e75a4
{
    AssertLockHeld(cs_wallet);

    // Can't relay if wallet is not broadcasting
    if (!GetBroadcastTransactions()) return false;
    // Don't relay abandoned transactions
    if (wtx.isAbandoned()) return false;
    // Don't try to submit coinbase transactions. These would fail anyway but would
    // cause log spam.
    if (wtx.IsCoinBase()) return false;
    // Don't relay coinstake transactions outside blocks
    if (wtx.IsCoinStake()) return false;
    // Don't try to submit conflicted or confirmed transactions.
    if (GetTxDepthInMainChain(wtx) != 0) return false;

    // Submit transaction to mempool for relay
    WalletLogPrintf("Submitting wtx %s to mempool for relay\n", wtx.GetHash().ToString());
    // We must set TxStateInMempool here. Even though it will also be set later by the
    // entered-mempool callback, if we did not there would be a race where a
    // user could call sendmoney in a loop and hit spurious out of funds errors
    // because we think that this newly generated transaction's change is
    // unavailable as we're not yet aware that it is in the mempool.
    //
    // If broadcast fails for any reason, trying to set wtx.m_state here would be incorrect.
    // If transaction was previously in the mempool, it should be updated when
    // TransactionRemovedFromMempool fires.
    CAmount max_fee = override_max_fee >= 0 ? override_max_fee : m_default_max_tx_fee;
    bool ret = chain().broadcastTransaction(wtx.tx, max_fee, relay, err_string);
    if (ret) wtx.m_state = TxStateInMempool{};
    return ret;
}

std::set<uint256> CWallet::GetTxConflicts(const CWalletTx& wtx) const
{
    AssertLockHeld(cs_wallet);

    const uint256 myHash{wtx.GetHash()};
    std::set<uint256> result{GetConflicts(myHash)};
    result.erase(myHash);
    return result;
}

<<<<<<< HEAD
std::vector<uint256> CWallet::ResendWalletTransactionsBefore(int64_t nTime)
{
    std::vector<uint256> result;

    LOCK(cs_wallet);

    // Sort them in chronological order
    std::multimap<unsigned int, CWalletTx*> mapSorted;
    for (std::pair<const uint256, CWalletTx>& item : mapWallet)
    {
        CWalletTx& wtx = item.second;
        // Don't rebroadcast if newer than nTime:
        if (wtx.nTimeReceived > nTime)
            continue;
        mapSorted.insert(std::make_pair(wtx.nTimeReceived, &wtx));
    }
    for (const std::pair<const unsigned int, CWalletTx*>& item : mapSorted)
    {
        CWalletTx& wtx = *item.second;
        std::string unused_err_string;
        if (SubmitTxMemoryPoolAndRelay(wtx, unused_err_string, true)) {
            result.push_back(wtx.GetHash());
        }
    }
    return result;
}

// Rebroadcast transactions from the wallet. We do this on a random timer
// to slightly obfuscate which transactions come from our wallet.
=======
// Resubmit transactions from the wallet to the mempool, optionally asking the
// mempool to relay them. On startup, we will do this for all unconfirmed
// transactions but will not ask the mempool to relay them. We do this on startup
// to ensure that our own mempool is aware of our transactions, and to also
// initialize nNextResend so that the actual rebroadcast is scheduled. There
// is a privacy side effect here as not broadcasting on startup also means that we won't
// inform the world of our wallet's state, particularly if the wallet (or node) is not
// yet synced.
//
// Otherwise this function is called periodically in order to relay our unconfirmed txs.
// We do this on a random timer to slightly obfuscate which transactions
// come from our wallet.
>>>>>>> 124e75a4
//
// TODO: Ideally, we'd only resend transactions that we think should have been
// mined in the most recent block. Any transaction that wasn't in the top
// blockweight of transactions in the mempool shouldn't have been mined,
// and so is probably just sitting in the mempool waiting to be confirmed.
// Rebroadcasting does nothing to speed up confirmation and only damages
// privacy.
//
// The `force` option results in all unconfirmed transactions being submitted to
// the mempool. This does not necessarily result in those transactions being relayed,
// that depends on the `relay` option. Periodic rebroadcast uses the pattern
// relay=true force=false (also the default values), while loading into the mempool
// (on start, or after import) uses relay=false force=true.
void CWallet::ResubmitWalletTransactions(bool relay, bool force)
{
    // Don't attempt to resubmit if the wallet is configured to not broadcast,
    // even if forcing.
    if (!fBroadcastTransactions) return;

    // During reindex, importing and IBD, old wallet transactions become
    // unconfirmed. Don't resend them as that would spam other nodes.
    // We only allow forcing mempool submission when not relaying to avoid this spam.
    if (!force && relay && !chain().isReadyToBroadcast()) return;

    // Do this infrequently and randomly to avoid giving away
    // that these are our transactions.
    if (!force && GetTime() < nNextResend) return;
    // resend 12-36 hours from now, ~1 day on average.
    nNextResend = GetTime() + (12 * 60 * 60) + GetRand(24 * 60 * 60);

    int submitted_tx_count = 0;

    { // cs_wallet scope
        LOCK(cs_wallet);

        // First filter for the transactions we want to rebroadcast.
        // We use a set with WalletTxOrderComparator so that rebroadcasting occurs in insertion order
        std::set<CWalletTx*, WalletTxOrderComparator> to_submit;
        for (auto& [txid, wtx] : mapWallet) {
            // Only rebroadcast unconfirmed txs
            if (!wtx.isUnconfirmed()) continue;

            // attempt to rebroadcast all txes more than 5 minutes older than
            // the last block, or all txs if forcing.
            if (!force && wtx.nTimeReceived > m_best_block_time - 5 * 60) continue;
            to_submit.insert(&wtx);
        }
        // Now try submitting the transactions to the memory pool and (optionally) relay them.
        for (auto wtx : to_submit) {
            std::string unused_err_string;
            if (SubmitTxMemoryPoolAndRelay(*wtx, unused_err_string, relay)) ++submitted_tx_count;
        }
    } // cs_wallet

    if (submitted_tx_count > 0) {
        WalletLogPrintf("%s: resubmit %u unconfirmed transactions\n", __func__, submitted_tx_count);
    }
}

/** @} */ // end of mapWallet

void MaybeResendWalletTxs(WalletContext& context)
{
    for (const std::shared_ptr<CWallet>& pwallet : GetWallets(context)) {
        pwallet->ResubmitWalletTransactions(/*relay=*/true, /*force=*/false);
    }
}


/** @defgroup Actions
 *
 * @{
 */

bool CWallet::SignTransaction(CMutableTransaction& tx) const
{
    AssertLockHeld(cs_wallet);

    // Build coins map
    std::map<COutPoint, Coin> coins;
    for (auto& input : tx.vin) {
        const auto mi = mapWallet.find(input.prevout.hash);
        if(mi == mapWallet.end() || input.prevout.n >= mi->second.tx->vout.size()) {
            return false;
        }
        const CWalletTx& wtx = mi->second;
        int prev_height = wtx.state<TxStateConfirmed>() ? wtx.state<TxStateConfirmed>()->confirmed_block_height : 0;
        coins[input.prevout] = Coin(wtx.tx->vout[input.prevout.n], prev_height, wtx.IsCoinBase());
    }
    std::map<int, bilingual_str> input_errors;
    return SignTransaction(tx, coins, SIGHASH_DEFAULT, input_errors);
}

bool CWallet::SignTransaction(CMutableTransaction& tx, const std::map<COutPoint, Coin>& coins, int sighash, std::map<int, bilingual_str>& input_errors) const
{
    // Try to sign with all ScriptPubKeyMans
    for (ScriptPubKeyMan* spk_man : GetAllScriptPubKeyMans()) {
        // spk_man->SignTransaction will return true if the transaction is complete,
        // so we can exit early and return true if that happens
        if (spk_man->SignTransaction(tx, coins, sighash, input_errors)) {
            return true;
        }
    }

    // At this point, one input was not fully signed otherwise we would have exited already
    return false;
}

TransactionError CWallet::FillPSBT(PartiallySignedTransaction& psbtx, bool& complete, int sighash_type, bool sign, bool bip32derivs, size_t * n_signed, bool finalize) const
{
    if (n_signed) {
        *n_signed = 0;
    }
    LOCK(cs_wallet);
    // Get all of the previous transactions
    for (unsigned int i = 0; i < psbtx.tx->vin.size(); ++i) {
        const CTxIn& txin = psbtx.tx->vin[i];
        PSBTInput& input = psbtx.inputs.at(i);

        if (PSBTInputSigned(input)) {
            continue;
        }

        // If we have no utxo, grab it from the wallet.
        if (!input.non_witness_utxo) {
            const uint256& txhash = txin.prevout.hash;
            const auto it = mapWallet.find(txhash);
            if (it != mapWallet.end()) {
                const CWalletTx& wtx = it->second;
                // We only need the non_witness_utxo, which is a superset of the witness_utxo.
                //   The signing code will switch to the smaller witness_utxo if this is ok.
                input.non_witness_utxo = wtx.tx;
            }
        }
    }

    const PrecomputedTransactionData txdata = PrecomputePSBTData(psbtx);

    // Fill in information from ScriptPubKeyMans
    for (ScriptPubKeyMan* spk_man : GetAllScriptPubKeyMans()) {
        int n_signed_this_spkm = 0;
        TransactionError res = spk_man->FillPSBT(psbtx, txdata, sighash_type, sign, bip32derivs, &n_signed_this_spkm, finalize);
        if (res != TransactionError::OK) {
            return res;
        }

        if (n_signed) {
            (*n_signed) += n_signed_this_spkm;
        }
    }

    // Only drop non_witness_utxos if sighash_type != SIGHASH_ANYONECANPAY
    if ((sighash_type & 0x80) != SIGHASH_ANYONECANPAY) {
        // Figure out if any non_witness_utxos should be dropped
        std::vector<unsigned int> to_drop;
        for (unsigned int i = 0; i < psbtx.inputs.size(); ++i) {
            const auto& input = psbtx.inputs.at(i);
            int wit_ver;
            std::vector<unsigned char> wit_prog;
            if (input.witness_utxo.IsNull() || !input.witness_utxo.scriptPubKey.IsWitnessProgram(wit_ver, wit_prog)) {
                // There's a non-segwit input or Segwit v0, so we cannot drop any witness_utxos
                to_drop.clear();
                break;
            }
            if (wit_ver == 0) {
                // Segwit v0, so we cannot drop any non_witness_utxos
                to_drop.clear();
                break;
            }
            if (input.non_witness_utxo) {
                to_drop.push_back(i);
            }
        }

        // Drop the non_witness_utxos that we can drop
        for (unsigned int i : to_drop) {
            psbtx.inputs.at(i).non_witness_utxo = nullptr;
        }
    }

    // Complete if every input is now signed
    complete = true;
    for (const auto& input : psbtx.inputs) {
        complete &= PSBTInputSigned(input);
    }

    return TransactionError::OK;
}

SigningResult CWallet::SignMessage(const std::string& message, const PKHash& pkhash, std::string& str_sig) const
{
    SignatureData sigdata;
    CScript script_pub_key = GetScriptForDestination(pkhash);
    for (const auto& spk_man_pair : m_spk_managers) {
        if (spk_man_pair.second->CanProvide(script_pub_key, sigdata)) {
            return spk_man_pair.second->SignMessage(message, pkhash, str_sig);
        }
    }
    return SigningResult::PRIVATE_KEY_NOT_AVAILABLE;
}

SigningResult CWallet::SignMessage(const std::string& message, const CKeyID256 &keyID256, std::string& str_sig) const
{
    SignatureData sigdata;
    CScript script_pub_key = GetScriptForDestination(keyID256);
    for (const auto& spk_man_pair : m_spk_managers) {
        if (spk_man_pair.second->CanProvide(script_pub_key, sigdata)) {
            return spk_man_pair.second->SignMessage(message, keyID256, str_sig);
        }
    }
    return SigningResult::PRIVATE_KEY_NOT_AVAILABLE;
}

OutputType CWallet::TransactionChangeType(const std::optional<OutputType>& change_type, const std::vector<CRecipient>& vecSend) const
{
    // If -changetype is specified, always use that change type.
    if (change_type) {
        return *change_type;
    }

    // if m_default_address_type is legacy, use legacy address as change.
    if (m_default_address_type == OutputType::LEGACY) {
        return OutputType::LEGACY;
    }

    bool any_tr{false};
    bool any_wpkh{false};
    bool any_sh{false};
    bool any_pkh{false};

    for (const auto& recipient : vecSend) {
        std::vector<std::vector<uint8_t>> dummy;
        const TxoutType type{Solver(recipient.scriptPubKey, dummy)};
        if (type == TxoutType::WITNESS_V1_TAPROOT) {
            any_tr = true;
        } else if (type == TxoutType::WITNESS_V0_KEYHASH) {
            any_wpkh = true;
        } else if (type == TxoutType::SCRIPTHASH) {
            any_sh = true;
        } else if (type == TxoutType::PUBKEYHASH) {
            any_pkh = true;
        }
    }

    const bool has_bech32m_spkman(GetScriptPubKeyMan(OutputType::BECH32M, /*internal=*/true));
    if (has_bech32m_spkman && any_tr) {
        // Currently tr is the only type supported by the BECH32M spkman
        return OutputType::BECH32M;
    }
    const bool has_bech32_spkman(GetScriptPubKeyMan(OutputType::BECH32, /*internal=*/true));
    if (has_bech32_spkman && any_wpkh) {
        // Currently wpkh is the only type supported by the BECH32 spkman
        return OutputType::BECH32;
    }
    const bool has_p2sh_segwit_spkman(GetScriptPubKeyMan(OutputType::P2SH_SEGWIT, /*internal=*/true));
    if (has_p2sh_segwit_spkman && any_sh) {
        // Currently sh_wpkh is the only type supported by the P2SH_SEGWIT spkman
        // As of 2021 about 80% of all SH are wrapping WPKH, so use that
        return OutputType::P2SH_SEGWIT;
    }
    const bool has_legacy_spkman(GetScriptPubKeyMan(OutputType::LEGACY, /*internal=*/true));
    if (has_legacy_spkman && any_pkh) {
        // Currently pkh is the only type supported by the LEGACY spkman
        return OutputType::LEGACY;
    }

    if (has_bech32m_spkman) {
        return OutputType::BECH32M;
    }
    if (has_bech32_spkman) {
        return OutputType::BECH32;
    }
    // else use m_default_address_type for change
    return m_default_address_type;
}

void CWallet::CommitTransaction(CTransactionRef tx, mapValue_t mapValue, std::vector<std::pair<std::string, std::string>> orderForm)
{
    LOCK(cs_wallet);
    WalletLogPrintf("CommitTransaction:\n%s", tx->ToString()); /* Continued */

    // Add tx to wallet, because if it has change it's also ours,
    // otherwise just for transaction history.
    CWalletTx* wtx = AddToWallet(tx, TxStateInactive{}, [&](CWalletTx& wtx, bool new_tx) {
        CHECK_NONFATAL(wtx.mapValue.empty());
        CHECK_NONFATAL(wtx.vOrderForm.empty());
        wtx.mapValue = std::move(mapValue);
        wtx.vOrderForm = std::move(orderForm);
        wtx.fTimeReceivedIsTxTime = true;
        wtx.fFromMe = true;
        return true;
    });

    // wtx can only be null if the db write failed.
    if (!wtx) {
        throw std::runtime_error(std::string(__func__) + ": Wallet db error, transaction commit failed");
    }

    // Notify that old coins are spent
    for (const CTxIn& txin : tx->vin) {
        CWalletTx &coin = mapWallet.at(txin.prevout.hash);
        coin.MarkDirty();
        NotifyTransactionChanged(coin.GetHash(), CT_UPDATED);
    }

    if (!fBroadcastTransactions) {
        // Don't submit tx to the mempool
        return;
    }

    std::string err_string;
    if (!SubmitTxMemoryPoolAndRelay(*wtx, err_string, true)) {
        WalletLogPrintf("CommitTransaction(): Transaction cannot be broadcast immediately, %s\n", err_string);
        // TODO: if we expect the failure to be long term or permanent, instead delete wtx from the wallet and return failure.
    }
}

DBErrors CWallet::LoadWallet()
{
    if (m_chain) {
        // Set tip_height for LoadToWallet->unloadspent
        const std::optional<int> tip_height = chain().getHeight();
        if (tip_height) {
            LOCK(cs_wallet);
            m_last_block_processed = chain().getBlockHash(*tip_height);
            m_last_block_processed_height = *tip_height;
        }
    }
    LOCK(cs_wallet);

    DBErrors nLoadWalletRet = WalletBatch(GetDatabase()).LoadWallet(this);
    if (nLoadWalletRet == DBErrors::NEED_REWRITE)
    {
        if (GetDatabase().Rewrite("\x04pool"))
        {
            for (const auto& spk_man_pair : m_spk_managers) {
                spk_man_pair.second->RewriteDB();
            }
        }
    }

    if (m_spk_managers.empty()) {
        assert(m_external_spk_managers.empty());
        assert(m_internal_spk_managers.empty());
    }

    return nLoadWalletRet;
}

DBErrors CWallet::ZapSelectTx(std::vector<uint256>& vHashIn, std::vector<uint256>& vHashOut)
{
    AssertLockHeld(cs_wallet);
    DBErrors nZapSelectTxRet = WalletBatch(GetDatabase()).ZapSelectTx(vHashIn, vHashOut);
    for (const uint256& hash : vHashOut) {
        const auto& it = mapWallet.find(hash);
        wtxOrdered.erase(it->second.m_it_wtxOrdered);
        for (const auto& txin : it->second.tx->vin)
            mapTxSpends.erase(txin.prevout);
        mapWallet.erase(it);
        NotifyTransactionChanged(hash, CT_DELETED);
    }

    if (nZapSelectTxRet == DBErrors::NEED_REWRITE)
    {
        if (GetDatabase().Rewrite("\x04pool"))
        {
            for (const auto& spk_man_pair : m_spk_managers) {
                spk_man_pair.second->RewriteDB();
            }
        }
    }

    if (nZapSelectTxRet != DBErrors::LOAD_OK)
        return nZapSelectTxRet;

    MarkDirty();

    return DBErrors::LOAD_OK;
}

bool CWallet::SetAddressBookWithDB(WalletBatch& batch, const CTxDestination& address, const std::string& strName, const std::string& strPurpose, bool fBech32)
{
    bool fUpdated = false;
    bool is_mine;
    {
        LOCK(cs_wallet);
        std::map<CTxDestination, CAddressBookData>::iterator mi = m_address_book.find(address);
        fUpdated = (mi != m_address_book.end() && !mi->second.IsChange());
        m_address_book[address].SetLabel(strName);
        if (!strPurpose.empty()) /* update purpose only if requested */
            m_address_book[address].purpose = strPurpose;
        is_mine = IsMine(address) != ISMINE_NO;
    }
    NotifyAddressBookChanged(address, strName, is_mine,
                             strPurpose, "", (fUpdated ? CT_UPDATED : CT_NEW) );
    if (!strPurpose.empty() && !batch.WritePurpose(EncodeDestination(address), strPurpose))
        return false;
    return batch.WriteName(EncodeDestination(address), strName);
}

bool CWallet::SetAddressBook(const CTxDestination& address, const std::string& strName, const std::string& strPurpose, bool fBech32)
{
    WalletBatch batch(GetDatabase());
    return SetAddressBookWithDB(batch, address, strName, strPurpose, fBech32);
}

bool CWallet::DelAddressBook(const CTxDestination& address)
{
    bool is_mine;
    WalletBatch batch(GetDatabase());
    {
        LOCK(cs_wallet);
        // If we want to delete receiving addresses, we need to take care that DestData "used" (and possibly newer DestData) gets preserved (and the "deleted" address transformed into a change entry instead of actually being deleted)
        // NOTE: This isn't a problem for sending addresses because they never have any DestData yet!
        // When adding new DestData, it should be considered here whether to retain or delete it (or move it?).
        if (IsMine(address)) {
            WalletLogPrintf("%s called with IsMine address, NOT SUPPORTED. Please report this bug! %s\n", __func__, PACKAGE_BUGREPORT);
            return false;
        }
        // Delete destdata tuples associated with address
        std::string strAddress = EncodeDestination(address);
        for (const std::pair<const std::string, std::string> &item : m_address_book[address].destdata)
        {
            batch.EraseDestData(strAddress, item.first);
        }
        m_address_book.erase(address);
        is_mine = IsMine(address) != ISMINE_NO;
    }

    NotifyAddressBookChanged(address, "", is_mine, "", "", CT_DELETED);

    batch.ErasePurpose(EncodeDestination(address));
    return batch.EraseName(EncodeDestination(address));
}

size_t CWallet::KeypoolCountExternalKeys() const
{
    AssertLockHeld(cs_wallet);

    auto legacy_spk_man = GetLegacyScriptPubKeyMan();
    if (legacy_spk_man) {
        return legacy_spk_man->KeypoolCountExternalKeys();
    }

    unsigned int count = 0;
    for (auto spk_man : m_external_spk_managers) {
        count += spk_man.second->GetKeyPoolSize();
    }

    return count;
}

unsigned int CWallet::GetKeyPoolSize() const
{
    AssertLockHeld(cs_wallet);

    unsigned int count = 0;
    for (auto spk_man : GetActiveScriptPubKeyMans()) {
        count += spk_man->GetKeyPoolSize();
    }
    return count;
}

bool CWallet::TopUpKeyPool(unsigned int kpSize)
{
    if (!gArgs.GetBoolArg("-btcmode", false)) {
        return false;
    }
    LOCK(cs_wallet);
    bool res = true;
    for (auto spk_man : GetActiveScriptPubKeyMans()) {
        res &= spk_man->TopUp(kpSize);
    }
    return res;
}

util::Result<CTxDestination> CWallet::GetNewDestination(const OutputType type, const std::string label)
{
    LOCK(cs_wallet);
    auto spk_man = GetScriptPubKeyMan(type, false /* internal */);
    if (!spk_man) {
        return util::Error{strprintf(_("Error: No %s addresses available."), FormatOutputType(type))};
    }

    spk_man->TopUp();
    auto op_dest = spk_man->GetNewDestination(type);
    if (op_dest) {
        SetAddressBook(*op_dest, label, "receive");
    }

    return op_dest;
}

util::Result<CTxDestination> CWallet::GetNewChangeDestination(const OutputType type)
{
    LOCK(cs_wallet);

    ReserveDestination reservedest(this, type);
    auto op_dest = reservedest.GetReservedDestination(true);
    if (op_dest) reservedest.KeepDestination();

    return op_dest;
}

std::optional<int64_t> CWallet::GetOldestKeyPoolTime() const
{
    LOCK(cs_wallet);
    if (m_spk_managers.empty()) {
        return std::nullopt;
    }

    std::optional<int64_t> oldest_key{std::numeric_limits<int64_t>::max()};
    for (const auto& spk_man_pair : m_spk_managers) {
        oldest_key = std::min(oldest_key, spk_man_pair.second->GetOldestKeyPoolTime());
    }
    return oldest_key;
}

void CWallet::MarkDestinationsDirty(const std::set<CTxDestination>& destinations) {
    for (auto& entry : mapWallet) {
        CWalletTx& wtx = entry.second;
        if (wtx.m_is_cache_empty) continue;
        for (unsigned int i = 0; i < wtx.tx->vout.size(); i++) {
            CTxDestination dst;
            if (ExtractDestination(wtx.tx->vout[i].scriptPubKey, dst) && destinations.count(dst)) {
                wtx.MarkDirty();
                break;
            }
        }
    }
}

void CWallet::ForEachAddrBookEntry(const ListAddrBookFunc& func) const
{
    AssertLockHeld(cs_wallet);
    for (const std::pair<const CTxDestination, CAddressBookData>& item : m_address_book) {
        const auto& entry = item.second;
        func(item.first, entry.GetLabel(), entry.purpose, entry.IsChange());
    }
}

std::vector<CTxDestination> CWallet::ListAddrBookAddresses(const std::optional<AddrBookFilter>& _filter) const
{
    AssertLockHeld(cs_wallet);
    std::vector<CTxDestination> result;
    AddrBookFilter filter = _filter ? *_filter : AddrBookFilter();
    ForEachAddrBookEntry([&result, &filter](const CTxDestination& dest, const std::string& label, const std::string& purpose, bool is_change) {
        // Filter by change
        if (filter.ignore_change && is_change) return;
        // Filter by label
        if (filter.m_op_label && *filter.m_op_label != label) return;
        // All good
        result.emplace_back(dest);
    });
    return result;
}

std::set<std::string> CWallet::ListAddrBookLabels(const std::string& purpose) const
{
    AssertLockHeld(cs_wallet);
    std::set<std::string> label_set;
    ForEachAddrBookEntry([&](const CTxDestination& _dest, const std::string& _label,
                             const std::string& _purpose, bool _is_change) {
        if (_is_change) return;
        if (purpose.empty() || _purpose == purpose) {
            label_set.insert(_label);
        }
    });
    return label_set;
}

util::Result<CTxDestination> ReserveDestination::GetReservedDestination(bool internal)
{
    m_spk_man = pwallet->GetScriptPubKeyMan(type, internal);
    if (!m_spk_man) {
        return util::Error{strprintf(_("Error: No %s addresses available."), FormatOutputType(type))};
    }

    if (nIndex == -1)
    {
        m_spk_man->TopUp();

        CKeyPool keypool;
        auto op_address = m_spk_man->GetReservedDestination(type, internal, nIndex, keypool);
        if (!op_address) return op_address;
        address = *op_address;
        fInternal = keypool.fInternal;
    }
    return address;
}

void ReserveDestination::KeepDestination()
{
    if (nIndex != -1) {
        m_spk_man->KeepDestination(nIndex, type);
    }
    nIndex = -1;
    address = CNoDestination();
}

void ReserveDestination::ReturnDestination()
{
    if (nIndex != -1) {
        m_spk_man->ReturnDestination(nIndex, fInternal, address);
    }
    nIndex = -1;
    address = CNoDestination();
}

bool CWallet::DisplayAddress(const CTxDestination& dest)
{
    CScript scriptPubKey = GetScriptForDestination(dest);
    for (const auto& spk_man : GetScriptPubKeyMans(scriptPubKey)) {
        auto signer_spk_man = dynamic_cast<ExternalSignerScriptPubKeyMan *>(spk_man);
        if (signer_spk_man == nullptr) {
            continue;
        }
        ExternalSigner signer = ExternalSignerScriptPubKeyMan::GetExternalSigner();
        return signer_spk_man->DisplayAddress(scriptPubKey, signer);
    }
    return false;
}

bool CWallet::LockCoin(const COutPoint& output, WalletBatch* batch)
{
    AssertLockHeld(cs_wallet);
    setLockedCoins.insert(output);
    if (batch) {
        return batch->WriteLockedUTXO(output);
    }
    return true;
}

bool CWallet::UnlockCoin(const COutPoint& output, WalletBatch* batch)
{
    AssertLockHeld(cs_wallet);
    bool was_locked = setLockedCoins.erase(output);
    if (batch && was_locked) {
        return batch->EraseLockedUTXO(output);
    }
    return true;
}

bool CWallet::UnlockAllCoins()
{
    AssertLockHeld(cs_wallet);
    bool success = true;
    WalletBatch batch(GetDatabase());
    for (auto it = setLockedCoins.begin(); it != setLockedCoins.end(); ++it) {
        success &= batch.EraseLockedUTXO(*it);
    }
    setLockedCoins.clear();
    return success;
}

bool CWallet::IsLockedCoin(const COutPoint& output) const
{
    AssertLockHeld(cs_wallet);
    return setLockedCoins.count(output) > 0;
}

void CWallet::ListLockedCoins(std::vector<COutPoint>& vOutpts) const
{
    AssertLockHeld(cs_wallet);
    for (std::set<COutPoint>::iterator it = setLockedCoins.begin();
         it != setLockedCoins.end(); it++) {
        COutPoint outpt = (*it);
        vOutpts.push_back(outpt);
    }
}

/** @} */ // end of Actions

void CWallet::GetKeyBirthTimes(std::map<CKeyID, int64_t>& mapKeyBirth) const {
    AssertLockHeld(cs_wallet);
    mapKeyBirth.clear();

    // map in which we'll infer heights of other keys
    std::map<CKeyID, const TxStateConfirmed*> mapKeyFirstBlock;
    TxStateConfirmed max_confirm{uint256{}, /*height=*/-1, /*index=*/-1};
    max_confirm.confirmed_block_height = GetLastBlockHeight() > 144 ? GetLastBlockHeight() - 144 : 0; // the tip can be reorganized; use a 144-block safety margin
    CHECK_NONFATAL(chain().findAncestorByHeight(GetLastBlockHash(), max_confirm.confirmed_block_height, FoundBlock().hash(max_confirm.confirmed_block_hash)));

    {
        LegacyScriptPubKeyMan* spk_man = GetLegacyScriptPubKeyMan();
        assert(spk_man != nullptr);
        LOCK(spk_man->cs_KeyStore);

        // get birth times for keys with metadata
        for (const auto& entry : spk_man->mapKeyMetadata) {
            if (entry.second.nCreateTime) {
                mapKeyBirth[entry.first] = entry.second.nCreateTime;
            }
        }

        // Prepare to infer birth heights for keys without metadata
        for (const CKeyID &keyid : spk_man->GetKeys()) {
            if (mapKeyBirth.count(keyid) == 0)
                mapKeyFirstBlock[keyid] = &max_confirm;
        }

        // if there are no such keys, we're done
        if (mapKeyFirstBlock.empty())
            return;

        // find first block that affects those keys, if there are any left
        for (const auto& entry : mapWallet) {
            // iterate over all wallet transactions...
            const CWalletTx &wtx = entry.second;
            if (auto* conf = wtx.state<TxStateConfirmed>()) {
                // ... which are already in a block
                for (const CTxOut &txout : wtx.tx->vout) {
                    // iterate over all their outputs
                    for (const auto &keyid : GetAffectedKeys(txout.scriptPubKey, *spk_man)) {
                        // ... and all their affected keys
                        auto rit = mapKeyFirstBlock.find(keyid);
                        if (rit != mapKeyFirstBlock.end() && conf->confirmed_block_height < rit->second->confirmed_block_height) {
                            rit->second = conf;
                        }
                    }
                }
            }
        }
    }

    // Extract block timestamps for those keys
    for (const auto& entry : mapKeyFirstBlock) {
        int64_t block_time;
        CHECK_NONFATAL(chain().findBlock(entry.second->confirmed_block_hash, FoundBlock().time(block_time)));
        mapKeyBirth[entry.first] = block_time - TIMESTAMP_WINDOW; // block times can be 2h off
    }
}

/**
 * Compute smart timestamp for a transaction being added to the wallet.
 *
 * Logic:
 * - If sending a transaction, assign its timestamp to the current time.
 * - If receiving a transaction outside a block, assign its timestamp to the
 *   current time.
 * - If receiving a transaction during a rescanning process, assign all its
 *   (not already known) transactions' timestamps to the block time.
 * - If receiving a block with a future timestamp, assign all its (not already
 *   known) transactions' timestamps to the current time.
 * - If receiving a block with a past timestamp, before the most recent known
 *   transaction (that we care about), assign all its (not already known)
 *   transactions' timestamps to the same timestamp as that most-recent-known
 *   transaction.
 * - If receiving a block with a past timestamp, but after the most recent known
 *   transaction, assign all its (not already known) transactions' timestamps to
 *   the block time.
 *
 * For more information see CWalletTx::nTimeSmart,
 * https://bitcointalk.org/?topic=54527, or
 * https://github.com/bitcoin/bitcoin/pull/1393.
 */
unsigned int CWallet::ComputeTimeSmart(const CWalletTx& wtx, bool rescanning_old_block) const
{
    std::optional<uint256> block_hash;
    if (auto* conf = wtx.state<TxStateConfirmed>()) {
        block_hash = conf->confirmed_block_hash;
    } else if (auto* conf = wtx.state<TxStateConflicted>()) {
        block_hash = conf->conflicting_block_hash;
    }

    unsigned int nTimeSmart = wtx.nTimeReceived;
    if (block_hash) {
        int64_t blocktime;
        int64_t block_max_time;
        if (chain().findBlock(*block_hash, FoundBlock().time(blocktime).maxTime(block_max_time))) {
            if (rescanning_old_block) {
                nTimeSmart = block_max_time;
            } else {
                int64_t latestNow = wtx.nTimeReceived;
                int64_t latestEntry = 0;

                // Tolerate times up to the last timestamp in the wallet not more than 5 minutes into the future
                int64_t latestTolerated = latestNow + 300;
                const TxItems& txOrdered = wtxOrdered;
                for (auto it = txOrdered.rbegin(); it != txOrdered.rend(); ++it) {
                    CWalletTx* const pwtx = it->second;
                    if (pwtx == &wtx) {
                        continue;
                    }
                    int64_t nSmartTime;
                    nSmartTime = pwtx->nTimeSmart;
                    if (!nSmartTime) {
                        nSmartTime = pwtx->nTimeReceived;
                    }
                    if (nSmartTime <= latestTolerated) {
                        latestEntry = nSmartTime;
                        if (nSmartTime > latestNow) {
                            latestNow = nSmartTime;
                        }
                        break;
                    }
                }

                nTimeSmart = std::max(latestEntry, std::min(blocktime, latestNow));
            }
        } else {
            WalletLogPrintf("%s: found %s in block %s not in index\n", __func__, wtx.GetHash().ToString(), block_hash->ToString());
        }
    }
    return nTimeSmart;
}

bool CWallet::SetAddressUsed(WalletBatch& batch, const CTxDestination& dest, bool used)
{
    const std::string key{"used"};
    if (std::get_if<CNoDestination>(&dest))
        return false;

    if (!used) {
        if (auto* data = util::FindKey(m_address_book, dest)) data->destdata.erase(key);
        return batch.EraseDestData(EncodeDestination(dest), key);
    }

    const std::string value{"1"};
    m_address_book[dest].destdata.insert(std::make_pair(key, value));
    return batch.WriteDestData(EncodeDestination(dest), key, value);
}

void CWallet::LoadDestData(const CTxDestination &dest, const std::string &key, const std::string &value)
{
    m_address_book[dest].destdata.insert(std::make_pair(key, value));
}

bool CWallet::IsAddressUsed(const CTxDestination& dest) const
{
    const std::string key{"used"};
    std::map<CTxDestination, CAddressBookData>::const_iterator i = m_address_book.find(dest);
    if(i != m_address_book.end())
    {
        CAddressBookData::StringMap::const_iterator j = i->second.destdata.find(key);
        if(j != i->second.destdata.end())
        {
            return true;
        }
    }
    return false;
}

std::vector<std::string> CWallet::GetAddressReceiveRequests() const
{
    const std::string prefix{"rr"};
    std::vector<std::string> values;
    for (const auto& address : m_address_book) {
        for (const auto& data : address.second.destdata) {
            if (!data.first.compare(0, prefix.size(), prefix)) {
                values.emplace_back(data.second);
            }
        }
    }
    return values;
}

bool CWallet::SetAddressReceiveRequest(WalletBatch& batch, const CTxDestination& dest, const std::string& id, const std::string& value)
{
    const std::string key{"rr" + id}; // "rr" prefix = "receive request" in destdata
    CAddressBookData& data = m_address_book.at(dest);
    if (value.empty()) {
        if (!batch.EraseDestData(EncodeDestination(dest), key)) return false;
        data.destdata.erase(key);
    } else {
        if (!batch.WriteDestData(EncodeDestination(dest), key, value)) return false;
        data.destdata[key] = value;
    }
    return true;
}

std::unique_ptr<WalletDatabase> MakeWalletDatabase(const std::string& name, const DatabaseOptions& options, DatabaseStatus& status, bilingual_str& error_string)
{
    // Do some checking on wallet path. It should be either a:
    //
    // 1. Path where a directory can be created.
    // 2. Path to an existing directory.
    // 3. Path to a symlink to a directory.
    // 4. For backwards compatibility, the name of a data file in -walletdir.
    const fs::path wallet_path = fsbridge::AbsPathJoin(GetWalletDir(), fs::PathFromString(name));
    fs::file_type path_type = fs::symlink_status(wallet_path).type();
    if (!(path_type == fs::file_type::not_found || path_type == fs::file_type::directory ||
          (path_type == fs::file_type::symlink && fs::is_directory(wallet_path)) ||
          (path_type == fs::file_type::regular && fs::PathFromString(name).filename() == fs::PathFromString(name)))) {
        error_string = Untranslated(strprintf(
              "Invalid -wallet path '%s'. -wallet path should point to a directory where wallet.dat and "
              "database/log.?????????? files can be stored, a location where such a directory could be created, "
              "or (for backwards compatibility) the name of an existing data file in -walletdir (%s)",
              name, fs::quoted(fs::PathToString(GetWalletDir()))));
        status = DatabaseStatus::FAILED_BAD_PATH;
        return nullptr;
    }
    return MakeDatabase(wallet_path, options, status, error_string);
}

std::shared_ptr<CWallet> CWallet::Create(WalletContext& context, const std::string& name, std::unique_ptr<WalletDatabase> database, uint64_t wallet_creation_flags, bilingual_str& error, std::vector<bilingual_str>& warnings)
{
    interfaces::Chain* chain = context.chain;
    ArgsManager& args = *Assert(context.args);
    const std::string& walletFile = database->Filename();

    int64_t nStart = GetTimeMillis();
    // TODO: Can't use std::make_shared because we need a custom deleter but
    // should be possible to use std::allocate_shared.
    const std::shared_ptr<CWallet> walletInstance(fParticlMode
        ? std::shared_ptr<CWallet>(new CHDWallet(chain, name, args, std::move(database)), ReleaseWallet)
        : std::shared_ptr<CWallet>(new CWallet(chain, name, args, std::move(database)), ReleaseWallet));

    bool rescan_required = false;
    DBErrors nLoadWalletRet = walletInstance->LoadWallet();
    if (nLoadWalletRet != DBErrors::LOAD_OK) {
        if (nLoadWalletRet == DBErrors::CORRUPT) {
            error = strprintf(_("Error loading %s: Wallet corrupted"), walletFile);
            return nullptr;
        }
        else if (nLoadWalletRet == DBErrors::NONCRITICAL_ERROR)
        {
            warnings.push_back(strprintf(_("Error reading %s! All keys read correctly, but transaction data"
                                           " or address book entries might be missing or incorrect."),
                walletFile));
        }
        else if (nLoadWalletRet == DBErrors::TOO_NEW) {
            error = strprintf(_("Error loading %s: Wallet requires newer version of %s"), walletFile, PACKAGE_NAME);
            return nullptr;
        }
        else if (nLoadWalletRet == DBErrors::EXTERNAL_SIGNER_SUPPORT_REQUIRED) {
            error = strprintf(_("Error loading %s: External signer wallet being loaded without external signer support compiled"), walletFile);
            return nullptr;
        }
        else if (nLoadWalletRet == DBErrors::NEED_REWRITE)
        {
            error = strprintf(_("Wallet needed to be rewritten: restart %s to complete"), PACKAGE_NAME);
            return nullptr;
        } else if (nLoadWalletRet == DBErrors::NEED_RESCAN) {
            warnings.push_back(strprintf(_("Error reading %s! Transaction data may be missing or incorrect."
                                           " Rescanning wallet."), walletFile));
            rescan_required = true;
        }
        else {
            error = strprintf(_("Error loading %s"), walletFile);
            return nullptr;
        }
    }

    // This wallet is in its first run if there are no ScriptPubKeyMans and it isn't blank or no privkeys
    const bool fFirstRun = (!walletInstance->IsInitialised() || walletInstance->m_spk_managers.empty()) &&
                     !walletInstance->IsWalletFlagSet(WALLET_FLAG_DISABLE_PRIVATE_KEYS) &&
                     !walletInstance->IsWalletFlagSet(WALLET_FLAG_BLANK_WALLET);
    if (fFirstRun)
    {
        walletInstance->SetMinVersion(FEATURE_LATEST);

        walletInstance->InitWalletFlags(wallet_creation_flags);

        // Only create LegacyScriptPubKeyMan when not descriptor wallet
        if (!walletInstance->IsWalletFlagSet(WALLET_FLAG_DESCRIPTORS)) {
            walletInstance->SetupLegacyScriptPubKeyMan();
        }

        if ((wallet_creation_flags & WALLET_FLAG_EXTERNAL_SIGNER) || !(wallet_creation_flags & (WALLET_FLAG_DISABLE_PRIVATE_KEYS | WALLET_FLAG_BLANK_WALLET))) {
            LOCK(walletInstance->cs_wallet);
            if (!walletInstance->IsParticlWallet() && walletInstance->IsWalletFlagSet(WALLET_FLAG_DESCRIPTORS)) {
                walletInstance->SetupDescriptorScriptPubKeyMans();
                // SetupDescriptorScriptPubKeyMans already calls SetupGeneration for us so we don't need to call SetupGeneration separately
            } else {
                // Legacy wallets need SetupGeneration here.
                if (!walletInstance->IsParticlWallet())
                for (auto spk_man : walletInstance->GetActiveScriptPubKeyMans()) {
                    if (!spk_man->SetupGeneration()) {
                        error = _("Unable to generate initial keys");
                        return nullptr;
                    }
                }
            }
        }

        if (chain) {
            walletInstance->chainStateFlushed(chain->getTipLocator());
        }
    } else if (wallet_creation_flags & WALLET_FLAG_DISABLE_PRIVATE_KEYS) {
        // Make it impossible to disable private keys after creation
        error = strprintf(_("Error loading %s: Private keys can only be disabled during creation"), walletFile);
        return nullptr;
    } else if (walletInstance->IsWalletFlagSet(WALLET_FLAG_DISABLE_PRIVATE_KEYS)) {
        for (auto spk_man : walletInstance->GetActiveScriptPubKeyMans()) {
            if (spk_man->HavePrivateKeys()) {
                warnings.push_back(strprintf(_("Warning: Private keys detected in wallet {%s} with disabled private keys"), walletFile));
                break;
            }
        }
    }

    if (!args.GetArg("-addresstype", "").empty()) {
        std::optional<OutputType> parsed = ParseOutputType(args.GetArg("-addresstype", ""));
        if (!parsed) {
            error = strprintf(_("Unknown address type '%s'"), args.GetArg("-addresstype", ""));
            return nullptr;
        }
        walletInstance->m_default_address_type = parsed.value();
    }

    if (!args.GetArg("-changetype", "").empty()) {
        std::optional<OutputType> parsed = ParseOutputType(args.GetArg("-changetype", ""));
        if (!parsed) {
            error = strprintf(_("Unknown change type '%s'"), args.GetArg("-changetype", ""));
            return nullptr;
        }
        walletInstance->m_default_change_type = parsed.value();
    }

    if (args.IsArgSet("-mintxfee")) {
        std::optional<CAmount> min_tx_fee = ParseMoney(args.GetArg("-mintxfee", ""));
        if (!min_tx_fee || min_tx_fee.value() == 0) {
            error = AmountErrMsg("mintxfee", args.GetArg("-mintxfee", ""));
            return nullptr;
        } else if (min_tx_fee.value() > HIGH_TX_FEE_PER_KB) {
            warnings.push_back(AmountHighWarn("-mintxfee") + Untranslated(" ") +
                               _("This is the minimum transaction fee you pay on every transaction."));
        }

        walletInstance->m_min_fee = CFeeRate{min_tx_fee.value()};
    }

    if (args.IsArgSet("-maxapsfee")) {
        const std::string max_aps_fee{args.GetArg("-maxapsfee", "")};
        if (max_aps_fee == "-1") {
            walletInstance->m_max_aps_fee = -1;
        } else if (std::optional<CAmount> max_fee = ParseMoney(max_aps_fee)) {
            if (max_fee.value() > HIGH_APS_FEE) {
                warnings.push_back(AmountHighWarn("-maxapsfee") + Untranslated(" ") +
                                  _("This is the maximum transaction fee you pay (in addition to the normal fee) to prioritize partial spend avoidance over regular coin selection."));
            }
            walletInstance->m_max_aps_fee = max_fee.value();
        } else {
            error = AmountErrMsg("maxapsfee", max_aps_fee);
            return nullptr;
        }
    }

    if (args.IsArgSet("-fallbackfee")) {
        std::optional<CAmount> fallback_fee = ParseMoney(args.GetArg("-fallbackfee", ""));
        if (!fallback_fee) {
            error = strprintf(_("Invalid amount for -fallbackfee=<amount>: '%s'"), args.GetArg("-fallbackfee", ""));
            return nullptr;
        } else if (fallback_fee.value() > HIGH_TX_FEE_PER_KB) {
            warnings.push_back(AmountHighWarn("-fallbackfee") + Untranslated(" ") +
                               _("This is the transaction fee you may pay when fee estimates are not available."));
        }
        walletInstance->m_fallback_fee = CFeeRate{fallback_fee.value()};
    }

    // Disable fallback fee in case value was set to 0, enable if non-null value
    walletInstance->m_allow_fallback_fee = walletInstance->m_fallback_fee.GetFeePerK() != 0;

    if (args.IsArgSet("-discardfee")) {
        std::optional<CAmount> discard_fee = ParseMoney(args.GetArg("-discardfee", ""));
        if (!discard_fee) {
            error = strprintf(_("Invalid amount for -discardfee=<amount>: '%s'"), args.GetArg("-discardfee", ""));
            return nullptr;
        } else if (discard_fee.value() > HIGH_TX_FEE_PER_KB) {
            warnings.push_back(AmountHighWarn("-discardfee") + Untranslated(" ") +
                               _("This is the transaction fee you may discard if change is smaller than dust at this level"));
        }
        walletInstance->m_discard_rate = CFeeRate{discard_fee.value()};
    }

    if (args.IsArgSet("-paytxfee")) {
        std::optional<CAmount> pay_tx_fee = ParseMoney(args.GetArg("-paytxfee", ""));
        if (!pay_tx_fee) {
            error = AmountErrMsg("paytxfee", args.GetArg("-paytxfee", ""));
            return nullptr;
        } else if (pay_tx_fee.value() > HIGH_TX_FEE_PER_KB) {
            warnings.push_back(AmountHighWarn("-paytxfee") + Untranslated(" ") +
                               _("This is the transaction fee you will pay if you send a transaction."));
        }

        walletInstance->m_pay_tx_fee = CFeeRate{pay_tx_fee.value(), 1000};

        if (chain && walletInstance->m_pay_tx_fee < chain->relayMinFee()) {
            error = strprintf(_("Invalid amount for -paytxfee=<amount>: '%s' (must be at least %s)"),
                args.GetArg("-paytxfee", ""), chain->relayMinFee().ToString());
            return nullptr;
        }
    }

    if (args.IsArgSet("-maxtxfee")) {
        std::optional<CAmount> max_fee = ParseMoney(args.GetArg("-maxtxfee", ""));
        if (!max_fee) {
            error = AmountErrMsg("maxtxfee", args.GetArg("-maxtxfee", ""));
            return nullptr;
        } else if (max_fee.value() > HIGH_MAX_TX_FEE) {
            warnings.push_back(_("-maxtxfee is set very high! Fees this large could be paid on a single transaction."));
        }

        if (chain && CFeeRate{max_fee.value(), 1000} < chain->relayMinFee()) {
            error = strprintf(_("Invalid amount for -maxtxfee=<amount>: '%s' (must be at least the minrelay fee of %s to prevent stuck transactions)"),
                args.GetArg("-maxtxfee", ""), chain->relayMinFee().ToString());
            return nullptr;
        }

        walletInstance->m_default_max_tx_fee = max_fee.value();
    }

    if (args.IsArgSet("-consolidatefeerate")) {
        if (std::optional<CAmount> consolidate_feerate = ParseMoney(args.GetArg("-consolidatefeerate", ""))) {
            walletInstance->m_consolidate_feerate = CFeeRate(*consolidate_feerate);
        } else {
            error = AmountErrMsg("consolidatefeerate", args.GetArg("-consolidatefeerate", ""));
            return nullptr;
        }
    }

    if (chain && chain->relayMinFee().GetFeePerK() > HIGH_TX_FEE_PER_KB) {
        warnings.push_back(AmountHighWarn("-minrelaytxfee") + Untranslated(" ") +
                           _("The wallet will avoid paying less than the minimum relay fee."));
    }

    walletInstance->m_confirm_target = args.GetIntArg("-txconfirmtarget", DEFAULT_TX_CONFIRM_TARGET);
    walletInstance->m_spend_zero_conf_change = args.GetBoolArg("-spendzeroconfchange", DEFAULT_SPEND_ZEROCONF_CHANGE);
    walletInstance->m_signal_rbf = args.GetBoolArg("-walletrbf", DEFAULT_WALLET_RBF);

    walletInstance->WalletLogPrintf("Wallet completed loading in %15dms\n", GetTimeMillis() - nStart);

    // Try to top up keypool. No-op if the wallet is locked.
    walletInstance->TopUpKeyPool();

    if (chain && !AttachChain(walletInstance, *chain, rescan_required, error, warnings)) {
        return nullptr;
    }

    {
        LOCK(walletInstance->cs_wallet);
        walletInstance->SetBroadcastTransactions(args.GetBoolArg("-walletbroadcast", DEFAULT_WALLETBROADCAST));
        walletInstance->WalletLogPrintf("setKeyPool.size() = %u\n",      walletInstance->GetKeyPoolSize());
        walletInstance->WalletLogPrintf("mapWallet.size() = %u\n",       walletInstance->mapWallet.size());
        walletInstance->WalletLogPrintf("m_address_book.size() = %u\n",  walletInstance->m_address_book.size());
    }

    return walletInstance;
}

bool CWallet::AttachChain(const std::shared_ptr<CWallet>& walletInstance, interfaces::Chain& chain, const bool rescan_required, bilingual_str& error, std::vector<bilingual_str>& warnings)
{
    LOCK(walletInstance->cs_wallet);
    // allow setting the chain if it hasn't been set already but prevent changing it
    assert(!walletInstance->m_chain || walletInstance->m_chain == &chain);
    walletInstance->m_chain = &chain;

    // Unless allowed, ensure wallet files are not reused across chains:
    if (!gArgs.GetBoolArg("-walletcrosschain", DEFAULT_WALLETCROSSCHAIN)) {
        WalletBatch batch(walletInstance->GetDatabase());
        CBlockLocator locator;
        if (batch.ReadBestBlock(locator) && locator.vHave.size() > 0 && chain.getHeight()) {
            // Wallet is assumed to be from another chain, if genesis block in the active
            // chain differs from the genesis block known to the wallet.
            if (chain.getBlockHash(0) != locator.vHave.back()) {
                error = Untranslated("Wallet files should not be reused across chains. Restart bitcoind with -walletcrosschain to override.");
                return false;
            }
        }
    }

    // Register wallet with validationinterface. It's done before rescan to avoid
    // missing block connections between end of rescan and validation subscribing.
    // Because of wallet lock being hold, block connection notifications are going to
    // be pending on the validation-side until lock release. It's likely to have
    // block processing duplicata (if rescan block range overlaps with notification one)
    // but we guarantee at least than wallet state is correct after notifications delivery.
    // However, chainStateFlushed notifications are ignored until the rescan is finished
    // so that in case of a shutdown event, the rescan will be repeated at the next start.
    // This is temporary until rescan and notifications delivery are unified under same
    // interface.
    walletInstance->m_attaching_chain = true; //ignores chainStateFlushed notifications
    walletInstance->m_chain_notifications_handler = walletInstance->chain().handleNotifications(walletInstance);

    // If rescan_required = true, rescan_height remains equal to 0
    int rescan_height = 0;
    if (!rescan_required)
    {
        WalletBatch batch(walletInstance->GetDatabase());
        CBlockLocator locator;
        if (batch.ReadBestBlock(locator)) {
            if (const std::optional<int> fork_height = chain.findLocatorFork(locator)) {
                rescan_height = *fork_height;
            }
        }
    }

    const std::optional<int> tip_height = chain.getHeight();
    if (tip_height) {
        walletInstance->m_last_block_processed = chain.getBlockHash(*tip_height);
        walletInstance->m_last_block_processed_height = *tip_height;
    } else {
        walletInstance->m_last_block_processed.SetNull();
        walletInstance->m_last_block_processed_height = -1;
    }

    if (walletInstance->ShouldRescan())
    if (tip_height && *tip_height != rescan_height)
    {
        // Technically we could execute the code below in any case, but performing the
        // `while` loop below can make startup very slow, so only check blocks on disk
        // if necessary.
        if (chain.havePruned() || chain.hasAssumedValidChain()) {
            int block_height = *tip_height;
            while (block_height > 0 && chain.haveBlockOnDisk(block_height - 1) && rescan_height != block_height) {
                --block_height;
            }

            if (rescan_height != block_height) {
                // We can't rescan beyond blocks we don't have data for, stop and throw an error.
                // This might happen if a user uses an old wallet within a pruned node
                // or if they ran -disablewallet for a longer time, then decided to re-enable
                // Exit early and print an error.
                // It also may happen if an assumed-valid chain is in use and therefore not
                // all block data is available.
                // If a block is pruned after this check, we will load the wallet,
                // but fail the rescan with a generic error.

                error = chain.hasAssumedValidChain() ?
                     _(
                        "Assumed-valid: last wallet synchronisation goes beyond "
                        "available block data. You need to wait for the background "
                        "validation chain to download more blocks.") :
                     _("Prune: last wallet synchronisation goes beyond pruned data. You need to -reindex (download the whole blockchain again in case of pruned node)");
                return false;
            }
        }

        chain.initMessage(_("Rescanning…").translated);
        walletInstance->WalletLogPrintf("Rescanning last %i blocks (from block %i)...\n", *tip_height - rescan_height, rescan_height);

        // No need to read and scan block if block was created before
        // our wallet birthday (as adjusted for block time variability)
        std::optional<int64_t> time_first_key;
        for (auto spk_man : walletInstance->GetAllScriptPubKeyMans()) {
            int64_t time = spk_man->GetTimeFirstKey();
            if (!time_first_key || time < *time_first_key) time_first_key = time;
        }
        if (time_first_key) {
            chain.findFirstBlockWithTimeAndHeight(*time_first_key - TIMESTAMP_WINDOW, rescan_height, FoundBlock().height(rescan_height));
        }

        {
            WalletRescanReserver reserver(*walletInstance);
            if (!reserver.reserve() || (ScanResult::SUCCESS != walletInstance->ScanForWalletTransactions(chain.getBlockHash(rescan_height), rescan_height, /*max_height=*/{}, reserver, /*fUpdate=*/true, /*save_progress=*/true).status)) {
                error = _("Failed to rescan the wallet during initialization");
                return false;
            }
        }
        walletInstance->m_attaching_chain = false;
        walletInstance->chainStateFlushed(chain.getTipLocator());
        walletInstance->GetDatabase().IncrementUpdateCounter();
    }
    walletInstance->m_attaching_chain = false;

    return true;
}

const CAddressBookData* CWallet::FindAddressBookEntry(const CTxDestination& dest, bool allow_change) const
{
    const auto& address_book_it = m_address_book.find(dest);
    if (address_book_it == m_address_book.end()) return nullptr;
    if ((!allow_change) && address_book_it->second.IsChange()) {
        return nullptr;
    }
    return &address_book_it->second;
}

bool CWallet::UpgradeWallet(int version, bilingual_str& error)
{
    int prev_version = GetVersion();
    if (version == 0) {
        WalletLogPrintf("Performing wallet upgrade to %i\n", FEATURE_LATEST);
        version = FEATURE_LATEST;
    } else {
        WalletLogPrintf("Allowing wallet upgrade up to %i\n", version);
    }
    if (version < prev_version) {
        error = strprintf(_("Cannot downgrade wallet from version %i to version %i. Wallet version unchanged."), prev_version, version);
        return false;
    }

    LOCK(cs_wallet);

    // Do not upgrade versions to any version between HD_SPLIT and FEATURE_PRE_SPLIT_KEYPOOL unless already supporting HD_SPLIT
    if (!CanSupportFeature(FEATURE_HD_SPLIT) && version >= FEATURE_HD_SPLIT && version < FEATURE_PRE_SPLIT_KEYPOOL) {
        error = strprintf(_("Cannot upgrade a non HD split wallet from version %i to version %i without upgrading to support pre-split keypool. Please use version %i or no version specified."), prev_version, version, FEATURE_PRE_SPLIT_KEYPOOL);
        return false;
    }

    // Permanently upgrade to the version
    SetMinVersion(GetClosestWalletFeature(version));

    for (auto spk_man : GetActiveScriptPubKeyMans()) {
        if (!spk_man->Upgrade(prev_version, version, error)) {
            return false;
        }
    }
    return true;
}

void CWallet::postInitProcess()
{
    LOCK(cs_wallet);

    // Add wallet transactions that aren't already in a block to mempool
    // Do this here as mempool requires genesis block to be loaded
    ResubmitWalletTransactions(/*relay=*/false, /*force=*/true);

    // Update wallet transactions with current mempool transactions.
    chain().requestMempoolTransactions(*this);
}

bool CWallet::BackupWallet(const std::string& strDest) const
{
    return GetDatabase().Backup(strDest);
}

CKeyPool::CKeyPool()
{
    nTime = GetTime();
    fInternal = false;
    m_pre_split = false;
}

CKeyPool::CKeyPool(const CPubKey& vchPubKeyIn, bool internalIn)
{
    nTime = GetTime();
    vchPubKey = vchPubKeyIn;
    fInternal = internalIn;
    m_pre_split = false;
}

int CWallet::GetTxDepthInMainChain(const CWalletTx& wtx) const
{
    AssertLockHeld(cs_wallet);
    if (auto* conf = wtx.state<TxStateConfirmed>()) {
        return GetLastBlockHeight() - conf->confirmed_block_height + 1;
    } else if (auto* conf = wtx.state<TxStateConflicted>()) {
        return -1 * (GetLastBlockHeight() - conf->conflicting_block_height + 1);
    } else {
        return 0;
    }
}

int CWallet::GetTxBlocksToMaturity(const CWalletTx& wtx) const
{
    AssertLockHeld(cs_wallet);

    if (!(wtx.IsCoinBase() || wtx.IsCoinStake())) {
        return 0;
    }

    int chain_depth = GetTxDepthInMainChain(wtx);
    assert(chain_depth >= 0); // coinbase tx should not be conflicted

    if (IsParticlWallet()) {
        int last_processed = m_last_block_processed_height;
        if (last_processed < COINBASE_MATURITY * 2) {
            if (const auto* conf = wtx.state<TxStateConfirmed>()) {
                int nRequiredDepth = conf->confirmed_block_height / 2;
                return std::max(0, (nRequiredDepth+1) - chain_depth);
            }
        }
    }

    return std::max(0, (COINBASE_MATURITY+1) - chain_depth);
}

bool CWallet::IsTxImmatureCoinBase(const CWalletTx& wtx) const
{
    AssertLockHeld(cs_wallet);

    // note GetBlocksToMaturity is 0 for non-coinbase tx
    return GetTxBlocksToMaturity(wtx) > 0;
}

bool CWallet::IsCrypted() const
{
    return HasEncryptionKeys();
}

bool CWallet::IsLocked() const
{
    if (!IsCrypted()) {
        return false;
    }
    LOCK(cs_wallet);
    return vMasterKey.empty();
}

bool CWallet::Lock()
{
    if (!IsCrypted())
        return false;

    {
        LOCK(cs_wallet);
        vMasterKey.clear();
    }

    NotifyStatusChanged(this);
    return true;
}

bool CWallet::Unlock(const CKeyingMaterial& vMasterKeyIn, bool accept_no_keys)
{
    {
        LOCK(cs_wallet);
        for (const auto& spk_man_pair : m_spk_managers) {
            if (!spk_man_pair.second->CheckDecryptionKey(vMasterKeyIn, accept_no_keys)) {
                return false;
            }
        }
        vMasterKey = vMasterKeyIn;
    }
    NotifyStatusChanged(this);
    return true;
}

std::set<ScriptPubKeyMan*> CWallet::GetActiveScriptPubKeyMans() const
{
    std::set<ScriptPubKeyMan*> spk_mans;
    for (bool internal : {false, true}) {
        for (OutputType t : OUTPUT_TYPES) {
            auto spk_man = GetScriptPubKeyMan(t, internal);
            if (spk_man) {
                spk_mans.insert(spk_man);
            }
        }
    }
    return spk_mans;
}

std::set<ScriptPubKeyMan*> CWallet::GetAllScriptPubKeyMans() const
{
    std::set<ScriptPubKeyMan*> spk_mans;
    for (const auto& spk_man_pair : m_spk_managers) {
        spk_mans.insert(spk_man_pair.second.get());
    }
    return spk_mans;
}

ScriptPubKeyMan* CWallet::GetScriptPubKeyMan(const OutputType& type, bool internal) const
{
    const std::map<OutputType, ScriptPubKeyMan*>& spk_managers = internal ? m_internal_spk_managers : m_external_spk_managers;
    std::map<OutputType, ScriptPubKeyMan*>::const_iterator it = spk_managers.find(type);
    if (it == spk_managers.end()) {
        return nullptr;
    }
    return it->second;
}

std::set<ScriptPubKeyMan*> CWallet::GetScriptPubKeyMans(const CScript& script) const
{
    std::set<ScriptPubKeyMan*> spk_mans;
    SignatureData sigdata;
    for (const auto& spk_man_pair : m_spk_managers) {
        if (spk_man_pair.second->CanProvide(script, sigdata)) {
            spk_mans.insert(spk_man_pair.second.get());
        }
    }
    return spk_mans;
}

ScriptPubKeyMan* CWallet::GetScriptPubKeyMan(const uint256& id) const
{
    if (m_spk_managers.count(id) > 0) {
        return m_spk_managers.at(id).get();
    }
    return nullptr;
}

std::unique_ptr<SigningProvider> CWallet::GetSolvingProvider(const CScript& script) const
{
    SignatureData sigdata;
    return GetSolvingProvider(script, sigdata);
}

std::unique_ptr<SigningProvider> CWallet::GetSolvingProvider(const CScript& script, SignatureData& sigdata) const
{
    for (const auto& spk_man_pair : m_spk_managers) {
        if (spk_man_pair.second->CanProvide(script, sigdata)) {
            return spk_man_pair.second->GetSolvingProvider(script);
        }
    }
    return nullptr;
}

std::vector<WalletDescriptor> CWallet::GetWalletDescriptors(const CScript& script) const
{
    std::vector<WalletDescriptor> descs;
    for (const auto spk_man: GetScriptPubKeyMans(script)) {
        if (const auto desc_spk_man = dynamic_cast<DescriptorScriptPubKeyMan*>(spk_man)) {
            LOCK(desc_spk_man->cs_desc_man);
            descs.push_back(desc_spk_man->GetWalletDescriptor());
        }
    }
    return descs;
}

LegacyScriptPubKeyMan* CWallet::GetLegacyScriptPubKeyMan() const
{
    if (IsWalletFlagSet(WALLET_FLAG_DESCRIPTORS)) {
        return nullptr;
    }
    // Legacy wallets only have one ScriptPubKeyMan which is a LegacyScriptPubKeyMan.
    // Everything in m_internal_spk_managers and m_external_spk_managers point to the same legacyScriptPubKeyMan.
    auto it = m_internal_spk_managers.find(OutputType::LEGACY);
    if (it == m_internal_spk_managers.end()) return nullptr;
    return dynamic_cast<LegacyScriptPubKeyMan*>(it->second);
}

LegacyScriptPubKeyMan* CWallet::GetOrCreateLegacyScriptPubKeyMan()
{
    SetupLegacyScriptPubKeyMan();
    return GetLegacyScriptPubKeyMan();
}

void CWallet::SetupLegacyScriptPubKeyMan()
{
    if (!m_internal_spk_managers.empty() || !m_external_spk_managers.empty() || !m_spk_managers.empty() || IsWalletFlagSet(WALLET_FLAG_DESCRIPTORS)) {
        return;
    }

    auto spk_manager = std::unique_ptr<ScriptPubKeyMan>(new LegacyScriptPubKeyMan(*this));
    for (const auto& type : LEGACY_OUTPUT_TYPES) {
        m_internal_spk_managers[type] = spk_manager.get();
        m_external_spk_managers[type] = spk_manager.get();
    }
    m_spk_managers[spk_manager->GetID()] = std::move(spk_manager);
}

const CKeyingMaterial& CWallet::GetEncryptionKey() const
{
    return vMasterKey;
}

bool CWallet::HasEncryptionKeys() const
{
    return !mapMasterKeys.empty();
}

void CWallet::ConnectScriptPubKeyManNotifiers()
{
    for (const auto& spk_man : GetActiveScriptPubKeyMans()) {
        spk_man->NotifyWatchonlyChanged.connect(NotifyWatchonlyChanged);
        spk_man->NotifyCanGetAddressesChanged.connect(NotifyCanGetAddressesChanged);
    }
}

void CWallet::LoadDescriptorScriptPubKeyMan(uint256 id, WalletDescriptor& desc)
{
    if (IsWalletFlagSet(WALLET_FLAG_EXTERNAL_SIGNER)) {
        auto spk_manager = std::unique_ptr<ScriptPubKeyMan>(new ExternalSignerScriptPubKeyMan(*this, desc));
        m_spk_managers[id] = std::move(spk_manager);
    } else {
        auto spk_manager = std::unique_ptr<ScriptPubKeyMan>(new DescriptorScriptPubKeyMan(*this, desc));
        m_spk_managers[id] = std::move(spk_manager);
    }
}

void CWallet::SetupDescriptorScriptPubKeyMans(const CExtKey& master_key)
{
    AssertLockHeld(cs_wallet);

    for (bool internal : {false, true}) {
        for (OutputType t : OUTPUT_TYPES) {
            auto spk_manager = std::unique_ptr<DescriptorScriptPubKeyMan>(new DescriptorScriptPubKeyMan(*this));
            if (IsCrypted()) {
                if (IsLocked()) {
                    throw std::runtime_error(std::string(__func__) + ": Wallet is locked, cannot setup new descriptors");
                }
                if (!spk_manager->CheckDecryptionKey(vMasterKey) && !spk_manager->Encrypt(vMasterKey, nullptr)) {
                    throw std::runtime_error(std::string(__func__) + ": Could not encrypt new descriptors");
                }
            }
            spk_manager->SetupDescriptorGeneration(master_key, t, internal);
            uint256 id = spk_manager->GetID();
            m_spk_managers[id] = std::move(spk_manager);
            AddActiveScriptPubKeyMan(id, t, internal);
        }
    }
}

void CWallet::SetupDescriptorScriptPubKeyMans()
{
    AssertLockHeld(cs_wallet);

    if (!IsWalletFlagSet(WALLET_FLAG_EXTERNAL_SIGNER)) {
        // Make a seed
        CKey seed_key;
        seed_key.MakeNewKey(true);
        CPubKey seed = seed_key.GetPubKey();
        assert(seed_key.VerifyPubKey(seed));

        // Get the extended key
        CExtKey master_key;
        master_key.SetSeed(Span<const std::byte>(seed_key.data(), 32));

        SetupDescriptorScriptPubKeyMans(master_key);
    } else {
        ExternalSigner signer = ExternalSignerScriptPubKeyMan::GetExternalSigner();

        // TODO: add account parameter
        int account = 0;
        UniValue signer_res = signer.GetDescriptors(account);

        if (!signer_res.isObject()) throw std::runtime_error(std::string(__func__) + ": Unexpected result");
        for (bool internal : {false, true}) {
            const UniValue& descriptor_vals = find_value(signer_res, internal ? "internal" : "receive");
            if (!descriptor_vals.isArray()) throw std::runtime_error(std::string(__func__) + ": Unexpected result");
            for (const UniValue& desc_val : descriptor_vals.get_array().getValues()) {
                const std::string& desc_str = desc_val.getValStr();
                FlatSigningProvider keys;
                std::string desc_error;
                std::unique_ptr<Descriptor> desc = Parse(desc_str, keys, desc_error, false);
                if (desc == nullptr) {
                    throw std::runtime_error(std::string(__func__) + ": Invalid descriptor \"" + desc_str + "\" (" + desc_error + ")");
                }
                if (!desc->GetOutputType()) {
                    continue;
                }
                OutputType t =  *desc->GetOutputType();
                auto spk_manager = std::unique_ptr<ExternalSignerScriptPubKeyMan>(new ExternalSignerScriptPubKeyMan(*this));
                spk_manager->SetupDescriptor(std::move(desc));
                uint256 id = spk_manager->GetID();
                m_spk_managers[id] = std::move(spk_manager);
                AddActiveScriptPubKeyMan(id, t, internal);
            }
        }
    }
}

void CWallet::AddActiveScriptPubKeyMan(uint256 id, OutputType type, bool internal)
{
    WalletBatch batch(GetDatabase());
    if (!batch.WriteActiveScriptPubKeyMan(static_cast<uint8_t>(type), id, internal)) {
        throw std::runtime_error(std::string(__func__) + ": writing active ScriptPubKeyMan id failed");
    }
    LoadActiveScriptPubKeyMan(id, type, internal);
}

void CWallet::LoadActiveScriptPubKeyMan(uint256 id, OutputType type, bool internal)
{
    // Activating ScriptPubKeyManager for a given output and change type is incompatible with legacy wallets.
    // Legacy wallets have only one ScriptPubKeyManager and it's active for all output and change types.
    Assert(IsWalletFlagSet(WALLET_FLAG_DESCRIPTORS));

    WalletLogPrintf("Setting spkMan to active: id = %s, type = %s, internal = %s\n", id.ToString(), FormatOutputType(type), internal ? "true" : "false");
    auto& spk_mans = internal ? m_internal_spk_managers : m_external_spk_managers;
    auto& spk_mans_other = internal ? m_external_spk_managers : m_internal_spk_managers;
    auto spk_man = m_spk_managers.at(id).get();
    spk_mans[type] = spk_man;

    const auto it = spk_mans_other.find(type);
    if (it != spk_mans_other.end() && it->second == spk_man) {
        spk_mans_other.erase(type);
    }

    NotifyCanGetAddressesChanged();
}

void CWallet::DeactivateScriptPubKeyMan(uint256 id, OutputType type, bool internal)
{
    auto spk_man = GetScriptPubKeyMan(type, internal);
    if (spk_man != nullptr && spk_man->GetID() == id) {
        WalletLogPrintf("Deactivate spkMan: id = %s, type = %s, internal = %s\n", id.ToString(), FormatOutputType(type), internal ? "true" : "false");
        WalletBatch batch(GetDatabase());
        if (!batch.EraseActiveScriptPubKeyMan(static_cast<uint8_t>(type), internal)) {
            throw std::runtime_error(std::string(__func__) + ": erasing active ScriptPubKeyMan id failed");
        }

        auto& spk_mans = internal ? m_internal_spk_managers : m_external_spk_managers;
        spk_mans.erase(type);
    }

    NotifyCanGetAddressesChanged();
}

bool CWallet::IsLegacy() const
{
    if (m_internal_spk_managers.count(OutputType::LEGACY) == 0) {
        return false;
    }
    auto spk_man = dynamic_cast<LegacyScriptPubKeyMan*>(m_internal_spk_managers.at(OutputType::LEGACY));
    return spk_man != nullptr;
}

DescriptorScriptPubKeyMan* CWallet::GetDescriptorScriptPubKeyMan(const WalletDescriptor& desc) const
{
    for (auto& spk_man_pair : m_spk_managers) {
        // Try to downcast to DescriptorScriptPubKeyMan then check if the descriptors match
        DescriptorScriptPubKeyMan* spk_manager = dynamic_cast<DescriptorScriptPubKeyMan*>(spk_man_pair.second.get());
        if (spk_manager != nullptr && spk_manager->HasWalletDescriptor(desc)) {
            return spk_manager;
        }
    }

    return nullptr;
}

std::optional<bool> CWallet::IsInternalScriptPubKeyMan(ScriptPubKeyMan* spk_man) const
{
    // Legacy script pubkey man can't be either external or internal
    if (IsLegacy()) {
        return std::nullopt;
    }

    // only active ScriptPubKeyMan can be internal
    if (!GetActiveScriptPubKeyMans().count(spk_man)) {
        return std::nullopt;
    }

    const auto desc_spk_man = dynamic_cast<DescriptorScriptPubKeyMan*>(spk_man);
    if (!desc_spk_man) {
        throw std::runtime_error(std::string(__func__) + ": unexpected ScriptPubKeyMan type.");
    }

    LOCK(desc_spk_man->cs_desc_man);
    const auto& type = desc_spk_man->GetWalletDescriptor().descriptor->GetOutputType();
    assert(type.has_value());

    return GetScriptPubKeyMan(*type, /* internal= */ true) == desc_spk_man;
}

ScriptPubKeyMan* CWallet::AddWalletDescriptor(WalletDescriptor& desc, const FlatSigningProvider& signing_provider, const std::string& label, bool internal)
{
    AssertLockHeld(cs_wallet);

    if (!IsWalletFlagSet(WALLET_FLAG_DESCRIPTORS)) {
        WalletLogPrintf("Cannot add WalletDescriptor to a non-descriptor wallet\n");
        return nullptr;
    }

    auto spk_man = GetDescriptorScriptPubKeyMan(desc);
    if (spk_man) {
        WalletLogPrintf("Update existing descriptor: %s\n", desc.descriptor->ToString());
        spk_man->UpdateWalletDescriptor(desc);
    } else {
        auto new_spk_man = std::unique_ptr<DescriptorScriptPubKeyMan>(new DescriptorScriptPubKeyMan(*this, desc));
        spk_man = new_spk_man.get();

        // Save the descriptor to memory
        m_spk_managers[new_spk_man->GetID()] = std::move(new_spk_man);
    }

    // Add the private keys to the descriptor
    for (const auto& entry : signing_provider.keys) {
        const CKey& key = entry.second;
        spk_man->AddDescriptorKey(key, key.GetPubKey());
    }

    // Top up key pool, the manager will generate new scriptPubKeys internally
    if (!spk_man->TopUp()) {
        WalletLogPrintf("Could not top up scriptPubKeys\n");
        return nullptr;
    }

    // Apply the label if necessary
    // Note: we disable labels for ranged descriptors
    if (!desc.descriptor->IsRange()) {
        auto script_pub_keys = spk_man->GetScriptPubKeys();
        if (script_pub_keys.empty()) {
            WalletLogPrintf("Could not generate scriptPubKeys (cache is empty)\n");
            return nullptr;
        }

        if (!internal) {
            for (const auto& script : script_pub_keys) {
                CTxDestination dest;
                if (ExtractDestination(script, dest)) {
                    SetAddressBook(dest, label, "receive");
                }
            }
        }
    }

    // Save the descriptor to DB
    spk_man->WriteDescriptor();

    return spk_man;
}

bool CWallet::MigrateToSQLite(bilingual_str& error)
{
    AssertLockHeld(cs_wallet);

    WalletLogPrintf("Migrating wallet storage database from BerkeleyDB to SQLite.\n");

    if (m_database->Format() == "sqlite") {
        error = _("Error: This wallet already uses SQLite");
        return false;
    }

    // Get all of the records for DB type migration
    std::unique_ptr<DatabaseBatch> batch = m_database->MakeBatch();
    std::vector<std::pair<SerializeData, SerializeData>> records;
    if (!batch->StartCursor()) {
        error = _("Error: Unable to begin reading all records in the database");
        return false;
    }
    bool complete = false;
    while (true) {
        CDataStream ss_key(SER_DISK, CLIENT_VERSION);
        CDataStream ss_value(SER_DISK, CLIENT_VERSION);
        bool ret = batch->ReadAtCursor(ss_key, ss_value, complete);
        if (!ret) {
            break;
        }
        SerializeData key(ss_key.begin(), ss_key.end());
        SerializeData value(ss_value.begin(), ss_value.end());
        records.emplace_back(key, value);
    }
    batch->CloseCursor();
    batch.reset();
    if (!complete) {
        error = _("Error: Unable to read all records in the database");
        return false;
    }

    // Close this database and delete the file
    fs::path db_path = fs::PathFromString(m_database->Filename());
    fs::path db_dir = db_path.parent_path();
    m_database->Close();
    fs::remove(db_path);

    // Make new DB
    DatabaseOptions opts;
    opts.require_create = true;
    opts.require_format = DatabaseFormat::SQLITE;
    DatabaseStatus db_status;
    std::unique_ptr<WalletDatabase> new_db = MakeDatabase(db_dir, opts, db_status, error);
    assert(new_db); // This is to prevent doing anything further with this wallet. The original file was deleted, but a backup exists.
    m_database.reset();
    m_database = std::move(new_db);

    // Write existing records into the new DB
    batch = m_database->MakeBatch();
    bool began = batch->TxnBegin();
    assert(began); // This is a critical error, the new db could not be written to. The original db exists as a backup, but we should not continue execution.
    for (const auto& [key, value] : records) {
        CDataStream ss_key(key, SER_DISK, CLIENT_VERSION);
        CDataStream ss_value(value, SER_DISK, CLIENT_VERSION);
        if (!batch->Write(ss_key, ss_value)) {
            batch->TxnAbort();
            m_database->Close();
            fs::remove(m_database->Filename());
            assert(false); // This is a critical error, the new db could not be written to. The original db exists as a backup, but we should not continue execution.
        }
    }
    bool committed = batch->TxnCommit();
    assert(committed); // This is a critical error, the new db could not be written to. The original db exists as a backup, but we should not continue execution.
    return true;
}

std::optional<MigrationData> CWallet::GetDescriptorsForLegacy(bilingual_str& error) const
{
    AssertLockHeld(cs_wallet);

    LegacyScriptPubKeyMan* legacy_spkm = GetLegacyScriptPubKeyMan();
    if (!legacy_spkm) {
        error = _("Error: This wallet is already a descriptor wallet");
        return std::nullopt;
    }

    std::optional<MigrationData> res = legacy_spkm->MigrateToDescriptor();
    if (res == std::nullopt) {
        error = _("Error: Unable to produce descriptors for this legacy wallet. Make sure the wallet is unlocked first");
        return std::nullopt;
    }
    return res;
}

bool CWallet::ApplyMigrationData(MigrationData& data, bilingual_str& error)
{
    AssertLockHeld(cs_wallet);

    LegacyScriptPubKeyMan* legacy_spkm = GetLegacyScriptPubKeyMan();
    if (!legacy_spkm) {
        error = _("Error: This wallet is already a descriptor wallet");
        return false;
    }

    for (auto& desc_spkm : data.desc_spkms) {
        if (m_spk_managers.count(desc_spkm->GetID()) > 0) {
            error = _("Error: Duplicate descriptors created during migration. Your wallet may be corrupted.");
            return false;
        }
        m_spk_managers[desc_spkm->GetID()] = std::move(desc_spkm);
    }

    // Remove the LegacyScriptPubKeyMan from disk
    if (!legacy_spkm->DeleteRecords()) {
        return false;
    }

    // Remove the LegacyScriptPubKeyMan from memory
    m_spk_managers.erase(legacy_spkm->GetID());
    m_external_spk_managers.clear();
    m_internal_spk_managers.clear();

    // Setup new descriptors
    SetWalletFlag(WALLET_FLAG_DESCRIPTORS);
    if (!IsWalletFlagSet(WALLET_FLAG_DISABLE_PRIVATE_KEYS)) {
        // Use the existing master key if we have it
        if (data.master_key.key.IsValid()) {
            SetupDescriptorScriptPubKeyMans(data.master_key);
        } else {
            // Setup with a new seed if we don't.
            SetupDescriptorScriptPubKeyMans();
        }
    }

    // Check if the transactions in the wallet are still ours. Either they belong here, or they belong in the watchonly wallet.
    // We need to go through these in the tx insertion order so that lookups to spends works.
    std::vector<uint256> txids_to_delete;
    for (const auto& [_pos, wtx] : wtxOrdered) {
        if (!IsMine(*wtx->tx) && !IsFromMe(*wtx->tx)) {
            // Check it is the watchonly wallet's
            // solvable_wallet doesn't need to be checked because transactions for those scripts weren't being watched for
            if (data.watchonly_wallet) {
                LOCK(data.watchonly_wallet->cs_wallet);
                if (data.watchonly_wallet->IsMine(*wtx->tx) || data.watchonly_wallet->IsFromMe(*wtx->tx)) {
                    // Add to watchonly wallet
                    if (!data.watchonly_wallet->AddToWallet(wtx->tx, wtx->m_state)) {
                        error = _("Error: Could not add watchonly tx to watchonly wallet");
                        return false;
                    }
                    // Mark as to remove from this wallet
                    txids_to_delete.push_back(wtx->GetHash());
                    continue;
                }
            }
            // Both not ours and not in the watchonly wallet
            error = strprintf(_("Error: Transaction %s in wallet cannot be identified to belong to migrated wallets"), wtx->GetHash().GetHex());
            return false;
        }
    }
    // Do the removes
    if (txids_to_delete.size() > 0) {
        std::vector<uint256> deleted_txids;
        if (ZapSelectTx(txids_to_delete, deleted_txids) != DBErrors::LOAD_OK) {
            error = _("Error: Could not delete watchonly transactions");
            return false;
        }
        if (deleted_txids != txids_to_delete) {
            error = _("Error: Not all watchonly txs could be deleted");
            return false;
        }
        // Tell the GUI of each tx
        for (const uint256& txid : deleted_txids) {
            NotifyTransactionChanged(txid, CT_UPDATED);
        }
    }

    // Check the address book data in the same way we did for transactions
    std::vector<CTxDestination> dests_to_delete;
    for (const auto& addr_pair : m_address_book) {
        // Labels applied to receiving addresses should go based on IsMine
        if (addr_pair.second.purpose == "receive") {
            if (!IsMine(addr_pair.first)) {
                // Check the address book data is the watchonly wallet's
                if (data.watchonly_wallet) {
                    LOCK(data.watchonly_wallet->cs_wallet);
                    if (data.watchonly_wallet->IsMine(addr_pair.first)) {
                        // Add to the watchonly. Preserve the labels, purpose, and change-ness
                        std::string label = addr_pair.second.GetLabel();
                        std::string purpose = addr_pair.second.purpose;
                        if (!purpose.empty()) {
                            data.watchonly_wallet->m_address_book[addr_pair.first].purpose = purpose;
                        }
                        if (!addr_pair.second.IsChange()) {
                            data.watchonly_wallet->m_address_book[addr_pair.first].SetLabel(label);
                        }
                        dests_to_delete.push_back(addr_pair.first);
                        continue;
                    }
                }
                if (data.solvable_wallet) {
                    LOCK(data.solvable_wallet->cs_wallet);
                    if (data.solvable_wallet->IsMine(addr_pair.first)) {
                        // Add to the solvable. Preserve the labels, purpose, and change-ness
                        std::string label = addr_pair.second.GetLabel();
                        std::string purpose = addr_pair.second.purpose;
                        if (!purpose.empty()) {
                            data.solvable_wallet->m_address_book[addr_pair.first].purpose = purpose;
                        }
                        if (!addr_pair.second.IsChange()) {
                            data.solvable_wallet->m_address_book[addr_pair.first].SetLabel(label);
                        }
                        dests_to_delete.push_back(addr_pair.first);
                        continue;
                    }
                }
                // Not ours, not in watchonly wallet, and not in solvable
                error = _("Error: Address book data in wallet cannot be identified to belong to migrated wallets");
                return false;
            }
        } else {
            // Labels for everything else (send) should be cloned to all
            if (data.watchonly_wallet) {
                LOCK(data.watchonly_wallet->cs_wallet);
                // Add to the watchonly. Preserve the labels, purpose, and change-ness
                std::string label = addr_pair.second.GetLabel();
                std::string purpose = addr_pair.second.purpose;
                if (!purpose.empty()) {
                    data.watchonly_wallet->m_address_book[addr_pair.first].purpose = purpose;
                }
                if (!addr_pair.second.IsChange()) {
                    data.watchonly_wallet->m_address_book[addr_pair.first].SetLabel(label);
                }
                continue;
            }
            if (data.solvable_wallet) {
                LOCK(data.solvable_wallet->cs_wallet);
                // Add to the solvable. Preserve the labels, purpose, and change-ness
                std::string label = addr_pair.second.GetLabel();
                std::string purpose = addr_pair.second.purpose;
                if (!purpose.empty()) {
                    data.solvable_wallet->m_address_book[addr_pair.first].purpose = purpose;
                }
                if (!addr_pair.second.IsChange()) {
                    data.solvable_wallet->m_address_book[addr_pair.first].SetLabel(label);
                }
                continue;
            }
        }
    }
    // Remove the things to delete
    if (dests_to_delete.size() > 0) {
        for (const auto& dest : dests_to_delete) {
            if (!DelAddressBook(dest)) {
                error = _("Error: Unable to remove watchonly address book data");
                return false;
            }
        }
    }

    // Connect the SPKM signals
    ConnectScriptPubKeyManNotifiers();
    NotifyCanGetAddressesChanged();

    WalletLogPrintf("Wallet migration complete.\n");

    return true;
}

bool DoMigration(CWallet& wallet, WalletContext& context, bilingual_str& error, MigrationResult& res) EXCLUSIVE_LOCKS_REQUIRED(wallet.cs_wallet)
{
    AssertLockHeld(wallet.cs_wallet);

    // Get all of the descriptors from the legacy wallet
    std::optional<MigrationData> data = wallet.GetDescriptorsForLegacy(error);
    if (data == std::nullopt) return false;

    // Create the watchonly and solvable wallets if necessary
    if (data->watch_descs.size() > 0 || data->solvable_descs.size() > 0) {
        DatabaseOptions options;
        options.require_existing = false;
        options.require_create = true;

        // Make the wallets
        options.create_flags = WALLET_FLAG_DISABLE_PRIVATE_KEYS | WALLET_FLAG_BLANK_WALLET | WALLET_FLAG_DESCRIPTORS;
        if (wallet.IsWalletFlagSet(WALLET_FLAG_AVOID_REUSE)) {
            options.create_flags |= WALLET_FLAG_AVOID_REUSE;
        }
        if (wallet.IsWalletFlagSet(WALLET_FLAG_KEY_ORIGIN_METADATA)) {
            options.create_flags |= WALLET_FLAG_KEY_ORIGIN_METADATA;
        }
        if (data->watch_descs.size() > 0) {
            wallet.WalletLogPrintf("Making a new watchonly wallet containing the watched scripts\n");

            DatabaseStatus status;
            std::vector<bilingual_str> warnings;
            std::string wallet_name = wallet.GetName() + "_watchonly";
            data->watchonly_wallet = CreateWallet(context, wallet_name, std::nullopt, options, status, error, warnings);
            if (status != DatabaseStatus::SUCCESS) {
                error = _("Error: Failed to create new watchonly wallet");
                return false;
            }
            res.watchonly_wallet = data->watchonly_wallet;
            LOCK(data->watchonly_wallet->cs_wallet);

            // Parse the descriptors and add them to the new wallet
            for (const auto& [desc_str, creation_time] : data->watch_descs) {
                // Parse the descriptor
                FlatSigningProvider keys;
                std::string parse_err;
                std::unique_ptr<Descriptor> desc = Parse(desc_str, keys, parse_err, /* require_checksum */ true);
                assert(desc); // It shouldn't be possible to have the LegacyScriptPubKeyMan make an invalid descriptor
                assert(!desc->IsRange()); // It shouldn't be possible to have LegacyScriptPubKeyMan make a ranged watchonly descriptor

                // Add to the wallet
                WalletDescriptor w_desc(std::move(desc), creation_time, 0, 0, 0);
                data->watchonly_wallet->AddWalletDescriptor(w_desc, keys, "", false);
            }

            // Add the wallet to settings
            UpdateWalletSetting(*context.chain, wallet_name, /*load_on_startup=*/true, warnings);
        }
        if (data->solvable_descs.size() > 0) {
            wallet.WalletLogPrintf("Making a new watchonly wallet containing the unwatched solvable scripts\n");

            DatabaseStatus status;
            std::vector<bilingual_str> warnings;
            std::string wallet_name = wallet.GetName() + "_solvables";
            data->solvable_wallet = CreateWallet(context, wallet_name, std::nullopt, options, status, error, warnings);
            if (status != DatabaseStatus::SUCCESS) {
                error = _("Error: Failed to create new watchonly wallet");
                return false;
            }
            res.solvables_wallet = data->solvable_wallet;
            LOCK(data->solvable_wallet->cs_wallet);

            // Parse the descriptors and add them to the new wallet
            for (const auto& [desc_str, creation_time] : data->solvable_descs) {
                // Parse the descriptor
                FlatSigningProvider keys;
                std::string parse_err;
                std::unique_ptr<Descriptor> desc = Parse(desc_str, keys, parse_err, /* require_checksum */ true);
                assert(desc); // It shouldn't be possible to have the LegacyScriptPubKeyMan make an invalid descriptor
                assert(!desc->IsRange()); // It shouldn't be possible to have LegacyScriptPubKeyMan make a ranged watchonly descriptor

                // Add to the wallet
                WalletDescriptor w_desc(std::move(desc), creation_time, 0, 0, 0);
                data->solvable_wallet->AddWalletDescriptor(w_desc, keys, "", false);
            }

            // Add the wallet to settings
            UpdateWalletSetting(*context.chain, wallet_name, /*load_on_startup=*/true, warnings);
        }
    }

    // Add the descriptors to wallet, remove LegacyScriptPubKeyMan, and cleanup txs and address book data
    if (!wallet.ApplyMigrationData(*data, error)) {
        return false;
    }
    return true;
}

util::Result<MigrationResult> MigrateLegacyToDescriptor(std::shared_ptr<CWallet>&& wallet, WalletContext& context)
{
    MigrationResult res;
    bilingual_str error;
    std::vector<bilingual_str> warnings;

    // Make a backup of the DB
    std::string wallet_name = wallet->GetName();
    fs::path this_wallet_dir = fs::absolute(fs::PathFromString(wallet->GetDatabase().Filename())).parent_path();
    fs::path backup_filename = fs::PathFromString(strprintf("%s-%d.legacy.bak", wallet_name, GetTime()));
    fs::path backup_path = this_wallet_dir / backup_filename;
    if (!wallet->BackupWallet(fs::PathToString(backup_path))) {
        return util::Error{_("Error: Unable to make a backup of your wallet")};
    }
    res.backup_path = backup_path;

    // Unload the wallet so that nothing else tries to use it while we're changing it
    if (!RemoveWallet(context, wallet, /*load_on_start=*/std::nullopt, warnings)) {
        return util::Error{_("Unable to unload the wallet before migrating")};
    }
    UnloadWallet(std::move(wallet));

    // Load the wallet but only in the context of this function.
    // No signals should be connected nor should anything else be aware of this wallet
    WalletContext empty_context;
    empty_context.args = context.args;
    DatabaseOptions options;
    options.require_existing = true;
    DatabaseStatus status;
    std::unique_ptr<WalletDatabase> database = MakeWalletDatabase(wallet_name, options, status, error);
    if (!database) {
        return util::Error{Untranslated("Wallet file verification failed.") + Untranslated(" ") + error};
    }

    std::shared_ptr<CWallet> local_wallet = CWallet::Create(empty_context, wallet_name, std::move(database), options.create_flags, error, warnings);
    if (!local_wallet) {
        return util::Error{Untranslated("Wallet loading failed.") + Untranslated(" ") + error};
    }

    bool success = false;
    {
        LOCK(local_wallet->cs_wallet);

        // First change to using SQLite
        if (!local_wallet->MigrateToSQLite(error)) return util::Error{error};

        // Do the migration, and cleanup if it fails
        success = DoMigration(*local_wallet, context, error, res);
    }

    if (success) {
        // Migration successful, unload the wallet locally, then reload it.
        assert(local_wallet.use_count() == 1);
        local_wallet.reset();
        LoadWallet(context, wallet_name, /*load_on_start=*/std::nullopt, options, status, error, warnings);
        res.wallet_name = wallet_name;
    } else {
        // Migration failed, cleanup
        // Copy the backup to the actual wallet dir
        fs::path temp_backup_location = fsbridge::AbsPathJoin(GetWalletDir(), backup_filename);
        fs::copy_file(backup_path, temp_backup_location, fs::copy_options::none);

        // Remember this wallet's walletdir to remove after unloading
        std::vector<fs::path> wallet_dirs;
        wallet_dirs.push_back(fs::PathFromString(local_wallet->GetDatabase().Filename()).parent_path());

        // Unload the wallet locally
        assert(local_wallet.use_count() == 1);
        local_wallet.reset();

        // Make list of wallets to cleanup
        std::vector<std::shared_ptr<CWallet>> created_wallets;
        created_wallets.push_back(std::move(res.watchonly_wallet));
        created_wallets.push_back(std::move(res.solvables_wallet));

        // Get the directories to remove after unloading
        for (std::shared_ptr<CWallet>& w : created_wallets) {
            wallet_dirs.push_back(fs::PathFromString(w->GetDatabase().Filename()).parent_path());
        }

        // Unload the wallets
        for (std::shared_ptr<CWallet>& w : created_wallets) {
            if (!RemoveWallet(context, w, /*load_on_start=*/false)) {
                error += _("\nUnable to cleanup failed migration");
                return util::Error{error};
            }
            UnloadWallet(std::move(w));
        }

        // Delete the wallet directories
        for (fs::path& dir : wallet_dirs) {
            fs::remove_all(dir);
        }

        // Restore the backup
        DatabaseStatus status;
        std::vector<bilingual_str> warnings;
        if (!RestoreWallet(context, temp_backup_location, wallet_name, /*load_on_start=*/std::nullopt, status, error, warnings)) {
            error += _("\nUnable to restore backup of wallet.");
            return util::Error{error};
        }

        // Move the backup to the wallet dir
        fs::copy_file(temp_backup_location, backup_path, fs::copy_options::none);
        fs::remove(temp_backup_location);

        return util::Error{error};
    }
    return res;
}

boost::signals2::signal<void (const std::shared_ptr<CWallet>& wallet)> NotifyWalletAdded;
} // namespace wallet<|MERGE_RESOLUTION|>--- conflicted
+++ resolved
@@ -1893,43 +1893,7 @@
     return result;
 }
 
-<<<<<<< HEAD
-void CWallet::ReacceptWalletTransactions()
-{
-    // During reindex and importing old wallet transactions become
-    // unconfirmed. Don't resend them as that would spam other nodes.
-    if (!chain().isReadyToBroadcast()) return;
-
-    // If transactions aren't being broadcasted, don't let them into local mempool either
-    if (!fBroadcastTransactions)
-        return;
-    std::map<int64_t, CWalletTx*> mapSorted;
-
-    // Sort pending wallet transactions based on their initial wallet insertion order
-    for (std::pair<const uint256, CWalletTx>& item : mapWallet) {
-        const uint256& wtxid = item.first;
-        CWalletTx& wtx = item.second;
-        assert(wtx.GetHash() == wtxid);
-
-        int nDepth = GetTxDepthInMainChain(wtx);
-
-        if (!wtx.IsCoinBase() && !wtx.IsCoinStake() && (nDepth == 0 && !wtx.isAbandoned())) {
-            mapSorted.insert(std::make_pair(wtx.nOrderPos, &wtx));
-        }
-    }
-
-    // Try to add wallet transactions to memory pool
-    for (const std::pair<const int64_t, CWalletTx*>& item : mapSorted) {
-        CWalletTx& wtx = *(item.second);
-        std::string unused_err_string;
-        SubmitTxMemoryPoolAndRelay(wtx, unused_err_string, false);
-    }
-}
-
 bool CWallet::SubmitTxMemoryPoolAndRelay(CWalletTx& wtx, std::string& err_string, bool relay, CAmount override_max_fee) const
-=======
-bool CWallet::SubmitTxMemoryPoolAndRelay(CWalletTx& wtx, std::string& err_string, bool relay) const
->>>>>>> 124e75a4
 {
     AssertLockHeld(cs_wallet);
 
@@ -1972,7 +1936,6 @@
     return result;
 }
 
-<<<<<<< HEAD
 std::vector<uint256> CWallet::ResendWalletTransactionsBefore(int64_t nTime)
 {
     std::vector<uint256> result;
@@ -2002,7 +1965,6 @@
 
 // Rebroadcast transactions from the wallet. We do this on a random timer
 // to slightly obfuscate which transactions come from our wallet.
-=======
 // Resubmit transactions from the wallet to the mempool, optionally asking the
 // mempool to relay them. On startup, we will do this for all unconfirmed
 // transactions but will not ask the mempool to relay them. We do this on startup
@@ -2015,7 +1977,6 @@
 // Otherwise this function is called periodically in order to relay our unconfirmed txs.
 // We do this on a random timer to slightly obfuscate which transactions
 // come from our wallet.
->>>>>>> 124e75a4
 //
 // TODO: Ideally, we'd only resend transactions that we think should have been
 // mined in the most recent block. Any transaction that wasn't in the top
