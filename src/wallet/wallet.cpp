// Copyright (c) 2009-2010 Satoshi Nakamoto
// Copyright (c) 2009-2020 The Bitcoin Core developers
// Distributed under the MIT software license, see the accompanying
// file COPYING or http://www.opensource.org/licenses/mit-license.php.

#include <wallet/wallet.h>

#include <chain.h>
#include <consensus/amount.h>
#include <consensus/consensus.h>
#include <consensus/validation.h>
#include <external_signer.h>
#include <fs.h>
#include <interfaces/chain.h>
#include <interfaces/wallet.h>
#include <key.h>
#include <key_io.h>
#include <outputtype.h>
#include <policy/fees.h>
#include <policy/policy.h>
#include <primitives/block.h>
#include <primitives/transaction.h>
#include <psbt.h>
#include <script/descriptor.h>
#include <script/script.h>
#include <script/signingprovider.h>
#include <txmempool.h>
#include <util/bip32.h>
#include <util/check.h>
#include <util/error.h>
#include <util/fees.h>
#include <util/moneystr.h>
#include <util/rbf.h>
#include <util/string.h>
#include <util/translation.h>
#include <wallet/coincontrol.h>
#include <wallet/context.h>
#include <wallet/fees.h>
#include <wallet/external_signer_scriptpubkeyman.h>

#include <univalue.h>

#include <algorithm>
#include <assert.h>
#include <optional>

#include <boost/algorithm/string/replace.hpp>

#include <wallet/hdwallet.h>

using interfaces::FoundBlock;

const std::map<uint64_t,std::string> WALLET_FLAG_CAVEATS{
    {WALLET_FLAG_AVOID_REUSE,
        "You need to rescan the blockchain in order to correctly mark used "
        "destinations in the past. Until this is done, some destinations may "
        "be considered unused, even if the opposite is the case."
    },
};

bool AddWalletSetting(interfaces::Chain& chain, const std::string& wallet_name)
{
    util::SettingsValue setting_value = chain.getRwSetting("wallet");
    if (!setting_value.isArray()) setting_value.setArray();
    for (const util::SettingsValue& value : setting_value.getValues()) {
        if (value.isStr() && value.get_str() == wallet_name) return true;
    }
    setting_value.push_back(wallet_name);
    return chain.updateRwSetting("wallet", setting_value);
}

bool RemoveWalletSetting(interfaces::Chain& chain, const std::string& wallet_name)
{
    util::SettingsValue setting_value = chain.getRwSetting("wallet");
    if (!setting_value.isArray()) return true;
    util::SettingsValue new_value(util::SettingsValue::VARR);
    for (const util::SettingsValue& value : setting_value.getValues()) {
        if (!value.isStr() || value.get_str() != wallet_name) new_value.push_back(value);
    }
    if (new_value.size() == setting_value.size()) return true;
    return chain.updateRwSetting("wallet", new_value);
}

static void UpdateWalletSetting(interfaces::Chain& chain,
                                const std::string& wallet_name,
                                std::optional<bool> load_on_startup,
                                std::vector<bilingual_str>& warnings)
{
    if (!load_on_startup) return;
    if (load_on_startup.value() && !AddWalletSetting(chain, wallet_name)) {
        warnings.emplace_back(Untranslated("Wallet load on startup setting could not be updated, so wallet may not be loaded next node startup."));
    } else if (!load_on_startup.value() && !RemoveWalletSetting(chain, wallet_name)) {
        warnings.emplace_back(Untranslated("Wallet load on startup setting could not be updated, so wallet may still be loaded next node startup."));
    }
}

/**
 * Refresh mempool status so the wallet is in an internally consistent state and
 * immediately knows the transaction's status: Whether it can be considered
 * trusted and is eligible to be abandoned ...
 */
void RefreshMempoolStatus(CWalletTx& tx, interfaces::Chain& chain)
{
    tx.fInMempool = chain.isInMempool(tx.GetHash());
}

bool AddWallet(WalletContext& context, const std::shared_ptr<CWallet>& wallet)
{
    LOCK(context.wallets_mutex);
    assert(wallet);
    std::vector<std::shared_ptr<CWallet>>::const_iterator i = std::find(context.wallets.begin(), context.wallets.end(), wallet);
    if (i != context.wallets.end()) return false;
    context.wallets.push_back(wallet);
    wallet->ConnectScriptPubKeyManNotifiers();
    wallet->NotifyCanGetAddressesChanged();
    NotifyWalletAdded(wallet);
    return true;
}

bool RemoveWallet(WalletContext& context, const std::shared_ptr<CWallet>& wallet, std::optional<bool> load_on_start, std::vector<bilingual_str>& warnings)
{
    assert(wallet);

    interfaces::Chain& chain = wallet->chain();
    std::string name = wallet->GetName();

    // Unregister with the validation interface which also drops shared ponters.
    wallet->m_chain_notifications_handler.reset();
    LOCK(context.wallets_mutex);
    std::vector<std::shared_ptr<CWallet>>::iterator i = std::find(context.wallets.begin(), context.wallets.end(), wallet);
    if (i == context.wallets.end()) return false;
    context.wallets.erase(i);

    // Write the wallet setting
    UpdateWalletSetting(chain, name, load_on_start, warnings);

    return true;
}

bool RemoveWallet(WalletContext& context, const std::shared_ptr<CWallet>& wallet, std::optional<bool> load_on_start)
{
    std::vector<bilingual_str> warnings;
    return RemoveWallet(context, wallet, load_on_start, warnings);
}

std::vector<std::shared_ptr<CWallet>> GetWallets(WalletContext& context)
{
    LOCK(context.wallets_mutex);
    return context.wallets;
}

std::shared_ptr<CWallet> GetWallet(WalletContext& context, const std::string& name)
{
    LOCK(context.wallets_mutex);
    for (const std::shared_ptr<CWallet>& wallet : context.wallets) {
        if (wallet->GetName() == name) return wallet;
    }
    return nullptr;
}

std::unique_ptr<interfaces::Handler> HandleLoadWallet(WalletContext& context, LoadWalletFn load_wallet)
{
    LOCK(context.wallets_mutex);
    auto it = context.wallet_load_fns.emplace(context.wallet_load_fns.end(), std::move(load_wallet));
    return interfaces::MakeHandler([&context, it] { LOCK(context.wallets_mutex); context.wallet_load_fns.erase(it); });
}

static Mutex g_loading_wallet_mutex;
static Mutex g_wallet_release_mutex;
static std::condition_variable g_wallet_release_cv;
static std::set<std::string> g_loading_wallet_set GUARDED_BY(g_loading_wallet_mutex);
static std::set<std::string> g_unloading_wallet_set GUARDED_BY(g_wallet_release_mutex);

// Custom deleter for shared_ptr<CWallet>.
static void ReleaseWallet(CWallet* wallet)
{
    const std::string name = wallet->GetName();
    wallet->WalletLogPrintf("Releasing wallet\n");
    wallet->Flush();
    delete wallet;
    // Wallet is now released, notify UnloadWallet, if any.
    {
        LOCK(g_wallet_release_mutex);
        if (g_unloading_wallet_set.erase(name) == 0) {
            // UnloadWallet was not called for this wallet, all done.
            return;
        }
    }
    g_wallet_release_cv.notify_all();
}

void UnloadWallet(std::shared_ptr<CWallet>&& wallet)
{
    // Mark wallet for unloading.
    const std::string name = wallet->GetName();
    {
        LOCK(g_wallet_release_mutex);
        auto it = g_unloading_wallet_set.insert(name);
        assert(it.second);
    }
    // The wallet can be in use so it's not possible to explicitly unload here.
    // Notify the unload intent so that all remaining shared pointers are
    // released.
    wallet->NotifyUnload();

    // Time to ditch our shared_ptr and wait for ReleaseWallet call.
    wallet.reset();
    {
        WAIT_LOCK(g_wallet_release_mutex, lock);
        while (g_unloading_wallet_set.count(name) == 1) {
            g_wallet_release_cv.wait(lock);
        }
    }
}

namespace {
std::shared_ptr<CWallet> LoadWalletInternal(WalletContext& context, const std::string& name, std::optional<bool> load_on_start, const DatabaseOptions& options, DatabaseStatus& status, bilingual_str& error, std::vector<bilingual_str>& warnings)
{
    try {
        std::unique_ptr<WalletDatabase> database = MakeWalletDatabase(name, options, status, error);
        if (!database) {
            error = Untranslated("Wallet file verification failed.") + Untranslated(" ") + error;
            return nullptr;
        }

        context.chain->initMessage(_("Loading wallet…").translated);
        const std::shared_ptr<CWallet> wallet = CWallet::Create(context, name, std::move(database), options.create_flags, error, warnings);
        if (!wallet) {
            error = Untranslated("Wallet loading failed.") + Untranslated(" ") + error;
            status = DatabaseStatus::FAILED_LOAD;
            return nullptr;
        }
        AddWallet(context, wallet);
        wallet->postInitProcess();

        // Write the wallet setting
        UpdateWalletSetting(*context.chain, name, load_on_start, warnings);

        if (wallet->IsParticlWallet()) {
            RestartStakingThreads(context, *context.chain->getChainman());
        }

        return wallet;
    } catch (const std::runtime_error& e) {
        error = Untranslated(e.what());
        status = DatabaseStatus::FAILED_LOAD;
        return nullptr;
    }
}
} // namespace

std::shared_ptr<CWallet> LoadWallet(WalletContext& context, const std::string& name, std::optional<bool> load_on_start, const DatabaseOptions& options, DatabaseStatus& status, bilingual_str& error, std::vector<bilingual_str>& warnings)
{
    auto result = WITH_LOCK(g_loading_wallet_mutex, return g_loading_wallet_set.insert(name));
    if (!result.second) {
        error = Untranslated("Wallet already loading.");
        status = DatabaseStatus::FAILED_LOAD;
        return nullptr;
    }
    auto wallet = LoadWalletInternal(context, name, load_on_start, options, status, error, warnings);
    WITH_LOCK(g_loading_wallet_mutex, g_loading_wallet_set.erase(result.first));
    return wallet;
}

std::shared_ptr<CWallet> CreateWallet(WalletContext& context, const std::string& name, std::optional<bool> load_on_start, DatabaseOptions& options, DatabaseStatus& status, bilingual_str& error, std::vector<bilingual_str>& warnings)
{
    uint64_t wallet_creation_flags = options.create_flags;
    const SecureString& passphrase = options.create_passphrase;

    if (wallet_creation_flags & WALLET_FLAG_DESCRIPTORS) options.require_format = DatabaseFormat::SQLITE;

    // Indicate that the wallet is actually supposed to be blank and not just blank to make it encrypted
    bool create_blank = (wallet_creation_flags & WALLET_FLAG_BLANK_WALLET);

    // Born encrypted wallets need to be created blank first.
    if (!passphrase.empty()) {
        wallet_creation_flags |= WALLET_FLAG_BLANK_WALLET;
    }

    // Private keys must be disabled for an external signer wallet
    if ((wallet_creation_flags & WALLET_FLAG_EXTERNAL_SIGNER) && !(wallet_creation_flags & WALLET_FLAG_DISABLE_PRIVATE_KEYS)) {
        error = Untranslated("Private keys must be disabled when using an external signer");
        status = DatabaseStatus::FAILED_CREATE;
        return nullptr;
    }

    // Descriptor support must be enabled for an external signer wallet
    if ((wallet_creation_flags & WALLET_FLAG_EXTERNAL_SIGNER) && !(wallet_creation_flags & WALLET_FLAG_DESCRIPTORS)) {
        error = Untranslated("Descriptor support must be enabled when using an external signer");
        status = DatabaseStatus::FAILED_CREATE;
        return nullptr;
    }

    // Wallet::Verify will check if we're trying to create a wallet with a duplicate name.
    std::unique_ptr<WalletDatabase> database = MakeWalletDatabase(name, options, status, error);
    if (!database) {
        error = Untranslated("Wallet file verification failed.") + Untranslated(" ") + error;
        status = DatabaseStatus::FAILED_VERIFY;
        return nullptr;
    }

    // Do not allow a passphrase when private keys are disabled
    if (!passphrase.empty() && (wallet_creation_flags & WALLET_FLAG_DISABLE_PRIVATE_KEYS)) {
        error = Untranslated("Passphrase provided but private keys are disabled. A passphrase is only used to encrypt private keys, so cannot be used for wallets with private keys disabled.");
        status = DatabaseStatus::FAILED_CREATE;
        return nullptr;
    }

    // Make the wallet
    context.chain->initMessage(_("Loading wallet…").translated);
    const std::shared_ptr<CWallet> wallet = CWallet::Create(context, name, std::move(database), wallet_creation_flags, error, warnings);
    if (!wallet) {
        error = Untranslated("Wallet creation failed.") + Untranslated(" ") + error;
        status = DatabaseStatus::FAILED_CREATE;
        return nullptr;
    }

    // Encrypt the wallet
    if (!passphrase.empty() && !(wallet_creation_flags & WALLET_FLAG_DISABLE_PRIVATE_KEYS)) {
        if (!wallet->EncryptWallet(passphrase)) {
            error = Untranslated("Error: Wallet created but failed to encrypt.");
            status = DatabaseStatus::FAILED_ENCRYPT;
            return nullptr;
        }
        if (!create_blank) {
            // Unlock the wallet
            if (!wallet->Unlock(passphrase)) {
                error = Untranslated("Error: Wallet was encrypted but could not be unlocked");
                status = DatabaseStatus::FAILED_ENCRYPT;
                return nullptr;
            }

            // Set a seed for the wallet
            if (wallet->IsParticlWallet()) {
                if (0 != GetParticlWallet(wallet.get())->MakeDefaultAccount()) {
                    error = Untranslated("Error: MakeDefaultAccount failed");
                    return nullptr;
                }
            } else {
                LOCK(wallet->cs_wallet);
                if (wallet->IsWalletFlagSet(WALLET_FLAG_DESCRIPTORS)) {
                    wallet->SetupDescriptorScriptPubKeyMans();
                } else {
                    for (auto spk_man : wallet->GetActiveScriptPubKeyMans()) {
                        if (!spk_man->SetupGeneration()) {
                            error = Untranslated("Unable to generate initial keys");
                            status = DatabaseStatus::FAILED_CREATE;
                            return nullptr;
                        }
                    }
                }
            }

            // Relock the wallet
            wallet->Lock();
        }
    }
    AddWallet(context, wallet);
    wallet->postInitProcess();

    // Write the wallet settings
    UpdateWalletSetting(*context.chain, name, load_on_start, warnings);

    if (wallet->IsParticlWallet()) {
        RestartStakingThreads(context, *context.chain->getChainman());
    }

    status = DatabaseStatus::SUCCESS;
    return wallet;
}

const uint256 ABANDON_HASH(uint256::ONE);

/** @defgroup mapWallet
 *
 * @{
 */

const CWalletTx* CWallet::GetWalletTx(const uint256& hash) const
{
    AssertLockHeld(cs_wallet);
    std::map<uint256, CWalletTx>::const_iterator it = mapWallet.find(hash);
    if (it == mapWallet.end())
        return nullptr;
    return &(it->second);
}

void CWallet::UpgradeKeyMetadata()
{
    if (IsLocked() || IsWalletFlagSet(WALLET_FLAG_KEY_ORIGIN_METADATA)) {
        return;
    }

    auto spk_man = GetLegacyScriptPubKeyMan();
    if (!spk_man) {
        return;
    }

    spk_man->UpgradeKeyMetadata();
    SetWalletFlag(WALLET_FLAG_KEY_ORIGIN_METADATA);
}

void CWallet::UpgradeDescriptorCache()
{
    if (!IsWalletFlagSet(WALLET_FLAG_DESCRIPTORS) || IsLocked() || IsWalletFlagSet(WALLET_FLAG_LAST_HARDENED_XPUB_CACHED)) {
        return;
    }

    for (ScriptPubKeyMan* spkm : GetAllScriptPubKeyMans()) {
        DescriptorScriptPubKeyMan* desc_spkm = dynamic_cast<DescriptorScriptPubKeyMan*>(spkm);
        desc_spkm->UpgradeDescriptorCache();
    }
    SetWalletFlag(WALLET_FLAG_LAST_HARDENED_XPUB_CACHED);
}

bool CWallet::Unlock(const SecureString& strWalletPassphrase, bool accept_no_keys)
{
    CCrypter crypter;
    CKeyingMaterial _vMasterKey;

    {
        LOCK(cs_wallet);
        for (const MasterKeyMap::value_type& pMasterKey : mapMasterKeys)
        {
            if(!crypter.SetKeyFromPassphrase(strWalletPassphrase, pMasterKey.second.vchSalt, pMasterKey.second.nDeriveIterations, pMasterKey.second.nDerivationMethod))
                return false;
            if (!crypter.Decrypt(pMasterKey.second.vchCryptedKey, _vMasterKey))
                continue; // try another master key
            if (Unlock(_vMasterKey, accept_no_keys)) {
                // Now that we've unlocked, upgrade the key metadata
                UpgradeKeyMetadata();
                // Now that we've unlocked, upgrade the descriptor cache
                UpgradeDescriptorCache();
                return true;
            }
        }
    }
    return false;
}

bool CWallet::ChangeWalletPassphrase(const SecureString& strOldWalletPassphrase, const SecureString& strNewWalletPassphrase)
{
    bool fWasLocked = IsLocked();

    {
        LOCK(cs_wallet);
        Lock();

        CCrypter crypter;
        CKeyingMaterial _vMasterKey;
        for (MasterKeyMap::value_type& pMasterKey : mapMasterKeys)
        {
            if(!crypter.SetKeyFromPassphrase(strOldWalletPassphrase, pMasterKey.second.vchSalt, pMasterKey.second.nDeriveIterations, pMasterKey.second.nDerivationMethod))
                return false;
            if (!crypter.Decrypt(pMasterKey.second.vchCryptedKey, _vMasterKey))
                return false;
            if (0 == ExtKeyUnlock(_vMasterKey)
                && Unlock(_vMasterKey, true))
            {
                int64_t nStartTime = GetTimeMillis();
                crypter.SetKeyFromPassphrase(strNewWalletPassphrase, pMasterKey.second.vchSalt, pMasterKey.second.nDeriveIterations, pMasterKey.second.nDerivationMethod);
                pMasterKey.second.nDeriveIterations = static_cast<unsigned int>(pMasterKey.second.nDeriveIterations * (100 / ((double)(GetTimeMillis() - nStartTime))));

                nStartTime = GetTimeMillis();
                crypter.SetKeyFromPassphrase(strNewWalletPassphrase, pMasterKey.second.vchSalt, pMasterKey.second.nDeriveIterations, pMasterKey.second.nDerivationMethod);
                pMasterKey.second.nDeriveIterations = (pMasterKey.second.nDeriveIterations + static_cast<unsigned int>(pMasterKey.second.nDeriveIterations * 100 / ((double)(GetTimeMillis() - nStartTime)))) / 2;

                if (pMasterKey.second.nDeriveIterations < 25000)
                    pMasterKey.second.nDeriveIterations = 25000;

                WalletLogPrintf("Wallet passphrase changed to an nDeriveIterations of %i\n", pMasterKey.second.nDeriveIterations);

                if (!crypter.SetKeyFromPassphrase(strNewWalletPassphrase, pMasterKey.second.vchSalt, pMasterKey.second.nDeriveIterations, pMasterKey.second.nDerivationMethod))
                    return false;
                if (!crypter.Encrypt(_vMasterKey, pMasterKey.second.vchCryptedKey))
                    return false;
                WalletBatch(GetDatabase()).WriteMasterKey(pMasterKey.first, pMasterKey.second);
                if (fWasLocked)
                    Lock();
                return true;
            }
        }
    }

    return false;
}

void CWallet::chainStateFlushed(const CBlockLocator& loc)
{
    WalletBatch batch(GetDatabase());
    batch.WriteBestBlock(loc);
}

void CWallet::SetMinVersion(enum WalletFeature nVersion, WalletBatch* batch_in)
{
    LOCK(cs_wallet);
    if (nWalletVersion >= nVersion)
        return;
    nWalletVersion = nVersion;

    {
        WalletBatch* batch = batch_in ? batch_in : new WalletBatch(GetDatabase());
        if (nWalletVersion > 40000)
            batch->WriteMinVersion(nWalletVersion);
        if (!batch_in)
            delete batch;
    }
}

std::set<uint256> CWallet::GetConflicts(const uint256& txid) const
{
    std::set<uint256> result;
    AssertLockHeld(cs_wallet);

    std::map<uint256, CWalletTx>::const_iterator it = mapWallet.find(txid);
    if (it == mapWallet.end())
        return result;
    const CWalletTx& wtx = it->second;

    std::pair<TxSpends::const_iterator, TxSpends::const_iterator> range;

    for (const CTxIn& txin : wtx.tx->vin)
    {
        if (mapTxSpends.count(txin.prevout) <= 1)
            continue;  // No conflict if zero or one spends
        range = mapTxSpends.equal_range(txin.prevout);
        for (TxSpends::const_iterator _it = range.first; _it != range.second; ++_it)
            result.insert(_it->second);
    }
    return result;
}

bool CWallet::HasWalletSpend(const uint256& txid) const
{
    AssertLockHeld(cs_wallet);
    auto iter = mapTxSpends.lower_bound(COutPoint(txid, 0));
    return (iter != mapTxSpends.end() && iter->first.hash == txid);
}

void CWallet::Flush()
{
    GetDatabase().Flush();
}

void CWallet::Close()
{
    GetDatabase().Close();
}

void CWallet::SyncMetaData(std::pair<TxSpends::iterator, TxSpends::iterator> range)
{
    // We want all the wallet transactions in range to have the same metadata as
    // the oldest (smallest nOrderPos).
    // So: find smallest nOrderPos:

    int nMinOrderPos = std::numeric_limits<int>::max();
    const CWalletTx* copyFrom = nullptr;
    for (TxSpends::iterator it = range.first; it != range.second; ++it) {
        const CWalletTx* wtx = &mapWallet.at(it->second);
        if (wtx->nOrderPos < nMinOrderPos) {
            nMinOrderPos = wtx->nOrderPos;
            copyFrom = wtx;
        }
    }

    if (!copyFrom) {
        return;
    }

    // Now copy data from copyFrom to rest:
    for (TxSpends::iterator it = range.first; it != range.second; ++it)
    {
        const uint256& hash = it->second;
        CWalletTx* copyTo = &mapWallet.at(hash);
        if (copyFrom == copyTo) continue;
        assert(copyFrom && "Oldest wallet transaction in range assumed to have been found.");
        if (!copyFrom->IsEquivalentTo(*copyTo)) continue;
        copyTo->mapValue = copyFrom->mapValue;
        copyTo->vOrderForm = copyFrom->vOrderForm;
        // fTimeReceivedIsTxTime not copied on purpose
        // nTimeReceived not copied on purpose
        copyTo->nTimeSmart = copyFrom->nTimeSmart;
        copyTo->fFromMe = copyFrom->fFromMe;
        // nOrderPos not copied on purpose
        // cached members not copied on purpose
    }
}

/**
 * Outpoint is spent if any non-conflicted transaction
 * spends it:
 */
bool CWallet::IsSpent(const uint256& hash, unsigned int n) const
{
    const COutPoint outpoint(hash, n);
    std::pair<TxSpends::const_iterator, TxSpends::const_iterator> range;
    range = mapTxSpends.equal_range(outpoint);

    for (TxSpends::const_iterator it = range.first; it != range.second; ++it)
    {
        const uint256& wtxid = it->second;
        std::map<uint256, CWalletTx>::const_iterator mit = mapWallet.find(wtxid);
        if (mit != mapWallet.end()) {
            int depth = GetTxDepthInMainChain(mit->second);
            if (depth > 0  || (depth == 0 && !mit->second.isAbandoned()))
                return true; // Spent
        }
    }
    return false;
}

void CWallet::AddToSpends(const COutPoint& outpoint, const uint256& wtxid, WalletBatch* batch)
{
    mapTxSpends.insert(std::make_pair(outpoint, wtxid));

    if (batch) {
        UnlockCoin(outpoint, batch);
    } else {
        WalletBatch temp_batch(GetDatabase());
        UnlockCoin(outpoint, &temp_batch);
    }

    std::pair<TxSpends::iterator, TxSpends::iterator> range;
    range = mapTxSpends.equal_range(outpoint);
    SyncMetaData(range);
}


void CWallet::AddToSpends(const uint256& wtxid, WalletBatch* batch)
{
    auto it = mapWallet.find(wtxid);
    assert(it != mapWallet.end());
    const CWalletTx& thisTx = it->second;
    if (thisTx.IsCoinBase()) // Coinbases don't spend anything!
        return;

    for (const CTxIn& txin : thisTx.tx->vin)
        AddToSpends(txin.prevout, wtxid, batch);
}

bool CWallet::EncryptWallet(const SecureString& strWalletPassphrase)
{
    if (IsCrypted())
        return false;

    CKeyingMaterial _vMasterKey;

    _vMasterKey.resize(WALLET_CRYPTO_KEY_SIZE);
    GetStrongRandBytes(_vMasterKey.data(), WALLET_CRYPTO_KEY_SIZE);

    CMasterKey kMasterKey;

    kMasterKey.vchSalt.resize(WALLET_CRYPTO_SALT_SIZE);
    GetStrongRandBytes(kMasterKey.vchSalt.data(), WALLET_CRYPTO_SALT_SIZE);

    CCrypter crypter;
    int64_t nStartTime = GetTimeMillis();
    crypter.SetKeyFromPassphrase(strWalletPassphrase, kMasterKey.vchSalt, 25000, kMasterKey.nDerivationMethod);
    kMasterKey.nDeriveIterations = static_cast<unsigned int>(2500000 / ((double)(GetTimeMillis() - nStartTime)));

    nStartTime = GetTimeMillis();
    crypter.SetKeyFromPassphrase(strWalletPassphrase, kMasterKey.vchSalt, kMasterKey.nDeriveIterations, kMasterKey.nDerivationMethod);
    kMasterKey.nDeriveIterations = (kMasterKey.nDeriveIterations + static_cast<unsigned int>(kMasterKey.nDeriveIterations * 100 / ((double)(GetTimeMillis() - nStartTime)))) / 2;

    if (kMasterKey.nDeriveIterations < 25000)
        kMasterKey.nDeriveIterations = 25000;

    WalletLogPrintf("Encrypting Wallet with an nDeriveIterations of %i\n", kMasterKey.nDeriveIterations);

    if (!crypter.SetKeyFromPassphrase(strWalletPassphrase, kMasterKey.vchSalt, kMasterKey.nDeriveIterations, kMasterKey.nDerivationMethod))
        return false;
    if (!crypter.Encrypt(_vMasterKey, kMasterKey.vchCryptedKey))
        return false;

    {
        LOCK(cs_wallet);
        mapMasterKeys[++nMasterKeyMaxID] = kMasterKey;
        WalletBatch* encrypted_batch = new WalletBatch(GetDatabase());
        if (!encrypted_batch->TxnBegin()) {
            delete encrypted_batch;
            encrypted_batch = nullptr;
            return false;
        }
        encrypted_batch->WriteMasterKey(nMasterKeyMaxID, kMasterKey);

        for (const auto& spk_man_pair : m_spk_managers) {
            auto spk_man = spk_man_pair.second.get();
            if (!spk_man->Encrypt(_vMasterKey, encrypted_batch)) {
                encrypted_batch->TxnAbort();
                delete encrypted_batch;
                encrypted_batch = nullptr;
                // We now probably have half of our keys encrypted in memory, and half not...
                // die and let the user reload the unencrypted wallet.
                assert(false);
            }
        }

        // Encryption was introduced in version 0.4.0
        SetMinVersion(FEATURE_WALLETCRYPT, encrypted_batch);

        if (!encrypted_batch->TxnCommit()) {
            delete encrypted_batch;
            encrypted_batch = nullptr;
            // We now have keys encrypted in memory, but not on disk...
            // die to avoid confusion and let the user reload the unencrypted wallet.
            assert(false);
        }

        delete encrypted_batch;
        encrypted_batch = nullptr;

        Lock();
        Unlock(strWalletPassphrase);

        // If we are using descriptors, make new descriptors with a new seed
        if (IsWalletFlagSet(WALLET_FLAG_DESCRIPTORS) && !IsWalletFlagSet(WALLET_FLAG_BLANK_WALLET)) {
            SetupDescriptorScriptPubKeyMans();
        } else if (auto spk_man = GetLegacyScriptPubKeyMan()) {
            // if we are using HD, replace the HD seed with a new one
            if (spk_man->IsHDEnabled()) {
                if (!spk_man->SetupGeneration(true)) {
                    return false;
                }
            }
        }
        Lock();

        // Need to completely rewrite the wallet file; if we don't, bdb might keep
        // bits of the unencrypted private key in slack space in the database file.
        GetDatabase().Rewrite();

        // BDB seems to have a bad habit of writing old data into
        // slack space in .dat files; that is bad if the old data is
        // unencrypted private keys. So:
        GetDatabase().ReloadDbEnv();

    }
    NotifyStatusChanged(this);

    return true;
}

DBErrors CWallet::ReorderTransactions()
{
    LOCK(cs_wallet);
    WalletBatch batch(GetDatabase());

    // Old wallets didn't have any defined order for transactions
    // Probably a bad idea to change the output of this

    // First: get all CWalletTx into a sorted-by-time multimap.
    typedef std::multimap<int64_t, CWalletTx*> TxItems;
    TxItems txByTime;

    for (auto& entry : mapWallet)
    {
        CWalletTx* wtx = &entry.second;
        txByTime.insert(std::make_pair(wtx->nTimeReceived, wtx));
    }

    nOrderPosNext = 0;
    std::vector<int64_t> nOrderPosOffsets;
    for (TxItems::iterator it = txByTime.begin(); it != txByTime.end(); ++it)
    {
        CWalletTx *const pwtx = (*it).second;
        int64_t& nOrderPos = pwtx->nOrderPos;

        if (nOrderPos == -1)
        {
            nOrderPos = nOrderPosNext++;
            nOrderPosOffsets.push_back(nOrderPos);

            if (!batch.WriteTx(*pwtx))
                return DBErrors::LOAD_FAIL;
        }
        else
        {
            int64_t nOrderPosOff = 0;
            for (const int64_t& nOffsetStart : nOrderPosOffsets)
            {
                if (nOrderPos >= nOffsetStart)
                    ++nOrderPosOff;
            }
            nOrderPos += nOrderPosOff;
            nOrderPosNext = std::max(nOrderPosNext, nOrderPos + 1);

            if (!nOrderPosOff)
                continue;

            // Since we're changing the order, write it back
            if (!batch.WriteTx(*pwtx))
                return DBErrors::LOAD_FAIL;
        }
    }
    batch.WriteOrderPosNext(nOrderPosNext);

    return DBErrors::LOAD_OK;
}

int64_t CWallet::IncOrderPosNext(WalletBatch* batch)
{
    AssertLockHeld(cs_wallet);
    int64_t nRet = nOrderPosNext++;
    if (batch) {
        batch->WriteOrderPosNext(nOrderPosNext);
    } else {
        WalletBatch(GetDatabase()).WriteOrderPosNext(nOrderPosNext);
    }
    return nRet;
}

void CWallet::MarkDirty()
{
    {
        LOCK(cs_wallet);
        for (std::pair<const uint256, CWalletTx>& item : mapWallet)
            item.second.MarkDirty();
    }
}

bool CWallet::MarkReplaced(const uint256& originalHash, const uint256& newHash)
{
    LOCK(cs_wallet);

    auto mi = mapWallet.find(originalHash);

    // There is a bug if MarkReplaced is not called on an existing wallet transaction.
    assert(mi != mapWallet.end());

    CWalletTx& wtx = (*mi).second;

    // Ensure for now that we're not overwriting data
    assert(wtx.mapValue.count("replaced_by_txid") == 0);

    wtx.mapValue["replaced_by_txid"] = newHash.ToString();

    // Refresh mempool status without waiting for transactionRemovedFromMempool
    RefreshMempoolStatus(wtx, chain());

    WalletBatch batch(GetDatabase());

    bool success = true;
    if (!batch.WriteTx(wtx)) {
        WalletLogPrintf("%s: Updating batch tx %s failed\n", __func__, wtx.GetHash().ToString());
        success = false;
    }

    NotifyTransactionChanged(originalHash, CT_UPDATED);

    return success;
}

void CWallet::SetSpentKeyState(WalletBatch& batch, const uint256& hash, unsigned int n, bool used, std::set<CTxDestination>& tx_destinations)
{
    AssertLockHeld(cs_wallet);
    const CWalletTx* srctx = GetWalletTx(hash);
    if (!srctx) return;

    CTxDestination dst;
    if (ExtractDestination(srctx->tx->vout[n].scriptPubKey, dst)) {
        if (IsMine(dst)) {
            if (used != IsAddressUsed(dst)) {
                if (used) {
                    tx_destinations.insert(dst);
                }
                SetAddressUsed(batch, dst, used);
            }
        }
    }
}

bool CWallet::IsSpentKey(const uint256& hash, unsigned int n) const
{
    AssertLockHeld(cs_wallet);
    const CWalletTx* srctx = GetWalletTx(hash);
    if (srctx) {
        assert(srctx->tx->vout.size() > n);
        CTxDestination dest;
        if (!ExtractDestination(srctx->tx->vout[n].scriptPubKey, dest)) {
            return false;
        }
        if (IsAddressUsed(dest)) {
            return true;
        }
        if (IsLegacy()) {
            LegacyScriptPubKeyMan* spk_man = GetLegacyScriptPubKeyMan();
            assert(spk_man != nullptr);
            for (const auto& keyid : GetAffectedKeys(srctx->tx->vout[n].scriptPubKey, *spk_man)) {
                WitnessV0KeyHash wpkh_dest(keyid);
                if (IsAddressUsed(wpkh_dest)) {
                    return true;
                }
                ScriptHash sh_wpkh_dest(GetScriptForDestination(wpkh_dest));
                if (IsAddressUsed(sh_wpkh_dest)) {
                    return true;
                }
                PKHash pkh_dest(keyid);
                if (IsAddressUsed(pkh_dest)) {
                    return true;
                }
            }
        }
    }
    return false;
}

CWalletTx* CWallet::AddToWallet(CTransactionRef tx, const CWalletTx::Confirmation& confirm, const UpdateWalletTxFn& update_wtx, bool fFlushOnClose, bool rescanning_old_block)
{
    LOCK(cs_wallet);

    WalletBatch batch(GetDatabase(), fFlushOnClose);

    uint256 hash = tx->GetHash();

    // Inserts only if not already there, returns tx inserted or tx found
    auto ret = mapWallet.emplace(std::piecewise_construct, std::forward_as_tuple(hash), std::forward_as_tuple(tx));
    CWalletTx& wtx = (*ret.first).second;
    bool fInsertedNew = ret.second;
    bool fUpdated = update_wtx && update_wtx(wtx, fInsertedNew);
    if (fInsertedNew) {
        wtx.m_confirm = confirm;
        wtx.nTimeReceived = chain().getAdjustedTime();
        wtx.nOrderPos = IncOrderPosNext(&batch);
        wtx.m_it_wtxOrdered = wtxOrdered.insert(std::make_pair(wtx.nOrderPos, &wtx));
        wtx.nTimeSmart = ComputeTimeSmart(wtx, rescanning_old_block);
        AddToSpends(hash, &batch);
    }

    if (IsWalletFlagSet(WALLET_FLAG_AVOID_REUSE)
        && (!wtx.IsCoinStake() || !CachedTxIsFromMe(*this, wtx, ISMINE_ALL))) {
        // Mark used destinations
        std::set<CTxDestination> tx_destinations;

        for (const CTxIn& txin : tx->vin) {
            const COutPoint& op = txin.prevout;
            SetSpentKeyState(batch, op.hash, op.n, true, tx_destinations);
        }

        MarkDestinationsDirty(tx_destinations);
    }

    if (!fInsertedNew)
    {
        if (confirm.status != wtx.m_confirm.status) {
            wtx.m_confirm.status = confirm.status;
            wtx.m_confirm.nIndex = confirm.nIndex;
            wtx.m_confirm.hashBlock = confirm.hashBlock;
            wtx.m_confirm.block_height = confirm.block_height;
            fUpdated = true;
        } else {
            assert(wtx.m_confirm.nIndex == confirm.nIndex);
            assert(wtx.m_confirm.hashBlock == confirm.hashBlock);
            assert(wtx.m_confirm.block_height == confirm.block_height);
        }
        // If we have a witness-stripped version of this transaction, and we
        // see a new version with a witness, then we must be upgrading a pre-segwit
        // wallet.  Store the new version of the transaction with the witness,
        // as the stripped-version must be invalid.
        // TODO: Store all versions of the transaction, instead of just one.
        if (tx->HasWitness() && !wtx.tx->HasWitness()) {
            wtx.SetTx(tx);
            fUpdated = true;
        }
    }

    //// debug print
    WalletLogPrintf("AddToWallet %s  %s%s\n", hash.ToString(), (fInsertedNew ? "new" : ""), (fUpdated ? "update" : ""));

    // Write to disk
    if (fInsertedNew || fUpdated)
        if (!batch.WriteTx(wtx))
            return nullptr;

    // Break debit/credit balance caches:
    wtx.MarkDirty();
    // Notify UI of new or updated transaction
    NotifyTransactionChanged(hash, fInsertedNew ? CT_NEW : CT_UPDATED);

#if HAVE_SYSTEM
    // notify an external script when a wallet transaction comes in or is updated
    std::string strCmd = gArgs.GetArg("-walletnotify", "");

    if (!strCmd.empty())
    {
        boost::replace_all(strCmd, "%s", hash.GetHex());
        if (confirm.status == CWalletTx::Status::CONFIRMED)
        {
            boost::replace_all(strCmd, "%b", confirm.hashBlock.GetHex());
            boost::replace_all(strCmd, "%h", ToString(confirm.block_height));
        } else {
            boost::replace_all(strCmd, "%b", "unconfirmed");
            boost::replace_all(strCmd, "%h", "-1");
        }
#ifndef WIN32
        // Substituting the wallet name isn't currently supported on windows
        // because windows shell escaping has not been implemented yet:
        // https://github.com/bitcoin/bitcoin/pull/13339#issuecomment-537384875
        // A few ways it could be implemented in the future are described in:
        // https://github.com/bitcoin/bitcoin/pull/13339#issuecomment-461288094
        boost::replace_all(strCmd, "%w", ShellEscape(GetName()));
#endif
        std::thread t(runCommand, strCmd);
        t.detach(); // thread runs free
    }
#endif

    std::string sName = GetName();
    GetMainSignals().TransactionAddedToWallet(sName, wtx.tx);
    ClearCachedBalances();

    return &wtx;
}

bool CWallet::LoadToWallet(const uint256& hash, const UpdateWalletTxFn& fill_wtx)
{
    const auto& ins = mapWallet.emplace(std::piecewise_construct, std::forward_as_tuple(hash), std::forward_as_tuple(nullptr));
    CWalletTx& wtx = ins.first->second;
    if (!fill_wtx(wtx, ins.second)) {
        return false;
    }
    // If wallet doesn't have a chain (e.g wallet-tool), don't bother to update txn.
    if (HaveChain()) {
        bool active;
        int height;
        if (chain().findBlock(wtx.m_confirm.hashBlock, FoundBlock().inActiveChain(active).height(height)) && active) {
            // Update cached block height variable since it not stored in the
            // serialized transaction.
            wtx.m_confirm.block_height = height;
        } else if (wtx.isConflicted() || wtx.isConfirmed()) {
            // If tx block (or conflicting block) was reorged out of chain
            // while the wallet was shutdown, change tx status to UNCONFIRMED
            // and reset block height, hash, and index. ABANDONED tx don't have
            // associated blocks and don't need to be updated. The case where a
            // transaction was reorged out while online and then reconfirmed
            // while offline is covered by the rescan logic.
            wtx.setUnconfirmed();
            wtx.m_confirm.hashBlock = uint256();
            wtx.m_confirm.block_height = 0;
            wtx.m_confirm.nIndex = 0;
        }
    }
    if (/* insertion took place */ ins.second) {
        wtx.m_it_wtxOrdered = wtxOrdered.insert(std::make_pair(wtx.nOrderPos, &wtx));
    }
    AddToSpends(hash);
    for (const CTxIn& txin : wtx.tx->vin) {
        auto it = mapWallet.find(txin.prevout.hash);
        if (it != mapWallet.end()) {
            CWalletTx& prevtx = it->second;
            if (prevtx.isConflicted()) {
                MarkConflicted(prevtx.m_confirm.hashBlock, prevtx.m_confirm.block_height, wtx.GetHash());
            }
        }
    }
    return true;
}

bool CWallet::AddToWalletIfInvolvingMe(const CTransactionRef& ptx, CWalletTx::Confirmation confirm, bool fUpdate, bool rescanning_old_block)
{
    const CTransaction& tx = *ptx;
    {
        AssertLockHeld(cs_wallet);

        if (!confirm.hashBlock.IsNull()) {
            for (const CTxIn& txin : tx.vin) {
                std::pair<TxSpends::const_iterator, TxSpends::const_iterator> range = mapTxSpends.equal_range(txin.prevout);
                while (range.first != range.second) {
                    if (range.first->second != tx.GetHash()) {
                        WalletLogPrintf("Transaction %s (in block %s) conflicts with wallet transaction %s (both spend %s:%i)\n", tx.GetHash().ToString(), confirm.hashBlock.ToString(), range.first->second.ToString(), range.first->first.hash.ToString(), range.first->first.n);
                        MarkConflicted(confirm.hashBlock, confirm.block_height, range.first->second);
                    }
                    range.first++;
                }
            }
        }

        bool fExisted = mapWallet.count(tx.GetHash()) != 0;
        if (fExisted && !fUpdate) return false;
        if (fExisted || IsMine(tx) || IsFromMe(tx))
        {
            /* Check if any keys in the wallet keypool that were supposed to be unused
             * have appeared in a new transaction. If so, remove those keys from the keypool.
             * This can happen when restoring an old wallet backup that does not contain
             * the mostly recently created transactions from newer versions of the wallet.
             */

            // loop though all outputs
            for (const CTxOut& txout: tx.vout) {
                for (const auto& spk_man_pair : m_spk_managers) {
                    spk_man_pair.second->MarkUnusedAddresses(txout.scriptPubKey);
                }
            }

            // Block disconnection override an abandoned tx as unconfirmed
            // which means user may have to call abandontransaction again
            return AddToWallet(MakeTransactionRef(tx), confirm, /* update_wtx= */ nullptr, /* fFlushOnClose= */ false, rescanning_old_block);
        }
    }
    return false;
}

bool CWallet::TransactionCanBeAbandoned(const uint256& hashTx) const
{
    LOCK(cs_wallet);
    const CWalletTx* wtx = GetWalletTx(hashTx);
    return wtx && !wtx->isAbandoned() && GetTxDepthInMainChain(*wtx) == 0 && !wtx->InMempool();
}

void CWallet::MarkInputsDirty(const CTransactionRef& tx)
{
    for (const CTxIn& txin : tx->vin) {
        auto it = mapWallet.find(txin.prevout.hash);
        if (it != mapWallet.end()) {
            it->second.MarkDirty();
        }
    }
}

bool CWallet::AbandonTransaction(const uint256& hashTx)
{
    LOCK(cs_wallet);

    WalletBatch batch(GetDatabase());

    std::set<uint256> todo;
    std::set<uint256> done;

    // Can't mark abandoned if confirmed or in mempool
    auto it = mapWallet.find(hashTx);
    assert(it != mapWallet.end());
    const CWalletTx& origtx = it->second;
    if (GetTxDepthInMainChain(origtx) != 0 || origtx.InMempool()) {
        return false;
    }

    todo.insert(hashTx);

    while (!todo.empty()) {
        uint256 now = *todo.begin();
        todo.erase(now);
        done.insert(now);

        auto it = mapWallet.find(now);
        assert(it != mapWallet.end());
        CWalletTx& wtx = it->second;
        int currentconfirm = GetTxDepthInMainChain(wtx);
        // If the orig tx was not in block, none of its spends can be
        assert(currentconfirm <= 0);
        // if (currentconfirm < 0) {Tx and spends are already conflicted, no need to abandon}
        if (!wtx.isAbandoned()
            && currentconfirm == 0) {
            // If the orig tx was not in block/mempool, none of its spends can be in mempool
            assert(!wtx.InMempool());
            wtx.setAbandoned();
            wtx.MarkDirty();
            batch.WriteTx(wtx);
            NotifyTransactionChanged(wtx.GetHash(), CT_UPDATED);
            // Iterate over all its outputs, and mark transactions in the wallet that spend them abandoned too
            TxSpends::const_iterator iter = mapTxSpends.lower_bound(COutPoint(now, 0));
            while (iter != mapTxSpends.end() && iter->first.hash == now) {
                if (!done.count(iter->second)) {
                    todo.insert(iter->second);
                }
                iter++;
            }
            // If a transaction changes 'conflicted' state, that changes the balance
            // available of the outputs it spends. So force those to be recomputed
            MarkInputsDirty(wtx.tx);
        }
    }

    return true;
}

void CWallet::MarkConflicted(const uint256& hashBlock, int conflicting_height, const uint256& hashTx)
{
    LOCK(cs_wallet);

    int conflictconfirms = (m_last_block_processed_height - conflicting_height + 1) * -1;
    // If number of conflict confirms cannot be determined, this means
    // that the block is still unknown or not yet part of the main chain,
    // for example when loading the wallet during a reindex. Do nothing in that
    // case.
    if (conflictconfirms >= 0)
        return;

    // Do not flush the wallet here for performance reasons
    WalletBatch batch(GetDatabase(), false);

    std::set<uint256> todo;
    std::set<uint256> done;

    todo.insert(hashTx);

    while (!todo.empty()) {
        uint256 now = *todo.begin();
        todo.erase(now);
        done.insert(now);
        auto it = mapWallet.find(now);
        assert(it != mapWallet.end());
        CWalletTx& wtx = it->second;
        int currentconfirm = GetTxDepthInMainChain(wtx);
        if (conflictconfirms < currentconfirm) {
            // Block is 'more conflicted' than current confirm; update.
            // Mark transaction as conflicted with this block.
            wtx.m_confirm.nIndex = 0;
            wtx.m_confirm.hashBlock = hashBlock;
            wtx.m_confirm.block_height = conflicting_height;
            wtx.setConflicted();
            wtx.MarkDirty();
            batch.WriteTx(wtx);
            // Iterate over all its outputs, and mark transactions in the wallet that spend them conflicted too
            TxSpends::const_iterator iter = mapTxSpends.lower_bound(COutPoint(now, 0));
            while (iter != mapTxSpends.end() && iter->first.hash == now) {
                 if (!done.count(iter->second)) {
                     todo.insert(iter->second);
                 }
                 iter++;
            }
            // If a transaction changes 'conflicted' state, that changes the balance
            // available of the outputs it spends. So force those to be recomputed
            MarkInputsDirty(wtx.tx);
        }
    }
}

void CWallet::SyncTransaction(const CTransactionRef& ptx, CWalletTx::Confirmation confirm, bool update_tx, bool rescanning_old_block)
{
    if (!AddToWalletIfInvolvingMe(ptx, confirm, update_tx, rescanning_old_block))
        return; // Not one of ours

    // If a transaction changes 'conflicted' state, that changes the balance
    // available of the outputs it spends. So force those to be
    // recomputed, also:
    MarkInputsDirty(ptx);
}

void CWallet::transactionAddedToMempool(const CTransactionRef& tx, uint64_t mempool_sequence) {
    LOCK(cs_wallet);
    SyncTransaction(tx, {CWalletTx::Status::UNCONFIRMED, /*block_height=*/0, /*block_hash=*/{}, /*block_index=*/0});

    auto it = mapWallet.find(tx->GetHash());
    if (it != mapWallet.end()) {
        RefreshMempoolStatus(it->second, chain());
    }
}

void CWallet::transactionRemovedFromMempool(const CTransactionRef& tx, MemPoolRemovalReason reason, uint64_t mempool_sequence) {
    LOCK(cs_wallet);
    auto it = mapWallet.find(tx->GetHash());
    if (it != mapWallet.end()) {
        RefreshMempoolStatus(it->second, chain());
    }

    ClearCachedBalances();

    // Handle transactions that were removed from the mempool because they
    // conflict with transactions in a newly connected block.
    if (reason == MemPoolRemovalReason::CONFLICT) {
        // Trigger external -walletnotify notifications for these transactions.
        // Set Status::UNCONFIRMED instead of Status::CONFLICTED for a few reasons:
        //
        // 1. The transactionRemovedFromMempool callback does not currently
        //    provide the conflicting block's hash and height, and for backwards
        //    compatibility reasons it may not be not safe to store conflicted
        //    wallet transactions with a null block hash. See
        //    https://github.com/bitcoin/bitcoin/pull/18600#discussion_r420195993.
        // 2. For most of these transactions, the wallet's internal conflict
        //    detection in the blockConnected handler will subsequently call
        //    MarkConflicted and update them with CONFLICTED status anyway. This
        //    applies to any wallet transaction that has inputs spent in the
        //    block, or that has ancestors in the wallet with inputs spent by
        //    the block.
        // 3. Longstanding behavior since the sync implementation in
        //    https://github.com/bitcoin/bitcoin/pull/9371 and the prior sync
        //    implementation before that was to mark these transactions
        //    unconfirmed rather than conflicted.
        //
        // Nothing described above should be seen as an unchangeable requirement
        // when improving this code in the future. The wallet's heuristics for
        // distinguishing between conflicted and unconfirmed transactions are
        // imperfect, and could be improved in general, see
        // https://github.com/bitcoin-core/bitcoin-devwiki/wiki/Wallet-Transaction-Conflict-Tracking
        SyncTransaction(tx, {CWalletTx::Status::UNCONFIRMED, /*block_height=*/0, /*block_hash=*/{}, /*block_index=*/0});
    }
}

void CWallet::blockConnected(const CBlock& block, int height)
{
    const uint256& block_hash = block.GetHash();
    LOCK(cs_wallet);

    m_last_block_processed_height = height;
    m_last_block_processed = block_hash;
    for (size_t index = 0; index < block.vtx.size(); index++) {
        SyncTransaction(block.vtx[index], {CWalletTx::Status::CONFIRMED, height, block_hash, (int)index});
        transactionRemovedFromMempool(block.vtx[index], MemPoolRemovalReason::BLOCK, 0 /* mempool_sequence */);
    }
    ClearCachedBalances();
}

void CWallet::blockDisconnected(const CBlock& block, int height)
{
    LOCK(cs_wallet);

    // At block disconnection, this will change an abandoned transaction to
    // be unconfirmed, whether or not the transaction is added back to the mempool.
    // User may have to call abandontransaction again. It may be addressed in the
    // future with a stickier abandoned state or even removing abandontransaction call.
    m_last_block_processed_height = height - 1;
    m_last_block_processed = block.hashPrevBlock;
    for (const CTransactionRef& ptx : block.vtx) {
        SyncTransaction(ptx, {CWalletTx::Status::UNCONFIRMED, /*block_height=*/0, /*block_hash=*/{}, /*block_index=*/0});
    }
    ClearCachedBalances();
}

void CWallet::updatedBlockTip()
{
    m_best_block_time = GetTime();
}


void CWallet::BlockUntilSyncedToCurrentChain() const {
    AssertLockNotHeld(cs_wallet);
    // Skip the queue-draining stuff if we know we're caught up with
    // chain().Tip(), otherwise put a callback in the validation interface queue and wait
    // for the queue to drain enough to execute it (indicating we are caught up
    // at least with the time we entered this function).
    uint256 last_block_hash = WITH_LOCK(cs_wallet, return m_last_block_processed);
    chain().waitForNotificationsIfTipChanged(last_block_hash);
}

// Note that this function doesn't distinguish between a 0-valued input,
// and a not-"is mine" (according to the filter) input.
CAmount CWallet::GetDebit(const CTxIn &txin, const isminefilter& filter) const
{
    {
        LOCK(cs_wallet);
        std::map<uint256, CWalletTx>::const_iterator mi = mapWallet.find(txin.prevout.hash);
        if (mi != mapWallet.end())
        {
            const CWalletTx& prev = (*mi).second;
            if (txin.prevout.n < prev.tx->vout.size())
                if (IsMine(prev.tx->vout[txin.prevout.n]) & filter)
                    return prev.tx->vout[txin.prevout.n].nValue;
        }
    }
    return 0;
}

isminetype CWallet::IsMine(const CTxOut& txout) const
{
    AssertLockHeld(cs_wallet);
    return IsMine(txout.scriptPubKey);
}

isminetype CWallet::IsMine(const CTxDestination& dest) const
{
    AssertLockHeld(cs_wallet);
    return IsMine(GetScriptForDestination(dest));
}

isminetype CWallet::IsMine(const CScript& script) const
{
    AssertLockHeld(cs_wallet);
    isminetype result = ISMINE_NO;
    for (const auto& spk_man_pair : m_spk_managers) {
        result = std::max(result, spk_man_pair.second->IsMine(script));
    }
    return result;
}

bool CWallet::IsMine(const CTransaction& tx) const
{
    AssertLockHeld(cs_wallet);
    for (const CTxOut& txout : tx.vout)
        if (IsMine(txout))
            return true;
    return false;
}

bool CWallet::IsFromMe(const CTransaction& tx) const
{
    return (GetDebit(tx, ISMINE_ALL) > 0);
}

CAmount CWallet::GetDebit(const CTransaction& tx, const isminefilter& filter) const
{
    CAmount nDebit = 0;
    for (const CTxIn& txin : tx.vin)
    {
        nDebit += GetDebit(txin, filter);
        if (!MoneyRange(nDebit))
            throw std::runtime_error(std::string(__func__) + ": value out of range");
    }
    return nDebit;
}

bool CWallet::IsHDEnabled() const
{
    // All Active ScriptPubKeyMans must be HD for this to be true
    bool result = false;
    for (const auto& spk_man : GetActiveScriptPubKeyMans()) {
        if (!spk_man->IsHDEnabled()) return false;
        result = true;
    }
    return result;
}

bool CWallet::CanGetAddresses(bool internal) const
{
    LOCK(cs_wallet);
    if (m_spk_managers.empty()) return false;
    for (OutputType t : OUTPUT_TYPES) {
        auto spk_man = GetScriptPubKeyMan(t, internal);
        if (spk_man && spk_man->CanGetAddresses(internal)) {
            return true;
        }
    }
    return false;
}

void CWallet::SetWalletFlag(uint64_t flags)
{
    LOCK(cs_wallet);
    m_wallet_flags |= flags;
    if (!WalletBatch(GetDatabase()).WriteWalletFlags(m_wallet_flags))
        throw std::runtime_error(std::string(__func__) + ": writing wallet flags failed");
}

void CWallet::UnsetWalletFlag(uint64_t flag)
{
    WalletBatch batch(GetDatabase());
    UnsetWalletFlagWithDB(batch, flag);
}

void CWallet::UnsetWalletFlagWithDB(WalletBatch& batch, uint64_t flag)
{
    LOCK(cs_wallet);
    m_wallet_flags &= ~flag;
    if (!batch.WriteWalletFlags(m_wallet_flags))
        throw std::runtime_error(std::string(__func__) + ": writing wallet flags failed");
}

void CWallet::UnsetBlankWalletFlag(WalletBatch& batch)
{
    UnsetWalletFlagWithDB(batch, WALLET_FLAG_BLANK_WALLET);
}

bool CWallet::IsWalletFlagSet(uint64_t flag) const
{
    return (m_wallet_flags & flag);
}

bool CWallet::LoadWalletFlags(uint64_t flags)
{
    LOCK(cs_wallet);
    if (((flags & KNOWN_WALLET_FLAGS) >> 32) ^ (flags >> 32)) {
        // contains unknown non-tolerable wallet flags
        return false;
    }
    m_wallet_flags = flags;

    return true;
}

bool CWallet::AddWalletFlags(uint64_t flags)
{
    LOCK(cs_wallet);
    // We should never be writing unknown non-tolerable wallet flags
    assert(((flags & KNOWN_WALLET_FLAGS) >> 32) == (flags >> 32));
    if (!WalletBatch(GetDatabase()).WriteWalletFlags(flags)) {
        throw std::runtime_error(std::string(__func__) + ": writing wallet flags failed");
    }

    return LoadWalletFlags(flags);
}

// Helper for producing a max-sized low-S low-R signature (eg 71 bytes)
// or a max-sized low-S signature (e.g. 72 bytes) if use_max_sig is true
bool DummySignInput(const SigningProvider& provider, CTxIn &tx_in, const CTxOut &txout, bool use_max_sig)
{
    // Fill in dummy signatures for fee calculation.
    const CScript& scriptPubKey = txout.scriptPubKey;
    SignatureData sigdata;

    if (fParticlMode) {
        if (!ProduceSignature(provider, DUMMY_SIGNATURE_CREATOR_PARTICL, scriptPubKey, sigdata)) {
            return false;
        }
    } else
    if (!ProduceSignature(provider, use_max_sig ? DUMMY_MAXIMUM_SIGNATURE_CREATOR : DUMMY_SIGNATURE_CREATOR, scriptPubKey, sigdata)) {
        return false;
    }
    UpdateInput(tx_in, sigdata);
    return true;
}

// Helper for producing a bunch of max-sized low-S low-R signatures (eg 71 bytes)
bool CWallet::DummySignTx(CMutableTransaction &txNew, const std::vector<CTxOut> &txouts, const CCoinControl* coin_control) const
{
    // Fill in dummy signatures for fee calculation.
    int nIn = 0;
    for (const auto& txout : txouts)
    {
        CTxIn& txin = txNew.vin[nIn];
        // Use max sig if watch only inputs were used or if this particular input is an external input
        // to ensure a sufficient fee is attained for the requested feerate.
        const bool use_max_sig = coin_control && (coin_control->fAllowWatchOnly || coin_control->IsExternalSelected(txin.prevout));
        const std::unique_ptr<SigningProvider> provider = GetSolvingProvider(txout.scriptPubKey);
        if (!provider || !DummySignInput(*provider, txin, txout, use_max_sig)) {
            if (!coin_control || !DummySignInput(coin_control->m_external_provider, txin, txout, use_max_sig)) {
                return false;
            }
        }

        nIn++;
    }
    return true;
}

bool CWallet::ImportScripts(const std::set<CScript> scripts, int64_t timestamp)
{
    auto spk_man = GetLegacyScriptPubKeyMan();
    if (!spk_man) {
        return false;
    }
    LOCK(spk_man->cs_KeyStore);
    return spk_man->ImportScripts(scripts, timestamp);
}

bool CWallet::ImportPrivKeys(const std::map<CKeyID, CKey>& privkey_map, const int64_t timestamp)
{
    auto spk_man = GetLegacyScriptPubKeyMan();
    if (!spk_man) {
        return false;
    }
    LOCK(spk_man->cs_KeyStore);
    return spk_man->ImportPrivKeys(privkey_map, timestamp);
}

bool CWallet::ImportPubKeys(const std::vector<CKeyID>& ordered_pubkeys, const std::map<CKeyID, CPubKey>& pubkey_map, const std::map<CKeyID, std::pair<CPubKey, KeyOriginInfo>>& key_origins, const bool add_keypool, const bool internal, const int64_t timestamp)
{
    auto spk_man = GetLegacyScriptPubKeyMan();
    if (!spk_man) {
        return false;
    }
    LOCK(spk_man->cs_KeyStore);
    return spk_man->ImportPubKeys(ordered_pubkeys, pubkey_map, key_origins, add_keypool, internal, timestamp);
}

bool CWallet::ImportScriptPubKeys(const std::string& label, const std::set<CScript>& script_pub_keys, const bool have_solving_data, const bool apply_label, const int64_t timestamp)
{
    auto spk_man = GetLegacyScriptPubKeyMan();
    if (!spk_man) {
        return false;
    }
    LOCK(spk_man->cs_KeyStore);
    if (!spk_man->ImportScriptPubKeys(script_pub_keys, have_solving_data, timestamp)) {
        return false;
    }
    if (apply_label) {
        WalletBatch batch(GetDatabase());
        for (const CScript& script : script_pub_keys) {
            CTxDestination dest;
            ExtractDestination(script, dest);
            if (IsValidDestination(dest)) {
                SetAddressBookWithDB(batch, dest, label, "receive");
            }
        }
    }
    return true;
}

/**
 * Scan active chain for relevant transactions after importing keys. This should
 * be called whenever new keys are added to the wallet, with the oldest key
 * creation time.
 *
 * @return Earliest timestamp that could be successfully scanned from. Timestamp
 * returned will be higher than startTime if relevant blocks could not be read.
 */
int64_t CWallet::RescanFromTime(int64_t startTime, const WalletRescanReserver& reserver, bool update)
{
    // Find starting block. May be null if nCreateTime is greater than the
    // highest blockchain timestamp, in which case there is nothing that needs
    // to be scanned.
    int start_height = 0;
    uint256 start_block;
    bool start = chain().findFirstBlockWithTimeAndHeight(startTime - TIMESTAMP_WINDOW, 0, FoundBlock().hash(start_block).height(start_height));
    WalletLogPrintf("%s: Rescanning last %i blocks\n", __func__, start ? WITH_LOCK(cs_wallet, return GetLastBlockHeight()) - start_height + 1 : 0);

    if (start) {
        // TODO: this should take into account failure by ScanResult::USER_ABORT
        ScanResult result = ScanForWalletTransactions(start_block, start_height, {} /* max_height */, reserver, update);
        if (result.status == ScanResult::FAILURE) {
            int64_t time_max;
            CHECK_NONFATAL(chain().findBlock(result.last_failed_block, FoundBlock().maxTime(time_max)));
            return time_max + TIMESTAMP_WINDOW + 1;
        }
    }
    return startTime;
}

/**
 * Scan the block chain (starting in start_block) for transactions
 * from or to us. If fUpdate is true, found transactions that already
 * exist in the wallet will be updated.
 *
 * @param[in] start_block Scan starting block. If block is not on the active
 *                        chain, the scan will return SUCCESS immediately.
 * @param[in] start_height Height of start_block
 * @param[in] max_height  Optional max scanning height. If unset there is
 *                        no maximum and scanning can continue to the tip
 *
 * @return ScanResult returning scan information and indicating success or
 *         failure. Return status will be set to SUCCESS if scan was
 *         successful. FAILURE if a complete rescan was not possible (due to
 *         pruning or corruption). USER_ABORT if the rescan was aborted before
 *         it could complete.
 *
 * @pre Caller needs to make sure start_block (and the optional stop_block) are on
 * the main chain after to the addition of any new keys you want to detect
 * transactions for.
 */
CWallet::ScanResult CWallet::ScanForWalletTransactions(const uint256& start_block, int start_height, std::optional<int> max_height, const WalletRescanReserver& reserver, bool fUpdate)
{
    int64_t nNow = GetTime();
    int64_t start_time = GetTimeMillis();

    assert(reserver.isReserved());

    uint256 block_hash = start_block;
    ScanResult result;

    WalletLogPrintf("Rescan started from block %s...\n", start_block.ToString());

    fAbortRescan = false;
    ShowProgress(strprintf("%s " + _("Rescanning…").translated, GetDisplayName()), 0); // show rescan progress in GUI as dialog or on splashscreen, if rescan required on startup (e.g. due to corruption)
    uint256 tip_hash = WITH_LOCK(cs_wallet, return GetLastBlockHash());
    uint256 end_hash = tip_hash;
    if (max_height) chain().findAncestorByHeight(tip_hash, *max_height, FoundBlock().hash(end_hash));
    double progress_begin = chain().guessVerificationProgress(block_hash);
    double progress_end = chain().guessVerificationProgress(end_hash);
    double progress_current = progress_begin;
    int block_height = start_height;
    while (!fAbortRescan && !chain().shutdownRequested()) {
        if (progress_end - progress_begin > 0.0) {
            m_scanning_progress = (progress_current - progress_begin) / (progress_end - progress_begin);
        } else { // avoid divide-by-zero for single block scan range (i.e. start and stop hashes are equal)
            m_scanning_progress = 0;
        }
        if (block_height % 100 == 0 && progress_end - progress_begin > 0.0) {
            ShowProgress(strprintf("%s " + _("Rescanning…").translated, GetDisplayName()), std::max(1, std::min(99, (int)(m_scanning_progress * 100))));
        }
        if (GetTime() >= nNow + 60) {
            nNow = GetTime();
            WalletLogPrintf("Still rescanning. At block %d. Progress=%f\n", block_height, progress_current);
        }

        // Read block data
        CBlock block;
        chain().findBlock(block_hash, FoundBlock().data(block));

        // Find next block separately from reading data above, because reading
        // is slow and there might be a reorg while it is read.
        bool block_still_active = false;
        bool next_block = false;
        uint256 next_block_hash;
        chain().findBlock(block_hash, FoundBlock().inActiveChain(block_still_active).nextBlock(FoundBlock().inActiveChain(next_block).hash(next_block_hash)));

        if (!block.IsNull()) {
            LOCK(cs_wallet);
            if (!block_still_active) {
                // Abort scan if current block is no longer active, to prevent
                // marking transactions as coming from the wrong block.
                result.last_failed_block = block_hash;
                result.status = ScanResult::FAILURE;
                break;
            }
            for (size_t posInBlock = 0; posInBlock < block.vtx.size(); ++posInBlock) {
                SyncTransaction(block.vtx[posInBlock], {CWalletTx::Status::CONFIRMED, block_height, block_hash, (int)posInBlock}, fUpdate, /* rescanning_old_block */ true);
            }
            // scan succeeded, record block as most recent successfully scanned
            result.last_scanned_block = block_hash;
            result.last_scanned_height = block_height;
        } else {
            // could not scan block, keep scanning but record this block as the most recent failure
            result.last_failed_block = block_hash;
            result.status = ScanResult::FAILURE;
        }
        if (max_height && block_height >= *max_height) {
            break;
        }
        {
            if (!next_block) {
                // break successfully when rescan has reached the tip, or
                // previous block is no longer on the chain due to a reorg
                break;
            }

            // increment block and verification progress
            block_hash = next_block_hash;
            ++block_height;
            progress_current = chain().guessVerificationProgress(block_hash);

            // handle updated tip hash
            const uint256 prev_tip_hash = tip_hash;
            tip_hash = WITH_LOCK(cs_wallet, return GetLastBlockHash());
            if (!max_height && prev_tip_hash != tip_hash) {
                // in case the tip has changed, update progress max
                progress_end = chain().guessVerificationProgress(tip_hash);
            }
        }
    }
    ShowProgress(strprintf("%s " + _("Rescanning…").translated, GetDisplayName()), 100); // hide progress dialog in GUI
    if (block_height && fAbortRescan) {
        WalletLogPrintf("Rescan aborted at block %d. Progress=%f\n", block_height, progress_current);
        result.status = ScanResult::USER_ABORT;
    } else if (block_height && chain().shutdownRequested()) {
        WalletLogPrintf("Rescan interrupted by shutdown request at block %d. Progress=%f\n", block_height, progress_current);
        result.status = ScanResult::USER_ABORT;
    } else {
        WalletLogPrintf("Rescan completed in %15dms\n", GetTimeMillis() - start_time);
    }
    return result;
}

void CWallet::ReacceptWalletTransactions()
{
    // During reindex and importing old wallet transactions become
    // unconfirmed. Don't resend them as that would spam other nodes.
    if (!chain().isReadyToBroadcast()) return;

    // If transactions aren't being broadcasted, don't let them into local mempool either
    if (!fBroadcastTransactions)
        return;
    std::map<int64_t, CWalletTx*> mapSorted;

    // Sort pending wallet transactions based on their initial wallet insertion order
    for (std::pair<const uint256, CWalletTx>& item : mapWallet) {
        const uint256& wtxid = item.first;
        CWalletTx& wtx = item.second;
        assert(wtx.GetHash() == wtxid);

        int nDepth = GetTxDepthInMainChain(wtx);

        if (!wtx.IsCoinBase() && !wtx.IsCoinStake() && (nDepth == 0 && !wtx.isAbandoned())) {
            mapSorted.insert(std::make_pair(wtx.nOrderPos, &wtx));
        }
    }

    // Try to add wallet transactions to memory pool
    for (const std::pair<const int64_t, CWalletTx*>& item : mapSorted) {
        CWalletTx& wtx = *(item.second);
        std::string unused_err_string;
        SubmitTxMemoryPoolAndRelay(wtx, unused_err_string, false);
    }
}

bool CWallet::SubmitTxMemoryPoolAndRelay(const CWalletTx& wtx, std::string& err_string, bool relay, CAmount override_max_fee) const
{
    // Can't relay if wallet is not broadcasting
    if (!GetBroadcastTransactions()) return false;
    // Don't relay abandoned transactions
    if (wtx.isAbandoned()) return false;
    // Don't try to submit coinbase transactions. These would fail anyway but would
    // cause log spam.
    if (wtx.IsCoinBase()) return false;
    // Don't relay coinstake transactions outside blocks
    if (wtx.IsCoinStake()) return false;
    // Don't try to submit conflicted or confirmed transactions.
    if (GetTxDepthInMainChain(wtx) != 0) return false;

    // Submit transaction to mempool for relay
    WalletLogPrintf("Submitting wtx %s to mempool for relay\n", wtx.GetHash().ToString());
    // We must set fInMempool here - while it will be re-set to true by the
    // entered-mempool callback, if we did not there would be a race where a
    // user could call sendmoney in a loop and hit spurious out of funds errors
    // because we think that this newly generated transaction's change is
    // unavailable as we're not yet aware that it is in the mempool.
    //
    // Irrespective of the failure reason, un-marking fInMempool
    // out-of-order is incorrect - it should be unmarked when
    // TransactionRemovedFromMempool fires.
    CAmount max_fee = override_max_fee >= 0 ? override_max_fee : m_default_max_tx_fee;
    bool ret = chain().broadcastTransaction(wtx.tx, max_fee, relay, err_string);
    wtx.fInMempool |= ret;
    return ret;
}

std::set<uint256> CWallet::GetTxConflicts(const CWalletTx& wtx) const
{
    std::set<uint256> result;
    {
        uint256 myHash = wtx.GetHash();
        result = GetConflicts(myHash);
        result.erase(myHash);
    }
    return result;
}

std::vector<uint256> CWallet::ResendWalletTransactionsBefore(int64_t nTime)
{
    std::vector<uint256> result;

    LOCK(cs_wallet);

    // Sort them in chronological order
    std::multimap<unsigned int, CWalletTx*> mapSorted;
    for (std::pair<const uint256, CWalletTx>& item : mapWallet)
    {
        CWalletTx& wtx = item.second;
        // Don't rebroadcast if newer than nTime:
        if (wtx.nTimeReceived > nTime)
            continue;
        mapSorted.insert(std::make_pair(wtx.nTimeReceived, &wtx));
    }
    for (const std::pair<const unsigned int, CWalletTx*>& item : mapSorted)
    {
        CWalletTx& wtx = *item.second;
        std::string unused_err_string;
        if (SubmitTxMemoryPoolAndRelay(wtx, unused_err_string, true)) {
            result.push_back(wtx.GetHash());
        }
    }
    return result;
}

// Rebroadcast transactions from the wallet. We do this on a random timer
// to slightly obfuscate which transactions come from our wallet.
//
// Ideally, we'd only resend transactions that we think should have been
// mined in the most recent block. Any transaction that wasn't in the top
// blockweight of transactions in the mempool shouldn't have been mined,
// and so is probably just sitting in the mempool waiting to be confirmed.
// Rebroadcasting does nothing to speed up confirmation and only damages
// privacy.
void CWallet::ResendWalletTransactions()
{
    // During reindex, importing and IBD, old wallet transactions become
    // unconfirmed. Don't resend them as that would spam other nodes.
    if (!chain().isReadyToBroadcast()) return;

    // Do this infrequently and randomly to avoid giving away
    // that these are our transactions.
    if (GetTime() < nNextResend || !fBroadcastTransactions) return;
    bool fFirst = (nNextResend == 0);
    // resend 12-36 hours from now, ~1 day on average.
    nNextResend = GetTime() + (12 * 60 * 60) + GetRand(24 * 60 * 60);
    if (fFirst) return;

    int submitted_tx_count = 0;

    { // cs_wallet scope
        LOCK(cs_wallet);

        // Relay transactions
        for (std::pair<const uint256, CWalletTx>& item : mapWallet) {
            CWalletTx& wtx = item.second;
            // Attempt to rebroadcast all txes more than 5 minutes older than
            // the last block. SubmitTxMemoryPoolAndRelay() will not rebroadcast
            // any confirmed or conflicting txs.
            if (wtx.nTimeReceived > m_best_block_time - 5 * 60) continue;
            std::string unused_err_string;
            if (SubmitTxMemoryPoolAndRelay(wtx, unused_err_string, true)) ++submitted_tx_count;
        }
    } // cs_wallet

    if (submitted_tx_count > 0) {
        WalletLogPrintf("%s: resubmit %u unconfirmed transactions\n", __func__, submitted_tx_count);
    }
}

/** @} */ // end of mapWallet

void MaybeResendWalletTxs(WalletContext& context)
{
    for (const std::shared_ptr<CWallet>& pwallet : GetWallets(context)) {
        pwallet->ResendWalletTransactions();
    }
}


/** @defgroup Actions
 *
 * @{
 */

bool CWallet::SignTransaction(CMutableTransaction& tx) const
{
    AssertLockHeld(cs_wallet);

    // Build coins map
    std::map<COutPoint, Coin> coins;
    for (auto& input : tx.vin) {
        std::map<uint256, CWalletTx>::const_iterator mi = mapWallet.find(input.prevout.hash);
        if(mi == mapWallet.end() || input.prevout.n >= mi->second.tx->vout.size()) {
            return false;
        }
        const CWalletTx& wtx = mi->second;
        coins[input.prevout] = Coin(wtx.tx->vout[input.prevout.n], wtx.m_confirm.block_height, wtx.IsCoinBase());
    }
    std::map<int, bilingual_str> input_errors;
    return SignTransaction(tx, coins, SIGHASH_DEFAULT, input_errors);
}

bool CWallet::SignTransaction(CMutableTransaction& tx, const std::map<COutPoint, Coin>& coins, int sighash, std::map<int, bilingual_str>& input_errors) const
{
    // Try to sign with all ScriptPubKeyMans
    for (ScriptPubKeyMan* spk_man : GetAllScriptPubKeyMans()) {
        // spk_man->SignTransaction will return true if the transaction is complete,
        // so we can exit early and return true if that happens
        if (spk_man->SignTransaction(tx, coins, sighash, input_errors)) {
            return true;
        }
    }

    // At this point, one input was not fully signed otherwise we would have exited already
    return false;
}

TransactionError CWallet::FillPSBT(PartiallySignedTransaction& psbtx, bool& complete, int sighash_type, bool sign, bool bip32derivs, size_t * n_signed) const
{
    if (n_signed) {
        *n_signed = 0;
    }
    const PrecomputedTransactionData txdata = PrecomputePSBTData(psbtx);
    LOCK(cs_wallet);
    // Get all of the previous transactions
    for (unsigned int i = 0; i < psbtx.tx->vin.size(); ++i) {
        const CTxIn& txin = psbtx.tx->vin[i];
        PSBTInput& input = psbtx.inputs.at(i);

        if (PSBTInputSigned(input)) {
            continue;
        }

        // If we have no utxo, grab it from the wallet.
        if (!input.non_witness_utxo) {
            const uint256& txhash = txin.prevout.hash;
            const auto it = mapWallet.find(txhash);
            if (it != mapWallet.end()) {
                const CWalletTx& wtx = it->second;
                // We only need the non_witness_utxo, which is a superset of the witness_utxo.
                //   The signing code will switch to the smaller witness_utxo if this is ok.
                input.non_witness_utxo = wtx.tx;
            }
        }
    }

    // Fill in information from ScriptPubKeyMans
    for (ScriptPubKeyMan* spk_man : GetAllScriptPubKeyMans()) {
        int n_signed_this_spkm = 0;
        TransactionError res = spk_man->FillPSBT(psbtx, txdata, sighash_type, sign, bip32derivs, &n_signed_this_spkm);
        if (res != TransactionError::OK) {
            return res;
        }

        if (n_signed) {
            (*n_signed) += n_signed_this_spkm;
        }
    }

    // Complete if every input is now signed
    complete = true;
    for (const auto& input : psbtx.inputs) {
        complete &= PSBTInputSigned(input);
    }

    return TransactionError::OK;
}

SigningResult CWallet::SignMessage(const std::string& message, const PKHash& pkhash, std::string& str_sig) const
{
    SignatureData sigdata;
    CScript script_pub_key = GetScriptForDestination(pkhash);
    for (const auto& spk_man_pair : m_spk_managers) {
        if (spk_man_pair.second->CanProvide(script_pub_key, sigdata)) {
            return spk_man_pair.second->SignMessage(message, pkhash, str_sig);
        }
    }
    return SigningResult::PRIVATE_KEY_NOT_AVAILABLE;
}

SigningResult CWallet::SignMessage(const std::string& message, const CKeyID256 &keyID256, std::string& str_sig) const
{
    SignatureData sigdata;
    CScript script_pub_key = GetScriptForDestination(keyID256);
    for (const auto& spk_man_pair : m_spk_managers) {
        if (spk_man_pair.second->CanProvide(script_pub_key, sigdata)) {
            return spk_man_pair.second->SignMessage(message, keyID256, str_sig);
        }
    }
    return SigningResult::PRIVATE_KEY_NOT_AVAILABLE;
}

OutputType CWallet::TransactionChangeType(const std::optional<OutputType>& change_type, const std::vector<CRecipient>& vecSend) const
{
    // If -changetype is specified, always use that change type.
    if (change_type) {
        return *change_type;
    }

    // if m_default_address_type is legacy, use legacy address as change (even
    // if some of the outputs are P2WPKH or P2WSH).
    if (m_default_address_type == OutputType::LEGACY) {
        return OutputType::LEGACY;
    }

    // if any destination is P2WPKH or P2WSH, use P2WPKH for the change
    // output.
    for (const auto& recipient : vecSend) {
        // Check if any destination contains a witness program:
        int witnessversion = 0;
        std::vector<unsigned char> witnessprogram;
        if (recipient.scriptPubKey.IsWitnessProgram(witnessversion, witnessprogram)) {
            if (GetScriptPubKeyMan(OutputType::BECH32M, true)) {
                return OutputType::BECH32M;
            } else if (GetScriptPubKeyMan(OutputType::BECH32, true)) {
                return OutputType::BECH32;
            } else {
                return m_default_address_type;
            }
        }
    }

    // else use m_default_address_type for change
    return m_default_address_type;
}

void CWallet::CommitTransaction(CTransactionRef tx, mapValue_t mapValue, std::vector<std::pair<std::string, std::string>> orderForm)
{
    LOCK(cs_wallet);
    WalletLogPrintf("CommitTransaction:\n%s", tx->ToString()); /* Continued */

    // Add tx to wallet, because if it has change it's also ours,
    // otherwise just for transaction history.
    AddToWallet(tx, {}, [&](CWalletTx& wtx, bool new_tx) {
        CHECK_NONFATAL(wtx.mapValue.empty());
        CHECK_NONFATAL(wtx.vOrderForm.empty());
        wtx.mapValue = std::move(mapValue);
        wtx.vOrderForm = std::move(orderForm);
        wtx.fTimeReceivedIsTxTime = true;
        wtx.fFromMe = true;
        return true;
    });

    // Notify that old coins are spent
    for (const CTxIn& txin : tx->vin) {
        CWalletTx &coin = mapWallet.at(txin.prevout.hash);
        coin.MarkDirty();
        NotifyTransactionChanged(coin.GetHash(), CT_UPDATED);
    }

    // Get the inserted-CWalletTx from mapWallet so that the
    // fInMempool flag is cached properly
    CWalletTx& wtx = mapWallet.at(tx->GetHash());

    if (!fBroadcastTransactions) {
        // Don't submit tx to the mempool
        return;
    }

    std::string err_string;
    if (!SubmitTxMemoryPoolAndRelay(wtx, err_string, true)) {
        WalletLogPrintf("CommitTransaction(): Transaction cannot be broadcast immediately, %s\n", err_string);
        // TODO: if we expect the failure to be long term or permanent, instead delete wtx from the wallet and return failure.
    }
}

DBErrors CWallet::LoadWallet()
{
    if (m_chain) {
        // Set tip_height for LoadToWallet->unloadspent
        const std::optional<int> tip_height = chain().getHeight();
        if (tip_height) {
            LOCK(cs_wallet);
            m_last_block_processed = chain().getBlockHash(*tip_height);
            m_last_block_processed_height = *tip_height;
        }
    }
    LOCK(cs_wallet);

    DBErrors nLoadWalletRet = WalletBatch(GetDatabase()).LoadWallet(this);
    if (nLoadWalletRet == DBErrors::NEED_REWRITE)
    {
        if (GetDatabase().Rewrite("\x04pool"))
        {
            for (const auto& spk_man_pair : m_spk_managers) {
                spk_man_pair.second->RewriteDB();
            }
        }
    }

    if (m_spk_managers.empty()) {
        assert(m_external_spk_managers.empty());
        assert(m_internal_spk_managers.empty());
    }

    return nLoadWalletRet;
}

DBErrors CWallet::ZapSelectTx(std::vector<uint256>& vHashIn, std::vector<uint256>& vHashOut)
{
    AssertLockHeld(cs_wallet);
    DBErrors nZapSelectTxRet = WalletBatch(GetDatabase()).ZapSelectTx(vHashIn, vHashOut);
    for (const uint256& hash : vHashOut) {
        const auto& it = mapWallet.find(hash);
        wtxOrdered.erase(it->second.m_it_wtxOrdered);
        for (const auto& txin : it->second.tx->vin)
            mapTxSpends.erase(txin.prevout);
        mapWallet.erase(it);
        NotifyTransactionChanged(hash, CT_DELETED);
    }

    if (nZapSelectTxRet == DBErrors::NEED_REWRITE)
    {
        if (GetDatabase().Rewrite("\x04pool"))
        {
            for (const auto& spk_man_pair : m_spk_managers) {
                spk_man_pair.second->RewriteDB();
            }
        }
    }

    if (nZapSelectTxRet != DBErrors::LOAD_OK)
        return nZapSelectTxRet;

    MarkDirty();

    return DBErrors::LOAD_OK;
}

bool CWallet::SetAddressBookWithDB(WalletBatch& batch, const CTxDestination& address, const std::string& strName, const std::string& strPurpose, bool fBech32)
{
    bool fUpdated = false;
    bool is_mine;
    {
        LOCK(cs_wallet);
        std::map<CTxDestination, CAddressBookData>::iterator mi = m_address_book.find(address);
        fUpdated = (mi != m_address_book.end() && !mi->second.IsChange());
        m_address_book[address].SetLabel(strName);
        if (!strPurpose.empty()) /* update purpose only if requested */
            m_address_book[address].purpose = strPurpose;
        is_mine = IsMine(address) != ISMINE_NO;
    }
    NotifyAddressBookChanged(address, strName, is_mine,
                             strPurpose, "", (fUpdated ? CT_UPDATED : CT_NEW) );
    if (!strPurpose.empty() && !batch.WritePurpose(EncodeDestination(address), strPurpose))
        return false;
    return batch.WriteName(EncodeDestination(address), strName);
}

bool CWallet::SetAddressBook(const CTxDestination& address, const std::string& strName, const std::string& strPurpose, bool fBech32)
{
    WalletBatch batch(GetDatabase());
    return SetAddressBookWithDB(batch, address, strName, strPurpose, fBech32);
}

bool CWallet::DelAddressBook(const CTxDestination& address)
{
    bool is_mine;
    WalletBatch batch(GetDatabase());
    {
        LOCK(cs_wallet);
        // If we want to delete receiving addresses, we need to take care that DestData "used" (and possibly newer DestData) gets preserved (and the "deleted" address transformed into a change entry instead of actually being deleted)
        // NOTE: This isn't a problem for sending addresses because they never have any DestData yet!
        // When adding new DestData, it should be considered here whether to retain or delete it (or move it?).
        if (IsMine(address)) {
            WalletLogPrintf("%s called with IsMine address, NOT SUPPORTED. Please report this bug! %s\n", __func__, PACKAGE_BUGREPORT);
            return false;
        }
        // Delete destdata tuples associated with address
        std::string strAddress = EncodeDestination(address);
        for (const std::pair<const std::string, std::string> &item : m_address_book[address].destdata)
        {
            batch.EraseDestData(strAddress, item.first);
        }
        m_address_book.erase(address);
        is_mine = IsMine(address) != ISMINE_NO;
    }

    NotifyAddressBookChanged(address, "", is_mine, "", "", CT_DELETED);

    batch.ErasePurpose(EncodeDestination(address));
    return batch.EraseName(EncodeDestination(address));
}

size_t CWallet::KeypoolCountExternalKeys() const
{
    AssertLockHeld(cs_wallet);

    auto legacy_spk_man = GetLegacyScriptPubKeyMan();
    if (legacy_spk_man) {
        return legacy_spk_man->KeypoolCountExternalKeys();
    }

    unsigned int count = 0;
    for (auto spk_man : m_external_spk_managers) {
        count += spk_man.second->GetKeyPoolSize();
    }

    return count;
}

unsigned int CWallet::GetKeyPoolSize() const
{
    AssertLockHeld(cs_wallet);

    unsigned int count = 0;
    for (auto spk_man : GetActiveScriptPubKeyMans()) {
        count += spk_man->GetKeyPoolSize();
    }
    return count;
}

bool CWallet::TopUpKeyPool(unsigned int kpSize)
{
    if (!gArgs.GetBoolArg("-btcmode", false)) {
        return false;
    }
    LOCK(cs_wallet);
    bool res = true;
    for (auto spk_man : GetActiveScriptPubKeyMans()) {
        res &= spk_man->TopUp(kpSize);
    }
    return res;
}

bool CWallet::GetNewDestination(const OutputType type, const std::string label, CTxDestination& dest, bilingual_str& error)
{
    LOCK(cs_wallet);
    error.clear();
    bool result = false;
    auto spk_man = GetScriptPubKeyMan(type, false /* internal */);
    if (spk_man) {
        spk_man->TopUp();
        result = spk_man->GetNewDestination(type, dest, error);
    } else {
        error = strprintf(_("Error: No %s addresses available."), FormatOutputType(type));
    }
    if (result) {
        SetAddressBook(dest, label, "receive");
    }

    return result;
}

bool CWallet::GetNewChangeDestination(const OutputType type, CTxDestination& dest, bilingual_str& error)
{
    LOCK(cs_wallet);
    error.clear();

    ReserveDestination reservedest(this, type);
    if (!reservedest.GetReservedDestination(dest, true, error)) {
        return false;
    }

    reservedest.KeepDestination();
    return true;
}

int64_t CWallet::GetOldestKeyPoolTime() const
{
    LOCK(cs_wallet);
    int64_t oldestKey = std::numeric_limits<int64_t>::max();
    for (const auto& spk_man_pair : m_spk_managers) {
        oldestKey = std::min(oldestKey, spk_man_pair.second->GetOldestKeyPoolTime());
    }
    return oldestKey;
}

void CWallet::MarkDestinationsDirty(const std::set<CTxDestination>& destinations) {
    for (auto& entry : mapWallet) {
        CWalletTx& wtx = entry.second;
        if (wtx.m_is_cache_empty) continue;
        for (unsigned int i = 0; i < wtx.tx->vout.size(); i++) {
            CTxDestination dst;
            if (ExtractDestination(wtx.tx->vout[i].scriptPubKey, dst) && destinations.count(dst)) {
                wtx.MarkDirty();
                break;
            }
        }
    }
}

std::set<CTxDestination> CWallet::GetLabelAddresses(const std::string& label) const
{
    AssertLockHeld(cs_wallet);
    std::set<CTxDestination> result;
    for (const std::pair<const CTxDestination, CAddressBookData>& item : m_address_book)
    {
        if (item.second.IsChange()) continue;
        const CTxDestination& address = item.first;
        const std::string& strName = item.second.GetLabel();
        if (strName == label)
            result.insert(address);
    }
    return result;
}

bool ReserveDestination::GetReservedDestination(CTxDestination& dest, bool internal, bilingual_str& error)
{
    m_spk_man = pwallet->GetScriptPubKeyMan(type, internal);
    if (!m_spk_man) {
        error = strprintf(_("Error: No %s addresses available."), FormatOutputType(type));
        return false;
    }


    if (nIndex == -1)
    {
        m_spk_man->TopUp();

        CKeyPool keypool;
        if (!m_spk_man->GetReservedDestination(type, internal, address, nIndex, keypool, error)) {
            return false;
        }
        fInternal = keypool.fInternal;
    }
    dest = address;
    return true;
}

void ReserveDestination::KeepDestination()
{
    if (nIndex != -1) {
        m_spk_man->KeepDestination(nIndex, type);
    }
    nIndex = -1;
    address = CNoDestination();
}

void ReserveDestination::ReturnDestination()
{
    if (nIndex != -1) {
        m_spk_man->ReturnDestination(nIndex, fInternal, address);
    }
    nIndex = -1;
    address = CNoDestination();
}

bool CWallet::DisplayAddress(const CTxDestination& dest)
{
    CScript scriptPubKey = GetScriptForDestination(dest);
    const auto spk_man = GetScriptPubKeyMan(scriptPubKey);
    if (spk_man == nullptr) {
        return false;
    }
    auto signer_spk_man = dynamic_cast<ExternalSignerScriptPubKeyMan*>(spk_man);
    if (signer_spk_man == nullptr) {
        return false;
    }
    ExternalSigner signer = ExternalSignerScriptPubKeyMan::GetExternalSigner();
    return signer_spk_man->DisplayAddress(scriptPubKey, signer);
}

bool CWallet::LockCoin(const COutPoint& output, WalletBatch* batch)
{
    AssertLockHeld(cs_wallet);
    setLockedCoins.insert(output);
    if (batch) {
        return batch->WriteLockedUTXO(output);
    }
    return true;
}

bool CWallet::UnlockCoin(const COutPoint& output, WalletBatch* batch)
{
    AssertLockHeld(cs_wallet);
    bool was_locked = setLockedCoins.erase(output);
    if (batch && was_locked) {
        return batch->EraseLockedUTXO(output);
    }
    return true;
}

bool CWallet::UnlockAllCoins()
{
    AssertLockHeld(cs_wallet);
    bool success = true;
    WalletBatch batch(GetDatabase());
    for (auto it = setLockedCoins.begin(); it != setLockedCoins.end(); ++it) {
        success &= batch.EraseLockedUTXO(*it);
    }
    setLockedCoins.clear();
    return success;
}

bool CWallet::IsLockedCoin(uint256 hash, unsigned int n) const
{
    AssertLockHeld(cs_wallet);
    COutPoint outpt(hash, n);

    return (setLockedCoins.count(outpt) > 0);
}

void CWallet::ListLockedCoins(std::vector<COutPoint>& vOutpts) const
{
    AssertLockHeld(cs_wallet);
    for (std::set<COutPoint>::iterator it = setLockedCoins.begin();
         it != setLockedCoins.end(); it++) {
        COutPoint outpt = (*it);
        vOutpts.push_back(outpt);
    }
}

/** @} */ // end of Actions

void CWallet::GetKeyBirthTimes(std::map<CKeyID, int64_t>& mapKeyBirth) const {
    AssertLockHeld(cs_wallet);
    mapKeyBirth.clear();

    // map in which we'll infer heights of other keys
    std::map<CKeyID, const CWalletTx::Confirmation*> mapKeyFirstBlock;
    CWalletTx::Confirmation max_confirm;
    max_confirm.block_height = GetLastBlockHeight() > 144 ? GetLastBlockHeight() - 144 : 0; // the tip can be reorganized; use a 144-block safety margin
    CHECK_NONFATAL(chain().findAncestorByHeight(GetLastBlockHash(), max_confirm.block_height, FoundBlock().hash(max_confirm.hashBlock)));

    {
        LegacyScriptPubKeyMan* spk_man = GetLegacyScriptPubKeyMan();
        assert(spk_man != nullptr);
        LOCK(spk_man->cs_KeyStore);

        // get birth times for keys with metadata
        for (const auto& entry : spk_man->mapKeyMetadata) {
            if (entry.second.nCreateTime) {
                mapKeyBirth[entry.first] = entry.second.nCreateTime;
            }
        }

        // Prepare to infer birth heights for keys without metadata
        for (const CKeyID &keyid : spk_man->GetKeys()) {
            if (mapKeyBirth.count(keyid) == 0)
                mapKeyFirstBlock[keyid] = &max_confirm;
        }

        // if there are no such keys, we're done
        if (mapKeyFirstBlock.empty())
            return;

        // find first block that affects those keys, if there are any left
        for (const auto& entry : mapWallet) {
            // iterate over all wallet transactions...
            const CWalletTx &wtx = entry.second;
            if (wtx.m_confirm.status == CWalletTx::CONFIRMED) {
                // ... which are already in a block
                for (const CTxOut &txout : wtx.tx->vout) {
                    // iterate over all their outputs
                    for (const auto &keyid : GetAffectedKeys(txout.scriptPubKey, *spk_man)) {
                        // ... and all their affected keys
                        auto rit = mapKeyFirstBlock.find(keyid);
                        if (rit != mapKeyFirstBlock.end() && wtx.m_confirm.block_height < rit->second->block_height) {
                            rit->second = &wtx.m_confirm;
                        }
                    }
                }
            }
        }
    }

    // Extract block timestamps for those keys
    for (const auto& entry : mapKeyFirstBlock) {
        int64_t block_time;
        CHECK_NONFATAL(chain().findBlock(entry.second->hashBlock, FoundBlock().time(block_time)));
        mapKeyBirth[entry.first] = block_time - TIMESTAMP_WINDOW; // block times can be 2h off
    }
}

/**
 * Compute smart timestamp for a transaction being added to the wallet.
 *
 * Logic:
 * - If sending a transaction, assign its timestamp to the current time.
 * - If receiving a transaction outside a block, assign its timestamp to the
 *   current time.
 * - If receiving a transaction during a rescanning process, assign all its
 *   (not already known) transactions' timestamps to the block time.
 * - If receiving a block with a future timestamp, assign all its (not already
 *   known) transactions' timestamps to the current time.
 * - If receiving a block with a past timestamp, before the most recent known
 *   transaction (that we care about), assign all its (not already known)
 *   transactions' timestamps to the same timestamp as that most-recent-known
 *   transaction.
 * - If receiving a block with a past timestamp, but after the most recent known
 *   transaction, assign all its (not already known) transactions' timestamps to
 *   the block time.
 *
 * For more information see CWalletTx::nTimeSmart,
 * https://bitcointalk.org/?topic=54527, or
 * https://github.com/bitcoin/bitcoin/pull/1393.
 */
unsigned int CWallet::ComputeTimeSmart(const CWalletTx& wtx, bool rescanning_old_block) const
{
    unsigned int nTimeSmart = wtx.nTimeReceived;
    if (!wtx.isUnconfirmed() && !wtx.isAbandoned()) {
        int64_t blocktime;
        int64_t block_max_time;
        if (chain().findBlock(wtx.m_confirm.hashBlock, FoundBlock().time(blocktime).maxTime(block_max_time))) {
            if (rescanning_old_block) {
                nTimeSmart = block_max_time;
            } else {
                int64_t latestNow = wtx.nTimeReceived;
                int64_t latestEntry = 0;

                // Tolerate times up to the last timestamp in the wallet not more than 5 minutes into the future
                int64_t latestTolerated = latestNow + 300;
                const TxItems& txOrdered = wtxOrdered;
                for (auto it = txOrdered.rbegin(); it != txOrdered.rend(); ++it) {
                    CWalletTx* const pwtx = it->second;
                    if (pwtx == &wtx) {
                        continue;
                    }
                    int64_t nSmartTime;
                    nSmartTime = pwtx->nTimeSmart;
                    if (!nSmartTime) {
                        nSmartTime = pwtx->nTimeReceived;
                    }
                    if (nSmartTime <= latestTolerated) {
                        latestEntry = nSmartTime;
                        if (nSmartTime > latestNow) {
                            latestNow = nSmartTime;
                        }
                        break;
                    }
                }

                nTimeSmart = std::max(latestEntry, std::min(blocktime, latestNow));
            }
        } else {
            WalletLogPrintf("%s: found %s in block %s not in index\n", __func__, wtx.GetHash().ToString(), wtx.m_confirm.hashBlock.ToString());
        }
    }
    return nTimeSmart;
}

bool CWallet::SetAddressUsed(WalletBatch& batch, const CTxDestination& dest, bool used)
{
    const std::string key{"used"};
    if (std::get_if<CNoDestination>(&dest))
        return false;

    if (!used) {
        if (auto* data = util::FindKey(m_address_book, dest)) data->destdata.erase(key);
        return batch.EraseDestData(EncodeDestination(dest), key);
    }

    const std::string value{"1"};
    m_address_book[dest].destdata.insert(std::make_pair(key, value));
    return batch.WriteDestData(EncodeDestination(dest), key, value);
}

void CWallet::LoadDestData(const CTxDestination &dest, const std::string &key, const std::string &value)
{
    m_address_book[dest].destdata.insert(std::make_pair(key, value));
}

bool CWallet::IsAddressUsed(const CTxDestination& dest) const
{
    const std::string key{"used"};
    std::map<CTxDestination, CAddressBookData>::const_iterator i = m_address_book.find(dest);
    if(i != m_address_book.end())
    {
        CAddressBookData::StringMap::const_iterator j = i->second.destdata.find(key);
        if(j != i->second.destdata.end())
        {
            return true;
        }
    }
    return false;
}

std::vector<std::string> CWallet::GetAddressReceiveRequests() const
{
    const std::string prefix{"rr"};
    std::vector<std::string> values;
    for (const auto& address : m_address_book) {
        for (const auto& data : address.second.destdata) {
            if (!data.first.compare(0, prefix.size(), prefix)) {
                values.emplace_back(data.second);
            }
        }
    }
    return values;
}

bool CWallet::SetAddressReceiveRequest(WalletBatch& batch, const CTxDestination& dest, const std::string& id, const std::string& value)
{
    const std::string key{"rr" + id}; // "rr" prefix = "receive request" in destdata
    CAddressBookData& data = m_address_book.at(dest);
    if (value.empty()) {
        if (!batch.EraseDestData(EncodeDestination(dest), key)) return false;
        data.destdata.erase(key);
    } else {
        if (!batch.WriteDestData(EncodeDestination(dest), key, value)) return false;
        data.destdata[key] = value;
    }
    return true;
}

std::unique_ptr<WalletDatabase> MakeWalletDatabase(const std::string& name, const DatabaseOptions& options, DatabaseStatus& status, bilingual_str& error_string)
{
    // Do some checking on wallet path. It should be either a:
    //
    // 1. Path where a directory can be created.
    // 2. Path to an existing directory.
    // 3. Path to a symlink to a directory.
    // 4. For backwards compatibility, the name of a data file in -walletdir.
    const fs::path wallet_path = fsbridge::AbsPathJoin(GetWalletDir(), fs::PathFromString(name));
    fs::file_type path_type = fs::symlink_status(wallet_path).type();
    if (!(path_type == fs::file_not_found || path_type == fs::directory_file ||
          (path_type == fs::symlink_file && fs::is_directory(wallet_path)) ||
          (path_type == fs::regular_file && fs::PathFromString(name).filename() == fs::PathFromString(name)))) {
        error_string = Untranslated(strprintf(
              "Invalid -wallet path '%s'. -wallet path should point to a directory where wallet.dat and "
              "database/log.?????????? files can be stored, a location where such a directory could be created, "
              "or (for backwards compatibility) the name of an existing data file in -walletdir (%s)",
              name, fs::quoted(fs::PathToString(GetWalletDir()))));
        status = DatabaseStatus::FAILED_BAD_PATH;
        return nullptr;
    }
    return MakeDatabase(wallet_path, options, status, error_string);
}

std::shared_ptr<CWallet> CWallet::Create(WalletContext& context, const std::string& name, std::unique_ptr<WalletDatabase> database, uint64_t wallet_creation_flags, bilingual_str& error, std::vector<bilingual_str>& warnings)
{
    interfaces::Chain* chain = context.chain;
    ArgsManager& args = *Assert(context.args);
    const std::string& walletFile = database->Filename();

    int64_t nStart = GetTimeMillis();
    // TODO: Can't use std::make_shared because we need a custom deleter but
    // should be possible to use std::allocate_shared.
<<<<<<< HEAD
    std::shared_ptr<CWallet> walletInstance(fParticlMode
        ? std::shared_ptr<CWallet>(new CHDWallet(chain, name, std::move(database)), ReleaseWallet)
        : std::shared_ptr<CWallet>(new CWallet(chain, name, std::move(database)), ReleaseWallet));
=======
    const std::shared_ptr<CWallet> walletInstance(new CWallet(chain, name, std::move(database)), ReleaseWallet);
>>>>>>> 3fc36410
    bool rescan_required = false;
    DBErrors nLoadWalletRet = walletInstance->LoadWallet();
    if (nLoadWalletRet != DBErrors::LOAD_OK) {
        if (nLoadWalletRet == DBErrors::CORRUPT) {
            error = strprintf(_("Error loading %s: Wallet corrupted"), walletFile);
            return nullptr;
        }
        else if (nLoadWalletRet == DBErrors::NONCRITICAL_ERROR)
        {
            warnings.push_back(strprintf(_("Error reading %s! All keys read correctly, but transaction data"
                                           " or address book entries might be missing or incorrect."),
                walletFile));
        }
        else if (nLoadWalletRet == DBErrors::TOO_NEW) {
            error = strprintf(_("Error loading %s: Wallet requires newer version of %s"), walletFile, PACKAGE_NAME);
            return nullptr;
        }
        else if (nLoadWalletRet == DBErrors::NEED_REWRITE)
        {
            error = strprintf(_("Wallet needed to be rewritten: restart %s to complete"), PACKAGE_NAME);
            return nullptr;
        } else if (nLoadWalletRet == DBErrors::NEED_RESCAN) {
            warnings.push_back(strprintf(_("Error reading %s! Transaction data may be missing or incorrect."
                                           " Rescanning wallet."), walletFile));
            rescan_required = true;
        }
        else {
            error = strprintf(_("Error loading %s"), walletFile);
            return nullptr;
        }
    }

    // This wallet is in its first run if there are no ScriptPubKeyMans and it isn't blank or no privkeys
    const bool fFirstRun = (!walletInstance->IsInitialised() || walletInstance->m_spk_managers.empty()) &&
                     !walletInstance->IsWalletFlagSet(WALLET_FLAG_DISABLE_PRIVATE_KEYS) &&
                     !walletInstance->IsWalletFlagSet(WALLET_FLAG_BLANK_WALLET);
    if (fFirstRun)
    {
        walletInstance->SetMinVersion(FEATURE_LATEST);

        walletInstance->AddWalletFlags(wallet_creation_flags);

        // Only create LegacyScriptPubKeyMan when not descriptor wallet
        if (!walletInstance->IsWalletFlagSet(WALLET_FLAG_DESCRIPTORS)) {
            walletInstance->SetupLegacyScriptPubKeyMan();
        }

        if ((wallet_creation_flags & WALLET_FLAG_EXTERNAL_SIGNER) || !(wallet_creation_flags & (WALLET_FLAG_DISABLE_PRIVATE_KEYS | WALLET_FLAG_BLANK_WALLET))) {
            LOCK(walletInstance->cs_wallet);
            if (!walletInstance->IsParticlWallet() && walletInstance->IsWalletFlagSet(WALLET_FLAG_DESCRIPTORS)) {
                walletInstance->SetupDescriptorScriptPubKeyMans();
                // SetupDescriptorScriptPubKeyMans already calls SetupGeneration for us so we don't need to call SetupGeneration separately
            } else {
                // Legacy wallets need SetupGeneration here.
                if (!walletInstance->IsParticlWallet())
                for (auto spk_man : walletInstance->GetActiveScriptPubKeyMans()) {
                    if (!spk_man->SetupGeneration()) {
                        error = _("Unable to generate initial keys");
                        return nullptr;
                    }
                }
            }
        }

        if (chain) {
            walletInstance->chainStateFlushed(chain->getTipLocator());
        }
    } else if (wallet_creation_flags & WALLET_FLAG_DISABLE_PRIVATE_KEYS) {
        // Make it impossible to disable private keys after creation
        error = strprintf(_("Error loading %s: Private keys can only be disabled during creation"), walletFile);
        return NULL;
    } else if (walletInstance->IsWalletFlagSet(WALLET_FLAG_DISABLE_PRIVATE_KEYS)) {
        for (auto spk_man : walletInstance->GetActiveScriptPubKeyMans()) {
            if (spk_man->HavePrivateKeys()) {
                warnings.push_back(strprintf(_("Warning: Private keys detected in wallet {%s} with disabled private keys"), walletFile));
                break;
            }
        }
    }

    if (!args.GetArg("-addresstype", "").empty()) {
        std::optional<OutputType> parsed = ParseOutputType(args.GetArg("-addresstype", ""));
        if (!parsed) {
            error = strprintf(_("Unknown address type '%s'"), args.GetArg("-addresstype", ""));
            return nullptr;
        }
        walletInstance->m_default_address_type = parsed.value();
    }

    if (!args.GetArg("-changetype", "").empty()) {
        std::optional<OutputType> parsed = ParseOutputType(args.GetArg("-changetype", ""));
        if (!parsed) {
            error = strprintf(_("Unknown change type '%s'"), args.GetArg("-changetype", ""));
            return nullptr;
        }
        walletInstance->m_default_change_type = parsed.value();
    }

    if (args.IsArgSet("-mintxfee")) {
        std::optional<CAmount> min_tx_fee = ParseMoney(args.GetArg("-mintxfee", ""));
        if (!min_tx_fee || min_tx_fee.value() == 0) {
            error = AmountErrMsg("mintxfee", args.GetArg("-mintxfee", ""));
            return nullptr;
        } else if (min_tx_fee.value() > HIGH_TX_FEE_PER_KB) {
            warnings.push_back(AmountHighWarn("-mintxfee") + Untranslated(" ") +
                               _("This is the minimum transaction fee you pay on every transaction."));
        }

        walletInstance->m_min_fee = CFeeRate{min_tx_fee.value()};
    }

    if (args.IsArgSet("-maxapsfee")) {
        const std::string max_aps_fee{args.GetArg("-maxapsfee", "")};
        if (max_aps_fee == "-1") {
            walletInstance->m_max_aps_fee = -1;
        } else if (std::optional<CAmount> max_fee = ParseMoney(max_aps_fee)) {
            if (max_fee.value() > HIGH_APS_FEE) {
                warnings.push_back(AmountHighWarn("-maxapsfee") + Untranslated(" ") +
                                  _("This is the maximum transaction fee you pay (in addition to the normal fee) to prioritize partial spend avoidance over regular coin selection."));
            }
            walletInstance->m_max_aps_fee = max_fee.value();
        } else {
            error = AmountErrMsg("maxapsfee", max_aps_fee);
            return nullptr;
        }
    }

    if (args.IsArgSet("-fallbackfee")) {
        std::optional<CAmount> fallback_fee = ParseMoney(args.GetArg("-fallbackfee", ""));
        if (!fallback_fee) {
            error = strprintf(_("Invalid amount for -fallbackfee=<amount>: '%s'"), args.GetArg("-fallbackfee", ""));
            return nullptr;
        } else if (fallback_fee.value() > HIGH_TX_FEE_PER_KB) {
            warnings.push_back(AmountHighWarn("-fallbackfee") + Untranslated(" ") +
                               _("This is the transaction fee you may pay when fee estimates are not available."));
        }
        walletInstance->m_fallback_fee = CFeeRate{fallback_fee.value()};
    }

    // Disable fallback fee in case value was set to 0, enable if non-null value
    walletInstance->m_allow_fallback_fee = walletInstance->m_fallback_fee.GetFeePerK() != 0;

    if (args.IsArgSet("-discardfee")) {
        std::optional<CAmount> discard_fee = ParseMoney(args.GetArg("-discardfee", ""));
        if (!discard_fee) {
            error = strprintf(_("Invalid amount for -discardfee=<amount>: '%s'"), args.GetArg("-discardfee", ""));
            return nullptr;
        } else if (discard_fee.value() > HIGH_TX_FEE_PER_KB) {
            warnings.push_back(AmountHighWarn("-discardfee") + Untranslated(" ") +
                               _("This is the transaction fee you may discard if change is smaller than dust at this level"));
        }
        walletInstance->m_discard_rate = CFeeRate{discard_fee.value()};
    }

    if (args.IsArgSet("-paytxfee")) {
        std::optional<CAmount> pay_tx_fee = ParseMoney(args.GetArg("-paytxfee", ""));
        if (!pay_tx_fee) {
            error = AmountErrMsg("paytxfee", args.GetArg("-paytxfee", ""));
            return nullptr;
        } else if (pay_tx_fee.value() > HIGH_TX_FEE_PER_KB) {
            warnings.push_back(AmountHighWarn("-paytxfee") + Untranslated(" ") +
                               _("This is the transaction fee you will pay if you send a transaction."));
        }

        walletInstance->m_pay_tx_fee = CFeeRate{pay_tx_fee.value(), 1000};

        if (chain && walletInstance->m_pay_tx_fee < chain->relayMinFee()) {
            error = strprintf(_("Invalid amount for -paytxfee=<amount>: '%s' (must be at least %s)"),
                args.GetArg("-paytxfee", ""), chain->relayMinFee().ToString());
            return nullptr;
        }
    }

    if (args.IsArgSet("-maxtxfee")) {
        std::optional<CAmount> max_fee = ParseMoney(args.GetArg("-maxtxfee", ""));
        if (!max_fee) {
            error = AmountErrMsg("maxtxfee", args.GetArg("-maxtxfee", ""));
            return nullptr;
        } else if (max_fee.value() > HIGH_MAX_TX_FEE) {
            warnings.push_back(_("-maxtxfee is set very high! Fees this large could be paid on a single transaction."));
        }

        if (chain && CFeeRate{max_fee.value(), 1000} < chain->relayMinFee()) {
            error = strprintf(_("Invalid amount for -maxtxfee=<amount>: '%s' (must be at least the minrelay fee of %s to prevent stuck transactions)"),
                args.GetArg("-maxtxfee", ""), chain->relayMinFee().ToString());
            return nullptr;
        }

        walletInstance->m_default_max_tx_fee = max_fee.value();
    }

    if (gArgs.IsArgSet("-consolidatefeerate")) {
        if (std::optional<CAmount> consolidate_feerate = ParseMoney(gArgs.GetArg("-consolidatefeerate", ""))) {
            walletInstance->m_consolidate_feerate = CFeeRate(*consolidate_feerate);
        } else {
            error = AmountErrMsg("consolidatefeerate", gArgs.GetArg("-consolidatefeerate", ""));
            return nullptr;
        }
    }

    if (chain && chain->relayMinFee().GetFeePerK() > HIGH_TX_FEE_PER_KB) {
        warnings.push_back(AmountHighWarn("-minrelaytxfee") + Untranslated(" ") +
                           _("The wallet will avoid paying less than the minimum relay fee."));
    }

    walletInstance->m_confirm_target = args.GetIntArg("-txconfirmtarget", DEFAULT_TX_CONFIRM_TARGET);
    walletInstance->m_spend_zero_conf_change = args.GetBoolArg("-spendzeroconfchange", DEFAULT_SPEND_ZEROCONF_CHANGE);
    walletInstance->m_signal_rbf = args.GetBoolArg("-walletrbf", DEFAULT_WALLET_RBF);

    walletInstance->WalletLogPrintf("Wallet completed loading in %15dms\n", GetTimeMillis() - nStart);

    // Try to top up keypool. No-op if the wallet is locked.
    walletInstance->TopUpKeyPool();

    LOCK(walletInstance->cs_wallet);

    if (chain && !AttachChain(walletInstance, *chain, rescan_required, error, warnings)) {
        return nullptr;
    }

    {
        LOCK(context.wallets_mutex);
        for (auto& load_wallet : context.wallet_load_fns) {
            load_wallet(interfaces::MakeWallet(context, walletInstance));
        }
    }

    walletInstance->SetBroadcastTransactions(args.GetBoolArg("-walletbroadcast", DEFAULT_WALLETBROADCAST));

    {
        walletInstance->WalletLogPrintf("setKeyPool.size() = %u\n",      walletInstance->GetKeyPoolSize());
        walletInstance->WalletLogPrintf("mapWallet.size() = %u\n",       walletInstance->mapWallet.size());
        walletInstance->WalletLogPrintf("m_address_book.size() = %u\n",  walletInstance->m_address_book.size());
    }

    return walletInstance;
}

bool CWallet::AttachChain(const std::shared_ptr<CWallet>& walletInstance, interfaces::Chain& chain, const bool rescan_required, bilingual_str& error, std::vector<bilingual_str>& warnings)
{
    LOCK(walletInstance->cs_wallet);
    // allow setting the chain if it hasn't been set already but prevent changing it
    assert(!walletInstance->m_chain || walletInstance->m_chain == &chain);
    walletInstance->m_chain = &chain;

    // Register wallet with validationinterface. It's done before rescan to avoid
    // missing block connections between end of rescan and validation subscribing.
    // Because of wallet lock being hold, block connection notifications are going to
    // be pending on the validation-side until lock release. It's likely to have
    // block processing duplicata (if rescan block range overlaps with notification one)
    // but we guarantee at least than wallet state is correct after notifications delivery.
    // This is temporary until rescan and notifications delivery are unified under same
    // interface.
    walletInstance->m_chain_notifications_handler = walletInstance->chain().handleNotifications(walletInstance);

    // If rescan_required = true, rescan_height remains equal to 0
    int rescan_height = 0;
    if (!rescan_required)
    {
        WalletBatch batch(walletInstance->GetDatabase());
        CBlockLocator locator;
        if (batch.ReadBestBlock(locator)) {
            if (const std::optional<int> fork_height = chain.findLocatorFork(locator)) {
                rescan_height = *fork_height;
            }
        }
    }

    const std::optional<int> tip_height = chain.getHeight();
    if (tip_height) {
        walletInstance->m_last_block_processed = chain.getBlockHash(*tip_height);
        walletInstance->m_last_block_processed_height = *tip_height;
    } else {
        walletInstance->m_last_block_processed.SetNull();
        walletInstance->m_last_block_processed_height = -1;
    }

    if (walletInstance->ShouldRescan())
    if (tip_height && *tip_height != rescan_height)
    {
        if (chain.havePruned()) {
            int block_height = *tip_height;
            while (block_height > 0 && chain.haveBlockOnDisk(block_height - 1) && rescan_height != block_height) {
                --block_height;
            }

            if (rescan_height != block_height) {
                // We can't rescan beyond non-pruned blocks, stop and throw an error.
                // This might happen if a user uses an old wallet within a pruned node
                // or if they ran -disablewallet for a longer time, then decided to re-enable
                // Exit early and print an error.
                // If a block is pruned after this check, we will load the wallet,
                // but fail the rescan with a generic error.
                error = _("Prune: last wallet synchronisation goes beyond pruned data. You need to -reindex (download the whole blockchain again in case of pruned node)");
                return false;
            }
        }

        chain.initMessage(_("Rescanning…").translated);
        walletInstance->WalletLogPrintf("Rescanning last %i blocks (from block %i)...\n", *tip_height - rescan_height, rescan_height);

        // No need to read and scan block if block was created before
        // our wallet birthday (as adjusted for block time variability)
        std::optional<int64_t> time_first_key;
        for (auto spk_man : walletInstance->GetAllScriptPubKeyMans()) {
            int64_t time = spk_man->GetTimeFirstKey();
            if (!time_first_key || time < *time_first_key) time_first_key = time;
        }
        if (time_first_key) {
            chain.findFirstBlockWithTimeAndHeight(*time_first_key - TIMESTAMP_WINDOW, rescan_height, FoundBlock().height(rescan_height));
        }

        {
            WalletRescanReserver reserver(*walletInstance);
            if (!reserver.reserve() || (ScanResult::SUCCESS != walletInstance->ScanForWalletTransactions(chain.getBlockHash(rescan_height), rescan_height, {} /* max height */, reserver, true /* update */).status)) {
                error = _("Failed to rescan the wallet during initialization");
                return false;
            }
        }
        walletInstance->chainStateFlushed(chain.getTipLocator());
        walletInstance->GetDatabase().IncrementUpdateCounter();
    }

    return true;
}

const CAddressBookData* CWallet::FindAddressBookEntry(const CTxDestination& dest, bool allow_change) const
{
    const auto& address_book_it = m_address_book.find(dest);
    if (address_book_it == m_address_book.end()) return nullptr;
    if ((!allow_change) && address_book_it->second.IsChange()) {
        return nullptr;
    }
    return &address_book_it->second;
}

bool CWallet::UpgradeWallet(int version, bilingual_str& error)
{
    int prev_version = GetVersion();
    if (version == 0) {
        WalletLogPrintf("Performing wallet upgrade to %i\n", FEATURE_LATEST);
        version = FEATURE_LATEST;
    } else {
        WalletLogPrintf("Allowing wallet upgrade up to %i\n", version);
    }
    if (version < prev_version) {
        error = strprintf(_("Cannot downgrade wallet from version %i to version %i. Wallet version unchanged."), prev_version, version);
        return false;
    }

    LOCK(cs_wallet);

    // Do not upgrade versions to any version between HD_SPLIT and FEATURE_PRE_SPLIT_KEYPOOL unless already supporting HD_SPLIT
    if (!CanSupportFeature(FEATURE_HD_SPLIT) && version >= FEATURE_HD_SPLIT && version < FEATURE_PRE_SPLIT_KEYPOOL) {
        error = strprintf(_("Cannot upgrade a non HD split wallet from version %i to version %i without upgrading to support pre-split keypool. Please use version %i or no version specified."), prev_version, version, FEATURE_PRE_SPLIT_KEYPOOL);
        return false;
    }

    // Permanently upgrade to the version
    SetMinVersion(GetClosestWalletFeature(version));

    for (auto spk_man : GetActiveScriptPubKeyMans()) {
        if (!spk_man->Upgrade(prev_version, version, error)) {
            return false;
        }
    }
    return true;
}

void CWallet::postInitProcess()
{
    LOCK(cs_wallet);

    // Add wallet transactions that aren't already in a block to mempool
    // Do this here as mempool requires genesis block to be loaded
    ReacceptWalletTransactions();

    // Update wallet transactions with current mempool transactions.
    chain().requestMempoolTransactions(*this);
}

bool CWallet::BackupWallet(const std::string& strDest) const
{
    return GetDatabase().Backup(strDest);
}

CKeyPool::CKeyPool()
{
    nTime = GetTime();
    fInternal = false;
    m_pre_split = false;
}

CKeyPool::CKeyPool(const CPubKey& vchPubKeyIn, bool internalIn)
{
    nTime = GetTime();
    vchPubKey = vchPubKeyIn;
    fInternal = internalIn;
    m_pre_split = false;
}

int CWallet::GetTxDepthInMainChain(const CWalletTx& wtx) const
{
    AssertLockHeld(cs_wallet);
    if (wtx.isUnconfirmed() || wtx.isAbandoned()) return 0;

    return (GetLastBlockHeight() - wtx.m_confirm.block_height + 1) * (wtx.isConflicted() ? -1 : 1);
}

int CWallet::GetTxBlocksToMaturity(const CWalletTx& wtx) const
{
    if (!(wtx.IsCoinBase() || wtx.IsCoinStake())) {
        return 0;
    }

    int chain_depth = GetTxDepthInMainChain(wtx);
    assert(chain_depth >= 0); // coinbase tx should not be conflicted

    if (IsParticlWallet()) {
        int last_processed = WITH_LOCK(cs_wallet, return m_last_block_processed_height);
        if (last_processed < COINBASE_MATURITY * 2 && wtx.m_confirm.status == CWalletTx::Status::CONFIRMED) {
            int nRequiredDepth = wtx.m_confirm.block_height / 2;
            return std::max(0, (nRequiredDepth+1) - chain_depth);
        }
    }

    return std::max(0, (COINBASE_MATURITY+1) - chain_depth);
}

bool CWallet::IsTxImmatureCoinBase(const CWalletTx& wtx) const
{
    // note GetBlocksToMaturity is 0 for non-coinbase tx
    return GetTxBlocksToMaturity(wtx) > 0;
}

bool CWallet::IsCrypted() const
{
    return HasEncryptionKeys();
}

bool CWallet::IsLocked() const
{
    if (!IsCrypted()) {
        return false;
    }
    LOCK(cs_wallet);
    return vMasterKey.empty();
}

bool CWallet::Lock()
{
    if (!IsCrypted())
        return false;

    {
        LOCK(cs_wallet);
        vMasterKey.clear();
    }

    NotifyStatusChanged(this);
    return true;
}

bool CWallet::Unlock(const CKeyingMaterial& vMasterKeyIn, bool accept_no_keys)
{
    {
        LOCK(cs_wallet);
        for (const auto& spk_man_pair : m_spk_managers) {
            if (!spk_man_pair.second->CheckDecryptionKey(vMasterKeyIn, accept_no_keys)) {
                return false;
            }
        }
        vMasterKey = vMasterKeyIn;
    }
    NotifyStatusChanged(this);
    return true;
}

std::set<ScriptPubKeyMan*> CWallet::GetActiveScriptPubKeyMans() const
{
    std::set<ScriptPubKeyMan*> spk_mans;
    for (bool internal : {false, true}) {
        for (OutputType t : OUTPUT_TYPES) {
            auto spk_man = GetScriptPubKeyMan(t, internal);
            if (spk_man) {
                spk_mans.insert(spk_man);
            }
        }
    }
    return spk_mans;
}

std::set<ScriptPubKeyMan*> CWallet::GetAllScriptPubKeyMans() const
{
    std::set<ScriptPubKeyMan*> spk_mans;
    for (const auto& spk_man_pair : m_spk_managers) {
        spk_mans.insert(spk_man_pair.second.get());
    }
    return spk_mans;
}

ScriptPubKeyMan* CWallet::GetScriptPubKeyMan(const OutputType& type, bool internal) const
{
    const std::map<OutputType, ScriptPubKeyMan*>& spk_managers = internal ? m_internal_spk_managers : m_external_spk_managers;
    std::map<OutputType, ScriptPubKeyMan*>::const_iterator it = spk_managers.find(type);
    if (it == spk_managers.end()) {
        return nullptr;
    }
    return it->second;
}

std::set<ScriptPubKeyMan*> CWallet::GetScriptPubKeyMans(const CScript& script, SignatureData& sigdata) const
{
    std::set<ScriptPubKeyMan*> spk_mans;
    for (const auto& spk_man_pair : m_spk_managers) {
        if (spk_man_pair.second->CanProvide(script, sigdata)) {
            spk_mans.insert(spk_man_pair.second.get());
        }
    }
    return spk_mans;
}

ScriptPubKeyMan* CWallet::GetScriptPubKeyMan(const CScript& script) const
{
    SignatureData sigdata;
    for (const auto& spk_man_pair : m_spk_managers) {
        if (spk_man_pair.second->CanProvide(script, sigdata)) {
            return spk_man_pair.second.get();
        }
    }
    return nullptr;
}

ScriptPubKeyMan* CWallet::GetScriptPubKeyMan(const uint256& id) const
{
    if (m_spk_managers.count(id) > 0) {
        return m_spk_managers.at(id).get();
    }
    return nullptr;
}

std::unique_ptr<SigningProvider> CWallet::GetSolvingProvider(const CScript& script) const
{
    SignatureData sigdata;
    return GetSolvingProvider(script, sigdata);
}

std::unique_ptr<SigningProvider> CWallet::GetSolvingProvider(const CScript& script, SignatureData& sigdata) const
{
    for (const auto& spk_man_pair : m_spk_managers) {
        if (spk_man_pair.second->CanProvide(script, sigdata)) {
            return spk_man_pair.second->GetSolvingProvider(script);
        }
    }
    return nullptr;
}

LegacyScriptPubKeyMan* CWallet::GetLegacyScriptPubKeyMan() const
{
    if (IsWalletFlagSet(WALLET_FLAG_DESCRIPTORS)) {
        return nullptr;
    }
    // Legacy wallets only have one ScriptPubKeyMan which is a LegacyScriptPubKeyMan.
    // Everything in m_internal_spk_managers and m_external_spk_managers point to the same legacyScriptPubKeyMan.
    auto it = m_internal_spk_managers.find(OutputType::LEGACY);
    if (it == m_internal_spk_managers.end()) return nullptr;
    return dynamic_cast<LegacyScriptPubKeyMan*>(it->second);
}

LegacyScriptPubKeyMan* CWallet::GetOrCreateLegacyScriptPubKeyMan()
{
    SetupLegacyScriptPubKeyMan();
    return GetLegacyScriptPubKeyMan();
}

void CWallet::SetupLegacyScriptPubKeyMan()
{
    if (!m_internal_spk_managers.empty() || !m_external_spk_managers.empty() || !m_spk_managers.empty() || IsWalletFlagSet(WALLET_FLAG_DESCRIPTORS)) {
        return;
    }

    auto spk_manager = std::unique_ptr<ScriptPubKeyMan>(new LegacyScriptPubKeyMan(*this));
    for (const auto& type : LEGACY_OUTPUT_TYPES) {
        m_internal_spk_managers[type] = spk_manager.get();
        m_external_spk_managers[type] = spk_manager.get();
    }
    m_spk_managers[spk_manager->GetID()] = std::move(spk_manager);
}

const CKeyingMaterial& CWallet::GetEncryptionKey() const
{
    return vMasterKey;
}

bool CWallet::HasEncryptionKeys() const
{
    return !mapMasterKeys.empty();
}

void CWallet::ConnectScriptPubKeyManNotifiers()
{
    for (const auto& spk_man : GetActiveScriptPubKeyMans()) {
        spk_man->NotifyWatchonlyChanged.connect(NotifyWatchonlyChanged);
        spk_man->NotifyCanGetAddressesChanged.connect(NotifyCanGetAddressesChanged);
    }
}

void CWallet::LoadDescriptorScriptPubKeyMan(uint256 id, WalletDescriptor& desc)
{
    if (IsWalletFlagSet(WALLET_FLAG_EXTERNAL_SIGNER)) {
        auto spk_manager = std::unique_ptr<ScriptPubKeyMan>(new ExternalSignerScriptPubKeyMan(*this, desc));
        m_spk_managers[id] = std::move(spk_manager);
    } else {
        auto spk_manager = std::unique_ptr<ScriptPubKeyMan>(new DescriptorScriptPubKeyMan(*this, desc));
        m_spk_managers[id] = std::move(spk_manager);
    }
}

void CWallet::SetupDescriptorScriptPubKeyMans()
{
    AssertLockHeld(cs_wallet);

    if (!IsWalletFlagSet(WALLET_FLAG_EXTERNAL_SIGNER)) {
        // Make a seed
        CKey seed_key;
        seed_key.MakeNewKey(true);
        CPubKey seed = seed_key.GetPubKey();
        assert(seed_key.VerifyPubKey(seed));

        // Get the extended key
        CExtKey master_key;
        master_key.SetSeed(seed_key.begin(), seed_key.size());

        for (bool internal : {false, true}) {
            for (OutputType t : OUTPUT_TYPES) {
                if (t == OutputType::BECH32M) {
                    // Skip taproot (bech32m) for now
                    // TODO: Setup taproot (bech32m) descriptors by default
                    continue;
                }
                auto spk_manager = std::unique_ptr<DescriptorScriptPubKeyMan>(new DescriptorScriptPubKeyMan(*this));
                if (IsCrypted()) {
                    if (IsLocked()) {
                        throw std::runtime_error(std::string(__func__) + ": Wallet is locked, cannot setup new descriptors");
                    }
                    if (!spk_manager->CheckDecryptionKey(vMasterKey) && !spk_manager->Encrypt(vMasterKey, nullptr)) {
                        throw std::runtime_error(std::string(__func__) + ": Could not encrypt new descriptors");
                    }
                }
                spk_manager->SetupDescriptorGeneration(master_key, t, internal);
                uint256 id = spk_manager->GetID();
                m_spk_managers[id] = std::move(spk_manager);
                AddActiveScriptPubKeyMan(id, t, internal);
            }
        }
    } else {
        ExternalSigner signer = ExternalSignerScriptPubKeyMan::GetExternalSigner();

        // TODO: add account parameter
        int account = 0;
        UniValue signer_res = signer.GetDescriptors(account);

        if (!signer_res.isObject()) throw std::runtime_error(std::string(__func__) + ": Unexpected result");
        for (bool internal : {false, true}) {
            const UniValue& descriptor_vals = find_value(signer_res, internal ? "internal" : "receive");
            if (!descriptor_vals.isArray()) throw std::runtime_error(std::string(__func__) + ": Unexpected result");
            for (const UniValue& desc_val : descriptor_vals.get_array().getValues()) {
                std::string desc_str = desc_val.getValStr();
                FlatSigningProvider keys;
                std::string dummy_error;
                std::unique_ptr<Descriptor> desc = Parse(desc_str, keys, dummy_error, false);
                if (!desc->GetOutputType()) {
                    continue;
                }
                OutputType t =  *desc->GetOutputType();
                auto spk_manager = std::unique_ptr<ExternalSignerScriptPubKeyMan>(new ExternalSignerScriptPubKeyMan(*this));
                spk_manager->SetupDescriptor(std::move(desc));
                uint256 id = spk_manager->GetID();
                m_spk_managers[id] = std::move(spk_manager);
                AddActiveScriptPubKeyMan(id, t, internal);
            }
        }
    }
}

void CWallet::AddActiveScriptPubKeyMan(uint256 id, OutputType type, bool internal)
{
    WalletBatch batch(GetDatabase());
    if (!batch.WriteActiveScriptPubKeyMan(static_cast<uint8_t>(type), id, internal)) {
        throw std::runtime_error(std::string(__func__) + ": writing active ScriptPubKeyMan id failed");
    }
    LoadActiveScriptPubKeyMan(id, type, internal);
}

void CWallet::LoadActiveScriptPubKeyMan(uint256 id, OutputType type, bool internal)
{
    // Activating ScriptPubKeyManager for a given output and change type is incompatible with legacy wallets.
    // Legacy wallets have only one ScriptPubKeyManager and it's active for all output and change types.
    Assert(IsWalletFlagSet(WALLET_FLAG_DESCRIPTORS));

    WalletLogPrintf("Setting spkMan to active: id = %s, type = %d, internal = %d\n", id.ToString(), static_cast<int>(type), static_cast<int>(internal));
    auto& spk_mans = internal ? m_internal_spk_managers : m_external_spk_managers;
    auto& spk_mans_other = internal ? m_external_spk_managers : m_internal_spk_managers;
    auto spk_man = m_spk_managers.at(id).get();
    spk_mans[type] = spk_man;

    const auto it = spk_mans_other.find(type);
    if (it != spk_mans_other.end() && it->second == spk_man) {
        spk_mans_other.erase(type);
    }

    NotifyCanGetAddressesChanged();
}

void CWallet::DeactivateScriptPubKeyMan(uint256 id, OutputType type, bool internal)
{
    auto spk_man = GetScriptPubKeyMan(type, internal);
    if (spk_man != nullptr && spk_man->GetID() == id) {
        WalletLogPrintf("Deactivate spkMan: id = %s, type = %d, internal = %d\n", id.ToString(), static_cast<int>(type), static_cast<int>(internal));
        WalletBatch batch(GetDatabase());
        if (!batch.EraseActiveScriptPubKeyMan(static_cast<uint8_t>(type), internal)) {
            throw std::runtime_error(std::string(__func__) + ": erasing active ScriptPubKeyMan id failed");
        }

        auto& spk_mans = internal ? m_internal_spk_managers : m_external_spk_managers;
        spk_mans.erase(type);
    }

    NotifyCanGetAddressesChanged();
}

bool CWallet::IsLegacy() const
{
    if (m_internal_spk_managers.count(OutputType::LEGACY) == 0) {
        return false;
    }
    auto spk_man = dynamic_cast<LegacyScriptPubKeyMan*>(m_internal_spk_managers.at(OutputType::LEGACY));
    return spk_man != nullptr;
}

DescriptorScriptPubKeyMan* CWallet::GetDescriptorScriptPubKeyMan(const WalletDescriptor& desc) const
{
    for (auto& spk_man_pair : m_spk_managers) {
        // Try to downcast to DescriptorScriptPubKeyMan then check if the descriptors match
        DescriptorScriptPubKeyMan* spk_manager = dynamic_cast<DescriptorScriptPubKeyMan*>(spk_man_pair.second.get());
        if (spk_manager != nullptr && spk_manager->HasWalletDescriptor(desc)) {
            return spk_manager;
        }
    }

    return nullptr;
}

ScriptPubKeyMan* CWallet::AddWalletDescriptor(WalletDescriptor& desc, const FlatSigningProvider& signing_provider, const std::string& label, bool internal)
{
    AssertLockHeld(cs_wallet);

    if (!IsWalletFlagSet(WALLET_FLAG_DESCRIPTORS)) {
        WalletLogPrintf("Cannot add WalletDescriptor to a non-descriptor wallet\n");
        return nullptr;
    }

    auto spk_man = GetDescriptorScriptPubKeyMan(desc);
    if (spk_man) {
        WalletLogPrintf("Update existing descriptor: %s\n", desc.descriptor->ToString());
        spk_man->UpdateWalletDescriptor(desc);
    } else {
        auto new_spk_man = std::unique_ptr<DescriptorScriptPubKeyMan>(new DescriptorScriptPubKeyMan(*this, desc));
        spk_man = new_spk_man.get();

        // Save the descriptor to memory
        m_spk_managers[new_spk_man->GetID()] = std::move(new_spk_man);
    }

    // Add the private keys to the descriptor
    for (const auto& entry : signing_provider.keys) {
        const CKey& key = entry.second;
        spk_man->AddDescriptorKey(key, key.GetPubKey());
    }

    // Top up key pool, the manager will generate new scriptPubKeys internally
    if (!spk_man->TopUp()) {
        WalletLogPrintf("Could not top up scriptPubKeys\n");
        return nullptr;
    }

    // Apply the label if necessary
    // Note: we disable labels for ranged descriptors
    if (!desc.descriptor->IsRange()) {
        auto script_pub_keys = spk_man->GetScriptPubKeys();
        if (script_pub_keys.empty()) {
            WalletLogPrintf("Could not generate scriptPubKeys (cache is empty)\n");
            return nullptr;
        }

        CTxDestination dest;
        if (!internal && ExtractDestination(script_pub_keys.at(0), dest)) {
            SetAddressBook(dest, label, "receive");
        }
    }

    // Save the descriptor to DB
    spk_man->WriteDescriptor();

    return spk_man;
}

boost::signals2::signal<void (const std::shared_ptr<CWallet>& wallet)> NotifyWalletAdded;<|MERGE_RESOLUTION|>--- conflicted
+++ resolved
@@ -2633,13 +2633,10 @@
     int64_t nStart = GetTimeMillis();
     // TODO: Can't use std::make_shared because we need a custom deleter but
     // should be possible to use std::allocate_shared.
-<<<<<<< HEAD
-    std::shared_ptr<CWallet> walletInstance(fParticlMode
+    const std::shared_ptr<CWallet> walletInstance(fParticlMode
         ? std::shared_ptr<CWallet>(new CHDWallet(chain, name, std::move(database)), ReleaseWallet)
         : std::shared_ptr<CWallet>(new CWallet(chain, name, std::move(database)), ReleaseWallet));
-=======
-    const std::shared_ptr<CWallet> walletInstance(new CWallet(chain, name, std::move(database)), ReleaseWallet);
->>>>>>> 3fc36410
+
     bool rescan_required = false;
     DBErrors nLoadWalletRet = walletInstance->LoadWallet();
     if (nLoadWalletRet != DBErrors::LOAD_OK) {
