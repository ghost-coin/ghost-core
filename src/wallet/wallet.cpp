--- conflicted
+++ resolved
@@ -51,21 +51,7 @@
 
 #include <wallet/hdwallet.h>
 
-<<<<<<< HEAD
-#include <wallet/hdwallet.h>
-
-using interfaces::FoundBlock;
-
-const std::map<uint64_t,std::string> WALLET_FLAG_CAVEATS{
-    {WALLET_FLAG_AVOID_REUSE,
-        "You need to rescan the blockchain in order to correctly mark used "
-        "destinations in the past. Until this is done, some destinations may "
-        "be considered unused, even if the opposite is the case."
-    },
-};
-=======
 const uint256 ABANDON_HASH(uint256::ONE);
->>>>>>> 8739b5cc
 
 using interfaces::FoundBlock;
 
@@ -274,10 +260,6 @@
             RestartStakingThreads(context, *context.chain->getChainman());
         }
 
-        if (fParticlMode) {
-            RestartStakingThreads();
-        }
-
         return wallet;
     } catch (const std::runtime_error& e) {
         error = Untranslated(e.what());
@@ -358,11 +340,7 @@
     return wallet;
 }
 
-<<<<<<< HEAD
 std::shared_ptr<CWallet> CreateWallet(interfaces::Chain& chain, const std::string& name, Optional<bool> load_on_start, DatabaseOptions& options, DatabaseStatus& status, bilingual_str& error, std::vector<bilingual_str>& warnings, bool fLegacy)
-=======
-std::shared_ptr<CWallet> CreateWallet(WalletContext& context, const std::string& name, std::optional<bool> load_on_start, DatabaseOptions& options, DatabaseStatus& status, bilingual_str& error, std::vector<bilingual_str>& warnings)
->>>>>>> 8739b5cc
 {
     uint64_t wallet_creation_flags = options.create_flags;
     const SecureString& passphrase = options.create_passphrase;
@@ -431,13 +409,8 @@
             }
 
             // Set a seed for the wallet
-<<<<<<< HEAD
-            if (fParticlMode) {
-                if (0 != GetParticlWallet(wallet.get())->MakeDefaultAccount(fLegacy)) {
-=======
             if (wallet->IsParticlWallet()) {
                 if (0 != GetParticlWallet(wallet.get())->MakeDefaultAccount()) {
->>>>>>> 8739b5cc
                     error = Untranslated("Error: MakeDefaultAccount failed");
                     return nullptr;
                 }
@@ -477,17 +450,10 @@
         RestartStakingThreads(context, *context.chain->getChainman());
     }
 
-    if (fParticlMode) {
-        RestartStakingThreads();
-    }
-
     status = DatabaseStatus::SUCCESS;
     return wallet;
 }
 
-<<<<<<< HEAD
-const uint256 ABANDON_HASH(uint256::ONE);
-=======
 std::shared_ptr<CWallet> RestoreWallet(WalletContext& context, const fs::path& backup_file, const std::string& wallet_name, std::optional<bool> load_on_start, DatabaseStatus& status, bilingual_str& error, std::vector<bilingual_str>& warnings)
 {
     DatabaseOptions options;
@@ -525,7 +491,6 @@
 
     return wallet;
 }
->>>>>>> 8739b5cc
 
 /** @defgroup mapWallet
  *
@@ -778,16 +743,12 @@
 {
     mapTxSpends.insert(std::make_pair(outpoint, wtxid));
 
-<<<<<<< HEAD
-    UnlockCoin(outpoint);
-=======
     if (batch) {
         UnlockCoin(outpoint, batch);
     } else {
         WalletBatch temp_batch(GetDatabase());
         UnlockCoin(outpoint, &temp_batch);
     }
->>>>>>> 8739b5cc
 
     std::pair<TxSpends::iterator, TxSpends::iterator> range;
     range = mapTxSpends.equal_range(outpoint);
@@ -1075,27 +1036,11 @@
     uint256 hash = tx->GetHash();
 
     // Inserts only if not already there, returns tx inserted or tx found
-<<<<<<< HEAD
-    auto ret = mapWallet.emplace(std::piecewise_construct, std::forward_as_tuple(hash), std::forward_as_tuple(this, tx));
-=======
     auto ret = mapWallet.emplace(std::piecewise_construct, std::forward_as_tuple(hash), std::forward_as_tuple(tx, state));
->>>>>>> 8739b5cc
     CWalletTx& wtx = (*ret.first).second;
     bool fInsertedNew = ret.second;
     bool fUpdated = update_wtx && update_wtx(wtx, fInsertedNew);
     if (fInsertedNew) {
-<<<<<<< HEAD
-        wtx.m_confirm = confirm;
-        wtx.nTimeReceived = chain().getAdjustedTime();
-        wtx.nOrderPos = IncOrderPosNext(&batch);
-        wtx.m_it_wtxOrdered = wtxOrdered.insert(std::make_pair(wtx.nOrderPos, &wtx));
-        wtx.nTimeSmart = ComputeTimeSmart(wtx);
-        AddToSpends(hash);
-    }
-
-    if (IsWalletFlagSet(WALLET_FLAG_AVOID_REUSE)
-        && (!wtx.IsCoinStake() || !wtx.IsFromMe(ISMINE_ALL))) {
-=======
         wtx.nTimeReceived = GetTime();
         wtx.nOrderPos = IncOrderPosNext(&batch);
         wtx.m_it_wtxOrdered = wtxOrdered.insert(std::make_pair(wtx.nOrderPos, &wtx));
@@ -1105,7 +1050,6 @@
 
     if (IsWalletFlagSet(WALLET_FLAG_AVOID_REUSE)
         && (!wtx.IsCoinStake() || !CachedTxIsFromMe(*this, wtx, ISMINE_ALL))) {
->>>>>>> 8739b5cc
         // Mark used destinations
         std::set<CTxDestination> tx_destinations;
 
@@ -1557,44 +1501,6 @@
     chain().waitForNotificationsIfTipChanged(last_block_hash);
 }
 
-<<<<<<< HEAD
-isminetype CWallet::IsMine(const CKeyID &address) const
-{
-    auto spk_man = GetLegacyScriptPubKeyMan();
-    if (spk_man) {
-        LOCK(spk_man->cs_KeyStore);
-        if (!IsCrypted()) {
-            isminetype ismine = spk_man->FillableSigningProvider::IsMine(address);
-            if (ismine == ISMINE_NO && spk_man->mapWatchKeys.count(address) > 0) {
-                return ISMINE_WATCH_ONLY_;
-            }
-            return ismine;
-        }
-        if (spk_man->mapCryptedKeys.count(address) > 0) {
-            return ISMINE_SPENDABLE;
-        }
-        if (spk_man->mapWatchKeys.count(address) > 0) {
-            return ISMINE_WATCH_ONLY_;
-        }
-    }
-    return ISMINE_NO;
-}
-
-isminetype CWallet::IsMine(const CTxIn &txin) const
-{
-    AssertLockHeld(cs_wallet);
-    std::map<uint256, CWalletTx>::const_iterator mi = mapWallet.find(txin.prevout.hash);
-    if (mi != mapWallet.end())
-    {
-        const CWalletTx& prev = (*mi).second;
-        if (txin.prevout.n < prev.tx->vout.size())
-            return IsMine(prev.tx->vout[txin.prevout.n]);
-    }
-    return ISMINE_NO;
-}
-
-=======
->>>>>>> 8739b5cc
 // Note that this function doesn't distinguish between a 0-valued input,
 // and a not-"is mine" (according to the filter) input.
 CAmount CWallet::GetDebit(const CTxIn &txin, const isminefilter& filter) const
@@ -1907,203 +1813,6 @@
     return true;
 }
 
-<<<<<<< HEAD
-int64_t CalculateMaximumSignedTxSize(const CTransaction &tx, const CWallet *wallet, bool use_max_sig)
-{
-    std::vector<CTxOut> txouts;
-    for (const CTxIn& input : tx.vin) {
-        const auto mi = wallet->mapWallet.find(input.prevout.hash);
-        // Can not estimate size without knowing the input details
-        if (mi == wallet->mapWallet.end()) {
-            return -1;
-        }
-        assert(input.prevout.n < mi->second.tx->vout.size());
-        txouts.emplace_back(mi->second.tx->vout[input.prevout.n]);
-    }
-    return CalculateMaximumSignedTxSize(tx, wallet, txouts, use_max_sig);
-}
-
-// txouts needs to be in the order of tx.vin
-int64_t CalculateMaximumSignedTxSize(const CTransaction &tx, const CWallet *wallet, const std::vector<CTxOut>& txouts, bool use_max_sig)
-{
-    CMutableTransaction txNew(tx);
-    if (!wallet->DummySignTx(txNew, txouts, use_max_sig)) {
-        return -1;
-    }
-    return GetVirtualTransactionSize(CTransaction(txNew));
-}
-
-int CalculateMaximumSignedInputSize(const CTxOut& txout, const CWallet* wallet, bool use_max_sig)
-{
-    CMutableTransaction txn;
-    txn.vin.push_back(CTxIn(COutPoint()));
-    if (!wallet->DummySignInput(txn.vin[0], txout, use_max_sig)) {
-        return -1;
-    }
-    return GetVirtualTransactionInputSize(txn.vin[0]);
-}
-
-void CWalletTx::GetAmounts(std::list<COutputEntry>& listReceived,
-                           std::list<COutputEntry>& listSent,
-                           std::list<COutputEntry>& listStaked, CAmount& nFee, const isminefilter& filter, bool fForFilterTx) const
-{
-    nFee = 0;
-    listReceived.clear();
-    listSent.clear();
-
-    // Compute fee:
-    CAmount nDebit = GetDebit(filter);
-    if (nDebit > 0) // debit>0 means we signed/sent this transaction
-    {
-        CAmount nValueOut = tx->GetValueOut();
-        nFee = nDebit - nValueOut;
-    };
-
-    LOCK(pwallet->cs_wallet);
-    // staked
-    if (tx->IsCoinStake()) {
-        CAmount nCredit = 0;
-        CTxDestination address = CNoDestination();
-        CTxDestination addressStake = CNoDestination();
-
-        isminetype isMineAll = ISMINE_NO;
-        for (unsigned int i = 0; i < tx->vpout.size(); ++i) {
-            const CTxOutBase *txout = tx->vpout[i].get();
-            if (!txout->IsType(OUTPUT_STANDARD)) {
-                continue;
-            }
-
-            isminetype mine = pwallet->IsMine(txout);
-            if (!(mine & filter)) {
-                continue;
-            }
-            isMineAll = (isminetype)((uint8_t)isMineAll |(uint8_t)mine);
-
-            if (fForFilterTx || address.type() == typeid(CNoDestination)) {
-                const CScript &scriptPubKey = *txout->GetPScriptPubKey();
-                ExtractDestination(scriptPubKey, address);
-
-                if (HasIsCoinstakeOp(scriptPubKey)) {
-                    CScript scriptOut;
-                    if (GetCoinstakeScriptPath(scriptPubKey, scriptOut)) {
-                        ExtractDestination(scriptOut, addressStake);
-                    }
-                }
-            }
-            nCredit += txout->GetValue();
-
-            if (fForFilterTx) {
-                COutputEntry output = {address, txout->GetValue(), (int)i, mine, addressStake};
-                listStaked.push_back(output);
-            }
-        }
-        // Recalc fee as GetValueOut might include treasury fund output
-        nFee = nDebit - nCredit;
-
-        if (fForFilterTx || !(isMineAll & filter)) {
-            return;
-        }
-
-        COutputEntry output = {address, nCredit, 1, isMineAll, addressStake};
-        listStaked.push_back(output);
-        return;
-    }
-
-    // Sent/received.
-    if (tx->IsParticlVersion()) {
-        for (unsigned int i = 0; i < tx->vpout.size(); ++i) {
-            const CTxOutBase *txout = tx->vpout[i].get();
-            if (!txout->IsStandardOutput()) {
-                continue;
-            }
-
-            isminetype fIsMine = pwallet->IsMine(txout);
-
-            // Only need to handle txouts if AT LEAST one of these is true:
-            //   1) they debit from us (sent)
-            //   2) the output is to us (received)
-            if (nDebit > 0) {
-                // Don't report 'change' txouts
-                if (pwallet->IsChange(txout))
-                    continue;
-            } else
-            if (!(fIsMine & filter)) {
-                continue;
-            }
-
-            // In either case, we need to get the destination address
-            const CScript &scriptPubKey = *txout->GetPScriptPubKey();
-            CTxDestination address;
-            CTxDestination addressStake = CNoDestination();
-
-            if (!ExtractDestination(scriptPubKey, address) && !scriptPubKey.IsUnspendable()) {
-                pwallet->WalletLogPrintf("CWalletTx::GetAmounts: Unknown transaction type found, txid %s\n",
-                         this->GetHash().ToString());
-                address = CNoDestination();
-            }
-
-            if (HasIsCoinstakeOp(scriptPubKey)) {
-                CScript scriptOut;
-                if (GetCoinstakeScriptPath(scriptPubKey, scriptOut)) {
-                    ExtractDestination(scriptOut, addressStake);
-                }
-            }
-
-            COutputEntry output = {address, txout->GetValue(), (int)i, fIsMine, addressStake};
-
-            // If we are debited by the transaction, add the output as a "sent" entry
-            if (nDebit > 0){
-                listSent.push_back(output);
-            }
-
-            // If we are receiving the output, add it as a "received" entry
-            if (fIsMine & filter) {
-                listReceived.push_back(output);
-            }
-        }
-    } else
-    {
-        for (unsigned int i = 0; i < tx->vout.size(); ++i)
-        {
-            const CTxOut& txout = tx->vout[i];
-            isminetype fIsMine = pwallet->IsMine(txout);
-            // Only need to handle txouts if AT LEAST one of these is true:
-            //   1) they debit from us (sent)
-            //   2) the output is to us (received)
-            if (nDebit > 0)
-            {
-                // Don't report 'change' txouts
-                if (pwallet->IsChange(txout))
-                    continue;
-            }
-            else if (!(fIsMine & filter))
-                continue;
-
-            // In either case, we need to get the destination address
-            CTxDestination address;
-            CTxDestination addressStake = CNoDestination();
-
-            if (!ExtractDestination(txout.scriptPubKey, address) && !txout.scriptPubKey.IsUnspendable())
-            {
-                pwallet->WalletLogPrintf("CWalletTx::GetAmounts: Unknown transaction type found, txid %s\n",
-                         this->GetHash().ToString());
-                address = CNoDestination();
-            }
-            COutputEntry output = {address, txout.nValue, (int)i, fIsMine, addressStake};
-
-            // If we are debited by the transaction, add the output as a "sent" entry
-            if (nDebit > 0)
-                listSent.push_back(output);
-
-            // If we are receiving the output, add it as a "received" entry
-            if (fIsMine & filter)
-                listReceived.push_back(output);
-        }
-    }
-}
-
-=======
->>>>>>> 8739b5cc
 /**
  * Scan active chain for relevant transactions after importing keys. This should
  * be called whenever new keys are added to the wallet, with the oldest key
@@ -2301,61 +2010,17 @@
 
 bool CWallet::SubmitTxMemoryPoolAndRelay(CWalletTx& wtx, std::string& err_string, bool relay, CAmount override_max_fee) const
 {
-<<<<<<< HEAD
-    // During reindex and importing old wallet transactions become
-    // unconfirmed. Don't resend them as that would spam other nodes.
-    if (!chain().isReadyToBroadcast()) return;
-
-    // If transactions aren't being broadcasted, don't let them into local mempool either
-    if (!fBroadcastTransactions)
-        return;
-    std::map<int64_t, CWalletTx*> mapSorted;
-
-    // Sort pending wallet transactions based on their initial wallet insertion order
-    for (std::pair<const uint256, CWalletTx>& item : mapWallet) {
-        const uint256& wtxid = item.first;
-        CWalletTx& wtx = item.second;
-        assert(wtx.GetHash() == wtxid);
-
-        int nDepth = wtx.GetDepthInMainChain();
-
-        if (!wtx.IsCoinBase() && !wtx.IsCoinStake() && (nDepth == 0 && !wtx.isAbandoned())) {
-            mapSorted.insert(std::make_pair(wtx.nOrderPos, &wtx));
-        }
-    }
-
-    // Try to add wallet transactions to memory pool
-    for (const std::pair<const int64_t, CWalletTx*>& item : mapSorted) {
-        CWalletTx& wtx = *(item.second);
-        std::string unused_err_string;
-        wtx.SubmitMemoryPoolAndRelay(unused_err_string, false);
-    }
-}
-
-bool CWalletTx::SubmitMemoryPoolAndRelay(std::string& err_string, bool relay, CAmount override_max_fee)
-{
-    // Can't relay if wallet is not broadcasting
-    if (!pwallet->GetBroadcastTransactions()) return false;
-
-=======
     AssertLockHeld(cs_wallet);
 
     // Can't relay if wallet is not broadcasting
     if (!GetBroadcastTransactions()) return false;
->>>>>>> 8739b5cc
     // Don't relay abandoned transactions
     if (wtx.isAbandoned()) return false;
     // Don't try to submit coinbase transactions. These would fail anyway but would
     // cause log spam.
-<<<<<<< HEAD
-    if (IsCoinBase()) return false;
-    // Don't relay coinstake transactions outside blocks
-    if (IsCoinStake()) return false;
-=======
     if (wtx.IsCoinBase()) return false;
     // Don't relay coinstake transactions outside blocks
     if (wtx.IsCoinStake()) return false;
->>>>>>> 8739b5cc
     // Don't try to submit conflicted or confirmed transactions.
     if (GetTxDepthInMainChain(wtx) != 0) return false;
 
@@ -2370,73 +2035,6 @@
     // If broadcast fails for any reason, trying to set wtx.m_state here would be incorrect.
     // If transaction was previously in the mempool, it should be updated when
     // TransactionRemovedFromMempool fires.
-<<<<<<< HEAD
-    CAmount max_fee = override_max_fee >= 0 ? override_max_fee : pwallet->m_default_max_tx_fee;
-    bool ret = pwallet->chain().broadcastTransaction(tx, max_fee, relay, err_string);
-    fInMempool |= ret;
-    return ret;
-}
-
-std::set<uint256> CWalletTx::GetConflicts() const
-{
-    std::set<uint256> result;
-    if (pwallet != nullptr)
-    {
-        uint256 myHash = GetHash();
-        result = pwallet->GetConflicts(myHash);
-        result.erase(myHash);
-    }
-    return result;
-}
-
-CAmount CWalletTx::GetCachableAmount(AmountType type, const isminefilter& filter, bool recalculate) const
-{
-    auto& amount = m_amounts[type];
-    if (recalculate || !amount.m_cached[filter]) {
-        amount.Set(filter, type == DEBIT ? pwallet->GetDebit(*tx, filter) : pwallet->GetCredit(*tx, filter));
-        m_is_cache_empty = false;
-    }
-    return amount.m_value[filter];
-}
-
-CAmount CWalletTx::GetDebit(const isminefilter& filter) const
-{
-    if (tx->vin.empty())
-        return 0;
-
-    CAmount debit = 0;
-    if (filter & ISMINE_SPENDABLE) {
-        debit += GetCachableAmount(DEBIT, ISMINE_SPENDABLE);
-    }
-    if (filter & ISMINE_WATCH_ONLY) {
-        debit += GetCachableAmount(DEBIT, ISMINE_WATCH_ONLY);
-    }
-    return debit;
-}
-
-CAmount CWalletTx::GetCredit(const isminefilter& filter, bool allow_immature) const
-{
-    // Must wait until coinbase is safely deep enough in the chain before valuing it
-    if (!allow_immature && IsImmatureCoinBase())
-        return 0;
-
-    CAmount credit = 0;
-    if (filter & ISMINE_SPENDABLE) {
-        // GetBalance can assume transactions in mapWallet won't change
-        credit += GetCachableAmount(CREDIT, ISMINE_SPENDABLE);
-    }
-    if (filter & ISMINE_WATCH_ONLY) {
-        credit += GetCachableAmount(CREDIT, ISMINE_WATCH_ONLY);
-    }
-    return credit;
-}
-
-CAmount CWalletTx::GetImmatureCredit(bool fUseCache) const
-{
-    if (tx->IsCoinBase() && IsImmatureCoinBase() && IsInMainChain()) {
-        return GetCachableAmount(IMMATURE_CREDIT, ISMINE_SPENDABLE, !fUseCache);
-    }
-=======
     CAmount max_fee = override_max_fee >= 0 ? override_max_fee : m_default_max_tx_fee;
     bool ret = chain().broadcastTransaction(wtx.tx, max_fee, relay, err_string);
     if (ret) wtx.m_state = TxStateInMempool{};
@@ -2446,7 +2044,6 @@
 std::set<uint256> CWallet::GetTxConflicts(const CWalletTx& wtx) const
 {
     AssertLockHeld(cs_wallet);
->>>>>>> 8739b5cc
 
     const uint256 myHash{wtx.GetHash()};
     std::set<uint256> result{GetConflicts(myHash)};
@@ -2470,27 +2067,12 @@
             continue;
         mapSorted.insert(std::make_pair(wtx.nTimeReceived, &wtx));
     }
-<<<<<<< HEAD
-
-    bool allow_used_addresses = (filter & ISMINE_USED) || !pwallet->IsWalletFlagSet(WALLET_FLAG_AVOID_REUSE);
-    CAmount nCredit = 0;
-    uint256 hashTx = GetHash();
-    for (unsigned int i = 0; i < tx->GetNumVOuts(); i++)
-    {
-        if (!pwallet->IsSpent(hashTx, i) && (allow_used_addresses || !pwallet->IsSpentKey(hashTx, i))) {
-            nCredit += pwallet->IsParticlWallet()
-                       ? pwallet->GetCredit(tx->vpout[i].get(), filter)
-                       : pwallet->GetCredit(tx->vout[i], filter);
-            if (!MoneyRange(nCredit))
-                throw std::runtime_error(std::string(__func__) + " : value out of range");
-=======
     for (const std::pair<const unsigned int, CWalletTx*>& item : mapSorted)
     {
         CWalletTx& wtx = *item.second;
         std::string unused_err_string;
         if (SubmitTxMemoryPoolAndRelay(wtx, unused_err_string, true)) {
             result.push_back(wtx.GetHash());
->>>>>>> 8739b5cc
         }
     }
     return result;
@@ -2510,84 +2092,11 @@
     // that these are our transactions.
     if (NodeClock::now() < m_next_resend) return false;
 
-<<<<<<< HEAD
-bool CWallet::IsTrusted(const CWalletTx& wtx, std::set<uint256>& trusted_parents) const
-{
-    AssertLockHeld(cs_wallet);
-    // Quick answer in most cases
-    if (wtx.tx->IsCoinStake() && wtx.isAbandoned()) { // Ignore failed stakes
-        return false;
-    }
-    if (!chain().checkFinalTx(*wtx.tx)) return false;
-    int nDepth = wtx.GetDepthInMainChain();
-    if (nDepth >= 1) return true;
-    if (nDepth < 0) return false;
-    // using wtx's cached debit
-    if (!m_spend_zero_conf_change || !wtx.IsFromMe(ISMINE_ALL)) return false;
-
-    // Don't trust unconfirmed transactions from us unless they are in the mempool.
-    if (!wtx.InMempool()) return false;
-
-    // Trusted if all inputs are from us and are in the mempool:
-    for (const CTxIn& txin : wtx.tx->vin)
-    {
-        // Transactions not sent by us: not trusted
-        const CWalletTx* parent = GetWalletTx(txin.prevout.hash);
-        if (parent == nullptr) return false;
-        if (wtx.tx->IsParticlVersion()) {
-            const CTxOutBase *parentOut = parent->tx->vpout[txin.prevout.n].get();
-            if (!(IsMine(parentOut) & ISMINE_SPENDABLE)) {
-                return false;
-            }
-        } else {
-            const CTxOut& parentOut = parent->tx->vout[txin.prevout.n];
-            if (IsMine(parentOut) != ISMINE_SPENDABLE)
-                return false;
-        }
-        // If we've already trusted this parent, continue
-        if (trusted_parents.count(parent->GetHash())) continue;
-        // Recurse to check that the parent is also trusted
-        if (!IsTrusted(*parent, trusted_parents)) return false;
-        trusted_parents.insert(parent->GetHash());
-    }
-=======
->>>>>>> 8739b5cc
     return true;
 }
 
 NodeClock::time_point CWallet::GetDefaultNextResend() { return FastRandomContext{}.rand_uniform_delay(NodeClock::now() + 12h, 24h); }
 
-<<<<<<< HEAD
-std::vector<uint256> CWallet::ResendWalletTransactionsBefore(int64_t nTime)
-{
-    std::vector<uint256> result;
-
-    LOCK(cs_wallet);
-
-    // Sort them in chronological order
-    std::multimap<unsigned int, CWalletTx*> mapSorted;
-    for (std::pair<const uint256, CWalletTx>& item : mapWallet)
-    {
-        CWalletTx& wtx = item.second;
-        // Don't rebroadcast if newer than nTime:
-        if (wtx.nTimeReceived > nTime)
-            continue;
-        mapSorted.insert(std::make_pair(wtx.nTimeReceived, &wtx));
-    }
-    for (const std::pair<const unsigned int, CWalletTx*>& item : mapSorted)
-    {
-        CWalletTx& wtx = *item.second;
-        std::string unused_err_string;
-        if (wtx.SubmitMemoryPoolAndRelay(unused_err_string, true)) {
-            result.push_back(wtx.GetHash());
-        }
-    }
-    return result;
-}
-
-// Rebroadcast transactions from the wallet. We do this on a random timer
-// to slightly obfuscate which transactions come from our wallet.
-=======
 // Resubmit transactions from the wallet to the mempool, optionally asking the
 // mempool to relay them. On startup, we will do this for all unconfirmed
 // transactions but will not ask the mempool to relay them. We do this on startup
@@ -2595,7 +2104,6 @@
 // is a privacy side effect here as not broadcasting on startup also means that we won't
 // inform the world of our wallet's state, particularly if the wallet (or node) is not
 // yet synced.
->>>>>>> 8739b5cc
 //
 // Otherwise this function is called periodically in order to relay our unconfirmed txs.
 // We do this on a random timer to slightly obfuscate which transactions
@@ -2680,13 +2188,8 @@
         int prev_height = wtx.state<TxStateConfirmed>() ? wtx.state<TxStateConfirmed>()->confirmed_block_height : 0;
         coins[input.prevout] = Coin(wtx.tx->vout[input.prevout.n], prev_height, wtx.IsCoinBase());
     }
-<<<<<<< HEAD
-
-    return ret;
-=======
     std::map<int, bilingual_str> input_errors;
     return SignTransaction(tx, coins, SIGHASH_DEFAULT, input_errors);
->>>>>>> 8739b5cc
 }
 
 bool CWallet::SignTransaction(CMutableTransaction& tx, const std::map<COutPoint, Coin>& coins, int sighash, std::map<int, bilingual_str>& input_errors) const
@@ -2704,11 +2207,7 @@
     return false;
 }
 
-<<<<<<< HEAD
-void CWallet::AvailableCoins(std::vector<COutput> &vCoins, bool fOnlySafe, const CCoinControl *coinControl, const CAmount &nMinimumAmount, const CAmount &nMaximumAmount, const CAmount &nMinimumSumAmount, const uint64_t nMaximumCount) const
-=======
 TransactionError CWallet::FillPSBT(PartiallySignedTransaction& psbtx, bool& complete, int sighash_type, bool sign, bool bip32derivs, size_t * n_signed, bool finalize) const
->>>>>>> 8739b5cc
 {
     if (n_signed) {
         *n_signed = 0;
@@ -2802,292 +2301,7 @@
     return SigningResult::PRIVATE_KEY_NOT_AVAILABLE;
 }
 
-<<<<<<< HEAD
-std::map<CTxDestination, std::vector<COutput>> CWallet::ListCoins() const
-{
-    AssertLockHeld(cs_wallet);
-
-    std::map<CTxDestination, std::vector<COutput>> result;
-    std::vector<COutput> availableCoins;
-
-    AvailableCoins(availableCoins);
-
-    for (const COutput& coin : availableCoins) {
-        CTxDestination address;
-        if ((coin.fSpendable || (IsWalletFlagSet(WALLET_FLAG_DISABLE_PRIVATE_KEYS) && coin.fSolvable)) &&
-            ExtractDestination(FindNonChangeParentOutput(*coin.tx->tx, coin.i).scriptPubKey, address)) {
-            result[address].emplace_back(std::move(coin));
-        }
-    }
-
-    std::vector<COutPoint> lockedCoins;
-    ListLockedCoins(lockedCoins);
-    // Include watch-only for LegacyScriptPubKeyMan wallets without private keys
-    const bool include_watch_only = GetLegacyScriptPubKeyMan() && IsWalletFlagSet(WALLET_FLAG_DISABLE_PRIVATE_KEYS);
-    const isminetype is_mine_filter = include_watch_only ? ISMINE_WATCH_ONLY : ISMINE_SPENDABLE;
-    for (const COutPoint& output : lockedCoins) {
-        auto it = mapWallet.find(output.hash);
-        if (it != mapWallet.end()) {
-            int depth = it->second.GetDepthInMainChain();
-            if (depth >= 0 && output.n < it->second.tx->vout.size() &&
-                IsMine(it->second.tx->vout[output.n]) == is_mine_filter
-            ) {
-                CTxDestination address;
-                if (ExtractDestination(FindNonChangeParentOutput(*it->second.tx, output.n).scriptPubKey, address)) {
-                    result[address].emplace_back(
-                        &it->second, output.n, depth, true /* spendable */, true /* solvable */, false /* safe */);
-                }
-            }
-        }
-    }
-
-    return result;
-}
-
-const CTxOut& CWallet::FindNonChangeParentOutput(const CTransaction& tx, int output) const
-{
-    AssertLockHeld(cs_wallet);
-    const CTransaction* ptx = &tx;
-    int n = output;
-    while (IsChange(ptx->vout[n]) && ptx->vin.size() > 0) {
-        const COutPoint& prevout = ptx->vin[0].prevout;
-        auto it = mapWallet.find(prevout.hash);
-        if (it == mapWallet.end() || it->second.tx->vout.size() <= prevout.n ||
-            !IsMine(it->second.tx->vout[prevout.n])) {
-            break;
-        }
-        ptx = it->second.tx.get();
-        n = prevout.n;
-    }
-    return ptx->vout[n];
-}
-
-bool CWallet::SelectCoinsMinConf(const CAmount& nTargetValue, const CoinEligibilityFilter& eligibility_filter, std::vector<OutputGroup> groups,
-                                 std::set<CInputCoin>& setCoinsRet, CAmount& nValueRet, const CoinSelectionParams& coin_selection_params, bool& bnb_used) const
-{
-    setCoinsRet.clear();
-    nValueRet = 0;
-
-    std::vector<OutputGroup> utxo_pool;
-    if (coin_selection_params.use_bnb) {
-        // Calculate cost of change
-        CAmount cost_of_change = coin_selection_params.m_discard_feerate.GetFee(coin_selection_params.change_spend_size) + coin_selection_params.m_effective_feerate.GetFee(coin_selection_params.change_output_size);
-
-        // Filter by the min conf specs and add to utxo_pool and calculate effective value
-        for (OutputGroup& group : groups) {
-            if (!group.EligibleForSpending(eligibility_filter)) continue;
-
-            if (coin_selection_params.m_subtract_fee_outputs) {
-                // Set the effective feerate to 0 as we don't want to use the effective value since the fees will be deducted from the output
-                group.SetFees(CFeeRate(0) /* effective_feerate */, coin_selection_params.m_long_term_feerate);
-            } else {
-                group.SetFees(coin_selection_params.m_effective_feerate, coin_selection_params.m_long_term_feerate);
-            }
-
-            OutputGroup pos_group = group.GetPositiveOnlyGroup();
-            if (pos_group.effective_value > 0) utxo_pool.push_back(pos_group);
-        }
-        // Calculate the fees for things that aren't inputs
-        CAmount not_input_fees = coin_selection_params.m_effective_feerate.GetFee(coin_selection_params.tx_noinputs_size);
-        bnb_used = true;
-        return SelectCoinsBnB(utxo_pool, nTargetValue, cost_of_change, setCoinsRet, nValueRet, not_input_fees);
-    } else {
-        // Filter by the min conf specs and add to utxo_pool
-        for (const OutputGroup& group : groups) {
-            if (!group.EligibleForSpending(eligibility_filter)) continue;
-            utxo_pool.push_back(group);
-        }
-        bnb_used = false;
-        return KnapsackSolver(nTargetValue, utxo_pool, setCoinsRet, nValueRet);
-    }
-}
-
-bool CWallet::SelectCoins(const std::vector<COutput>& vAvailableCoins, const CAmount& nTargetValue, std::set<CInputCoin>& setCoinsRet, CAmount& nValueRet, const CCoinControl& coin_control, CoinSelectionParams& coin_selection_params, bool& bnb_used) const
-{
-    std::vector<COutput> vCoins(vAvailableCoins);
-    CAmount value_to_select = nTargetValue;
-
-    // Default to bnb was not used. If we use it, we set it later
-    bnb_used = false;
-
-    // coin control -> return all selected outputs (we want all selected to go into the transaction for sure)
-    if (coin_control.HasSelected() && !coin_control.fAllowOtherInputs)
-    {
-        for (const COutput& out : vCoins)
-        {
-            if (!out.fSpendable)
-                 continue;
-            nValueRet += out.tx->tx->vout[out.i].nValue;
-            setCoinsRet.insert(out.GetInputCoin());
-        }
-        return (nValueRet >= nTargetValue);
-    }
-
-    // calculate value from preset inputs and store them
-    std::set<CInputCoin> setPresetCoins;
-    CAmount nValueFromPresetInputs = 0;
-
-    std::vector<COutPoint> vPresetInputs;
-    coin_control.ListSelected(vPresetInputs);
-    for (const COutPoint& outpoint : vPresetInputs)
-    {
-        std::map<uint256, CWalletTx>::const_iterator it = mapWallet.find(outpoint.hash);
-        if (it != mapWallet.end())
-        {
-            const CWalletTx& wtx = it->second;
-            // Clearly invalid input, fail
-            if (wtx.tx->vout.size() <= outpoint.n) {
-                return false;
-            }
-            // Just to calculate the marginal byte size
-            CInputCoin coin(wtx.tx, outpoint.n, wtx.GetSpendSize(outpoint.n, false));
-            nValueFromPresetInputs += coin.txout.nValue;
-            if (coin.m_input_bytes <= 0) {
-                return false; // Not solvable, can't estimate size for fee
-            }
-            coin.effective_value = coin.txout.nValue - coin_selection_params.m_effective_feerate.GetFee(coin.m_input_bytes);
-            if (coin_selection_params.use_bnb) {
-                value_to_select -= coin.effective_value;
-            } else {
-                value_to_select -= coin.txout.nValue;
-            }
-            setPresetCoins.insert(coin);
-        } else {
-            return false; // TODO: Allow non-wallet inputs
-        }
-    }
-
-    // remove preset inputs from vCoins
-    for (std::vector<COutput>::iterator it = vCoins.begin(); it != vCoins.end() && coin_control.HasSelected();)
-    {
-        if (setPresetCoins.count(it->GetInputCoin()))
-            it = vCoins.erase(it);
-        else
-            ++it;
-    }
-
-    unsigned int limit_ancestor_count = 0;
-    unsigned int limit_descendant_count = 0;
-    chain().getPackageLimits(limit_ancestor_count, limit_descendant_count);
-    size_t max_ancestors = (size_t)std::max<int64_t>(1, limit_ancestor_count);
-    size_t max_descendants = (size_t)std::max<int64_t>(1, limit_descendant_count);
-    bool fRejectLongChains = gArgs.GetBoolArg("-walletrejectlongchains", DEFAULT_WALLET_REJECT_LONG_CHAINS);
-
-    // form groups from remaining coins; note that preset coins will not
-    // automatically have their associated (same address) coins included
-    if (coin_control.m_avoid_partial_spends && vCoins.size() > OUTPUT_GROUP_MAX_ENTRIES) {
-        // Cases where we have 11+ outputs all pointing to the same destination may result in
-        // privacy leaks as they will potentially be deterministically sorted. We solve that by
-        // explicitly shuffling the outputs before processing
-        Shuffle(vCoins.begin(), vCoins.end(), FastRandomContext());
-    }
-    std::vector<OutputGroup> groups = GroupOutputs(vCoins, !coin_control.m_avoid_partial_spends, max_ancestors);
-
-    bool res = value_to_select <= 0 ||
-        SelectCoinsMinConf(value_to_select, CoinEligibilityFilter(1, 6, 0), groups, setCoinsRet, nValueRet, coin_selection_params, bnb_used) ||
-        SelectCoinsMinConf(value_to_select, CoinEligibilityFilter(1, 1, 0), groups, setCoinsRet, nValueRet, coin_selection_params, bnb_used) ||
-        (m_spend_zero_conf_change && SelectCoinsMinConf(value_to_select, CoinEligibilityFilter(0, 1, 2), groups, setCoinsRet, nValueRet, coin_selection_params, bnb_used)) ||
-        (m_spend_zero_conf_change && SelectCoinsMinConf(value_to_select, CoinEligibilityFilter(0, 1, std::min((size_t)4, max_ancestors/3), std::min((size_t)4, max_descendants/3)), groups, setCoinsRet, nValueRet, coin_selection_params, bnb_used)) ||
-        (m_spend_zero_conf_change && SelectCoinsMinConf(value_to_select, CoinEligibilityFilter(0, 1, max_ancestors/2, max_descendants/2), groups, setCoinsRet, nValueRet, coin_selection_params, bnb_used)) ||
-        (m_spend_zero_conf_change && SelectCoinsMinConf(value_to_select, CoinEligibilityFilter(0, 1, max_ancestors-1, max_descendants-1), groups, setCoinsRet, nValueRet, coin_selection_params, bnb_used)) ||
-        (m_spend_zero_conf_change && !fRejectLongChains && SelectCoinsMinConf(value_to_select, CoinEligibilityFilter(0, 1, std::numeric_limits<uint64_t>::max()), groups, setCoinsRet, nValueRet, coin_selection_params, bnb_used));
-
-    // because SelectCoinsMinConf clears the setCoinsRet, we now add the possible inputs to the coinset
-    util::insert(setCoinsRet, setPresetCoins);
-
-    // add preset inputs to the total value selected
-    nValueRet += nValueFromPresetInputs;
-
-    return res;
-}
-
-bool CWallet::SignTransaction(CMutableTransaction& tx) const
-{
-    AssertLockHeld(cs_wallet);
-
-    // Build coins map
-    std::map<COutPoint, Coin> coins;
-    for (auto& input : tx.vin) {
-        std::map<uint256, CWalletTx>::const_iterator mi = mapWallet.find(input.prevout.hash);
-        if(mi == mapWallet.end() || input.prevout.n >= mi->second.tx->vout.size()) {
-            return false;
-        }
-        const CWalletTx& wtx = mi->second;
-        coins[input.prevout] = Coin(wtx.tx->vout[input.prevout.n], wtx.m_confirm.block_height, wtx.IsCoinBase());
-    }
-    std::map<int, std::string> input_errors;
-    return SignTransaction(tx, coins, SIGHASH_ALL, input_errors);
-}
-
-bool CWallet::SignTransaction(CMutableTransaction& tx, const std::map<COutPoint, Coin>& coins, int sighash, std::map<int, std::string>& input_errors) const
-{
-    // Try to sign with all ScriptPubKeyMans
-    for (ScriptPubKeyMan* spk_man : GetAllScriptPubKeyMans()) {
-        // spk_man->SignTransaction will return true if the transaction is complete,
-        // so we can exit early and return true if that happens
-        if (spk_man->SignTransaction(tx, coins, sighash, input_errors)) {
-            return true;
-        }
-    }
-
-    // At this point, one input was not fully signed otherwise we would have exited already
-    return false;
-}
-
-TransactionError CWallet::FillPSBT(PartiallySignedTransaction& psbtx, bool& complete, int sighash_type, bool sign, bool bip32derivs, size_t * n_signed) const
-{
-    if (n_signed) {
-        *n_signed = 0;
-    }
-    LOCK(cs_wallet);
-    // Get all of the previous transactions
-    for (unsigned int i = 0; i < psbtx.tx->vin.size(); ++i) {
-        const CTxIn& txin = psbtx.tx->vin[i];
-        PSBTInput& input = psbtx.inputs.at(i);
-
-        if (PSBTInputSigned(input)) {
-            continue;
-        }
-
-        // If we have no utxo, grab it from the wallet.
-        if (!input.non_witness_utxo) {
-            const uint256& txhash = txin.prevout.hash;
-            const auto it = mapWallet.find(txhash);
-            if (it != mapWallet.end()) {
-                const CWalletTx& wtx = it->second;
-                // We only need the non_witness_utxo, which is a superset of the witness_utxo.
-                //   The signing code will switch to the smaller witness_utxo if this is ok.
-                input.non_witness_utxo = wtx.tx;
-            }
-        }
-    }
-
-    // Fill in information from ScriptPubKeyMans
-    for (ScriptPubKeyMan* spk_man : GetAllScriptPubKeyMans()) {
-        int n_signed_this_spkm = 0;
-        TransactionError res = spk_man->FillPSBT(psbtx, sighash_type, sign, bip32derivs, &n_signed_this_spkm);
-        if (res != TransactionError::OK) {
-            return res;
-        }
-
-        if (n_signed) {
-            (*n_signed) += n_signed_this_spkm;
-        }
-    }
-
-    // Complete if every input is now signed
-    complete = true;
-    for (const auto& input : psbtx.inputs) {
-        complete &= PSBTInputSigned(input);
-    }
-
-    return TransactionError::OK;
-}
-
-SigningResult CWallet::SignMessage(const std::string& message, const PKHash& pkhash, std::string& str_sig) const
-=======
 SigningResult CWallet::SignMessage(const std::string& message, const CKeyID256 &keyID256, const std::string &message_magic, std::string& str_sig) const
->>>>>>> 8739b5cc
 {
     SignatureData sigdata;
     CScript script_pub_key = GetScriptForDestination(keyID256);
@@ -3099,135 +2313,7 @@
     return SigningResult::PRIVATE_KEY_NOT_AVAILABLE;
 }
 
-<<<<<<< HEAD
-SigningResult CWallet::SignMessage(const std::string& message, const CKeyID256 &keyID256, std::string& str_sig) const
-{
-    SignatureData sigdata;
-    CScript script_pub_key = GetScriptForDestination(keyID256);
-    for (const auto& spk_man_pair : m_spk_managers) {
-        if (spk_man_pair.second->CanProvide(script_pub_key, sigdata)) {
-            return spk_man_pair.second->SignMessage(message, keyID256, str_sig);
-        }
-    }
-    return SigningResult::PRIVATE_KEY_NOT_AVAILABLE;
-}
-
-bool CWallet::FundTransaction(CMutableTransaction& tx, CAmount& nFeeRet, int& nChangePosInOut, bilingual_str& error, bool lockUnspents, const std::set<int>& setSubtractFeeFromOutputs, CCoinControl coinControl)
-{
-    std::vector<CRecipient> vecSend;
-
-    // Turn the txout set into a CRecipient vector.
-    for (size_t idx = 0; idx < tx.vout.size(); idx++) {
-        const CTxOut& txOut = tx.vout[idx];
-        CRecipient recipient = {txOut.scriptPubKey, txOut.nValue, setSubtractFeeFromOutputs.count(idx) == 1};
-        vecSend.push_back(recipient);
-    }
-
-    coinControl.fAllowOtherInputs = true;
-
-    for (const CTxIn& txin : tx.vin) {
-        coinControl.Select(txin.prevout);
-    }
-
-    // Acquire the locks to prevent races to the new locked unspents between the
-    // CreateTransaction call and LockCoin calls (when lockUnspents is true).
-    LOCK(cs_wallet);
-
-    CTransactionRef tx_new;
-    FeeCalculation fee_calc_out;
-    if (!CreateTransaction(vecSend, tx_new, nFeeRet, nChangePosInOut, error, coinControl, fee_calc_out, false)) {
-        return false;
-    }
-
-    if (nChangePosInOut != -1) {
-        tx.vout.insert(tx.vout.begin() + nChangePosInOut, tx_new->vout[nChangePosInOut]);
-    }
-
-    // Copy output sizes from new transaction; they may have had the fee
-    // subtracted from them.
-    for (unsigned int idx = 0; idx < tx.vout.size(); idx++) {
-        tx.vout[idx].nValue = tx_new->vout[idx].nValue;
-    }
-
-    // Add new txins while keeping original txin scriptSig/order.
-    for (const CTxIn& txin : tx_new->vin) {
-        if (!coinControl.IsSelected(txin.prevout)) {
-            tx.vin.push_back(txin);
-
-        }
-        if (lockUnspents) {
-            LockCoin(txin.prevout);
-        }
-
-    }
-
-    return true;
-}
-
-static bool IsCurrentForAntiFeeSniping(interfaces::Chain& chain, const uint256& block_hash)
-{
-    if (chain.isInitialBlockDownload()) {
-        return false;
-    }
-    constexpr int64_t MAX_ANTI_FEE_SNIPING_TIP_AGE = 8 * 60 * 60; // in seconds
-    int64_t block_time;
-    CHECK_NONFATAL(chain.findBlock(block_hash, FoundBlock().time(block_time)));
-    if (block_time < (GetTime() - MAX_ANTI_FEE_SNIPING_TIP_AGE)) {
-        return false;
-    }
-    return true;
-}
-
-/**
- * Return a height-based locktime for new transactions (uses the height of the
- * current chain tip unless we are not synced with the current chain
- */
-static uint32_t GetLocktimeForNewTransaction(interfaces::Chain& chain, const uint256& block_hash, int block_height)
-{
-    uint32_t locktime;
-    // Discourage fee sniping.
-    //
-    // For a large miner the value of the transactions in the best block and
-    // the mempool can exceed the cost of deliberately attempting to mine two
-    // blocks to orphan the current best block. By setting nLockTime such that
-    // only the next block can include the transaction, we discourage this
-    // practice as the height restricted and limited blocksize gives miners
-    // considering fee sniping fewer options for pulling off this attack.
-    //
-    // A simple way to think about this is from the wallet's point of view we
-    // always want the blockchain to move forward. By setting nLockTime this
-    // way we're basically making the statement that we only want this
-    // transaction to appear in the next block; we don't want to potentially
-    // encourage reorgs by allowing transactions to appear at lower heights
-    // than the next block in forks of the best chain.
-    //
-    // Of course, the subsidy is high enough, and transaction volume low
-    // enough, that fee sniping isn't a problem yet, but by implementing a fix
-    // now we ensure code won't be written that makes assumptions about
-    // nLockTime that preclude a fix later.
-    if (IsCurrentForAntiFeeSniping(chain, block_hash)) {
-        locktime = block_height;
-
-        // Secondly occasionally randomly pick a nLockTime even further back, so
-        // that transactions that are delayed after signing for whatever reason,
-        // e.g. high-latency mix networks and some CoinJoin implementations, have
-        // better privacy.
-        if (GetRandInt(10) == 0)
-            locktime = std::max(0, (int)locktime - GetRandInt(100));
-    } else {
-        // If our chain is lagging behind, we can't discourage fee sniping nor help
-        // the privacy of high-latency transactions. To avoid leaking a potentially
-        // unique "nLockTime fingerprint", set nLockTime to a constant.
-        locktime = 0;
-    }
-    assert(locktime < LOCKTIME_THRESHOLD);
-    return locktime;
-}
-
-OutputType CWallet::TransactionChangeType(const Optional<OutputType>& change_type, const std::vector<CRecipient>& vecSend)
-=======
 OutputType CWallet::TransactionChangeType(const std::optional<OutputType>& change_type, const std::vector<CRecipient>& vecSend) const
->>>>>>> 8739b5cc
 {
     // If -changetype is specified, always use that change type.
     if (change_type) {
@@ -3244,379 +2330,6 @@
     bool any_sh{false};
     bool any_pkh{false};
 
-<<<<<<< HEAD
-    // else use m_default_address_type for change
-    return m_default_address_type;
-}
-
-bool CWallet::CreateTransactionInternal(
-        const std::vector<CRecipient>& vecSend,
-        CTransactionRef& tx,
-        CAmount& nFeeRet,
-        int& nChangePosInOut,
-        bilingual_str& error,
-        const CCoinControl& coin_control,
-        FeeCalculation& fee_calc_out,
-        bool sign)
-{
-    CAmount nValue = 0;
-    const OutputType change_type = TransactionChangeType(coin_control.m_change_type ? *coin_control.m_change_type : m_default_change_type, vecSend);
-    ReserveDestination reservedest(this, change_type);
-    int nChangePosRequest = nChangePosInOut;
-    unsigned int nSubtractFeeFromAmount = 0;
-    for (const auto& recipient : vecSend)
-    {
-        if (nValue < 0 || recipient.nAmount < 0)
-        {
-            error = _("Transaction amounts must not be negative");
-            return false;
-        }
-        nValue += recipient.nAmount;
-
-        if (recipient.fSubtractFeeFromAmount)
-            nSubtractFeeFromAmount++;
-    }
-    if (vecSend.empty())
-    {
-        error = _("Transaction must have at least one recipient");
-        return false;
-    }
-
-    CMutableTransaction txNew;
-    FeeCalculation feeCalc;
-    CAmount nFeeNeeded;
-    int nBytes;
-    {
-        std::set<CInputCoin> setCoins;
-        LOCK(cs_wallet);
-        txNew.nLockTime = GetLocktimeForNewTransaction(chain(), GetLastBlockHash(), GetLastBlockHeight());
-        {
-            std::vector<COutput> vAvailableCoins;
-            AvailableCoins(vAvailableCoins, true, &coin_control, 1, MAX_MONEY, MAX_MONEY, 0);
-            CoinSelectionParams coin_selection_params; // Parameters for coin selection, init with dummy
-
-            // Create change script that will be used if we need change
-            // TODO: pass in scriptChange instead of reservedest so
-            // change transaction isn't always pay-to-bitcoin-address
-            CScript scriptChange;
-
-            // coin control: send change to custom address
-            if (!boost::get<CNoDestination>(&coin_control.destChange)) {
-                scriptChange = GetScriptForDestination(coin_control.destChange);
-            } else { // no coin control: send change to newly generated address
-                // Note: We use a new key here to keep it from being obvious which side is the change.
-                //  The drawback is that by not reusing a previous key, the change may be lost if a
-                //  backup is restored, if the backup doesn't have the new private key for the change.
-                //  If we reused the old key, it would be possible to add code to look for and
-                //  rediscover unknown transactions that were written with keys of ours to recover
-                //  post-backup change.
-
-                // Reserve a new key pair from key pool. If it fails, provide a dummy
-                // destination in case we don't need change.
-                CTxDestination dest;
-                if (!reservedest.GetReservedDestination(dest, true)) {
-                    error = _("Transaction needs a change address, but we can't generate it. Please call keypoolrefill first.");
-                }
-                scriptChange = GetScriptForDestination(dest);
-                // A valid destination implies a change script (and
-                // vice-versa). An empty change script will abort later, if the
-                // change keypool ran out, but change is required.
-                CHECK_NONFATAL(IsValidDestination(dest) != scriptChange.empty());
-            }
-            CTxOut change_prototype_txout(0, scriptChange);
-            coin_selection_params.change_output_size = GetSerializeSize(change_prototype_txout);
-
-            // Set discard feerate
-            coin_selection_params.m_discard_feerate = GetDiscardRate(*this);
-
-            // Get the fee rate to use effective values in coin selection
-            coin_selection_params.m_effective_feerate = GetMinimumFeeRate(*this, coin_control, &feeCalc);
-            // Do not, ever, assume that it's fine to change the fee rate if the user has explicitly
-            // provided one
-            if (coin_control.m_feerate && coin_selection_params.m_effective_feerate > *coin_control.m_feerate) {
-                error = strprintf(_("Fee rate (%s) is lower than the minimum fee rate setting (%s)"), coin_control.m_feerate->ToString(FeeEstimateMode::SAT_VB), coin_selection_params.m_effective_feerate.ToString(FeeEstimateMode::SAT_VB));
-                return false;
-            }
-            if (feeCalc.reason == FeeReason::FALLBACK && !m_allow_fallback_fee) {
-                // eventually allow a fallback fee
-                error = _("Fee estimation failed. Fallbackfee is disabled. Wait a few blocks or enable -fallbackfee.");
-                return false;
-            }
-
-            // Get long term estimate
-            CCoinControl cc_temp;
-            cc_temp.m_confirm_target = chain().estimateMaxBlocks();
-            coin_selection_params.m_long_term_feerate = GetMinimumFeeRate(*this, cc_temp, nullptr);
-
-            nFeeRet = 0;
-            bool pick_new_inputs = true;
-            CAmount nValueIn = 0;
-
-            // BnB selector is the only selector used when this is true.
-            // That should only happen on the first pass through the loop.
-            coin_selection_params.use_bnb = true;
-            coin_selection_params.m_subtract_fee_outputs = nSubtractFeeFromAmount != 0; // If we are doing subtract fee from recipient, don't use effective values
-            // Start with no fee and loop until there is enough fee
-            while (true)
-            {
-                nChangePosInOut = nChangePosRequest;
-                txNew.vin.clear();
-                txNew.vout.clear();
-                bool fFirst = true;
-
-                CAmount nValueToSelect = nValue;
-                if (nSubtractFeeFromAmount == 0)
-                    nValueToSelect += nFeeRet;
-
-                // vouts to the payees
-                if (!coin_selection_params.m_subtract_fee_outputs) {
-                    coin_selection_params.tx_noinputs_size = 11; // Static vsize overhead + outputs vsize. 4 nVersion, 4 nLocktime, 1 input count, 1 output count, 1 witness overhead (dummy, flag, stack size)
-                }
-                for (const auto& recipient : vecSend)
-                {
-                    CTxOut txout(recipient.nAmount, recipient.scriptPubKey);
-
-                    if (recipient.fSubtractFeeFromAmount)
-                    {
-                        assert(nSubtractFeeFromAmount != 0);
-                        txout.nValue -= nFeeRet / nSubtractFeeFromAmount; // Subtract fee equally from each selected recipient
-
-                        if (fFirst) // first receiver pays the remainder not divisible by output count
-                        {
-                            fFirst = false;
-                            txout.nValue -= nFeeRet % nSubtractFeeFromAmount;
-                        }
-                    }
-                    // Include the fee cost for outputs. Note this is only used for BnB right now
-                    if (!coin_selection_params.m_subtract_fee_outputs) {
-                        coin_selection_params.tx_noinputs_size += ::GetSerializeSize(txout, PROTOCOL_VERSION);
-                    }
-
-                    if (IsDust(txout, chain().relayDustFee()))
-                    {
-                        if (recipient.fSubtractFeeFromAmount && nFeeRet > 0)
-                        {
-                            if (txout.nValue < 0)
-                                error = _("The transaction amount is too small to pay the fee");
-                            else
-                                error = _("The transaction amount is too small to send after the fee has been deducted");
-                        }
-                        else
-                            error = _("Transaction amount too small");
-                        return false;
-                    }
-                    txNew.vout.push_back(txout);
-                }
-
-                // Choose coins to use
-                bool bnb_used = false;
-                if (pick_new_inputs) {
-                    nValueIn = 0;
-                    setCoins.clear();
-                    int change_spend_size = CalculateMaximumSignedInputSize(change_prototype_txout, this);
-                    // If the wallet doesn't know how to sign change output, assume p2sh-p2wpkh
-                    // as lower-bound to allow BnB to do it's thing
-                    if (change_spend_size == -1) {
-                        coin_selection_params.change_spend_size = DUMMY_NESTED_P2WPKH_INPUT_SIZE;
-                    } else {
-                        coin_selection_params.change_spend_size = (size_t)change_spend_size;
-                    }
-                    if (!SelectCoins(vAvailableCoins, nValueToSelect, setCoins, nValueIn, coin_control, coin_selection_params, bnb_used))
-                    {
-                        // If BnB was used, it was the first pass. No longer the first pass and continue loop with knapsack.
-                        if (bnb_used) {
-                            coin_selection_params.use_bnb = false;
-                            continue;
-                        }
-                        else {
-                            error = _("Insufficient funds");
-                            return false;
-                        }
-                    }
-                } else {
-                    bnb_used = false;
-                }
-
-                const CAmount nChange = nValueIn - nValueToSelect;
-                if (nChange > 0)
-                {
-                    // Fill a vout to ourself
-                    CTxOut newTxOut(nChange, scriptChange);
-
-                    // Never create dust outputs; if we would, just
-                    // add the dust to the fee.
-                    // The nChange when BnB is used is always going to go to fees.
-                    if (IsDust(newTxOut, coin_selection_params.m_discard_feerate) || bnb_used)
-                    {
-                        nChangePosInOut = -1;
-                        nFeeRet += nChange;
-                    }
-                    else
-                    {
-                        if (nChangePosInOut == -1)
-                        {
-                            // Insert change txn at random position:
-                            nChangePosInOut = GetRandInt(txNew.vout.size()+1);
-                        }
-                        else if ((unsigned int)nChangePosInOut > txNew.vout.size())
-                        {
-                            error = _("Change index out of range");
-                            return false;
-                        }
-
-                        std::vector<CTxOut>::iterator position = txNew.vout.begin()+nChangePosInOut;
-                        txNew.vout.insert(position, newTxOut);
-                    }
-                } else {
-                    nChangePosInOut = -1;
-                }
-
-                // Dummy fill vin for maximum size estimation
-                //
-                for (const auto& coin : setCoins) {
-                    txNew.vin.push_back(CTxIn(coin.outpoint,CScript()));
-                }
-
-                nBytes = CalculateMaximumSignedTxSize(CTransaction(txNew), this, coin_control.fAllowWatchOnly);
-                if (nBytes < 0) {
-                    error = _("Signing transaction failed");
-                    return false;
-                }
-
-                nFeeNeeded = coin_selection_params.m_effective_feerate.GetFee(nBytes);
-                if (nFeeRet >= nFeeNeeded) {
-                    // Reduce fee to only the needed amount if possible. This
-                    // prevents potential overpayment in fees if the coins
-                    // selected to meet nFeeNeeded result in a transaction that
-                    // requires less fee than the prior iteration.
-
-                    // If we have no change and a big enough excess fee, then
-                    // try to construct transaction again only without picking
-                    // new inputs. We now know we only need the smaller fee
-                    // (because of reduced tx size) and so we should add a
-                    // change output. Only try this once.
-                    if (nChangePosInOut == -1 && nSubtractFeeFromAmount == 0 && pick_new_inputs) {
-                        unsigned int tx_size_with_change = nBytes + coin_selection_params.change_output_size + 2; // Add 2 as a buffer in case increasing # of outputs changes compact size
-                        CAmount fee_needed_with_change = coin_selection_params.m_effective_feerate.GetFee(tx_size_with_change);
-                        CAmount minimum_value_for_change = GetDustThreshold(change_prototype_txout, coin_selection_params.m_discard_feerate);
-                        if (nFeeRet >= fee_needed_with_change + minimum_value_for_change) {
-                            pick_new_inputs = false;
-                            nFeeRet = fee_needed_with_change;
-                            continue;
-                        }
-                    }
-
-                    // If we have change output already, just increase it
-                    if (nFeeRet > nFeeNeeded && nChangePosInOut != -1 && nSubtractFeeFromAmount == 0) {
-                        CAmount extraFeePaid = nFeeRet - nFeeNeeded;
-                        std::vector<CTxOut>::iterator change_position = txNew.vout.begin()+nChangePosInOut;
-                        change_position->nValue += extraFeePaid;
-                        nFeeRet -= extraFeePaid;
-                    }
-                    break; // Done, enough fee included.
-                }
-                else if (!pick_new_inputs) {
-                    // This shouldn't happen, we should have had enough excess
-                    // fee to pay for the new output and still meet nFeeNeeded
-                    // Or we should have just subtracted fee from recipients and
-                    // nFeeNeeded should not have changed
-                    error = _("Transaction fee and change calculation failed");
-                    return false;
-                }
-
-                // Try to reduce change to include necessary fee
-                if (nChangePosInOut != -1 && nSubtractFeeFromAmount == 0) {
-                    CAmount additionalFeeNeeded = nFeeNeeded - nFeeRet;
-                    std::vector<CTxOut>::iterator change_position = txNew.vout.begin()+nChangePosInOut;
-                    // Only reduce change if remaining amount is still a large enough output.
-                    if (change_position->nValue >= MIN_FINAL_CHANGE + additionalFeeNeeded) {
-                        change_position->nValue -= additionalFeeNeeded;
-                        nFeeRet += additionalFeeNeeded;
-                        break; // Done, able to increase fee from change
-                    }
-                }
-
-                // If subtracting fee from recipients, we now know what fee we
-                // need to subtract, we have no reason to reselect inputs
-                if (nSubtractFeeFromAmount > 0) {
-                    pick_new_inputs = false;
-                }
-
-                // Include more fee and try again.
-                nFeeRet = nFeeNeeded;
-                coin_selection_params.use_bnb = false;
-                continue;
-            }
-
-            // Give up if change keypool ran out and change is required
-            if (scriptChange.empty() && nChangePosInOut != -1) {
-                return false;
-            }
-        }
-
-        // Shuffle selected coins and fill in final vin
-        txNew.vin.clear();
-        std::vector<CInputCoin> selected_coins(setCoins.begin(), setCoins.end());
-        Shuffle(selected_coins.begin(), selected_coins.end(), FastRandomContext());
-
-        // Note how the sequence number is set to non-maxint so that
-        // the nLockTime set above actually works.
-        //
-        // BIP125 defines opt-in RBF as any nSequence < maxint-1, so
-        // we use the highest possible value in that range (maxint-2)
-        // to avoid conflicting with other possible uses of nSequence,
-        // and in the spirit of "smallest possible change from prior
-        // behavior."
-        const uint32_t nSequence = coin_control.m_signal_bip125_rbf.get_value_or(m_signal_rbf) ? MAX_BIP125_RBF_SEQUENCE : (CTxIn::SEQUENCE_FINAL - 1);
-        for (const auto& coin : selected_coins) {
-            txNew.vin.push_back(CTxIn(coin.outpoint, CScript(), nSequence));
-        }
-
-        if (sign && !SignTransaction(txNew)) {
-            error = _("Signing transaction failed");
-            return false;
-        }
-
-        // Return the constructed transaction data.
-        tx = MakeTransactionRef(std::move(txNew));
-
-        // Limit size
-        if (GetTransactionWeight(*tx) > MAX_STANDARD_TX_WEIGHT)
-        {
-            error = _("Transaction too large");
-            return false;
-        }
-    }
-
-    if (nFeeRet > m_default_max_tx_fee) {
-        error = TransactionErrorString(TransactionError::MAX_FEE_EXCEEDED);
-        return false;
-    }
-
-    if (gArgs.GetBoolArg("-walletrejectlongchains", DEFAULT_WALLET_REJECT_LONG_CHAINS)) {
-        // Lastly, ensure this tx will pass the mempool's chain limits
-        if (!chain().checkChainLimits(tx)) {
-            error = _("Transaction has too long of a mempool chain");
-            return false;
-        }
-    }
-
-    // Before we return success, we assume any change key will be used to prevent
-    // accidental re-use.
-    reservedest.KeepDestination();
-    fee_calc_out = feeCalc;
-
-    WalletLogPrintf("Fee Calculation: Fee:%d Bytes:%u Needed:%d Tgt:%d (requested %d) Reason:\"%s\" Decay %.5f: Estimation: (%g - %g) %.2f%% %.1f/(%.1f %d mem %.1f out) Fail: (%g - %g) %.2f%% %.1f/(%.1f %d mem %.1f out)\n",
-              nFeeRet, nBytes, nFeeNeeded, feeCalc.returnedTarget, feeCalc.desiredTarget, StringForFeeReason(feeCalc.reason), feeCalc.est.decay,
-              feeCalc.est.pass.start, feeCalc.est.pass.end,
-              (feeCalc.est.pass.totalConfirmed + feeCalc.est.pass.inMempool + feeCalc.est.pass.leftMempool) > 0.0 ? 100 * feeCalc.est.pass.withinTarget / (feeCalc.est.pass.totalConfirmed + feeCalc.est.pass.inMempool + feeCalc.est.pass.leftMempool) : 0.0,
-              feeCalc.est.pass.withinTarget, feeCalc.est.pass.totalConfirmed, feeCalc.est.pass.inMempool, feeCalc.est.pass.leftMempool,
-              feeCalc.est.fail.start, feeCalc.est.fail.end,
-              (feeCalc.est.fail.totalConfirmed + feeCalc.est.fail.inMempool + feeCalc.est.fail.leftMempool) > 0.0 ? 100 * feeCalc.est.fail.withinTarget / (feeCalc.est.fail.totalConfirmed + feeCalc.est.fail.inMempool + feeCalc.est.fail.leftMempool) : 0.0,
-              feeCalc.est.fail.withinTarget, feeCalc.est.fail.totalConfirmed, feeCalc.est.fail.inMempool, feeCalc.est.fail.leftMempool);
-    return true;
-}
-=======
     for (const auto& recipient : vecSend) {
         std::vector<std::vector<uint8_t>> dummy;
         const TxoutType type{Solver(recipient.scriptPubKey, dummy)};
@@ -3652,7 +2365,6 @@
         // Currently pkh is the only type supported by the LEGACY spkman
         return OutputType::LEGACY;
     }
->>>>>>> 8739b5cc
 
     if (has_bech32m_spkman) {
         return OutputType::BECH32M;
@@ -3707,15 +2419,9 @@
 
 DBErrors CWallet::LoadWallet()
 {
-<<<<<<< HEAD
-    if (m_chain) {
-        // Set tip_height for LoadToWallet->unloadspent
-        const Optional<int> tip_height = chain().getHeight();
-=======
     if (m_chain && chain().getChainman() != nullptr) {
         // Set tip_height for LoadToWallet->unloadspent
         const std::optional<int> tip_height = chain().getHeight();
->>>>>>> 8739b5cc
         if (tip_height) {
             LOCK(cs_wallet);
             m_last_block_processed = chain().getBlockHash(*tip_height);
@@ -3774,11 +2480,7 @@
     return DBErrors::LOAD_OK;
 }
 
-<<<<<<< HEAD
-bool CWallet::SetAddressBookWithDB(WalletBatch& batch, const CTxDestination& address, const std::string& strName, const std::string& strPurpose, bool fBech32)
-=======
 bool CWallet::SetAddressBookWithDB(WalletBatch& batch, const CTxDestination& address, const std::string& strName, const std::optional<AddressPurpose>& new_purpose, bool fBech32)
->>>>>>> 8739b5cc
 {
     bool fUpdated = false;
     bool is_mine;
@@ -3795,31 +2497,18 @@
             purpose = m_address_book[address].purpose;
         }
     }
-<<<<<<< HEAD
-    NotifyAddressBookChanged(this, address, strName, is_mine,
-                             strPurpose, "", (fUpdated ? CT_UPDATED : CT_NEW) );
-    if (!strPurpose.empty() && !batch.WritePurpose(EncodeDestination(address), strPurpose))
-=======
     // In very old wallets, address purpose may not be recorded so we derive it from IsMine
     NotifyAddressBookChanged(address, strName, is_mine,
                              purpose.value_or(is_mine ? AddressPurpose::RECEIVE : AddressPurpose::SEND), "", (fUpdated ? CT_UPDATED : CT_NEW) );
     if (new_purpose && !batch.WritePurpose(EncodeDestination(address), PurposeToString(*new_purpose)))
->>>>>>> 8739b5cc
         return false;
     return batch.WriteName(EncodeDestination(address), strName);
 }
 
-<<<<<<< HEAD
-bool CWallet::SetAddressBook(const CTxDestination& address, const std::string& strName, const std::string& strPurpose, bool fBech32)
-{
-    WalletBatch batch(*database);
-    return SetAddressBookWithDB(batch, address, strName, strPurpose, fBech32);
-=======
 bool CWallet::SetAddressBook(const CTxDestination& address, const std::string& strName, const std::optional<AddressPurpose>& purpose, bool fBech32)
 {
     WalletBatch batch(GetDatabase());
     return SetAddressBookWithDB(batch, address, strName, purpose, fBech32);
->>>>>>> 8739b5cc
 }
 
 bool CWallet::DelAddressBook(const CTxDestination& address)
@@ -3843,11 +2532,7 @@
         m_address_book.erase(address);
     }
 
-<<<<<<< HEAD
-    NotifyAddressBookChanged(this, address, "", is_mine, "", "", CT_DELETED);
-=======
     NotifyAddressBookChanged(address, "", /*is_mine=*/false, AddressPurpose::SEND, "", CT_DELETED);
->>>>>>> 8739b5cc
 
     batch.ErasePurpose(EncodeDestination(address));
     return batch.EraseName(EncodeDestination(address));
@@ -4023,16 +2708,6 @@
     address = CNoDestination();
 }
 
-<<<<<<< HEAD
-void CWallet::LockCoin(const COutPoint& output, bool fPermanent)
-{
-    AssertLockHeld(cs_wallet);
-    setLockedCoins.insert(output);
-    if (fPermanent) {
-        WalletBatch batch(*database);
-        batch.WriteLockedUnspentOutput(output);
-    }
-=======
 bool CWallet::DisplayAddress(const CTxDestination& dest)
 {
     CScript scriptPubKey = GetScriptForDestination(dest);
@@ -4055,24 +2730,16 @@
         return batch->WriteLockedUTXO(output);
     }
     return true;
->>>>>>> 8739b5cc
 }
 
 bool CWallet::UnlockCoin(const COutPoint& output, WalletBatch* batch)
 {
     AssertLockHeld(cs_wallet);
-<<<<<<< HEAD
-    if (setLockedCoins.erase(output)) {
-        WalletBatch batch(*database);
-        batch.EraseLockedUnspentOutput(output);
-    }
-=======
     bool was_locked = setLockedCoins.erase(output);
     if (batch && was_locked) {
         return batch->EraseLockedUTXO(output);
     }
     return true;
->>>>>>> 8739b5cc
 }
 
 bool CWallet::UnlockAllCoins()
@@ -4084,13 +2751,7 @@
         success &= batch.EraseLockedUTXO(*it);
     }
     setLockedCoins.clear();
-<<<<<<< HEAD
-
-    WalletBatch batch(*database);
-    batch.EraseAllByPrefix(DBKeys::PART_LOCKEDUTXO);
-=======
     return success;
->>>>>>> 8739b5cc
 }
 
 bool CWallet::IsLockedCoin(const COutPoint& output) const
@@ -4343,12 +3004,6 @@
     // TODO: Can't use std::make_shared because we need a custom deleter but
     // should be possible to use std::allocate_shared.
     std::shared_ptr<CWallet> walletInstance(fParticlMode
-<<<<<<< HEAD
-        ? std::shared_ptr<CWallet>(new CHDWallet(&chain, name, std::move(database)), ReleaseWallet)
-        : std::shared_ptr<CWallet>(new CWallet(&chain, name, std::move(database)), ReleaseWallet));
-
-    DBErrors nLoadWalletRet = walletInstance->LoadWallet(fFirstRun);
-=======
         ? std::shared_ptr<CWallet>(new CHDWallet(chain, name, std::move(database)), ReleaseWallet)
         : std::shared_ptr<CWallet>(new CWallet(chain, name, std::move(database)), ReleaseWallet));
 
@@ -4358,7 +3013,6 @@
     // Load wallet
     bool rescan_required = false;
     DBErrors nLoadWalletRet = walletInstance->LoadWallet();
->>>>>>> 8739b5cc
     if (nLoadWalletRet != DBErrors::LOAD_OK) {
         if (nLoadWalletRet == DBErrors::CORRUPT) {
             error = strprintf(_("Error loading %s: Wallet corrupted"), walletFile);
@@ -4418,20 +3072,12 @@
 
         if ((wallet_creation_flags & WALLET_FLAG_EXTERNAL_SIGNER) || !(wallet_creation_flags & (WALLET_FLAG_DISABLE_PRIVATE_KEYS | WALLET_FLAG_BLANK_WALLET))) {
             LOCK(walletInstance->cs_wallet);
-<<<<<<< HEAD
-            if (!fParticlMode && walletInstance->IsWalletFlagSet(WALLET_FLAG_DESCRIPTORS)) {
-=======
             if (!walletInstance->IsParticlWallet() && walletInstance->IsWalletFlagSet(WALLET_FLAG_DESCRIPTORS)) {
->>>>>>> 8739b5cc
                 walletInstance->SetupDescriptorScriptPubKeyMans();
                 // SetupDescriptorScriptPubKeyMans already calls SetupGeneration for us so we don't need to call SetupGeneration separately
             } else {
                 // Legacy wallets need SetupGeneration here.
-<<<<<<< HEAD
-                if (!fParticlMode)
-=======
                 if (!walletInstance->IsParticlWallet())
->>>>>>> 8739b5cc
                 for (auto spk_man : walletInstance->GetActiveScriptPubKeyMans()) {
                     if (!spk_man->SetupGeneration()) {
                         error = _("Unable to generate initial keys");
@@ -4808,21 +3454,6 @@
 
 int CWallet::GetTxDepthInMainChain(const CWalletTx& wtx) const
 {
-<<<<<<< HEAD
-    if (!(IsCoinBase() || IsCoinStake())) {
-        return 0;
-    }
-
-    int chain_depth = GetDepthInMainChain();
-    assert(chain_depth >= 0); // coinbase tx should not be conflicted
-
-    if (fParticlMode && pwallet->m_last_block_processed_height < COINBASE_MATURITY * 2 && m_confirm.status == CWalletTx::Status::CONFIRMED) {
-        int nRequiredDepth = m_confirm.block_height / 2;
-        return std::max(0, (nRequiredDepth+1) - chain_depth);
-    }
-
-    return std::max(0, (COINBASE_MATURITY+1) - chain_depth);
-=======
     AssertLockHeld(cs_wallet);
     if (auto* conf = wtx.state<TxStateConfirmed>()) {
         return GetLastBlockHeight() - conf->confirmed_block_height + 1;
@@ -4831,7 +3462,6 @@
     } else {
         return 0;
     }
->>>>>>> 8739b5cc
 }
 
 int CWallet::GetTxBlocksToMaturity(const CWalletTx& wtx) const
@@ -4845,52 +3475,12 @@
     int chain_depth = GetTxDepthInMainChain(wtx);
     assert(chain_depth >= 0); // coinbase tx should not be conflicted
 
-<<<<<<< HEAD
-    for (const auto& output : outputs) {
-        if (output.fSpendable) {
-            CTxDestination dst;
-            CInputCoin input_coin = output.GetInputCoin();
-
-            size_t ancestors, descendants;
-            chain().getTransactionAncestry(output.tx->GetHash(), ancestors, descendants);
-            const CScript *pscript = output.tx->tx->IsParticlVersion()
-                ? output.tx->tx->vpout[output.i]->GetPScriptPubKey() : &output.tx->tx->vout[output.i].scriptPubKey;
-            if (!single_coin && ExtractDestination(*pscript, dst)) {
-                auto it = gmap.find(dst);
-                if (it != gmap.end()) {
-                    // Limit output groups to no more than OUTPUT_GROUP_MAX_ENTRIES
-                    // number of entries, to protect against inadvertently creating
-                    // a too-large transaction when using -avoidpartialspends to
-                    // prevent breaking consensus or surprising users with a very
-                    // high amount of fees.
-                    if (it->second.m_outputs.size() >= OUTPUT_GROUP_MAX_ENTRIES) {
-                        groups.push_back(it->second);
-                        it->second = OutputGroup{};
-                        full_groups.insert(dst);
-                    }
-                    it->second.Insert(input_coin, output.nDepth, output.tx->IsFromMe(ISMINE_ALL), ancestors, descendants);
-                } else {
-                    gmap[dst].Insert(input_coin, output.nDepth, output.tx->IsFromMe(ISMINE_ALL), ancestors, descendants);
-                }
-            } else {
-                groups.emplace_back(input_coin, output.nDepth, output.tx->IsFromMe(ISMINE_ALL), ancestors, descendants);
-            }
-        }
-    }
-    if (!single_coin) {
-        for (auto& it : gmap) {
-            auto& group = it.second;
-            if (full_groups.count(it.first) > 0) {
-                // Make this unattractive as we want coin selection to avoid it if possible
-                group.m_ancestors = max_ancestors - 1;
-=======
     if (IsParticlWallet()) {
         int last_processed = m_last_block_processed_height;
         if (last_processed < COINBASE_MATURITY * 2) {
             if (const auto* conf = wtx.state<TxStateConfirmed>()) {
                 int nRequiredDepth = conf->confirmed_block_height / 2;
                 return std::max(0, (nRequiredDepth+1) - chain_depth);
->>>>>>> 8739b5cc
             }
         }
     }
@@ -5393,12 +3983,6 @@
 {
     AssertLockHeld(cs_wallet);
 
-<<<<<<< HEAD
-    return ret;
-}
-
-boost::signals2::signal<void (const std::shared_ptr<CWallet>& wallet)> NotifyWalletAdded;
-=======
     LegacyScriptPubKeyMan* legacy_spkm = GetLegacyScriptPubKeyMan();
     assert(legacy_spkm);
 
@@ -5822,5 +4406,4 @@
 }
 
 boost::signals2::signal<void (const std::shared_ptr<CWallet>& wallet)> NotifyWalletAdded;
-} // namespace wallet
->>>>>>> 8739b5cc
+} // namespace wallet