--- conflicted
+++ resolved
@@ -124,17 +124,12 @@
     CKeyID keyID;
 
     isminetype mine = ISMINE_NO;
-<<<<<<< HEAD
-    switch (whichType)
-    {
-=======
     switch (whichType) {
     case TxoutType::TIMELOCKED_SCRIPTHASH:
     case TxoutType::TIMELOCKED_SCRIPTHASH256:
     case TxoutType::TIMELOCKED_PUBKEYHASH:
     case TxoutType::TIMELOCKED_PUBKEYHASH256:
     case TxoutType::TIMELOCKED_MULTISIG:
->>>>>>> 8739b5cc
     case TxoutType::NONSTANDARD:
     case TxoutType::NULL_DATA:
     case TxoutType::WITNESS_UNKNOWN:
@@ -170,10 +165,6 @@
         break;
     }
     case TxoutType::PUBKEYHASH:
-<<<<<<< HEAD
-    case TxoutType::TIMELOCKED_PUBKEYHASH:
-=======
->>>>>>> 8739b5cc
     case TxoutType::PUBKEYHASH256:
         if (vSolutions[0].size() == 20)
             keyID = CKeyID(uint160(vSolutions[0]));
@@ -195,10 +186,6 @@
         //    return ISMINE_SPENDABLE;
         break;
     case TxoutType::SCRIPTHASH:
-<<<<<<< HEAD
-    case TxoutType::TIMELOCKED_SCRIPTHASH:
-=======
->>>>>>> 8739b5cc
     case TxoutType::SCRIPTHASH256:
     {
         if (sigversion != IsMineSigVersion::TOP) {
@@ -243,7 +230,6 @@
     }
 
     case TxoutType::MULTISIG:
-    case TxoutType::TIMELOCKED_MULTISIG:
     {
         // Never treat bare multisig outputs as ours (they can still be made watchonly-though)
         if (sigversion == IsMineSigVersion::TOP) break;
@@ -266,13 +252,7 @@
             return ISMINE_SPENDABLE;
         break;
     }
-<<<<<<< HEAD
-    default:
-        break;
-    }
-=======
     } // no default case, so the compiler can warn about missing cases
->>>>>>> 8739b5cc
 
     if (keystore.HaveWatchOnly(scriptPubKey)) {
         return ISMINE_WATCH_ONLY_;
@@ -675,11 +655,7 @@
                 return true;
             }
         }
-<<<<<<< HEAD
-        // If, given the stuff in sigdata, we could make a valid sigature, then we can provide for this script
-=======
         // If, given the stuff in sigdata, we could make a valid signature, then we can provide for this script
->>>>>>> 8739b5cc
         ProduceSignature(*this, DUMMY_SIGNATURE_CREATOR, script, sigdata);
         if (!sigdata.signatures.empty()) {
             // If we could make signatures, make sure we have a private key to actually make a signature
@@ -725,25 +701,7 @@
     return SigningResult::SIGNING_FAILED;
 }
 
-<<<<<<< HEAD
-SigningResult LegacyScriptPubKeyMan::SignMessage(const std::string& message, const CKeyID256& pkhash, std::string& str_sig) const
-{
-    CKeyID key_id(pkhash);
-    CKey key;
-    if (!GetKey(key_id, key)) {
-        return SigningResult::PRIVATE_KEY_NOT_AVAILABLE;
-    }
-
-    if (MessageSign(key, message, str_sig)) {
-        return SigningResult::OK;
-    }
-    return SigningResult::SIGNING_FAILED;
-}
-
-TransactionError LegacyScriptPubKeyMan::FillPSBT(PartiallySignedTransaction& psbtx, int sighash_type, bool sign, bool bip32derivs, int* n_signed) const
-=======
 TransactionError LegacyScriptPubKeyMan::FillPSBT(PartiallySignedTransaction& psbtx, const PrecomputedTransactionData& txdata, int sighash_type, bool sign, bool bip32derivs, int* n_signed, bool finalize) const
->>>>>>> 8739b5cc
 {
     if (n_signed) {
         *n_signed = 0;
@@ -1566,11 +1524,7 @@
     if (!CanGetAddresses(/*internal=*/ false)) {
         return false;
     }
-<<<<<<< HEAD
-    if (m_storage.IsParticlWallet()) return m_storage.GetKeyFromPool(result, internal);
-=======
     if (m_storage.IsParticlWallet()) return m_storage.GetKeyFromPool(result);
->>>>>>> 8739b5cc
 
     CKeyPool keypool;
     {
@@ -2341,41 +2295,10 @@
             }
             m_map_pubkeys[pubkey] = i;
         }
-<<<<<<< HEAD
-        // Write the cache
-        for (const auto& parent_xpub_pair : temp_cache.GetCachedParentExtPubKeys()) {
-            CExtPubKey xpub;
-            if (m_wallet_descriptor.cache.GetCachedParentExtPubKey(parent_xpub_pair.first, xpub)) {
-                if (!(xpub == parent_xpub_pair.second)) {
-                    throw std::runtime_error(std::string(__func__) + ": New cached parent xpub does not match already cached parent xpub");
-                }
-                continue;
-            }
-            if (!batch.WriteDescriptorParentCache(parent_xpub_pair.second, id, parent_xpub_pair.first)) {
-                throw std::runtime_error(std::string(__func__) + ": writing cache item failed");
-            }
-            m_wallet_descriptor.cache.CacheParentExtPubKey(parent_xpub_pair.first, parent_xpub_pair.second);
-        }
-        for (const auto& derived_xpub_map_pair : temp_cache.GetCachedDerivedExtPubKeys()) {
-            for (const auto& derived_xpub_pair : derived_xpub_map_pair.second) {
-                CExtPubKey xpub;
-                if (m_wallet_descriptor.cache.GetCachedDerivedExtPubKey(derived_xpub_map_pair.first, derived_xpub_pair.first, xpub)) {
-                    if (!(xpub == derived_xpub_pair.second)) {
-                        throw std::runtime_error(std::string(__func__) + ": New cached derived xpub does not match already cached derived xpub");
-                    }
-                    continue;
-                }
-                if (!batch.WriteDescriptorDerivedCache(derived_xpub_pair.second, id, derived_xpub_map_pair.first, derived_xpub_pair.first)) {
-                    throw std::runtime_error(std::string(__func__) + ": writing cache item failed");
-                }
-                m_wallet_descriptor.cache.CacheDerivedExtPubKey(derived_xpub_map_pair.first, derived_xpub_pair.first, derived_xpub_pair.second);
-            }
-=======
         // Merge and write the cache
         DescriptorCache new_items = m_wallet_descriptor.cache.MergeAndDiff(temp_cache);
         if (!batch.WriteDescriptorCacheItems(id, new_items)) {
             throw std::runtime_error(std::string(__func__) + ": writing cache items failed");
->>>>>>> 8739b5cc
         }
         m_max_cached_index++;
     }
@@ -2884,8 +2807,6 @@
     return script_pub_keys;
 }
 
-<<<<<<< HEAD
-=======
 int32_t DescriptorScriptPubKeyMan::GetEndRange() const
 {
     return m_max_cached_index + 1;
@@ -2971,7 +2892,6 @@
     return true;
 }
 
->>>>>>> 8739b5cc
 isminetype LegacyScriptPubKeyMan::IsMineP2SH(const CScript &script) const
 {
     bool isInvalid = false;
@@ -2981,9 +2901,5 @@
 isminetype LegacyScriptPubKeyMan::IsMine(const CKeyID &address) const
 {
     return m_storage.IsMine(address);
-<<<<<<< HEAD
-}
-=======
-}
-} // namespace wallet
->>>>>>> 8739b5cc
+}
+} // namespace wallet