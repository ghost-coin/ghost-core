// Copyright (c) 2019-2021 The Bitcoin Core developers
// Distributed under the MIT software license, see the accompanying
// file COPYING or http://www.opensource.org/licenses/mit-license.php.

#include <key_io.h>
#include <logging.h>
#include <outputtype.h>
#include <script/descriptor.h>
#include <script/sign.h>
#include <util/bip32.h>
#include <util/strencodings.h>
#include <util/string.h>
#include <util/system.h>
#include <util/time.h>
#include <util/translation.h>
#include <wallet/scriptpubkeyman.h>

#include <optional>

namespace wallet {
//! Value for the first BIP 32 hardened derivation. Can be used as a bit mask and as a value. See BIP 32 for more details.
const uint32_t BIP32_HARDENED_KEY_LIMIT = 0x80000000;

util::Result<CTxDestination> LegacyScriptPubKeyMan::GetNewDestination(const OutputType type)
{
    if (LEGACY_OUTPUT_TYPES.count(type) == 0) {
        return util::Error{_("Error: Legacy wallets only support the \"legacy\", \"p2sh-segwit\", and \"bech32\" address types")};
    }
    assert(type != OutputType::BECH32M);

    LOCK(cs_KeyStore);

    // Generate a new key that is added to wallet
    CPubKey new_key;
    if (!GetKeyFromPool(new_key, type)) {
        return util::Error{_("Error: Keypool ran out, please call keypoolrefill first")};
    }
    LearnRelatedScripts(new_key, type);
    return GetDestinationForKey(new_key, type);
}

//typedef std::vector<unsigned char> valtype;

bool HaveKeys(const std::vector<valtype>& pubkeys, const LegacyScriptPubKeyMan& keystore)
{
    for (const valtype& pubkey : pubkeys) {
        CKeyID keyID = CPubKey(pubkey).GetID();
        if (!keystore.HaveKey(keyID)) return false;
    }
    return true;
}

namespace {

/**
 * This is an enum that tracks the execution context of a script, similar to
 * SigVersion in script/interpreter. It is separate however because we want to
 * distinguish between top-level scriptPubKey execution and P2SH redeemScript
 * execution (a distinction that has no impact on consensus rules).
 */
enum class IsMineSigVersion
{
    TOP = 0,        //!< scriptPubKey execution
    P2SH = 1,       //!< P2SH redeemScript
    WITNESS_V0 = 2, //!< P2WSH witness script execution
};

/**
 * This is an internal representation of isminetype + invalidity.
 * Its order is significant, as we return the max of all explored
 * possibilities.
 */
enum class IsMineResult
{
    NO = 0,         //!< Not ours
    WATCH_ONLY = 1, //!< Included in watch-only balance
    SPENDABLE = 2,  //!< Included in all balances
    INVALID = 3,    //!< Not spendable by anyone (uncompressed pubkey in segwit, P2SH inside P2SH or witness, witness inside witness)
};

bool PermitsUncompressed(IsMineSigVersion sigversion)
{
    return sigversion == IsMineSigVersion::TOP || sigversion == IsMineSigVersion::P2SH;
}

//! Recursively solve script and return spendable/watchonly/invalid status.
//!
//! @param keystore            legacy key and script store
//! @param scriptPubKey        script to solve
//! @param sigversion          script type (top-level / redeemscript / witnessscript)
//! @param recurse_scripthash  whether to recurse into nested p2sh and p2wsh
//!                            scripts or simply treat any script that has been
//!                            stored in the keystore as spendable
isminetype IsMineInner(const LegacyScriptPubKeyMan& keystore, const CScript& scriptPubKey, bool& isInvalid, IsMineSigVersion sigversion, bool recurse_scripthash=true)
{
    if (HasIsCoinstakeOp(scriptPubKey)) {
        CScript scriptA, scriptB;
        if (!SplitConditionalCoinstakeScript(scriptPubKey, scriptA, scriptB)) {
            return ISMINE_NO;
        }

        isminetype typeB = IsMineInner(keystore, scriptB, isInvalid, sigversion);
        if (typeB & ISMINE_SPENDABLE) {
            return typeB;
        }

        isminetype typeA = IsMineInner(keystore, scriptA, isInvalid, sigversion);
        if (typeA & ISMINE_SPENDABLE) {
            int ia = (int)typeA;
            ia &= ~ISMINE_SPENDABLE;
            ia |= ISMINE_WATCH_COLDSTAKE;
            typeA = (isminetype)ia;
        }

        return (isminetype)((int)typeA | (int)typeB);
    }

    std::vector<valtype> vSolutions;
    TxoutType whichType = Solver(scriptPubKey, vSolutions);

    CKeyID keyID;

    isminetype mine = ISMINE_NO;
    switch (whichType) {
    case TxoutType::TIMELOCKED_SCRIPTHASH:
    case TxoutType::TIMELOCKED_SCRIPTHASH256:
    case TxoutType::TIMELOCKED_PUBKEYHASH:
    case TxoutType::TIMELOCKED_PUBKEYHASH256:
    case TxoutType::TIMELOCKED_MULTISIG:
    case TxoutType::NONSTANDARD:
    case TxoutType::NULL_DATA:
    case TxoutType::WITNESS_UNKNOWN:
    case TxoutType::WITNESS_V1_TAPROOT:
        break;
    case TxoutType::PUBKEY:
        keyID = CPubKey(vSolutions[0]).GetID();
        if (!PermitsUncompressed(sigversion) && vSolutions[0].size() != 33) {
            isInvalid = true;
            return ISMINE_NO;
        }
        if ((mine = keystore.m_storage.IsMine(keyID)))
            return mine;
        //if (keystore.HaveKey(keyID))
        //    return ISMINE_SPENDABLE;
        break;
    case TxoutType::WITNESS_V0_KEYHASH:
    {
        if (sigversion == IsMineSigVersion::WITNESS_V0) {
            // P2WPKH inside P2WSH is invalid.
            isInvalid = true;
            return ISMINE_NO;
        }
        if (sigversion == IsMineSigVersion::TOP && !keystore.HaveCScript(CScriptID(CScript() << OP_0 << vSolutions[0]))) {
            // We do not support bare witness outputs unless the P2SH version of it would be
            // acceptable as well. This protects against matching before segwit activates.
            // This also applies to the P2WSH case.
            break;
        }
        isminetype ret = IsMineInner(keystore, GetScriptForDestination(PKHash(uint160(vSolutions[0]))), isInvalid, IsMineSigVersion::WITNESS_V0);
        if (ret == ISMINE_SPENDABLE || ret == ISMINE_WATCH_ONLY_ || (ret == ISMINE_NO && isInvalid))
            return ret;
        break;
    }
    case TxoutType::PUBKEYHASH:
    case TxoutType::PUBKEYHASH256:
        if (vSolutions[0].size() == 20)
            keyID = CKeyID(uint160(vSolutions[0]));
        else
        if (vSolutions[0].size() == 32)
            keyID = CKeyID(uint256(vSolutions[0]));
        else
            return ISMINE_NO;
        if (!PermitsUncompressed(sigversion)) {
            CPubKey pubkey;
            if (keystore.GetPubKey(keyID, pubkey) && !pubkey.IsCompressed()) {
                isInvalid = true;
                return ISMINE_NO;
            }
        }
        if ((mine = keystore.m_storage.IsMine(keyID)))
            return mine;
        //if (keystore.HaveKey(keyID))
        //    return ISMINE_SPENDABLE;
        break;
    case TxoutType::SCRIPTHASH:
    case TxoutType::SCRIPTHASH256:
    {
        if (sigversion != IsMineSigVersion::TOP) {
            // P2SH inside P2WSH or P2SH is invalid.
            isInvalid = true;
            return ISMINE_NO;
        }
        CScriptID scriptID;
        if (vSolutions[0].size() == 20)
            scriptID = CScriptID(uint160(vSolutions[0]));
        else
        if (vSolutions[0].size() == 32)
            scriptID.Set(uint256(vSolutions[0]));
        else
            return ISMINE_NO;
        CScript subscript;
        if (keystore.GetCScript(scriptID, subscript)) {
            isminetype ret = recurse_scripthash ? IsMineInner(keystore, subscript, isInvalid, IsMineSigVersion::P2SH) : ISMINE_SPENDABLE;
            if (ret == ISMINE_SPENDABLE || ret == ISMINE_WATCH_ONLY_ || (ret == ISMINE_NO && isInvalid))
                return ret;
        }
        break;
    }
    case TxoutType::WITNESS_V0_SCRIPTHASH:
    {
        if (sigversion == IsMineSigVersion::WITNESS_V0) {
            // P2WSH inside P2WSH is invalid.
            isInvalid = true;
            return ISMINE_NO;
        }
        if (sigversion == IsMineSigVersion::TOP && !keystore.HaveCScript(CScriptID(CScript() << OP_0 << vSolutions[0]))) {
            break;
        }
        uint160 hash;
        CRIPEMD160().Write(vSolutions[0].data(), vSolutions[0].size()).Finalize(hash.begin());
        CScriptID scriptID = CScriptID(hash);
        CScript subscript;
        if (keystore.GetCScript(scriptID, subscript)) {
            isminetype ret = recurse_scripthash ? IsMineInner(keystore, subscript, isInvalid, IsMineSigVersion::WITNESS_V0) : ISMINE_SPENDABLE;
            if (ret == ISMINE_SPENDABLE || ret == ISMINE_WATCH_ONLY_ || (ret == ISMINE_NO && isInvalid))
                return ret;
        }
        break;
    }

    case TxoutType::MULTISIG:
    {
        // Never treat bare multisig outputs as ours (they can still be made watchonly-though)
        if (sigversion == IsMineSigVersion::TOP) break;

        // Only consider transactions "mine" if we own ALL the
        // keys involved. Multi-signature transactions that are
        // partially owned (somebody else has a key that can spend
        // them) enable spend-out-from-under-you attacks, especially
        // in shared-wallet situations.
        std::vector<valtype> keys(vSolutions.begin()+1, vSolutions.begin()+vSolutions.size()-1);
        if (!PermitsUncompressed(sigversion)) {
            for (size_t i = 0; i < keys.size(); i++) {
                if (keys[i].size() != 33) {
                    isInvalid = true;
                    return ISMINE_NO;
                }
            }
        }
        if (HaveKeys(keys, keystore))
            return ISMINE_SPENDABLE;
        break;
    }
    } // no default case, so the compiler can warn about missing cases

    if (keystore.HaveWatchOnly(scriptPubKey)) {
        return ISMINE_WATCH_ONLY_;
    }
    return ISMINE_NO;
}

} // namespace

isminetype LegacyScriptPubKeyMan::IsMine(const CScript& script, bool &is_invalid) const
{
    isminetype rv = IsMineInner(*this, script, is_invalid, IsMineSigVersion::TOP);
    return is_invalid ? ISMINE_NO : rv;
}

isminetype LegacyScriptPubKeyMan::IsMine(const CScript& script) const
{
    bool isInvalid = false;
    isminetype rv = IsMineInner(*this, script, isInvalid, IsMineSigVersion::TOP);
    return isInvalid ? ISMINE_NO : rv;
}

bool LegacyScriptPubKeyMan::CheckDecryptionKey(const CKeyingMaterial& master_key, bool accept_no_keys)
{
    {
        LOCK(cs_KeyStore);
        assert(mapKeys.empty());

        bool keyPass = mapCryptedKeys.empty(); // Always pass when there are no encrypted keys
        bool keyFail = false;
        CryptedKeyMap::const_iterator mi = mapCryptedKeys.begin();
        WalletBatch batch(m_storage.GetDatabase());
        for (; mi != mapCryptedKeys.end(); ++mi)
        {
            const CPubKey &vchPubKey = (*mi).second.first;
            const std::vector<unsigned char> &vchCryptedSecret = (*mi).second.second;

            if (vchCryptedSecret.empty()) { // Skip unexpanded key received on stealth address
                continue;
            }

            CKey key;
            if (!DecryptKey(master_key, vchCryptedSecret, vchPubKey, key))
            {
                keyFail = true;
                break;
            }
            keyPass = true;
            if (fDecryptionThoroughlyChecked)
                break;
            else {
                // Rewrite these encrypted keys with checksums
                batch.WriteCryptedKey(vchPubKey, vchCryptedSecret, mapKeyMetadata[vchPubKey.GetID()]);
            }
        }
        if (keyPass && keyFail)
        {
            LogPrintf("The wallet is probably corrupted: Some keys decrypt but not all.\n");
            throw std::runtime_error("Error unlocking wallet: some keys decrypt but not all. Your wallet file may be corrupt.");
        }
        if (keyFail || (!keyPass && !accept_no_keys))
            return false;
        fDecryptionThoroughlyChecked = true;
    }
    return true;
}

bool LegacyScriptPubKeyMan::Encrypt(const CKeyingMaterial& master_key, WalletBatch* batch)
{
    LOCK(cs_KeyStore);
    encrypted_batch = batch;
    if (!mapCryptedKeys.empty()) {
        encrypted_batch = nullptr;
        return false;
    }

    KeyMap keys_to_encrypt;
    keys_to_encrypt.swap(mapKeys); // Clear mapKeys so AddCryptedKeyInner will succeed.
    for (const KeyMap::value_type& mKey : keys_to_encrypt)
    {
        const CKey &key = mKey.second;
        CPubKey vchPubKey = key.GetPubKey();
        CKeyingMaterial vchSecret(key.begin(), key.end());
        std::vector<unsigned char> vchCryptedSecret;
        if (!EncryptSecret(master_key, vchSecret, vchPubKey.GetHash(), vchCryptedSecret)) {
            encrypted_batch = nullptr;
            return false;
        }
        if (!AddCryptedKey(vchPubKey, vchCryptedSecret)) {
            encrypted_batch = nullptr;
            return false;
        }
    }
    encrypted_batch = nullptr;
    return true;
}

util::Result<CTxDestination> LegacyScriptPubKeyMan::GetReservedDestination(const OutputType type, bool internal, int64_t& index, CKeyPool& keypool)
{
    if (LEGACY_OUTPUT_TYPES.count(type) == 0) {
        return util::Error{_("Error: Legacy wallets only support the \"legacy\", \"p2sh-segwit\", and \"bech32\" address types")};
    }
    assert(type != OutputType::BECH32M);

    LOCK(cs_KeyStore);
    if (!CanGetAddresses(internal)) {
        return util::Error{_("Error: Keypool ran out, please call keypoolrefill first")};
    }

    if (!ReserveKeyFromKeyPool(index, keypool, internal)) {
        return util::Error{_("Error: Keypool ran out, please call keypoolrefill first")};
    }
    return GetDestinationForKey(keypool.vchPubKey, type);
}

bool LegacyScriptPubKeyMan::TopUpInactiveHDChain(const CKeyID seed_id, int64_t index, bool internal)
{
    LOCK(cs_KeyStore);

    auto it = m_inactive_hd_chains.find(seed_id);
    if (it == m_inactive_hd_chains.end()) {
        return false;
    }

    CHDChain& chain = it->second;

    if (internal) {
        chain.m_next_internal_index = std::max(chain.m_next_internal_index, index + 1);
    } else {
        chain.m_next_external_index = std::max(chain.m_next_external_index, index + 1);
    }

    TopUpChain(chain, 0);

    return true;
}

std::vector<WalletDestination> LegacyScriptPubKeyMan::MarkUnusedAddresses(const CScript& script)
{
    LOCK(cs_KeyStore);
    std::vector<WalletDestination> result;
    // extract addresses and check if they match with an unused keypool key
    for (const auto& keyid : GetAffectedKeys(script, *this)) {
        std::map<CKeyID, int64_t>::const_iterator mi = m_pool_key_to_index.find(keyid);
        if (mi != m_pool_key_to_index.end()) {
            WalletLogPrintf("%s: Detected a used keypool key, mark all keypool keys up to this key as used\n", __func__);
            for (const auto& keypool : MarkReserveKeysAsUsed(mi->second)) {
                // derive all possible destinations as any of them could have been used
                for (const auto& type : LEGACY_OUTPUT_TYPES) {
                    const auto& dest = GetDestinationForKey(keypool.vchPubKey, type);
                    result.push_back({dest, keypool.fInternal});
                }
            }

            if (!TopUp()) {
                WalletLogPrintf("%s: Topping up keypool failed (locked wallet)\n", __func__);
            }
        }

        // Find the key's metadata and check if it's seed id (if it has one) is inactive, i.e. it is not the current m_hd_chain seed id.
        // If so, TopUp the inactive hd chain
        auto it = mapKeyMetadata.find(keyid);
        if (it != mapKeyMetadata.end()){
            CKeyMetadata meta = it->second;
            if (!meta.hd_seed_id.IsNull() && meta.hd_seed_id != m_hd_chain.seed_id) {
                std::vector<uint32_t> path;
                if (meta.has_key_origin) {
                    path = meta.key_origin.path;
                } else if (!ParseHDKeypath(meta.hdKeypath, path)) {
                    WalletLogPrintf("%s: Adding inactive seed keys failed, invalid hdKeypath: %s\n",
                                    __func__,
                                    meta.hdKeypath);
                }
                if (path.size() != 3) {
                    WalletLogPrintf("%s: Adding inactive seed keys failed, invalid path size: %d, has_key_origin: %s\n",
                                    __func__,
                                    path.size(),
                                    meta.has_key_origin);
                } else {
                    bool internal = (path[1] & ~BIP32_HARDENED_KEY_LIMIT) != 0;
                    int64_t index = path[2] & ~BIP32_HARDENED_KEY_LIMIT;

                    if (!TopUpInactiveHDChain(meta.hd_seed_id, index, internal)) {
                        WalletLogPrintf("%s: Adding inactive seed keys failed\n", __func__);
                    }
                }
            }
        }
    }

    return result;
}

void LegacyScriptPubKeyMan::UpgradeKeyMetadata()
{
    LOCK(cs_KeyStore);
    if (m_storage.IsLocked() || m_storage.IsWalletFlagSet(WALLET_FLAG_KEY_ORIGIN_METADATA)) {
        return;
    }

    std::unique_ptr<WalletBatch> batch = std::make_unique<WalletBatch>(m_storage.GetDatabase());
    for (auto& meta_pair : mapKeyMetadata) {
        CKeyMetadata& meta = meta_pair.second;
        if (!meta.hd_seed_id.IsNull() && !meta.has_key_origin && meta.hdKeypath != "s") { // If the hdKeypath is "s", that's the seed and it doesn't have a key origin
            CKey key;
            GetKey(meta.hd_seed_id, key);
            CExtKey masterKey;
            masterKey.SetSeed(key);
            // Add to map
            CKeyID master_id = masterKey.key.GetPubKey().GetID();
            std::copy(master_id.begin(), master_id.begin() + 4, meta.key_origin.fingerprint);
            if (!ParseHDKeypath(meta.hdKeypath, meta.key_origin.path)) {
                throw std::runtime_error("Invalid stored hdKeypath");
            }
            meta.has_key_origin = true;
            if (meta.nVersion < CKeyMetadata::VERSION_WITH_KEY_ORIGIN) {
                meta.nVersion = CKeyMetadata::VERSION_WITH_KEY_ORIGIN;
            }

            // Write meta to wallet
            CPubKey pubkey;
            if (GetPubKey(meta_pair.first, pubkey)) {
                batch->WriteKeyMetadata(meta, pubkey, true);
            }
        }
    }
}

bool LegacyScriptPubKeyMan::SetupGeneration(bool force)
{
    if ((CanGenerateKeys() && !force) || m_storage.IsLocked()) {
        return false;
    }

    SetHDSeed(GenerateNewSeed());
    if (!NewKeyPool()) {
        return false;
    }
    return true;
}

bool LegacyScriptPubKeyMan::IsHDEnabled() const
{
    return !m_hd_chain.seed_id.IsNull();
}

bool LegacyScriptPubKeyMan::CanGetAddresses(bool internal) const
{
    LOCK(cs_KeyStore);
    // Check if the keypool has keys
    bool keypool_has_keys;
    if (internal && m_storage.CanSupportFeature(FEATURE_HD_SPLIT)) {
        keypool_has_keys = setInternalKeyPool.size() > 0;
    } else {
        keypool_has_keys = KeypoolCountExternalKeys() > 0;
    }
    // If the keypool doesn't have keys, check if we can generate them
    if (!keypool_has_keys) {
        return CanGenerateKeys();
    }
    return keypool_has_keys;
}

bool LegacyScriptPubKeyMan::Upgrade(int prev_version, int new_version, bilingual_str& error)
{
    LOCK(cs_KeyStore);

    if (m_storage.IsWalletFlagSet(WALLET_FLAG_DISABLE_PRIVATE_KEYS)) {
        // Nothing to do here if private keys are not enabled
        return true;
    }

    bool hd_upgrade = false;
    bool split_upgrade = false;
    if (IsFeatureSupported(new_version, FEATURE_HD) && !IsHDEnabled()) {
        WalletLogPrintf("Upgrading wallet to HD\n");
        m_storage.SetMinVersion(FEATURE_HD);

        // generate a new master key
        CPubKey masterPubKey = GenerateNewSeed();
        SetHDSeed(masterPubKey);
        hd_upgrade = true;
    }
    // Upgrade to HD chain split if necessary
    if (!IsFeatureSupported(prev_version, FEATURE_HD_SPLIT) && IsFeatureSupported(new_version, FEATURE_HD_SPLIT)) {
        WalletLogPrintf("Upgrading wallet to use HD chain split\n");
        m_storage.SetMinVersion(FEATURE_PRE_SPLIT_KEYPOOL);
        split_upgrade = FEATURE_HD_SPLIT > prev_version;
        // Upgrade the HDChain
        if (m_hd_chain.nVersion < CHDChain::VERSION_HD_CHAIN_SPLIT) {
            m_hd_chain.nVersion = CHDChain::VERSION_HD_CHAIN_SPLIT;
            if (!WalletBatch(m_storage.GetDatabase()).WriteHDChain(m_hd_chain)) {
                throw std::runtime_error(std::string(__func__) + ": writing chain failed");
            }
        }
    }
    // Mark all keys currently in the keypool as pre-split
    if (split_upgrade) {
        MarkPreSplitKeys();
    }
    // Regenerate the keypool if upgraded to HD
    if (hd_upgrade) {
        if (!NewKeyPool()) {
            error = _("Unable to generate keys");
            return false;
        }
    }
    return true;
}

bool LegacyScriptPubKeyMan::HavePrivateKeys() const
{
    LOCK(cs_KeyStore);
    return !mapKeys.empty() || !mapCryptedKeys.empty();
}

void LegacyScriptPubKeyMan::RewriteDB()
{
    LOCK(cs_KeyStore);
    setInternalKeyPool.clear();
    setExternalKeyPool.clear();
    m_pool_key_to_index.clear();
    // Note: can't top-up keypool here, because wallet is locked.
    // User will be prompted to unlock wallet the next operation
    // that requires a new key.
}

static int64_t GetOldestKeyTimeInPool(const std::set<int64_t>& setKeyPool, WalletBatch& batch) {
    if (setKeyPool.empty()) {
        return GetTime();
    }

    CKeyPool keypool;
    int64_t nIndex = *(setKeyPool.begin());
    if (!batch.ReadPool(nIndex, keypool)) {
        throw std::runtime_error(std::string(__func__) + ": read oldest key in keypool failed");
    }
    assert(keypool.vchPubKey.IsValid());
    return keypool.nTime;
}

std::optional<int64_t> LegacyScriptPubKeyMan::GetOldestKeyPoolTime() const
{
    LOCK(cs_KeyStore);

    WalletBatch batch(m_storage.GetDatabase());

    // load oldest key from keypool, get time and return
    int64_t oldestKey = GetOldestKeyTimeInPool(setExternalKeyPool, batch);
    if (IsHDEnabled() && m_storage.CanSupportFeature(FEATURE_HD_SPLIT)) {
        oldestKey = std::max(GetOldestKeyTimeInPool(setInternalKeyPool, batch), oldestKey);
        if (!set_pre_split_keypool.empty()) {
            oldestKey = std::max(GetOldestKeyTimeInPool(set_pre_split_keypool, batch), oldestKey);
        }
    }

    return oldestKey;
}

size_t LegacyScriptPubKeyMan::KeypoolCountExternalKeys() const
{
    LOCK(cs_KeyStore);
    return setExternalKeyPool.size() + set_pre_split_keypool.size();
}

unsigned int LegacyScriptPubKeyMan::GetKeyPoolSize() const
{
    LOCK(cs_KeyStore);
    return setInternalKeyPool.size() + setExternalKeyPool.size() + set_pre_split_keypool.size();
}

int64_t LegacyScriptPubKeyMan::GetTimeFirstKey() const
{
    LOCK(cs_KeyStore);
    return nTimeFirstKey;
}

std::unique_ptr<SigningProvider> LegacyScriptPubKeyMan::GetSolvingProvider(const CScript& script) const
{
    return std::make_unique<LegacySigningProvider>(*this);
}

bool LegacyScriptPubKeyMan::CanProvide(const CScript& script, SignatureData& sigdata)
{
    bool isInvalid = false;
    isminetype ismine = IsMineInner(*this, script, isInvalid, IsMineSigVersion::TOP, /* recurse_scripthash= */ false);
    if (ismine & ISMINE_ALL) {
        // If ismine, it means we recognize keys or script ids in the script, or
        // are watching the script itself, and we can at least provide metadata
        // or solving information, even if not able to sign fully.
        return true;
    } else {
<<<<<<< HEAD
        if (script.IsPayToScriptHash256()) {
            CScriptID scriptID;
            scriptID.Set(uint256(script.data()+2, 32));
            if (HaveCScript(scriptID)) {
                return true;
            }
        }
        // If, given the stuff in sigdata, we could make a valid sigature, then we can provide for this script
=======
        // If, given the stuff in sigdata, we could make a valid signature, then we can provide for this script
>>>>>>> 1d277f42
        ProduceSignature(*this, DUMMY_SIGNATURE_CREATOR, script, sigdata);
        if (!sigdata.signatures.empty()) {
            // If we could make signatures, make sure we have a private key to actually make a signature
            bool has_privkeys = false;
            for (const auto& key_sig_pair : sigdata.signatures) {
                has_privkeys |= HaveKey(key_sig_pair.first);
            }
            return has_privkeys;
        }
        return false;
    }
}

bool LegacyScriptPubKeyMan::SignTransaction(CMutableTransaction& tx, const std::map<COutPoint, Coin>& coins, int sighash, std::map<int, bilingual_str>& input_errors) const
{
    return ::SignTransaction(tx, this, coins, sighash, input_errors);
}

SigningResult LegacyScriptPubKeyMan::SignMessage(const std::string& message, const PKHash& pkhash, std::string& str_sig) const
{
    CKey key;
    if (!GetKey(ToKeyID(pkhash), key)) {
        return SigningResult::PRIVATE_KEY_NOT_AVAILABLE;
    }

    if (MessageSign(key, message, str_sig)) {
        return SigningResult::OK;
    }
    return SigningResult::SIGNING_FAILED;
}

SigningResult LegacyScriptPubKeyMan::SignMessage(const std::string& message, const CKeyID256& pkhash, std::string& str_sig) const
{
    CKeyID key_id(pkhash);
    CKey key;
    if (!GetKey(key_id, key)) {
        return SigningResult::PRIVATE_KEY_NOT_AVAILABLE;
    }

    if (MessageSign(key, message, str_sig)) {
        return SigningResult::OK;
    }
    return SigningResult::SIGNING_FAILED;
}

TransactionError LegacyScriptPubKeyMan::FillPSBT(PartiallySignedTransaction& psbtx, const PrecomputedTransactionData& txdata, int sighash_type, bool sign, bool bip32derivs, int* n_signed, bool finalize) const
{
    if (n_signed) {
        *n_signed = 0;
    }
    for (unsigned int i = 0; i < psbtx.tx->vin.size(); ++i) {
        const CTxIn& txin = psbtx.tx->vin[i];
        PSBTInput& input = psbtx.inputs.at(i);

        if (PSBTInputSigned(input)) {
            continue;
        }

        // Get the Sighash type
        if (sign && input.sighash_type != std::nullopt && *input.sighash_type != sighash_type) {
            return TransactionError::SIGHASH_MISMATCH;
        }

        // Check non_witness_utxo has specified prevout
        if (input.non_witness_utxo) {
            if (txin.prevout.n >= input.non_witness_utxo->vout.size()) {
                return TransactionError::MISSING_INPUTS;
            }
        } else if (input.witness_utxo.IsNull()) {
            // There's no UTXO so we can just skip this now
            continue;
        }
        SignatureData sigdata;
        input.FillSignatureData(sigdata);
        SignPSBTInput(HidingSigningProvider(this, !sign, !bip32derivs), psbtx, i, &txdata, sighash_type, nullptr, finalize);

        bool signed_one = PSBTInputSigned(input);
        if (n_signed && (signed_one || !sign)) {
            // If sign is false, we assume that we _could_ sign if we get here. This
            // will never have false negatives; it is hard to tell under what i
            // circumstances it could have false positives.
            (*n_signed)++;
        }
    }

    // Fill in the bip32 keypaths and redeemscripts for the outputs so that hardware wallets can identify change
    for (unsigned int i = 0; i < psbtx.tx->vout.size(); ++i) {
        UpdatePSBTOutput(HidingSigningProvider(this, true, !bip32derivs), psbtx, i);
    }

    return TransactionError::OK;
}

std::unique_ptr<CKeyMetadata> LegacyScriptPubKeyMan::GetMetadata(const CTxDestination& dest) const
{
    LOCK(cs_KeyStore);

    CKeyID key_id = GetKeyForDestination(*this, dest);
    if (!key_id.IsNull()) {
        auto it = mapKeyMetadata.find(key_id);
        if (it != mapKeyMetadata.end()) {
            return std::make_unique<CKeyMetadata>(it->second);
        }
    }

    CScript scriptPubKey = GetScriptForDestination(dest);
    auto it = m_script_metadata.find(CScriptID(scriptPubKey));
    if (it != m_script_metadata.end()) {
        return std::make_unique<CKeyMetadata>(it->second);
    }

    return nullptr;
}

uint256 LegacyScriptPubKeyMan::GetID() const
{
    return uint256::ONE;
}

/**
 * Update wallet first key creation time. This should be called whenever keys
 * are added to the wallet, with the oldest key creation time.
 */
void LegacyScriptPubKeyMan::UpdateTimeFirstKey(int64_t nCreateTime)
{
    AssertLockHeld(cs_KeyStore);
    if (nCreateTime <= 1) {
        // Cannot determine birthday information, so set the wallet birthday to
        // the beginning of time.
        nTimeFirstKey = 1;
    } else if (!nTimeFirstKey || nCreateTime < nTimeFirstKey) {
        nTimeFirstKey = nCreateTime;
    }
}

bool LegacyScriptPubKeyMan::LoadKey(const CKey& key, const CPubKey &pubkey)
{
    return AddKeyPubKeyInner(key, pubkey);
}

bool LegacyScriptPubKeyMan::AddKeyPubKey(const CKey& secret, const CPubKey &pubkey)
{
    LOCK(cs_KeyStore);
    WalletBatch batch(m_storage.GetDatabase());
    return LegacyScriptPubKeyMan::AddKeyPubKeyWithDB(batch, secret, pubkey);
}

bool LegacyScriptPubKeyMan::AddKeyPubKeyWithDB(WalletBatch& batch, const CKey& secret, const CPubKey& pubkey)
{
    AssertLockHeld(cs_KeyStore);

    // Make sure we aren't adding private keys to private key disabled wallets
    assert(!m_storage.IsWalletFlagSet(WALLET_FLAG_DISABLE_PRIVATE_KEYS));

    // FillableSigningProvider has no concept of wallet databases, but calls AddCryptedKey
    // which is overridden below.  To avoid flushes, the database handle is
    // tunneled through to it.
    bool needsDB = !encrypted_batch;
    if (needsDB) {
        encrypted_batch = &batch;
    }
    if (!AddKeyPubKeyInner(secret, pubkey)) {
        if (needsDB) encrypted_batch = nullptr;
        return false;
    }
    if (needsDB) encrypted_batch = nullptr;

    // check if we need to remove from watch-only
    CScript script;
    script = GetScriptForDestination(PKHash(pubkey));
    if (HaveWatchOnly(script)) {
        RemoveWatchOnly(script);
    }
    script = GetScriptForRawPubKey(pubkey);
    if (HaveWatchOnly(script)) {
        RemoveWatchOnly(script);
    }

    if (!m_storage.HasEncryptionKeys()) {
        return batch.WriteKey(pubkey,
                                                 secret.GetPrivKey(),
                                                 mapKeyMetadata[pubkey.GetID()]);
    }
    m_storage.UnsetBlankWalletFlag(batch);
    return true;
}

bool LegacyScriptPubKeyMan::LoadCScript(const CScript& redeemScript)
{
    /* A sanity check was added in pull #3843 to avoid adding redeemScripts
     * that never can be redeemed. However, old wallets may still contain
     * these. Do not add them to the wallet and warn. */
    if (redeemScript.size() > MAX_SCRIPT_ELEMENT_SIZE)
    {
        std::string strAddr = EncodeDestination(ScriptHash(redeemScript));
        WalletLogPrintf("%s: Warning: This wallet contains a redeemScript of size %i which exceeds maximum size %i thus can never be redeemed. Do not use address %s.\n", __func__, redeemScript.size(), MAX_SCRIPT_ELEMENT_SIZE, strAddr);
        return true;
    }

    return FillableSigningProvider::AddCScript(redeemScript);
}

void LegacyScriptPubKeyMan::LoadKeyMetadata(const CKeyID& keyID, const CKeyMetadata& meta)
{
    LOCK(cs_KeyStore);
    UpdateTimeFirstKey(meta.nCreateTime);
    mapKeyMetadata[keyID] = meta;
}

void LegacyScriptPubKeyMan::LoadScriptMetadata(const CScriptID& script_id, const CKeyMetadata& meta)
{
    LOCK(cs_KeyStore);
    UpdateTimeFirstKey(meta.nCreateTime);
    m_script_metadata[script_id] = meta;
}

bool LegacyScriptPubKeyMan::AddKeyPubKeyInner(const CKey& key, const CPubKey &pubkey)
{
    LOCK(cs_KeyStore);
    if (!m_storage.HasEncryptionKeys()) {
        return FillableSigningProvider::AddKeyPubKey(key, pubkey);
    }

    if (m_storage.IsLocked()) {
        return false;
    }

    std::vector<unsigned char> vchCryptedSecret;
    CKeyingMaterial vchSecret(key.begin(), key.end());
    if (!EncryptSecret(m_storage.GetEncryptionKey(), vchSecret, pubkey.GetHash(), vchCryptedSecret)) {
        return false;
    }

    if (!AddCryptedKey(pubkey, vchCryptedSecret)) {
        return false;
    }
    return true;
}

bool LegacyScriptPubKeyMan::LoadCryptedKey(const CPubKey &vchPubKey, const std::vector<unsigned char> &vchCryptedSecret, bool checksum_valid)
{
    // Set fDecryptionThoroughlyChecked to false when the checksum is invalid
    if (!checksum_valid) {
        fDecryptionThoroughlyChecked = false;
    }

    return AddCryptedKeyInner(vchPubKey, vchCryptedSecret);
}

bool LegacyScriptPubKeyMan::AddCryptedKeyInner(const CPubKey &vchPubKey, const std::vector<unsigned char> &vchCryptedSecret)
{
    LOCK(cs_KeyStore);
    assert(mapKeys.empty());

    mapCryptedKeys[vchPubKey.GetID()] = make_pair(vchPubKey, vchCryptedSecret);
    ImplicitlyLearnRelatedKeyScripts(vchPubKey);
    return true;
}

bool LegacyScriptPubKeyMan::AddCryptedKey(const CPubKey &vchPubKey,
                            const std::vector<unsigned char> &vchCryptedSecret)
{
    if (!AddCryptedKeyInner(vchPubKey, vchCryptedSecret))
        return false;
    {
        LOCK(cs_KeyStore);
        if (encrypted_batch)
            return encrypted_batch->WriteCryptedKey(vchPubKey,
                                                        vchCryptedSecret,
                                                        mapKeyMetadata[vchPubKey.GetID()]);
        else
            return WalletBatch(m_storage.GetDatabase()).WriteCryptedKey(vchPubKey,
                                                            vchCryptedSecret,
                                                            mapKeyMetadata[vchPubKey.GetID()]);
    }
}

bool LegacyScriptPubKeyMan::HaveWatchOnly(const CScript &dest) const
{
    LOCK(cs_KeyStore);
    return setWatchOnly.count(dest) > 0;
}

bool LegacyScriptPubKeyMan::HaveWatchOnly() const
{
    LOCK(cs_KeyStore);
    return (!setWatchOnly.empty());
}

static bool ExtractPubKey(const CScript &dest, CPubKey& pubKeyOut)
{
    std::vector<std::vector<unsigned char>> solutions;
    return Solver(dest, solutions) == TxoutType::PUBKEY &&
        (pubKeyOut = CPubKey(solutions[0])).IsFullyValid();
}

bool LegacyScriptPubKeyMan::RemoveWatchOnly(const CScript &dest)
{
    {
        LOCK(cs_KeyStore);
        setWatchOnly.erase(dest);
        CPubKey pubKey;
        if (ExtractPubKey(dest, pubKey)) {
            mapWatchKeys.erase(pubKey.GetID());
        }
        // Related CScripts are not removed; having superfluous scripts around is
        // harmless (see comment in ImplicitlyLearnRelatedKeyScripts).
    }

    if (!HaveWatchOnly())
        NotifyWatchonlyChanged(false);
    if (!WalletBatch(m_storage.GetDatabase()).EraseWatchOnly(dest))
        return false;

    return true;
}

bool LegacyScriptPubKeyMan::LoadWatchOnly(const CScript &dest)
{
    return AddWatchOnlyInMem(dest);
}

bool LegacyScriptPubKeyMan::AddWatchOnlyInMem(const CScript &dest)
{
    LOCK(cs_KeyStore);
    setWatchOnly.insert(dest);
    CPubKey pubKey;
    if (ExtractPubKey(dest, pubKey)) {
        mapWatchKeys[pubKey.GetID()] = pubKey;
        ImplicitlyLearnRelatedKeyScripts(pubKey);
    }
    return true;
}

bool LegacyScriptPubKeyMan::AddWatchOnlyWithDB(WalletBatch &batch, const CScript& dest)
{
    if (!AddWatchOnlyInMem(dest))
        return false;
    const CKeyMetadata& meta = m_script_metadata[CScriptID(dest)];
    UpdateTimeFirstKey(meta.nCreateTime);
    NotifyWatchonlyChanged(true);
    if (batch.WriteWatchOnly(dest, meta)) {
        m_storage.UnsetBlankWalletFlag(batch);
        return true;
    }
    return false;
}

bool LegacyScriptPubKeyMan::AddWatchOnlyWithDB(WalletBatch &batch, const CScript& dest, int64_t create_time)
{
    m_script_metadata[CScriptID(dest)].nCreateTime = create_time;
    return AddWatchOnlyWithDB(batch, dest);
}

bool LegacyScriptPubKeyMan::AddWatchOnly(const CScript& dest)
{
    WalletBatch batch(m_storage.GetDatabase());
    return AddWatchOnlyWithDB(batch, dest);
}

bool LegacyScriptPubKeyMan::AddWatchOnly(const CScript& dest, int64_t nCreateTime)
{
    m_script_metadata[CScriptID(dest)].nCreateTime = nCreateTime;
    return AddWatchOnly(dest);
}

void LegacyScriptPubKeyMan::LoadHDChain(const CHDChain& chain)
{
    LOCK(cs_KeyStore);
    m_hd_chain = chain;
}

void LegacyScriptPubKeyMan::AddHDChain(const CHDChain& chain)
{
    LOCK(cs_KeyStore);
    // Store the new chain
    if (!WalletBatch(m_storage.GetDatabase()).WriteHDChain(chain)) {
        throw std::runtime_error(std::string(__func__) + ": writing chain failed");
    }
    // When there's an old chain, add it as an inactive chain as we are now rotating hd chains
    if (!m_hd_chain.seed_id.IsNull()) {
        AddInactiveHDChain(m_hd_chain);
    }

    m_hd_chain = chain;
}

void LegacyScriptPubKeyMan::AddInactiveHDChain(const CHDChain& chain)
{
    LOCK(cs_KeyStore);
    assert(!chain.seed_id.IsNull());
    m_inactive_hd_chains[chain.seed_id] = chain;
}

bool LegacyScriptPubKeyMan::HaveKey(const CKeyID &address) const
{
    if (m_storage.IsParticlWallet()) return m_storage.HaveKey(address);
    LOCK(cs_KeyStore);
    if (!m_storage.HasEncryptionKeys()) {
        return FillableSigningProvider::HaveKey(address);
    }
    return mapCryptedKeys.count(address) > 0;
}

bool LegacyScriptPubKeyMan::GetKey(const CKeyID &address, CKey& keyOut) const
{
    if (m_storage.IsParticlWallet()) return m_storage.GetKey(address, keyOut);
    LOCK(cs_KeyStore);
    if (!m_storage.HasEncryptionKeys()) {
        return FillableSigningProvider::GetKey(address, keyOut);
    }

    CryptedKeyMap::const_iterator mi = mapCryptedKeys.find(address);
    if (mi != mapCryptedKeys.end())
    {
        const CPubKey &vchPubKey = (*mi).second.first;
        const std::vector<unsigned char> &vchCryptedSecret = (*mi).second.second;
        return DecryptKey(m_storage.GetEncryptionKey(), vchCryptedSecret, vchPubKey, keyOut);
    }
    return false;
}

bool LegacyScriptPubKeyMan::GetKey_(const CKeyID &address, CKey& keyOut) const
{
    LOCK(cs_KeyStore);
    if (!m_storage.HasEncryptionKeys()) {
        return FillableSigningProvider::GetKey(address, keyOut);
    }

    CryptedKeyMap::const_iterator mi = mapCryptedKeys.find(address);
    if (mi != mapCryptedKeys.end())
    {
        const CPubKey &vchPubKey = (*mi).second.first;
        const std::vector<unsigned char> &vchCryptedSecret = (*mi).second.second;
        return DecryptKey(m_storage.GetEncryptionKey(), vchCryptedSecret, vchPubKey, keyOut);
    }
    return false;
}


bool LegacyScriptPubKeyMan::GetKeyOrigin(const CKeyID& keyID, KeyOriginInfo& info) const
{
    CKeyMetadata meta;
    {
        LOCK(cs_KeyStore);
        auto it = mapKeyMetadata.find(keyID);
        if (it == mapKeyMetadata.end()) {
            return false;
        }
        meta = it->second;
    }
    if (meta.has_key_origin) {
        std::copy(meta.key_origin.fingerprint, meta.key_origin.fingerprint + 4, info.fingerprint);
        info.path = meta.key_origin.path;
    } else { // Single pubkeys get the master fingerprint of themselves
        std::copy(keyID.begin(), keyID.begin() + 4, info.fingerprint);
    }
    return true;
}

bool LegacyScriptPubKeyMan::GetWatchPubKey(const CKeyID &address, CPubKey &pubkey_out) const
{
    LOCK(cs_KeyStore);
    WatchKeyMap::const_iterator it = mapWatchKeys.find(address);
    if (it != mapWatchKeys.end()) {
        pubkey_out = it->second;
        return true;
    }
    return false;
}

bool LegacyScriptPubKeyMan::GetPubKey(const CKeyID &address, CPubKey& vchPubKeyOut) const
{
    if (m_storage.IsParticlWallet()) return m_storage.GetPubKey(address, vchPubKeyOut);
    LOCK(cs_KeyStore);
    if (!m_storage.HasEncryptionKeys()) {
        if (!FillableSigningProvider::GetPubKey(address, vchPubKeyOut)) {
            return GetWatchPubKey(address, vchPubKeyOut);
        }
        return true;
    }

    CryptedKeyMap::const_iterator mi = mapCryptedKeys.find(address);
    if (mi != mapCryptedKeys.end())
    {
        vchPubKeyOut = (*mi).second.first;
        return true;
    }
    // Check for watch-only pubkeys
    return GetWatchPubKey(address, vchPubKeyOut);
}

bool LegacyScriptPubKeyMan::GetPubKey_(const CKeyID &address, CPubKey& vchPubKeyOut) const
{
    LOCK(cs_KeyStore);
    if (!m_storage.HasEncryptionKeys()) {
        if (!FillableSigningProvider::GetPubKey(address, vchPubKeyOut)) {
            return GetWatchPubKey(address, vchPubKeyOut);
        }
        return true;
    }

    CryptedKeyMap::const_iterator mi = mapCryptedKeys.find(address);
    if (mi != mapCryptedKeys.end())
    {
        vchPubKeyOut = (*mi).second.first;
        return true;
    }
    // Check for watch-only pubkeys
    return GetWatchPubKey(address, vchPubKeyOut);
}

size_t LegacyScriptPubKeyMan::CountKeys() const
{
    LOCK(cs_KeyStore);
    if (!m_storage.HasEncryptionKeys()) {
        return FillableSigningProvider::CountKeys();
    }
    return mapCryptedKeys.size();
}


CPubKey LegacyScriptPubKeyMan::GenerateNewKey(WalletBatch &batch, CHDChain& hd_chain, bool internal)
{
    assert(!m_storage.IsWalletFlagSet(WALLET_FLAG_DISABLE_PRIVATE_KEYS));
    assert(!m_storage.IsWalletFlagSet(WALLET_FLAG_BLANK_WALLET));
    AssertLockHeld(cs_KeyStore);
    bool fCompressed = m_storage.CanSupportFeature(FEATURE_COMPRPUBKEY); // default to compressed public keys if we want 0.6.0 wallets

    CKey secret;

    // Create new metadata
    int64_t nCreationTime = GetTime();
    CKeyMetadata metadata(nCreationTime);

    // use HD key derivation if HD was enabled during wallet creation and a seed is present
    if (IsHDEnabled()) {
        DeriveNewChildKey(batch, metadata, secret, hd_chain, (m_storage.CanSupportFeature(FEATURE_HD_SPLIT) ? internal : false));
    } else {
        secret.MakeNewKey(fCompressed);
    }

    // Compressed public keys were introduced in version 0.6.0
    if (fCompressed) {
        m_storage.SetMinVersion(FEATURE_COMPRPUBKEY);
    }

    CPubKey pubkey = secret.GetPubKey();
    assert(secret.VerifyPubKey(pubkey));

    mapKeyMetadata[pubkey.GetID()] = metadata;
    UpdateTimeFirstKey(nCreationTime);

    if (!AddKeyPubKeyWithDB(batch, secret, pubkey)) {
        throw std::runtime_error(std::string(__func__) + ": AddKey failed");
    }
    return pubkey;
}

//! Try to derive an extended key, throw if it fails.
static void DeriveExtKey(CExtKey& key_in, unsigned int index, CExtKey& key_out) {
    if (!key_in.Derive(key_out, index)) {
        throw std::runtime_error("Could not derive extended key");
    }
}

void LegacyScriptPubKeyMan::DeriveNewChildKey(WalletBatch &batch, CKeyMetadata& metadata, CKey& secret, CHDChain& hd_chain, bool internal)
{
    // for now we use a fixed keypath scheme of m/0'/0'/k
    CKey seed;                     //seed (256bit)
    CExtKey masterKey;             //hd master key
    CExtKey accountKey;            //key at m/0'
    CExtKey chainChildKey;         //key at m/0'/0' (external) or m/0'/1' (internal)
    CExtKey childKey;              //key at m/0'/0'/<n>'

    // try to get the seed
    if (!GetKey(hd_chain.seed_id, seed))
        throw std::runtime_error(std::string(__func__) + ": seed not found");

    masterKey.SetSeed(seed);

    // derive m/0'
    // use hardened derivation (child keys >= 0x80000000 are hardened after bip32)
    DeriveExtKey(masterKey, BIP32_HARDENED_KEY_LIMIT, accountKey);

    // derive m/0'/0' (external chain) OR m/0'/1' (internal chain)
    assert(internal ? m_storage.CanSupportFeature(FEATURE_HD_SPLIT) : true);
    DeriveExtKey(accountKey, BIP32_HARDENED_KEY_LIMIT+(internal ? 1 : 0), chainChildKey);

    // derive child key at next index, skip keys already known to the wallet
    do {
        // always derive hardened keys
        // childIndex | BIP32_HARDENED_KEY_LIMIT = derive childIndex in hardened child-index-range
        // example: 1 | BIP32_HARDENED_KEY_LIMIT == 0x80000001 == 2147483649
        if (internal) {
            DeriveExtKey(chainChildKey, hd_chain.nInternalChainCounter | BIP32_HARDENED_KEY_LIMIT, childKey);
            metadata.hdKeypath = "m/0'/1'/" + ToString(hd_chain.nInternalChainCounter) + "'";
            metadata.key_origin.path.push_back(0 | BIP32_HARDENED_KEY_LIMIT);
            metadata.key_origin.path.push_back(1 | BIP32_HARDENED_KEY_LIMIT);
            metadata.key_origin.path.push_back(hd_chain.nInternalChainCounter | BIP32_HARDENED_KEY_LIMIT);
            hd_chain.nInternalChainCounter++;
        }
        else {
            DeriveExtKey(chainChildKey, hd_chain.nExternalChainCounter | BIP32_HARDENED_KEY_LIMIT, childKey);
            metadata.hdKeypath = "m/0'/0'/" + ToString(hd_chain.nExternalChainCounter) + "'";
            metadata.key_origin.path.push_back(0 | BIP32_HARDENED_KEY_LIMIT);
            metadata.key_origin.path.push_back(0 | BIP32_HARDENED_KEY_LIMIT);
            metadata.key_origin.path.push_back(hd_chain.nExternalChainCounter | BIP32_HARDENED_KEY_LIMIT);
            hd_chain.nExternalChainCounter++;
        }
    } while (HaveKey(childKey.key.GetPubKey().GetID()));
    secret = childKey.key;
    metadata.hd_seed_id = hd_chain.seed_id;
    CKeyID master_id = masterKey.key.GetPubKey().GetID();
    std::copy(master_id.begin(), master_id.begin() + 4, metadata.key_origin.fingerprint);
    metadata.has_key_origin = true;
    // update the chain model in the database
    if (hd_chain.seed_id == m_hd_chain.seed_id && !batch.WriteHDChain(hd_chain))
        throw std::runtime_error(std::string(__func__) + ": writing HD chain model failed");
}

void LegacyScriptPubKeyMan::LoadKeyPool(int64_t nIndex, const CKeyPool &keypool)
{
    LOCK(cs_KeyStore);
    if (keypool.m_pre_split) {
        set_pre_split_keypool.insert(nIndex);
    } else if (keypool.fInternal) {
        setInternalKeyPool.insert(nIndex);
    } else {
        setExternalKeyPool.insert(nIndex);
    }
    m_max_keypool_index = std::max(m_max_keypool_index, nIndex);
    m_pool_key_to_index[keypool.vchPubKey.GetID()] = nIndex;

    // If no metadata exists yet, create a default with the pool key's
    // creation time. Note that this may be overwritten by actually
    // stored metadata for that key later, which is fine.
    CKeyID keyid = keypool.vchPubKey.GetID();
    if (mapKeyMetadata.count(keyid) == 0)
        mapKeyMetadata[keyid] = CKeyMetadata(keypool.nTime);
}

bool LegacyScriptPubKeyMan::CanGenerateKeys() const
{
    // A wallet can generate keys if it has an HD seed (IsHDEnabled) or it is a non-HD wallet (pre FEATURE_HD)
    LOCK(cs_KeyStore);
    return IsHDEnabled() || !m_storage.CanSupportFeature(FEATURE_HD);
}

CPubKey LegacyScriptPubKeyMan::GenerateNewSeed()
{
    assert(!m_storage.IsWalletFlagSet(WALLET_FLAG_DISABLE_PRIVATE_KEYS));
    CKey key;
    key.MakeNewKey(true);
    return DeriveNewSeed(key);
}

CPubKey LegacyScriptPubKeyMan::DeriveNewSeed(const CKey& key)
{
    int64_t nCreationTime = GetTime();
    CKeyMetadata metadata(nCreationTime);

    // calculate the seed
    CPubKey seed = key.GetPubKey();
    assert(key.VerifyPubKey(seed));

    // set the hd keypath to "s" -> Seed, refers the seed to itself
    metadata.hdKeypath     = "s";
    metadata.has_key_origin = false;
    metadata.hd_seed_id = seed.GetID();

    {
        LOCK(cs_KeyStore);

        // mem store the metadata
        mapKeyMetadata[seed.GetID()] = metadata;

        // write the key&metadata to the database
        if (!AddKeyPubKey(key, seed))
            throw std::runtime_error(std::string(__func__) + ": AddKeyPubKey failed");
    }

    return seed;
}

void LegacyScriptPubKeyMan::SetHDSeed(const CPubKey& seed)
{
    LOCK(cs_KeyStore);
    // store the keyid (hash160) together with
    // the child index counter in the database
    // as a hdchain object
    CHDChain newHdChain;
    newHdChain.nVersion = m_storage.CanSupportFeature(FEATURE_HD_SPLIT) ? CHDChain::VERSION_HD_CHAIN_SPLIT : CHDChain::VERSION_HD_BASE;
    newHdChain.seed_id = seed.GetID();
    AddHDChain(newHdChain);
    NotifyCanGetAddressesChanged();
    WalletBatch batch(m_storage.GetDatabase());
    m_storage.UnsetBlankWalletFlag(batch);
}

/**
 * Mark old keypool keys as used,
 * and generate all new keys
 */
bool LegacyScriptPubKeyMan::NewKeyPool()
{
    if (!gArgs.GetBoolArg("-btcmode", false)) {
        return false;
    }
    if (m_storage.IsWalletFlagSet(WALLET_FLAG_DISABLE_PRIVATE_KEYS)) {
        return false;
    }
    {
        LOCK(cs_KeyStore);
        WalletBatch batch(m_storage.GetDatabase());

        for (const int64_t nIndex : setInternalKeyPool) {
            batch.ErasePool(nIndex);
        }
        setInternalKeyPool.clear();

        for (const int64_t nIndex : setExternalKeyPool) {
            batch.ErasePool(nIndex);
        }
        setExternalKeyPool.clear();

        for (const int64_t nIndex : set_pre_split_keypool) {
            batch.ErasePool(nIndex);
        }
        set_pre_split_keypool.clear();

        m_pool_key_to_index.clear();

        if (!TopUp()) {
            return false;
        }
        WalletLogPrintf("LegacyScriptPubKeyMan::NewKeyPool rewrote keypool\n");
    }
    return true;
}

bool LegacyScriptPubKeyMan::TopUp(unsigned int kpSize)
{
    if (!CanGenerateKeys()) {
        return false;
    }

    if (!TopUpChain(m_hd_chain, kpSize)) {
        return false;
    }
    for (auto& [chain_id, chain] : m_inactive_hd_chains) {
        if (!TopUpChain(chain, kpSize)) {
            return false;
        }
    }
    NotifyCanGetAddressesChanged();
    return true;
}

bool LegacyScriptPubKeyMan::TopUpChain(CHDChain& chain, unsigned int kpSize)
{
    LOCK(cs_KeyStore);

    if (m_storage.IsLocked()) return false;

    // Top up key pool
    unsigned int nTargetSize;
    if (kpSize > 0) {
        nTargetSize = kpSize;
    } else {
        nTargetSize = std::max(gArgs.GetIntArg("-keypool", DEFAULT_KEYPOOL_SIZE), int64_t{0});
    }
    int64_t target = std::max((int64_t) nTargetSize, int64_t{1});

    // count amount of available keys (internal, external)
    // make sure the keypool of external and internal keys fits the user selected target (-keypool)
    int64_t missingExternal;
    int64_t missingInternal;
    if (chain == m_hd_chain) {
        missingExternal = std::max(target - (int64_t)setExternalKeyPool.size(), int64_t{0});
        missingInternal = std::max(target - (int64_t)setInternalKeyPool.size(), int64_t{0});
    } else {
        missingExternal = std::max(target - (chain.nExternalChainCounter - chain.m_next_external_index), int64_t{0});
        missingInternal = std::max(target - (chain.nInternalChainCounter - chain.m_next_internal_index), int64_t{0});
    }

    if (!IsHDEnabled() || !m_storage.CanSupportFeature(FEATURE_HD_SPLIT)) {
        // don't create extra internal keys
        missingInternal = 0;
    }
    bool internal = false;
    WalletBatch batch(m_storage.GetDatabase());
    for (int64_t i = missingInternal + missingExternal; i--;) {
        if (i < missingInternal) {
            internal = true;
        }

        CPubKey pubkey(GenerateNewKey(batch, chain, internal));
        if (chain == m_hd_chain) {
            AddKeypoolPubkeyWithDB(pubkey, internal, batch);
        }
    }
    if (missingInternal + missingExternal > 0) {
        if (chain == m_hd_chain) {
            WalletLogPrintf("keypool added %d keys (%d internal), size=%u (%u internal)\n", missingInternal + missingExternal, missingInternal, setInternalKeyPool.size() + setExternalKeyPool.size() + set_pre_split_keypool.size(), setInternalKeyPool.size());
        } else {
            WalletLogPrintf("inactive seed with id %s added %d external keys, %d internal keys\n", HexStr(chain.seed_id), missingExternal, missingInternal);
        }
    }
    return true;
}

void LegacyScriptPubKeyMan::AddKeypoolPubkeyWithDB(const CPubKey& pubkey, const bool internal, WalletBatch& batch)
{
    LOCK(cs_KeyStore);
    assert(m_max_keypool_index < std::numeric_limits<int64_t>::max()); // How in the hell did you use so many keys?
    int64_t index = ++m_max_keypool_index;
    if (!batch.WritePool(index, CKeyPool(pubkey, internal))) {
        throw std::runtime_error(std::string(__func__) + ": writing imported pubkey failed");
    }
    if (internal) {
        setInternalKeyPool.insert(index);
    } else {
        setExternalKeyPool.insert(index);
    }
    m_pool_key_to_index[pubkey.GetID()] = index;
}

void LegacyScriptPubKeyMan::KeepDestination(int64_t nIndex, const OutputType& type)
{
    assert(type != OutputType::BECH32M);
    // Remove from key pool
    WalletBatch batch(m_storage.GetDatabase());
    batch.ErasePool(nIndex);
    CPubKey pubkey;
    bool have_pk = GetPubKey(m_index_to_reserved_key.at(nIndex), pubkey);
    assert(have_pk);
    LearnRelatedScripts(pubkey, type);
    m_index_to_reserved_key.erase(nIndex);
    WalletLogPrintf("keypool keep %d\n", nIndex);
}

void LegacyScriptPubKeyMan::ReturnDestination(int64_t nIndex, bool fInternal, const CTxDestination&)
{
    // Return to key pool
    {
        LOCK(cs_KeyStore);
        if (fInternal) {
            setInternalKeyPool.insert(nIndex);
        } else if (!set_pre_split_keypool.empty()) {
            set_pre_split_keypool.insert(nIndex);
        } else {
            setExternalKeyPool.insert(nIndex);
        }
        CKeyID& pubkey_id = m_index_to_reserved_key.at(nIndex);
        m_pool_key_to_index[pubkey_id] = nIndex;
        m_index_to_reserved_key.erase(nIndex);
        NotifyCanGetAddressesChanged();
    }
    WalletLogPrintf("keypool return %d\n", nIndex);
}

bool LegacyScriptPubKeyMan::GetKeyFromPool(CPubKey& result, const OutputType type, bool internal)
{
    assert(type != OutputType::BECH32M);
    if (!CanGetAddresses(internal)) {
        return false;
    }
    if (m_storage.IsParticlWallet()) return m_storage.GetKeyFromPool(result, internal);

    CKeyPool keypool;
    {
        LOCK(cs_KeyStore);
        int64_t nIndex;
        if (!ReserveKeyFromKeyPool(nIndex, keypool, internal) && !m_storage.IsWalletFlagSet(WALLET_FLAG_DISABLE_PRIVATE_KEYS)) {
            if (m_storage.IsLocked()) return false;
            WalletBatch batch(m_storage.GetDatabase());
            result = GenerateNewKey(batch, m_hd_chain, internal);
            return true;
        }
        KeepDestination(nIndex, type);
        result = keypool.vchPubKey;
    }
    return true;
}

bool LegacyScriptPubKeyMan::ReserveKeyFromKeyPool(int64_t& nIndex, CKeyPool& keypool, bool fRequestedInternal)
{
    nIndex = -1;
    keypool.vchPubKey = CPubKey();
    {
        LOCK(cs_KeyStore);

        bool fReturningInternal = fRequestedInternal;
        fReturningInternal &= (IsHDEnabled() && m_storage.CanSupportFeature(FEATURE_HD_SPLIT)) || m_storage.IsWalletFlagSet(WALLET_FLAG_DISABLE_PRIVATE_KEYS);
        bool use_split_keypool = set_pre_split_keypool.empty();
        std::set<int64_t>& setKeyPool = use_split_keypool ? (fReturningInternal ? setInternalKeyPool : setExternalKeyPool) : set_pre_split_keypool;

        // Get the oldest key
        if (setKeyPool.empty()) {
            return false;
        }

        WalletBatch batch(m_storage.GetDatabase());

        auto it = setKeyPool.begin();
        nIndex = *it;
        setKeyPool.erase(it);
        if (!batch.ReadPool(nIndex, keypool)) {
            throw std::runtime_error(std::string(__func__) + ": read failed");
        }
        CPubKey pk;
        if (!GetPubKey(keypool.vchPubKey.GetID(), pk)) {
            throw std::runtime_error(std::string(__func__) + ": unknown key in key pool");
        }
        // If the key was pre-split keypool, we don't care about what type it is
        if (use_split_keypool && keypool.fInternal != fReturningInternal) {
            throw std::runtime_error(std::string(__func__) + ": keypool entry misclassified");
        }
        if (!keypool.vchPubKey.IsValid()) {
            throw std::runtime_error(std::string(__func__) + ": keypool entry invalid");
        }

        assert(m_index_to_reserved_key.count(nIndex) == 0);
        m_index_to_reserved_key[nIndex] = keypool.vchPubKey.GetID();
        m_pool_key_to_index.erase(keypool.vchPubKey.GetID());
        WalletLogPrintf("keypool reserve %d\n", nIndex);
    }
    NotifyCanGetAddressesChanged();
    return true;
}

void LegacyScriptPubKeyMan::LearnRelatedScripts(const CPubKey& key, OutputType type)
{
    assert(type != OutputType::BECH32M);
    if (key.IsCompressed() && (type == OutputType::P2SH_SEGWIT || type == OutputType::BECH32)) {
        CTxDestination witdest = WitnessV0KeyHash(key.GetID());
        CScript witprog = GetScriptForDestination(witdest);
        // Make sure the resulting program is solvable.
        const auto desc = InferDescriptor(witprog, *this);
        assert(desc && desc->IsSolvable());
        AddCScript(witprog);
    }
}

void LegacyScriptPubKeyMan::LearnAllRelatedScripts(const CPubKey& key)
{
    // OutputType::P2SH_SEGWIT always adds all necessary scripts for all types.
    LearnRelatedScripts(key, OutputType::P2SH_SEGWIT);
}

std::vector<CKeyPool> LegacyScriptPubKeyMan::MarkReserveKeysAsUsed(int64_t keypool_id)
{
    AssertLockHeld(cs_KeyStore);
    bool internal = setInternalKeyPool.count(keypool_id);
    if (!internal) assert(setExternalKeyPool.count(keypool_id) || set_pre_split_keypool.count(keypool_id));
    std::set<int64_t> *setKeyPool = internal ? &setInternalKeyPool : (set_pre_split_keypool.empty() ? &setExternalKeyPool : &set_pre_split_keypool);
    auto it = setKeyPool->begin();

    std::vector<CKeyPool> result;
    WalletBatch batch(m_storage.GetDatabase());
    while (it != std::end(*setKeyPool)) {
        const int64_t& index = *(it);
        if (index > keypool_id) break; // set*KeyPool is ordered

        CKeyPool keypool;
        if (batch.ReadPool(index, keypool)) { //TODO: This should be unnecessary
            m_pool_key_to_index.erase(keypool.vchPubKey.GetID());
        }
        LearnAllRelatedScripts(keypool.vchPubKey);
        batch.ErasePool(index);
        WalletLogPrintf("keypool index %d removed\n", index);
        it = setKeyPool->erase(it);
        result.push_back(std::move(keypool));
    }

    return result;
}

std::vector<CKeyID> GetAffectedKeys(const CScript& spk, const SigningProvider& provider)
{
    std::vector<CScript> dummy;
    FlatSigningProvider out;
    InferDescriptor(spk, provider)->Expand(0, DUMMY_SIGNING_PROVIDER, dummy, out);
    std::vector<CKeyID> ret;
    for (const auto& entry : out.pubkeys) {
        ret.push_back(entry.first);
    }
    return ret;
}

void LegacyScriptPubKeyMan::MarkPreSplitKeys()
{
    WalletBatch batch(m_storage.GetDatabase());
    for (auto it = setExternalKeyPool.begin(); it != setExternalKeyPool.end();) {
        int64_t index = *it;
        CKeyPool keypool;
        if (!batch.ReadPool(index, keypool)) {
            throw std::runtime_error(std::string(__func__) + ": read keypool entry failed");
        }
        keypool.m_pre_split = true;
        if (!batch.WritePool(index, keypool)) {
            throw std::runtime_error(std::string(__func__) + ": writing modified keypool entry failed");
        }
        set_pre_split_keypool.insert(index);
        it = setExternalKeyPool.erase(it);
    }
}

bool LegacyScriptPubKeyMan::AddCScript(const CScript& redeemScript)
{
    WalletBatch batch(m_storage.GetDatabase());
    return AddCScriptWithDB(batch, redeemScript);
}

bool LegacyScriptPubKeyMan::AddCScriptWithDB(WalletBatch& batch, const CScript& redeemScript)
{
    if (!FillableSigningProvider::AddCScript(redeemScript))
        return false;
    if (batch.WriteCScript(Hash160(redeemScript), redeemScript)) {
        m_storage.UnsetBlankWalletFlag(batch);
        return true;
    }
    return false;
}

bool LegacyScriptPubKeyMan::AddKeyOriginWithDB(WalletBatch& batch, const CPubKey& pubkey, const KeyOriginInfo& info)
{
    LOCK(cs_KeyStore);
    std::copy(info.fingerprint, info.fingerprint + 4, mapKeyMetadata[pubkey.GetID()].key_origin.fingerprint);
    mapKeyMetadata[pubkey.GetID()].key_origin.path = info.path;
    mapKeyMetadata[pubkey.GetID()].has_key_origin = true;
    mapKeyMetadata[pubkey.GetID()].hdKeypath = WriteHDKeypath(info.path);
    return batch.WriteKeyMetadata(mapKeyMetadata[pubkey.GetID()], pubkey, true);
}

bool LegacyScriptPubKeyMan::ImportScripts(const std::set<CScript> scripts, int64_t timestamp)
{
    WalletBatch batch(m_storage.GetDatabase());
    for (const auto& entry : scripts) {
        CScriptID id(entry);
        if (HaveCScript(id)) {
            WalletLogPrintf("Already have script %s, skipping\n", HexStr(entry));
            continue;
        }
        if (!AddCScriptWithDB(batch, entry)) {
            return false;
        }

        if (timestamp > 0) {
            m_script_metadata[CScriptID(entry)].nCreateTime = timestamp;
        }
    }
    if (timestamp > 0) {
        UpdateTimeFirstKey(timestamp);
    }

    return true;
}

bool LegacyScriptPubKeyMan::ImportPrivKeys(const std::map<CKeyID, CKey>& privkey_map, const int64_t timestamp)
{
    WalletBatch batch(m_storage.GetDatabase());
    for (const auto& entry : privkey_map) {
        const CKey& key = entry.second;
        CPubKey pubkey = key.GetPubKey();
        const CKeyID& id = entry.first;
        assert(key.VerifyPubKey(pubkey));
        // Skip if we already have the key
        if (HaveKey(id)) {
            WalletLogPrintf("Already have key with pubkey %s, skipping\n", HexStr(pubkey));
            continue;
        }
        mapKeyMetadata[id].nCreateTime = timestamp;
        // If the private key is not present in the wallet, insert it.
        if (!AddKeyPubKeyWithDB(batch, key, pubkey)) {
            return false;
        }
        UpdateTimeFirstKey(timestamp);
    }
    return true;
}

bool LegacyScriptPubKeyMan::ImportPubKeys(const std::vector<CKeyID>& ordered_pubkeys, const std::map<CKeyID, CPubKey>& pubkey_map, const std::map<CKeyID, std::pair<CPubKey, KeyOriginInfo>>& key_origins, const bool add_keypool, const bool internal, const int64_t timestamp)
{
    WalletBatch batch(m_storage.GetDatabase());
    for (const auto& entry : key_origins) {
        AddKeyOriginWithDB(batch, entry.second.first, entry.second.second);
    }
    for (const CKeyID& id : ordered_pubkeys) {
        auto entry = pubkey_map.find(id);
        if (entry == pubkey_map.end()) {
            continue;
        }
        const CPubKey& pubkey = entry->second;
        CPubKey temp;
        if (GetPubKey(id, temp)) {
            // Already have pubkey, skipping
            WalletLogPrintf("Already have pubkey %s, skipping\n", HexStr(temp));
            continue;
        }
        if (!AddWatchOnlyWithDB(batch, GetScriptForRawPubKey(pubkey), timestamp)) {
            return false;
        }
        mapKeyMetadata[id].nCreateTime = timestamp;

        // Add to keypool only works with pubkeys
        if (add_keypool) {
            AddKeypoolPubkeyWithDB(pubkey, internal, batch);
            NotifyCanGetAddressesChanged();
        }
    }
    return true;
}

bool LegacyScriptPubKeyMan::ImportScriptPubKeys(const std::set<CScript>& script_pub_keys, const bool have_solving_data, const int64_t timestamp)
{
    WalletBatch batch(m_storage.GetDatabase());
    for (const CScript& script : script_pub_keys) {
        if (!have_solving_data || !IsMine(script)) { // Always call AddWatchOnly for non-solvable watch-only, so that watch timestamp gets updated
            if (!AddWatchOnlyWithDB(batch, script, timestamp)) {
                return false;
            }
        }
    }
    return true;
}

std::set<CKeyID> LegacyScriptPubKeyMan::GetKeys() const
{
    LOCK(cs_KeyStore);
    if (!m_storage.HasEncryptionKeys()) {
        return FillableSigningProvider::GetKeys();
    }
    std::set<CKeyID> set_address;
    for (const auto& mi : mapCryptedKeys) {
        set_address.insert(mi.first);
    }
    return set_address;
}

const std::unordered_set<CScript, SaltedSipHasher> LegacyScriptPubKeyMan::GetScriptPubKeys() const
{
    LOCK(cs_KeyStore);
    std::unordered_set<CScript, SaltedSipHasher> spks;

    // All keys have at least P2PK and P2PKH
    for (const auto& key_pair : mapKeys) {
        const CPubKey& pub = key_pair.second.GetPubKey();
        spks.insert(GetScriptForRawPubKey(pub));
        spks.insert(GetScriptForDestination(PKHash(pub)));
    }
    for (const auto& key_pair : mapCryptedKeys) {
        const CPubKey& pub = key_pair.second.first;
        spks.insert(GetScriptForRawPubKey(pub));
        spks.insert(GetScriptForDestination(PKHash(pub)));
    }

    // For every script in mapScript, only the ISMINE_SPENDABLE ones are being tracked.
    // The watchonly ones will be in setWatchOnly which we deal with later
    // For all keys, if they have segwit scripts, those scripts will end up in mapScripts
    for (const auto& script_pair : mapScripts) {
        const CScript& script = script_pair.second;
        if (IsMine(script) == ISMINE_SPENDABLE) {
            // Add ScriptHash for scripts that are not already P2SH
            if (!script.IsPayToScriptHash()) {
                spks.insert(GetScriptForDestination(ScriptHash(script)));
            }
            // For segwit scripts, we only consider them spendable if we have the segwit spk
            int wit_ver = -1;
            std::vector<unsigned char> witprog;
            if (script.IsWitnessProgram(wit_ver, witprog) && wit_ver == 0) {
                spks.insert(script);
            }
        } else {
            // Multisigs are special. They don't show up as ISMINE_SPENDABLE unless they are in a P2SH
            // So check the P2SH of a multisig to see if we should insert it
            std::vector<std::vector<unsigned char>> sols;
            TxoutType type = Solver(script, sols);
            if (type == TxoutType::MULTISIG) {
                CScript ms_spk = GetScriptForDestination(ScriptHash(script));
                if (IsMine(ms_spk) != ISMINE_NO) {
                    spks.insert(ms_spk);
                }
            }
        }
    }

    // All watchonly scripts are raw
    spks.insert(setWatchOnly.begin(), setWatchOnly.end());

    return spks;
}

std::optional<MigrationData> LegacyScriptPubKeyMan::MigrateToDescriptor()
{
    LOCK(cs_KeyStore);
    if (m_storage.IsLocked()) {
        return std::nullopt;
    }

    MigrationData out;

    std::unordered_set<CScript, SaltedSipHasher> spks{GetScriptPubKeys()};

    // Get all key ids
    std::set<CKeyID> keyids;
    for (const auto& key_pair : mapKeys) {
        keyids.insert(key_pair.first);
    }
    for (const auto& key_pair : mapCryptedKeys) {
        keyids.insert(key_pair.first);
    }

    // Get key metadata and figure out which keys don't have a seed
    // Note that we do not ignore the seeds themselves because they are considered IsMine!
    for (auto keyid_it = keyids.begin(); keyid_it != keyids.end();) {
        const CKeyID& keyid = *keyid_it;
        const auto& it = mapKeyMetadata.find(keyid);
        if (it != mapKeyMetadata.end()) {
            const CKeyMetadata& meta = it->second;
            if (meta.hdKeypath == "s" || meta.hdKeypath == "m") {
                keyid_it++;
                continue;
            }
            if (m_hd_chain.seed_id == meta.hd_seed_id || m_inactive_hd_chains.count(meta.hd_seed_id) > 0) {
                keyid_it = keyids.erase(keyid_it);
                continue;
            }
        }
        keyid_it++;
    }

    // keyids is now all non-HD keys. Each key will have its own combo descriptor
    for (const CKeyID& keyid : keyids) {
        CKey key;
        if (!GetKey(keyid, key)) {
            assert(false);
        }

        // Get birthdate from key meta
        uint64_t creation_time = 0;
        const auto& it = mapKeyMetadata.find(keyid);
        if (it != mapKeyMetadata.end()) {
            creation_time = it->second.nCreateTime;
        }

        // Get the key origin
        // Maybe this doesn't matter because floating keys here shouldn't have origins
        KeyOriginInfo info;
        bool has_info = GetKeyOrigin(keyid, info);
        std::string origin_str = has_info ? "[" + HexStr(info.fingerprint) + FormatHDKeypath(info.path) + "]" : "";

        // Construct the combo descriptor
        std::string desc_str = "combo(" + origin_str + HexStr(key.GetPubKey()) + ")";
        FlatSigningProvider keys;
        std::string error;
        std::unique_ptr<Descriptor> desc = Parse(desc_str, keys, error, false);
        WalletDescriptor w_desc(std::move(desc), creation_time, 0, 0, 0);

        // Make the DescriptorScriptPubKeyMan and get the scriptPubKeys
        auto desc_spk_man = std::unique_ptr<DescriptorScriptPubKeyMan>(new DescriptorScriptPubKeyMan(m_storage, w_desc));
        desc_spk_man->AddDescriptorKey(key, key.GetPubKey());
        desc_spk_man->TopUp();
        auto desc_spks = desc_spk_man->GetScriptPubKeys();

        // Remove the scriptPubKeys from our current set
        for (const CScript& spk : desc_spks) {
            size_t erased = spks.erase(spk);
            assert(erased == 1);
            assert(IsMine(spk) == ISMINE_SPENDABLE);
        }

        out.desc_spkms.push_back(std::move(desc_spk_man));
    }

    // Handle HD keys by using the CHDChains
    std::vector<CHDChain> chains;
    chains.push_back(m_hd_chain);
    for (const auto& chain_pair : m_inactive_hd_chains) {
        chains.push_back(chain_pair.second);
    }
    for (const CHDChain& chain : chains) {
        for (int i = 0; i < 2; ++i) {
            // Skip if doing internal chain and split chain is not supported
            if (chain.seed_id.IsNull() || (i == 1 && !m_storage.CanSupportFeature(FEATURE_HD_SPLIT))) {
                continue;
            }
            // Get the master xprv
            CKey seed_key;
            if (!GetKey(chain.seed_id, seed_key)) {
                assert(false);
            }
            CExtKey master_key;
            master_key.SetSeed(seed_key);

            // Make the combo descriptor
            std::string xpub = EncodeExtPubKey(master_key.Neutered());
            std::string desc_str = "combo(" + xpub + "/0'/" + ToString(i) + "'/*')";
            FlatSigningProvider keys;
            std::string error;
            std::unique_ptr<Descriptor> desc = Parse(desc_str, keys, error, false);
            uint32_t chain_counter = std::max((i == 1 ? chain.nInternalChainCounter : chain.nExternalChainCounter), (uint32_t)0);
            WalletDescriptor w_desc(std::move(desc), 0, 0, chain_counter, 0);

            // Make the DescriptorScriptPubKeyMan and get the scriptPubKeys
            auto desc_spk_man = std::unique_ptr<DescriptorScriptPubKeyMan>(new DescriptorScriptPubKeyMan(m_storage, w_desc));
            desc_spk_man->AddDescriptorKey(master_key.key, master_key.key.GetPubKey());
            desc_spk_man->TopUp();
            auto desc_spks = desc_spk_man->GetScriptPubKeys();

            // Remove the scriptPubKeys from our current set
            for (const CScript& spk : desc_spks) {
                size_t erased = spks.erase(spk);
                assert(erased == 1);
                assert(IsMine(spk) == ISMINE_SPENDABLE);
            }

            out.desc_spkms.push_back(std::move(desc_spk_man));
        }
    }
    // Add the current master seed to the migration data
    if (!m_hd_chain.seed_id.IsNull()) {
        CKey seed_key;
        if (!GetKey(m_hd_chain.seed_id, seed_key)) {
            assert(false);
        }
        out.master_key.SetSeed(seed_key);
    }

    // Handle the rest of the scriptPubKeys which must be imports and may not have all info
    for (auto it = spks.begin(); it != spks.end();) {
        const CScript& spk = *it;

        // Get birthdate from script meta
        uint64_t creation_time = 0;
        const auto& mit = m_script_metadata.find(CScriptID(spk));
        if (mit != m_script_metadata.end()) {
            creation_time = mit->second.nCreateTime;
        }

        // InferDescriptor as that will get us all the solving info if it is there
        std::unique_ptr<Descriptor> desc = InferDescriptor(spk, *GetSolvingProvider(spk));
        // Get the private keys for this descriptor
        std::vector<CScript> scripts;
        FlatSigningProvider keys;
        if (!desc->Expand(0, DUMMY_SIGNING_PROVIDER, scripts, keys)) {
            assert(false);
        }
        std::set<CKeyID> privkeyids;
        for (const auto& key_orig_pair : keys.origins) {
            privkeyids.insert(key_orig_pair.first);
        }

        std::vector<CScript> desc_spks;

        // Make the descriptor string with private keys
        std::string desc_str;
        bool watchonly = !desc->ToPrivateString(*this, desc_str);
        if (watchonly && !m_storage.IsWalletFlagSet(WALLET_FLAG_DISABLE_PRIVATE_KEYS)) {
            out.watch_descs.push_back({desc->ToString(), creation_time});

            // Get the scriptPubKeys without writing this to the wallet
            FlatSigningProvider provider;
            desc->Expand(0, provider, desc_spks, provider);
        } else {
            // Make the DescriptorScriptPubKeyMan and get the scriptPubKeys
            WalletDescriptor w_desc(std::move(desc), creation_time, 0, 0, 0);
            auto desc_spk_man = std::unique_ptr<DescriptorScriptPubKeyMan>(new DescriptorScriptPubKeyMan(m_storage, w_desc));
            for (const auto& keyid : privkeyids) {
                CKey key;
                if (!GetKey(keyid, key)) {
                    continue;
                }
                desc_spk_man->AddDescriptorKey(key, key.GetPubKey());
            }
            desc_spk_man->TopUp();
            auto desc_spks_set = desc_spk_man->GetScriptPubKeys();
            desc_spks.insert(desc_spks.end(), desc_spks_set.begin(), desc_spks_set.end());

            out.desc_spkms.push_back(std::move(desc_spk_man));
        }

        // Remove the scriptPubKeys from our current set
        for (const CScript& desc_spk : desc_spks) {
            auto del_it = spks.find(desc_spk);
            assert(del_it != spks.end());
            assert(IsMine(desc_spk) != ISMINE_NO);
            it = spks.erase(del_it);
        }
    }

    // Multisigs are special. They don't show up as ISMINE_SPENDABLE unless they are in a P2SH
    // So we have to check if any of our scripts are a multisig and if so, add the P2SH
    for (const auto& script_pair : mapScripts) {
        const CScript script = script_pair.second;

        // Get birthdate from script meta
        uint64_t creation_time = 0;
        const auto& it = m_script_metadata.find(CScriptID(script));
        if (it != m_script_metadata.end()) {
            creation_time = it->second.nCreateTime;
        }

        std::vector<std::vector<unsigned char>> sols;
        TxoutType type = Solver(script, sols);
        if (type == TxoutType::MULTISIG) {
            CScript sh_spk = GetScriptForDestination(ScriptHash(script));
            CTxDestination witdest = WitnessV0ScriptHash(script);
            CScript witprog = GetScriptForDestination(witdest);
            CScript sh_wsh_spk = GetScriptForDestination(ScriptHash(witprog));

            // We only want the multisigs that we have not already seen, i.e. they are not watchonly and not spendable
            // For P2SH, a multisig is not ISMINE_NO when:
            // * All keys are in the wallet
            // * The multisig itself is watch only
            // * The P2SH is watch only
            // For P2SH-P2WSH, if the script is in the wallet, then it will have the same conditions as P2SH.
            // For P2WSH, a multisig is not ISMINE_NO when, other than the P2SH conditions:
            // * The P2WSH script is in the wallet and it is being watched
            std::vector<std::vector<unsigned char>> keys(sols.begin() + 1, sols.begin() + sols.size() - 1);
            if (HaveWatchOnly(sh_spk) || HaveWatchOnly(script) || HaveKeys(keys, *this) || (HaveCScript(CScriptID(witprog)) && HaveWatchOnly(witprog))) {
                // The above emulates IsMine for these 3 scriptPubKeys, so double check that by running IsMine
                assert(IsMine(sh_spk) != ISMINE_NO || IsMine(witprog) != ISMINE_NO || IsMine(sh_wsh_spk) != ISMINE_NO);
                continue;
            }
            assert(IsMine(sh_spk) == ISMINE_NO && IsMine(witprog) == ISMINE_NO && IsMine(sh_wsh_spk) == ISMINE_NO);

            std::unique_ptr<Descriptor> sh_desc = InferDescriptor(sh_spk, *GetSolvingProvider(sh_spk));
            out.solvable_descs.push_back({sh_desc->ToString(), creation_time});

            const auto desc = InferDescriptor(witprog, *this);
            if (desc->IsSolvable()) {
                std::unique_ptr<Descriptor> wsh_desc = InferDescriptor(witprog, *GetSolvingProvider(witprog));
                out.solvable_descs.push_back({wsh_desc->ToString(), creation_time});
                std::unique_ptr<Descriptor> sh_wsh_desc = InferDescriptor(sh_wsh_spk, *GetSolvingProvider(sh_wsh_spk));
                out.solvable_descs.push_back({sh_wsh_desc->ToString(), creation_time});
            }
        }
    }

    // Make sure that we have accounted for all scriptPubKeys
    assert(spks.size() == 0);
    return out;
}

bool LegacyScriptPubKeyMan::DeleteRecords()
{
    LOCK(cs_KeyStore);
    WalletBatch batch(m_storage.GetDatabase());
    return batch.EraseRecords(DBKeys::LEGACY_TYPES);
}

util::Result<CTxDestination> DescriptorScriptPubKeyMan::GetNewDestination(const OutputType type)
{
    // Returns true if this descriptor supports getting new addresses. Conditions where we may be unable to fetch them (e.g. locked) are caught later
    if (!CanGetAddresses()) {
        return util::Error{_("No addresses available")};
    }
    {
        LOCK(cs_desc_man);
        assert(m_wallet_descriptor.descriptor->IsSingleType()); // This is a combo descriptor which should not be an active descriptor
        std::optional<OutputType> desc_addr_type = m_wallet_descriptor.descriptor->GetOutputType();
        assert(desc_addr_type);
        if (type != *desc_addr_type) {
            throw std::runtime_error(std::string(__func__) + ": Types are inconsistent");
        }

        TopUp();

        // Get the scriptPubKey from the descriptor
        FlatSigningProvider out_keys;
        std::vector<CScript> scripts_temp;
        if (m_wallet_descriptor.range_end <= m_max_cached_index && !TopUp(1)) {
            // We can't generate anymore keys
            return util::Error{_("Error: Keypool ran out, please call keypoolrefill first")};
        }
        if (!m_wallet_descriptor.descriptor->ExpandFromCache(m_wallet_descriptor.next_index, m_wallet_descriptor.cache, scripts_temp, out_keys)) {
            // We can't generate anymore keys
            return util::Error{_("Error: Keypool ran out, please call keypoolrefill first")};
        }

        CTxDestination dest;
        std::optional<OutputType> out_script_type = m_wallet_descriptor.descriptor->GetOutputType();
        if (out_script_type && out_script_type == type) {
            ExtractDestination(scripts_temp[0], dest);
        } else {
            throw std::runtime_error(std::string(__func__) + ": Types are inconsistent. Stored type does not match type of newly generated address");
        }
        m_wallet_descriptor.next_index++;
        WalletBatch(m_storage.GetDatabase()).WriteDescriptor(GetID(), m_wallet_descriptor);
        return dest;
    }
}

isminetype DescriptorScriptPubKeyMan::IsMine(const CScript& script) const
{
    LOCK(cs_desc_man);
    if (m_map_script_pub_keys.count(script) > 0) {
        return ISMINE_SPENDABLE;
    }
    return ISMINE_NO;
}

bool DescriptorScriptPubKeyMan::CheckDecryptionKey(const CKeyingMaterial& master_key, bool accept_no_keys)
{
    LOCK(cs_desc_man);
    if (!m_map_keys.empty()) {
        return false;
    }

    bool keyPass = m_map_crypted_keys.empty(); // Always pass when there are no encrypted keys
    bool keyFail = false;
    for (const auto& mi : m_map_crypted_keys) {
        const CPubKey &pubkey = mi.second.first;
        const std::vector<unsigned char> &crypted_secret = mi.second.second;
        CKey key;
        if (!DecryptKey(master_key, crypted_secret, pubkey, key)) {
            keyFail = true;
            break;
        }
        keyPass = true;
        if (m_decryption_thoroughly_checked)
            break;
    }
    if (keyPass && keyFail) {
        LogPrintf("The wallet is probably corrupted: Some keys decrypt but not all.\n");
        throw std::runtime_error("Error unlocking wallet: some keys decrypt but not all. Your wallet file may be corrupt.");
    }
    if (keyFail || (!keyPass && !accept_no_keys)) {
        return false;
    }
    m_decryption_thoroughly_checked = true;
    return true;
}

bool DescriptorScriptPubKeyMan::Encrypt(const CKeyingMaterial& master_key, WalletBatch* batch)
{
    LOCK(cs_desc_man);
    if (!m_map_crypted_keys.empty()) {
        return false;
    }

    for (const KeyMap::value_type& key_in : m_map_keys)
    {
        const CKey &key = key_in.second;
        CPubKey pubkey = key.GetPubKey();
        CKeyingMaterial secret(key.begin(), key.end());
        std::vector<unsigned char> crypted_secret;
        if (!EncryptSecret(master_key, secret, pubkey.GetHash(), crypted_secret)) {
            return false;
        }
        m_map_crypted_keys[pubkey.GetID()] = make_pair(pubkey, crypted_secret);
        batch->WriteCryptedDescriptorKey(GetID(), pubkey, crypted_secret);
    }
    m_map_keys.clear();
    return true;
}

util::Result<CTxDestination> DescriptorScriptPubKeyMan::GetReservedDestination(const OutputType type, bool internal, int64_t& index, CKeyPool& keypool)
{
    LOCK(cs_desc_man);
    auto op_dest = GetNewDestination(type);
    index = m_wallet_descriptor.next_index - 1;
    return op_dest;
}

void DescriptorScriptPubKeyMan::ReturnDestination(int64_t index, bool internal, const CTxDestination& addr)
{
    LOCK(cs_desc_man);
    // Only return when the index was the most recent
    if (m_wallet_descriptor.next_index - 1 == index) {
        m_wallet_descriptor.next_index--;
    }
    WalletBatch(m_storage.GetDatabase()).WriteDescriptor(GetID(), m_wallet_descriptor);
    NotifyCanGetAddressesChanged();
}

std::map<CKeyID, CKey> DescriptorScriptPubKeyMan::GetKeys() const
{
    AssertLockHeld(cs_desc_man);
    if (m_storage.HasEncryptionKeys() && !m_storage.IsLocked()) {
        KeyMap keys;
        for (const auto& key_pair : m_map_crypted_keys) {
            const CPubKey& pubkey = key_pair.second.first;
            const std::vector<unsigned char>& crypted_secret = key_pair.second.second;
            CKey key;
            DecryptKey(m_storage.GetEncryptionKey(), crypted_secret, pubkey, key);
            keys[pubkey.GetID()] = key;
        }
        return keys;
    }
    return m_map_keys;
}

bool DescriptorScriptPubKeyMan::TopUp(unsigned int size)
{
    LOCK(cs_desc_man);
    unsigned int target_size;
    if (size > 0) {
        target_size = size;
    } else {
        target_size = std::max(gArgs.GetIntArg("-keypool", DEFAULT_KEYPOOL_SIZE), (int64_t) 1);
    }

    // Calculate the new range_end
    int32_t new_range_end = std::max(m_wallet_descriptor.next_index + (int32_t)target_size, m_wallet_descriptor.range_end);

    // If the descriptor is not ranged, we actually just want to fill the first cache item
    if (!m_wallet_descriptor.descriptor->IsRange()) {
        new_range_end = 1;
        m_wallet_descriptor.range_end = 1;
        m_wallet_descriptor.range_start = 0;
    }

    FlatSigningProvider provider;
    provider.keys = GetKeys();

    WalletBatch batch(m_storage.GetDatabase());
    uint256 id = GetID();
    for (int32_t i = m_max_cached_index + 1; i < new_range_end; ++i) {
        FlatSigningProvider out_keys;
        std::vector<CScript> scripts_temp;
        DescriptorCache temp_cache;
        // Maybe we have a cached xpub and we can expand from the cache first
        if (!m_wallet_descriptor.descriptor->ExpandFromCache(i, m_wallet_descriptor.cache, scripts_temp, out_keys)) {
            if (!m_wallet_descriptor.descriptor->Expand(i, provider, scripts_temp, out_keys, &temp_cache)) return false;
        }
        // Add all of the scriptPubKeys to the scriptPubKey set
        for (const CScript& script : scripts_temp) {
            m_map_script_pub_keys[script] = i;
        }
        for (const auto& pk_pair : out_keys.pubkeys) {
            const CPubKey& pubkey = pk_pair.second;
            if (m_map_pubkeys.count(pubkey) != 0) {
                // We don't need to give an error here.
                // It doesn't matter which of many valid indexes the pubkey has, we just need an index where we can derive it and it's private key
                continue;
            }
            m_map_pubkeys[pubkey] = i;
        }
        // Merge and write the cache
        DescriptorCache new_items = m_wallet_descriptor.cache.MergeAndDiff(temp_cache);
        if (!batch.WriteDescriptorCacheItems(id, new_items)) {
            throw std::runtime_error(std::string(__func__) + ": writing cache items failed");
        }
        m_max_cached_index++;
    }
    m_wallet_descriptor.range_end = new_range_end;
    batch.WriteDescriptor(GetID(), m_wallet_descriptor);

    // By this point, the cache size should be the size of the entire range
    assert(m_wallet_descriptor.range_end - 1 == m_max_cached_index);

    NotifyCanGetAddressesChanged();
    return true;
}

std::vector<WalletDestination> DescriptorScriptPubKeyMan::MarkUnusedAddresses(const CScript& script)
{
    LOCK(cs_desc_man);
    std::vector<WalletDestination> result;
    if (IsMine(script)) {
        int32_t index = m_map_script_pub_keys[script];
        if (index >= m_wallet_descriptor.next_index) {
            WalletLogPrintf("%s: Detected a used keypool item at index %d, mark all keypool items up to this item as used\n", __func__, index);
            auto out_keys = std::make_unique<FlatSigningProvider>();
            std::vector<CScript> scripts_temp;
            while (index >= m_wallet_descriptor.next_index) {
                if (!m_wallet_descriptor.descriptor->ExpandFromCache(m_wallet_descriptor.next_index, m_wallet_descriptor.cache, scripts_temp, *out_keys)) {
                    throw std::runtime_error(std::string(__func__) + ": Unable to expand descriptor from cache");
                }
                CTxDestination dest;
                ExtractDestination(scripts_temp[0], dest);
                result.push_back({dest, std::nullopt});
                m_wallet_descriptor.next_index++;
            }
        }
        if (!TopUp()) {
            WalletLogPrintf("%s: Topping up keypool failed (locked wallet)\n", __func__);
        }
    }

    return result;
}

void DescriptorScriptPubKeyMan::AddDescriptorKey(const CKey& key, const CPubKey &pubkey)
{
    LOCK(cs_desc_man);
    WalletBatch batch(m_storage.GetDatabase());
    if (!AddDescriptorKeyWithDB(batch, key, pubkey)) {
        throw std::runtime_error(std::string(__func__) + ": writing descriptor private key failed");
    }
}

bool DescriptorScriptPubKeyMan::AddDescriptorKeyWithDB(WalletBatch& batch, const CKey& key, const CPubKey &pubkey)
{
    AssertLockHeld(cs_desc_man);
    assert(!m_storage.IsWalletFlagSet(WALLET_FLAG_DISABLE_PRIVATE_KEYS));

    // Check if provided key already exists
    if (m_map_keys.find(pubkey.GetID()) != m_map_keys.end() ||
        m_map_crypted_keys.find(pubkey.GetID()) != m_map_crypted_keys.end()) {
        return true;
    }

    if (m_storage.HasEncryptionKeys()) {
        if (m_storage.IsLocked()) {
            return false;
        }

        std::vector<unsigned char> crypted_secret;
        CKeyingMaterial secret(key.begin(), key.end());
        if (!EncryptSecret(m_storage.GetEncryptionKey(), secret, pubkey.GetHash(), crypted_secret)) {
            return false;
        }

        m_map_crypted_keys[pubkey.GetID()] = make_pair(pubkey, crypted_secret);
        return batch.WriteCryptedDescriptorKey(GetID(), pubkey, crypted_secret);
    } else {
        m_map_keys[pubkey.GetID()] = key;
        return batch.WriteDescriptorKey(GetID(), pubkey, key.GetPrivKey());
    }
}

bool DescriptorScriptPubKeyMan::SetupDescriptorGeneration(const CExtKey& master_key, OutputType addr_type, bool internal)
{
    LOCK(cs_desc_man);
    assert(m_storage.IsWalletFlagSet(WALLET_FLAG_DESCRIPTORS));

    // Ignore when there is already a descriptor
    if (m_wallet_descriptor.descriptor) {
        return false;
    }

    int64_t creation_time = GetTime();

    std::string xpub = EncodeExtPubKey(master_key.Neutered());

    // Build descriptor string
    std::string desc_prefix;
    std::string desc_suffix = "/*)";
    switch (addr_type) {
    case OutputType::LEGACY: {
        desc_prefix = "pkh(" + xpub + "/44'";
        break;
    }
    case OutputType::P2SH_SEGWIT: {
        desc_prefix = "sh(wpkh(" + xpub + "/49'";
        desc_suffix += ")";
        break;
    }
    case OutputType::BECH32: {
        desc_prefix = "wpkh(" + xpub + "/84'";
        break;
    }
    case OutputType::BECH32M: {
        desc_prefix = "tr(" + xpub  + "/86'";
        break;
    }
    case OutputType::UNKNOWN: {
        // We should never have a DescriptorScriptPubKeyMan for an UNKNOWN OutputType,
        // so if we get to this point something is wrong
        assert(false);
    }
    } // no default case, so the compiler can warn about missing cases
    assert(!desc_prefix.empty());

    // Mainnet derives at 0', testnet and regtest derive at 1'
    if (Params().IsTestChain()) {
        desc_prefix += "/1'";
    } else {
        desc_prefix += "/0'";
    }

    std::string internal_path = internal ? "/1" : "/0";
    std::string desc_str = desc_prefix + "/0'" + internal_path + desc_suffix;

    // Make the descriptor
    FlatSigningProvider keys;
    std::string error;
    std::unique_ptr<Descriptor> desc = Parse(desc_str, keys, error, false);
    WalletDescriptor w_desc(std::move(desc), creation_time, 0, 0, 0);
    m_wallet_descriptor = w_desc;

    // Store the master private key, and descriptor
    WalletBatch batch(m_storage.GetDatabase());
    if (!AddDescriptorKeyWithDB(batch, master_key.key, master_key.key.GetPubKey())) {
        throw std::runtime_error(std::string(__func__) + ": writing descriptor master private key failed");
    }
    if (!batch.WriteDescriptor(GetID(), m_wallet_descriptor)) {
        throw std::runtime_error(std::string(__func__) + ": writing descriptor failed");
    }

    // TopUp
    TopUp();

    m_storage.UnsetBlankWalletFlag(batch);
    return true;
}

bool DescriptorScriptPubKeyMan::IsHDEnabled() const
{
    LOCK(cs_desc_man);
    return m_wallet_descriptor.descriptor->IsRange();
}

bool DescriptorScriptPubKeyMan::CanGetAddresses(bool internal) const
{
    // We can only give out addresses from descriptors that are single type (not combo), ranged,
    // and either have cached keys or can generate more keys (ignoring encryption)
    LOCK(cs_desc_man);
    return m_wallet_descriptor.descriptor->IsSingleType() &&
           m_wallet_descriptor.descriptor->IsRange() &&
           (HavePrivateKeys() || m_wallet_descriptor.next_index < m_wallet_descriptor.range_end);
}

bool DescriptorScriptPubKeyMan::HavePrivateKeys() const
{
    LOCK(cs_desc_man);
    return m_map_keys.size() > 0 || m_map_crypted_keys.size() > 0;
}

std::optional<int64_t> DescriptorScriptPubKeyMan::GetOldestKeyPoolTime() const
{
    // This is only used for getwalletinfo output and isn't relevant to descriptor wallets.
    return std::nullopt;
}


unsigned int DescriptorScriptPubKeyMan::GetKeyPoolSize() const
{
    LOCK(cs_desc_man);
    return m_wallet_descriptor.range_end - m_wallet_descriptor.next_index;
}

int64_t DescriptorScriptPubKeyMan::GetTimeFirstKey() const
{
    LOCK(cs_desc_man);
    return m_wallet_descriptor.creation_time;
}

std::unique_ptr<FlatSigningProvider> DescriptorScriptPubKeyMan::GetSigningProvider(const CScript& script, bool include_private) const
{
    LOCK(cs_desc_man);

    // Find the index of the script
    auto it = m_map_script_pub_keys.find(script);
    if (it == m_map_script_pub_keys.end()) {
        return nullptr;
    }
    int32_t index = it->second;

    return GetSigningProvider(index, include_private);
}

std::unique_ptr<FlatSigningProvider> DescriptorScriptPubKeyMan::GetSigningProvider(const CPubKey& pubkey) const
{
    LOCK(cs_desc_man);

    // Find index of the pubkey
    auto it = m_map_pubkeys.find(pubkey);
    if (it == m_map_pubkeys.end()) {
        return nullptr;
    }
    int32_t index = it->second;

    // Always try to get the signing provider with private keys. This function should only be called during signing anyways
    return GetSigningProvider(index, true);
}

std::unique_ptr<FlatSigningProvider> DescriptorScriptPubKeyMan::GetSigningProvider(int32_t index, bool include_private) const
{
    AssertLockHeld(cs_desc_man);

    std::unique_ptr<FlatSigningProvider> out_keys = std::make_unique<FlatSigningProvider>();

    // Fetch SigningProvider from cache to avoid re-deriving
    auto it = m_map_signing_providers.find(index);
    if (it != m_map_signing_providers.end()) {
        out_keys->Merge(FlatSigningProvider{it->second});
    } else {
        // Get the scripts, keys, and key origins for this script
        std::vector<CScript> scripts_temp;
        if (!m_wallet_descriptor.descriptor->ExpandFromCache(index, m_wallet_descriptor.cache, scripts_temp, *out_keys)) return nullptr;

        // Cache SigningProvider so we don't need to re-derive if we need this SigningProvider again
        m_map_signing_providers[index] = *out_keys;
    }

    if (HavePrivateKeys() && include_private) {
        FlatSigningProvider master_provider;
        master_provider.keys = GetKeys();
        m_wallet_descriptor.descriptor->ExpandPrivate(index, master_provider, *out_keys);
    }

    return out_keys;
}

std::unique_ptr<SigningProvider> DescriptorScriptPubKeyMan::GetSolvingProvider(const CScript& script) const
{
    return GetSigningProvider(script, false);
}

bool DescriptorScriptPubKeyMan::CanProvide(const CScript& script, SignatureData& sigdata)
{
    return IsMine(script);
}

bool DescriptorScriptPubKeyMan::SignTransaction(CMutableTransaction& tx, const std::map<COutPoint, Coin>& coins, int sighash, std::map<int, bilingual_str>& input_errors) const
{
    std::unique_ptr<FlatSigningProvider> keys = std::make_unique<FlatSigningProvider>();
    for (const auto& coin_pair : coins) {
        std::unique_ptr<FlatSigningProvider> coin_keys = GetSigningProvider(coin_pair.second.out.scriptPubKey, true);
        if (!coin_keys) {
            continue;
        }
        keys->Merge(std::move(*coin_keys));
    }

    return ::SignTransaction(tx, keys.get(), coins, sighash, input_errors);
}

SigningResult DescriptorScriptPubKeyMan::SignMessage(const std::string& message, const PKHash& pkhash, std::string& str_sig) const
{
    std::unique_ptr<FlatSigningProvider> keys = GetSigningProvider(GetScriptForDestination(pkhash), true);
    if (!keys) {
        return SigningResult::PRIVATE_KEY_NOT_AVAILABLE;
    }

    CKey key;
    if (!keys->GetKey(ToKeyID(pkhash), key)) {
        return SigningResult::PRIVATE_KEY_NOT_AVAILABLE;
    }

    if (!MessageSign(key, message, str_sig)) {
        return SigningResult::SIGNING_FAILED;
    }
    return SigningResult::OK;
}

TransactionError DescriptorScriptPubKeyMan::FillPSBT(PartiallySignedTransaction& psbtx, const PrecomputedTransactionData& txdata, int sighash_type, bool sign, bool bip32derivs, int* n_signed, bool finalize) const
{
    if (n_signed) {
        *n_signed = 0;
    }
    for (unsigned int i = 0; i < psbtx.tx->vin.size(); ++i) {
        const CTxIn& txin = psbtx.tx->vin[i];
        PSBTInput& input = psbtx.inputs.at(i);

        if (PSBTInputSigned(input)) {
            continue;
        }

        // Get the Sighash type
        if (sign && input.sighash_type != std::nullopt && *input.sighash_type != sighash_type) {
            return TransactionError::SIGHASH_MISMATCH;
        }

        // Get the scriptPubKey to know which SigningProvider to use
        CScript script;
        if (!input.witness_utxo.IsNull()) {
            script = input.witness_utxo.scriptPubKey;
        } else if (input.non_witness_utxo) {
            if (txin.prevout.n >= input.non_witness_utxo->vout.size()) {
                return TransactionError::MISSING_INPUTS;
            }
            script = input.non_witness_utxo->vout[txin.prevout.n].scriptPubKey;
        } else {
            // There's no UTXO so we can just skip this now
            continue;
        }
        SignatureData sigdata;
        input.FillSignatureData(sigdata);

        std::unique_ptr<FlatSigningProvider> keys = std::make_unique<FlatSigningProvider>();
        std::unique_ptr<FlatSigningProvider> script_keys = GetSigningProvider(script, sign);
        if (script_keys) {
            keys->Merge(std::move(*script_keys));
        } else {
            // Maybe there are pubkeys listed that we can sign for
            script_keys = std::make_unique<FlatSigningProvider>();
            for (const auto& pk_pair : input.hd_keypaths) {
                const CPubKey& pubkey = pk_pair.first;
                std::unique_ptr<FlatSigningProvider> pk_keys = GetSigningProvider(pubkey);
                if (pk_keys) {
                    keys->Merge(std::move(*pk_keys));
                }
            }
            for (const auto& pk_pair : input.m_tap_bip32_paths) {
                const XOnlyPubKey& pubkey = pk_pair.first;
                for (unsigned char prefix : {0x02, 0x03}) {
                    unsigned char b[33] = {prefix};
                    std::copy(pubkey.begin(), pubkey.end(), b + 1);
                    CPubKey fullpubkey;
                    fullpubkey.Set(b, b + 33);
                    std::unique_ptr<FlatSigningProvider> pk_keys = GetSigningProvider(fullpubkey);
                    if (pk_keys) {
                        keys->Merge(std::move(*pk_keys));
                    }
                }
            }
        }

        SignPSBTInput(HidingSigningProvider(keys.get(), !sign, !bip32derivs), psbtx, i, &txdata, sighash_type, nullptr, finalize);

        bool signed_one = PSBTInputSigned(input);
        if (n_signed && (signed_one || !sign)) {
            // If sign is false, we assume that we _could_ sign if we get here. This
            // will never have false negatives; it is hard to tell under what i
            // circumstances it could have false positives.
            (*n_signed)++;
        }
    }

    // Fill in the bip32 keypaths and redeemscripts for the outputs so that hardware wallets can identify change
    for (unsigned int i = 0; i < psbtx.tx->vout.size(); ++i) {
        std::unique_ptr<SigningProvider> keys = GetSolvingProvider(psbtx.tx->vout.at(i).scriptPubKey);
        if (!keys) {
            continue;
        }
        UpdatePSBTOutput(HidingSigningProvider(keys.get(), true, !bip32derivs), psbtx, i);
    }

    return TransactionError::OK;
}

std::unique_ptr<CKeyMetadata> DescriptorScriptPubKeyMan::GetMetadata(const CTxDestination& dest) const
{
    std::unique_ptr<SigningProvider> provider = GetSigningProvider(GetScriptForDestination(dest));
    if (provider) {
        KeyOriginInfo orig;
        CKeyID key_id = GetKeyForDestination(*provider, dest);
        if (provider->GetKeyOrigin(key_id, orig)) {
            LOCK(cs_desc_man);
            std::unique_ptr<CKeyMetadata> meta = std::make_unique<CKeyMetadata>();
            meta->key_origin = orig;
            meta->has_key_origin = true;
            meta->nCreateTime = m_wallet_descriptor.creation_time;
            return meta;
        }
    }
    return nullptr;
}

uint256 DescriptorScriptPubKeyMan::GetID() const
{
    LOCK(cs_desc_man);
    std::string desc_str = m_wallet_descriptor.descriptor->ToString();
    uint256 id;
    CSHA256().Write((unsigned char*)desc_str.data(), desc_str.size()).Finalize(id.begin());
    return id;
}

void DescriptorScriptPubKeyMan::SetCache(const DescriptorCache& cache)
{
    LOCK(cs_desc_man);
    m_wallet_descriptor.cache = cache;
    for (int32_t i = m_wallet_descriptor.range_start; i < m_wallet_descriptor.range_end; ++i) {
        FlatSigningProvider out_keys;
        std::vector<CScript> scripts_temp;
        if (!m_wallet_descriptor.descriptor->ExpandFromCache(i, m_wallet_descriptor.cache, scripts_temp, out_keys)) {
            throw std::runtime_error("Error: Unable to expand wallet descriptor from cache");
        }
        // Add all of the scriptPubKeys to the scriptPubKey set
        for (const CScript& script : scripts_temp) {
            if (m_map_script_pub_keys.count(script) != 0) {
                throw std::runtime_error(strprintf("Error: Already loaded script at index %d as being at index %d", i, m_map_script_pub_keys[script]));
            }
            m_map_script_pub_keys[script] = i;
        }
        for (const auto& pk_pair : out_keys.pubkeys) {
            const CPubKey& pubkey = pk_pair.second;
            if (m_map_pubkeys.count(pubkey) != 0) {
                // We don't need to give an error here.
                // It doesn't matter which of many valid indexes the pubkey has, we just need an index where we can derive it and it's private key
                continue;
            }
            m_map_pubkeys[pubkey] = i;
        }
        m_max_cached_index++;
    }
}

bool DescriptorScriptPubKeyMan::AddKey(const CKeyID& key_id, const CKey& key)
{
    LOCK(cs_desc_man);
    m_map_keys[key_id] = key;
    return true;
}

bool DescriptorScriptPubKeyMan::AddCryptedKey(const CKeyID& key_id, const CPubKey& pubkey, const std::vector<unsigned char>& crypted_key)
{
    LOCK(cs_desc_man);
    if (!m_map_keys.empty()) {
        return false;
    }

    m_map_crypted_keys[key_id] = make_pair(pubkey, crypted_key);
    return true;
}

bool DescriptorScriptPubKeyMan::HasWalletDescriptor(const WalletDescriptor& desc) const
{
    LOCK(cs_desc_man);
    return m_wallet_descriptor.descriptor != nullptr && desc.descriptor != nullptr && m_wallet_descriptor.descriptor->ToString() == desc.descriptor->ToString();
}

void DescriptorScriptPubKeyMan::WriteDescriptor()
{
    LOCK(cs_desc_man);
    WalletBatch batch(m_storage.GetDatabase());
    if (!batch.WriteDescriptor(GetID(), m_wallet_descriptor)) {
        throw std::runtime_error(std::string(__func__) + ": writing descriptor failed");
    }
}

const WalletDescriptor DescriptorScriptPubKeyMan::GetWalletDescriptor() const
{
    return m_wallet_descriptor;
}

const std::unordered_set<CScript, SaltedSipHasher> DescriptorScriptPubKeyMan::GetScriptPubKeys() const
{
    LOCK(cs_desc_man);
    std::unordered_set<CScript, SaltedSipHasher> script_pub_keys;
    script_pub_keys.reserve(m_map_script_pub_keys.size());

    for (auto const& script_pub_key: m_map_script_pub_keys) {
        script_pub_keys.insert(script_pub_key.first);
    }
    return script_pub_keys;
}

bool DescriptorScriptPubKeyMan::GetDescriptorString(std::string& out, const bool priv) const
{
    LOCK(cs_desc_man);

    FlatSigningProvider provider;
    provider.keys = GetKeys();

    if (priv) {
        // For the private version, always return the master key to avoid
        // exposing child private keys. The risk implications of exposing child
        // private keys together with the parent xpub may be non-obvious for users.
        return m_wallet_descriptor.descriptor->ToPrivateString(provider, out);
    }

    return m_wallet_descriptor.descriptor->ToNormalizedString(provider, out, &m_wallet_descriptor.cache);
}

void DescriptorScriptPubKeyMan::UpgradeDescriptorCache()
{
    LOCK(cs_desc_man);
    if (m_storage.IsLocked() || m_storage.IsWalletFlagSet(WALLET_FLAG_LAST_HARDENED_XPUB_CACHED)) {
        return;
    }

    // Skip if we have the last hardened xpub cache
    if (m_wallet_descriptor.cache.GetCachedLastHardenedExtPubKeys().size() > 0) {
        return;
    }

    // Expand the descriptor
    FlatSigningProvider provider;
    provider.keys = GetKeys();
    FlatSigningProvider out_keys;
    std::vector<CScript> scripts_temp;
    DescriptorCache temp_cache;
    if (!m_wallet_descriptor.descriptor->Expand(0, provider, scripts_temp, out_keys, &temp_cache)){
        throw std::runtime_error("Unable to expand descriptor");
    }

    // Cache the last hardened xpubs
    DescriptorCache diff = m_wallet_descriptor.cache.MergeAndDiff(temp_cache);
    if (!WalletBatch(m_storage.GetDatabase()).WriteDescriptorCacheItems(GetID(), diff)) {
        throw std::runtime_error(std::string(__func__) + ": writing cache items failed");
    }
}

void DescriptorScriptPubKeyMan::UpdateWalletDescriptor(WalletDescriptor& descriptor)
{
    LOCK(cs_desc_man);
    std::string error;
    if (!CanUpdateToWalletDescriptor(descriptor, error)) {
        throw std::runtime_error(std::string(__func__) + ": " + error);
    }

    m_map_pubkeys.clear();
    m_map_script_pub_keys.clear();
    m_max_cached_index = -1;
    m_wallet_descriptor = descriptor;
}

bool DescriptorScriptPubKeyMan::CanUpdateToWalletDescriptor(const WalletDescriptor& descriptor, std::string& error)
{
    LOCK(cs_desc_man);
    if (!HasWalletDescriptor(descriptor)) {
        error = "can only update matching descriptor";
        return false;
    }

    if (descriptor.range_start > m_wallet_descriptor.range_start ||
        descriptor.range_end < m_wallet_descriptor.range_end) {
        // Use inclusive range for error
        error = strprintf("new range must include current range = [%d,%d]",
                          m_wallet_descriptor.range_start,
                          m_wallet_descriptor.range_end - 1);
        return false;
    }

    return true;
}

isminetype LegacyScriptPubKeyMan::IsMineP2SH(const CScript &script) const
{
    bool isInvalid = false;
    return IsMineInner(*this, script, isInvalid, IsMineSigVersion::P2SH);
}

isminetype LegacyScriptPubKeyMan::IsMine(const CKeyID &address) const
{
    return m_storage.IsMine(address);
}
} // namespace wallet<|MERGE_RESOLUTION|>--- conflicted
+++ resolved
@@ -644,7 +644,6 @@
         // or solving information, even if not able to sign fully.
         return true;
     } else {
-<<<<<<< HEAD
         if (script.IsPayToScriptHash256()) {
             CScriptID scriptID;
             scriptID.Set(uint256(script.data()+2, 32));
@@ -652,10 +651,7 @@
                 return true;
             }
         }
-        // If, given the stuff in sigdata, we could make a valid sigature, then we can provide for this script
-=======
         // If, given the stuff in sigdata, we could make a valid signature, then we can provide for this script
->>>>>>> 1d277f42
         ProduceSignature(*this, DUMMY_SIGNATURE_CREATOR, script, sigdata);
         if (!sigdata.signatures.empty()) {
             // If we could make signatures, make sure we have a private key to actually make a signature
