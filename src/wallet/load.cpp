// Copyright (c) 2009-2010 Satoshi Nakamoto
// Copyright (c) 2009-2019 The Bitcoin Core developers
// Distributed under the MIT software license, see the accompanying
// file COPYING or http://www.opensource.org/licenses/mit-license.php.

#include <wallet/load.h>

#include <interfaces/chain.h>
#include <scheduler.h>
#include <util/string.h>
#include <util/system.h>
#include <util/translation.h>
#include <wallet/wallet.h>
#include <wallet/hdwallet.h>

bool VerifyWallets(interfaces::Chain& chain, const std::vector<std::string>& wallet_files)
{
    if (gArgs.IsArgSet("-walletdir")) {
        fs::path wallet_dir = gArgs.GetArg("-walletdir", "");
        boost::system::error_code error;
        // The canonical path cleans the path, preventing >1 Berkeley environment instances for the same directory
        fs::path canonical_wallet_dir = fs::canonical(wallet_dir, error);
        if (error || !fs::exists(wallet_dir)) {
            chain.initError(strprintf(_("Specified -walletdir \"%s\" does not exist").translated, wallet_dir.string()));
            return false;
        } else if (!fs::is_directory(wallet_dir)) {
            chain.initError(strprintf(_("Specified -walletdir \"%s\" is not a directory").translated, wallet_dir.string()));
            return false;
        // The canonical path transforms relative paths into absolute ones, so we check the non-canonical version
        } else if (!wallet_dir.is_absolute()) {
            chain.initError(strprintf(_("Specified -walletdir \"%s\" is a relative path").translated, wallet_dir.string()));
            return false;
        }
        gArgs.ForceSetArg("-walletdir", canonical_wallet_dir.string());
    }

    LogPrintf("Using wallet directory %s\n", GetWalletDir().string());

    chain.initMessage(_("Verifying wallet(s)...").translated);

    // Parameter interaction code should have thrown an error if -salvagewallet
    // was enabled with more than wallet file, so the wallet_files size check
    // here should have no effect.
    bool salvage_wallet = gArgs.GetBoolArg("-salvagewallet", false) && wallet_files.size() <= 1;

    // Keep track of each wallet absolute path to detect duplicates.
    std::set<fs::path> wallet_paths;

    for (const auto& wallet_file : wallet_files) {
        WalletLocation location(wallet_file);

        if (!wallet_paths.insert(location.GetPath()).second) {
            chain.initError(strprintf(_("Error loading wallet %s. Duplicate -wallet filename specified.").translated, wallet_file));
            return false;
        }

        std::string error_string;
        std::vector<std::string> warnings;
        bool verify_success = CWallet::Verify(chain, location, salvage_wallet, error_string, warnings);
        if (!error_string.empty()) chain.initError(error_string);
        if (!warnings.empty()) chain.initWarning(Join(warnings, "\n"));
        if (!verify_success) return false;
    }

    return true;
}

bool LoadWallets(interfaces::Chain& chain, const std::vector<std::string>& wallet_files)
{
    try {
        for (const std::string& walletFile : wallet_files) {
            std::string error;
            std::vector<std::string> warnings;
            std::shared_ptr<CWallet> pwallet = CWallet::CreateWalletFromFile(chain, WalletLocation(walletFile), error, warnings);
            if (!warnings.empty()) chain.initWarning(Join(warnings, "\n"));
            if (!pwallet) {
                chain.initError(error);
                return false;
            }
            AddWallet(pwallet);
        }
<<<<<<< HEAD
        if (fParticlMode && !((CHDWallet*)pwallet.get())->Initialise()) {
            return false;
        }
        AddWallet(pwallet);
=======
        return true;
    } catch (const std::runtime_error& e) {
        chain.initError(e.what());
        return false;
>>>>>>> ff53433f
    }
}

void StartWallets(CScheduler& scheduler)
{
    for (const std::shared_ptr<CWallet>& pwallet : GetWallets()) {
        pwallet->postInitProcess();
    }

    // Schedule periodic wallet flushes and tx rebroadcasts
    scheduler.scheduleEvery(MaybeCompactWalletDB, std::chrono::milliseconds{500});
    scheduler.scheduleEvery(MaybeResendWalletTxs, std::chrono::milliseconds{1000});
}

void FlushWallets()
{
    for (const std::shared_ptr<CWallet>& pwallet : GetWallets()) {
        pwallet->Flush(false);
    }
}

void StopWallets()
{
    for (const std::shared_ptr<CWallet>& pwallet : GetWallets()) {
        pwallet->Flush(true);
    }
}

void UnloadWallets()
{
    auto wallets = GetWallets();
    while (!wallets.empty()) {
        auto wallet = wallets.back();
        wallets.pop_back();
        RemoveWallet(wallet);
        UnloadWallet(std::move(wallet));
    }
}<|MERGE_RESOLUTION|>--- conflicted
+++ resolved
@@ -77,19 +77,15 @@
                 chain.initError(error);
                 return false;
             }
+            if (fParticlMode && !((CHDWallet*)pwallet.get())->Initialise()) {
+                return false;
+            }
             AddWallet(pwallet);
         }
-<<<<<<< HEAD
-        if (fParticlMode && !((CHDWallet*)pwallet.get())->Initialise()) {
-            return false;
-        }
-        AddWallet(pwallet);
-=======
         return true;
     } catch (const std::runtime_error& e) {
         chain.initError(e.what());
         return false;
->>>>>>> ff53433f
     }
 }
 
