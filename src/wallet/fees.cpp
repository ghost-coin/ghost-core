// Copyright (c) 2009-2010 Satoshi Nakamoto
// Copyright (c) 2009-2022 The Bitcoin Core developers
// Distributed under the MIT software license, see the accompanying
// file COPYING or http://www.opensource.org/licenses/mit-license.php.

#include <wallet/fees.h>

#include <wallet/coincontrol.h>
#include <wallet/wallet.h>
#include <anon.h>


namespace wallet {
CAmount GetRequiredFee(const CWallet& wallet, unsigned int nTxBytes)
{
    return GetRequiredFeeRate(wallet).GetFee(nTxBytes);
}


CAmount GetMinimumFee(const CWallet& wallet, unsigned int nTxBytes, const CCoinControl& coin_control, FeeCalculation* feeCalc)
{
    CAmount fee_needed = GetMinimumFeeRate(wallet, coin_control, feeCalc).GetFee(nTxBytes);

<<<<<<< HEAD
    // Ghost
=======
    // Particl
>>>>>>> 8739b5cc
    if (coin_control.fHaveAnonOutputs) {
        fee_needed *= ANON_FEE_MULTIPLIER;
    }
    fee_needed += coin_control.m_extrafee;
    return fee_needed;
}

CFeeRate GetRequiredFeeRate(const CWallet& wallet)
{
    return std::max(wallet.m_min_fee, wallet.chain().relayMinFee());
}

CFeeRate GetMinimumFeeRate(const CWallet& wallet, const CCoinControl& coin_control, FeeCalculation* feeCalc)
{
    /* User control of how to calculate fee uses the following parameter precedence:
       1. coin_control.m_feerate
       2. coin_control.m_confirm_target
       3. m_pay_tx_fee (user-set member variable of wallet)
       4. m_confirm_target (user-set member variable of wallet)
       The first parameter that is set is used.
    */
    CFeeRate feerate_needed;
    if (coin_control.m_feerate) { // 1.
        feerate_needed = *(coin_control.m_feerate);
        if (feeCalc) feeCalc->reason = FeeReason::PAYTXFEE;
        // Allow to override automatic min/max check over coin control instance
        if (coin_control.fOverrideFeeRate) return feerate_needed;
    }
    else if (!coin_control.m_confirm_target && wallet.m_pay_tx_fee != CFeeRate(0)) { // 3. TODO: remove magic value of 0 for wallet member m_pay_tx_fee
        feerate_needed = wallet.m_pay_tx_fee;
        if (feeCalc) feeCalc->reason = FeeReason::PAYTXFEE;
    }
    else { // 2. or 4.
        // We will use smart fee estimation
        unsigned int target = coin_control.m_confirm_target ? *coin_control.m_confirm_target : wallet.m_confirm_target;
        // By default estimates are economical iff we are signaling opt-in-RBF
        bool conservative_estimate = !coin_control.m_signal_bip125_rbf.value_or(wallet.m_signal_rbf);
        // Allow to override the default fee estimate mode over the CoinControl instance
        if (coin_control.m_fee_mode == FeeEstimateMode::CONSERVATIVE) conservative_estimate = true;
        else if (coin_control.m_fee_mode == FeeEstimateMode::ECONOMICAL) conservative_estimate = false;

        feerate_needed = wallet.chain().estimateSmartFee(target, conservative_estimate, feeCalc);
        if (feerate_needed == CFeeRate(0)) {
            // if we don't have enough data for estimateSmartFee, then use fallback fee
            feerate_needed = wallet.m_fallback_fee;
            if (feeCalc) feeCalc->reason = FeeReason::FALLBACK;

            // directly return if fallback fee is disabled (feerate 0 == disabled)
            if (wallet.m_fallback_fee == CFeeRate(0)) return feerate_needed;
        }
        // Obey mempool min fee when using smart fee estimation
        CFeeRate min_mempool_feerate = wallet.chain().mempoolMinFee();
        if (feerate_needed < min_mempool_feerate) {
            feerate_needed = min_mempool_feerate;
            if (feeCalc) feeCalc->reason = FeeReason::MEMPOOL_MIN;
        }
    }

    // prevent user from paying a fee below the required fee rate
    CFeeRate required_feerate = GetRequiredFeeRate(wallet);
    if (required_feerate > feerate_needed) {
        feerate_needed = required_feerate;
        if (feeCalc) feeCalc->reason = FeeReason::REQUIRED;
    }
    return feerate_needed;
}

CFeeRate GetDiscardRate(const CWallet& wallet)
{
    unsigned int highest_target = wallet.chain().estimateMaxBlocks();
    CFeeRate discard_rate = wallet.chain().estimateSmartFee(highest_target, /*conservative=*/false);
    // Don't let discard_rate be greater than longest possible fee estimate if we get a valid fee estimate
    discard_rate = (discard_rate == CFeeRate(0)) ? wallet.m_discard_rate : std::min(discard_rate, wallet.m_discard_rate);
    // Discard rate must be at least dust relay feerate
    discard_rate = std::max(discard_rate, wallet.chain().relayDustFee());
    return discard_rate;
}
} // namespace wallet<|MERGE_RESOLUTION|>--- conflicted
+++ resolved
@@ -21,11 +21,7 @@
 {
     CAmount fee_needed = GetMinimumFeeRate(wallet, coin_control, feeCalc).GetFee(nTxBytes);
 
-<<<<<<< HEAD
     // Ghost
-=======
-    // Particl
->>>>>>> 8739b5cc
     if (coin_control.fHaveAnonOutputs) {
         fee_needed *= ANON_FEE_MULTIPLIER;
     }
