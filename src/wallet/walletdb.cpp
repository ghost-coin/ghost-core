// Copyright (c) 2009-2010 Satoshi Nakamoto
// Copyright (c) 2009-2020 The Bitcoin Core developers
// Distributed under the MIT software license, see the accompanying
// file COPYING or http://www.opensource.org/licenses/mit-license.php.

#include <wallet/walletdb.h>

#include <fs.h>
#include <key_io.h>
#include <protocol.h>
#include <serialize.h>
#include <sync.h>
#include <util/bip32.h>
#include <util/system.h>
#include <util/time.h>
#include <wallet/wallet.h>

#include <key/extkey.h> // recover

#include <atomic>
#include <string>

#include <boost/thread.hpp>

namespace DBKeys {
const std::string ACENTRY{"acentry"};
const std::string ACTIVEEXTERNALSPK{"activeexternalspk"};
const std::string ACTIVEINTERNALSPK{"activeinternalspk"};
const std::string BESTBLOCK_NOMERKLE{"bestblock_nomerkle"};
const std::string BESTBLOCK{"bestblock"};
const std::string CRYPTED_KEY{"ckey"};
const std::string CSCRIPT{"cscript"};
const std::string DEFAULTKEY{"defaultkey"};
const std::string DESTDATA{"destdata"};
const std::string FLAGS{"flags"};
const std::string HDCHAIN{"hdchain"};
const std::string KEYMETA{"keymeta"};
const std::string KEY{"key"};
const std::string MASTER_KEY{"mkey"};
const std::string MINVERSION{"minversion"};
const std::string NAME{"name"};
const std::string OLD_KEY{"wkey"};
const std::string ORDERPOSNEXT{"orderposnext"};
const std::string POOL{"pool"};
const std::string PURPOSE{"purpose"};
const std::string SETTINGS{"settings"};
const std::string TX{"tx"};
const std::string VERSION{"version"};
const std::string WALLETDESCRIPTOR{"walletdescriptor"};
const std::string WALLETDESCRIPTORCACHE{"walletdescriptorcache"};
const std::string WALLETDESCRIPTORCKEY{"walletdescriptorckey"};
const std::string WALLETDESCRIPTORKEY{"walletdescriptorkey"};
const std::string WATCHMETA{"watchmeta"};
const std::string WATCHS{"watchs"};

const std::string PART_EXTACC{"eacc"};
const std::string PART_EXTKEY{"ek32"};
const std::string PART_EXTKEYNAMED{"eknm"};
const std::string PART_SXADDRKEYPACK{"espk"};
const std::string PART_FLAG{"flag"};
const std::string PART_LOCKEDUTXO{"luo"};
const std::string PART_SXADDR{"sxad"};
const std::string PART_WALLETSETTING{"wset"};
} // namespace DBKeys

//
// WalletBatch
//

bool WalletBatch::WriteName(const std::string& strAddress, const std::string& strName)
{
    return WriteIC(std::make_pair(DBKeys::NAME, strAddress), strName);
}

bool WalletBatch::EraseName(const std::string& strAddress)
{
    // This should only be used for sending addresses, never for receiving addresses,
    // receiving addresses must always have an address book entry if they're not change return.
    return EraseIC(std::make_pair(DBKeys::NAME, strAddress));
}

bool WalletBatch::WritePurpose(const std::string& strAddress, const std::string& strPurpose)
{
    return WriteIC(std::make_pair(DBKeys::PURPOSE, strAddress), strPurpose);
}

bool WalletBatch::ErasePurpose(const std::string& strAddress)
{
    return EraseIC(std::make_pair(DBKeys::PURPOSE, strAddress));
}

bool WalletBatch::WriteTx(const CWalletTx& wtx)
{
    return WriteIC(std::make_pair(DBKeys::TX, wtx.GetHash()), wtx);
}

bool WalletBatch::EraseTx(uint256 hash)
{
    return EraseIC(std::make_pair(DBKeys::TX, hash));
}

bool WalletBatch::WriteKeyMetadata(const CKeyMetadata& meta, const CPubKey& pubkey, const bool overwrite)
{
    return WriteIC(std::make_pair(DBKeys::KEYMETA, pubkey), meta, overwrite);
}

bool WalletBatch::WriteKey(const CPubKey& vchPubKey, const CPrivKey& vchPrivKey, const CKeyMetadata& keyMeta)
{
    if (!WriteKeyMetadata(keyMeta, vchPubKey, false)) {
        return false;
    }

    // hash pubkey/privkey to accelerate wallet load
    std::vector<unsigned char> vchKey;
    vchKey.reserve(vchPubKey.size() + vchPrivKey.size());
    vchKey.insert(vchKey.end(), vchPubKey.begin(), vchPubKey.end());
    vchKey.insert(vchKey.end(), vchPrivKey.begin(), vchPrivKey.end());

    return WriteIC(std::make_pair(DBKeys::KEY, vchPubKey), std::make_pair(vchPrivKey, Hash(vchKey.begin(), vchKey.end())), false);
}

bool WalletBatch::WriteCryptedKey(const CPubKey& vchPubKey,
                                const std::vector<unsigned char>& vchCryptedSecret,
                                const CKeyMetadata &keyMeta)
{
    if (!WriteKeyMetadata(keyMeta, vchPubKey, true)) {
        return false;
    }

    // Compute a checksum of the encrypted key
    uint256 checksum = Hash(vchCryptedSecret.begin(), vchCryptedSecret.end());

    const auto key = std::make_pair(DBKeys::CRYPTED_KEY, vchPubKey);
    if (!WriteIC(key, std::make_pair(vchCryptedSecret, checksum), false)) {
        // It may already exist, so try writing just the checksum
        std::vector<unsigned char> val;
        if (!m_batch.Read(key, val)) {
            return false;
        }
        if (!WriteIC(key, std::make_pair(val, checksum), true)) {
            return false;
        }
    }
    EraseIC(std::make_pair(DBKeys::KEY, vchPubKey));
    return true;
}

bool WalletBatch::WriteMasterKey(unsigned int nID, const CMasterKey& kMasterKey)
{
    return WriteIC(std::make_pair(DBKeys::MASTER_KEY, nID), kMasterKey, true);
}

bool WalletBatch::WriteCScript(const uint160& hash, const CScript& redeemScript)
{
    return WriteIC(std::make_pair(DBKeys::CSCRIPT, hash), redeemScript, false);
}

bool WalletBatch::WriteWatchOnly(const CScript &dest, const CKeyMetadata& keyMeta)
{
    if (!WriteIC(std::make_pair(DBKeys::WATCHMETA, dest), keyMeta)) {
        return false;
    }
    return WriteIC(std::make_pair(DBKeys::WATCHS, dest), '1');
}

bool WalletBatch::EraseWatchOnly(const CScript &dest)
{
    if (!EraseIC(std::make_pair(DBKeys::WATCHMETA, dest))) {
        return false;
    }
    return EraseIC(std::make_pair(DBKeys::WATCHS, dest));
}

bool WalletBatch::WriteBestBlock(const CBlockLocator& locator)
{
    WriteIC(DBKeys::BESTBLOCK, CBlockLocator()); // Write empty block locator so versions that require a merkle branch automatically rescan
    return WriteIC(DBKeys::BESTBLOCK_NOMERKLE, locator);
}

bool WalletBatch::ReadBestBlock(CBlockLocator& locator)
{
    if (m_batch.Read(DBKeys::BESTBLOCK, locator) && !locator.vHave.empty()) return true;
    return m_batch.Read(DBKeys::BESTBLOCK_NOMERKLE, locator);
}

bool WalletBatch::WriteOrderPosNext(int64_t nOrderPosNext)
{
    return WriteIC(DBKeys::ORDERPOSNEXT, nOrderPosNext);
}

bool WalletBatch::ReadPool(int64_t nPool, CKeyPool& keypool)
{
    return m_batch.Read(std::make_pair(DBKeys::POOL, nPool), keypool);
}

bool WalletBatch::WritePool(int64_t nPool, const CKeyPool& keypool)
{
    return WriteIC(std::make_pair(DBKeys::POOL, nPool), keypool);
}

bool WalletBatch::ErasePool(int64_t nPool)
{
    return EraseIC(std::make_pair(DBKeys::POOL, nPool));
}

bool WalletBatch::WriteMinVersion(int nVersion)
{
    return WriteIC(DBKeys::MINVERSION, nVersion);
}

bool WalletBatch::WriteActiveScriptPubKeyMan(uint8_t type, const uint256& id, bool internal)
{
    std::string key = internal ? DBKeys::ACTIVEINTERNALSPK : DBKeys::ACTIVEEXTERNALSPK;
    return WriteIC(make_pair(key, type), id);
}

bool WalletBatch::WriteDescriptorKey(const uint256& desc_id, const CPubKey& pubkey, const CPrivKey& privkey)
{
    // hash pubkey/privkey to accelerate wallet load
    std::vector<unsigned char> key;
    key.reserve(pubkey.size() + privkey.size());
    key.insert(key.end(), pubkey.begin(), pubkey.end());
    key.insert(key.end(), privkey.begin(), privkey.end());

    return WriteIC(std::make_pair(DBKeys::WALLETDESCRIPTORKEY, std::make_pair(desc_id, pubkey)), std::make_pair(privkey, Hash(key.begin(), key.end())), false);
}

bool WalletBatch::WriteCryptedDescriptorKey(const uint256& desc_id, const CPubKey& pubkey, const std::vector<unsigned char>& secret)
{
    if (!WriteIC(std::make_pair(DBKeys::WALLETDESCRIPTORCKEY, std::make_pair(desc_id, pubkey)), secret, false)) {
        return false;
    }
    EraseIC(std::make_pair(DBKeys::WALLETDESCRIPTORKEY, std::make_pair(desc_id, pubkey)));
    return true;
}

bool WalletBatch::WriteDescriptor(const uint256& desc_id, const WalletDescriptor& descriptor)
{
    return WriteIC(make_pair(DBKeys::WALLETDESCRIPTOR, desc_id), descriptor);
}

bool WalletBatch::WriteDescriptorDerivedCache(const CExtPubKey& xpub, const uint256& desc_id, uint32_t key_exp_index, uint32_t der_index)
{
    std::vector<unsigned char> ser_xpub(BIP32_EXTKEY_SIZE);
    xpub.Encode(ser_xpub.data());
    return WriteIC(std::make_pair(std::make_pair(DBKeys::WALLETDESCRIPTORCACHE, desc_id), std::make_pair(key_exp_index, der_index)), ser_xpub);
}

bool WalletBatch::WriteDescriptorParentCache(const CExtPubKey& xpub, const uint256& desc_id, uint32_t key_exp_index)
{
    std::vector<unsigned char> ser_xpub(BIP32_EXTKEY_SIZE);
    xpub.Encode(ser_xpub.data());
    return WriteIC(std::make_pair(std::make_pair(DBKeys::WALLETDESCRIPTORCACHE, desc_id), key_exp_index), ser_xpub);
}

class CWalletScanState {
public:
    unsigned int nKeys{0};
    unsigned int nCKeys{0};
    unsigned int nWatchKeys{0};
    unsigned int nKeyMeta{0};
    unsigned int m_unknown_records{0};
    bool fIsEncrypted{false};
    bool fAnyUnordered{false};
    std::vector<uint256> vWalletUpgrade;
    std::map<OutputType, uint256> m_active_external_spks;
    std::map<OutputType, uint256> m_active_internal_spks;
    std::map<uint256, DescriptorCache> m_descriptor_caches;
    std::map<std::pair<uint256, CKeyID>, CKey> m_descriptor_keys;
    std::map<std::pair<uint256, CKeyID>, std::pair<CPubKey, std::vector<unsigned char>>> m_descriptor_crypt_keys;
    std::map<uint160, CHDChain> m_hd_chains;

    CWalletScanState() {
    }
};

static bool
ReadKeyValue(CWallet* pwallet, CDataStream& ssKey, CDataStream& ssValue,
             CWalletScanState &wss, std::string& strType, std::string& strErr) EXCLUSIVE_LOCKS_REQUIRED(pwallet->cs_wallet)
{
    try {
        // Unserialize
        // Taking advantage of the fact that pair serialization
        // is just the two items serialized one after the other
        ssKey >> strType;
        if (strType == DBKeys::NAME) {
            std::string strAddress;
            ssKey >> strAddress;
            std::string label;
            ssValue >> label;
            pwallet->m_address_book[DecodeDestination(strAddress)].SetLabel(label);
        } else if (strType == DBKeys::PURPOSE) {
            std::string strAddress;
            ssKey >> strAddress;
            ssValue >> pwallet->m_address_book[DecodeDestination(strAddress)].purpose;
        } else if (strType == DBKeys::TX) {
            uint256 hash;
            ssKey >> hash;
            // LoadToWallet call below creates a new CWalletTx that fill_wtx
            // callback fills with transaction metadata.
            auto fill_wtx = [&](CWalletTx& wtx, bool new_tx) {
                assert(new_tx);
                ssValue >> wtx;
                if (wtx.GetHash() != hash)
                    return false;

                // Undo serialize changes in 31600
                if (31404 <= wtx.fTimeReceivedIsTxTime && wtx.fTimeReceivedIsTxTime <= 31703)
                {
                    if (!ssValue.empty())
                    {
                        char fTmp;
                        char fUnused;
                        std::string unused_string;
                        ssValue >> fTmp >> fUnused >> unused_string;
                        strErr = strprintf("LoadWallet() upgrading tx ver=%d %d %s",
                                           wtx.fTimeReceivedIsTxTime, fTmp, hash.ToString());
                        wtx.fTimeReceivedIsTxTime = fTmp;
                    }
                    else
                    {
                        strErr = strprintf("LoadWallet() repairing tx ver=%d %s", wtx.fTimeReceivedIsTxTime, hash.ToString());
                        wtx.fTimeReceivedIsTxTime = 0;
                    }
                    wss.vWalletUpgrade.push_back(hash);
                }

                if (wtx.nOrderPos == -1)
                    wss.fAnyUnordered = true;

                return true;
            };
            if (!pwallet->LoadToWallet(hash, fill_wtx)) {
                return false;
            }
        } else if (strType == DBKeys::WATCHS) {
            wss.nWatchKeys++;
            CScript script;
            ssKey >> script;
            char fYes;
            ssValue >> fYes;
            if (fYes == '1') {
                pwallet->GetOrCreateLegacyScriptPubKeyMan()->LoadWatchOnly(script);
            }
        } else if (strType == DBKeys::KEY) {
            CPubKey vchPubKey;
            ssKey >> vchPubKey;
            if (!vchPubKey.IsValid())
            {
                strErr = "Error reading wallet database: CPubKey corrupt";
                return false;
            }
            CKey key;
            CPrivKey pkey;
            uint256 hash;

            wss.nKeys++;
            ssValue >> pkey;

            // Old wallets store keys as DBKeys::KEY [pubkey] => [privkey]
            // ... which was slow for wallets with lots of keys, because the public key is re-derived from the private key
            // using EC operations as a checksum.
            // Newer wallets store keys as DBKeys::KEY [pubkey] => [privkey][hash(pubkey,privkey)], which is much faster while
            // remaining backwards-compatible.
            try
            {
                ssValue >> hash;
            }
            catch (...) {}

            bool fSkipCheck = false;

            if (!hash.IsNull())
            {
                // hash pubkey/privkey to accelerate wallet load
                std::vector<unsigned char> vchKey;
                vchKey.reserve(vchPubKey.size() + pkey.size());
                vchKey.insert(vchKey.end(), vchPubKey.begin(), vchPubKey.end());
                vchKey.insert(vchKey.end(), pkey.begin(), pkey.end());

                if (Hash(vchKey.begin(), vchKey.end()) != hash)
                {
                    strErr = "Error reading wallet database: CPubKey/CPrivKey corrupt";
                    return false;
                }

                fSkipCheck = true;
            }

            if (!key.Load(pkey, vchPubKey, fSkipCheck))
            {
                strErr = "Error reading wallet database: CPrivKey corrupt";
                return false;
            }
            if (!pwallet->GetOrCreateLegacyScriptPubKeyMan()->LoadKey(key, vchPubKey))
            {
                strErr = "Error reading wallet database: LegacyScriptPubKeyMan::LoadKey failed";
                return false;
            }
        } else if (strType == DBKeys::MASTER_KEY && !fParticlMode) {
            // Master encryption key is loaded into only the wallet and not any of the ScriptPubKeyMans.
            unsigned int nID;
            ssKey >> nID;
            CMasterKey kMasterKey;
            ssValue >> kMasterKey;
            if(pwallet->mapMasterKeys.count(nID) != 0)
            {
                strErr = strprintf("Error reading wallet database: duplicate CMasterKey id %u", nID);
                return false;
            }
            pwallet->mapMasterKeys[nID] = kMasterKey;
            if (pwallet->nMasterKeyMaxID < nID)
                pwallet->nMasterKeyMaxID = nID;
        } else if (strType == DBKeys::CRYPTED_KEY) {
            CPubKey vchPubKey;
            ssKey >> vchPubKey;
            if (!vchPubKey.IsValid())
            {
                strErr = "Error reading wallet database: CPubKey corrupt";
                return false;
            }
            std::vector<unsigned char> vchPrivKey;
            ssValue >> vchPrivKey;

            // Get the checksum and check it
            bool checksum_valid = false;
            if (!ssValue.eof()) {
                uint256 checksum;
                ssValue >> checksum;
                if ((checksum_valid = Hash(vchPrivKey.begin(), vchPrivKey.end()) != checksum)) {
                    strErr = "Error reading wallet database: Crypted key corrupt";
                    return false;
                }
            }

            wss.nCKeys++;

            if (!pwallet->GetOrCreateLegacyScriptPubKeyMan()->LoadCryptedKey(vchPubKey, vchPrivKey, checksum_valid))
            {
                strErr = "Error reading wallet database: LegacyScriptPubKeyMan::LoadCryptedKey failed";
                return false;
            }
            wss.fIsEncrypted = true;
        } else if (strType == DBKeys::KEYMETA) {
            CPubKey vchPubKey;
            ssKey >> vchPubKey;
            CKeyMetadata keyMeta;
            ssValue >> keyMeta;
            wss.nKeyMeta++;
            pwallet->GetOrCreateLegacyScriptPubKeyMan()->LoadKeyMetadata(vchPubKey.GetID(), keyMeta);

            // Extract some CHDChain info from this metadata if it has any
            if (keyMeta.nVersion >= CKeyMetadata::VERSION_WITH_HDDATA && !keyMeta.hd_seed_id.IsNull() && keyMeta.hdKeypath.size() > 0) {
                // Get the path from the key origin or from the path string
                // Not applicable when path is "s" as that indicates a seed
                bool internal = false;
                uint32_t index = 0;
                if (keyMeta.hdKeypath != "s") {
                    std::vector<uint32_t> path;
                    if (keyMeta.has_key_origin) {
                        // We have a key origin, so pull it from its path vector
                        path = keyMeta.key_origin.path;
                    } else {
                        // No key origin, have to parse the string
                        if (!ParseHDKeypath(keyMeta.hdKeypath, path)) {
                            strErr = "Error reading wallet database: keymeta with invalid HD keypath";
                            return false;
                        }
                    }

                    // Extract the index and internal from the path
                    // Path string is m/0'/k'/i'
                    // Path vector is [0', k', i'] (but as ints OR'd with the hardened bit
                    // k == 0 for external, 1 for internal. i is the index
                    if (path.size() != 3) {
                        strErr = "Error reading wallet database: keymeta found with unexpected path";
                        return false;
                    }
                    if (path[0] != 0x80000000) {
                        strErr = strprintf("Unexpected path index of 0x%08x (expected 0x80000000) for the element at index 0", path[0]);
                        return false;
                    }
                    if (path[1] != 0x80000000 && path[1] != (1 | 0x80000000)) {
                        strErr = strprintf("Unexpected path index of 0x%08x (expected 0x80000000 or 0x80000001) for the element at index 1", path[1]);
                        return false;
                    }
                    if ((path[2] & 0x80000000) == 0) {
                        strErr = strprintf("Unexpected path index of 0x%08x (expected to be greater than or equal to 0x80000000)", path[2]);
                        return false;
                    }
                    internal = path[1] == (1 | 0x80000000);
                    index = path[2] & ~0x80000000;
                }

                // Insert a new CHDChain, or get the one that already exists
                auto ins = wss.m_hd_chains.emplace(keyMeta.hd_seed_id, CHDChain());
                CHDChain& chain = ins.first->second;
                if (ins.second) {
                    // For new chains, we want to default to VERSION_HD_BASE until we see an internal
                    chain.nVersion = CHDChain::VERSION_HD_BASE;
                    chain.seed_id = keyMeta.hd_seed_id;
                }
                if (internal) {
                    chain.nVersion = CHDChain::VERSION_HD_CHAIN_SPLIT;
                    chain.nInternalChainCounter = std::max(chain.nInternalChainCounter, index);
                } else {
                    chain.nExternalChainCounter = std::max(chain.nExternalChainCounter, index);
                }
            }
        } else if (strType == DBKeys::WATCHMETA) {
            CScript script;
            ssKey >> script;
            CKeyMetadata keyMeta;
            ssValue >> keyMeta;
            wss.nKeyMeta++;
            pwallet->GetOrCreateLegacyScriptPubKeyMan()->LoadScriptMetadata(CScriptID(script), keyMeta);
        } else if (strType == DBKeys::DEFAULTKEY) {
            // We don't want or need the default key, but if there is one set,
            // we want to make sure that it is valid so that we can detect corruption
            CPubKey vchPubKey;
            ssValue >> vchPubKey;
            if (!vchPubKey.IsValid()) {
                strErr = "Error reading wallet database: Default Key corrupt";
                return false;
            }
        } else if (strType == DBKeys::POOL) {
            int64_t nIndex;
            ssKey >> nIndex;
            CKeyPool keypool;
            ssValue >> keypool;

            pwallet->GetOrCreateLegacyScriptPubKeyMan()->LoadKeyPool(nIndex, keypool);
        } else if (strType == DBKeys::CSCRIPT) {
            uint160 hash;
            ssKey >> hash;
            CScript script;
            ssValue >> script;
            if (!pwallet->GetOrCreateLegacyScriptPubKeyMan()->LoadCScript(script))
            {
                strErr = "Error reading wallet database: LegacyScriptPubKeyMan::LoadCScript failed";
                return false;
            }
        } else if (strType == DBKeys::ORDERPOSNEXT) {
            ssValue >> pwallet->nOrderPosNext;
        } else if (strType == DBKeys::DESTDATA) {
            std::string strAddress, strKey, strValue;
            ssKey >> strAddress;
            ssKey >> strKey;
            ssValue >> strValue;
            pwallet->LoadDestData(DecodeDestination(strAddress), strKey, strValue);
        } else if (strType == DBKeys::HDCHAIN) {
            CHDChain chain;
            ssValue >> chain;
            pwallet->GetOrCreateLegacyScriptPubKeyMan()->SetHDChain(chain, true);
        } else if (strType == DBKeys::FLAGS) {
            uint64_t flags;
            ssValue >> flags;
            if (!pwallet->SetWalletFlags(flags, true)) {
                strErr = "Error reading wallet database: Unknown non-tolerable wallet flags found";
                return false;
            }
        } else if (strType == DBKeys::OLD_KEY) {
            strErr = "Found unsupported 'wkey' record, try loading with version 0.18";
            return false;
        } else if (strType == DBKeys::PART_LOCKEDUTXO) {
            COutPoint output;
            ssKey >> output;
            pwallet->LockCoin(output);
        } else if (strType == DBKeys::ACTIVEEXTERNALSPK || strType == DBKeys::ACTIVEINTERNALSPK) {
            uint8_t type;
            ssKey >> type;
            uint256 id;
            ssValue >> id;

            bool internal = strType == DBKeys::ACTIVEINTERNALSPK;
            auto& spk_mans = internal ? wss.m_active_internal_spks : wss.m_active_external_spks;
            if (spk_mans.count(static_cast<OutputType>(type)) > 0) {
                strErr = "Multiple ScriptPubKeyMans specified for a single type";
                return false;
            }
            spk_mans[static_cast<OutputType>(type)] = id;
        } else if (strType == DBKeys::WALLETDESCRIPTOR) {
            uint256 id;
            ssKey >> id;
            WalletDescriptor desc;
            ssValue >> desc;
            if (wss.m_descriptor_caches.count(id) == 0) {
                wss.m_descriptor_caches[id] = DescriptorCache();
            }
            pwallet->LoadDescriptorScriptPubKeyMan(id, desc);
        } else if (strType == DBKeys::WALLETDESCRIPTORCACHE) {
            bool parent = true;
            uint256 desc_id;
            uint32_t key_exp_index;
            uint32_t der_index;
            ssKey >> desc_id;
            ssKey >> key_exp_index;

            // if the der_index exists, it's a derived xpub
            try
            {
                ssKey >> der_index;
                parent = false;
            }
            catch (...) {}

            std::vector<unsigned char> ser_xpub(BIP32_EXTKEY_SIZE);
            ssValue >> ser_xpub;
            CExtPubKey xpub;
            xpub.Decode(ser_xpub.data());
            if (wss.m_descriptor_caches.count(desc_id)) {
                wss.m_descriptor_caches[desc_id] = DescriptorCache();
            }
            if (parent) {
                wss.m_descriptor_caches[desc_id].CacheParentExtPubKey(key_exp_index, xpub);
            } else {
                wss.m_descriptor_caches[desc_id].CacheDerivedExtPubKey(key_exp_index, der_index, xpub);
            }
        } else if (strType == DBKeys::WALLETDESCRIPTORKEY) {
            uint256 desc_id;
            CPubKey pubkey;
            ssKey >> desc_id;
            ssKey >> pubkey;
            if (!pubkey.IsValid())
            {
                strErr = "Error reading wallet database: CPubKey corrupt";
                return false;
            }
            CKey key;
            CPrivKey pkey;
            uint256 hash;

            wss.nKeys++;
            ssValue >> pkey;
            ssValue >> hash;

            // hash pubkey/privkey to accelerate wallet load
            std::vector<unsigned char> to_hash;
            to_hash.reserve(pubkey.size() + pkey.size());
            to_hash.insert(to_hash.end(), pubkey.begin(), pubkey.end());
            to_hash.insert(to_hash.end(), pkey.begin(), pkey.end());

            if (Hash(to_hash.begin(), to_hash.end()) != hash)
            {
                strErr = "Error reading wallet database: CPubKey/CPrivKey corrupt";
                return false;
            }

            if (!key.Load(pkey, pubkey, true))
            {
                strErr = "Error reading wallet database: CPrivKey corrupt";
                return false;
            }
            wss.m_descriptor_keys.insert(std::make_pair(std::make_pair(desc_id, pubkey.GetID()), key));
        } else if (strType == DBKeys::WALLETDESCRIPTORCKEY) {
            uint256 desc_id;
            CPubKey pubkey;
            ssKey >> desc_id;
            ssKey >> pubkey;
            if (!pubkey.IsValid())
            {
                strErr = "Error reading wallet database: CPubKey corrupt";
                return false;
            }
            std::vector<unsigned char> privkey;
            ssValue >> privkey;
            wss.nCKeys++;

            wss.m_descriptor_crypt_keys.insert(std::make_pair(std::make_pair(desc_id, pubkey.GetID()), std::make_pair(pubkey, privkey)));
            wss.fIsEncrypted = true;
        } else if (strType != DBKeys::BESTBLOCK && strType != DBKeys::BESTBLOCK_NOMERKLE &&
                   strType != DBKeys::MINVERSION && strType != DBKeys::ACENTRY &&
                   strType != DBKeys::VERSION && strType != DBKeys::SETTINGS) {
            wss.m_unknown_records++;
        }
    } catch (const std::exception& e) {
        if (strErr.empty()) {
            strErr = e.what();
        }
        return false;
    } catch (...) {
        if (strErr.empty()) {
            strErr = "Caught unknown exception in ReadKeyValue";
        }
        return false;
    }
    return true;
}

bool ReadKeyValue(CWallet* pwallet, CDataStream& ssKey, CDataStream& ssValue, std::string& strType, std::string& strErr)
{
    CWalletScanState dummy_wss;
    LOCK(pwallet->cs_wallet);
    return ReadKeyValue(pwallet, ssKey, ssValue, dummy_wss, strType, strErr);
}

bool WalletBatch::IsKeyType(const std::string& strType)
{
    return (strType == DBKeys::KEY ||
            strType == DBKeys::MASTER_KEY || strType == DBKeys::CRYPTED_KEY)
            || (fParticlMode &&
                (strType == DBKeys::PART_EXTACC || strType == DBKeys::PART_EXTKEY
                || strType == DBKeys::PART_EXTKEYNAMED || strType == DBKeys::PART_SXADDR || strType == DBKeys::PART_SXADDRKEYPACK));
}

DBErrors WalletBatch::LoadWallet(CWallet* pwallet)
{
    CWalletScanState wss;
    bool fNoncriticalErrors = false;
    DBErrors result = DBErrors::LOAD_OK;

    LOCK(pwallet->cs_wallet);
    try {
        int nMinVersion = 0;
        if (m_batch.Read(DBKeys::MINVERSION, nMinVersion)) {
            if (nMinVersion > FEATURE_LATEST)
                return DBErrors::TOO_NEW;
            pwallet->LoadMinVersion(nMinVersion);
        }

        // Get cursor
        Dbc* pcursor = m_batch.GetCursor();
        if (!pcursor)
        {
            pwallet->WalletLogPrintf("Error getting wallet database cursor\n");
            return DBErrors::CORRUPT;
        }

        while (true)
        {
            // Read next record
            CDataStream ssKey(SER_DISK, CLIENT_VERSION);
            CDataStream ssValue(SER_DISK, CLIENT_VERSION);
            int ret = m_batch.ReadAtCursor(pcursor, ssKey, ssValue);
            if (ret == DB_NOTFOUND)
                break;
            else if (ret != 0)
            {
                pwallet->WalletLogPrintf("Error reading next record from wallet database\n");
                return DBErrors::CORRUPT;
            }

            // Try to be tolerant of single corrupt records:
            std::string strType, strErr;
            if (!ReadKeyValue(pwallet, ssKey, ssValue, wss, strType, strErr))
            {
                // losing keys is considered a catastrophic error, anything else
                // we assume the user can live with:
                if (IsKeyType(strType) || strType == DBKeys::DEFAULTKEY) {
                    result = DBErrors::CORRUPT;
                } else if (strType == DBKeys::FLAGS) {
                    // reading the wallet flags can only fail if unknown flags are present
                    result = DBErrors::TOO_NEW;
                } else {
                    // Leave other errors alone, if we try to fix them we might make things worse.
                    fNoncriticalErrors = true; // ... but do warn the user there is something wrong.
                    if (strType == DBKeys::TX)
                        // Rescan if there is a bad transaction record:
                        gArgs.SoftSetBoolArg("-rescan", true);
                }
            }
            if (!strErr.empty())
                pwallet->WalletLogPrintf("%s\n", strErr);
        }
        pcursor->close();
    }
    catch (const boost::thread_interrupted&) {
        throw;
    }
    catch (...) {
        result = DBErrors::CORRUPT;
    }

    // Set the active ScriptPubKeyMans
    for (auto spk_man_pair : wss.m_active_external_spks) {
        pwallet->SetActiveScriptPubKeyMan(spk_man_pair.second, spk_man_pair.first, /* internal */ false, /* memonly */ true);
    }
    for (auto spk_man_pair : wss.m_active_internal_spks) {
        pwallet->SetActiveScriptPubKeyMan(spk_man_pair.second, spk_man_pair.first, /* internal */ true, /* memonly */ true);
    }

    // Set the descriptor caches
    for (auto desc_cache_pair : wss.m_descriptor_caches) {
        auto spk_man = pwallet->GetScriptPubKeyMan(desc_cache_pair.first);
        assert(spk_man);
        ((DescriptorScriptPubKeyMan*)spk_man)->SetCache(desc_cache_pair.second);
    }

    // Set the descriptor keys
    for (auto desc_key_pair : wss.m_descriptor_keys) {
        auto spk_man = pwallet->GetScriptPubKeyMan(desc_key_pair.first.first);
        ((DescriptorScriptPubKeyMan*)spk_man)->AddKey(desc_key_pair.first.second, desc_key_pair.second);
    }
    for (auto desc_key_pair : wss.m_descriptor_crypt_keys) {
        auto spk_man = pwallet->GetScriptPubKeyMan(desc_key_pair.first.first);
        ((DescriptorScriptPubKeyMan*)spk_man)->AddCryptedKey(desc_key_pair.first.second, desc_key_pair.second.first, desc_key_pair.second.second);
    }

    if (fNoncriticalErrors && result == DBErrors::LOAD_OK)
        result = DBErrors::NONCRITICAL_ERROR;

    // Any wallet corruption at all: skip any rewriting or
    // upgrading, we don't want to make it worse.
    if (result != DBErrors::LOAD_OK)
        return result;

    // Last client version to open this wallet, was previously the file version number
    int last_client = CLIENT_VERSION;
    m_batch.Read(DBKeys::VERSION, last_client);

    int wallet_version = pwallet->GetVersion();
    pwallet->WalletLogPrintf("Wallet File Version = %d\n", wallet_version > 0 ? wallet_version : last_client);

    pwallet->WalletLogPrintf("Keys: %u plaintext, %u encrypted, %u w/ metadata, %u total. Unknown wallet records: %u\n",
           wss.nKeys, wss.nCKeys, wss.nKeyMeta, wss.nKeys + wss.nCKeys, wss.m_unknown_records);

    // nTimeFirstKey is only reliable if all keys have metadata
    if (pwallet->IsLegacy() && (wss.nKeys + wss.nCKeys + wss.nWatchKeys) != wss.nKeyMeta) {
        auto spk_man = pwallet->GetOrCreateLegacyScriptPubKeyMan();
        if (spk_man) {
            LOCK(spk_man->cs_KeyStore);
            spk_man->UpdateTimeFirstKey(1);
        }
    }

    for (const uint256& hash : wss.vWalletUpgrade)
        WriteTx(pwallet->mapWallet.at(hash));

    // Rewrite encrypted wallets of versions 0.4.0 and 0.5.0rc:
    if (wss.fIsEncrypted && (last_client == 40000 || last_client == 50000))
        return DBErrors::NEED_REWRITE;

    if (last_client < CLIENT_VERSION) // Update
        m_batch.Write(DBKeys::VERSION, CLIENT_VERSION);

    if (wss.fAnyUnordered)
        result = pwallet->ReorderTransactions();

    // Upgrade all of the wallet keymetadata to have the hd master key id
    // This operation is not atomic, but if it fails, updated entries are still backwards compatible with older software
    try {
        pwallet->UpgradeKeyMetadata();
    } catch (...) {
        result = DBErrors::CORRUPT;
    }

    // Set the inactive chain
    if (wss.m_hd_chains.size() > 0) {
        LegacyScriptPubKeyMan* legacy_spkm = pwallet->GetLegacyScriptPubKeyMan();
        if (!legacy_spkm) {
            pwallet->WalletLogPrintf("Inactive HD Chains found but no Legacy ScriptPubKeyMan\n");
            return DBErrors::CORRUPT;
        }
        for (const auto& chain_pair : wss.m_hd_chains) {
            if (chain_pair.first != pwallet->GetLegacyScriptPubKeyMan()->GetHDChain().seed_id) {
                pwallet->GetLegacyScriptPubKeyMan()->AddInactiveHDChain(chain_pair.second);
            }
        }
    }

    return result;
}

DBErrors WalletBatch::FindWalletTx(std::vector<uint256>& vTxHash, std::list<CWalletTx>& vWtx)
{
    DBErrors result = DBErrors::LOAD_OK;

    try {
        int nMinVersion = 0;
        if (m_batch.Read(DBKeys::MINVERSION, nMinVersion)) {
            if (nMinVersion > FEATURE_LATEST)
                return DBErrors::TOO_NEW;
        }

        // Get cursor
        Dbc* pcursor = m_batch.GetCursor();
        if (!pcursor)
        {
            LogPrintf("Error getting wallet database cursor\n");
            return DBErrors::CORRUPT;
        }

        while (true)
        {
            // Read next record
            CDataStream ssKey(SER_DISK, CLIENT_VERSION);
            CDataStream ssValue(SER_DISK, CLIENT_VERSION);
            int ret = m_batch.ReadAtCursor(pcursor, ssKey, ssValue);
            if (ret == DB_NOTFOUND)
                break;
            else if (ret != 0)
            {
                LogPrintf("Error reading next record from wallet database\n");
                return DBErrors::CORRUPT;
            }

            std::string strType;
            ssKey >> strType;
            if (strType == DBKeys::TX) {
                uint256 hash;
                ssKey >> hash;
                vTxHash.push_back(hash);
                vWtx.emplace_back(nullptr /* wallet */, nullptr /* tx */);
                ssValue >> vWtx.back();
            }
        }
        pcursor->close();
    }
    catch (const boost::thread_interrupted&) {
        throw;
    }
    catch (...) {
        result = DBErrors::CORRUPT;
    }

    return result;
}

DBErrors WalletBatch::ZapSelectTx(std::vector<uint256>& vTxHashIn, std::vector<uint256>& vTxHashOut)
{
    // build list of wallet TXs and hashes
    std::vector<uint256> vTxHash;
    std::list<CWalletTx> vWtx;
    DBErrors err = FindWalletTx(vTxHash, vWtx);
    if (err != DBErrors::LOAD_OK) {
        return err;
    }

    std::sort(vTxHash.begin(), vTxHash.end());
    std::sort(vTxHashIn.begin(), vTxHashIn.end());

    // erase each matching wallet TX
    bool delerror = false;
    std::vector<uint256>::iterator it = vTxHashIn.begin();
    for (const uint256& hash : vTxHash) {
        while (it < vTxHashIn.end() && (*it) < hash) {
            it++;
        }
        if (it == vTxHashIn.end()) {
            break;
        }
        else if ((*it) == hash) {
            if(!EraseTx(hash)) {
                LogPrint(BCLog::WALLETDB, "Transaction was found for deletion but returned database error: %s\n", hash.GetHex());
                delerror = true;
            }
            vTxHashOut.push_back(hash);
        }
    }

    if (delerror) {
        return DBErrors::CORRUPT;
    }
    return DBErrors::LOAD_OK;
}

DBErrors WalletBatch::ZapWalletTx(std::list<CWalletTx>& vWtx)
{
    // build list of wallet TXs
    std::vector<uint256> vTxHash;
    DBErrors err = FindWalletTx(vTxHash, vWtx);
    if (err != DBErrors::LOAD_OK)
        return err;

    // erase each wallet TX
    for (const uint256& hash : vTxHash) {
        if (!EraseTx(hash))
            return DBErrors::CORRUPT;
    }

    return DBErrors::LOAD_OK;
}

void MaybeCompactWalletDB()
{
    static std::atomic<bool> fOneThread(false);
    if (fOneThread.exchange(true)) {
        return;
    }
    if (!gArgs.GetBoolArg("-flushwallet", DEFAULT_FLUSHWALLET)) {
        return;
    }

    // Make this thread recognisable as the wallet flushing thread
    util::ThreadRename("wallet");

    for (const std::shared_ptr<CWallet>& pwallet : GetWallets()) {
        WalletDatabase& dbh = pwallet->GetDBHandle();

        unsigned int nUpdateCounter = dbh.nUpdateCounter;

        if (dbh.nLastSeen != nUpdateCounter) {
            dbh.nLastSeen = nUpdateCounter;
            dbh.nLastWalletUpdate = GetTime();
        }

        if (dbh.nLastFlushed != nUpdateCounter && GetTime() - dbh.nLastWalletUpdate >= 2) {
            if (BerkeleyBatch::PeriodicFlush(dbh)) {
                dbh.nLastFlushed = nUpdateCounter;
            }
        }
    }

    fOneThread = false;
}

<<<<<<< HEAD
//
// Try to (very carefully!) recover wallet file if there is a problem.
//
bool WalletBatch::Recover(const fs::path& wallet_path, void *callbackDataIn, bool (*recoverKVcallback)(void* callbackData, CDataStream &ssKey, CDataStream &ssValue), std::string& out_backup_filename)
{
    return BerkeleyBatch::Recover(wallet_path, callbackDataIn, recoverKVcallback, out_backup_filename);
}

bool WalletBatch::Recover(const fs::path& wallet_path, std::string& out_backup_filename)
{
    // recover without a key filter callback
    // results in recovering all record types
    return WalletBatch::Recover(wallet_path, nullptr, nullptr, out_backup_filename);
}

bool WalletBatch::RecoverKeysOnlyFilter(void *callbackData, CDataStream &ssKey, CDataStream &ssValue)
{
    CWallet *dummyWallet = reinterpret_cast<CWallet*>(callbackData);
    CWalletScanState dummyWss;
    std::string strType, strErr;

    bool fReadOK;
    if (fParticlMode) {
        try {
            ssKey >> strType;
        } catch (...) {
            LogPrintf("WARNING: WalletBatch::Recover skipping %s: %s\n", strType, strErr);
            return false;
        }
        fReadOK = true;
    } else {
        // Required in LoadKeyMetadata():
        LOCK(dummyWallet->cs_wallet);
        fReadOK = ReadKeyValue(dummyWallet, ssKey, ssValue,
                               dummyWss, strType, strErr);
    }
    if (!IsKeyType(strType) && strType != DBKeys::HDCHAIN) {
        return false;
    }
    if (!fReadOK) {
        LogPrintf("WARNING: WalletBatch::Recover skipping %s: %s\n", strType, strErr);
        return false;
    }

    if (strType == DBKeys::PART_EXTACC) {
        CExtKeyAccount sea;
        try {
            ssValue >> sea;
        } catch (...) {
            LogPrintf("WARNING: WalletBatch::Recover skipping %s: %s\n", strType, strErr);
            return false;
        }
        sea.nPack = 0;
        sea.nPackStealthKeys = 0;
        ssValue.clear();
        ssValue << sea;
    }
    if (strType == DBKeys::PART_EXTKEY) {
        CStoredExtKey sek;
        try {
            ssValue >> sek;
        } catch (...)
        {
            LogPrintf("WARNING: WalletBatch::Recover skipping %s: %s\n", strType, strErr);
            return false;
        }
        if (sek.nFlags & EAF_RECEIVE_ON) {
            sek.nGenerated = 0;
            sek.nHGenerated = 0;
        }
        ssValue.clear();
        ssValue << sek;
    }

    return true;
}

=======
>>>>>>> 520e435b
bool WalletBatch::VerifyEnvironment(const fs::path& wallet_path, bilingual_str& errorStr)
{
    return BerkeleyBatch::VerifyEnvironment(wallet_path, errorStr);
}

bool WalletBatch::VerifyDatabaseFile(const fs::path& wallet_path, bilingual_str& errorStr)
{
    return BerkeleyBatch::VerifyDatabaseFile(wallet_path, errorStr);
}

bool WalletBatch::WriteDestData(const std::string &address, const std::string &key, const std::string &value)
{
    return WriteIC(std::make_pair(DBKeys::DESTDATA, std::make_pair(address, key)), value);
}

bool WalletBatch::EraseDestData(const std::string &address, const std::string &key)
{
    return EraseIC(std::make_pair(DBKeys::DESTDATA, std::make_pair(address, key)));
}


bool WalletBatch::WriteHDChain(const CHDChain& chain)
{
    return WriteIC(DBKeys::HDCHAIN, chain);
}

bool WalletBatch::WriteWalletFlags(const uint64_t flags)
{
    return WriteIC(DBKeys::FLAGS, flags);
}

bool WalletBatch::TxnBegin()
{
    return m_batch.TxnBegin();
}

bool WalletBatch::TxnCommit()
{
    return m_batch.TxnCommit();
}

bool WalletBatch::TxnAbort()
{
    return m_batch.TxnAbort();
}

bool WalletBatch::WriteLockedUnspentOutput(const COutPoint &o)
{
    bool tmp = true;
    return WriteIC(std::make_pair(DBKeys::PART_LOCKEDUTXO, o), tmp);
};

bool WalletBatch::EraseLockedUnspentOutput(const COutPoint &o)
{
    return EraseIC(std::make_pair(DBKeys::PART_LOCKEDUTXO, o));
};

bool WalletBatch::EraseAllByPrefix(std::string sPrefix)
{
    // Must be in transaction to call pcursor->del
    if (!TxnBegin()) {
        return error("%s: TxnBegin failed.\n", __func__);
    }

    // Get cursor
    Dbc *pcursor = nullptr;
    int ret = m_batch.pdb->cursor(m_batch.activeTxn, &pcursor, 0);
    if (ret != 0 || !pcursor) {
        return error("%s: GetCursor failed.\n", __func__);
    }

    CDataStream ssKey(SER_DISK, CLIENT_VERSION);
    CDataStream ssValue(SER_DISK, CLIENT_VERSION);
    std::string strType;
    ssKey << sPrefix;
    while (m_batch.ReadAtCursor(pcursor, ssKey, ssValue, true) == 0) {
        ssKey >> strType;
        if (IsKeyType(strType) || strType != sPrefix) {
            break;
        }
        int rv = pcursor->del(0);
        if (rv != 0) {
            LogPrintf("%s: Erase failed with error %d\n", __func__, rv);
        }
        m_database.IncrementUpdateCounter();
    }
    pcursor->close();

    TxnCommit();

    return true;
};<|MERGE_RESOLUTION|>--- conflicted
+++ resolved
@@ -1004,86 +1004,6 @@
     fOneThread = false;
 }
 
-<<<<<<< HEAD
-//
-// Try to (very carefully!) recover wallet file if there is a problem.
-//
-bool WalletBatch::Recover(const fs::path& wallet_path, void *callbackDataIn, bool (*recoverKVcallback)(void* callbackData, CDataStream &ssKey, CDataStream &ssValue), std::string& out_backup_filename)
-{
-    return BerkeleyBatch::Recover(wallet_path, callbackDataIn, recoverKVcallback, out_backup_filename);
-}
-
-bool WalletBatch::Recover(const fs::path& wallet_path, std::string& out_backup_filename)
-{
-    // recover without a key filter callback
-    // results in recovering all record types
-    return WalletBatch::Recover(wallet_path, nullptr, nullptr, out_backup_filename);
-}
-
-bool WalletBatch::RecoverKeysOnlyFilter(void *callbackData, CDataStream &ssKey, CDataStream &ssValue)
-{
-    CWallet *dummyWallet = reinterpret_cast<CWallet*>(callbackData);
-    CWalletScanState dummyWss;
-    std::string strType, strErr;
-
-    bool fReadOK;
-    if (fParticlMode) {
-        try {
-            ssKey >> strType;
-        } catch (...) {
-            LogPrintf("WARNING: WalletBatch::Recover skipping %s: %s\n", strType, strErr);
-            return false;
-        }
-        fReadOK = true;
-    } else {
-        // Required in LoadKeyMetadata():
-        LOCK(dummyWallet->cs_wallet);
-        fReadOK = ReadKeyValue(dummyWallet, ssKey, ssValue,
-                               dummyWss, strType, strErr);
-    }
-    if (!IsKeyType(strType) && strType != DBKeys::HDCHAIN) {
-        return false;
-    }
-    if (!fReadOK) {
-        LogPrintf("WARNING: WalletBatch::Recover skipping %s: %s\n", strType, strErr);
-        return false;
-    }
-
-    if (strType == DBKeys::PART_EXTACC) {
-        CExtKeyAccount sea;
-        try {
-            ssValue >> sea;
-        } catch (...) {
-            LogPrintf("WARNING: WalletBatch::Recover skipping %s: %s\n", strType, strErr);
-            return false;
-        }
-        sea.nPack = 0;
-        sea.nPackStealthKeys = 0;
-        ssValue.clear();
-        ssValue << sea;
-    }
-    if (strType == DBKeys::PART_EXTKEY) {
-        CStoredExtKey sek;
-        try {
-            ssValue >> sek;
-        } catch (...)
-        {
-            LogPrintf("WARNING: WalletBatch::Recover skipping %s: %s\n", strType, strErr);
-            return false;
-        }
-        if (sek.nFlags & EAF_RECEIVE_ON) {
-            sek.nGenerated = 0;
-            sek.nHGenerated = 0;
-        }
-        ssValue.clear();
-        ssValue << sek;
-    }
-
-    return true;
-}
-
-=======
->>>>>>> 520e435b
 bool WalletBatch::VerifyEnvironment(const fs::path& wallet_path, bilingual_str& errorStr)
 {
     return BerkeleyBatch::VerifyEnvironment(wallet_path, errorStr);
