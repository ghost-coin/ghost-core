--- conflicted
+++ resolved
@@ -63,10 +63,7 @@
 const std::string WATCHMETA{"watchmeta"};
 const std::string WATCHS{"watchs"};
 
-<<<<<<< HEAD
-=======
-
->>>>>>> 8739b5cc
+
 const std::string PART_EXTACC{"eacc"};
 const std::string PART_EXTKEY{"ek32"};
 const std::string PART_EXTKEYNAMED{"eknm"};
@@ -76,11 +73,8 @@
 const std::string PART_SXADDR{"sxad"};
 const std::string PART_WALLETSETTING{"wset"};
 const std::string PART_LEXTKEYCK{"elck"};
-<<<<<<< HEAD
-=======
 
 const std::unordered_set<std::string> LEGACY_TYPES{CRYPTED_KEY, CSCRIPT, DEFAULTKEY, HDCHAIN, KEYMETA, KEY, OLD_KEY, POOL, WATCHMETA, WATCHS};
->>>>>>> 8739b5cc
 } // namespace DBKeys
 
 //
@@ -1096,16 +1090,8 @@
         return;
     }
 
-<<<<<<< HEAD
-    // Make this thread recognisable as the wallet flushing thread
-    util::ThreadRename("wallet");
-
-    for (const std::shared_ptr<CWallet>& pwallet : GetWallets()) {
-        WalletDatabase& dbh = pwallet->GetDBHandle();
-=======
     for (const std::shared_ptr<CWallet>& pwallet : GetWallets(context)) {
         WalletDatabase& dbh = pwallet->GetDatabase();
->>>>>>> 8739b5cc
 
         unsigned int nUpdateCounter = dbh.nUpdateCounter;
 
