--- conflicted
+++ resolved
@@ -1080,8 +1080,7 @@
             if (it != wallet.mapWallet.end()) {
                 // We want all transactions regardless of confirmation count to appear here,
                 // even negative confirmation ones, hence the big negative.
-<<<<<<< HEAD
-                ListTransactions(wallet, it->second, -100000000, true, removed, filter, nullptr /* filter_label */, /*include_change=*/include_change);
+                ListTransactions(wallet, it->second, -100000000, true, removed, filter, filter_label, include_change);
             } else
             if (IsParticlWallet(&wallet)) {
                 const CHDWallet *phdw = GetParticlWallet(&wallet);
@@ -1092,9 +1091,6 @@
                     const CTransactionRecord &rtx = mri->second;
                     ListRecord(phdw, txhash, rtx, "*", -100000000, true, removed, filter);
                 }
-=======
-                ListTransactions(wallet, it->second, -100000000, true, removed, filter, filter_label, include_change);
->>>>>>> 3eaf7be6
             }
         }
         blockId = block.hashPrevBlock;
