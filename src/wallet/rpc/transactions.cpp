--- conflicted
+++ resolved
@@ -437,11 +437,7 @@
     std::list<COutputEntry> listSent;
     std::list<COutputEntry> listStaked;
 
-<<<<<<< HEAD
-    CachedTxGetAmounts(wallet, wtx, listReceived, listSent, listStaked, nFee, filter_ismine);
-=======
-    CachedTxGetAmounts(wallet, wtx, listReceived, listSent, nFee, filter_ismine, include_change);
->>>>>>> a75b7796
+    CachedTxGetAmounts(wallet, wtx, listReceived, listSent, listStaked, nFee, filter_ismine, include_change);
 
     bool involvesWatchonly = CachedTxIsFromMe(wallet, wtx, ISMINE_WATCH_ONLY);
 
@@ -509,18 +505,20 @@
             }
 
             MaybePushAddress(entry, r.destination);
-<<<<<<< HEAD
             if (r.destStake.index() != DI::_CNoDestination) {
                 entry.pushKV("coldstake_address", EncodeDestination(r.destStake));
             }
+            const CScript *ps = nullptr;
+            if (wallet.IsParticlWallet()) {
+                ps = wtx.tx->vpout.at(r.vout)->GetPScriptPubKey();
+            } else {
+                ps = &wtx.tx->vout.at(r.vout).scriptPubKey;
+            }
+            if (ps) {
+                PushParentDescriptors(wallet, *ps, entry);
+            }
             if (wtx.IsCoinBase()) {
                 if (wallet.GetTxDepthInMainChain(wtx) < 1) {
-=======
-            PushParentDescriptors(wallet, wtx.tx->vout.at(r.vout).scriptPubKey, entry);
-            if (wtx.IsCoinBase())
-            {
-                if (wallet.GetTxDepthInMainChain(wtx) < 1)
->>>>>>> a75b7796
                     entry.pushKV("category", "orphan");
                 } else if (wallet.IsTxImmatureCoinBase(wtx)) {
                     entry.pushKV("category", "immature");
@@ -731,6 +729,8 @@
            {RPCResult::Type::NUM, "blockheight", /*optional=*/true, "The block height containing the transaction."},
            {RPCResult::Type::NUM, "blockindex", /*optional=*/true, "The index of the transaction in the block that includes it."},
            {RPCResult::Type::NUM_TIME, "blocktime", /*optional=*/true, "The block time expressed in " + UNIX_EPOCH_TIME + "."},
+           {RPCResult::Type::STR, "blocktime_local", /*optional=*/true, "Human readable blocktime with local offset."},
+           {RPCResult::Type::STR, "blocktime_utc", /*optional=*/true, "Human readable blocktime in UTC."},
            {RPCResult::Type::STR_HEX, "txid", "The transaction id."},
            {RPCResult::Type::STR_HEX, "wtxid", /*optional=*/true, "The hash of serialized transaction, including witness data."},
            {RPCResult::Type::ARR, "walletconflicts", "Conflicting transaction ids.",
@@ -745,20 +745,17 @@
            {RPCResult::Type::STR, "time_utc", /*optional=*/true, "Human readable time in UTC."},
            {RPCResult::Type::NUM_TIME, "time", "The transaction time expressed in " + UNIX_EPOCH_TIME + "."},
            {RPCResult::Type::NUM_TIME, "timereceived", /*optional=*/true, "The time received expressed in " + UNIX_EPOCH_TIME + "."},
+           {RPCResult::Type::STR, "timereceived_local", /*optional=*/true, "Human readable timereceived with local offset."},
+           {RPCResult::Type::STR, "timereceived_utc", /*optional=*/true, "Human readable timereceived in UTC."},
            {RPCResult::Type::STR, "comment", /*optional=*/true, "If a comment is associated with the transaction, only present if not empty."},
-<<<<<<< HEAD
            {RPCResult::Type::STR, "narration", /*optional=*/true, "If a narration is embedded in the transaction, only present if not empty."},
            {RPCResult::Type::BOOL, "fromself", /*optional=*/true, "True if this wallet owned an input of the transaction."},
            {RPCResult::Type::STR, "bip125-replaceable", /*optional=*/true, "(\"yes|no|unknown\") Whether this transaction could be replaced due to BIP125 (replace-by-fee);\n"
-               "may be unknown for unconfirmed transactions not in the mempool."}};
-=======
-           {RPCResult::Type::STR, "bip125-replaceable", "(\"yes|no|unknown\") Whether this transaction could be replaced due to BIP125 (replace-by-fee);\n"
                "may be unknown for unconfirmed transactions not in the mempool."},
            {RPCResult::Type::ARR, "parent_descs", /*optional=*/true, "Only if 'category' is 'received'. List of parent descriptors for the scriptPubKey of this coin.", {
                {RPCResult::Type::STR, "desc", "The descriptor string."},
            }},
            };
->>>>>>> a75b7796
 }
 
 RPCHelpMan listtransactions()
@@ -1055,8 +1052,7 @@
             if (it != wallet.mapWallet.end()) {
                 // We want all transactions regardless of confirmation count to appear here,
                 // even negative confirmation ones, hence the big negative.
-<<<<<<< HEAD
-                ListTransactions(wallet, it->second, -100000000, true, removed, filter, nullptr /* filter_label */);
+                ListTransactions(wallet, it->second, -100000000, true, removed, filter, nullptr /* filter_label */, /*include_change=*/include_change);
             } else
             if (IsParticlWallet(&wallet)) {
                 const CHDWallet *phdw = GetParticlWallet(&wallet);
@@ -1067,9 +1063,6 @@
                     const CTransactionRecord &rtx = mri->second;
                     ListRecord(phdw, txhash, rtx, "*", -100000000, true, removed, filter);
                 }
-=======
-                ListTransactions(wallet, it->second, -100000000, true, removed, filter, nullptr /* filter_label */, /*include_change=*/include_change);
->>>>>>> a75b7796
             }
         }
         blockId = block.hashPrevBlock;
@@ -1092,7 +1085,7 @@
 
 UniValue gettransaction_inner(JSONRPCRequest const &request)
 {
-    std::shared_ptr<const CWallet> pwallet = GetWalletForJSONRPCRequest(request);
+    const std::shared_ptr<const CWallet> pwallet = GetWalletForJSONRPCRequest(request);
     if (!pwallet) return UniValue::VNULL;
 
     // Make sure the results are valid at least up to the most recent block
@@ -1147,7 +1140,6 @@
                 return entry;
             }
         }
-
         throw JSONRPCError(RPC_INVALID_ADDRESS_OR_KEY, "Invalid or non-wallet transaction id");
     }
     const CWalletTx& wtx = it->second;
@@ -1222,17 +1214,14 @@
                                     "'send' category of transactions."},
                                 {RPCResult::Type::BOOL, "abandoned", /*optional=*/true, "'true' if the transaction has been abandoned (inputs are respendable). Only available for the \n"
                                      "'send' category of transactions."},
-<<<<<<< HEAD
+                                {RPCResult::Type::ARR, "parent_descs", /*optional=*/true, "Only if 'category' is 'received'. List of parent descriptors for the scriptPubKey of this coin.", {
+                                    {RPCResult::Type::STR, "desc", "The descriptor string."},
+                                }},
                                 {RPCResult::Type::STR, "type", /*optional=*/true, "anon/blind/standard."},
                                 {RPCResult::Type::STR, "stealth_address", /*optional=*/true, "The stealth address the output was received on."},
                                 {RPCResult::Type::STR, "narration", /*optional=*/true, "If a narration is embedded in the output, only present if not empty."},
                                 {RPCResult::Type::BOOL, "fromself", /*optional=*/true, "True if this wallet owned an input of the transaction."},
                                 {RPCResult::Type::BOOL, "requires_unlock", /*optional=*/true, "True if this wallet must be unlocked to decrypt output value."},
-=======
-                                {RPCResult::Type::ARR, "parent_descs", /*optional=*/true, "Only if 'category' is 'received'. List of parent descriptors for the scriptPubKey of this coin.", {
-                                    {RPCResult::Type::STR, "desc", "The descriptor string."},
-                                }},
->>>>>>> a75b7796
                             }},
                         }},
                         {RPCResult::Type::STR_HEX, "hex", "Raw data for transaction"},
