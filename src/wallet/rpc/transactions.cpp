// Copyright (c) 2011-2021 The Bitcoin Core developers
// Distributed under the MIT software license, see the accompanying
// file COPYING or http://www.opensource.org/licenses/mit-license.php.

#include <core_io.h>
#include <key_io.h>
#include <policy/rbf.h>
#include <rpc/util.h>
#include <rpc/server.h>
#include <util/vector.h>
#include <wallet/receive.h>
#include <wallet/rpc/util.h>
#include <wallet/wallet.h>
#include <wallet/hdwallet.h>

using interfaces::FoundBlock;

<<<<<<< HEAD
void WalletTxToJSON(const CWallet& wallet, const CWalletTx& wtx, UniValue& entry, bool fFilterMode=false)
=======
namespace wallet {
static void WalletTxToJSON(const CWallet& wallet, const CWalletTx& wtx, UniValue& entry)
>>>>>>> 290ff5ef
{
    interfaces::Chain& chain = wallet.chain();
    int confirms = wallet.GetTxDepthInMainChain(wtx);
    entry.pushKV("confirmations", confirms);
    if (wtx.IsCoinBase())
        entry.pushKV("generated", true);
    if (auto* conf = wtx.state<TxStateConfirmed>())
    {
        entry.pushKV("blockhash", conf->confirmed_block_hash.GetHex());
        entry.pushKV("blockheight", conf->confirmed_block_height);
        entry.pushKV("blockindex", conf->position_in_block);
        int64_t block_time;
        CHECK_NONFATAL(chain.findBlock(conf->confirmed_block_hash, FoundBlock().time(block_time)));
        PushTime(entry, "blocktime", block_time);
    } else {
        entry.pushKV("trusted", CachedTxIsTrusted(wallet, wtx));
    }
    uint256 hash = wtx.GetHash();
    entry.pushKV("txid", hash.GetHex());
    UniValue conflicts(UniValue::VARR);
    for (const uint256& conflict : wallet.GetTxConflicts(wtx))
        conflicts.push_back(conflict.GetHex());
    entry.pushKV("walletconflicts", conflicts);
    PushTime(entry, "time", wtx.GetTxTime());
    PushTime(entry, "timereceived", wtx.nTimeReceived);

    // Add opt-in RBF status
    std::string rbfStatus = "no";
    if (confirms <= 0) {
        RBFTransactionState rbfState = chain.isRBFOptIn(*wtx.tx);
        if (rbfState == RBFTransactionState::UNKNOWN)
            rbfStatus = "unknown";
        else if (rbfState == RBFTransactionState::REPLACEABLE_BIP125)
            rbfStatus = "yes";
    }
    entry.pushKV("bip125_replaceable", rbfStatus);

    if (!fFilterMode) {
        for (const std::pair<const std::string, std::string>& item : wtx.mapValue) {
            entry.pushKV(item.first, item.second);
        }
    }
}

void RecordTxToJSON(interfaces::Chain& chain, const CHDWallet *phdw, const uint256 &hash, const CTransactionRecord& rtx, UniValue &entry) EXCLUSIVE_LOCKS_REQUIRED(phdw->cs_wallet)
{
    int confirms = phdw->GetDepthInMainChain(rtx);
    entry.pushKV("confirmations", confirms);

    if (rtx.IsCoinStake()) {
        entry.pushKV("coinstake", true);
    } else
    if (rtx.IsCoinBase()) {
        entry.pushKV("generated", true);
    }

    if (confirms > 0) {
        entry.pushKV("blockhash", rtx.blockHash.GetHex());
        entry.pushKV("blockindex", rtx.nIndex);
        PushTime(entry, "blocktime", rtx.nBlockTime);
    } else {
        entry.pushKV("trusted", phdw->IsTrusted(hash, rtx));
    }

    entry.pushKV("txid", hash.GetHex());
    UniValue conflicts(UniValue::VARR);
    for (const auto &conflict : phdw->GetConflicts(hash)) {
        conflicts.push_back(conflict.GetHex());
    }
    entry.pushKV("walletconflicts", conflicts);
    PushTime(entry, "time", rtx.GetTxTime());
    PushTime(entry, "timereceived", rtx.nTimeReceived);

    for (const auto &item : rtx.mapValue) {
        if (item.first == RTXVT_COMMENT) {
            entry.pushKV("comment", std::string(item.second.begin(), item.second.end()));
        } else
        if (item.first == RTXVT_TO) {
            entry.pushKV("comment_to", std::string(item.second.begin(), item.second.end()));
        }
    }

    /*
    // Add opt-in RBF status
    std::string rbfStatus = "no";
    if (confirms <= 0) {
        LOCK(mempool.cs);
        RBFTransactionState rbfState = IsRBFOptIn(wtx, mempool);
        if (rbfState == RBF_TRANSACTIONSTATE_UNKNOWN)
            rbfStatus = "unknown";
        else if (rbfState == RBF_TRANSACTIONSTATE_REPLACEABLE_BIP125)
            rbfStatus = "yes";
    }
    entry.push_back(Pair("bip125_replaceable", rbfStatus));
    */
}

static void AddSmsgFundingInfo(const CTransaction &tx, UniValue &entry)
{
    CAmount smsg_fees = 0;
    UniValue smsges(UniValue::VARR);
    for (const auto &v : tx.vpout) {
        if (!v->IsType(OUTPUT_DATA)) {
            continue;
        }
        CTxOutData *txd = (CTxOutData*) v.get();
        if (txd->vData.size() < 25 || txd->vData[0] != DO_FUND_MSG) {
            continue;
        }
        size_t n = (txd->vData.size()-1) / 24;
        for (size_t k = 0; k < n; ++k) {
            uint32_t nAmount;
            memcpy(&nAmount, &txd->vData[1+k*24+20], 4);
            nAmount = le32toh(nAmount);
            smsg_fees += nAmount;
            UniValue funded_smsg(UniValue::VOBJ);
            funded_smsg.pushKV("smsghash", HexStr(Span<const unsigned char>(&txd->vData[1+k*24], 20)));
            funded_smsg.pushKV("fee", ValueFromAmount(nAmount));
            smsges.push_back(funded_smsg);
        }
    }
    if (smsg_fees > 0) {
        entry.pushKV("smsgs_funded", smsges);
        entry.pushKV("smsg_fees", ValueFromAmount(smsg_fees));
    }
}

struct tallyitem
{
    CAmount nAmount{0};
    int nConf{std::numeric_limits<int>::max()};
    std::vector<uint256> txids;
    bool fIsWatchonly{false};
    tallyitem()
    {
    }
};

static UniValue ListReceived(const CWallet& wallet, const UniValue& params, bool by_label, const bool include_immature_coinbase) EXCLUSIVE_LOCKS_REQUIRED(wallet.cs_wallet)
{
    // Minimum confirmations
    int nMinDepth = 1;
    if (!params[0].isNull())
        nMinDepth = params[0].get_int();

    // Whether to include empty labels
    bool fIncludeEmpty = false;
    if (!params[1].isNull())
        fIncludeEmpty = params[1].get_bool();

    isminefilter filter = ISMINE_SPENDABLE;

    if (ParseIncludeWatchonly(params[2], wallet)) {
        filter |= ISMINE_WATCH_ONLY;
    }

    bool has_filtered_address = false;
    CTxDestination filtered_address = CNoDestination();
    if (!by_label && !params[3].isNull() && !params[3].get_str().empty()) {
        if (!IsValidDestinationString(params[3].get_str())) {
            throw JSONRPCError(RPC_WALLET_ERROR, "address_filter parameter was invalid");
        }
        filtered_address = DecodeDestination(params[3].get_str());
        has_filtered_address = true;
    }

    // Excluding coinbase outputs is deprecated
    // It can be enabled by setting deprecatedrpc=exclude_coinbase
    const bool include_coinbase{!wallet.chain().rpcEnableDeprecated("exclude_coinbase")};

    if (include_immature_coinbase && !include_coinbase) {
        throw JSONRPCError(RPC_INVALID_PARAMETER, "include_immature_coinbase is incompatible with deprecated exclude_coinbase");
    }

    // Tally
    std::map<CTxDestination, tallyitem> mapTally;
    for (const std::pair<const uint256, CWalletTx>& pairWtx : wallet.mapWallet) {
        const CWalletTx& wtx = pairWtx.second;

        int nDepth = wallet.GetTxDepthInMainChain(wtx);
        if (nDepth < nMinDepth)
            continue;

        if ((wtx.IsCoinBase() && (nDepth < 1 || !include_coinbase))
            || (wallet.IsTxImmatureCoinBase(wtx) && !include_immature_coinbase)
            || !wallet.chain().checkFinalTx(*wtx.tx)) {
            continue;
        }

        for (auto &txout : wtx.tx->vpout)
        {
            if (!txout->IsType(OUTPUT_STANDARD))
                continue;
            CTxOutStandard *pOut = (CTxOutStandard*)txout.get();

            CTxDestination address;
            if (!ExtractDestination(pOut->scriptPubKey, address))
                continue;

            isminefilter mine = wallet.IsMine(address);
            if (!(mine & filter))
                continue;

            tallyitem& item = mapTally[address];
            item.nAmount += pOut->nValue;
            item.nConf = std::min(item.nConf, nDepth);
            item.txids.push_back(wtx.GetHash());
            if (mine & ISMINE_WATCH_ONLY)
                item.fIsWatchonly = true;
        };

        for (const CTxOut& txout : wtx.tx->vout)
        {
            CTxDestination address;
            if (!ExtractDestination(txout.scriptPubKey, address))
                continue;

            if (has_filtered_address && !(filtered_address == address)) {
                continue;
            }

            isminefilter mine = wallet.IsMine(address);
            if(!(mine & filter))
                continue;

            tallyitem& item = mapTally[address];
            item.nAmount += txout.nValue;
            item.nConf = std::min(item.nConf, nDepth);
            item.txids.push_back(wtx.GetHash());
            if (mine & ISMINE_WATCH_ONLY)
                item.fIsWatchonly = true;
        }
    }

    // Reply
    UniValue ret(UniValue::VARR);
    std::map<std::string, tallyitem> label_tally;

    // Create m_address_book iterator
    // If we aren't filtering, go from begin() to end()
    auto start = wallet.m_address_book.begin();
    auto end = wallet.m_address_book.end();
    // If we are filtering, find() the applicable entry
    if (has_filtered_address) {
        start = wallet.m_address_book.find(filtered_address);
        if (start != end) {
            end = std::next(start);
        }
    }

    for (auto item_it = start; item_it != end; ++item_it)
    {
        if (item_it->second.IsChange()) continue;
        const CTxDestination& address = item_it->first;
        const std::string& label = item_it->second.GetLabel();
        auto it = mapTally.find(address);
        if (it == mapTally.end() && !fIncludeEmpty)
            continue;

        CAmount nAmount = 0;
        int nConf = std::numeric_limits<int>::max();
        bool fIsWatchonly = false;
        if (it != mapTally.end())
        {
            nAmount = (*it).second.nAmount;
            nConf = (*it).second.nConf;
            fIsWatchonly = (*it).second.fIsWatchonly;
        }

        if (by_label)
        {
            tallyitem& _item = label_tally[label];
            _item.nAmount += nAmount;
            _item.nConf = std::min(_item.nConf, nConf);
            _item.fIsWatchonly = fIsWatchonly;
        }
        else
        {
            UniValue obj(UniValue::VOBJ);
            if(fIsWatchonly)
                obj.pushKV("involvesWatchonly", true);
            obj.pushKV("address",       EncodeDestination(address));
            obj.pushKV("amount",        ValueFromAmount(nAmount));
            obj.pushKV("confirmations", (nConf == std::numeric_limits<int>::max() ? 0 : nConf));
            obj.pushKV("label", label);
            UniValue transactions(UniValue::VARR);
            if (it != mapTally.end())
            {
                for (const uint256& _item : (*it).second.txids)
                {
                    transactions.push_back(_item.GetHex());
                }
            }
            obj.pushKV("txids", transactions);
            ret.push_back(obj);
        }
    }

    if (by_label)
    {
        for (const auto& entry : label_tally)
        {
            CAmount nAmount = entry.second.nAmount;
            int nConf = entry.second.nConf;
            UniValue obj(UniValue::VOBJ);
            if (entry.second.fIsWatchonly)
                obj.pushKV("involvesWatchonly", true);
            obj.pushKV("amount",        ValueFromAmount(nAmount));
            obj.pushKV("confirmations", (nConf == std::numeric_limits<int>::max() ? 0 : nConf));
            obj.pushKV("label",         entry.first);
            ret.push_back(obj);
        }
    }

    return ret;
}

RPCHelpMan listreceivedbyaddress()
{
    return RPCHelpMan{"listreceivedbyaddress",
                "\nList balances by receiving address.\n",
                {
                    {"minconf", RPCArg::Type::NUM, RPCArg::Default{1}, "The minimum number of confirmations before payments are included."},
                    {"include_empty", RPCArg::Type::BOOL, RPCArg::Default{false}, "Whether to include addresses that haven't received any payments."},
                    {"include_watchonly", RPCArg::Type::BOOL, RPCArg::DefaultHint{"true for watch-only wallets, otherwise false"}, "Whether to include watch-only addresses (see 'importaddress')"},
                    {"address_filter", RPCArg::Type::STR, RPCArg::Optional::OMITTED_NAMED_ARG, "If present and non-empty, only return information on this address."},
                    {"include_immature_coinbase", RPCArg::Type::BOOL, RPCArg::Default{false}, "Include immature coinbase transactions."},
                },
                RPCResult{
                    RPCResult::Type::ARR, "", "",
                    {
                        {RPCResult::Type::OBJ, "", "",
                        {
                            {RPCResult::Type::BOOL, "involvesWatchonly", /*optional=*/true, "Only returns true if imported addresses were involved in transaction"},
                            {RPCResult::Type::STR, "address", "The receiving address"},
                            {RPCResult::Type::STR_AMOUNT, "amount", "The total amount in " + CURRENCY_UNIT + " received by the address"},
                            {RPCResult::Type::NUM, "confirmations", "The number of confirmations of the most recent transaction included"},
                            {RPCResult::Type::STR, "label", "The label of the receiving address. The default label is \"\""},
                            {RPCResult::Type::ARR, "txids", "",
                            {
                                {RPCResult::Type::STR_HEX, "txid", "The ids of transactions received with the address"},
                            }},
                        }},
                    }
                },
                RPCExamples{
                    HelpExampleCli("listreceivedbyaddress", "6 true")
            + HelpExampleCli("listreceivedbyaddress", "6 true true \"\" true")
            + HelpExampleRpc("listreceivedbyaddress", "6, true, true")
            + HelpExampleRpc("listreceivedbyaddress", "6, true, true, \"" + EXAMPLE_ADDRESS[0] + "\", true")
                },
        [&](const RPCHelpMan& self, const JSONRPCRequest& request) -> UniValue
{
    const std::shared_ptr<const CWallet> pwallet = GetWalletForJSONRPCRequest(request);
    if (!pwallet) return NullUniValue;

    // Make sure the results are valid at least up to the most recent block
    // the user could have gotten from another RPC command prior to now
    pwallet->BlockUntilSyncedToCurrentChain();

    const bool include_immature_coinbase{request.params[4].isNull() ? false : request.params[4].get_bool()};

    LOCK(pwallet->cs_wallet);

    return ListReceived(*pwallet, request.params, false, include_immature_coinbase);
},
    };
}

RPCHelpMan listreceivedbylabel()
{
    return RPCHelpMan{"listreceivedbylabel",
                "\nList received transactions by label.\n",
                {
                    {"minconf", RPCArg::Type::NUM, RPCArg::Default{1}, "The minimum number of confirmations before payments are included."},
                    {"include_empty", RPCArg::Type::BOOL, RPCArg::Default{false}, "Whether to include labels that haven't received any payments."},
                    {"include_watchonly", RPCArg::Type::BOOL, RPCArg::DefaultHint{"true for watch-only wallets, otherwise false"}, "Whether to include watch-only addresses (see 'importaddress')"},
                    {"include_immature_coinbase", RPCArg::Type::BOOL, RPCArg::Default{false}, "Include immature coinbase transactions."},
                },
                RPCResult{
                    RPCResult::Type::ARR, "", "",
                    {
                        {RPCResult::Type::OBJ, "", "",
                        {
                            {RPCResult::Type::BOOL, "involvesWatchonly", /*optional=*/true, "Only returns true if imported addresses were involved in transaction"},
                            {RPCResult::Type::STR_AMOUNT, "amount", "The total amount received by addresses with this label"},
                            {RPCResult::Type::NUM, "confirmations", "The number of confirmations of the most recent transaction included"},
                            {RPCResult::Type::STR, "label", "The label of the receiving address. The default label is \"\""},
                        }},
                    }
                },
                RPCExamples{
                    HelpExampleCli("listreceivedbylabel", "")
            + HelpExampleCli("listreceivedbylabel", "6 true")
            + HelpExampleRpc("listreceivedbylabel", "6, true, true, true")
                },
        [&](const RPCHelpMan& self, const JSONRPCRequest& request) -> UniValue
{
    const std::shared_ptr<const CWallet> pwallet = GetWalletForJSONRPCRequest(request);
    if (!pwallet) return NullUniValue;

    // Make sure the results are valid at least up to the most recent block
    // the user could have gotten from another RPC command prior to now
    pwallet->BlockUntilSyncedToCurrentChain();

    const bool include_immature_coinbase{request.params[3].isNull() ? false : request.params[3].get_bool()};

    LOCK(pwallet->cs_wallet);

    return ListReceived(*pwallet, request.params, true, include_immature_coinbase);
},
    };
}

static void MaybePushAddress(UniValue & entry, const CTxDestination &dest)
{
    if (IsValidDestination(dest)) {
        entry.pushKV("address", EncodeDestination(dest));
    }
}

/**
 * List transactions based on the given criteria.
 *
 * @param  wallet         The wallet.
 * @param  wtx            The wallet transaction.
 * @param  nMinDepth      The minimum confirmation depth.
 * @param  fLong          Whether to include the JSON version of the transaction.
 * @param  ret            The UniValue into which the result is stored.
 * @param  filter_ismine  The "is mine" filter flags.
 * @param  filter_label   Optional label string to filter incoming transactions.
 */
static void ListTransactions(const CWallet& wallet, const CWalletTx& wtx, int nMinDepth, bool fLong, UniValue& ret, const isminefilter& filter_ismine, const std::string* filter_label) EXCLUSIVE_LOCKS_REQUIRED(wallet.cs_wallet)
{
    CAmount nFee;
    std::list<COutputEntry> listReceived;
    std::list<COutputEntry> listSent;
    std::list<COutputEntry> listStaked;

    CachedTxGetAmounts(wallet, wtx, listReceived, listSent, listStaked, nFee, filter_ismine);

    bool involvesWatchonly = CachedTxIsFromMe(wallet, wtx, ISMINE_WATCH_ONLY);

    // Sent
    if (!filter_label)
    {
        for (const COutputEntry& s : listSent)
        {
            UniValue entry(UniValue::VOBJ);
            if (involvesWatchonly || (wallet.IsMine(s.destination) & ISMINE_WATCH_ONLY) || (s.ismine & ISMINE_WATCH_ONLY)) {
                entry.pushKV("involvesWatchonly", true);
            }
            MaybePushAddress(entry, s.destination);
            if (s.destStake.index() != DI::_CNoDestination) {
                entry.pushKV("coldstake_address", EncodeDestination(s.destStake));
            }
            entry.pushKV("category", "send");
            entry.pushKV("amount", ValueFromAmount(-s.amount));
            const auto* address_book_entry = wallet.FindAddressBookEntry(s.destination);
            if (address_book_entry) {
                entry.pushKV("label", address_book_entry->GetLabel());
            }
            entry.pushKV("vout", s.vout);
            entry.pushKV("fee", ValueFromAmount(-nFee));
            if (fLong) {
                WalletTxToJSON(wallet, wtx, entry);
            } else {
                std::string sNarrKey = strprintf("n%d", s.vout);
                mapValue_t::const_iterator mi = wtx.mapValue.find(sNarrKey);
                if (mi != wtx.mapValue.end() && !mi->second.empty())
                    entry.pushKV("narration", mi->second);
            }
            entry.pushKV("abandoned", wtx.isAbandoned());

            ret.push_back(entry);
        }
    }

    // Received
    if (listReceived.size() > 0 && wallet.GetTxDepthInMainChain(wtx) >= nMinDepth) {
        for (const COutputEntry& r : listReceived)
        {
            std::string label;
            const auto* address_book_entry = wallet.FindAddressBookEntry(r.destination);
            if (address_book_entry) {
                label = address_book_entry->GetLabel();
            }
            if (filter_label && label != *filter_label) {
                continue;
            }
            UniValue entry(UniValue::VOBJ);
            if (involvesWatchonly || (wallet.IsMine(r.destination) & ISMINE_WATCH_ONLY) || (r.ismine & ISMINE_WATCH_ONLY)) {
                entry.pushKV("involvesWatchonly", true);
            }

            if (wallet.IsParticlWallet()
                && r.destination.index() == DI::_PKHash) {
                CStealthAddress sx;
                CKeyID idK = ToKeyID(std::get<PKHash>(r.destination));
                if (GetParticlWallet(&wallet)->GetStealthLinked(idK, sx)) {
                    entry.pushKV("stealth_address", sx.Encoded());
                }
            }

            MaybePushAddress(entry, r.destination);
            if (r.destStake.index() != DI::_CNoDestination) {
                entry.pushKV("coldstake_address", EncodeDestination(r.destStake));
            }
            if (wtx.IsCoinBase()) {
                if (wallet.GetTxDepthInMainChain(wtx) < 1) {
                    entry.pushKV("category", "orphan");
                } else if (wallet.IsTxImmatureCoinBase(wtx)) {
                    entry.pushKV("category", "immature");
                } else {
                    entry.pushKV("category", (fParticlMode ? "coinbase" : "generate"));
                }
            } else {
                entry.pushKV("category", "receive");
            }
            entry.pushKV("amount", ValueFromAmount(r.amount));
            if (address_book_entry) {
                entry.pushKV("label", label);
                entry.pushKV("account", label); // For exchanges
            }
            entry.pushKV("vout", r.vout);
            if (fLong) {
                WalletTxToJSON(wallet, wtx, entry);
            } else {
                std::string sNarrKey = strprintf("n%d", r.vout);
                mapValue_t::const_iterator mi = wtx.mapValue.find(sNarrKey);
                if (mi != wtx.mapValue.end() && !mi->second.empty()) {
                    entry.pushKV("narration", mi->second);
                }
            }
            ret.push_back(entry);
        }
    }

    // Staked
    if (listStaked.size() > 0 && wallet.GetTxDepthInMainChain(wtx) >= nMinDepth) {
        for (const auto &s : listStaked) {
            UniValue entry(UniValue::VOBJ);
            if (involvesWatchonly || (s.ismine & ISMINE_WATCH_ONLY)) {
                entry.pushKV("involvesWatchonly", true);
            }
            MaybePushAddress(entry, s.destination);
            if (s.destStake.index() != DI::_CNoDestination) {
                entry.pushKV("coldstake_address", EncodeDestination(s.destStake));
            }
            entry.pushKV("category", wallet.GetTxDepthInMainChain(wtx) < 1 ? "orphaned_stake" : "stake");

            entry.pushKV("amount", ValueFromAmount(s.amount));
            const auto* address_book_entry = wallet.FindAddressBookEntry(s.destination);
            if (address_book_entry) {
                entry.pushKV("label", address_book_entry->GetLabel());
            }
            entry.pushKV("vout", s.vout);
            entry.pushKV("reward", ValueFromAmount(-nFee));
            if (fLong) {
                WalletTxToJSON(wallet, wtx, entry);
            }
            entry.pushKV("abandoned", wtx.isAbandoned());
            ret.push_back(entry);
        }
    }
}

static void ListRecord(const CHDWallet *phdw, const uint256 &hash, const CTransactionRecord &rtx,
    const std::string &strAccount, int nMinDepth, bool fLong, UniValue &ret, const isminefilter &filter) EXCLUSIVE_LOCKS_REQUIRED(phdw->cs_wallet)
{
    bool fAllAccounts = (strAccount == std::string("*"));

    for (const auto &r : rtx.vout) {
        if (r.nFlags & ORF_CHANGE) {
            continue;
        }

        if (!(r.nFlags & ORF_FROM) && !(r.nFlags & ORF_OWNED) && !(filter & ISMINE_WATCH_ONLY)) {
            continue;
        }

        std::string account;
        CBitcoinAddress addr;
        CTxDestination dest;
        if (ExtractDestination(r.scriptPubKey, dest) && !r.scriptPubKey.IsUnspendable()) {
            addr.Set(dest);

            std::map<CTxDestination, CAddressBookData>::const_iterator mai = phdw->m_address_book.find(dest);
            if (mai != phdw->m_address_book.end() && !mai->second.GetLabel().empty()) {
                account = mai->second.GetLabel();
            }
        }

        if (!fAllAccounts && (account != strAccount)) {
            continue;
        }

        UniValue entry(UniValue::VOBJ);
        if (r.nFlags & ORF_OWN_WATCH) {
            entry.pushKV("involvesWatchonly", true);
        }
        entry.pushKV("account", account);

        if (r.vPath.size() > 0) {
            if (r.vPath[0] == ORA_STEALTH) {
                if (r.vPath.size() < 5) {
                    LogPrintf("%s: Warning, malformed vPath.\n", __func__);
                } else {
                    uint32_t sidx;
                    memcpy(&sidx, &r.vPath[1], 4);
                    CStealthAddress sx;
                    if (phdw->GetStealthByIndex(sidx, sx)) {
                        entry.pushKV("stealth_address", sx.Encoded());
                    }
                }
            }
        } else {
            PKHash *pkh = std::get_if<PKHash>(&dest);
            if (pkh) {
                CStealthAddress sx;
                CKeyID idK = ToKeyID(*pkh);
                if (phdw->GetStealthLinked(idK, sx)) {
                    entry.pushKV("stealth_address", sx.Encoded());
                }
            }
        }

        if (r.nFlags & ORF_LOCKED) {
            entry.pushKV("requires_unlock", true);
        }

        if (dest.index() == DI::_CNoDestination) {
            entry.pushKV("address", "none");
        } else {
            entry.pushKV("address", addr.ToString());
        }

        std::string sCategory;
        if (r.nFlags & ORF_OWNED && r.nFlags & ORF_FROM) {
            // Sent to self
            sCategory = "receive";
        } else
        if (r.nFlags & ORF_OWN_ANY) {
            sCategory = "receive";
        } else
        if (r.nFlags & ORF_FROM) {
            sCategory = "send";
        }

        entry.pushKV("category", sCategory);
        entry.pushKV("type", r.nType == OUTPUT_STANDARD ? "standard"
                : r.nType == OUTPUT_CT ? "blind" : r.nType == OUTPUT_RINGCT ? "anon" : "unknown");

        if (r.nFlags & ORF_OWNED && r.nFlags & ORF_FROM) {
            entry.pushKV("fromself", "true");
        }

        entry.pushKV("amount", ValueFromAmount(r.nValue * ((r.nFlags & ORF_OWN_ANY) ? 1 : -1)));

        if (r.nFlags & ORF_FROM) {
            entry.pushKV("fee", ValueFromAmount(-rtx.nFee));
        }

        entry.pushKV("vout", r.n);

        int confirms = phdw->GetDepthInMainChain(rtx);
        entry.pushKV("confirmations", confirms);
        if (confirms > 0) {
            entry.pushKV("blockhash", rtx.blockHash.GetHex());
            entry.pushKV("blockindex", rtx.nIndex);
            PushTime(entry, "blocktime", rtx.nBlockTime);
        } else {
            entry.pushKV("trusted", phdw->IsTrusted(hash, rtx));
        }

        entry.pushKV("txid", hash.ToString());

        UniValue conflicts(UniValue::VARR);
        std::set<uint256> setconflicts = phdw->GetConflicts(hash);
        setconflicts.erase(hash);
        for (const auto &conflict : setconflicts) {
            conflicts.push_back(conflict.GetHex());
        }
        entry.pushKV("walletconflicts", conflicts);

        PushTime(entry, "time", rtx.GetTxTime());

        if (!r.sNarration.empty()) {
            entry.pushKV("narration", r.sNarration);
        }

        if (r.nFlags & ORF_FROM) {
            entry.pushKV("abandoned", rtx.IsAbandoned());
        }

        ret.push_back(entry);
    }
};


static const std::vector<RPCResult> TransactionDescriptionString()
{
    return{{RPCResult::Type::NUM, "confirmations", "The number of confirmations for the transaction. Negative confirmations means the\n"
               "transaction conflicted that many blocks ago."},
           {RPCResult::Type::BOOL, "generated", /*optional=*/true, "Only present if the transaction's only input is a coinbase one."},
           {RPCResult::Type::BOOL, "trusted", /*optional=*/true, "Whether we consider the transaction to be trusted and safe to spend from.\n"
                "Only present when the transaction has 0 confirmations (or negative confirmations, if conflicted)."},
           {RPCResult::Type::STR_HEX, "blockhash", /*optional=*/true, "The block hash containing the transaction."},
           {RPCResult::Type::NUM, "blockheight", /*optional=*/true, "The block height containing the transaction."},
           {RPCResult::Type::NUM, "blockindex", /*optional=*/true, "The index of the transaction in the block that includes it."},
           {RPCResult::Type::NUM_TIME, "blocktime", /*optional=*/true, "The block time expressed in " + UNIX_EPOCH_TIME + "."},
           {RPCResult::Type::STR_HEX, "txid", "The transaction id."},
           {RPCResult::Type::ARR, "walletconflicts", "Conflicting transaction ids.",
           {
               {RPCResult::Type::STR_HEX, "txid", "The transaction id."},
           }},
           {RPCResult::Type::STR_HEX, "replaced_by_txid", /*optional=*/true, "The txid if this tx was replaced."},
           {RPCResult::Type::STR_HEX, "replaces_txid", /*optional=*/true, "The txid if the tx replaces one."},
           {RPCResult::Type::STR, "comment", /*optional=*/true, ""},
           {RPCResult::Type::STR, "to", /*optional=*/true, "If a comment to is associated with the transaction."},
           {RPCResult::Type::NUM_TIME, "time", "The transaction time expressed in " + UNIX_EPOCH_TIME + "."},
           {RPCResult::Type::NUM_TIME, "timereceived", "The time received expressed in " + UNIX_EPOCH_TIME + "."},
           {RPCResult::Type::STR, "comment", /*optional=*/true, "If a comment is associated with the transaction, only present if not empty."},
           {RPCResult::Type::STR, "bip125-replaceable", "(\"yes|no|unknown\") Whether this transaction could be replaced due to BIP125 (replace-by-fee);\n"
               "may be unknown for unconfirmed transactions not in the mempool."}};
}

RPCHelpMan listtransactions()
{
    return RPCHelpMan{"listtransactions",
                "\nIf a label name is provided, this will return only incoming transactions paying to addresses with the specified label.\n"
                "\nReturns up to 'count' most recent transactions skipping the first 'from' transactions.\n",
                {
                    {"label|dummy", RPCArg::Type::STR, RPCArg::Optional::OMITTED_NAMED_ARG, "If set, should be a valid label name to return only incoming transactions\n"
                          "with the specified label, or \"*\" to disable filtering and return all transactions."},
                    {"count", RPCArg::Type::NUM, RPCArg::Default{10}, "The number of transactions to return"},
                    {"skip", RPCArg::Type::NUM, RPCArg::Default{0}, "The number of transactions to skip"},
                    {"include_watchonly", RPCArg::Type::BOOL, RPCArg::DefaultHint{"true for watch-only wallets, otherwise false"}, "Include transactions to watch-only addresses (see 'importaddress')"},
                },
                RPCResult{
                    RPCResult::Type::ARR, "", "",
                    {
                        {RPCResult::Type::OBJ, "", "", Cat(Cat<std::vector<RPCResult>>(
                        {
                            {RPCResult::Type::BOOL, "involvesWatchonly", /*optional=*/true, "Only returns true if imported addresses were involved in transaction."},
                            {RPCResult::Type::STR, "address", /*optional=*/true, "The particl address of the transaction."},
                            {RPCResult::Type::STR, "category", "The transaction category.\n"
                                "\"send\"                  Transactions sent.\n"
                                "\"receive\"               Non-coinbase transactions received.\n"
                                "\"generate\"              Coinbase transactions received with more than 100 confirmations.\n"
                                "\"immature\"              Coinbase transactions received with 100 or fewer confirmations.\n"
                                "\"orphan\"                Orphaned coinbase transactions received."},
                            {RPCResult::Type::STR_AMOUNT, "amount", "The amount in " + CURRENCY_UNIT + ". This is negative for the 'send' category, and is positive\n"
                                "for all other categories"},
                            {RPCResult::Type::STR, "label", /*optional=*/true, "A comment for the address/transaction, if any"},
                            {RPCResult::Type::NUM, "vout", "the vout value"},
                            {RPCResult::Type::STR_AMOUNT, "fee", /*optional=*/true, "The amount of the fee in " + CURRENCY_UNIT + ". This is negative and only available for the\n"
                                 "'send' category of transactions."},
                        },
                        TransactionDescriptionString()),
                        {
                            {RPCResult::Type::BOOL, "abandoned", /*optional=*/true, "'true' if the transaction has been abandoned (inputs are respendable). Only available for the \n"
                                 "'send' category of transactions."},
                        })},
                    }
                },
                RPCExamples{
            "\nList the most recent 10 transactions in the systems\n"
            + HelpExampleCli("listtransactions", "") +
            "\nList transactions 100 to 120\n"
            + HelpExampleCli("listtransactions", "\"*\" 20 100") +
            "\nAs a JSON-RPC call\n"
            + HelpExampleRpc("listtransactions", "\"*\", 20, 100")
                },
        [&](const RPCHelpMan& self, const JSONRPCRequest& request) -> UniValue
{
    const std::shared_ptr<const CWallet> pwallet = GetWalletForJSONRPCRequest(request);
    if (!pwallet) return NullUniValue;

    // Make sure the results are valid at least up to the most recent block
    // the user could have gotten from another RPC command prior to now
    pwallet->BlockUntilSyncedToCurrentChain();

    const std::string* filter_label = nullptr;
    if (!request.params[0].isNull() && request.params[0].get_str() != "*") {
        filter_label = &request.params[0].get_str();
        if (filter_label->empty()) {
            throw JSONRPCError(RPC_INVALID_PARAMETER, "Label argument must be a valid label name or \"*\".");
        }
    }
    int nCount = 10;
    if (!request.params[1].isNull())
        nCount = request.params[1].get_int();
    int nFrom = 0;
    if (!request.params[2].isNull())
        nFrom = request.params[2].get_int();
    isminefilter filter = ISMINE_SPENDABLE;

    if (ParseIncludeWatchonly(request.params[3], *pwallet)) {
        filter |= ISMINE_WATCH_ONLY;
    }

    if (nCount < 0)
        throw JSONRPCError(RPC_INVALID_PARAMETER, "Negative count");
    if (nFrom < 0)
        throw JSONRPCError(RPC_INVALID_PARAMETER, "Negative from");


    // NOTE: nFrom and nCount seem to apply to the individual json entries, not the txn
    //  a txn producing 2 entries will output only 1 entry if nCount is 1
    // TODO: Change to count on unique txids?

    UniValue ret(UniValue::VARR);
    {
        LOCK(pwallet->cs_wallet);
        const CWallet::TxItems &txOrdered = pwallet->wtxOrdered;

        // iterate backwards until we have nCount items to return:
        for (CWallet::TxItems::const_reverse_iterator it = txOrdered.rbegin(); it != txOrdered.rend(); ++it) {
            CWalletTx *const pwtx = (*it).second;
            ListTransactions(*pwallet, *pwtx, 0, true, ret, filter, filter_label);
            if ((int)ret.size() >= (nCount+nFrom)) break;
        }
    }
    // ret must be newest to oldest
    ret.reverse();

    if (pwallet->IsParticlWallet()) {
        const CHDWallet *phdw = GetParticlWallet(pwallet.get());
        LOCK(phdw->cs_wallet);
        const RtxOrdered_t &txOrdered = phdw->rtxOrdered;

        // TODO: Combine finding and inserting into ret loops

        UniValue retRecords(UniValue::VARR);
        for (RtxOrdered_t::const_reverse_iterator it = txOrdered.rbegin(); it != txOrdered.rend(); ++it) {
            std::string strAccount = "*";
            ListRecord(phdw, it->second->first, it->second->second, strAccount, 0, true, retRecords, filter);
            if ((int)retRecords.size() >= nCount + nFrom) {
                break;
            }
        }

        size_t nSearchStart = 0;
        for(int i = (int)retRecords.size() - 1; i >= 0; --i) {
            int64_t nInsertTime = find_value(retRecords[i], "time").get_int64();
            bool fFound = false;
            for (size_t k = nSearchStart; k < ret.size(); k++) {
                nSearchStart = k;
                int64_t nTime = find_value(ret[k], "time").get_int64();
                if (nTime > nInsertTime) {
                    ret.insert(k, retRecords[i]);
                    fFound = true;
                    break;
                }
            }

            if (!fFound) {
                ret.push_back(retRecords[i]);
            }
        }

        if (nFrom > 0 && ret.size() > 0) {
            ret.erase(std::max((size_t)0, ret.size() - nFrom), ret.size());
        }

        if (ret.size() > (size_t)nCount) {
            ret.erase(0, ret.size() - nCount);
        }
    }

    return ret;
},
    };
}

RPCHelpMan listsinceblock()
{
    return RPCHelpMan{"listsinceblock",
                "\nGet all transactions in blocks since block [blockhash], or all transactions if omitted.\n"
                "If \"blockhash\" is no longer a part of the main chain, transactions from the fork point onward are included.\n"
                "Additionally, if include_removed is set, transactions affecting the wallet which were removed are returned in the \"removed\" array.\n",
                {
                    {"blockhash", RPCArg::Type::STR, RPCArg::Optional::OMITTED_NAMED_ARG, "If set, the block hash to list transactions since, otherwise list all transactions."},
                    {"target_confirmations", RPCArg::Type::NUM, RPCArg::Default{1}, "Return the nth block hash from the main chain. e.g. 1 would mean the best block hash. Note: this is not used as a filter, but only affects [lastblock] in the return value"},
                    {"include_watchonly", RPCArg::Type::BOOL, RPCArg::DefaultHint{"true for watch-only wallets, otherwise false"}, "Include transactions to watch-only addresses (see 'importaddress')"},
                    {"include_removed", RPCArg::Type::BOOL, RPCArg::Default{true}, "Show transactions that were removed due to a reorg in the \"removed\" array\n"
                                                                       "(not guaranteed to work on pruned nodes)"},
                },
                RPCResult{
                    RPCResult::Type::OBJ, "", "",
                    {
                        {RPCResult::Type::ARR, "transactions", "",
                        {
                            {RPCResult::Type::OBJ, "", "", Cat(Cat<std::vector<RPCResult>>(
                            {
                                {RPCResult::Type::BOOL, "involvesWatchonly", /*optional=*/true, "Only returns true if imported addresses were involved in transaction."},
                                {RPCResult::Type::STR, "address", /*optional=*/true, "The particl address of the transaction."},
                                {RPCResult::Type::STR, "category", "The transaction category.\n"
                                    "\"send\"                  Transactions sent.\n"
                                    "\"receive\"               Non-coinbase transactions received.\n"
                                    "\"generate\"              Coinbase transactions received with more than 100 confirmations.\n"
                                    "\"immature\"              Coinbase transactions received with 100 or fewer confirmations.\n"
                                    "\"orphan\"                Orphaned coinbase transactions received."},
                                {RPCResult::Type::STR_AMOUNT, "amount", "The amount in " + CURRENCY_UNIT + ". This is negative for the 'send' category, and is positive\n"
                                    "for all other categories"},
                                {RPCResult::Type::NUM, "vout", "the vout value"},
                                {RPCResult::Type::STR_AMOUNT, "fee", /*optional=*/true, "The amount of the fee in " + CURRENCY_UNIT + ". This is negative and only available for the\n"
                                     "'send' category of transactions."},
                            },
                            TransactionDescriptionString()),
                            {
                                {RPCResult::Type::BOOL, "abandoned", /*optional=*/true, "'true' if the transaction has been abandoned (inputs are respendable). Only available for the \n"
                                     "'send' category of transactions."},
                                {RPCResult::Type::STR, "label", /*optional=*/true, "A comment for the address/transaction, if any"},
                            })},
                        }},
                        {RPCResult::Type::ARR, "removed", /*optional=*/true, "<structure is the same as \"transactions\" above, only present if include_removed=true>\n"
                            "Note: transactions that were re-added in the active chain will appear as-is in this array, and may thus have a positive confirmation count."
                        , {{RPCResult::Type::ELISION, "", ""},}},
                        {RPCResult::Type::STR_HEX, "lastblock", "The hash of the block (target_confirmations-1) from the best block on the main chain, or the genesis hash if the referenced block does not exist yet. This is typically used to feed back into listsinceblock the next time you call it. So you would generally use a target_confirmations of say 6, so you will be continually re-notified of transactions until they've reached 6 confirmations plus any new ones"},
                    }
                },
                RPCExamples{
                    HelpExampleCli("listsinceblock", "")
            + HelpExampleCli("listsinceblock", "\"000000000000000bacf66f7497b7dc45ef753ee9a7d38571037cdb1a57f663ad\" 6")
            + HelpExampleRpc("listsinceblock", "\"000000000000000bacf66f7497b7dc45ef753ee9a7d38571037cdb1a57f663ad\", 6")
                },
        [&](const RPCHelpMan& self, const JSONRPCRequest& request) -> UniValue
{
    const std::shared_ptr<const CWallet> pwallet = GetWalletForJSONRPCRequest(request);
    if (!pwallet) return NullUniValue;

    const CWallet& wallet = *pwallet;
    // Make sure the results are valid at least up to the most recent block
    // the user could have gotten from another RPC command prior to now
    wallet.BlockUntilSyncedToCurrentChain();

    LOCK(wallet.cs_wallet);

    std::optional<int> height;    // Height of the specified block or the common ancestor, if the block provided was in a deactivated chain.
    std::optional<int> altheight; // Height of the specified block, even if it's in a deactivated chain.
    int target_confirms = 1;
    isminefilter filter = ISMINE_SPENDABLE;

    uint256 blockId;
    if (!request.params[0].isNull() && !request.params[0].get_str().empty()) {
        blockId = ParseHashV(request.params[0], "blockhash");
        height = int{};
        altheight = int{};
        if (!wallet.chain().findCommonAncestor(blockId, wallet.GetLastBlockHash(), /* ancestor out */ FoundBlock().height(*height), /* blockId out */ FoundBlock().height(*altheight))) {
            throw JSONRPCError(RPC_INVALID_ADDRESS_OR_KEY, "Block not found");
        }
    }

    if (!request.params[1].isNull()) {
        target_confirms = request.params[1].get_int();

        if (target_confirms < 1) {
            throw JSONRPCError(RPC_INVALID_PARAMETER, "Invalid parameter");
        }
    }

    if (ParseIncludeWatchonly(request.params[2], wallet)) {
        filter |= ISMINE_WATCH_ONLY;
    }

    bool include_removed = (request.params[3].isNull() || request.params[3].get_bool());

    int depth = height ? wallet.GetLastBlockHeight() + 1 - *height : -1;

    UniValue transactions(UniValue::VARR);

    for (const std::pair<const uint256, CWalletTx>& pairWtx : wallet.mapWallet) {
        const CWalletTx& tx = pairWtx.second;

        if (depth == -1 || abs(wallet.GetTxDepthInMainChain(tx)) < depth) {
            ListTransactions(wallet, tx, 0, true, transactions, filter, nullptr /* filter_label */);
        }
    }

    if (IsParticlWallet(&wallet)) {
        const CHDWallet *phdw = GetParticlWallet(&wallet);
        LOCK_ASSERTION(phdw->cs_wallet);

        for (const auto &ri : phdw->mapRecords) {
            const uint256 &txhash = ri.first;
            const CTransactionRecord &rtx = ri.second;
            if (depth == -1 || phdw->GetDepthInMainChain(rtx) < depth) {
                ListRecord(phdw, txhash, rtx, "*", 0, true, transactions, filter);
            }
        }
    }


    // when a reorg'd block is requested, we also list any relevant transactions
    // in the blocks of the chain that was detached
    UniValue removed(UniValue::VARR);
    while (include_removed && altheight && *altheight > *height) {
        CBlock block;
        if (!wallet.chain().findBlock(blockId, FoundBlock().data(block)) || block.IsNull()) {
            throw JSONRPCError(RPC_INTERNAL_ERROR, "Can't read block from disk");
        }
        for (const CTransactionRef& tx : block.vtx) {
            auto it = wallet.mapWallet.find(tx->GetHash());
            if (it != wallet.mapWallet.end()) {
                // We want all transactions regardless of confirmation count to appear here,
                // even negative confirmation ones, hence the big negative.
                ListTransactions(wallet, it->second, -100000000, true, removed, filter, nullptr /* filter_label */);
            } else
            if (IsParticlWallet(&wallet)) {
                const CHDWallet *phdw = GetParticlWallet(&wallet);
                LOCK_ASSERTION(phdw->cs_wallet);
                const uint256 &txhash = tx->GetHash();
                MapRecords_t::const_iterator mri = phdw->mapRecords.find(txhash);
                if (mri != phdw->mapRecords.end()) {
                    const CTransactionRecord &rtx = mri->second;
                    ListRecord(phdw, txhash, rtx, "*", -100000000, true, removed, filter);
                }
            }
        }
        blockId = block.hashPrevBlock;
        --*altheight;
    }

    uint256 lastblock;
    target_confirms = std::min(target_confirms, wallet.GetLastBlockHeight() + 1);
    CHECK_NONFATAL(wallet.chain().findAncestorByHeight(wallet.GetLastBlockHash(), wallet.GetLastBlockHeight() + 1 - target_confirms, FoundBlock().hash(lastblock)));

    UniValue ret(UniValue::VOBJ);
    ret.pushKV("transactions", transactions);
    if (include_removed) ret.pushKV("removed", removed);
    ret.pushKV("lastblock", lastblock.GetHex());

    return ret;
},
    };
}

UniValue gettransaction_inner(JSONRPCRequest const &request)
{
    std::shared_ptr<const CWallet> pwallet = GetWalletForJSONRPCRequest(request);
    if (!pwallet) return NullUniValue;

    // Make sure the results are valid at least up to the most recent block
    // the user could have gotten from another RPC command prior to now
    if (!request.fSkipBlock)
        pwallet->BlockUntilSyncedToCurrentChain();

    LOCK(pwallet->cs_wallet);

    uint256 hash(ParseHashV(request.params[0], "txid"));

    isminefilter filter = ISMINE_SPENDABLE;

    if (ParseIncludeWatchonly(request.params[1], *pwallet)) {
        filter |= ISMINE_WATCH_ONLY;
    }

    bool verbose = request.params[2].isNull() ? false : request.params[2].get_bool();

    UniValue entry(UniValue::VOBJ);
    auto it = pwallet->mapWallet.find(hash);
    if (it == pwallet->mapWallet.end()) {
        if (IsParticlWallet(pwallet.get())) {
            const CHDWallet *phdw = GetParticlWallet(pwallet.get());
            LOCK_ASSERTION(phdw->cs_wallet);
            MapRecords_t::const_iterator mri = phdw->mapRecords.find(hash);

            if (mri != phdw->mapRecords.end()) {
                const CTransactionRecord &rtx = mri->second;
                RecordTxToJSON(pwallet->chain(), phdw, mri->first, rtx, entry);

                UniValue details(UniValue::VARR);
                ListRecord(phdw, hash, rtx, "*", 0, false, details, filter);
                entry.pushKV("details", details);

                CStoredTransaction stx;
                if (CHDWalletDB(phdw->GetDatabase()).ReadStoredTx(hash, stx)) { // TODO: cache / use mapTempWallet
                    std::string strHex = EncodeHexTx(*(stx.tx.get()), RPCSerializationFlags());
                    entry.pushKV("hex", strHex);

                    if (verbose) {
                        UniValue decoded(UniValue::VOBJ);
                        TxToUniv(*(stx.tx.get()), uint256(), decoded, false);
                        entry.pushKV("decoded", decoded);
                    }
                    mapRTxValue_t::const_iterator mvi = rtx.mapValue.find(RTXVT_SMSG_FEES);
                    if (mvi != rtx.mapValue.end()) {
                        AddSmsgFundingInfo(*(stx.tx.get()), entry);
                    }
                }

                return entry;
            }
        }

        throw JSONRPCError(RPC_INVALID_ADDRESS_OR_KEY, "Invalid or non-wallet transaction id");
    }
    const CWalletTx& wtx = it->second;

    CAmount nCredit = CachedTxGetCredit(*pwallet, wtx, filter);
    CAmount nDebit = CachedTxGetDebit(*pwallet, wtx, filter);
    CAmount nNet = nCredit - nDebit;
    CAmount nFee = (CachedTxIsFromMe(*pwallet, wtx, filter) ? wtx.tx->GetValueOut() - nDebit : 0);

    entry.pushKV("amount", ValueFromAmount(nNet - nFee));
    if (CachedTxIsFromMe(*pwallet, wtx, filter))
        entry.pushKV("fee", ValueFromAmount(nFee));

    WalletTxToJSON(*pwallet, wtx, entry);

    UniValue details(UniValue::VARR);
    ListTransactions(*pwallet, wtx, 0, false, details, filter, nullptr /* filter_label */);
    entry.pushKV("details", details);

    std::string strHex = EncodeHexTx(*wtx.tx, pwallet->chain().rpcSerializationFlags());
    entry.pushKV("hex", strHex);

    if (verbose) {
        UniValue decoded(UniValue::VOBJ);
        TxToUniv(*wtx.tx, uint256(), decoded, false);
        entry.pushKV("decoded", decoded);
    }
    AddSmsgFundingInfo(*wtx.tx, entry);

    return entry;
}

RPCHelpMan gettransaction()
{
    return RPCHelpMan{"gettransaction",
                "\nGet detailed information about in-wallet transaction <txid>\n",
                {
                    {"txid", RPCArg::Type::STR, RPCArg::Optional::NO, "The transaction id"},
                    {"include_watchonly", RPCArg::Type::BOOL, RPCArg::DefaultHint{"true for watch-only wallets, otherwise false"},
                            "Whether to include watch-only addresses in balance calculation and details[]"},
                    {"verbose", RPCArg::Type::BOOL, RPCArg::Default{false},
                            "Whether to include a `decoded` field containing the decoded transaction (equivalent to RPC decoderawtransaction)"},
                },
                RPCResult{
                    RPCResult::Type::OBJ, "", "", Cat(Cat<std::vector<RPCResult>>(
                    {
                        {RPCResult::Type::STR_AMOUNT, "amount", "The amount in " + CURRENCY_UNIT},
                        {RPCResult::Type::STR_AMOUNT, "fee", /*optional=*/true, "The amount of the fee in " + CURRENCY_UNIT + ". This is negative and only available for the\n"
                                     "'send' category of transactions."},
                    },
                    TransactionDescriptionString()),
                    {
                        {RPCResult::Type::ARR, "details", "",
                        {
                            {RPCResult::Type::OBJ, "", "",
                            {
                                {RPCResult::Type::BOOL, "involvesWatchonly", /*optional=*/true, "Only returns true if imported addresses were involved in transaction."},
                                {RPCResult::Type::STR, "address", /*optional=*/true, "The particl address involved in the transaction."},
                                {RPCResult::Type::STR, "category", "The transaction category.\n"
                                    "\"send\"                  Transactions sent.\n"
                                    "\"receive\"               Non-coinbase transactions received.\n"
                                    "\"generate\"              Coinbase transactions received with more than 100 confirmations.\n"
                                    "\"immature\"              Coinbase transactions received with 100 or fewer confirmations.\n"
                                    "\"orphan\"                Orphaned coinbase transactions received."},
                                {RPCResult::Type::STR_AMOUNT, "amount", "The amount in " + CURRENCY_UNIT},
                                {RPCResult::Type::STR, "label", /*optional=*/true, "A comment for the address/transaction, if any"},
                                {RPCResult::Type::NUM, "vout", "the vout value"},
                                {RPCResult::Type::STR_AMOUNT, "fee", /*optional=*/true, "The amount of the fee in " + CURRENCY_UNIT + ". This is negative and only available for the \n"
                                    "'send' category of transactions."},
                                {RPCResult::Type::BOOL, "abandoned", /*optional=*/true, "'true' if the transaction has been abandoned (inputs are respendable). Only available for the \n"
                                     "'send' category of transactions."},
                            }},
                        }},
                        {RPCResult::Type::STR_HEX, "hex", "Raw data for transaction"},
                        {RPCResult::Type::OBJ, "decoded", /*optional=*/true, "The decoded transaction (only present when `verbose` is passed)",
                        {
                            {RPCResult::Type::ELISION, "", "Equivalent to the RPC decoderawtransaction method, or the RPC getrawtransaction method when `verbose` is passed."},
                        }},
                    })
                },
                RPCExamples{
                    HelpExampleCli("gettransaction", "\"1075db55d416d3ca199f55b6084e2115b9345e16c5cf302fc80e9d5fbf5d48d\"")
            + HelpExampleCli("gettransaction", "\"1075db55d416d3ca199f55b6084e2115b9345e16c5cf302fc80e9d5fbf5d48d\" true")
            + HelpExampleCli("gettransaction", "\"1075db55d416d3ca199f55b6084e2115b9345e16c5cf302fc80e9d5fbf5d48d\" false true")
            + HelpExampleRpc("gettransaction", "\"1075db55d416d3ca199f55b6084e2115b9345e16c5cf302fc80e9d5fbf5d48d\"")
                },
        [&](const RPCHelpMan& self, const JSONRPCRequest& request) -> UniValue
{
    return gettransaction_inner(request);
},
    };
}

RPCHelpMan abandontransaction()
{
    return RPCHelpMan{"abandontransaction",
                "\nMark in-wallet transaction <txid> as abandoned\n"
                "This will mark this transaction and all its in-wallet descendants as abandoned which will allow\n"
                "for their inputs to be respent.  It can be used to replace \"stuck\" or evicted transactions.\n"
                "It only works on transactions which are not included in a block and are not currently in the mempool.\n"
                "It has no effect on transactions which are already abandoned.\n",
                {
                    {"txid", RPCArg::Type::STR_HEX, RPCArg::Optional::NO, "The transaction id"},
                },
                RPCResult{RPCResult::Type::NONE, "", ""},
                RPCExamples{
                    HelpExampleCli("abandontransaction", "\"1075db55d416d3ca199f55b6084e2115b9345e16c5cf302fc80e9d5fbf5d48d\"")
            + HelpExampleRpc("abandontransaction", "\"1075db55d416d3ca199f55b6084e2115b9345e16c5cf302fc80e9d5fbf5d48d\"")
                },
        [&](const RPCHelpMan& self, const JSONRPCRequest& request) -> UniValue
{
    std::shared_ptr<CWallet> const pwallet = GetWalletForJSONRPCRequest(request);
    if (!pwallet) return NullUniValue;

    // Make sure the results are valid at least up to the most recent block
    // the user could have gotten from another RPC command prior to now
    pwallet->BlockUntilSyncedToCurrentChain();

    LOCK(pwallet->cs_wallet);

    uint256 hash(ParseHashV(request.params[0], "txid"));

    if (!pwallet->mapWallet.count(hash)) {
        if (!IsParticlWallet(pwallet.get())) {
            throw JSONRPCError(RPC_INVALID_ADDRESS_OR_KEY, "Invalid or non-wallet transaction id");
        }
        CHDWallet *phdw = GetParticlWallet(pwallet.get());
        if (!phdw) {
            throw JSONRPCError(RPC_INVALID_ADDRESS_OR_KEY, "Invalid or non-wallet transaction id");
        }
        LOCK_ASSERTION(phdw->cs_wallet);
        if (!phdw->HaveTransaction(hash)) {
            throw JSONRPCError(RPC_INVALID_ADDRESS_OR_KEY, "Invalid or non-wallet transaction id");
        }
    }
    if (!pwallet->AbandonTransaction(hash)) {
        throw JSONRPCError(RPC_INVALID_ADDRESS_OR_KEY, "Transaction not eligible for abandonment");
    }

    return NullUniValue;
},
    };
}

RPCHelpMan rescanblockchain()
{
    return RPCHelpMan{"rescanblockchain",
                "\nRescan the local blockchain for wallet related transactions.\n"
                "Note: Use \"getwalletinfo\" to query the scanning progress.\n",
                {
                    {"start_height", RPCArg::Type::NUM, RPCArg::Default{0}, "block height where the rescan should start"},
                    {"stop_height", RPCArg::Type::NUM, RPCArg::Optional::OMITTED_NAMED_ARG, "the last block height that should be scanned. If none is provided it will rescan up to the tip at return time of this call."},
                },
                RPCResult{
                    RPCResult::Type::OBJ, "", "",
                    {
                        {RPCResult::Type::NUM, "start_height", "The block height where the rescan started (the requested height or 0)"},
                        {RPCResult::Type::NUM, "stop_height", "The height of the last rescanned block. May be null in rare cases if there was a reorg and the call didn't scan any blocks because they were already scanned in the background."},
                    }
                },
                RPCExamples{
                    HelpExampleCli("rescanblockchain", "100000 120000")
            + HelpExampleRpc("rescanblockchain", "100000, 120000")
                },
        [&](const RPCHelpMan& self, const JSONRPCRequest& request) -> UniValue
{
    std::shared_ptr<CWallet> const pwallet = GetWalletForJSONRPCRequest(request);
    if (!pwallet) return NullUniValue;
    CWallet& wallet{*pwallet};

    // Make sure the results are valid at least up to the most recent block
    // the user could have gotten from another RPC command prior to now
    wallet.BlockUntilSyncedToCurrentChain();

    WalletRescanReserver reserver(*pwallet);
    if (!reserver.reserve()) {
        throw JSONRPCError(RPC_WALLET_ERROR, "Wallet is currently rescanning. Abort existing rescan or wait.");
    }

    int start_height = 0;
    std::optional<int> stop_height;
    uint256 start_block;
    {
        LOCK(pwallet->cs_wallet);
        int tip_height = pwallet->GetLastBlockHeight();

        if (!request.params[0].isNull()) {
            start_height = request.params[0].get_int();
            if (start_height < 0 || start_height > tip_height) {
                throw JSONRPCError(RPC_INVALID_PARAMETER, "Invalid start_height");
            }
        }

        if (!request.params[1].isNull()) {
            stop_height = request.params[1].get_int();
            if (*stop_height < 0 || *stop_height > tip_height) {
                throw JSONRPCError(RPC_INVALID_PARAMETER, "Invalid stop_height");
            } else if (*stop_height < start_height) {
                throw JSONRPCError(RPC_INVALID_PARAMETER, "stop_height must be greater than start_height");
            }
        }

        // We can't rescan beyond non-pruned blocks, stop and throw an error
        if (!pwallet->chain().hasBlocks(pwallet->GetLastBlockHash(), start_height, stop_height)) {
            throw JSONRPCError(RPC_MISC_ERROR, "Can't rescan beyond pruned data. Use RPC call getblockchaininfo to determine your pruned height.");
        }

        CHECK_NONFATAL(pwallet->chain().findAncestorByHeight(pwallet->GetLastBlockHash(), start_height, FoundBlock().hash(start_block)));
    }

    CWallet::ScanResult result =
        pwallet->ScanForWalletTransactions(start_block, start_height, stop_height, reserver, true /* fUpdate */);
    switch (result.status) {
    case CWallet::ScanResult::SUCCESS:
        break;
    case CWallet::ScanResult::FAILURE:
        throw JSONRPCError(RPC_MISC_ERROR, "Rescan failed. Potentially corrupted data files.");
    case CWallet::ScanResult::USER_ABORT:
        throw JSONRPCError(RPC_MISC_ERROR, "Rescan aborted.");
        // no default case, so the compiler can warn about missing cases
    }
    UniValue response(UniValue::VOBJ);
    response.pushKV("start_height", start_height);
    response.pushKV("stop_height", result.last_scanned_height ? *result.last_scanned_height : UniValue());
    return response;
},
    };
}

RPCHelpMan abortrescan()
{
    return RPCHelpMan{"abortrescan",
                "\nStops current wallet rescan triggered by an RPC call, e.g. by an importprivkey call.\n"
                "Note: Use \"getwalletinfo\" to query the scanning progress.\n",
                {},
                RPCResult{RPCResult::Type::BOOL, "", "Whether the abort was successful"},
                RPCExamples{
            "\nImport a private key\n"
            + HelpExampleCli("importprivkey", "\"mykey\"") +
            "\nAbort the running wallet rescan\n"
            + HelpExampleCli("abortrescan", "") +
            "\nAs a JSON-RPC call\n"
            + HelpExampleRpc("abortrescan", "")
                },
        [&](const RPCHelpMan& self, const JSONRPCRequest& request) -> UniValue
{
    std::shared_ptr<CWallet> const pwallet = GetWalletForJSONRPCRequest(request);
    if (!pwallet) return NullUniValue;

    if (!pwallet->IsScanning() || pwallet->IsAbortingRescan()) return false;
    pwallet->AbortRescan();
    return true;
},
    };
}
} // namespace wallet<|MERGE_RESOLUTION|>--- conflicted
+++ resolved
@@ -15,12 +15,8 @@
 
 using interfaces::FoundBlock;
 
-<<<<<<< HEAD
+namespace wallet {
 void WalletTxToJSON(const CWallet& wallet, const CWalletTx& wtx, UniValue& entry, bool fFilterMode=false)
-=======
-namespace wallet {
-static void WalletTxToJSON(const CWallet& wallet, const CWalletTx& wtx, UniValue& entry)
->>>>>>> 290ff5ef
 {
     interfaces::Chain& chain = wallet.chain();
     int confirms = wallet.GetTxDepthInMainChain(wtx);
