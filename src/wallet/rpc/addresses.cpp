// Copyright (c) 2011-2022 The Bitcoin Core developers
// Distributed under the MIT software license, see the accompanying
// file COPYING or http://www.opensource.org/licenses/mit-license.php.

#include <core_io.h>
#include <key_io.h>
#include <rpc/util.h>
#include <util/bip32.h>
#include <util/translation.h>
#include <wallet/receive.h>
#include <wallet/rpc/util.h>
#include <wallet/wallet.h>
#include <wallet/hdwallet.h>

#include <univalue.h>

namespace wallet {
RPCHelpMan getnewaddress()
{
    return RPCHelpMan{"getnewaddress",
                "\nReturns a new Particl address for receiving payments.\n"
                "If 'label' is specified, it is added to the address book \n"
                "so payments received with the address will be associated with 'label'.\n",
                {
                    {"label", RPCArg::Type::STR, RPCArg::Default{""}, "The label name for the address to be linked to. It can also be set to the empty string \"\" to represent the default label. The label does not need to exist, it will be created if there is no label by the given name."},
                    {"bech32", RPCArg::Type::BOOL, RPCArg::Default{false}, "Use Bech32 encoding.", RPCArgOptions{.skip_type_check = true}},
                    {"hardened", RPCArg::Type::BOOL, RPCArg::Default{false}, "Derive a hardened key.", RPCArgOptions{.skip_type_check = true}},
                    {"256bit", RPCArg::Type::BOOL, RPCArg::Default{false}, "Use 256bit hash type.", RPCArgOptions{.skip_type_check = true}},
                    {"address_type", RPCArg::Type::STR, RPCArg::DefaultHint{"set by -addresstype"}, "The address type to use. Options are \"legacy\", \"p2sh-segwit\", and \"bech32\", and \"bech32m\"."},
                },
                RPCResult{
                    RPCResult::Type::STR, "address", "The new particl address"
                },
                RPCExamples{
                    HelpExampleCli("getnewaddress", "")
            + HelpExampleRpc("getnewaddress", "")
                },
        [&](const RPCHelpMan& self, const JSONRPCRequest& request) -> UniValue
{
    std::shared_ptr<CWallet> const pwallet = GetWalletForJSONRPCRequest(request);
    if (!pwallet) return UniValue::VNULL;

    //LOCK(pwallet->cs_wallet);

    if (!pwallet->IsParticlWallet()) {
        LOCK(pwallet->cs_wallet);
        if (!pwallet->CanGetAddresses()) {
            throw JSONRPCError(RPC_WALLET_ERROR, "Error: This wallet has no available keys");
        }
    }

    // Parse the label first so we don't generate a key if there's an error
    const std::string label{LabelFromValue(request.params[0])};

    OutputType output_type = pwallet->m_default_address_type;
    size_t type_ofs = fParticlMode ? 4 : 1;
    if (!request.params[type_ofs].isNull()) {
        std::optional<OutputType> parsed = ParseOutputType(request.params[type_ofs].get_str());
        if (!parsed) {
            throw JSONRPCError(RPC_INVALID_ADDRESS_OR_KEY, strprintf("Unknown address type '%s'", request.params[type_ofs].get_str()));
        } else if (parsed.value() == OutputType::BECH32M && pwallet->GetLegacyScriptPubKeyMan()) {
            throw JSONRPCError(RPC_INVALID_PARAMETER, "Legacy wallets cannot provide bech32m addresses");
        }
        output_type = parsed.value();
    }

    if (pwallet->IsParticlWallet()) {
        CKeyID keyID;

        bool fBech32 = request.params.size() > 1 ? GetBool(request.params[1]) : false;
        bool fHardened = request.params.size() > 2 ? GetBool(request.params[2]) : false;
        bool f256bit = request.params.size() > 3 ? GetBool(request.params[3]) : false;

        if (output_type == OutputType::P2SH_SEGWIT) {
            throw JSONRPCError(RPC_INVALID_PARAMETER, "p2sh-segwit is disabled");
        }
        if (f256bit && output_type != OutputType::LEGACY) {
            throw JSONRPCError(RPC_INVALID_PARAMETER, "256bit must be used with address_type \"legacy\"");
        }

        CPubKey newKey;
        CHDWallet *phdw = GetParticlWallet(pwallet.get());
        {
            LOCK(phdw->cs_wallet);
            if (pwallet->IsWalletFlagSet(WALLET_FLAG_DISABLE_PRIVATE_KEYS)) {
                throw JSONRPCError(RPC_WALLET_ERROR, "Error: Private keys are disabled for this wallet");
            }
            if (phdw->idDefaultAccount.IsNull()) {
                if (!phdw->pEKMaster) {
                    throw JSONRPCError(RPC_WALLET_ERROR, "Wallet has no active master key.");
                }
                throw JSONRPCError(RPC_WALLET_ERROR, "No default account set.");
            }
        }
        if (0 != phdw->NewKeyFromAccount(newKey, false, fHardened, f256bit, fBech32, label.c_str(), output_type)) {
            throw JSONRPCError(RPC_WALLET_ERROR, "NewKeyFromAccount failed.");
        }

        if (output_type != OutputType::LEGACY) {
            CTxDestination dest;
            LegacyScriptPubKeyMan* spk_man = pwallet->GetLegacyScriptPubKeyMan();
            if (spk_man) {
                spk_man->LearnRelatedScripts(newKey, output_type);
            }
            dest = GetDestinationForKey(newKey, output_type);
            return EncodeDestination(dest);
        }
        if (f256bit) {
            CKeyID256 idKey256 = newKey.GetID256();
            return CBitcoinAddress(idKey256, fBech32).ToString();
        }
        return CBitcoinAddress(PKHash(newKey), fBech32).ToString();
    }

    LOCK(pwallet->cs_wallet);

    auto op_dest = pwallet->GetNewDestination(output_type, label);
    if (!op_dest) {
        throw JSONRPCError(RPC_WALLET_KEYPOOL_RAN_OUT, util::ErrorString(op_dest).original);
    }

    return EncodeDestination(*op_dest);
},
    };
}

RPCHelpMan getrawchangeaddress()
{
    return RPCHelpMan{"getrawchangeaddress",
                "\nReturns a new Particl address, for receiving change.\n"
                "This is for use with raw transactions, NOT normal use.\n",
                {
                    {"address_type", RPCArg::Type::STR, RPCArg::DefaultHint{"set by -changetype"}, "The address type to use. Options are \"legacy\", \"p2sh-segwit\", \"bech32\", and \"bech32m\"."},
                },
                RPCResult{
                    RPCResult::Type::STR, "address", "The address"
                },
                RPCExamples{
                    HelpExampleCli("getrawchangeaddress", "")
            + HelpExampleRpc("getrawchangeaddress", "")
                },
        [&](const RPCHelpMan& self, const JSONRPCRequest& request) -> UniValue
{
    std::shared_ptr<CWallet> const pwallet = GetWalletForJSONRPCRequest(request);
    if (!pwallet) return UniValue::VNULL;

    LOCK(pwallet->cs_wallet);

    if (pwallet->IsParticlWallet()) {
        CHDWallet *phdw = GetParticlWallet(pwallet.get());
        CPubKey pkOut;

        if (0 != phdw->NewKeyFromAccount(pkOut, true)) {
            throw JSONRPCError(RPC_WALLET_ERROR, "NewKeyFromAccount failed.");
        }
        return EncodeDestination(PKHash(pkOut.GetID()));
    }

    if (!pwallet->CanGetAddresses(true)) {
        throw JSONRPCError(RPC_WALLET_ERROR, "Error: This wallet has no available keys");
    }

    OutputType output_type = pwallet->m_default_change_type.value_or(pwallet->m_default_address_type);
    if (!request.params[0].isNull()) {
        std::optional<OutputType> parsed = ParseOutputType(request.params[0].get_str());
        if (!parsed) {
            throw JSONRPCError(RPC_INVALID_ADDRESS_OR_KEY, strprintf("Unknown address type '%s'", request.params[0].get_str()));
        } else if (parsed.value() == OutputType::BECH32M && pwallet->GetLegacyScriptPubKeyMan()) {
            throw JSONRPCError(RPC_INVALID_PARAMETER, "Legacy wallets cannot provide bech32m addresses");
        }
        output_type = parsed.value();
    }

    auto op_dest = pwallet->GetNewChangeDestination(output_type);
    if (!op_dest) {
        throw JSONRPCError(RPC_WALLET_KEYPOOL_RAN_OUT, util::ErrorString(op_dest).original);
    }
    return EncodeDestination(*op_dest);
},
    };
}


RPCHelpMan setlabel()
{
    return RPCHelpMan{"setlabel",
                "\nSets the label associated with the given address.\n",
                {
                    {"address", RPCArg::Type::STR, RPCArg::Optional::OMITTED_NAMED_ARG, "The particl address to be associated with a label."},
                    {"label", RPCArg::Type::STR, RPCArg::Optional::OMITTED_NAMED_ARG, "The label to assign to the address."},
                },
                RPCResult{RPCResult::Type::NONE, "", ""},
                RPCExamples{
                    HelpExampleCli("setlabel", "\"" + EXAMPLE_ADDRESS[0] + "\" \"tabby\"")
            + HelpExampleRpc("setlabel", "\"" + EXAMPLE_ADDRESS[0] + "\", \"tabby\"")
                },
        [&](const RPCHelpMan& self, const JSONRPCRequest& request) -> UniValue
{
    std::shared_ptr<CWallet> const pwallet = GetWalletForJSONRPCRequest(request);
    if (!pwallet) return UniValue::VNULL;

    LOCK(pwallet->cs_wallet);

    CTxDestination dest = DecodeDestination(request.params[0].get_str());
    if (!IsValidDestination(dest)) {
        throw JSONRPCError(RPC_INVALID_ADDRESS_OR_KEY, "Invalid Particl address");
    }

    const std::string label{LabelFromValue(request.params[1])};

    if (pwallet->IsMine(dest)) {
        pwallet->SetAddressBook(dest, label, "receive");
    } else {
        pwallet->SetAddressBook(dest, label, "send");
    }

    return UniValue::VNULL;
},
    };
}

RPCHelpMan listaddressgroupings()
{
    return RPCHelpMan{"listaddressgroupings",
                "\nLists groups of addresses which have had their common ownership\n"
                "made public by common use as inputs or as the resulting change\n"
                "in past transactions\n",
                {},
                RPCResult{
                    RPCResult::Type::ARR, "", "",
                    {
                        {RPCResult::Type::ARR, "", "",
                        {
                            {RPCResult::Type::ARR_FIXED, "", "",
                            {
                                {RPCResult::Type::STR, "address", "The particl address"},
                                {RPCResult::Type::STR_AMOUNT, "amount", "The amount in " + CURRENCY_UNIT},
                                {RPCResult::Type::STR, "label", /*optional=*/true, "The label"},
                            }},
                        }},
                    }
                },
                RPCExamples{
                    HelpExampleCli("listaddressgroupings", "")
            + HelpExampleRpc("listaddressgroupings", "")
                },
        [&](const RPCHelpMan& self, const JSONRPCRequest& request) -> UniValue
{
    const std::shared_ptr<const CWallet> pwallet = GetWalletForJSONRPCRequest(request);
    if (!pwallet) return UniValue::VNULL;

    // Make sure the results are valid at least up to the most recent block
    // the user could have gotten from another RPC command prior to now
    pwallet->BlockUntilSyncedToCurrentChain();

    LOCK(pwallet->cs_wallet);

    UniValue jsonGroupings(UniValue::VARR);
    std::map<CTxDestination, CAmount> balances = GetAddressBalances(*pwallet);
    for (const std::set<CTxDestination>& grouping : GetAddressGroupings(*pwallet)) {
        UniValue jsonGrouping(UniValue::VARR);
        for (const CTxDestination& address : grouping)
        {
            UniValue addressInfo(UniValue::VARR);
            addressInfo.push_back(EncodeDestination(address));
            addressInfo.push_back(ValueFromAmount(balances[address]));
            {
                const auto* address_book_entry = pwallet->FindAddressBookEntry(address);
                if (address_book_entry) {
                    addressInfo.push_back(address_book_entry->GetLabel());
                }
            }
            jsonGrouping.push_back(addressInfo);
        }
        jsonGroupings.push_back(jsonGrouping);
    }
    return jsonGroupings;
},
    };
}

RPCHelpMan addmultisigaddress()
{
    return RPCHelpMan{"addmultisigaddress",
                "\nAdd an nrequired-to-sign multisignature address to the wallet. Requires a new wallet backup.\n"
                "Each key is a Particl address or hex-encoded public key.\n"
                "This functionality is only intended for use with non-watchonly addresses.\n"
                "See `importaddress` for watchonly p2sh address support.\n"
                "If 'label' is specified, assign address to that label.\n",
                {
                    {"nrequired", RPCArg::Type::NUM, RPCArg::Optional::NO, "The number of required signatures out of the n keys or addresses."},
                    {"keys", RPCArg::Type::ARR, RPCArg::Optional::NO, "The particl addresses or hex-encoded public keys",
                        {
                            {"key", RPCArg::Type::STR, RPCArg::Optional::OMITTED, "particl address or hex-encoded public key"},
                        },
                        },
<<<<<<< HEAD
                    {"label", RPCArg::Type::STR, RPCArg::Optional::OMITTED_NAMED_ARG, "A label to assign the addresses to."},
                    {"bech32", RPCArg::Type::BOOL, RPCArg::Default{false}, "Use Bech32 encoding.", RPCArgOptions{.skip_type_check = true}},
                    {"256bit", RPCArg::Type::BOOL, RPCArg::Default{false}, "Use 256bit hash type.", RPCArgOptions{.skip_type_check = true}},
=======
                    {"label", RPCArg::Type::STR, RPCArg::Optional::OMITTED, "A label to assign the addresses to."},
>>>>>>> 3ce7b271
                    {"address_type", RPCArg::Type::STR, RPCArg::DefaultHint{"set by -addresstype"}, "The address type to use. Options are \"legacy\", \"p2sh-segwit\", and \"bech32\"."},
                },
                RPCResult{
                    RPCResult::Type::OBJ, "", "",
                    {
                        {RPCResult::Type::STR, "address", "The value of the new multisig address"},
                        {RPCResult::Type::STR_HEX, "redeemScript", "The string value of the hex-encoded redemption script"},
                        {RPCResult::Type::STR, "descriptor", "The descriptor for this multisig"},
                        {RPCResult::Type::ARR, "warnings", /*optional=*/true, "Any warnings resulting from the creation of this multisig",
                        {
                            {RPCResult::Type::STR, "", ""},
                        }},
                    }
                },
                RPCExamples{
            "\nAdd a multisig address from 2 addresses\n"
            + HelpExampleCli("addmultisigaddress", "2 \"[\\\"" + EXAMPLE_ADDRESS[0] + "\\\",\\\"" + EXAMPLE_ADDRESS[1] + "\\\"]\"") +
            "\nAs a JSON-RPC call\n"
            + HelpExampleRpc("addmultisigaddress", "2, \"[\\\"" + EXAMPLE_ADDRESS[0] + "\\\",\\\"" + EXAMPLE_ADDRESS[1] + "\\\"]\"")
                },
        [&](const RPCHelpMan& self, const JSONRPCRequest& request) -> UniValue
{
    std::shared_ptr<CWallet> const pwallet = GetWalletForJSONRPCRequest(request);
    if (!pwallet) return UniValue::VNULL;

    LegacyScriptPubKeyMan& spk_man = EnsureLegacyScriptPubKeyMan(*pwallet);

    LOCK2(pwallet->cs_wallet, spk_man.cs_KeyStore);

    const std::string label{LabelFromValue(request.params[2])};

    int required = request.params[0].getInt<int>();

    // Get the public keys
    const UniValue& keys_or_addrs = request.params[1].get_array();
    std::vector<CPubKey> pubkeys;
    for (unsigned int i = 0; i < keys_or_addrs.size(); ++i) {
        if (IsHex(keys_or_addrs[i].get_str()) && (keys_or_addrs[i].get_str().length() == 66 || keys_or_addrs[i].get_str().length() == 130)) {
            pubkeys.push_back(HexToPubKey(keys_or_addrs[i].get_str()));
        } else {
            pubkeys.push_back(AddrToPubKey(spk_man, keys_or_addrs[i].get_str()));
        }
    }

    OutputType output_type = pwallet->m_default_address_type;
    size_t type_ofs = fParticlMode ? 5 : 3;
    if (!request.params[type_ofs].isNull()) {
        std::optional<OutputType> parsed = ParseOutputType(request.params[type_ofs].get_str());
        if (!parsed) {
            throw JSONRPCError(RPC_INVALID_ADDRESS_OR_KEY, strprintf("Unknown address type '%s'", request.params[type_ofs].get_str()));
        } else if (parsed.value() == OutputType::BECH32M) {
            throw JSONRPCError(RPC_INVALID_ADDRESS_OR_KEY, "Bech32m multisig addresses cannot be created with legacy wallets");
        }
        output_type = parsed.value();
    }

    // Construct using pay-to-script-hash:
    CScript inner;
    CTxDestination dest = AddAndGetMultisigDestination(required, pubkeys, output_type, spk_man, inner);

    // Make the descriptor
    std::unique_ptr<Descriptor> descriptor = InferDescriptor(GetScriptForDestination(dest), spk_man);

    UniValue result(UniValue::VOBJ);
    bool fbech32 = fParticlMode && request.params.size() > 3 ? request.params[3].get_bool() : false;
    bool f256Hash = fParticlMode && request.params.size() > 4 ? request.params[4].get_bool() : false;

    if (f256Hash) {
        CScriptID256 innerID;
        innerID.Set(inner);
        pwallet->SetAddressBook(innerID, label, "send", fbech32);
        result.pushKV("address", CBitcoinAddress(innerID, fbech32).ToString());
    } else {
        pwallet->SetAddressBook(dest, label, "send", fbech32);
        result.pushKV("address", EncodeDestination(dest, fbech32));
    }

    result.pushKV("redeemScript", HexStr(inner));
    result.pushKV("descriptor", descriptor->ToString());

    UniValue warnings(UniValue::VARR);
    if (descriptor->GetOutputType() != output_type) {
        // Only warns if the user has explicitly chosen an address type we cannot generate
        warnings.push_back("Unable to make chosen address type, please ensure no uncompressed public keys are present.");
    }
    if (!warnings.empty()) result.pushKV("warnings", warnings);

    return result;
},
    };
}

RPCHelpMan keypoolrefill()
{
    return RPCHelpMan{"keypoolrefill",
                "\nFills the keypool."+
        HELP_REQUIRING_PASSPHRASE,
                {
                    {"newsize", RPCArg::Type::NUM, RPCArg::DefaultHint{strprintf("%u, or as set by -keypool", DEFAULT_KEYPOOL_SIZE)}, "The new keypool size"},
                },
                RPCResult{RPCResult::Type::NONE, "", ""},
                RPCExamples{
                    HelpExampleCli("keypoolrefill", "")
            + HelpExampleRpc("keypoolrefill", "")
                },
        [&](const RPCHelpMan& self, const JSONRPCRequest& request) -> UniValue
{
    std::shared_ptr<CWallet> const pwallet = GetWalletForJSONRPCRequest(request);
    if (!pwallet) return UniValue::VNULL;

    if (pwallet->IsLegacy() && pwallet->IsWalletFlagSet(WALLET_FLAG_DISABLE_PRIVATE_KEYS)) {
        throw JSONRPCError(RPC_WALLET_ERROR, "Error: Private keys are disabled for this wallet");
    }

    LOCK(pwallet->cs_wallet);

    // 0 is interpreted by TopUpKeyPool() as the default keypool size given by -keypool
    unsigned int kpSize = 0;
    if (!request.params[0].isNull()) {
        if (request.params[0].getInt<int>() < 0)
            throw JSONRPCError(RPC_INVALID_PARAMETER, "Invalid parameter, expected valid size.");
        kpSize = (unsigned int)request.params[0].getInt<int>();
    }

    EnsureWalletIsUnlocked(*pwallet);
    pwallet->TopUpKeyPool(kpSize);

    if (pwallet->GetKeyPoolSize() < kpSize) {
        throw JSONRPCError(RPC_WALLET_ERROR, "Error refreshing keypool.");
    }

    return UniValue::VNULL;
},
    };
}

RPCHelpMan newkeypool()
{
    return RPCHelpMan{"newkeypool",
                "\nEntirely clears and refills the keypool.\n"
                "WARNING: On non-HD wallets, this will require a new backup immediately, to include the new keys.\n"
                "When restoring a backup of an HD wallet created before the newkeypool command is run, funds received to\n"
                "new addresses may not appear automatically. They have not been lost, but the wallet may not find them.\n"
                "This can be fixed by running the newkeypool command on the backup and then rescanning, so the wallet\n"
                "re-generates the required keys." +
            HELP_REQUIRING_PASSPHRASE,
                {},
                RPCResult{RPCResult::Type::NONE, "", ""},
                RPCExamples{
            HelpExampleCli("newkeypool", "")
            + HelpExampleRpc("newkeypool", "")
                },
        [&](const RPCHelpMan& self, const JSONRPCRequest& request) -> UniValue
{
    std::shared_ptr<CWallet> const pwallet = GetWalletForJSONRPCRequest(request);
    if (!pwallet) return UniValue::VNULL;

    LOCK(pwallet->cs_wallet);

    LegacyScriptPubKeyMan& spk_man = EnsureLegacyScriptPubKeyMan(*pwallet, true);
    spk_man.NewKeyPool();

    return UniValue::VNULL;
},
    };
}


class DescribeWalletAddressVisitor
{
public:
    const SigningProvider * const provider;

    void ProcessSubScript(const CScript& subscript, UniValue& obj) const
    {
        // Always present: script type and redeemscript
        std::vector<std::vector<unsigned char>> solutions_data;
        TxoutType which_type = Solver(subscript, solutions_data);
        obj.pushKV("script", GetTxnOutputType(which_type));
        obj.pushKV("hex", HexStr(subscript));

        CTxDestination embedded;
        if (ExtractDestination(subscript, embedded)) {
            // Only when the script corresponds to an address.
            UniValue subobj(UniValue::VOBJ);
            UniValue detail = DescribeAddress(embedded);
            subobj.pushKVs(detail);
            UniValue wallet_detail = std::visit(*this, embedded);
            subobj.pushKVs(wallet_detail);
            subobj.pushKV("address", EncodeDestination(embedded));
            subobj.pushKV("scriptPubKey", HexStr(subscript));
            // Always report the pubkey at the top level, so that `getnewaddress()['pubkey']` always works.
            if (subobj.exists("pubkey")) obj.pushKV("pubkey", subobj["pubkey"]);
            obj.pushKV("embedded", std::move(subobj));
        } else if (which_type == TxoutType::MULTISIG) {
            // Also report some information on multisig scripts (which do not have a corresponding address).
            obj.pushKV("sigsrequired", solutions_data[0][0]);
            UniValue pubkeys(UniValue::VARR);
            for (size_t i = 1; i < solutions_data.size() - 1; ++i) {
                CPubKey key(solutions_data[i].begin(), solutions_data[i].end());
                pubkeys.push_back(HexStr(key));
            }
            obj.pushKV("pubkeys", std::move(pubkeys));
        }
    }

    explicit DescribeWalletAddressVisitor(const SigningProvider* _provider) : provider(_provider) {}

    UniValue operator()(const CNoDestination& dest) const { return UniValue(UniValue::VOBJ); }

    UniValue operator()(const PKHash& pkhash) const
    {
        CKeyID keyID{ToKeyID(pkhash)};
        UniValue obj(UniValue::VOBJ);
        CPubKey vchPubKey;
        if (provider && provider->GetPubKey(keyID, vchPubKey)) {
            obj.pushKV("pubkey", HexStr(vchPubKey));
            obj.pushKV("iscompressed", vchPubKey.IsCompressed());
        }
        return obj;
    }

    UniValue operator()(const ScriptHash& scripthash) const
    {
        CScriptID scriptID(scripthash);
        UniValue obj(UniValue::VOBJ);
        CScript subscript;
        if (provider && provider->GetCScript(scriptID, subscript)) {
            ProcessSubScript(subscript, obj);
        }
        return obj;
    }

    UniValue operator()(const WitnessV0KeyHash& id) const
    {
        UniValue obj(UniValue::VOBJ);
        CPubKey pubkey;
        if (provider && provider->GetPubKey(ToKeyID(id), pubkey)) {
            obj.pushKV("pubkey", HexStr(pubkey));
        }
        return obj;
    }

    UniValue operator()(const WitnessV0ScriptHash& id) const
    {
        UniValue obj(UniValue::VOBJ);
        CScript subscript;
        CRIPEMD160 hasher;
        uint160 hash;
        hasher.Write(id.begin(), 32).Finalize(hash.begin());
        if (provider && provider->GetCScript(CScriptID(hash), subscript)) {
            ProcessSubScript(subscript, obj);
        }
        return obj;
    }

    UniValue operator()(const CExtPubKey &ekp) const {
        UniValue obj(UniValue::VOBJ);
        obj.pushKV("isextkey", true);
        return obj;
    }

    UniValue operator()(const CStealthAddress &sxAddr) const {
        UniValue obj(UniValue::VOBJ);
        obj.pushKV("isstealthaddress", true);
        obj.pushKV("prefix_num_bits", sxAddr.prefix.number_bits);
        obj.pushKV("prefix_bitfield", strprintf("0x%04x", sxAddr.prefix.bitfield));
        return obj;
    }

    UniValue operator()(const CKeyID256 &idk256) const {
        UniValue obj(UniValue::VOBJ);
        CPubKey vchPubKey;
        obj.pushKV("is256bit", true);
        CKeyID id160(idk256);
        if (provider && provider->GetPubKey(id160, vchPubKey)) {
            obj.pushKV("pubkey", HexStr(vchPubKey));
            obj.pushKV("iscompressed", vchPubKey.IsCompressed());
        }
        return obj;
    }

    UniValue operator()(const CScriptID256 &scriptID256) const {
        UniValue obj(UniValue::VOBJ);
        CScript subscript;
        obj.pushKV("is256bit", true);
        CScriptID scriptID;
        scriptID.Set(scriptID256);
        if (provider && provider->GetCScript(scriptID, subscript)) {
            ProcessSubScript(subscript, obj);
        }
        return obj;
    }

    UniValue operator()(const WitnessV1Taproot& id) const { return UniValue(UniValue::VOBJ); }
    UniValue operator()(const WitnessUnknown& id) const { return UniValue(UniValue::VOBJ); }
};

static UniValue DescribeWalletAddress(const CWallet& wallet, const CTxDestination& dest)
{
    UniValue ret(UniValue::VOBJ);
    UniValue detail = DescribeAddress(dest);
    CScript script = GetScriptForDestination(dest);
    std::unique_ptr<SigningProvider> provider = nullptr;
    provider = wallet.GetSolvingProvider(script);
    ret.pushKVs(detail);
    ret.pushKVs(std::visit(DescribeWalletAddressVisitor(provider.get()), dest));
    return ret;
}

RPCHelpMan getaddressinfo()
{
    return RPCHelpMan{"getaddressinfo",
                "\nReturn information about the given particl address.\n"
                "Some of the information will only be present if the address is in the active wallet.\n",                {
                    {"address", RPCArg::Type::STR, RPCArg::Optional::NO, "The particl address to get the information of."},
                },
                RPCResult{
                    RPCResult::Type::OBJ, "", "",
                    {
                        {RPCResult::Type::STR, "address", "The particl address validated."},
                        {RPCResult::Type::STR_HEX, "scriptPubKey", "The hex-encoded scriptPubKey generated by the address."},
                        {RPCResult::Type::BOOL, "ismine", "If the address is yours."},
                        {RPCResult::Type::BOOL, "iswatchonly", "If the address is watchonly."},
                        {RPCResult::Type::BOOL, "solvable", "If we know how to spend coins sent to this address, ignoring the possible lack of private keys."},
                        {RPCResult::Type::STR, "desc", /*optional=*/true, "A descriptor for spending coins sent to this address (only when solvable)."},
                        {RPCResult::Type::STR, "parent_desc", /*optional=*/true, "The descriptor used to derive this address if this is a descriptor wallet"},
                        {RPCResult::Type::BOOL, "isscript", /*optional=*/true, "If the key is a script."},
                        {RPCResult::Type::BOOL, "ischange", /*optional=*/true, "If the address was used for change output."},
                        {RPCResult::Type::BOOL, "iswitness", /*optional=*/true, "If the address is a witness address."},
                        {RPCResult::Type::NUM, "witness_version", /*optional=*/true, "The version number of the witness program."},
                        {RPCResult::Type::STR_HEX, "witness_program", /*optional=*/true, "The hex value of the witness program."},
                        {RPCResult::Type::STR, "script", /*optional=*/true, "The output script type. Only if isscript is true and the redeemscript is known. Possible\n"
                                                                     "types: nonstandard, pubkey, pubkeyhash, scripthash, multisig, nulldata, witness_v0_keyhash,\n"
                            "witness_v0_scripthash, witness_unknown."},
                        {RPCResult::Type::STR_HEX, "hex", /*optional=*/true, "The redeemscript for the p2sh address."},
                        {RPCResult::Type::ARR, "pubkeys", /*optional=*/true, "Array of pubkeys associated with the known redeemscript (only if script is multisig).",
                        {
                            {RPCResult::Type::STR, "pubkey", ""},
                        }},
                        {RPCResult::Type::NUM, "sigsrequired", /*optional=*/true, "The number of signatures required to spend multisig output (only if script is multisig)."},
                        {RPCResult::Type::STR_HEX, "pubkey", /*optional=*/true, "The hex value of the raw public key for single-key addresses (possibly embedded in P2SH or P2WSH)."},
                        {RPCResult::Type::OBJ, "embedded", /*optional=*/true, "Information about the address embedded in P2SH or P2WSH, if relevant and known.",
                        {
                            {RPCResult::Type::ELISION, "", "Includes all getaddressinfo output fields for the embedded address, excluding metadata (timestamp, hdkeypath, hdseedid)\n"
                            "and relation to the wallet (ismine, iswatchonly)."},
                        }},
                        {RPCResult::Type::BOOL, "iscompressed", /*optional=*/true, "If the pubkey is compressed."},
                        {RPCResult::Type::NUM_TIME, "timestamp", /*optional=*/true, "The creation time of the key, if available, expressed in " + UNIX_EPOCH_TIME + "."},
                        {RPCResult::Type::STR, "hdkeypath", /*optional=*/true, "The HD keypath, if the key is HD and available."},
                        {RPCResult::Type::STR_HEX, "hdseedid", /*optional=*/true, "The Hash160 of the HD seed."},
                        {RPCResult::Type::STR_HEX, "hdmasterfingerprint", /*optional=*/true, "The fingerprint of the master key."},
                        {RPCResult::Type::ARR, "labels", "Array of labels associated with the address. Currently limited to one label but returned\n"
                            "as an array to keep the API stable if multiple labels are enabled in the future.",
                        {
                            {RPCResult::Type::STR, "label name", "Label name (defaults to \"\")."},
                        }},
                        {RPCResult::Type::STR, "account", /*optional=*/true, "Alias for \"label\"."},
                        {RPCResult::Type::BOOL, "isstealthaddress", /*optional=*/true, "True if the address is a stealth address."},
                        {RPCResult::Type::NUM, "prefix_num_bits", /*optional=*/true, "Number of prefix bits if the address is a stealth address."},
                        {RPCResult::Type::STR, "prefix_bitfield", /*optional=*/true, "Prefix if the address is a stealth address."},
                        {RPCResult::Type::BOOL, "isextkey", /*optional=*/true, "True if the address is a extended address."},
                        {RPCResult::Type::BOOL, "is256bit", /*optional=*/true, "True if the address is a 256bit address."},
                        {RPCResult::Type::STR_HEX, "scan_public_key", /*optional=*/true, "scan_public_key if the address is a stealth address."},
                        {RPCResult::Type::STR_HEX, "spend_public_key", /*optional=*/true, "spend_public_key if the address is a stealth address."},
                        {RPCResult::Type::STR, "scan_path", /*optional=*/true, "keypath of the scan key if the address is a stealth address."},
                        {RPCResult::Type::STR, "spend_path", /*optional=*/true, "keypath of the spend key if the address is a stealth address."},
                        {RPCResult::Type::STR, "from_ext_address_id", /*optional=*/true, "ID of the extkey the pubkey was derived from."},
                        {RPCResult::Type::STR, "from_stealth_address", /*optional=*/true, "Stealthaddress the pubkey was derived from."},
                        {RPCResult::Type::STR, "path", /*optional=*/true, "keypath of the address."},
                        {RPCResult::Type::STR, "error", /*optional=*/true, "Set if unexpected error occurs."},
                        {RPCResult::Type::BOOL, "isondevice", /*optional=*/true, "True if address requires a hardware device to sign for."},
                        {RPCResult::Type::BOOL, "isstakeonly", /*optional=*/true, "True if address is in stakeonly encoding."},
                    }
                },
                RPCExamples{
                    HelpExampleCli("getaddressinfo", "\"" + EXAMPLE_ADDRESS[0] + "\"") +
                    HelpExampleRpc("getaddressinfo", "\"" + EXAMPLE_ADDRESS[0] + "\"")
                },
        [&](const RPCHelpMan& self, const JSONRPCRequest& request) -> UniValue
{
    const std::shared_ptr<const CWallet> pwallet = GetWalletForJSONRPCRequest(request);
    if (!pwallet) return UniValue::VNULL;

    LOCK(pwallet->cs_wallet);


    UniValue ret(UniValue::VOBJ);
    std::string error_msg;
    std::string s = request.params[0].get_str();
    bool fBech32 = bech32::Decode(s).data.size() > 0;
    bool is_stake_only_version = false;
    CTxDestination dest = DecodeDestination(s, error_msg);
    if (fBech32 && !IsValidDestination(dest)) {
        dest = DecodeDestination(s, true);
        is_stake_only_version = true;
    }

    // Make sure the destination is valid
    if (!IsValidDestination(dest)) {
        // Set generic error message in case 'DecodeDestination' didn't set it
        if (error_msg.empty()) error_msg = "Invalid address";

        throw JSONRPCError(RPC_INVALID_ADDRESS_OR_KEY, error_msg);
    }

    std::string currentAddress = EncodeDestination(dest, fBech32, is_stake_only_version);
    ret.pushKV("address", currentAddress);

    CScript scriptPubKey = GetScriptForDestination(dest);
    ret.pushKV("scriptPubKey", HexStr(scriptPubKey));

    std::unique_ptr<SigningProvider> provider = pwallet->GetSolvingProvider(scriptPubKey);

    isminetype mine = ISMINE_NO;
    if (IsParticlWallet(pwallet.get())) {
        const CHDWallet *phdw = GetParticlWallet(pwallet.get());
        LOCK_ASSERTION(phdw->cs_wallet);
        if (dest.index() == DI::_CExtPubKey) {
            CExtPubKey ek = std::get<CExtPubKey>(dest);
            CKeyID id = ek.GetID();
            mine = phdw->HaveExtKey(id);
        } else
        if (dest.index() == DI::_CStealthAddress) {
            const CStealthAddress &sxAddr = std::get<CStealthAddress>(dest);
            ret.pushKV("scan_public_key", HexStr(sxAddr.scan_pubkey));
            ret.pushKV("spend_public_key", HexStr(sxAddr.spend_pubkey));
            const CExtKeyAccount *pa = nullptr;
            const CEKAStealthKey *pask = nullptr;
            mine = phdw->IsMine(sxAddr, pa, pask);
            if (pa && pask) {
                ret.pushKV("account", pa->GetIDString58());
                CStoredExtKey *sek = pa->GetChain(pask->nScanParent);
                std::string sPath;
                if (sek) {
                    std::vector<uint32_t> vPath;
                    AppendChainPath(sek, vPath);
                    vPath.push_back(pask->nScanKey);
                    PathToString(vPath, sPath);
                    ret.pushKV("scan_path", sPath);
                }
                sek = pa->GetChain(pask->akSpend.nParent);
                if (sek) {
                    std::vector<uint32_t> vPath;
                    AppendChainPath(sek, vPath);
                    vPath.push_back(pask->akSpend.nKey);
                    PathToString(vPath, sPath);
                    ret.pushKV("spend_path", sPath);
                }
            }
        } else
        if (dest.index() == DI::_PKHash ||
            dest.index() == DI::_CKeyID256 ||
            dest.index() == DI::_WitnessV0KeyHash) {
            CKeyID idk;
            const CEKAKey *pak = nullptr;
            const CEKASCKey *pasc = nullptr;
            CExtKeyAccount *pa = nullptr;
            bool isInvalid = false;
            mine = phdw->IsMine(scriptPubKey, idk, pak, pasc, pa, isInvalid);

            if (pa && pak) {
                CStoredExtKey *sek = pa->GetChain(pak->nParent);
                if (sek) {
                    ret.pushKV("from_ext_address_id", sek->GetIDString58());
                    std::string sPath;
                    std::vector<uint32_t> vPath;
                    AppendChainPath(sek, vPath);
                    vPath.push_back(pak->nKey);
                    PathToString(vPath, sPath);
                    ret.pushKV("path", sPath);
                } else {
                    ret.pushKV("error", "Unknown chain.");
                }
            } else
            if (dest.index() == DI::_PKHash) {
                CStealthAddress sx;
                idk = ToKeyID(std::get<PKHash>(dest));
                if (phdw->GetStealthLinked(idk, sx)) {
                    ret.pushKV("from_stealth_address", sx.Encoded());
                }
            }
        } else {
            mine = phdw->IsMine(dest);
        }
        if (mine & ISMINE_HARDWARE_DEVICE) {
            ret.pushKV("isondevice", true);
        }
    } else {
        mine = pwallet->IsMine(dest);
    }

    ret.pushKV("ismine", bool(mine & ISMINE_SPENDABLE));

    if (provider) {
        auto inferred = InferDescriptor(scriptPubKey, *provider);
        bool solvable = inferred->IsSolvable();
        ret.pushKV("solvable", solvable);
        if (solvable) {
            ret.pushKV("desc", inferred->ToString());
        }
    } else {
        ret.pushKV("solvable", false);
    }

    const auto& spk_mans = pwallet->GetScriptPubKeyMans(scriptPubKey);
    // In most cases there is only one matching ScriptPubKey manager and we can't resolve ambiguity in a better way
    ScriptPubKeyMan* spk_man{nullptr};
    if (spk_mans.size()) spk_man = *spk_mans.begin();

    DescriptorScriptPubKeyMan* desc_spk_man = dynamic_cast<DescriptorScriptPubKeyMan*>(spk_man);
    if (desc_spk_man) {
        std::string desc_str;
        if (desc_spk_man->GetDescriptorString(desc_str, /*priv=*/false)) {
            ret.pushKV("parent_desc", desc_str);
        }
    }

    ret.pushKV("iswatchonly", bool(mine & ISMINE_WATCH_ONLY));
    if (is_stake_only_version) {
        ret.pushKV("isstakeonly", true);
    }

    UniValue detail = DescribeWalletAddress(*pwallet, dest);
    ret.pushKVs(detail);

    ret.pushKV("ischange", ScriptIsChange(*pwallet, scriptPubKey));

    if (spk_man) {
        if (const std::unique_ptr<CKeyMetadata> meta = spk_man->GetMetadata(dest)) {
            ret.pushKV("timestamp", meta->nCreateTime);
            if (meta->has_key_origin) {
                ret.pushKV("hdkeypath", WriteHDKeypath(meta->key_origin.path));
                ret.pushKV("hdseedid", meta->hd_seed_id.GetHex());
                ret.pushKV("hdmasterfingerprint", HexStr(meta->key_origin.fingerprint));
            }
        }
    }

    // Return a `labels` array containing the label associated with the address,
    // equivalent to the `label` field above. Currently only one label can be
    // associated with an address, but we return an array so the API remains
    // stable if we allow multiple labels to be associated with an address in
    // the future.
    UniValue labels(UniValue::VARR);
    const auto* address_book_entry = pwallet->FindAddressBookEntry(dest);
    if (address_book_entry) {
        labels.push_back(address_book_entry->GetLabel());
    }
    ret.pushKV("labels", std::move(labels));

    return ret;
},
    };
}

RPCHelpMan getaddressesbylabel()
{
    return RPCHelpMan{"getaddressesbylabel",
                "\nReturns the list of addresses assigned the specified label.\n",
                {
                    {"label", RPCArg::Type::STR, RPCArg::Optional::NO, "The label."},
                },
                RPCResult{
                    RPCResult::Type::OBJ_DYN, "", "json object with addresses as keys",
                    {
                        {RPCResult::Type::OBJ, "address", "json object with information about address",
                        {
                            {RPCResult::Type::STR, "purpose", "Purpose of address (\"send\" for sending address, \"receive\" for receiving address)"},
                        }},
                    }
                },
                RPCExamples{
                    HelpExampleCli("getaddressesbylabel", "\"tabby\"")
            + HelpExampleRpc("getaddressesbylabel", "\"tabby\"")
                },
        [&](const RPCHelpMan& self, const JSONRPCRequest& request) -> UniValue
{
    const std::shared_ptr<const CWallet> pwallet = GetWalletForJSONRPCRequest(request);
    if (!pwallet) return UniValue::VNULL;

    LOCK(pwallet->cs_wallet);

    const std::string label{LabelFromValue(request.params[0])};

    // Find all addresses that have the given label
    UniValue ret(UniValue::VOBJ);
    std::set<std::string> addresses;
    pwallet->ForEachAddrBookEntry([&](const CTxDestination& _dest, const std::string& _label, const std::string& _purpose, bool _is_change) {
        if (_is_change) return;
        if (_label == label) {
            std::string address = EncodeDestination(_dest);
            // CWallet::m_address_book is not expected to contain duplicate
            // address strings, but build a separate set as a precaution just in
            // case it does.
            bool unique = addresses.emplace(address).second;
            CHECK_NONFATAL(unique);
            // UniValue::pushKV checks if the key exists in O(N)
            // and since duplicate addresses are unexpected (checked with
            // std::set in O(log(N))), UniValue::__pushKV is used instead,
            // which currently is O(1).
            UniValue value(UniValue::VOBJ);
            value.pushKV("purpose", _purpose);
            ret.__pushKV(address, value);
        }
    });

    if (ret.empty()) {
        throw JSONRPCError(RPC_WALLET_INVALID_LABEL_NAME, std::string("No addresses with label " + label));
    }

    return ret;
},
    };
}

RPCHelpMan listlabels()
{
    return RPCHelpMan{"listlabels",
                "\nReturns the list of all labels, or labels that are assigned to addresses with a specific purpose.\n",
                {
                    {"purpose", RPCArg::Type::STR, RPCArg::Optional::OMITTED, "Address purpose to list labels for ('send','receive'). An empty string is the same as not providing this argument."},
                },
                RPCResult{
                    RPCResult::Type::ARR, "", "",
                    {
                        {RPCResult::Type::STR, "label", "Label name"},
                    }
                },
                RPCExamples{
            "\nList all labels\n"
            + HelpExampleCli("listlabels", "") +
            "\nList labels that have receiving addresses\n"
            + HelpExampleCli("listlabels", "receive") +
            "\nList labels that have sending addresses\n"
            + HelpExampleCli("listlabels", "send") +
            "\nAs a JSON-RPC call\n"
            + HelpExampleRpc("listlabels", "receive")
                },
        [&](const RPCHelpMan& self, const JSONRPCRequest& request) -> UniValue
{
    const std::shared_ptr<const CWallet> pwallet = GetWalletForJSONRPCRequest(request);
    if (!pwallet) return UniValue::VNULL;

    LOCK(pwallet->cs_wallet);

    std::string purpose;
    if (!request.params[0].isNull()) {
        purpose = request.params[0].get_str();
    }

    // Add to a set to sort by label name, then insert into Univalue array
    std::set<std::string> label_set = pwallet->ListAddrBookLabels(purpose);

    UniValue ret(UniValue::VARR);
    for (const std::string& name : label_set) {
        ret.push_back(name);
    }

    return ret;
},
    };
}


#ifdef ENABLE_EXTERNAL_SIGNER
RPCHelpMan walletdisplayaddress()
{
    return RPCHelpMan{
        "walletdisplayaddress",
        "Display address on an external signer for verification.",
        {
            {"address", RPCArg::Type::STR, RPCArg::Optional::NO, "particl address to display"},
        },
        RPCResult{
            RPCResult::Type::OBJ,"","",
            {
                {RPCResult::Type::STR, "address", "The address as confirmed by the signer"},
            }
        },
        RPCExamples{""},
        [&](const RPCHelpMan& self, const JSONRPCRequest& request) -> UniValue
        {
            std::shared_ptr<CWallet> const wallet = GetWalletForJSONRPCRequest(request);
            if (!wallet) return UniValue::VNULL;
            CWallet* const pwallet = wallet.get();

            LOCK(pwallet->cs_wallet);

            CTxDestination dest = DecodeDestination(request.params[0].get_str());

            // Make sure the destination is valid
            if (!IsValidDestination(dest)) {
                throw JSONRPCError(RPC_INVALID_ADDRESS_OR_KEY, "Invalid address");
            }

            if (!pwallet->DisplayAddress(dest)) {
                throw JSONRPCError(RPC_MISC_ERROR, "Failed to display address");
            }

            UniValue result(UniValue::VOBJ);
            result.pushKV("address", request.params[0].get_str());
            return result;
        }
    };
}
#endif // ENABLE_EXTERNAL_SIGNER
} // namespace wallet<|MERGE_RESOLUTION|>--- conflicted
+++ resolved
@@ -186,8 +186,8 @@
     return RPCHelpMan{"setlabel",
                 "\nSets the label associated with the given address.\n",
                 {
-                    {"address", RPCArg::Type::STR, RPCArg::Optional::OMITTED_NAMED_ARG, "The particl address to be associated with a label."},
-                    {"label", RPCArg::Type::STR, RPCArg::Optional::OMITTED_NAMED_ARG, "The label to assign to the address."},
+                    {"address", RPCArg::Type::STR, RPCArg::Optional::OMITTED, "The particl address to be associated with a label."},
+                    {"label", RPCArg::Type::STR, RPCArg::Optional::OMITTED, "The label to assign to the address."},
                 },
                 RPCResult{RPCResult::Type::NONE, "", ""},
                 RPCExamples{
@@ -294,13 +294,9 @@
                             {"key", RPCArg::Type::STR, RPCArg::Optional::OMITTED, "particl address or hex-encoded public key"},
                         },
                         },
-<<<<<<< HEAD
-                    {"label", RPCArg::Type::STR, RPCArg::Optional::OMITTED_NAMED_ARG, "A label to assign the addresses to."},
+                    {"label", RPCArg::Type::STR, RPCArg::Optional::OMITTED, "A label to assign the addresses to."},
                     {"bech32", RPCArg::Type::BOOL, RPCArg::Default{false}, "Use Bech32 encoding.", RPCArgOptions{.skip_type_check = true}},
                     {"256bit", RPCArg::Type::BOOL, RPCArg::Default{false}, "Use 256bit hash type.", RPCArgOptions{.skip_type_check = true}},
-=======
-                    {"label", RPCArg::Type::STR, RPCArg::Optional::OMITTED, "A label to assign the addresses to."},
->>>>>>> 3ce7b271
                     {"address_type", RPCArg::Type::STR, RPCArg::DefaultHint{"set by -addresstype"}, "The address type to use. Options are \"legacy\", \"p2sh-segwit\", and \"bech32\"."},
                 },
                 RPCResult{
