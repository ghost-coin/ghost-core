--- conflicted
+++ resolved
@@ -549,7 +549,6 @@
             if (line.empty() || line[0] == '#')
                 continue;
 
-<<<<<<< HEAD
             if (line.rfind("# --- Begin JSON ---", 0) == 0) {
                 fJson = true;
                 continue;
@@ -577,13 +576,8 @@
                 continue;
             }
 
-            std::vector<std::string> vstr;
-            boost::split(vstr, line, boost::is_any_of(" "));
+            std::vector<std::string> vstr = SplitString(line, ' ');
             if (vstr.size() < 2) {
-=======
-            std::vector<std::string> vstr = SplitString(line, ' ');
-            if (vstr.size() < 2)
->>>>>>> bd616bc1
                 continue;
             }
             CKey key = DecodeSecret(vstr[0]);
