// Copyright (c) 2009-2010 Satoshi Nakamoto
// Copyright (c) 2009-2020 The Bitcoin Core developers
// Distributed under the MIT software license, see the accompanying
// file COPYING or http://www.opensource.org/licenses/mit-license.php.

#ifndef BITCOIN_WALLET_WALLET_H
#define BITCOIN_WALLET_WALLET_H

#include <amount.h>
#include <interfaces/chain.h>
#include <interfaces/handler.h>
#include <outputtype.h>
#include <policy/feerate.h>
#include <psbt.h>
#include <tinyformat.h>
#include <util/message.h>
#include <util/strencodings.h>
#include <util/string.h>
#include <util/system.h>
#include <util/ui_change_type.h>
#include <validationinterface.h>
#include <wallet/coinselection.h>
#include <wallet/crypter.h>
#include <wallet/scriptpubkeyman.h>
#include <wallet/walletdb.h>
#include <wallet/walletutil.h>
#include <key/extkey.h>
#include <key/stealth.h>

#include <algorithm>
#include <atomic>
#include <map>
#include <memory>
#include <set>
#include <stdexcept>
#include <stdint.h>
#include <string>
#include <utility>
#include <vector>

#include <boost/signals2/signal.hpp>

using LoadWalletFn = std::function<void(std::unique_ptr<interfaces::Wallet> wallet)>;

struct bilingual_str;

//! Explicitly unload and delete the wallet.
//! Blocks the current thread after signaling the unload intent so that all
//! wallet clients release the wallet.
//! Note that, when blocking is not required, the wallet is implicitly unloaded
//! by the shared pointer deleter.
void UnloadWallet(std::shared_ptr<CWallet>&& wallet);

bool AddWallet(const std::shared_ptr<CWallet>& wallet);
bool RemoveWallet(const std::shared_ptr<CWallet>& wallet, Optional<bool> load_on_start, std::vector<bilingual_str>& warnings);
bool RemoveWallet(const std::shared_ptr<CWallet>& wallet, Optional<bool> load_on_start);
std::vector<std::shared_ptr<CWallet>> GetWallets();
std::shared_ptr<CWallet> GetWallet(const std::string& name);
std::shared_ptr<CWallet> LoadWallet(interfaces::Chain& chain, const std::string& name, Optional<bool> load_on_start, const DatabaseOptions& options, DatabaseStatus& status, bilingual_str& error, std::vector<bilingual_str>& warnings);
std::shared_ptr<CWallet> CreateWallet(interfaces::Chain& chain, const std::string& name, Optional<bool> load_on_start, const DatabaseOptions& options, DatabaseStatus& status, bilingual_str& error, std::vector<bilingual_str>& warnings);
std::unique_ptr<interfaces::Handler> HandleLoadWallet(LoadWalletFn load_wallet);
<<<<<<< HEAD

extern boost::signals2::signal<void (const std::shared_ptr<CWallet>& wallet)> NotifyWalletAdded;

enum class WalletCreationStatus {
    SUCCESS,
    CREATION_FAILED,
    ENCRYPTION_FAILED
};

WalletCreationStatus CreateWallet(interfaces::Chain& chain, const SecureString& passphrase, uint64_t wallet_creation_flags, const std::string& name, bilingual_str& error, std::vector<bilingual_str>& warnings, std::shared_ptr<CWallet>& result);
=======
std::unique_ptr<WalletDatabase> MakeWalletDatabase(const std::string& name, const DatabaseOptions& options, DatabaseStatus& status, bilingual_str& error);
>>>>>>> be3af4f3

//! -paytxfee default
constexpr CAmount DEFAULT_PAY_TX_FEE = 0;
//! -fallbackfee default
static const CAmount DEFAULT_FALLBACK_FEE = 0;
//! -discardfee default
static const CAmount DEFAULT_DISCARD_FEE = 10000;
//! -mintxfee default
<<<<<<< HEAD
static const CAmount DEFAULT_TRANSACTION_MINFEE = 200000;
static const CAmount DEFAULT_TRANSACTION_MINFEE_BTC = 1000;
=======
static const CAmount DEFAULT_TRANSACTION_MINFEE = 1000;
/**
 * maximum fee increase allowed to do partial spend avoidance, even for nodes with this feature disabled by default
 *
 * A value of -1 disables this feature completely.
 * A value of 0 (current default) means to attempt to do partial spend avoidance, and use its results if the fees remain *unchanged*
 * A value > 0 means to do partial spend avoidance if the fee difference against a regular coin selection instance is in the range [0..value].
 */
static const CAmount DEFAULT_MAX_AVOIDPARTIALSPEND_FEE = 0;
//! discourage APS fee higher than this amount
constexpr CAmount HIGH_APS_FEE{COIN / 10000};
>>>>>>> be3af4f3
//! minimum recommended increment for BIP 125 replacement txs
static const CAmount WALLET_INCREMENTAL_RELAY_FEE = 5000;
//! Default for -spendzeroconfchange
static const bool DEFAULT_SPEND_ZEROCONF_CHANGE = true;
//! Default for -walletrejectlongchains
static const bool DEFAULT_WALLET_REJECT_LONG_CHAINS = false;
//! -txconfirmtarget default
static const unsigned int DEFAULT_TX_CONFIRM_TARGET = 6;
//! -walletrbf default
static const bool DEFAULT_WALLET_RBF = false;
static const bool DEFAULT_WALLETBROADCAST = true;
static const bool DEFAULT_DISABLE_WALLET = false;
//! -maxtxfee default
constexpr CAmount DEFAULT_TRANSACTION_MAXFEE{COIN / 2};
constexpr CAmount DEFAULT_TRANSACTION_MAXFEE_BTC{COIN / 10};
//! Discourage users to set fees higher than this amount (in satoshis) per kB
constexpr CAmount HIGH_TX_FEE_PER_KB{COIN / 100};
//! -maxtxfee will warn if called with a higher fee than this amount (in satoshis)
constexpr CAmount HIGH_MAX_TX_FEE{100 * HIGH_TX_FEE_PER_KB};

//! Pre-calculated constants for input size estimation in *virtual size*
static constexpr size_t DUMMY_NESTED_P2WPKH_INPUT_SIZE = 91;

class CCoinControl;
class COutput;
class CScript;
class CWalletTx;
class CTransactionRecord;
struct FeeCalculation;
enum class FeeEstimateMode;
class ReserveDestination;

//! Default for -addresstype
constexpr OutputType DEFAULT_ADDRESS_TYPE{OutputType::BECH32};

static constexpr uint64_t KNOWN_WALLET_FLAGS =
        WALLET_FLAG_AVOID_REUSE
    |   WALLET_FLAG_BLANK_WALLET
    |   WALLET_FLAG_KEY_ORIGIN_METADATA
    |   WALLET_FLAG_DISABLE_PRIVATE_KEYS
    |   WALLET_FLAG_DESCRIPTORS;

static constexpr uint64_t MUTABLE_WALLET_FLAGS =
        WALLET_FLAG_AVOID_REUSE;

static const std::map<std::string,WalletFlags> WALLET_FLAG_MAP{
    {"avoid_reuse", WALLET_FLAG_AVOID_REUSE},
    {"blank", WALLET_FLAG_BLANK_WALLET},
    {"key_origin_metadata", WALLET_FLAG_KEY_ORIGIN_METADATA},
    {"disable_private_keys", WALLET_FLAG_DISABLE_PRIVATE_KEYS},
    {"descriptor_wallet", WALLET_FLAG_DESCRIPTORS},
};

extern const std::map<uint64_t,std::string> WALLET_FLAG_CAVEATS;

/** A wrapper to reserve an address from a wallet
 *
 * ReserveDestination is used to reserve an address.
 * It is currently only used inside of CreateTransaction.
 *
 * Instantiating a ReserveDestination does not reserve an address. To do so,
 * GetReservedDestination() needs to be called on the object. Once an address has been
 * reserved, call KeepDestination() on the ReserveDestination object to make sure it is not
 * returned. Call ReturnDestination() to return the address so it can be re-used (for
 * example, if the address was used in a new transaction
 * and that transaction was not completed and needed to be aborted).
 *
 * If an address is reserved and KeepDestination() is not called, then the address will be
 * returned when the ReserveDestination goes out of scope.
 */
class ReserveDestination
{
protected:
    //! The wallet to reserve from
    const CWallet* const pwallet;
    //! The ScriptPubKeyMan to reserve from. Based on type when GetReservedDestination is called
    ScriptPubKeyMan* m_spk_man{nullptr};
    OutputType const type;
    //! The index of the address's key in the keypool
    int64_t nIndex{-1};
    //! The destination
    CTxDestination address;
    //! Whether this is from the internal (change output) keypool
    bool fInternal{false};

public:
    //! Construct a ReserveDestination object. This does NOT reserve an address yet
    explicit ReserveDestination(CWallet* pwallet, OutputType type)
      : pwallet(pwallet)
      , type(type) { }

    ReserveDestination(const ReserveDestination&) = delete;
    ReserveDestination& operator=(const ReserveDestination&) = delete;

    //! Destructor. If a key has been reserved and not KeepKey'ed, it will be returned to the keypool
    ~ReserveDestination()
    {
        ReturnDestination();
    }

    //! Reserve an address
    bool GetReservedDestination(CTxDestination& pubkey, bool internal);
    //! Return reserved address
    void ReturnDestination();
    //! Keep the address. Do not return it's key to the keypool when this object goes out of scope
    void KeepDestination();
};

/** Address book data */
class CAddressBookData
{
private:
    mutable bool m_change{true};
    std::string m_label;
public:
    std::string purpose;
    bool fBech32;
    CAddressBookData() : purpose("unknown"), fBech32(false) {}

    std::vector<uint32_t> vPath; // Index to m is stored in first entry

    mutable uint8_t nOwned = 0; // 0 unknown, 1 yes, 2 no

    SERIALIZE_METHODS(CAddressBookData, obj)
    {
        READWRITE(obj.m_label);
        READWRITE(obj.purpose);
        READWRITE(obj.vPath);
        READWRITE(obj.destdata);

        try { READWRITE(obj.fBech32); } catch(std::exception &e) {
            // old format
        }
        if (ser_action.ForRead()) {
            if (!obj.m_label.empty()) {
                obj.m_change = false;
            }
        }
    }

    typedef std::map<std::string, std::string> StringMap;
    StringMap destdata;

    bool IsChange() const { return m_change; }
    const std::string& GetLabel() const { return m_label; }
    void SetLabel(const std::string& label) {
        m_change = false;
        m_label = label;
    }
    void SetLabel(const std::string& label, const std::string& strPurpose, const std::vector<uint32_t> &_vPath, bool _fBech32) {
        m_change = false;
        m_label = label;
        if (!strPurpose.empty()) {
            purpose = strPurpose;
        }
        vPath = _vPath;
        fBech32 = _fBech32;
    }
    void Set(const CAddressBookData& data) {
        m_label = data.GetLabel();
        purpose = data.purpose;
        if (m_label.empty() && data.purpose == "unknown") {
            m_change = true;
        } else {
            m_change = false;
        }
        vPath = data.vPath;
        fBech32 = data.fBech32;
        destdata = data.destdata;
    }
};

struct CRecipient
{
    CScript scriptPubKey;
    CAmount nAmount;
    bool fSubtractFeeFromAmount;
};

typedef std::map<std::string, std::string> mapValue_t;


static inline void ReadOrderPos(int64_t& nOrderPos, mapValue_t& mapValue)
{
    if (!mapValue.count("n"))
    {
        nOrderPos = -1; // TODO: calculate elsewhere
        return;
    }
    nOrderPos = atoi64(mapValue["n"]);
}


static inline void WriteOrderPos(const int64_t& nOrderPos, mapValue_t& mapValue)
{
    if (nOrderPos == -1)
        return;
    mapValue["n"] = ToString(nOrderPos);
}

struct COutputEntry
{
    CTxDestination destination;
    CAmount amount;
    int vout;
    isminetype ismine;
    CTxDestination destStake;
};

/** Legacy class used for deserializing vtxPrev for backwards compatibility.
 * vtxPrev was removed in commit 93a18a3650292afbb441a47d1fa1b94aeb0164e3,
 * but old wallet.dat files may still contain vtxPrev vectors of CMerkleTxs.
 * These need to get deserialized for field alignment when deserializing
 * a CWalletTx, but the deserialized values are discarded.**/
class CMerkleTx
{
public:
    template<typename Stream>
    void Unserialize(Stream& s)
    {
        CTransactionRef tx;
        uint256 hashBlock;
        std::vector<uint256> vMerkleBranch;
        int nIndex;

        s >> tx >> hashBlock >> vMerkleBranch >> nIndex;
    }
};

//Get the marginal bytes of spending the specified output
int CalculateMaximumSignedInputSize(const CTxOut& txout, const CWallet* pwallet, bool use_max_sig = false);

/**
 * A transaction with a bunch of additional info that only the owner cares about.
 * It includes any unrecorded transactions needed to link it back to the block chain.
 */
extern const uint256 ABANDON_HASH;
class CWalletTx
{
private:
    const CWallet* const pwallet;

    /** Constant used in hashBlock to indicate tx has been abandoned, only used at
     * serialization/deserialization to avoid ambiguity with conflicted.
     */
    //static const uint256 ABANDON_HASH;

public:
    std::vector<uint32_t> vPath; // Index to m is stored in first entry
    /**
     * Key/value map with information about the transaction.
     *
     * The following keys can be read and written through the map and are
     * serialized in the wallet database:
     *
     *     "comment", "to"   - comment strings provided to sendtoaddress,
     *                         and sendmany wallet RPCs
     *     "replaces_txid"   - txid (as HexStr) of transaction replaced by
     *                         bumpfee on transaction created by bumpfee
     *     "replaced_by_txid" - txid (as HexStr) of transaction created by
     *                         bumpfee on transaction replaced by bumpfee
     *     "from", "message" - obsolete fields that could be set in UI prior to
     *                         2011 (removed in commit 4d9b223)
     *
     * The following keys are serialized in the wallet database, but shouldn't
     * be read or written through the map (they will be temporarily added and
     * removed from the map during serialization):
     *
     *     "fromaccount"     - serialized strFromAccount value
     *     "n"               - serialized nOrderPos value
     *     "timesmart"       - serialized nTimeSmart value
     *     "spent"           - serialized vfSpent value that existed prior to
     *                         2014 (removed in commit 93a18a3)
     */
    mapValue_t mapValue;
    std::vector<std::pair<std::string, std::string> > vOrderForm;
    unsigned int fTimeReceivedIsTxTime;
    unsigned int nTimeReceived; //!< time received by this node
    /**
     * Stable timestamp that never changes, and reflects the order a transaction
     * was added to the wallet. Timestamp is based on the block time for a
     * transaction added as part of a block, or else the time when the
     * transaction was received if it wasn't part of a block, with the timestamp
     * adjusted in both cases so timestamp order matches the order transactions
     * were added to the wallet. More details can be found in
     * CWallet::ComputeTimeSmart().
     */
    unsigned int nTimeSmart;
    /**
     * From me flag is set to 1 for transactions that were created by the wallet
     * on this bitcoin node, and set to 0 for transactions that were created
     * externally and came in through the network or sendrawtransaction RPC.
     */
    bool fFromMe;
    int64_t nOrderPos; //!< position in ordered transaction list
    std::multimap<int64_t, CWalletTx*>::const_iterator m_it_wtxOrdered;

    // memory only
    enum AmountType { DEBIT, CREDIT, IMMATURE_CREDIT, AVAILABLE_CREDIT, AMOUNTTYPE_ENUM_ELEMENTS };
    CAmount GetCachableAmount(AmountType type, const isminefilter& filter, bool recalculate = false) const;
    mutable CachableAmount m_amounts[AMOUNTTYPE_ENUM_ELEMENTS];
    /**
     * This flag is true if all m_amounts caches are empty. This is particularly
     * useful in places where MarkDirty is conditionally called and the
     * condition can be expensive and thus can be skipped if the flag is true.
     * See MarkDestinationsDirty.
     */
    mutable bool m_is_cache_empty{true};
    mutable bool fChangeCached;
    mutable bool fInMempool;
    mutable CAmount nChangeCached;

    CWalletTx(const CWallet* wallet, CTransactionRef arg)
        : pwallet(wallet),
          tx(std::move(arg))
    {
        Init();
    }

    void Init()
    {
        vPath.clear();
        mapValue.clear();
        vOrderForm.clear();
        fTimeReceivedIsTxTime = false;
        nTimeReceived = 0;
        nTimeSmart = 0;
        fFromMe = false;
        fChangeCached = false;
        fInMempool = false;
        nChangeCached = 0;
        nOrderPos = -1;
        m_confirm = Confirmation{};
    }

    CTransactionRef tx;

    /* New transactions start as UNCONFIRMED. At BlockConnected,
     * they will transition to CONFIRMED. In case of reorg, at BlockDisconnected,
     * they roll back to UNCONFIRMED. If we detect a conflicting transaction at
     * block connection, we update conflicted tx and its dependencies as CONFLICTED.
     * If tx isn't confirmed and outside of mempool, the user may switch it to ABANDONED
     * by using the abandontransaction call. This last status may be override by a CONFLICTED
     * or CONFIRMED transition.
     */
    enum Status {
        UNCONFIRMED,
        CONFIRMED,
        CONFLICTED,
        ABANDONED
    };

    /* Confirmation includes tx status and a triplet of {block height/block hash/tx index in block}
     * at which tx has been confirmed. All three are set to 0 if tx is unconfirmed or abandoned.
     * Meaning of these fields changes with CONFLICTED state where they instead point to block hash
     * and block height of the deepest conflicting tx.
     */
    struct Confirmation {
        Status status;
        int block_height;
        uint256 hashBlock;
        int nIndex;
        Confirmation(Status s = UNCONFIRMED, int b = 0, uint256 h = uint256(), int i = 0) : status(s), block_height(b), hashBlock(h), nIndex(i) {}
    };

    Confirmation m_confirm;

    template<typename Stream>
    void Serialize(Stream& s) const
    {
        mapValue_t mapValueCopy = mapValue;

        mapValueCopy["fromaccount"] = "";
        WriteOrderPos(nOrderPos, mapValueCopy);
        if (nTimeSmart) {
            mapValueCopy["timesmart"] = strprintf("%u", nTimeSmart);
        }

        std::vector<char> dummy_vector1; //!< Used to be vMerkleBranch
        std::vector<char> dummy_vector2; //!< Used to be vtxPrev
        bool dummy_bool = false; //!< Used to be fSpent
        uint256 serializedHash = isAbandoned() ? ABANDON_HASH : m_confirm.hashBlock;
        int serializedIndex = isAbandoned() || isConflicted() ? -1 : m_confirm.nIndex;
        s << tx << serializedHash << dummy_vector1 << serializedIndex << dummy_vector2 << vPath << mapValueCopy << vOrderForm << fTimeReceivedIsTxTime << nTimeReceived << fFromMe << dummy_bool;
    }

    template<typename Stream>
    void Unserialize(Stream& s)
    {
        Init();

        std::vector<uint256> dummy_vector1; //!< Used to be vMerkleBranch
        std::vector<CMerkleTx> dummy_vector2; //!< Used to be vtxPrev
        bool dummy_bool; //! Used to be fSpent
        int serializedIndex;
        s >> tx >> m_confirm.hashBlock >> dummy_vector1 >> serializedIndex >> dummy_vector2 >> vPath >> mapValue >> vOrderForm >> fTimeReceivedIsTxTime >> nTimeReceived >> fFromMe >> dummy_bool;

        /* At serialization/deserialization, an nIndex == -1 means that hashBlock refers to
         * the earliest block in the chain we know this or any in-wallet ancestor conflicts
         * with. If nIndex == -1 and hashBlock is ABANDON_HASH, it means transaction is abandoned.
         * In same context, an nIndex >= 0 refers to a confirmed transaction (if hashBlock set) or
         * unconfirmed one. Older clients interpret nIndex == -1 as unconfirmed for backward
         * compatibility (pre-commit 9ac63d6).
         */
        if (serializedIndex == -1 && m_confirm.hashBlock == ABANDON_HASH) {
            setAbandoned();
        } else if (serializedIndex == -1) {
            setConflicted();
        } else if (!m_confirm.hashBlock.IsNull()) {
            m_confirm.nIndex = serializedIndex;
            setConfirmed();
        }

        ReadOrderPos(nOrderPos, mapValue);
        nTimeSmart = mapValue.count("timesmart") ? (unsigned int)atoi64(mapValue["timesmart"]) : 0;

        mapValue.erase("fromaccount");
        mapValue.erase("spent");
        mapValue.erase("n");
        mapValue.erase("timesmart");
    }

    void SetTx(CTransactionRef arg)
    {
        tx = std::move(arg);
    }

    //! make sure balances are recalculated
    void MarkDirty()
    {
        m_amounts[DEBIT].Reset();
        m_amounts[CREDIT].Reset();
        m_amounts[IMMATURE_CREDIT].Reset();
        m_amounts[AVAILABLE_CREDIT].Reset();
        fChangeCached = false;
        m_is_cache_empty = true;
    }

    //! filter decides which addresses will count towards the debit
    CAmount GetDebit(const isminefilter& filter) const;
    CAmount GetCredit(const isminefilter& filter, bool allow_immature=false) const;
    CAmount GetImmatureCredit(bool fUseCache = true) const;
    // TODO: Remove "NO_THREAD_SAFETY_ANALYSIS" and replace it with the correct
    // annotation "EXCLUSIVE_LOCKS_REQUIRED(pwallet->cs_wallet)". The
    // annotation "NO_THREAD_SAFETY_ANALYSIS" was temporarily added to avoid
    // having to resolve the issue of member access into incomplete type CWallet.
    CAmount GetAvailableCredit(bool fUseCache = true, const isminefilter& filter = ISMINE_SPENDABLE) const NO_THREAD_SAFETY_ANALYSIS;
    CAmount GetImmatureWatchOnlyCredit(const bool fUseCache = true) const;
    CAmount GetChange() const;

    // Get the marginal bytes if spending the specified output from this transaction
    int GetSpendSize(unsigned int out, bool use_max_sig = false) const
    {
        if (tx->IsParticlVersion()) {
            assert(tx->vpout[out]->IsStandardOutput());
            CTxOut txout;
            txout.nValue = tx->vpout[out]->GetValue();
            txout.scriptPubKey = *tx->vpout[out]->GetPScriptPubKey();
            return CalculateMaximumSignedInputSize(txout, pwallet, use_max_sig);
        }
        return CalculateMaximumSignedInputSize(tx->vout[out], pwallet, use_max_sig);
    }

    void GetAmounts(std::list<COutputEntry>& listReceived,
                    std::list<COutputEntry>& listSent,
                    std::list<COutputEntry>& listStaked, CAmount& nFee, const isminefilter& filter, bool fForFilterTx=false) const;

    bool IsFromMe(const isminefilter& filter) const
    {
        return (GetDebit(filter) > 0);
    }

    // True if only scriptSigs are different
    bool IsEquivalentTo(const CWalletTx& tx) const;

    bool InMempool() const;
    bool IsTrusted() const;

    int64_t GetTxTime() const;

    // Pass this transaction to node for mempool insertion and relay to peers if flag set to true
    bool SubmitMemoryPoolAndRelay(std::string& err_string, bool relay, CAmount override_max_fee=-1);

    // TODO: Remove "NO_THREAD_SAFETY_ANALYSIS" and replace it with the correct
    // annotation "EXCLUSIVE_LOCKS_REQUIRED(pwallet->cs_wallet)". The annotation
    // "NO_THREAD_SAFETY_ANALYSIS" was temporarily added to avoid having to
    // resolve the issue of member access into incomplete type CWallet. Note
    // that we still have the runtime check "AssertLockHeld(pwallet->cs_wallet)"
    // in place.
    std::set<uint256> GetConflicts() const NO_THREAD_SAFETY_ANALYSIS;

    /**
     * Return depth of transaction in blockchain:
     * <0  : conflicts with a transaction this deep in the blockchain
     *  0  : in memory pool, waiting to be included in a block
     * >=1 : this many blocks deep in the main chain
     */
    // TODO: Remove "NO_THREAD_SAFETY_ANALYSIS" and replace it with the correct
    // annotation "EXCLUSIVE_LOCKS_REQUIRED(pwallet->cs_wallet)". The annotation
    // "NO_THREAD_SAFETY_ANALYSIS" was temporarily added to avoid having to
    // resolve the issue of member access into incomplete type CWallet. Note
    // that we still have the runtime check "AssertLockHeld(pwallet->cs_wallet)"
    // in place.
    int GetDepthInMainChain() const NO_THREAD_SAFETY_ANALYSIS;
    bool IsInMainChain() const { return GetDepthInMainChain() > 0; }

    /**
     * @return number of blocks to maturity for this transaction:
     *  0 : is not a coinbase transaction, or is a mature coinbase transaction
     * >0 : is a coinbase transaction which matures in this many blocks
     */
    int GetBlocksToMaturity() const;
    bool isAbandoned() const { return m_confirm.status == CWalletTx::ABANDONED; }
    void setAbandoned()
    {
        m_confirm.status = CWalletTx::ABANDONED;
        m_confirm.hashBlock = uint256();
        m_confirm.block_height = 0;
        m_confirm.nIndex = 0;
    }
    bool isConflicted() const { return m_confirm.status == CWalletTx::CONFLICTED; }
    void setConflicted() { m_confirm.status = CWalletTx::CONFLICTED; }
    bool isUnconfirmed() const { return m_confirm.status == CWalletTx::UNCONFIRMED; }
    void setUnconfirmed() { m_confirm.status = CWalletTx::UNCONFIRMED; }
    bool isConfirmed() const { return m_confirm.status == CWalletTx::CONFIRMED; }
    void setConfirmed() { m_confirm.status = CWalletTx::CONFIRMED; }
    const uint256& GetHash() const { return tx->GetHash(); }
    bool IsCoinBase() const { return tx->IsCoinBase(); }
    bool IsImmatureCoinBase() const;
    bool IsCoinStake() const { return tx->IsCoinStake(); }

    // Disable copying of CWalletTx objects to prevent bugs where instances get
    // copied in and out of the mapWallet map, and fields are updated in the
    // wrong copy.
    CWalletTx(CWalletTx const &) = delete;
    void operator=(CWalletTx const &x) = delete;
};

class COutput
{
public:
    const CWalletTx *tx;
    int i;
    int nDepth;

    /** Pre-computed estimated size of this output as a fully-signed input in a transaction. Can be -1 if it could not be calculated */
    int nInputBytes;

    /** Whether we have the private keys to spend this output */
    bool fSpendable;

    /** Whether we know how to spend this output, ignoring the lack of keys */
    bool fSolvable;

    /**
     * Whether this output is considered safe to spend. Unconfirmed transactions
     * from outside keys and unconfirmed replacement transactions are considered
     * unsafe and will not be used to fund new spending transactions.
     */
    bool fSafe;

    /** Whether to use the maximum sized, 72 byte signature when calculating the size of the input spend. This should only be set when watch-only outputs are allowed */
    bool use_max_sig;

    bool fMature;
    bool fNeedHardwareKey = false;

    COutput(const CWalletTx *txIn, int iIn, int nDepthIn, bool fSpendableIn, bool fSolvableIn, bool fSafeIn, bool use_max_sig_in = false, bool fMatureIn=true, bool fNeedHardwareKeyIn=false, bool fGetSpendSize=true)
        : tx(txIn), i(iIn), nDepth(nDepthIn), fSpendable(fSpendableIn), fSolvable(fSolvableIn), fSafe(fSafeIn), use_max_sig(use_max_sig_in), fMature(fMatureIn), fNeedHardwareKey(fNeedHardwareKeyIn)
    {
        // fGetSpendSize, avoid running DummySignInput when staking
        tx = txIn; i = iIn; nDepth = nDepthIn; fSpendable = fSpendableIn; fSolvable = fSolvableIn; fSafe = fSafeIn; nInputBytes = -1;

        // If known and signable by the given wallet, compute nInputBytes
        // Failure will keep this value -1
        if (fGetSpendSize && fSpendable && tx) {
            nInputBytes = tx->GetSpendSize(i);
        }
    }

    std::string ToString() const;

    inline CInputCoin GetInputCoin() const
    {
        return CInputCoin(tx->tx, i, nInputBytes);
    }
};

struct CoinSelectionParams
{
    bool use_bnb = true;
    size_t change_output_size = 0;
    size_t change_spend_size = 0;
    CFeeRate effective_fee = CFeeRate(0);
    size_t tx_noinputs_size = 0;
    //! Indicate that we are subtracting the fee from outputs
    bool m_subtract_fee_outputs = false;

    CoinSelectionParams(bool use_bnb, size_t change_output_size, size_t change_spend_size, CFeeRate effective_fee, size_t tx_noinputs_size) : use_bnb(use_bnb), change_output_size(change_output_size), change_spend_size(change_spend_size), effective_fee(effective_fee), tx_noinputs_size(tx_noinputs_size) {}
    CoinSelectionParams() {}
};

class WalletRescanReserver; //forward declarations for ScanForWalletTransactions/RescanFromTime
/**
 * A CWallet maintains a set of transactions and balances, and provides the ability to create new transactions.
 */
class CWallet : public WalletStorage, public interfaces::Chain::Notifications
{
friend class CHDWallet;
friend class CWalletTx;
private:
    CKeyingMaterial vMasterKey GUARDED_BY(cs_wallet);

    virtual bool Unlock(const CKeyingMaterial& vMasterKeyIn, bool accept_no_keys = false);

    std::atomic<bool> fAbortRescan{false};
    std::atomic<bool> fScanningWallet{false}; // controlled by WalletRescanReserver
    std::atomic<int64_t> m_scanning_start{0};
    std::atomic<double> m_scanning_progress{0};
    friend class WalletRescanReserver;

    //! the current wallet version: clients below this version are not able to load the wallet
    int nWalletVersion GUARDED_BY(cs_wallet){FEATURE_BASE};

    //! the maximum wallet format version: memory-only variable that specifies to what version this wallet may be upgraded
    int nWalletMaxVersion GUARDED_BY(cs_wallet) = FEATURE_BASE;

    int64_t nNextResend = 0;
    bool fBroadcastTransactions = false;
    // Local time that the tip block was received. Used to schedule wallet rebroadcasts.
    std::atomic<int64_t> m_best_block_time {0};

    /**
     * Used to keep track of spent outpoints, and
     * detect and report conflicts (double-spends or
     * mutated transactions where the mutant gets mined).
     */
    typedef std::multimap<COutPoint, uint256> TxSpends;
    TxSpends mapTxSpends GUARDED_BY(cs_wallet);
    void AddToSpends(const COutPoint& outpoint, const uint256& wtxid) EXCLUSIVE_LOCKS_REQUIRED(cs_wallet);
    virtual void AddToSpends(const uint256& wtxid) EXCLUSIVE_LOCKS_REQUIRED(cs_wallet);

    /**
     * Add a transaction to the wallet, or update it.  pIndex and posInBlock should
     * be set when the transaction was known to be included in a block.  When
     * pIndex == nullptr, then wallet state is not updated in AddToWallet, but
     * notifications happen and cached balances are marked dirty.
     *
     * If fUpdate is true, existing transactions will be updated.
     * TODO: One exception to this is that the abandoned state is cleared under the
     * assumption that any further notification of a transaction that was considered
     * abandoned is an indication that it is not safe to be considered abandoned.
     * Abandoned state should probably be more carefully tracked via different
     * posInBlock signals or by checking mempool presence when necessary.
     */
    virtual bool AddToWalletIfInvolvingMe(const CTransactionRef& tx, CWalletTx::Confirmation confirm, bool fUpdate) EXCLUSIVE_LOCKS_REQUIRED(cs_wallet);

    /* Mark a transaction (and its in-wallet descendants) as conflicting with a particular block. */
    virtual void MarkConflicted(const uint256& hashBlock, int conflicting_height, const uint256& hashTx);

    /* Mark a transaction's inputs dirty, thus forcing the outputs to be recomputed */
    void MarkInputsDirty(const CTransactionRef& tx) EXCLUSIVE_LOCKS_REQUIRED(cs_wallet);

    virtual void SyncMetaData(std::pair<TxSpends::iterator, TxSpends::iterator>) EXCLUSIVE_LOCKS_REQUIRED(cs_wallet);

    /* Used by TransactionAddedToMemorypool/BlockConnected/Disconnected/ScanForWalletTransactions.
     * Should be called with non-zero block_hash and posInBlock if this is for a transaction that is included in a block. */
    void SyncTransaction(const CTransactionRef& tx, CWalletTx::Confirmation confirm, bool update_tx = true) EXCLUSIVE_LOCKS_REQUIRED(cs_wallet);

    std::atomic<uint64_t> m_wallet_flags{0};

    bool SetAddressBookWithDB(WalletBatch& batch, const CTxDestination& address, const std::string& strName, const std::string& strPurpose, bool fBech32=false);

    //! Unsets a wallet flag and saves it to disk
    void UnsetWalletFlagWithDB(WalletBatch& batch, uint64_t flag);

    //! Unset the blank wallet flag and saves it to disk
    void UnsetBlankWalletFlag(WalletBatch& batch) override;

    /** Interface for accessing chain state. */
    interfaces::Chain* m_chain;

    /** Wallet name: relative directory name or "" for default wallet. */
    std::string m_name;

    /** Internal database handle. */
    std::unique_ptr<WalletDatabase> database;

    /**
     * The following is used to keep track of how far behind the wallet is
     * from the chain sync, and to allow clients to block on us being caught up.
     *
     * Processed hash is a pointer on node's tip and doesn't imply that the wallet
     * has scanned sequentially all blocks up to this one.
     */
    uint256 m_last_block_processed GUARDED_BY(cs_wallet);

    /* Height of last block processed is used by wallet to know depth of transactions
     * without relying on Chain interface beyond asynchronous updates. For safety, we
     * initialize it to -1. Height is a pointer on node's tip and doesn't imply
     * that the wallet has scanned sequentially all blocks up to this one.
     */
    int m_last_block_processed_height GUARDED_BY(cs_wallet) = -1;

    std::map<OutputType, ScriptPubKeyMan*> m_external_spk_managers;
    std::map<OutputType, ScriptPubKeyMan*> m_internal_spk_managers;

    // Indexed by a unique identifier produced by each ScriptPubKeyMan using
    // ScriptPubKeyMan::GetID. In many cases it will be the hash of an internal structure
    std::map<uint256, std::unique_ptr<ScriptPubKeyMan>> m_spk_managers;

    bool CreateTransactionInternal(const std::vector<CRecipient>& vecSend, CTransactionRef& tx, CAmount& nFeeRet, int& nChangePosInOut, bilingual_str& error, const CCoinControl& coin_control, bool sign);

public:
    bool IsParticlWallet() const override { return false; };
    /*
     * Main wallet lock.
     * This lock protects all the fields added by CWallet.
     */
    mutable RecursiveMutex cs_wallet;

    /** Get database handle used by this wallet. Ideally this function would
     * not be necessary.
     */
    WalletDatabase& GetDBHandle()
    {
        return *database;
    }
    WalletDatabase& GetDatabase() override { return *database; }

    /**
     * Select a set of coins such that nValueRet >= nTargetValue and at least
     * all coins from coinControl are selected; Never select unconfirmed coins
     * if they are not ours
     */
    virtual bool SelectCoins(const std::vector<COutput>& vAvailableCoins, const CAmount& nTargetValue, std::set<CInputCoin>& setCoinsRet, CAmount& nValueRet,
                    const CCoinControl& coin_control, CoinSelectionParams& coin_selection_params, bool& bnb_used) const EXCLUSIVE_LOCKS_REQUIRED(cs_wallet);

    /** Get a name for this wallet for logging/debugging purposes.
     */
    const std::string& GetName() const { return m_name; }

    typedef std::map<unsigned int, CMasterKey> MasterKeyMap;
    MasterKeyMap mapMasterKeys;
    unsigned int nMasterKeyMaxID = 0;

    /** Construct wallet with specified name and database implementation. */
    CWallet(interfaces::Chain* chain, const std::string& name, std::unique_ptr<WalletDatabase> database)
        : m_chain(chain),
          m_name(name),
          database(std::move(database))
    {
        if (!fParticlMode) {
            m_min_fee = CFeeRate(DEFAULT_TRANSACTION_MINFEE_BTC);
            m_default_max_tx_fee = DEFAULT_TRANSACTION_MAXFEE_BTC;
        }
    }

    virtual ~CWallet()
    {
        // Should not have slots connected at this point.
        assert(NotifyUnload.empty());
    }

    virtual bool IsCrypted() const;
    virtual bool IsLocked() const override;
    virtual bool Lock();

    /** Interface to assert chain access */
    bool HaveChain() const { return m_chain ? true : false; }

    std::map<uint256, CWalletTx> mapWallet GUARDED_BY(cs_wallet);

    typedef std::multimap<int64_t, CWalletTx*> TxItems;
    TxItems wtxOrdered;

    int64_t nOrderPosNext GUARDED_BY(cs_wallet) = 0;
    uint64_t nAccountingEntryNumber = 0;

    std::map<CTxDestination, CAddressBookData> m_address_book GUARDED_BY(cs_wallet);
    const CAddressBookData* FindAddressBookEntry(const CTxDestination&, bool allow_change = false) const EXCLUSIVE_LOCKS_REQUIRED(cs_wallet);

    std::set<COutPoint> setLockedCoins GUARDED_BY(cs_wallet);

    /** Registered interfaces::Chain::Notifications handler. */
    std::unique_ptr<interfaces::Handler> m_chain_notifications_handler;

    /** Interface for accessing chain state. */
    interfaces::Chain& chain() const { assert(m_chain); return *m_chain; }

<<<<<<< HEAD
    virtual const CWalletTx* GetWalletTx(const uint256& hash) const;
=======
    const CWalletTx* GetWalletTx(const uint256& hash) const EXCLUSIVE_LOCKS_REQUIRED(cs_wallet);
    bool IsTrusted(const CWalletTx& wtx, std::set<uint256>& trusted_parents) const EXCLUSIVE_LOCKS_REQUIRED(cs_wallet);
>>>>>>> be3af4f3

    //! check whether we are allowed to upgrade (or already support) to the named feature
    bool CanSupportFeature(enum WalletFeature wf) const override EXCLUSIVE_LOCKS_REQUIRED(cs_wallet) { AssertLockHeld(cs_wallet); return nWalletMaxVersion >= wf; }

    /**
     * populate vCoins with vector of available COutputs.
     */
    virtual void AvailableCoins(std::vector<COutput>& vCoins, bool fOnlySafe=true, const CCoinControl *coinControl = nullptr, const CAmount& nMinimumAmount = 1, const CAmount& nMaximumAmount = MAX_MONEY, const CAmount& nMinimumSumAmount = MAX_MONEY, const uint64_t nMaximumCount = 0) const EXCLUSIVE_LOCKS_REQUIRED(cs_wallet);
    /**
     * Return list of available coins and locked coins grouped by non-change output address.
     */
    virtual std::map<CTxDestination, std::vector<COutput>> ListCoins() const EXCLUSIVE_LOCKS_REQUIRED(cs_wallet);

    /**
     * Find non-change parent output.
     */
    const CTxOut& FindNonChangeParentOutput(const CTransaction& tx, int output) const EXCLUSIVE_LOCKS_REQUIRED(cs_wallet);

    /**
     * Shuffle and select coins until nTargetValue is reached while avoiding
     * small change; This method is stochastic for some inputs and upon
     * completion the coin set and corresponding actual target value is
     * assembled
     */
    bool SelectCoinsMinConf(const CAmount& nTargetValue, const CoinEligibilityFilter& eligibility_filter, std::vector<OutputGroup> groups,
        std::set<CInputCoin>& setCoinsRet, CAmount& nValueRet, const CoinSelectionParams& coin_selection_params, bool& bnb_used) const;

    virtual bool IsSpent(const uint256& hash, unsigned int n) const EXCLUSIVE_LOCKS_REQUIRED(cs_wallet);

    // Whether this or any known UTXO with the same single key has been spent.
    virtual bool IsSpentKey(const uint256& hash, unsigned int n) const EXCLUSIVE_LOCKS_REQUIRED(cs_wallet);
    virtual void SetSpentKeyState(WalletBatch& batch, const uint256& hash, unsigned int n, bool used, std::set<CTxDestination>& tx_destinations) EXCLUSIVE_LOCKS_REQUIRED(cs_wallet);

    std::vector<OutputGroup> GroupOutputs(const std::vector<COutput>& outputs, bool single_coin, const size_t max_ancestors) const;

    bool IsLockedCoin(uint256 hash, unsigned int n) const EXCLUSIVE_LOCKS_REQUIRED(cs_wallet);
    void LockCoin(const COutPoint& output, bool fPermanent=false) EXCLUSIVE_LOCKS_REQUIRED(cs_wallet);
    void UnlockCoin(const COutPoint& output);
    void UnlockAllCoins() EXCLUSIVE_LOCKS_REQUIRED(cs_wallet);
    void ListLockedCoins(std::vector<COutPoint>& vOutpts) const EXCLUSIVE_LOCKS_REQUIRED(cs_wallet);

    /*
     * Rescan abort properties
     */
    void AbortRescan() { fAbortRescan = true; }
    bool IsAbortingRescan() const { return fAbortRescan; }
    bool IsScanning() const { return fScanningWallet; }
    int64_t ScanningDuration() const { return fScanningWallet ? GetTimeMillis() - m_scanning_start : 0; }
    double ScanningProgress() const { return fScanningWallet ? (double) m_scanning_progress : 0; }

    //! Upgrade stored CKeyMetadata objects to store key origin info as KeyOriginInfo
    void UpgradeKeyMetadata() EXCLUSIVE_LOCKS_REQUIRED(cs_wallet);

    bool LoadMinVersion(int nVersion) EXCLUSIVE_LOCKS_REQUIRED(cs_wallet) { AssertLockHeld(cs_wallet); nWalletVersion = nVersion; nWalletMaxVersion = std::max(nWalletMaxVersion, nVersion); return true; }

    /**
     * Adds a destination data tuple to the store, and saves it to disk
     * When adding new fields, take care to consider how DelAddressBook should handle it!
     */
    bool AddDestData(WalletBatch& batch, const CTxDestination& dest, const std::string& key, const std::string& value) EXCLUSIVE_LOCKS_REQUIRED(cs_wallet);
    //! Erases a destination data tuple in the store and on disk
    bool EraseDestData(WalletBatch& batch, const CTxDestination& dest, const std::string& key) EXCLUSIVE_LOCKS_REQUIRED(cs_wallet);
    //! Adds a destination data tuple to the store, without saving it to disk
    void LoadDestData(const CTxDestination& dest, const std::string& key, const std::string& value) EXCLUSIVE_LOCKS_REQUIRED(cs_wallet);
    //! Look up a destination data tuple in the store, return true if found false otherwise
    bool GetDestData(const CTxDestination& dest, const std::string& key, std::string* value) const EXCLUSIVE_LOCKS_REQUIRED(cs_wallet);
    //! Get all destination values matching a prefix.
    std::vector<std::string> GetDestValues(const std::string& prefix) const EXCLUSIVE_LOCKS_REQUIRED(cs_wallet);

    //! Holds a timestamp at which point the wallet is scheduled (externally) to be relocked. Caller must arrange for actual relocking to occur via Lock().
    int64_t nRelockTime GUARDED_BY(cs_wallet){0};

    // Used to prevent concurrent calls to walletpassphrase RPC.
    Mutex m_unlock_mutex;
    virtual int ExtKeyUnlock(const CKeyingMaterial &vMKey) {return 0;};
    virtual bool Unlock(const SecureString& strWalletPassphrase, bool accept_no_keys = false);
    bool ChangeWalletPassphrase(const SecureString& strOldWalletPassphrase, const SecureString& strNewWalletPassphrase);
    virtual bool EncryptWallet(const SecureString& strWalletPassphrase);

    void GetKeyBirthTimes(std::map<CKeyID, int64_t> &mapKeyBirth) const EXCLUSIVE_LOCKS_REQUIRED(cs_wallet);
    unsigned int ComputeTimeSmart(const CWalletTx& wtx) const;

    /**
     * Increment the next transaction order id
     * @return next transaction order id
     */
    int64_t IncOrderPosNext(WalletBatch *batch = nullptr) EXCLUSIVE_LOCKS_REQUIRED(cs_wallet);
    DBErrors ReorderTransactions();

    //! For ParticlWallet, clear cached balances from wallet called at new block and adding new transaction
    virtual void ClearCachedBalances() {};
    void MarkDirty();

    //! Callback for updating transaction metadata in mapWallet.
    //!
    //! @param wtx - reference to mapWallet transaction to update
    //! @param new_tx - true if wtx is newly inserted, false if it previously existed
    //!
    //! @return true if wtx is changed and needs to be saved to disk, otherwise false
    using UpdateWalletTxFn = std::function<bool(CWalletTx& wtx, bool new_tx)>;

    CWalletTx* AddToWallet(CTransactionRef tx, const CWalletTx::Confirmation& confirm, const UpdateWalletTxFn& update_wtx=nullptr, bool fFlushOnClose=true);
    virtual bool LoadToWallet(const uint256& hash, const UpdateWalletTxFn& fill_wtx) EXCLUSIVE_LOCKS_REQUIRED(cs_wallet);
    void transactionAddedToMempool(const CTransactionRef& tx) override;
    void blockConnected(const CBlock& block, int height) override;
    void blockDisconnected(const CBlock& block, int height) override;
    void updatedBlockTip() override;
    int64_t RescanFromTime(int64_t startTime, const WalletRescanReserver& reserver, bool update);

    struct ScanResult {
        enum { SUCCESS, FAILURE, USER_ABORT } status = SUCCESS;

        //! Hash and height of most recent block that was successfully scanned.
        //! Unset if no blocks were scanned due to read errors or the chain
        //! being empty.
        uint256 last_scanned_block;
        Optional<int> last_scanned_height;

        //! Height of the most recent block that could not be scanned due to
        //! read errors or pruning. Will be set if status is FAILURE, unset if
        //! status is SUCCESS, and may or may not be set if status is
        //! USER_ABORT.
        uint256 last_failed_block;
    };
    virtual ScanResult ScanForWalletTransactions(const uint256& start_block, int start_height, Optional<int> max_height, const WalletRescanReserver& reserver, bool fUpdate);
    void transactionRemovedFromMempool(const CTransactionRef& tx, MemPoolRemovalReason reason) override;
    void ReacceptWalletTransactions() EXCLUSIVE_LOCKS_REQUIRED(cs_wallet);
    std::vector<uint256> ResendWalletTransactionsBefore(int64_t nTime);
    virtual void ResendWalletTransactions();
    struct Balance {
        CAmount m_mine_trusted{0};           //!< Trusted, at depth=GetBalance.min_depth or more
        CAmount m_mine_untrusted_pending{0}; //!< Untrusted, but in mempool (pending)
        CAmount m_mine_immature{0};          //!< Immature coinbases in the main chain
        CAmount m_watchonly_trusted{0};
        CAmount m_watchonly_untrusted_pending{0};
        CAmount m_watchonly_immature{0};
    };
    virtual Balance GetBalance(int min_depth = 0, bool avoid_reuse = true) const;
    virtual CAmount GetAvailableBalance(const CCoinControl* coinControl = nullptr) const;

    OutputType TransactionChangeType(const Optional<OutputType>& change_type, const std::vector<CRecipient>& vecSend);

    /**
     * Insert additional inputs into the transaction by
     * calling CreateTransaction();
     */
    virtual bool FundTransaction(CMutableTransaction& tx, CAmount& nFeeRet, int& nChangePosInOut, bilingual_str& error, bool lockUnspents, const std::set<int>& setSubtractFeeFromOutputs, CCoinControl);
    // Fetch the inputs and sign with SIGHASH_ALL.
    virtual bool SignTransaction(CMutableTransaction& tx) const EXCLUSIVE_LOCKS_REQUIRED(cs_wallet);
    // Sign the tx given the input coins and sighash.
    bool SignTransaction(CMutableTransaction& tx, const std::map<COutPoint, Coin>& coins, int sighash, std::map<int, std::string>& input_errors) const;
    SigningResult SignMessage(const std::string& message, const PKHash& pkhash, std::string& str_sig) const;
    SigningResult SignMessage(const std::string& message, const CKeyID256 &keyID256, std::string& str_sig) const;

    /**
     * Fills out a PSBT with information from the wallet. Fills in UTXOs if we have
     * them. Tries to sign if sign=true. Sets `complete` if the PSBT is now complete
     * (i.e. has all required signatures or signature-parts, and is ready to
     * finalize.) Sets `error` and returns false if something goes wrong.
     *
     * @param[in]  psbtx PartiallySignedTransaction to fill in
     * @param[out] complete indicates whether the PSBT is now complete
     * @param[in]  sighash_type the sighash type to use when signing (if PSBT does not specify)
     * @param[in]  sign whether to sign or not
     * @param[in]  bip32derivs whether to fill in bip32 derivation information if available
     * return error
     */
    TransactionError FillPSBT(PartiallySignedTransaction& psbtx,
                  bool& complete,
                  int sighash_type = 1 /* SIGHASH_ALL */,
                  bool sign = true,
                  bool bip32derivs = true,
                  size_t* n_signed = nullptr) const;

    /**
     * Create a new transaction paying the recipients with a set of coins
     * selected by SelectCoins(); Also create the change output, when needed
     * @note passing nChangePosInOut as -1 will result in setting a random position
     */
    virtual bool CreateTransaction(const std::vector<CRecipient>& vecSend, CTransactionRef& tx, CAmount& nFeeRet, int& nChangePosInOut,
                           bilingual_str& error, const CCoinControl& coin_control, bool sign = true);
    /**
     * Submit the transaction to the node's mempool and then relay to peers.
     * Should be called after CreateTransaction unless you want to abort
     * broadcasting the transaction.
     *
     * @param[in] tx The transaction to be broadcast.
     * @param[in] mapValue key-values to be set on the transaction.
     * @param[in] orderForm BIP 70 / BIP 21 order form details to be set on the transaction.
     */
    virtual void CommitTransaction(CTransactionRef tx, mapValue_t mapValue, std::vector<std::pair<std::string, std::string>> orderForm);

    bool DummySignTx(CMutableTransaction &txNew, const std::set<CTxOut> &txouts, bool use_max_sig = false) const
    {
        std::vector<CTxOut> v_txouts(txouts.size());
        std::copy(txouts.begin(), txouts.end(), v_txouts.begin());
        return DummySignTx(txNew, v_txouts, use_max_sig);
    }
    bool DummySignTx(CMutableTransaction &txNew, const std::vector<CTxOut> &txouts, bool use_max_sig = false) const;
    virtual bool DummySignInput(CTxIn &tx_in, const CTxOut &txout, bool use_max_sig = false) const;

    bool ImportScripts(const std::set<CScript> scripts, int64_t timestamp) EXCLUSIVE_LOCKS_REQUIRED(cs_wallet);
    bool ImportPrivKeys(const std::map<CKeyID, CKey>& privkey_map, const int64_t timestamp) EXCLUSIVE_LOCKS_REQUIRED(cs_wallet);
    bool ImportPubKeys(const std::vector<CKeyID>& ordered_pubkeys, const std::map<CKeyID, CPubKey>& pubkey_map, const std::map<CKeyID, std::pair<CPubKey, KeyOriginInfo>>& key_origins, const bool add_keypool, const bool internal, const int64_t timestamp) EXCLUSIVE_LOCKS_REQUIRED(cs_wallet);
    bool ImportScriptPubKeys(const std::string& label, const std::set<CScript>& script_pub_keys, const bool have_solving_data, const bool apply_label, const int64_t timestamp) EXCLUSIVE_LOCKS_REQUIRED(cs_wallet);

    CFeeRate m_pay_tx_fee{DEFAULT_PAY_TX_FEE};
    unsigned int m_confirm_target{DEFAULT_TX_CONFIRM_TARGET};
    bool m_spend_zero_conf_change{DEFAULT_SPEND_ZEROCONF_CHANGE};
    bool m_signal_rbf{DEFAULT_WALLET_RBF};
    bool m_allow_fallback_fee{true}; //!< will be false if -fallbackfee=0
    CFeeRate m_min_fee{DEFAULT_TRANSACTION_MINFEE}; //!< Override with -mintxfee
    /**
     * If fee estimation does not have enough data to provide estimates, use this fee instead.
     * Has no effect if not using fee estimation
     * Override with -fallbackfee
     */
    CFeeRate m_fallback_fee{DEFAULT_FALLBACK_FEE};
    CFeeRate m_discard_rate{DEFAULT_DISCARD_FEE};
    CAmount m_max_aps_fee{DEFAULT_MAX_AVOIDPARTIALSPEND_FEE}; //!< note: this is absolute fee, not fee rate
    OutputType m_default_address_type{DEFAULT_ADDRESS_TYPE};
    /**
     * Default output type for change outputs. When unset, automatically choose type
     * based on address type setting and the types other of non-change outputs
     * (see -changetype option documentation and implementation in
     * CWallet::TransactionChangeType for details).
     */
    Optional<OutputType> m_default_change_type{};
    /** Absolute maximum transaction fee (in satoshis) used by default for the wallet */
    CAmount m_default_max_tx_fee{DEFAULT_TRANSACTION_MAXFEE};

    size_t KeypoolCountExternalKeys() const EXCLUSIVE_LOCKS_REQUIRED(cs_wallet);
    bool TopUpKeyPool(unsigned int kpSize = 0);

    int64_t GetOldestKeyPoolTime() const;

    virtual std::set<std::set<CTxDestination>> GetAddressGroupings() const EXCLUSIVE_LOCKS_REQUIRED(cs_wallet);
    virtual std::map<CTxDestination, CAmount> GetAddressBalances() const;

    std::set<CTxDestination> GetLabelAddresses(const std::string& label) const;

    /**
     * Marks all outputs in each one of the destinations dirty, so their cache is
     * reset and does not return outdated information.
     */
    void MarkDestinationsDirty(const std::set<CTxDestination>& destinations) EXCLUSIVE_LOCKS_REQUIRED(cs_wallet);

    bool GetNewDestination(const OutputType type, const std::string label, CTxDestination& dest, std::string& error);
    bool GetNewChangeDestination(const OutputType type, CTxDestination& dest, std::string& error);

<<<<<<< HEAD
    isminetype IsMine(const CKeyID &address) const override;
    isminetype IsMine(const CTxDestination& dest) const;
    isminetype IsMine(const CScript& script) const;
    virtual isminetype IsMine(const CTxIn& txin) const;
=======
    isminetype IsMine(const CTxDestination& dest) const EXCLUSIVE_LOCKS_REQUIRED(cs_wallet);
    isminetype IsMine(const CScript& script) const EXCLUSIVE_LOCKS_REQUIRED(cs_wallet);
    isminetype IsMine(const CTxIn& txin) const EXCLUSIVE_LOCKS_REQUIRED(cs_wallet);
>>>>>>> be3af4f3
    /**
     * Returns amount of debit if the input matches the
     * filter, otherwise returns 0
     */
<<<<<<< HEAD
    virtual CAmount GetDebit(const CTxIn& txin, const isminefilter& filter) const;

    isminetype IsMine(const CTxOut& txout) const;
    CAmount GetCredit(const CTxOut& txout, const isminefilter& filter) const;

    virtual isminetype IsMine(const CTxOutBase *txout) const { assert(false); return ISMINE_NO; };
    virtual CAmount GetCredit(const CTxOutBase *txout, const isminefilter &filter) const { return 0; };

    virtual bool IsChange(const CTxOutBase *txout) const { assert(false); return false; };
    bool IsChange(const CTxOut& txout) const;
    bool IsChange(const CScript& script) const;
    CAmount GetChange(const CTxOut& txout) const;
    virtual bool IsMine(const CTransaction& tx) const;
=======
    CAmount GetDebit(const CTxIn& txin, const isminefilter& filter) const;
    isminetype IsMine(const CTxOut& txout) const EXCLUSIVE_LOCKS_REQUIRED(cs_wallet);
    CAmount GetCredit(const CTxOut& txout, const isminefilter& filter) const;
    bool IsChange(const CTxOut& txout) const EXCLUSIVE_LOCKS_REQUIRED(cs_wallet);
    bool IsChange(const CScript& script) const EXCLUSIVE_LOCKS_REQUIRED(cs_wallet);
    CAmount GetChange(const CTxOut& txout) const EXCLUSIVE_LOCKS_REQUIRED(cs_wallet);
    bool IsMine(const CTransaction& tx) const EXCLUSIVE_LOCKS_REQUIRED(cs_wallet);
>>>>>>> be3af4f3
    /** should probably be renamed to IsRelevantToMe */
    virtual bool IsFromMe(const CTransaction& tx) const;
    virtual CAmount GetDebit(const CTransaction& tx, const isminefilter& filter) const;
    /** Returns whether all of the inputs match the filter */
    virtual bool IsAllFromMe(const CTransaction& tx, const isminefilter& filter) const;
    virtual CAmount GetCredit(const CTransaction& tx, const isminefilter& filter) const;
    CAmount GetChange(const CTransaction& tx) const;
    void chainStateFlushed(const CBlockLocator& loc) override;

<<<<<<< HEAD
    DBErrors virtual LoadWallet(bool& fFirstRunRet);
    DBErrors ZapWalletTx(std::list<CWalletTx>& vWtx);
=======
    DBErrors LoadWallet(bool& fFirstRunRet);
>>>>>>> be3af4f3
    DBErrors ZapSelectTx(std::vector<uint256>& vHashIn, std::vector<uint256>& vHashOut) EXCLUSIVE_LOCKS_REQUIRED(cs_wallet);

    virtual bool SetAddressBook(const CTxDestination& address, const std::string& strName, const std::string& purpose, bool fBech32=false);

    virtual bool DelAddressBook(const CTxDestination& address);

    unsigned int GetKeyPoolSize() const EXCLUSIVE_LOCKS_REQUIRED(cs_wallet);

    //! signify that a particular wallet feature is now used. this may change nWalletVersion and nWalletMaxVersion if those are lower
    void SetMinVersion(enum WalletFeature, WalletBatch* batch_in = nullptr, bool fExplicit = false) override;

    //! change which version we're allowed to upgrade to (note that this does not immediately imply upgrading to that format)
    bool SetMaxVersion(int nVersion);

    //! get the current wallet format (the oldest client version guaranteed to understand this wallet)
    int GetVersion() const { LOCK(cs_wallet); return nWalletVersion; }

    //! Get wallet transactions that conflict with given transaction (spend same outputs)
    std::set<uint256> GetConflicts(const uint256& txid) const EXCLUSIVE_LOCKS_REQUIRED(cs_wallet);

    //! Check if a given transaction has any of its outputs spent by another transaction in the wallet
    bool HasWalletSpend(const uint256& txid) const EXCLUSIVE_LOCKS_REQUIRED(cs_wallet);

    //! Flush wallet (bitdb flush)
    void Flush();

    //! Close wallet database
    void Close();

    /** Wallet is about to be unloaded */
    boost::signals2::signal<void ()> NotifyUnload;

    /**
     * Address book entry changed.
     * @note called with lock cs_wallet held.
     */
    boost::signals2::signal<void (CWallet *wallet, const CTxDestination
            &address, const std::string &label, bool isMine,
            const std::string &purpose, const std::string &path,
            ChangeType status)> NotifyAddressBookChanged;

    /**
     * Wallet transaction added, removed or updated.
     * @note called with lock cs_wallet held.
     */
    boost::signals2::signal<void (CWallet *wallet, const uint256 &hashTx,
            ChangeType status)> NotifyTransactionChanged;

    /** Show progress e.g. for rescan */
    boost::signals2::signal<void (const std::string &title, int nProgress)> ShowProgress;

    /** Watch-only address added */
    boost::signals2::signal<void (bool fHaveWatchOnly)> NotifyWatchonlyChanged;

    /** Keypool has new keys */
    boost::signals2::signal<void ()> NotifyCanGetAddressesChanged;

    /**
     * Wallet status (encrypted, locked) changed.
     * Note: Called without locks held.
     */
    boost::signals2::signal<void (CWallet* wallet)> NotifyStatusChanged;

    /** Inquire whether this wallet broadcasts transactions. */
    bool GetBroadcastTransactions() const { return fBroadcastTransactions; }
    /** Set whether this wallet broadcasts transactions. */
    void SetBroadcastTransactions(bool broadcast) { fBroadcastTransactions = broadcast; }

    /** Return whether transaction can be abandoned */
    bool TransactionCanBeAbandoned(const uint256& hashTx) const;

    /* Mark a transaction (and it in-wallet descendants) as abandoned so its inputs may be respent. */
    virtual bool AbandonTransaction(const uint256& hashTx);

    /** Mark a transaction as replaced by another transaction (e.g., BIP 125). */
    bool MarkReplaced(const uint256& originalHash, const uint256& newHash);

    /* Initializes the wallet, returns a new CWallet instance or a null pointer in case of an error */
    static std::shared_ptr<CWallet> Create(interfaces::Chain& chain, const std::string& name, std::unique_ptr<WalletDatabase> database, uint64_t wallet_creation_flags, bilingual_str& error, std::vector<bilingual_str>& warnings);

    /**
     * Wallet post-init setup
     * Gives the wallet a chance to register repetitive tasks and complete post-init tasks
     */
    void postInitProcess();

    bool BackupWallet(const std::string& strDest) const;

    /* Returns true if HD is enabled */
    virtual bool IsHDEnabled() const;


    /* Returns true if the wallet can give out new addresses. This means it has keys in the keypool or can generate new keys */
    virtual bool CanGetAddresses(bool internal = false) const;

    /**
     * Blocks until the wallet state is up-to-date to /at least/ the current
     * chain at the time this function is entered
     * Obviously holding cs_main/cs_wallet when going into this call may cause
     * deadlock
     */
    void BlockUntilSyncedToCurrentChain() const EXCLUSIVE_LOCKS_REQUIRED(!::cs_main, !cs_wallet);

    /** set a single wallet flag */
    void SetWalletFlag(uint64_t flags);

    /** Unsets a single wallet flag */
    void UnsetWalletFlag(uint64_t flag);

    /** check if a certain wallet flag is set */
    bool IsWalletFlagSet(uint64_t flag) const override;

    /** overwrite all flags by the given uint64_t
       returns false if unknown, non-tolerable flags are present */
    bool AddWalletFlags(uint64_t flags);
    /** Loads the flags into the wallet. (used by LoadWallet) */
    bool LoadWalletFlags(uint64_t flags);

    /** Determine if we are a legacy wallet */
    bool IsLegacy() const;

    /** Returns a bracketed wallet name for displaying in logs, will return [default wallet] if the wallet has no name */
    const std::string GetDisplayName() const override {
        std::string wallet_name = GetName().length() == 0 ? "default wallet" : GetName();
        return strprintf("[%s]", wallet_name);
    };

    /** Prepends the wallet name in logging output to ease debugging in multi-wallet use cases */
    template<typename... Params>
    void WalletLogPrintf(std::string fmt, Params... parameters) const {
        LogPrintf(("%s " + fmt).c_str(), GetDisplayName(), parameters...);
    };

    /** Upgrade the wallet */
    bool UpgradeWallet(int version, bilingual_str& error, std::vector<bilingual_str>& warnings);

    //! Returns all unique ScriptPubKeyMans in m_internal_spk_managers and m_external_spk_managers
    std::set<ScriptPubKeyMan*> GetActiveScriptPubKeyMans() const;

    //! Returns all unique ScriptPubKeyMans
    std::set<ScriptPubKeyMan*> GetAllScriptPubKeyMans() const;

    //! Get the ScriptPubKeyMan for the given OutputType and internal/external chain.
    ScriptPubKeyMan* GetScriptPubKeyMan(const OutputType& type, bool internal) const;

    //! Get the ScriptPubKeyMan for a script
    ScriptPubKeyMan* GetScriptPubKeyMan(const CScript& script) const;
    //! Get the ScriptPubKeyMan by id
    ScriptPubKeyMan* GetScriptPubKeyMan(const uint256& id) const;

    //! Get all of the ScriptPubKeyMans for a script given additional information in sigdata (populated by e.g. a psbt)
    std::set<ScriptPubKeyMan*> GetScriptPubKeyMans(const CScript& script, SignatureData& sigdata) const;

    //! Get the SigningProvider for a script
    std::unique_ptr<SigningProvider> GetSolvingProvider(const CScript& script) const;
    std::unique_ptr<SigningProvider> GetSolvingProvider(const CScript& script, SignatureData& sigdata) const;

    //! Get the LegacyScriptPubKeyMan which is used for all types, internal, and external.
    LegacyScriptPubKeyMan* GetLegacyScriptPubKeyMan() const;
    LegacyScriptPubKeyMan* GetOrCreateLegacyScriptPubKeyMan();

    //! Make a LegacyScriptPubKeyMan and set it for all types, internal, and external.
    void SetupLegacyScriptPubKeyMan();

    const CKeyingMaterial& GetEncryptionKey() const override;
    bool HasEncryptionKeys() const override;

    /** Get last block processed height */
    int GetLastBlockHeight() const EXCLUSIVE_LOCKS_REQUIRED(cs_wallet)
    {
        AssertLockHeld(cs_wallet);
        assert(m_last_block_processed_height >= 0);
        return m_last_block_processed_height;
    };
    uint256 GetLastBlockHash() const EXCLUSIVE_LOCKS_REQUIRED(cs_wallet)
    {
        AssertLockHeld(cs_wallet);
        assert(m_last_block_processed_height >= 0);
        return m_last_block_processed;
    }
    /** Set last block processed height, currently only use in unit test */
    void SetLastBlockProcessed(int block_height, uint256 block_hash) EXCLUSIVE_LOCKS_REQUIRED(cs_wallet)
    {
        AssertLockHeld(cs_wallet);
        m_last_block_processed_height = block_height;
        m_last_block_processed = block_hash;
    };

    //! Connect the signals from ScriptPubKeyMans to the signals in CWallet
    void ConnectScriptPubKeyManNotifiers();

    //! Instantiate a descriptor ScriptPubKeyMan from the WalletDescriptor and load it
    void LoadDescriptorScriptPubKeyMan(uint256 id, WalletDescriptor& desc);

    //! Adds the active ScriptPubKeyMan for the specified type and internal. Writes it to the wallet file
    //! @param[in] id The unique id for the ScriptPubKeyMan
    //! @param[in] type The OutputType this ScriptPubKeyMan provides addresses for
    //! @param[in] internal Whether this ScriptPubKeyMan provides change addresses
    void AddActiveScriptPubKeyMan(uint256 id, OutputType type, bool internal);

    //! Loads an active ScriptPubKeyMan for the specified type and internal. (used by LoadWallet)
    //! @param[in] id The unique id for the ScriptPubKeyMan
    //! @param[in] type The OutputType this ScriptPubKeyMan provides addresses for
    //! @param[in] internal Whether this ScriptPubKeyMan provides change addresses
    void LoadActiveScriptPubKeyMan(uint256 id, OutputType type, bool internal);

    //! Create new DescriptorScriptPubKeyMans and add them to the wallet
    void SetupDescriptorScriptPubKeyMans() EXCLUSIVE_LOCKS_REQUIRED(cs_wallet);

    //! Return the DescriptorScriptPubKeyMan for a WalletDescriptor if it is already in the wallet
    DescriptorScriptPubKeyMan* GetDescriptorScriptPubKeyMan(const WalletDescriptor& desc) const;

    //! Add a descriptor to the wallet, return a ScriptPubKeyMan & associated output type
    ScriptPubKeyMan* AddWalletDescriptor(WalletDescriptor& desc, const FlatSigningProvider& signing_provider, const std::string& label);

    // Particl
    bool HaveKey(const CKeyID &address) const override { return false; };
    bool GetKey(const CKeyID &address, CKey &keyOut) const override { return false; };
    bool GetPubKey(const CKeyID &address, CPubKey &pkOut) const override { return false; };
    bool GetKeyFromPool(CPubKey &key, bool internal = false) override { return false; };

    virtual bool ShouldRescan() { return true; };
};

/**
 * Called periodically by the schedule thread. Prompts individual wallets to resend
 * their transactions. Actual rebroadcast schedule is managed by the wallets themselves.
 */
void MaybeResendWalletTxs();

/** RAII object to check and reserve a wallet rescan */
class WalletRescanReserver
{
private:
    CWallet& m_wallet;
    bool m_could_reserve;
public:
    explicit WalletRescanReserver(CWallet& w) : m_wallet(w), m_could_reserve(false) {}

    bool reserve()
    {
        assert(!m_could_reserve);
        if (m_wallet.fScanningWallet.exchange(true)) {
            return false;
        }
        m_wallet.m_scanning_start = GetTimeMillis();
        m_wallet.m_scanning_progress = 0;
        m_could_reserve = true;
        return true;
    }

    bool isReserved() const
    {
        return (m_could_reserve && m_wallet.fScanningWallet);
    }

    ~WalletRescanReserver()
    {
        if (m_could_reserve) {
            m_wallet.fScanningWallet = false;
        }
    }
};

// Calculate the size of the transaction assuming all signatures are max size
// Use DummySignatureCreator, which inserts 71 byte signatures everywhere.
// NOTE: this requires that all inputs must be in mapWallet (eg the tx should
// be IsAllFromMe).
int64_t CalculateMaximumSignedTxSize(const CTransaction &tx, const CWallet *wallet, bool use_max_sig = false) EXCLUSIVE_LOCKS_REQUIRED(wallet->cs_wallet);
int64_t CalculateMaximumSignedTxSize(const CTransaction &tx, const CWallet *wallet, const std::vector<CTxOut>& txouts, bool use_max_sig = false);

//! Add wallet name to persistent configuration so it will be loaded on startup.
bool AddWalletSetting(interfaces::Chain& chain, const std::string& wallet_name);

//! Remove wallet name from persistent configuration so it will not be loaded on startup.
bool RemoveWalletSetting(interfaces::Chain& chain, const std::string& wallet_name);

#endif // BITCOIN_WALLET_WALLET_H<|MERGE_RESOLUTION|>--- conflicted
+++ resolved
@@ -59,20 +59,10 @@
 std::shared_ptr<CWallet> LoadWallet(interfaces::Chain& chain, const std::string& name, Optional<bool> load_on_start, const DatabaseOptions& options, DatabaseStatus& status, bilingual_str& error, std::vector<bilingual_str>& warnings);
 std::shared_ptr<CWallet> CreateWallet(interfaces::Chain& chain, const std::string& name, Optional<bool> load_on_start, const DatabaseOptions& options, DatabaseStatus& status, bilingual_str& error, std::vector<bilingual_str>& warnings);
 std::unique_ptr<interfaces::Handler> HandleLoadWallet(LoadWalletFn load_wallet);
-<<<<<<< HEAD
 
 extern boost::signals2::signal<void (const std::shared_ptr<CWallet>& wallet)> NotifyWalletAdded;
 
-enum class WalletCreationStatus {
-    SUCCESS,
-    CREATION_FAILED,
-    ENCRYPTION_FAILED
-};
-
-WalletCreationStatus CreateWallet(interfaces::Chain& chain, const SecureString& passphrase, uint64_t wallet_creation_flags, const std::string& name, bilingual_str& error, std::vector<bilingual_str>& warnings, std::shared_ptr<CWallet>& result);
-=======
 std::unique_ptr<WalletDatabase> MakeWalletDatabase(const std::string& name, const DatabaseOptions& options, DatabaseStatus& status, bilingual_str& error);
->>>>>>> be3af4f3
 
 //! -paytxfee default
 constexpr CAmount DEFAULT_PAY_TX_FEE = 0;
@@ -81,11 +71,8 @@
 //! -discardfee default
 static const CAmount DEFAULT_DISCARD_FEE = 10000;
 //! -mintxfee default
-<<<<<<< HEAD
 static const CAmount DEFAULT_TRANSACTION_MINFEE = 200000;
 static const CAmount DEFAULT_TRANSACTION_MINFEE_BTC = 1000;
-=======
-static const CAmount DEFAULT_TRANSACTION_MINFEE = 1000;
 /**
  * maximum fee increase allowed to do partial spend avoidance, even for nodes with this feature disabled by default
  *
@@ -95,8 +82,7 @@
  */
 static const CAmount DEFAULT_MAX_AVOIDPARTIALSPEND_FEE = 0;
 //! discourage APS fee higher than this amount
-constexpr CAmount HIGH_APS_FEE{COIN / 10000};
->>>>>>> be3af4f3
+constexpr CAmount HIGH_APS_FEE{COIN / 1000};
 //! minimum recommended increment for BIP 125 replacement txs
 static const CAmount WALLET_INCREMENTAL_RELAY_FEE = 5000;
 //! Default for -spendzeroconfchange
@@ -887,12 +873,8 @@
     /** Interface for accessing chain state. */
     interfaces::Chain& chain() const { assert(m_chain); return *m_chain; }
 
-<<<<<<< HEAD
-    virtual const CWalletTx* GetWalletTx(const uint256& hash) const;
-=======
-    const CWalletTx* GetWalletTx(const uint256& hash) const EXCLUSIVE_LOCKS_REQUIRED(cs_wallet);
+    virtual const CWalletTx* GetWalletTx(const uint256& hash) const EXCLUSIVE_LOCKS_REQUIRED(cs_wallet);
     bool IsTrusted(const CWalletTx& wtx, std::set<uint256>& trusted_parents) const EXCLUSIVE_LOCKS_REQUIRED(cs_wallet);
->>>>>>> be3af4f3
 
     //! check whether we are allowed to upgrade (or already support) to the named feature
     bool CanSupportFeature(enum WalletFeature wf) const override EXCLUSIVE_LOCKS_REQUIRED(cs_wallet) { AssertLockHeld(cs_wallet); return nWalletMaxVersion >= wf; }
@@ -1143,43 +1125,27 @@
     bool GetNewDestination(const OutputType type, const std::string label, CTxDestination& dest, std::string& error);
     bool GetNewChangeDestination(const OutputType type, CTxDestination& dest, std::string& error);
 
-<<<<<<< HEAD
-    isminetype IsMine(const CKeyID &address) const override;
-    isminetype IsMine(const CTxDestination& dest) const;
-    isminetype IsMine(const CScript& script) const;
-    virtual isminetype IsMine(const CTxIn& txin) const;
-=======
+    isminetype IsMine(const CKeyID &address) const override EXCLUSIVE_LOCKS_REQUIRED(cs_wallet);
     isminetype IsMine(const CTxDestination& dest) const EXCLUSIVE_LOCKS_REQUIRED(cs_wallet);
     isminetype IsMine(const CScript& script) const EXCLUSIVE_LOCKS_REQUIRED(cs_wallet);
-    isminetype IsMine(const CTxIn& txin) const EXCLUSIVE_LOCKS_REQUIRED(cs_wallet);
->>>>>>> be3af4f3
+    virtual isminetype IsMine(const CTxIn& txin) const EXCLUSIVE_LOCKS_REQUIRED(cs_wallet);
     /**
      * Returns amount of debit if the input matches the
      * filter, otherwise returns 0
      */
-<<<<<<< HEAD
     virtual CAmount GetDebit(const CTxIn& txin, const isminefilter& filter) const;
 
-    isminetype IsMine(const CTxOut& txout) const;
-    CAmount GetCredit(const CTxOut& txout, const isminefilter& filter) const;
-
-    virtual isminetype IsMine(const CTxOutBase *txout) const { assert(false); return ISMINE_NO; };
-    virtual CAmount GetCredit(const CTxOutBase *txout, const isminefilter &filter) const { return 0; };
-
-    virtual bool IsChange(const CTxOutBase *txout) const { assert(false); return false; };
-    bool IsChange(const CTxOut& txout) const;
-    bool IsChange(const CScript& script) const;
-    CAmount GetChange(const CTxOut& txout) const;
-    virtual bool IsMine(const CTransaction& tx) const;
-=======
-    CAmount GetDebit(const CTxIn& txin, const isminefilter& filter) const;
     isminetype IsMine(const CTxOut& txout) const EXCLUSIVE_LOCKS_REQUIRED(cs_wallet);
     CAmount GetCredit(const CTxOut& txout, const isminefilter& filter) const;
+
+    virtual isminetype IsMine(const CTxOutBase *txout) const { assert(false); return ISMINE_NO; } EXCLUSIVE_LOCKS_REQUIRED(cs_wallet);
+    virtual CAmount GetCredit(const CTxOutBase *txout, const isminefilter &filter) const { return 0; } EXCLUSIVE_LOCKS_REQUIRED(cs_wallet);
+
+    virtual bool IsChange(const CTxOutBase *txout) const { assert(false); return false; };
     bool IsChange(const CTxOut& txout) const EXCLUSIVE_LOCKS_REQUIRED(cs_wallet);
     bool IsChange(const CScript& script) const EXCLUSIVE_LOCKS_REQUIRED(cs_wallet);
     CAmount GetChange(const CTxOut& txout) const EXCLUSIVE_LOCKS_REQUIRED(cs_wallet);
-    bool IsMine(const CTransaction& tx) const EXCLUSIVE_LOCKS_REQUIRED(cs_wallet);
->>>>>>> be3af4f3
+    virtual bool IsMine(const CTransaction& tx) const EXCLUSIVE_LOCKS_REQUIRED(cs_wallet);
     /** should probably be renamed to IsRelevantToMe */
     virtual bool IsFromMe(const CTransaction& tx) const;
     virtual CAmount GetDebit(const CTransaction& tx, const isminefilter& filter) const;
@@ -1189,12 +1155,7 @@
     CAmount GetChange(const CTransaction& tx) const;
     void chainStateFlushed(const CBlockLocator& loc) override;
 
-<<<<<<< HEAD
     DBErrors virtual LoadWallet(bool& fFirstRunRet);
-    DBErrors ZapWalletTx(std::list<CWalletTx>& vWtx);
-=======
-    DBErrors LoadWallet(bool& fFirstRunRet);
->>>>>>> be3af4f3
     DBErrors ZapSelectTx(std::vector<uint256>& vHashIn, std::vector<uint256>& vHashOut) EXCLUSIVE_LOCKS_REQUIRED(cs_wallet);
 
     virtual bool SetAddressBook(const CTxDestination& address, const std::string& strName, const std::string& purpose, bool fBech32=false);
