--- conflicted
+++ resolved
@@ -76,14 +76,10 @@
 //! -discardfee default
 static const CAmount DEFAULT_DISCARD_FEE = 10000;
 //! -mintxfee default
-<<<<<<< HEAD
 static const CAmount DEFAULT_TRANSACTION_MINFEE = 200000;
 static const CAmount DEFAULT_TRANSACTION_MINFEE_BTC = 1000;
-=======
-static const CAmount DEFAULT_TRANSACTION_MINFEE = 1000;
 //! -consolidatefeerate default
 static const CAmount DEFAULT_CONSOLIDATE_FEERATE{10000}; // 10 sat/vbyte
->>>>>>> 7e75400b
 /**
  * maximum fee increase allowed to do partial spend avoidance, even for nodes with this feature disabled by default
  *
