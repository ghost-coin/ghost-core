--- conflicted
+++ resolved
@@ -1010,11 +1010,7 @@
      * Insert additional inputs into the transaction by
      * calling CreateTransaction();
      */
-<<<<<<< HEAD
-    virtual bool FundTransaction(CMutableTransaction& tx, CAmount& nFeeRet, int& nChangePosInOut, std::string& strFailReason, bool lockUnspents, const std::set<int>& setSubtractFeeFromOutputs, CCoinControl);
-=======
-    bool FundTransaction(CMutableTransaction& tx, CAmount& nFeeRet, int& nChangePosInOut, bilingual_str& error, bool lockUnspents, const std::set<int>& setSubtractFeeFromOutputs, CCoinControl);
->>>>>>> b549cb1b
+    virtual bool FundTransaction(CMutableTransaction& tx, CAmount& nFeeRet, int& nChangePosInOut, bilingual_str& error, bool lockUnspents, const std::set<int>& setSubtractFeeFromOutputs, CCoinControl);
     // Fetch the inputs and sign with SIGHASH_ALL.
     virtual bool SignTransaction(CMutableTransaction& tx) const EXCLUSIVE_LOCKS_REQUIRED(cs_wallet);
     // Sign the tx given the input coins and sighash.
@@ -1046,12 +1042,8 @@
      * selected by SelectCoins(); Also create the change output, when needed
      * @note passing nChangePosInOut as -1 will result in setting a random position
      */
-<<<<<<< HEAD
     virtual bool CreateTransaction(const std::vector<CRecipient>& vecSend, CTransactionRef& tx, CAmount& nFeeRet, int& nChangePosInOut,
-                           std::string& strFailReason, const CCoinControl& coin_control, bool sign = true);
-=======
-    bool CreateTransaction(const std::vector<CRecipient>& vecSend, CTransactionRef& tx, CAmount& nFeeRet, int& nChangePosInOut, bilingual_str& error, const CCoinControl& coin_control, bool sign = true);
->>>>>>> b549cb1b
+                           bilingual_str& error, const CCoinControl& coin_control, bool sign = true);
     /**
      * Submit the transaction to the node's mempool and then relay to peers.
      * Should be called after CreateTransaction unless you want to abort
