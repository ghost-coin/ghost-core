--- conflicted
+++ resolved
@@ -508,19 +508,14 @@
     // Get the marginal bytes if spending the specified output from this transaction
     int GetSpendSize(unsigned int out, bool use_max_sig = false) const
     {
-<<<<<<< HEAD
-        if (tx->IsParticlVersion())
-        {
+        if (tx->IsParticlVersion()) {
             assert(tx->vpout[out]->IsStandardOutput());
             CTxOut txout;
             txout.nValue = tx->vpout[out]->GetValue();
             txout.scriptPubKey = *tx->vpout[out]->GetPScriptPubKey();
-            return CalculateMaximumSignedInputSize(txout, pwallet);
+            return CalculateMaximumSignedInputSize(txout, pwallet, use_max_sig);
         }
-        return CalculateMaximumSignedInputSize(tx->vout[out], pwallet);
-=======
         return CalculateMaximumSignedInputSize(tx->vout[out], pwallet, use_max_sig);
->>>>>>> ddc3ec92
     }
 
     void GetAmounts(std::list<COutputEntry>& listReceived,
@@ -565,9 +560,6 @@
     /** Whether we know how to spend this output, ignoring the lack of keys */
     bool fSolvable;
 
-    /** Whether to use the maximum sized, 72 byte signature when calculating the size of the input spend. This should only be set when watch-only outputs are allowed */
-    bool use_max_sig;
-
     /**
      * Whether this output is considered safe to spend. Unconfirmed transactions
      * from outside keys and unconfirmed replacement transactions are considered
@@ -575,12 +567,14 @@
      */
     bool fSafe;
 
-<<<<<<< HEAD
+    /** Whether to use the maximum sized, 72 byte signature when calculating the size of the input spend. This should only be set when watch-only outputs are allowed */
+    bool use_max_sig;
+
     bool fMature;
     bool fNeedHardwareKey = false;
 
-    COutput(const CWalletTx *txIn, int iIn, int nDepthIn, bool fSpendableIn, bool fSolvableIn, bool fSafeIn, bool fMatureIn=true, bool fNeedHardwareKeyIn=false, bool fGetSpendSize=true)
-        : tx(txIn), i(iIn), nDepth(nDepthIn), fSpendable(fSpendableIn), fSolvable(fSolvableIn), fSafe(fSafeIn), fMature(fMatureIn), fNeedHardwareKey(fNeedHardwareKeyIn)
+    COutput(const CWalletTx *txIn, int iIn, int nDepthIn, bool fSpendableIn, bool fSolvableIn, bool fSafeIn, bool use_max_sig_in = false, bool fMatureIn=true, bool fNeedHardwareKeyIn=false, bool fGetSpendSize=true)
+        : tx(txIn), i(iIn), nDepth(nDepthIn), fSpendable(fSpendableIn), fSolvable(fSolvableIn), fSafe(fSafeIn), use_max_sig(use_max_sig_in), fMature(fMatureIn), fNeedHardwareKey(fNeedHardwareKeyIn)
     {
         // fGetSpendSize, avoid running DummySignInput when staking
         tx = txIn; i = iIn; nDepth = nDepthIn; fSpendable = fSpendableIn; fSolvable = fSolvableIn; fSafe = fSafeIn; nInputBytes = -1;
@@ -589,15 +583,6 @@
         // Failure will keep this value -1
         if (fGetSpendSize && fSpendable && tx) {
             nInputBytes = tx->GetSpendSize(i);
-=======
-    COutput(const CWalletTx *txIn, int iIn, int nDepthIn, bool fSpendableIn, bool fSolvableIn, bool fSafeIn, bool use_max_sig_in = false)
-    {
-        tx = txIn; i = iIn; nDepth = nDepthIn; fSpendable = fSpendableIn; fSolvable = fSolvableIn; fSafe = fSafeIn; nInputBytes = -1; use_max_sig = use_max_sig_in;
-        // If known and signable by the given wallet, compute nInputBytes
-        // Failure will keep this value -1
-        if (fSpendable && tx) {
-            nInputBytes = tx->GetSpendSize(i, use_max_sig);
->>>>>>> ddc3ec92
         }
     }
 
@@ -1065,13 +1050,8 @@
         std::copy(txouts.begin(), txouts.end(), v_txouts.begin());
         return DummySignTx(txNew, v_txouts, use_max_sig);
     }
-<<<<<<< HEAD
-    bool DummySignTx(CMutableTransaction &txNew, const std::vector<CTxOut> &txouts) const;
-    virtual bool DummySignInput(CTxIn &tx_in, const CTxOut &txout) const;
-=======
     bool DummySignTx(CMutableTransaction &txNew, const std::vector<CTxOut> &txouts, bool use_max_sig = false) const;
-    bool DummySignInput(CTxIn &tx_in, const CTxOut &txout, bool use_max_sig = false) const;
->>>>>>> ddc3ec92
+    virtual bool DummySignInput(CTxIn &tx_in, const CTxOut &txout, bool use_max_sig = false) const;
 
     CFeeRate m_pay_tx_fee{DEFAULT_PAY_TX_FEE};
     unsigned int m_confirm_target{DEFAULT_TX_CONFIRM_TARGET};
