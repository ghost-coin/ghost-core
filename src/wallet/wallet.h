--- conflicted
+++ resolved
@@ -328,11 +328,7 @@
     /** Constant used in hashBlock to indicate tx has been abandoned, only used at
      * serialization/deserialization to avoid ambiguity with conflicted.
      */
-<<<<<<< HEAD
-    //static const uint256 ABANDON_HASH;
-=======
-    static constexpr const uint256& ABANDON_HASH = uint256::ONE;
->>>>>>> 4f807348
+    //static constexpr const uint256& ABANDON_HASH = uint256::ONE;
 
 public:
     std::vector<uint32_t> vPath; // Index to m is stored in first entry
@@ -598,7 +594,7 @@
      *  0 : is not a coinbase transaction, or is a mature coinbase transaction
      * >0 : is a coinbase transaction which matures in this many blocks
      */
-    int GetBlocksToMaturity() const;
+    int GetBlocksToMaturity() const NO_THREAD_SAFETY_ANALYSIS;
     bool isAbandoned() const { return m_confirm.status == CWalletTx::ABANDONED; }
     void setAbandoned()
     {
@@ -916,7 +912,7 @@
 
     bool IsLockedCoin(uint256 hash, unsigned int n) const EXCLUSIVE_LOCKS_REQUIRED(cs_wallet);
     void LockCoin(const COutPoint& output, bool fPermanent=false) EXCLUSIVE_LOCKS_REQUIRED(cs_wallet);
-    void UnlockCoin(const COutPoint& output);
+    void UnlockCoin(const COutPoint& output) EXCLUSIVE_LOCKS_REQUIRED(cs_wallet);
     void UnlockAllCoins() EXCLUSIVE_LOCKS_REQUIRED(cs_wallet);
     void ListLockedCoins(std::vector<COutPoint>& vOutpts) const EXCLUSIVE_LOCKS_REQUIRED(cs_wallet);
 
@@ -981,13 +977,8 @@
     using UpdateWalletTxFn = std::function<bool(CWalletTx& wtx, bool new_tx)>;
 
     CWalletTx* AddToWallet(CTransactionRef tx, const CWalletTx::Confirmation& confirm, const UpdateWalletTxFn& update_wtx=nullptr, bool fFlushOnClose=true);
-<<<<<<< HEAD
     virtual bool LoadToWallet(const uint256& hash, const UpdateWalletTxFn& fill_wtx) EXCLUSIVE_LOCKS_REQUIRED(cs_wallet);
-    void transactionAddedToMempool(const CTransactionRef& tx) override;
-=======
-    bool LoadToWallet(const uint256& hash, const UpdateWalletTxFn& fill_wtx) EXCLUSIVE_LOCKS_REQUIRED(cs_wallet);
     void transactionAddedToMempool(const CTransactionRef& tx, uint64_t mempool_sequence) override;
->>>>>>> 4f807348
     void blockConnected(const CBlock& block, int height) override;
     void blockDisconnected(const CBlock& block, int height) override;
     void updatedBlockTip() override;
@@ -1008,13 +999,8 @@
         //! USER_ABORT.
         uint256 last_failed_block;
     };
-<<<<<<< HEAD
     virtual ScanResult ScanForWalletTransactions(const uint256& start_block, int start_height, Optional<int> max_height, const WalletRescanReserver& reserver, bool fUpdate);
-    void transactionRemovedFromMempool(const CTransactionRef& tx, MemPoolRemovalReason reason) override;
-=======
-    ScanResult ScanForWalletTransactions(const uint256& start_block, int start_height, Optional<int> max_height, const WalletRescanReserver& reserver, bool fUpdate);
     void transactionRemovedFromMempool(const CTransactionRef& tx, MemPoolRemovalReason reason, uint64_t mempool_sequence) override;
->>>>>>> 4f807348
     void ReacceptWalletTransactions() EXCLUSIVE_LOCKS_REQUIRED(cs_wallet);
     std::vector<uint256> ResendWalletTransactionsBefore(int64_t nTime);
     virtual void ResendWalletTransactions();
@@ -1068,12 +1054,8 @@
      * selected by SelectCoins(); Also create the change output, when needed
      * @note passing nChangePosInOut as -1 will result in setting a random position
      */
-<<<<<<< HEAD
     virtual bool CreateTransaction(const std::vector<CRecipient>& vecSend, CTransactionRef& tx, CAmount& nFeeRet, int& nChangePosInOut,
-                           bilingual_str& error, const CCoinControl& coin_control, bool sign = true);
-=======
-    bool CreateTransaction(const std::vector<CRecipient>& vecSend, CTransactionRef& tx, CAmount& nFeeRet, int& nChangePosInOut, bilingual_str& error, const CCoinControl& coin_control, FeeCalculation& fee_calc_out, bool sign = true);
->>>>>>> 4f807348
+                           bilingual_str& error, const CCoinControl& coin_control, FeeCalculation& fee_calc_out, bool sign = true);
     /**
      * Submit the transaction to the node's mempool and then relay to peers.
      * Should be called after CreateTransaction unless you want to abort
