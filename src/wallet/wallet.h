// Copyright (c) 2009-2010 Satoshi Nakamoto
// Copyright (c) 2009-2022 The Bitcoin Core developers
// Distributed under the MIT software license, see the accompanying
// file COPYING or http://www.opensource.org/licenses/mit-license.php.

#ifndef BITCOIN_WALLET_WALLET_H
#define BITCOIN_WALLET_WALLET_H

#include <consensus/amount.h>
#include <fs.h>
#include <interfaces/chain.h>
#include <interfaces/handler.h>
#include <outputtype.h>
#include <policy/feerate.h>
#include <psbt.h>
#include <tinyformat.h>
#include <util/hasher.h>
#include <util/message.h>
#include <util/result.h>
#include <util/strencodings.h>
#include <util/string.h>
#include <util/system.h>
#include <util/time.h>
#include <util/ui_change_type.h>
#include <validationinterface.h>
#include <wallet/crypter.h>
#include <wallet/scriptpubkeyman.h>
#include <wallet/transaction.h>
#include <wallet/walletdb.h>
#include <wallet/walletutil.h>
#include <key/extkey.h>
#include <key/stealth.h>

#include <algorithm>
#include <atomic>
#include <map>
#include <memory>
#include <optional>
#include <set>
#include <stdexcept>
#include <stdint.h>
#include <string>
#include <utility>
#include <unordered_map>
#include <vector>

#include <boost/signals2/signal.hpp>


using LoadWalletFn = std::function<void(std::unique_ptr<interfaces::Wallet> wallet)>;

class CScript;
enum class FeeEstimateMode;
struct bilingual_str;

class CTransactionRecord;
class CHDWallet;

namespace wallet {
struct WalletContext;

//! Explicitly unload and delete the wallet.
//! Blocks the current thread after signaling the unload intent so that all
//! wallet pointer owners release the wallet.
//! Note that, when blocking is not required, the wallet is implicitly unloaded
//! by the shared pointer deleter.
void UnloadWallet(std::shared_ptr<CWallet>&& wallet);

bool AddWallet(WalletContext& context, const std::shared_ptr<CWallet>& wallet);
bool RemoveWallet(WalletContext& context, const std::shared_ptr<CWallet>& wallet, std::optional<bool> load_on_start, std::vector<bilingual_str>& warnings);
bool RemoveWallet(WalletContext& context, const std::shared_ptr<CWallet>& wallet, std::optional<bool> load_on_start);
std::vector<std::shared_ptr<CWallet>> GetWallets(WalletContext& context);
std::shared_ptr<CWallet> GetDefaultWallet(WalletContext& context, size_t& count);
std::shared_ptr<CWallet> GetWallet(WalletContext& context, const std::string& name);
std::shared_ptr<CWallet> LoadWallet(WalletContext& context, const std::string& name, std::optional<bool> load_on_start, const DatabaseOptions& options, DatabaseStatus& status, bilingual_str& error, std::vector<bilingual_str>& warnings);
std::shared_ptr<CWallet> CreateWallet(WalletContext& context, const std::string& name, std::optional<bool> load_on_start, DatabaseOptions& options, DatabaseStatus& status, bilingual_str& error, std::vector<bilingual_str>& warnings);
std::shared_ptr<CWallet> RestoreWallet(WalletContext& context, const fs::path& backup_file, const std::string& wallet_name, std::optional<bool> load_on_start, DatabaseStatus& status, bilingual_str& error, std::vector<bilingual_str>& warnings);
std::unique_ptr<interfaces::Handler> HandleLoadWallet(WalletContext& context, LoadWalletFn load_wallet);
void NotifyWalletLoaded(WalletContext& context, const std::shared_ptr<CWallet>& wallet);
std::unique_ptr<WalletDatabase> MakeWalletDatabase(const std::string& name, const DatabaseOptions& options, DatabaseStatus& status, bilingual_str& error);

extern boost::signals2::signal<void (const std::shared_ptr<CWallet>& wallet)> NotifyWalletAdded;

//! -paytxfee default
constexpr CAmount DEFAULT_PAY_TX_FEE = 0;
//! -fallbackfee default
static const CAmount DEFAULT_FALLBACK_FEE = 0;
//! -discardfee default
static const CAmount DEFAULT_DISCARD_FEE = 10000;
//! -mintxfee default
static const CAmount DEFAULT_TRANSACTION_MINFEE = 200000;
static const CAmount DEFAULT_TRANSACTION_MINFEE_BTC = 1000;
//! -consolidatefeerate default
static const CAmount DEFAULT_CONSOLIDATE_FEERATE{10000}; // 10 sat/vbyte
/**
 * maximum fee increase allowed to do partial spend avoidance, even for nodes with this feature disabled by default
 *
 * A value of -1 disables this feature completely.
 * A value of 0 (current default) means to attempt to do partial spend avoidance, and use its results if the fees remain *unchanged*
 * A value > 0 means to do partial spend avoidance if the fee difference against a regular coin selection instance is in the range [0..value].
 */
static const CAmount DEFAULT_MAX_AVOIDPARTIALSPEND_FEE = 0;
//! discourage APS fee higher than this amount
constexpr CAmount HIGH_APS_FEE{COIN / 1000};
//! minimum recommended increment for replacement txs
static const CAmount WALLET_INCREMENTAL_RELAY_FEE = 5000;
//! Default for -spendzeroconfchange
static const bool DEFAULT_SPEND_ZEROCONF_CHANGE = true;
//! Default for -walletrejectlongchains
static const bool DEFAULT_WALLET_REJECT_LONG_CHAINS{true};
//! -txconfirmtarget default
static const unsigned int DEFAULT_TX_CONFIRM_TARGET = 6;
//! -walletrbf default
static const bool DEFAULT_WALLET_RBF = true;
static const bool DEFAULT_WALLETBROADCAST = true;
static const bool DEFAULT_DISABLE_WALLET = false;
static const bool DEFAULT_WALLETCROSSCHAIN = false;
//! -maxtxfee default
constexpr CAmount DEFAULT_TRANSACTION_MAXFEE{COIN / 2};
constexpr CAmount DEFAULT_TRANSACTION_MAXFEE_BTC{COIN / 10};
//! Discourage users to set fees higher than this amount (in satoshis) per kB
constexpr CAmount HIGH_TX_FEE_PER_KB{COIN / 100};
//! -maxtxfee will warn if called with a higher fee than this amount (in satoshis)
constexpr CAmount HIGH_MAX_TX_FEE{100 * HIGH_TX_FEE_PER_KB};
//! Pre-calculated constants for input size estimation in *virtual size*
static constexpr size_t DUMMY_NESTED_P2WPKH_INPUT_SIZE = 91;

class CCoinControl;
class CWalletTx;
class ReserveDestination;

//! Default for -addresstype
constexpr OutputType DEFAULT_ADDRESS_TYPE{OutputType::BECH32};

static constexpr uint64_t KNOWN_WALLET_FLAGS =
        WALLET_FLAG_AVOID_REUSE
    |   WALLET_FLAG_BLANK_WALLET
    |   WALLET_FLAG_KEY_ORIGIN_METADATA
    |   WALLET_FLAG_LAST_HARDENED_XPUB_CACHED
    |   WALLET_FLAG_DISABLE_PRIVATE_KEYS
    |   WALLET_FLAG_DESCRIPTORS
    |   WALLET_FLAG_EXTERNAL_SIGNER;

static constexpr uint64_t MUTABLE_WALLET_FLAGS =
        WALLET_FLAG_AVOID_REUSE;

static const std::map<std::string,WalletFlags> WALLET_FLAG_MAP{
    {"avoid_reuse", WALLET_FLAG_AVOID_REUSE},
    {"blank", WALLET_FLAG_BLANK_WALLET},
    {"key_origin_metadata", WALLET_FLAG_KEY_ORIGIN_METADATA},
    {"last_hardened_xpub_cached", WALLET_FLAG_LAST_HARDENED_XPUB_CACHED},
    {"disable_private_keys", WALLET_FLAG_DISABLE_PRIVATE_KEYS},
    {"descriptor_wallet", WALLET_FLAG_DESCRIPTORS},
    {"external_signer", WALLET_FLAG_EXTERNAL_SIGNER}
};

extern const std::map<uint64_t,std::string> WALLET_FLAG_CAVEATS;

/** A wrapper to reserve an address from a wallet
 *
 * ReserveDestination is used to reserve an address.
 * It is currently only used inside of CreateTransaction.
 *
 * Instantiating a ReserveDestination does not reserve an address. To do so,
 * GetReservedDestination() needs to be called on the object. Once an address has been
 * reserved, call KeepDestination() on the ReserveDestination object to make sure it is not
 * returned. Call ReturnDestination() to return the address so it can be re-used (for
 * example, if the address was used in a new transaction
 * and that transaction was not completed and needed to be aborted).
 *
 * If an address is reserved and KeepDestination() is not called, then the address will be
 * returned when the ReserveDestination goes out of scope.
 */
class ReserveDestination
{
protected:
    //! The wallet to reserve from
    const CWallet* const pwallet;
    //! The ScriptPubKeyMan to reserve from. Based on type when GetReservedDestination is called
    ScriptPubKeyMan* m_spk_man{nullptr};
    OutputType const type;
    //! The index of the address's key in the keypool
    int64_t nIndex{-1};
    //! The destination
    CTxDestination address;
    //! Whether this is from the internal (change output) keypool
    bool fInternal{false};

public:
    //! Construct a ReserveDestination object. This does NOT reserve an address yet
    explicit ReserveDestination(CWallet* pwallet, OutputType type)
      : pwallet(pwallet)
      , type(type) { }

    ReserveDestination(const ReserveDestination&) = delete;
    ReserveDestination& operator=(const ReserveDestination&) = delete;

    //! Destructor. If a key has been reserved and not KeepKey'ed, it will be returned to the keypool
    ~ReserveDestination()
    {
        ReturnDestination();
    }

    //! Reserve an address
    util::Result<CTxDestination> GetReservedDestination(bool internal);
    //! Return reserved address
    void ReturnDestination();
    //! Keep the address. Do not return its key to the keypool when this object goes out of scope
    void KeepDestination();
};

/** Address book data */
class CAddressBookData
{
private:
    mutable bool m_change{true};
    std::string m_label;
public:
    std::string purpose;
    bool fBech32;
    CAddressBookData() : purpose("unknown"), fBech32(false) {}

    std::vector<uint32_t> vPath; // Index to m is stored in first entry

    mutable uint8_t nOwned = 0; // 0 unknown, 1 yes, 2 no

    SERIALIZE_METHODS(CAddressBookData, obj)
    {
        READWRITE(obj.m_label);
        READWRITE(obj.purpose);
        READWRITE(obj.vPath);
        READWRITE(obj.destdata);

        try { READWRITE(obj.fBech32); } catch(std::exception &e) {
            // old format
        }
        if (ser_action.ForRead()) {
            if (!obj.m_label.empty()) {
                obj.m_change = false;
            }
        }
    }

    typedef std::map<std::string, std::string> StringMap;
    StringMap destdata;

    bool IsChange() const { return m_change; }
    const std::string& GetLabel() const { return m_label; }
    void SetLabel(const std::string& label) {
        m_change = false;
        m_label = label;
    }
    void SetLabel(const std::string& label, const std::string& strPurpose, const std::vector<uint32_t> &_vPath, bool _fBech32) {
        m_change = false;
        m_label = label;
        if (!strPurpose.empty()) {
            purpose = strPurpose;
        }
        vPath = _vPath;
        fBech32 = _fBech32;
    }
    void Set(const CAddressBookData& data) {
        m_label = data.GetLabel();
        purpose = data.purpose;
        if (m_label.empty() && data.purpose == "unknown") {
            m_change = true;
        } else {
            m_change = false;
        }
        vPath = data.vPath;
        fBech32 = data.fBech32;
        destdata = data.destdata;
    }
};

struct CRecipient
{
    CScript scriptPubKey;
    CAmount nAmount;
    bool fSubtractFeeFromAmount;
};

class WalletRescanReserver; //forward declarations for ScanForWalletTransactions/RescanFromTime
/**
 * A CWallet maintains a set of transactions and balances, and provides the ability to create new transactions.
 */
class CWallet : public WalletStorage, public interfaces::Chain::Notifications
{
friend class ::CHDWallet;
friend class CWalletTx;
private:
    CKeyingMaterial vMasterKey GUARDED_BY(cs_wallet);

    virtual bool Unlock(const CKeyingMaterial& vMasterKeyIn, bool accept_no_keys = false);

    std::atomic<bool> fAbortRescan{false};
    std::atomic<bool> fScanningWallet{false}; // controlled by WalletRescanReserver
    std::atomic<bool> m_attaching_chain{false};
    std::atomic<int64_t> m_scanning_start{0};
    std::atomic<double> m_scanning_progress{0};
    friend class WalletRescanReserver;

    //! the current wallet version: clients below this version are not able to load the wallet
    int nWalletVersion GUARDED_BY(cs_wallet){FEATURE_BASE};

    /** The next scheduled rebroadcast of wallet transactions. */
    NodeClock::time_point m_next_resend{GetDefaultNextResend()};
    /** Whether this wallet will submit newly created transactions to the node's mempool and
     * prompt rebroadcasts (see ResendWalletTransactions()). */
    bool fBroadcastTransactions = false;
    // Local time that the tip block was received. Used to schedule wallet rebroadcasts.
    std::atomic<int64_t> m_best_block_time {0};

    /**
     * Used to keep track of spent outpoints, and
     * detect and report conflicts (double-spends or
     * mutated transactions where the mutant gets mined).
     */
    typedef std::unordered_multimap<COutPoint, uint256, SaltedOutpointHasher> TxSpends;
    TxSpends mapTxSpends GUARDED_BY(cs_wallet);
    void AddToSpends(const COutPoint& outpoint, const uint256& wtxid, WalletBatch* batch = nullptr) EXCLUSIVE_LOCKS_REQUIRED(cs_wallet);
    virtual void AddToSpends(const CWalletTx& wtx, WalletBatch* batch = nullptr) EXCLUSIVE_LOCKS_REQUIRED(cs_wallet);

    /**
     * Add a transaction to the wallet, or update it.  confirm.block_* should
     * be set when the transaction was known to be included in a block.  When
     * block_hash.IsNull(), then wallet state is not updated in AddToWallet, but
     * notifications happen and cached balances are marked dirty.
     *
     * If fUpdate is true, existing transactions will be updated.
     * TODO: One exception to this is that the abandoned state is cleared under the
     * assumption that any further notification of a transaction that was considered
     * abandoned is an indication that it is not safe to be considered abandoned.
     * Abandoned state should probably be more carefully tracked via different
     * chain notifications or by checking mempool presence when necessary.
     *
     * Should be called with rescanning_old_block set to true, if the transaction is
     * not discovered in real time, but during a rescan of old blocks.
     */
    virtual bool AddToWalletIfInvolvingMe(const CTransactionRef& tx, const SyncTxState& state, bool fUpdate, bool rescanning_old_block) EXCLUSIVE_LOCKS_REQUIRED(cs_wallet);

    /** Mark a transaction (and its in-wallet descendants) as conflicting with a particular block. */
    virtual void MarkConflicted(const uint256& hashBlock, int conflicting_height, const uint256& hashTx);

    /** Mark a transaction's inputs dirty, thus forcing the outputs to be recomputed */
    void MarkInputsDirty(const CTransactionRef& tx) EXCLUSIVE_LOCKS_REQUIRED(cs_wallet);

    virtual void SyncMetaData(std::pair<TxSpends::iterator, TxSpends::iterator>) EXCLUSIVE_LOCKS_REQUIRED(cs_wallet);

    void SyncTransaction(const CTransactionRef& tx, const SyncTxState& state, bool update_tx = true, bool rescanning_old_block = false) EXCLUSIVE_LOCKS_REQUIRED(cs_wallet);

    /** WalletFlags set on this wallet. */
    std::atomic<uint64_t> m_wallet_flags{0};

    bool SetAddressBookWithDB(WalletBatch& batch, const CTxDestination& address, const std::string& strName, const std::string& strPurpose, bool fBech32=false);

    //! Unsets a wallet flag and saves it to disk
    void UnsetWalletFlagWithDB(WalletBatch& batch, uint64_t flag);

    //! Unset the blank wallet flag and saves it to disk
    void UnsetBlankWalletFlag(WalletBatch& batch) override;

    /** Provider of aplication-wide arguments. */
    const ArgsManager& m_args;

    /** Interface for accessing chain state. */
    interfaces::Chain* m_chain;

    /** Wallet name: relative directory name or "" for default wallet. */
    std::string m_name;

    /** Internal database handle. */
    std::unique_ptr<WalletDatabase> m_database;

    /**
     * The following is used to keep track of how far behind the wallet is
     * from the chain sync, and to allow clients to block on us being caught up.
     *
     * Processed hash is a pointer on node's tip and doesn't imply that the wallet
     * has scanned sequentially all blocks up to this one.
     */
    uint256 m_last_block_processed GUARDED_BY(cs_wallet);

    /** Height of last block processed is used by wallet to know depth of transactions
     * without relying on Chain interface beyond asynchronous updates. For safety, we
     * initialize it to -1. Height is a pointer on node's tip and doesn't imply
     * that the wallet has scanned sequentially all blocks up to this one.
     */
    int m_last_block_processed_height GUARDED_BY(cs_wallet) = -1;

    std::map<OutputType, ScriptPubKeyMan*> m_external_spk_managers;
    std::map<OutputType, ScriptPubKeyMan*> m_internal_spk_managers;

    // Indexed by a unique identifier produced by each ScriptPubKeyMan using
    // ScriptPubKeyMan::GetID. In many cases it will be the hash of an internal structure
    std::map<uint256, std::unique_ptr<ScriptPubKeyMan>> m_spk_managers;

    /**
     * Catch wallet up to current chain, scanning new blocks, updating the best
     * block locator and m_last_block_processed, and registering for
     * notifications about new blocks and transactions.
     */
    static bool AttachChain(const std::shared_ptr<CWallet>& wallet, interfaces::Chain& chain, const bool rescan_required, bilingual_str& error, std::vector<bilingual_str>& warnings);

    static NodeClock::time_point GetDefaultNextResend();

public:
    bool IsParticlWallet() const override { return false; };
    /**
     * Main wallet lock.
     * This lock protects all the fields added by CWallet.
     */
    mutable RecursiveMutex cs_wallet;

    WalletDatabase& GetDatabase() const override
    {
        assert(static_cast<bool>(m_database));
        return *m_database;
    }

    /** Get a name for this wallet for logging/debugging purposes.
     */
    const std::string& GetName() const { return m_name; }

    typedef std::map<unsigned int, CMasterKey> MasterKeyMap;
    MasterKeyMap mapMasterKeys;
    unsigned int nMasterKeyMaxID = 0;

    /** Construct wallet with specified name and database implementation. */
    CWallet(interfaces::Chain* chain, const std::string& name, const ArgsManager& args, std::unique_ptr<WalletDatabase> database)
        : m_args(args),
          m_chain(chain),
          m_name(name),
          m_database(std::move(database))
    {
        if (!fParticlMode) {
            m_min_fee = CFeeRate(DEFAULT_TRANSACTION_MINFEE_BTC);
            m_default_max_tx_fee = DEFAULT_TRANSACTION_MAXFEE_BTC;
        }
    }

    virtual ~CWallet()
    {
        // Should not have slots connected at this point.
        assert(NotifyUnload.empty());
    }

    virtual bool IsCrypted() const;
    virtual bool IsLocked() const override;
    virtual bool Lock();

    /** Interface to assert chain access */
    bool HaveChain() const { return m_chain ? true : false; }

    /** Map from txid to CWalletTx for all transactions this wallet is
     * interested in, including received and sent transactions. */
    std::unordered_map<uint256, CWalletTx, SaltedTxidHasher> mapWallet GUARDED_BY(cs_wallet);

    typedef std::multimap<int64_t, CWalletTx*> TxItems;
    TxItems wtxOrdered;

    int64_t nOrderPosNext GUARDED_BY(cs_wallet) = 0;

    std::map<CTxDestination, CAddressBookData> m_address_book GUARDED_BY(cs_wallet);
    const CAddressBookData* FindAddressBookEntry(const CTxDestination&, bool allow_change = false) const EXCLUSIVE_LOCKS_REQUIRED(cs_wallet);

    /** Set of Coins owned by this wallet that we won't try to spend from. A
     * Coin may be locked if it has already been used to fund a transaction
     * that hasn't confirmed yet. We wouldn't consider the Coin spent already,
     * but also shouldn't try to use it again. */
    std::set<COutPoint> setLockedCoins GUARDED_BY(cs_wallet);

    /** Registered interfaces::Chain::Notifications handler. */
    std::unique_ptr<interfaces::Handler> m_chain_notifications_handler;

    /** Interface for accessing chain state. */
    interfaces::Chain& chain() const { assert(m_chain); return *m_chain; }

    virtual const CWalletTx* GetWalletTx(const uint256& hash) const EXCLUSIVE_LOCKS_REQUIRED(cs_wallet);

    std::set<uint256> GetTxConflicts(const CWalletTx& wtx) const EXCLUSIVE_LOCKS_REQUIRED(cs_wallet);

    /**
     * Return depth of transaction in blockchain:
     * <0  : conflicts with a transaction this deep in the blockchain
     *  0  : in memory pool, waiting to be included in a block
     * >=1 : this many blocks deep in the main chain
     */
    int GetTxDepthInMainChain(const CWalletTx& wtx) const EXCLUSIVE_LOCKS_REQUIRED(cs_wallet);
    bool IsTxInMainChain(const CWalletTx& wtx) const EXCLUSIVE_LOCKS_REQUIRED(cs_wallet)
    {
        AssertLockHeld(cs_wallet);
        return GetTxDepthInMainChain(wtx) > 0;
    }

    /**
     * @return number of blocks to maturity for this transaction:
     *  0 : is not a coinbase transaction, or is a mature coinbase transaction
     * >0 : is a coinbase transaction which matures in this many blocks
     */
    int GetTxBlocksToMaturity(const CWalletTx& wtx) const EXCLUSIVE_LOCKS_REQUIRED(cs_wallet);
    bool IsTxImmatureCoinBase(const CWalletTx& wtx) const EXCLUSIVE_LOCKS_REQUIRED(cs_wallet);

    //! check whether we support the named feature
    bool CanSupportFeature(enum WalletFeature wf) const override EXCLUSIVE_LOCKS_REQUIRED(cs_wallet) { AssertLockHeld(cs_wallet); return IsFeatureSupported(nWalletVersion, wf); }

    virtual bool IsSpent(const COutPoint& outpoint) const EXCLUSIVE_LOCKS_REQUIRED(cs_wallet);

    // Whether this or any known UTXO with the same single key has been spent.
    virtual bool IsSpentKey(const CScript& scriptPubKey) const EXCLUSIVE_LOCKS_REQUIRED(cs_wallet);
    virtual void SetSpentKeyState(WalletBatch& batch, const uint256& hash, unsigned int n, bool used, std::set<CTxDestination>& tx_destinations) EXCLUSIVE_LOCKS_REQUIRED(cs_wallet);

    /** Display address on an external signer. Returns false if external signer support is not compiled */
    bool DisplayAddress(const CTxDestination& dest) EXCLUSIVE_LOCKS_REQUIRED(cs_wallet);

    bool IsLockedCoin(const COutPoint& output) const EXCLUSIVE_LOCKS_REQUIRED(cs_wallet);
    bool LockCoin(const COutPoint& output, WalletBatch* batch = nullptr) EXCLUSIVE_LOCKS_REQUIRED(cs_wallet);
    bool UnlockCoin(const COutPoint& output, WalletBatch* batch = nullptr) EXCLUSIVE_LOCKS_REQUIRED(cs_wallet);
    bool UnlockAllCoins() EXCLUSIVE_LOCKS_REQUIRED(cs_wallet);
    void ListLockedCoins(std::vector<COutPoint>& vOutpts) const EXCLUSIVE_LOCKS_REQUIRED(cs_wallet);

    /*
     * Rescan abort properties
     */
    void AbortRescan() { fAbortRescan = true; }
    bool IsAbortingRescan() const { return fAbortRescan; }
    bool IsScanning() const { return fScanningWallet; }
    int64_t ScanningDuration() const { return fScanningWallet ? GetTimeMillis() - m_scanning_start : 0; }
    double ScanningProgress() const { return fScanningWallet ? (double) m_scanning_progress : 0; }

    //! Upgrade stored CKeyMetadata objects to store key origin info as KeyOriginInfo
    void UpgradeKeyMetadata() EXCLUSIVE_LOCKS_REQUIRED(cs_wallet);

    //! Upgrade DescriptorCaches
    void UpgradeDescriptorCache() EXCLUSIVE_LOCKS_REQUIRED(cs_wallet);

    bool LoadMinVersion(int nVersion) EXCLUSIVE_LOCKS_REQUIRED(cs_wallet) { AssertLockHeld(cs_wallet); nWalletVersion = nVersion; return true; }

    //! Adds a destination data tuple to the store, without saving it to disk
    void LoadDestData(const CTxDestination& dest, const std::string& key, const std::string& value) EXCLUSIVE_LOCKS_REQUIRED(cs_wallet);

    //! Holds a timestamp at which point the wallet is scheduled (externally) to be relocked. Caller must arrange for actual relocking to occur via Lock().
    int64_t nRelockTime GUARDED_BY(cs_wallet){0};

    // Used to prevent concurrent calls to walletpassphrase RPC.
    Mutex m_unlock_mutex;
    virtual int ExtKeyUnlock(const CKeyingMaterial &vMKey) {return 0;};
    virtual bool Unlock(const SecureString& strWalletPassphrase, bool accept_no_keys = false);
    bool ChangeWalletPassphrase(const SecureString& strOldWalletPassphrase, const SecureString& strNewWalletPassphrase);
    virtual bool EncryptWallet(const SecureString& strWalletPassphrase);

    void GetKeyBirthTimes(std::map<CKeyID, int64_t> &mapKeyBirth) const EXCLUSIVE_LOCKS_REQUIRED(cs_wallet);
    unsigned int ComputeTimeSmart(const CWalletTx& wtx, bool rescanning_old_block) const;

    /**
     * Increment the next transaction order id
     * @return next transaction order id
     */
    int64_t IncOrderPosNext(WalletBatch *batch = nullptr) EXCLUSIVE_LOCKS_REQUIRED(cs_wallet);
    DBErrors ReorderTransactions();

    //! For ParticlWallet, clear cached balances from wallet called at new block and adding new transaction
    virtual void ClearCachedBalances() {};
    void MarkDirty();

    //! Callback for updating transaction metadata in mapWallet.
    //!
    //! @param wtx - reference to mapWallet transaction to update
    //! @param new_tx - true if wtx is newly inserted, false if it previously existed
    //!
    //! @return true if wtx is changed and needs to be saved to disk, otherwise false
    using UpdateWalletTxFn = std::function<bool(CWalletTx& wtx, bool new_tx)>;

    /**
     * Add the transaction to the wallet, wrapping it up inside a CWalletTx
     * @return the recently added wtx pointer or nullptr if there was a db write error.
     */
    CWalletTx* AddToWallet(CTransactionRef tx, const TxState& state, const UpdateWalletTxFn& update_wtx=nullptr, bool fFlushOnClose=true, bool rescanning_old_block = false);
<<<<<<< HEAD
    virtual bool LoadToWallet(const uint256& hash, const UpdateWalletTxFn& fill_wtx) EXCLUSIVE_LOCKS_REQUIRED(cs_wallet);
    void transactionAddedToMempool(const CTransactionRef& tx, uint64_t mempool_sequence) override;
=======
    bool LoadToWallet(const uint256& hash, const UpdateWalletTxFn& fill_wtx) EXCLUSIVE_LOCKS_REQUIRED(cs_wallet);
    void transactionAddedToMempool(const CTransactionRef& tx) override;
>>>>>>> 2cfe3796
    void blockConnected(const interfaces::BlockInfo& block) override;
    void blockDisconnected(const interfaces::BlockInfo& block) override;
    void updatedBlockTip() override;
    int64_t RescanFromTime(int64_t startTime, const WalletRescanReserver& reserver, bool update);

    struct ScanResult {
        enum { SUCCESS, FAILURE, USER_ABORT } status = SUCCESS;

        //! Hash and height of most recent block that was successfully scanned.
        //! Unset if no blocks were scanned due to read errors or the chain
        //! being empty.
        uint256 last_scanned_block;
        std::optional<int> last_scanned_height;

        //! Height of the most recent block that could not be scanned due to
        //! read errors or pruning. Will be set if status is FAILURE, unset if
        //! status is SUCCESS, and may or may not be set if status is
        //! USER_ABORT.
        uint256 last_failed_block;
    };
<<<<<<< HEAD
    virtual ScanResult ScanForWalletTransactions(const uint256& start_block, int start_height, std::optional<int> max_height, const WalletRescanReserver& reserver, bool fUpdate, const bool save_progress);
    void transactionRemovedFromMempool(const CTransactionRef& tx, MemPoolRemovalReason reason, uint64_t mempool_sequence) override;
=======
    ScanResult ScanForWalletTransactions(const uint256& start_block, int start_height, std::optional<int> max_height, const WalletRescanReserver& reserver, bool fUpdate, const bool save_progress);
    void transactionRemovedFromMempool(const CTransactionRef& tx, MemPoolRemovalReason reason) override;
>>>>>>> 2cfe3796
    /** Set the next time this wallet should resend transactions to 12-36 hours from now, ~1 day on average. */
    void SetNextResend() { m_next_resend = GetDefaultNextResend(); }
    /** Return true if all conditions for periodically resending transactions are met. */
    bool ShouldResend() const;
    virtual void ResubmitWalletTransactions(bool relay, bool force);

    OutputType TransactionChangeType(const std::optional<OutputType>& change_type, const std::vector<CRecipient>& vecSend) const;

    /** Fetch the inputs and sign with SIGHASH_ALL. */
    virtual bool SignTransaction(CMutableTransaction& tx) const EXCLUSIVE_LOCKS_REQUIRED(cs_wallet);
    /** Sign the tx given the input coins and sighash. */
    bool SignTransaction(CMutableTransaction& tx, const std::map<COutPoint, Coin>& coins, int sighash, std::map<int, bilingual_str>& input_errors) const;
    SigningResult SignMessage(const std::string& message, const PKHash& pkhash, const std::string &message_magic, std::string& str_sig) const;
    SigningResult SignMessage(const std::string& message, const CKeyID256 &keyID256, const std::string &message_magic, std::string& str_sig) const;

    /**
     * Fills out a PSBT with information from the wallet. Fills in UTXOs if we have
     * them. Tries to sign if sign=true. Sets `complete` if the PSBT is now complete
     * (i.e. has all required signatures or signature-parts, and is ready to
     * finalize.) Sets `error` and returns false if something goes wrong.
     *
     * @param[in]  psbtx PartiallySignedTransaction to fill in
     * @param[out] complete indicates whether the PSBT is now complete
     * @param[in]  sighash_type the sighash type to use when signing (if PSBT does not specify)
     * @param[in]  sign whether to sign or not
     * @param[in]  bip32derivs whether to fill in bip32 derivation information if available
     * @param[out] n_signed the number of inputs signed by this wallet
     * @param[in] finalize whether to create the final scriptSig or scriptWitness if possible
     * return error
     */
    TransactionError FillPSBT(PartiallySignedTransaction& psbtx,
                  bool& complete,
                  int sighash_type = SIGHASH_DEFAULT,
                  bool sign = true,
                  bool bip32derivs = true,
                  size_t* n_signed = nullptr,
                  bool finalize = true) const;

    /**
     * Submit the transaction to the node's mempool and then relay to peers.
     * Should be called after CreateTransaction unless you want to abort
     * broadcasting the transaction.
     *
     * @param[in] tx The transaction to be broadcast.
     * @param[in] mapValue key-values to be set on the transaction.
     * @param[in] orderForm BIP 70 / BIP 21 order form details to be set on the transaction.
     */
    virtual void CommitTransaction(CTransactionRef tx, mapValue_t mapValue, std::vector<std::pair<std::string, std::string>> orderForm);

    /** Pass this transaction to node for mempool insertion and relay to peers if flag set to true */
    bool SubmitTxMemoryPoolAndRelay(CWalletTx& wtx, std::string& err_string, bool relay, CAmount override_max_fee=-1) const
        EXCLUSIVE_LOCKS_REQUIRED(cs_wallet);

    bool DummySignTx(CMutableTransaction &txNew, const std::set<CTxOut> &txouts, const CCoinControl* coin_control = nullptr) const
    {
        std::vector<CTxOut> v_txouts(txouts.size());
        std::copy(txouts.begin(), txouts.end(), v_txouts.begin());
        return DummySignTx(txNew, v_txouts, coin_control);
    }
    bool DummySignTx(CMutableTransaction &txNew, const std::vector<CTxOut> &txouts, const CCoinControl* coin_control = nullptr) const;

    bool ImportScripts(const std::set<CScript> scripts, int64_t timestamp) EXCLUSIVE_LOCKS_REQUIRED(cs_wallet);
    bool ImportPrivKeys(const std::map<CKeyID, CKey>& privkey_map, const int64_t timestamp) EXCLUSIVE_LOCKS_REQUIRED(cs_wallet);
    bool ImportPubKeys(const std::vector<CKeyID>& ordered_pubkeys, const std::map<CKeyID, CPubKey>& pubkey_map, const std::map<CKeyID, std::pair<CPubKey, KeyOriginInfo>>& key_origins, const bool add_keypool, const bool internal, const int64_t timestamp) EXCLUSIVE_LOCKS_REQUIRED(cs_wallet);
    bool ImportScriptPubKeys(const std::string& label, const std::set<CScript>& script_pub_keys, const bool have_solving_data, const bool apply_label, const int64_t timestamp) EXCLUSIVE_LOCKS_REQUIRED(cs_wallet);

    CFeeRate m_pay_tx_fee{DEFAULT_PAY_TX_FEE};
    unsigned int m_confirm_target{DEFAULT_TX_CONFIRM_TARGET};
    /** Allow Coin Selection to pick unconfirmed UTXOs that were sent from our own wallet if it
     * cannot fund the transaction otherwise. */
    bool m_spend_zero_conf_change{DEFAULT_SPEND_ZEROCONF_CHANGE};
    bool m_signal_rbf{DEFAULT_WALLET_RBF};
    bool m_allow_fallback_fee{true}; //!< will be false if -fallbackfee=0
    CFeeRate m_min_fee{DEFAULT_TRANSACTION_MINFEE}; //!< Override with -mintxfee
    /**
     * If fee estimation does not have enough data to provide estimates, use this fee instead.
     * Has no effect if not using fee estimation
     * Override with -fallbackfee
     */
    CFeeRate m_fallback_fee{DEFAULT_FALLBACK_FEE};

     /** If the cost to spend a change output at this feerate is greater than the value of the
      * output itself, just drop it to fees. */
    CFeeRate m_discard_rate{DEFAULT_DISCARD_FEE};

    /** When the actual feerate is less than the consolidate feerate, we will tend to make transactions which
     * consolidate inputs. When the actual feerate is greater than the consolidate feerate, we will tend to make
     * transactions which have the lowest fees.
     */
    CFeeRate m_consolidate_feerate{DEFAULT_CONSOLIDATE_FEERATE};

    /** The maximum fee amount we're willing to pay to prioritize partial spend avoidance. */
    CAmount m_max_aps_fee{DEFAULT_MAX_AVOIDPARTIALSPEND_FEE}; //!< note: this is absolute fee, not fee rate
    OutputType m_default_address_type{DEFAULT_ADDRESS_TYPE};
    /**
     * Default output type for change outputs. When unset, automatically choose type
     * based on address type setting and the types other of non-change outputs
     * (see -changetype option documentation and implementation in
     * CWallet::TransactionChangeType for details).
     */
    std::optional<OutputType> m_default_change_type{};
    /** Absolute maximum transaction fee (in satoshis) used by default for the wallet */
    CAmount m_default_max_tx_fee{DEFAULT_TRANSACTION_MAXFEE};

    size_t KeypoolCountExternalKeys() const EXCLUSIVE_LOCKS_REQUIRED(cs_wallet);
    bool TopUpKeyPool(unsigned int kpSize = 0);

    std::optional<int64_t> GetOldestKeyPoolTime() const;

    // Filter struct for 'ListAddrBookAddresses'
    struct AddrBookFilter {
        // Fetch addresses with the provided label
        std::optional<std::string> m_op_label{std::nullopt};
        // Don't include change addresses by default
        bool ignore_change{true};
    };

    /**
     * Filter and retrieve destinations stored in the addressbook
     */
    std::vector<CTxDestination> ListAddrBookAddresses(const std::optional<AddrBookFilter>& filter) const EXCLUSIVE_LOCKS_REQUIRED(cs_wallet);

    /**
     * Retrieve all the known labels in the address book
     */
    std::set<std::string> ListAddrBookLabels(const std::string& purpose) const EXCLUSIVE_LOCKS_REQUIRED(cs_wallet);

    /**
     * Walk-through the address book entries.
     * Stops when the provided 'ListAddrBookFunc' returns false.
     */
    using ListAddrBookFunc = std::function<void(const CTxDestination& dest, const std::string& label, const std::string& purpose, bool is_change)>;
    void ForEachAddrBookEntry(const ListAddrBookFunc& func) const EXCLUSIVE_LOCKS_REQUIRED(cs_wallet);

    /**
     * Marks all outputs in each one of the destinations dirty, so their cache is
     * reset and does not return outdated information.
     */
    void MarkDestinationsDirty(const std::set<CTxDestination>& destinations) EXCLUSIVE_LOCKS_REQUIRED(cs_wallet);

    util::Result<CTxDestination> GetNewDestination(const OutputType type, const std::string label);
    util::Result<CTxDestination> GetNewChangeDestination(const OutputType type);

    isminetype IsMine(const CKeyID &address) const override EXCLUSIVE_LOCKS_REQUIRED(cs_wallet);
    isminetype IsMine(const CTxDestination& dest) const EXCLUSIVE_LOCKS_REQUIRED(cs_wallet);
    isminetype IsMine(const CScript& script) const EXCLUSIVE_LOCKS_REQUIRED(cs_wallet);
    /**
     * Returns amount of debit if the input matches the
     * filter, otherwise returns 0
     */
    virtual CAmount GetDebit(const CTxIn& txin, const isminefilter& filter) const;

    isminetype IsMine(const CTxOut& txout) const EXCLUSIVE_LOCKS_REQUIRED(cs_wallet);
    virtual isminetype IsMine(const CTxOutBase *txout) const EXCLUSIVE_LOCKS_REQUIRED(cs_wallet) { assert(false); return ISMINE_NO; };
    virtual bool IsMine(const CTransaction& tx) const EXCLUSIVE_LOCKS_REQUIRED(cs_wallet);
    isminetype IsMine(const COutPoint& outpoint) const EXCLUSIVE_LOCKS_REQUIRED(cs_wallet);

    /** should probably be renamed to IsRelevantToMe */
    virtual bool IsFromMe(const CTransaction& tx) const;
    virtual CAmount GetDebit(const CTransaction& tx, const isminefilter& filter) const;
    void chainStateFlushed(const CBlockLocator& loc) override;

    DBErrors virtual LoadWallet();
    DBErrors ZapSelectTx(std::vector<uint256>& vHashIn, std::vector<uint256>& vHashOut) EXCLUSIVE_LOCKS_REQUIRED(cs_wallet);

    virtual bool SetAddressBook(const CTxDestination& address, const std::string& strName, const std::string& purpose, bool fBech32=false);

    virtual bool DelAddressBook(const CTxDestination& address);

    bool IsAddressUsed(const CTxDestination& dest) const EXCLUSIVE_LOCKS_REQUIRED(cs_wallet);
    bool SetAddressUsed(WalletBatch& batch, const CTxDestination& dest, bool used) EXCLUSIVE_LOCKS_REQUIRED(cs_wallet);

    std::vector<std::string> GetAddressReceiveRequests() const EXCLUSIVE_LOCKS_REQUIRED(cs_wallet);
    bool SetAddressReceiveRequest(WalletBatch& batch, const CTxDestination& dest, const std::string& id, const std::string& value) EXCLUSIVE_LOCKS_REQUIRED(cs_wallet);

    unsigned int GetKeyPoolSize() const EXCLUSIVE_LOCKS_REQUIRED(cs_wallet);

    //! signify that a particular wallet feature is now used.
    void SetMinVersion(enum WalletFeature, WalletBatch* batch_in = nullptr) override;

    //! get the current wallet format (the oldest client version guaranteed to understand this wallet)
    int GetVersion() const { LOCK(cs_wallet); return nWalletVersion; }

    //! Get wallet transactions that conflict with given transaction (spend same outputs)
    std::set<uint256> GetConflicts(const uint256& txid) const EXCLUSIVE_LOCKS_REQUIRED(cs_wallet);

    //! Check if a given transaction has any of its outputs spent by another transaction in the wallet
    bool HasWalletSpend(const CTransactionRef& tx) const EXCLUSIVE_LOCKS_REQUIRED(cs_wallet);

    //! Flush wallet (bitdb flush)
    void Flush();

    //! Close wallet database
    void Close();

    /** Wallet is about to be unloaded */
    boost::signals2::signal<void ()> NotifyUnload;

    /**
     * Address book entry changed.
     * @note called without lock cs_wallet held.
     */
    boost::signals2::signal<void (const CTxDestination &address,
                                  const std::string &label, bool isMine,
                                  const std::string &purpose, const std::string &path,
                                  ChangeType status)>
        NotifyAddressBookChanged;

    /**
     * Wallet transaction added, removed or updated.
     * @note called with lock cs_wallet held.
     */
    boost::signals2::signal<void(const uint256& hashTx, ChangeType status)> NotifyTransactionChanged;

    /** Show progress e.g. for rescan */
    boost::signals2::signal<void (const std::string &title, int nProgress)> ShowProgress;

    /** Watch-only address added */
    boost::signals2::signal<void (bool fHaveWatchOnly)> NotifyWatchonlyChanged;

    /** Keypool has new keys */
    boost::signals2::signal<void ()> NotifyCanGetAddressesChanged;

    /**
     * Wallet status (encrypted, locked) changed.
     * Note: Called without locks held.
     */
    boost::signals2::signal<void (CWallet* wallet)> NotifyStatusChanged;

    /** Inquire whether this wallet broadcasts transactions. */
    bool GetBroadcastTransactions() const { return fBroadcastTransactions; }
    /** Set whether this wallet broadcasts transactions. */
    void SetBroadcastTransactions(bool broadcast) { fBroadcastTransactions = broadcast; }

    /** Return whether transaction can be abandoned */
    virtual bool TransactionCanBeAbandoned(const uint256& hashTx) const;

    /* Mark a transaction (and it in-wallet descendants) as abandoned so its inputs may be respent. */
    virtual bool AbandonTransaction(const uint256& hashTx);

    /** Mark a transaction as replaced by another transaction. */
    bool MarkReplaced(const uint256& originalHash, const uint256& newHash);

    /* Initializes the wallet, returns a new CWallet instance or a null pointer in case of an error */
    static std::shared_ptr<CWallet> Create(WalletContext& context, const std::string& name, std::unique_ptr<WalletDatabase> database, uint64_t wallet_creation_flags, bilingual_str& error, std::vector<bilingual_str>& warnings);

    /**
     * Wallet post-init setup
     * Gives the wallet a chance to register repetitive tasks and complete post-init tasks
     */
    void postInitProcess();

    bool BackupWallet(const std::string& strDest) const;

    /* Returns true if HD is enabled */
    virtual bool IsInitialised() const { return !m_spk_managers.empty(); };

    /* Returns true if HD is enabled */
    virtual bool IsHDEnabled() const;


    /* Returns true if the wallet can give out new addresses. This means it has keys in the keypool or can generate new keys */
    virtual bool CanGetAddresses(bool internal = false) const;

    /**
     * Blocks until the wallet state is up-to-date to /at least/ the current
     * chain at the time this function is entered
     * Obviously holding cs_main/cs_wallet when going into this call may cause
     * deadlock
     */
    void BlockUntilSyncedToCurrentChain() const LOCKS_EXCLUDED(::cs_main) EXCLUSIVE_LOCKS_REQUIRED(!cs_wallet);

    /** set a single wallet flag */
    void SetWalletFlag(uint64_t flags);

    /** Unsets a single wallet flag */
    void UnsetWalletFlag(uint64_t flag);

    /** check if a certain wallet flag is set */
    bool IsWalletFlagSet(uint64_t flag) const override;

    /** overwrite all flags by the given uint64_t
       flags must be uninitialised (or 0)
       only known flags may be present */
    void InitWalletFlags(uint64_t flags);
    /** Loads the flags into the wallet. (used by LoadWallet) */
    bool LoadWalletFlags(uint64_t flags);

    /** Determine if we are a legacy wallet */
    bool IsLegacy() const;

    /** Returns a bracketed wallet name for displaying in logs, will return [default wallet] if the wallet has no name */
    const std::string GetDisplayName() const override {
        std::string wallet_name = GetName().length() == 0 ? "default wallet" : GetName();
        return strprintf("[%s]", wallet_name);
    };

    /** Prepends the wallet name in logging output to ease debugging in multi-wallet use cases */
    template<typename... Params>
    void WalletLogPrintf(std::string fmt, Params... parameters) const {
        LogPrintf(("%s " + fmt).c_str(), GetDisplayName(), parameters...);
    };

    /** Upgrade the wallet */
    bool UpgradeWallet(int version, bilingual_str& error);

    //! Returns all unique ScriptPubKeyMans in m_internal_spk_managers and m_external_spk_managers
    std::set<ScriptPubKeyMan*> GetActiveScriptPubKeyMans() const;

    //! Returns all unique ScriptPubKeyMans
    std::set<ScriptPubKeyMan*> GetAllScriptPubKeyMans() const;

    //! Get the ScriptPubKeyMan for the given OutputType and internal/external chain.
    ScriptPubKeyMan* GetScriptPubKeyMan(const OutputType& type, bool internal) const;

    //! Get all the ScriptPubKeyMans for a script
    std::set<ScriptPubKeyMan*> GetScriptPubKeyMans(const CScript& script) const;
    //! Get the ScriptPubKeyMan by id
    ScriptPubKeyMan* GetScriptPubKeyMan(const uint256& id) const;

    //! Get the SigningProvider for a script
    std::unique_ptr<SigningProvider> GetSolvingProvider(const CScript& script) const;
    std::unique_ptr<SigningProvider> GetSolvingProvider(const CScript& script, SignatureData& sigdata) const;

    //! Get the wallet descriptors for a script.
    std::vector<WalletDescriptor> GetWalletDescriptors(const CScript& script) const;

    //! Get the LegacyScriptPubKeyMan which is used for all types, internal, and external.
    LegacyScriptPubKeyMan* GetLegacyScriptPubKeyMan() const;
    LegacyScriptPubKeyMan* GetOrCreateLegacyScriptPubKeyMan();

    //! Make a LegacyScriptPubKeyMan and set it for all types, internal, and external.
    void SetupLegacyScriptPubKeyMan();

    const CKeyingMaterial& GetEncryptionKey() const override;
    bool HasEncryptionKeys() const override;

    /** Get last block processed height */
    int GetLastBlockHeight() const EXCLUSIVE_LOCKS_REQUIRED(cs_wallet)
    {
        AssertLockHeld(cs_wallet);
        assert(m_last_block_processed_height >= 0);
        return m_last_block_processed_height;
    };
    uint256 GetLastBlockHash() const EXCLUSIVE_LOCKS_REQUIRED(cs_wallet)
    {
        AssertLockHeld(cs_wallet);
        assert(m_last_block_processed_height >= 0);
        return m_last_block_processed;
    }
    /** Set last block processed height, currently only use in unit test */
    void SetLastBlockProcessed(int block_height, uint256 block_hash) EXCLUSIVE_LOCKS_REQUIRED(cs_wallet)
    {
        AssertLockHeld(cs_wallet);
        m_last_block_processed_height = block_height;
        m_last_block_processed = block_hash;
    };

    //! Connect the signals from ScriptPubKeyMans to the signals in CWallet
    void ConnectScriptPubKeyManNotifiers();

    //! Instantiate a descriptor ScriptPubKeyMan from the WalletDescriptor and load it
    void LoadDescriptorScriptPubKeyMan(uint256 id, WalletDescriptor& desc);

    //! Adds the active ScriptPubKeyMan for the specified type and internal. Writes it to the wallet file
    //! @param[in] id The unique id for the ScriptPubKeyMan
    //! @param[in] type The OutputType this ScriptPubKeyMan provides addresses for
    //! @param[in] internal Whether this ScriptPubKeyMan provides change addresses
    void AddActiveScriptPubKeyMan(uint256 id, OutputType type, bool internal);

    //! Loads an active ScriptPubKeyMan for the specified type and internal. (used by LoadWallet)
    //! @param[in] id The unique id for the ScriptPubKeyMan
    //! @param[in] type The OutputType this ScriptPubKeyMan provides addresses for
    //! @param[in] internal Whether this ScriptPubKeyMan provides change addresses
    void LoadActiveScriptPubKeyMan(uint256 id, OutputType type, bool internal);

    //! Remove specified ScriptPubKeyMan from set of active SPK managers. Writes the change to the wallet file.
    //! @param[in] id The unique id for the ScriptPubKeyMan
    //! @param[in] type The OutputType this ScriptPubKeyMan provides addresses for
    //! @param[in] internal Whether this ScriptPubKeyMan provides change addresses
    void DeactivateScriptPubKeyMan(uint256 id, OutputType type, bool internal);

    //! Create new DescriptorScriptPubKeyMans and add them to the wallet
    void SetupDescriptorScriptPubKeyMans(const CExtKey& master_key) EXCLUSIVE_LOCKS_REQUIRED(cs_wallet);
    void SetupDescriptorScriptPubKeyMans() EXCLUSIVE_LOCKS_REQUIRED(cs_wallet);

    //! Return the DescriptorScriptPubKeyMan for a WalletDescriptor if it is already in the wallet
    DescriptorScriptPubKeyMan* GetDescriptorScriptPubKeyMan(const WalletDescriptor& desc) const;

    //! Returns whether the provided ScriptPubKeyMan is internal
    //! @param[in] spk_man The ScriptPubKeyMan to test
    //! @return contains value only for active DescriptorScriptPubKeyMan, otherwise undefined
    std::optional<bool> IsInternalScriptPubKeyMan(ScriptPubKeyMan* spk_man) const;

    //! Add a descriptor to the wallet, return a ScriptPubKeyMan & associated output type
    ScriptPubKeyMan* AddWalletDescriptor(WalletDescriptor& desc, const FlatSigningProvider& signing_provider, const std::string& label, bool internal) EXCLUSIVE_LOCKS_REQUIRED(cs_wallet);

    /** Move all records from the BDB database to a new SQLite database for storage.
     * The original BDB file will be deleted and replaced with a new SQLite file.
     * A backup is not created.
     * May crash if something unexpected happens in the filesystem.
     */
    bool MigrateToSQLite(bilingual_str& error) EXCLUSIVE_LOCKS_REQUIRED(cs_wallet);

    //! Get all of the descriptors from a legacy wallet
    std::optional<MigrationData> GetDescriptorsForLegacy(bilingual_str& error) const EXCLUSIVE_LOCKS_REQUIRED(cs_wallet);

    //! Adds the ScriptPubKeyMans given in MigrationData to this wallet, removes LegacyScriptPubKeyMan,
    //! and where needed, moves tx and address book entries to watchonly_wallet or solvable_wallet
    bool ApplyMigrationData(MigrationData& data, bilingual_str& error) EXCLUSIVE_LOCKS_REQUIRED(cs_wallet);

    //! Particl
    bool HaveKey(const CKeyID &address) const override { return false; };
    bool GetKey(const CKeyID &address, CKey &keyOut) const override { return false; };
    bool GetPubKey(const CKeyID &address, CPubKey &pkOut) const override { return false; };
    bool GetKeyFromPool(CPubKey &key, bool internal = false) override { return false; };
    virtual CAmount GetCredit(const CTxOutBase *txout, const isminefilter &filter) const EXCLUSIVE_LOCKS_REQUIRED(cs_wallet) { return 0; };
    virtual bool IsChange(const CTxOutBase *txout) const { assert(false); return false; };
    std::vector<uint256> ResendWalletTransactionsBefore(int64_t nTime);

    virtual bool ShouldRescan() { return true; };
};

/**
 * Called periodically by the schedule thread. Prompts individual wallets to resend
 * their transactions. Actual rebroadcast schedule is managed by the wallets themselves.
 */
void MaybeResendWalletTxs(WalletContext& context);

/** RAII object to check and reserve a wallet rescan */
class WalletRescanReserver
{
private:
    using Clock = std::chrono::steady_clock;
    using NowFn = std::function<Clock::time_point()>;
    CWallet& m_wallet;
    bool m_could_reserve;
    NowFn m_now;
public:
    explicit WalletRescanReserver(CWallet& w) : m_wallet(w), m_could_reserve(false) {}

    bool reserve()
    {
        assert(!m_could_reserve);
        if (m_wallet.fScanningWallet.exchange(true)) {
            return false;
        }
        m_wallet.m_scanning_start = GetTimeMillis();
        m_wallet.m_scanning_progress = 0;
        m_could_reserve = true;
        return true;
    }

    bool isReserved() const
    {
        return (m_could_reserve && m_wallet.fScanningWallet);
    }

    Clock::time_point now() const { return m_now ? m_now() : Clock::now(); };

    void setNow(NowFn now) { m_now = std::move(now); }

    ~WalletRescanReserver()
    {
        if (m_could_reserve) {
            m_wallet.fScanningWallet = false;
        }
    }
};

//! Add wallet name to persistent configuration so it will be loaded on startup.
bool AddWalletSetting(interfaces::Chain& chain, const std::string& wallet_name);

//! Remove wallet name from persistent configuration so it will not be loaded on startup.
bool RemoveWalletSetting(interfaces::Chain& chain, const std::string& wallet_name);

bool DummySignInput(const SigningProvider& provider, CTxIn &tx_in, const CTxOut &txout, const CCoinControl* coin_control = nullptr);

bool FillInputToWeight(CTxIn& txin, int64_t target_weight);

/**
 * Refresh mempool status so the wallet is in an internally consistent state and
 * immediately knows the transaction's status: Whether it can be considered
 * trusted and is eligible to be abandoned ...
 */
void RefreshMempoolStatus(CWalletTx& tx, interfaces::Chain& chain);

struct MigrationResult {
    std::string wallet_name;
    std::shared_ptr<CWallet> watchonly_wallet;
    std::shared_ptr<CWallet> solvables_wallet;
    fs::path backup_path;
};

//! Do all steps to migrate a legacy wallet to a descriptor wallet
util::Result<MigrationResult> MigrateLegacyToDescriptor(std::shared_ptr<CWallet>&& wallet, WalletContext& context);
} // namespace wallet

#endif // BITCOIN_WALLET_WALLET_H<|MERGE_RESOLUTION|>--- conflicted
+++ resolved
@@ -576,13 +576,8 @@
      * @return the recently added wtx pointer or nullptr if there was a db write error.
      */
     CWalletTx* AddToWallet(CTransactionRef tx, const TxState& state, const UpdateWalletTxFn& update_wtx=nullptr, bool fFlushOnClose=true, bool rescanning_old_block = false);
-<<<<<<< HEAD
     virtual bool LoadToWallet(const uint256& hash, const UpdateWalletTxFn& fill_wtx) EXCLUSIVE_LOCKS_REQUIRED(cs_wallet);
-    void transactionAddedToMempool(const CTransactionRef& tx, uint64_t mempool_sequence) override;
-=======
-    bool LoadToWallet(const uint256& hash, const UpdateWalletTxFn& fill_wtx) EXCLUSIVE_LOCKS_REQUIRED(cs_wallet);
     void transactionAddedToMempool(const CTransactionRef& tx) override;
->>>>>>> 2cfe3796
     void blockConnected(const interfaces::BlockInfo& block) override;
     void blockDisconnected(const interfaces::BlockInfo& block) override;
     void updatedBlockTip() override;
@@ -603,13 +598,8 @@
         //! USER_ABORT.
         uint256 last_failed_block;
     };
-<<<<<<< HEAD
     virtual ScanResult ScanForWalletTransactions(const uint256& start_block, int start_height, std::optional<int> max_height, const WalletRescanReserver& reserver, bool fUpdate, const bool save_progress);
-    void transactionRemovedFromMempool(const CTransactionRef& tx, MemPoolRemovalReason reason, uint64_t mempool_sequence) override;
-=======
-    ScanResult ScanForWalletTransactions(const uint256& start_block, int start_height, std::optional<int> max_height, const WalletRescanReserver& reserver, bool fUpdate, const bool save_progress);
     void transactionRemovedFromMempool(const CTransactionRef& tx, MemPoolRemovalReason reason) override;
->>>>>>> 2cfe3796
     /** Set the next time this wallet should resend transactions to 12-36 hours from now, ~1 day on average. */
     void SetNextResend() { m_next_resend = GetDefaultNextResend(); }
     /** Return true if all conditions for periodically resending transactions are met. */
