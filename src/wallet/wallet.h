--- conflicted
+++ resolved
@@ -320,11 +320,7 @@
      *  0 : is not a coinbase transaction, or is a mature coinbase transaction
      * >0 : is a coinbase transaction which matures in this many blocks
      */
-<<<<<<< HEAD
-    int GetBlocksToMaturity(const int *pdepth=nullptr) const EXCLUSIVE_LOCKS_REQUIRED(cs_main);
-=======
-    int GetBlocksToMaturity(interfaces::Chain::Lock& locked_chain) const;
->>>>>>> cbf00939
+    int GetBlocksToMaturity(interfaces::Chain::Lock& locked_chain, const int *pdepth=nullptr) const;
     bool hashUnset() const { return (hashBlock.IsNull() || hashBlock == ABANDON_HASH); }
     bool isAbandoned() const { return (hashBlock == ABANDON_HASH); }
     void setAbandoned()
@@ -342,12 +338,8 @@
 
     const uint256& GetHash() const { return tx->GetHash(); }
     bool IsCoinBase() const { return tx->IsCoinBase(); }
-<<<<<<< HEAD
     bool IsCoinStake() const { return tx->IsCoinStake(); }
-    bool IsImmatureCoinBase() const EXCLUSIVE_LOCKS_REQUIRED(cs_main);
-=======
     bool IsImmatureCoinBase(interfaces::Chain::Lock& locked_chain) const;
->>>>>>> cbf00939
 };
 
 //Get the marginal bytes of spending the specified output
@@ -850,14 +842,10 @@
 
     std::set<COutPoint> setLockedCoins GUARDED_BY(cs_wallet);
 
-<<<<<<< HEAD
-    virtual const CWalletTx* GetWalletTx(const uint256& hash) const;
-=======
     /** Interface for accessing chain state. */
     interfaces::Chain& chain() const { return m_chain; }
 
-    const CWalletTx* GetWalletTx(const uint256& hash) const;
->>>>>>> cbf00939
+    virtual const CWalletTx* GetWalletTx(const uint256& hash) const;
 
     //! check whether we are allowed to upgrade (or already support) to the named feature
     bool CanSupportFeature(enum WalletFeature wf) const EXCLUSIVE_LOCKS_REQUIRED(cs_wallet) { AssertLockHeld(cs_wallet); return nWalletMaxVersion >= wf; }
@@ -865,20 +853,11 @@
     /**
      * populate vCoins with vector of available COutputs.
      */
-<<<<<<< HEAD
-    virtual void AvailableCoins(std::vector<COutput>& vCoins, bool fOnlySafe=true, const CCoinControl *coinControl = nullptr, const CAmount& nMinimumAmount = 1, const CAmount& nMaximumAmount = MAX_MONEY, const CAmount& nMinimumSumAmount = MAX_MONEY, const uint64_t nMaximumCount = 0, const int nMinDepth = 0, const int nMaxDepth = 9999999, bool fIncludeImmature=false) const EXCLUSIVE_LOCKS_REQUIRED(cs_main, cs_wallet);
-=======
-    void AvailableCoins(interfaces::Chain::Lock& locked_chain, std::vector<COutput>& vCoins, bool fOnlySafe=true, const CCoinControl *coinControl = nullptr, const CAmount& nMinimumAmount = 1, const CAmount& nMaximumAmount = MAX_MONEY, const CAmount& nMinimumSumAmount = MAX_MONEY, const uint64_t nMaximumCount = 0, const int nMinDepth = 0, const int nMaxDepth = 9999999) const EXCLUSIVE_LOCKS_REQUIRED(cs_wallet);
->>>>>>> cbf00939
-
+    virtual void AvailableCoins(interfaces::Chain::Lock& locked_chain, std::vector<COutput>& vCoins, bool fOnlySafe=true, const CCoinControl *coinControl = nullptr, const CAmount& nMinimumAmount = 1, const CAmount& nMaximumAmount = MAX_MONEY, const CAmount& nMinimumSumAmount = MAX_MONEY, const uint64_t nMaximumCount = 0, const int nMinDepth = 0, const int nMaxDepth = 9999999, bool fIncludeImmature=false) const EXCLUSIVE_LOCKS_REQUIRED(cs_wallet);
     /**
      * Return list of available coins and locked coins grouped by non-change output address.
      */
-<<<<<<< HEAD
-    virtual std::map<CTxDestination, std::vector<COutput>> ListCoins() const EXCLUSIVE_LOCKS_REQUIRED(cs_main, cs_wallet);
-=======
-    std::map<CTxDestination, std::vector<COutput>> ListCoins(interfaces::Chain::Lock& locked_chain) const EXCLUSIVE_LOCKS_REQUIRED(cs_wallet);
->>>>>>> cbf00939
+    virtual std::map<CTxDestination, std::vector<COutput>> ListCoins(interfaces::Chain::Lock& locked_chain) const EXCLUSIVE_LOCKS_REQUIRED(cs_wallet);
 
     /**
      * Find non-change parent output.
@@ -894,11 +873,7 @@
     bool SelectCoinsMinConf(const CAmount& nTargetValue, const CoinEligibilityFilter& eligibility_filter, std::vector<OutputGroup> groups,
         std::set<CInputCoin>& setCoinsRet, CAmount& nValueRet, const CoinSelectionParams& coin_selection_params, bool& bnb_used) const;
 
-<<<<<<< HEAD
-    virtual bool IsSpent(const uint256& hash, unsigned int n) const EXCLUSIVE_LOCKS_REQUIRED(cs_main, cs_wallet);
-=======
-    bool IsSpent(interfaces::Chain::Lock& locked_chain, const uint256& hash, unsigned int n) const EXCLUSIVE_LOCKS_REQUIRED(cs_wallet);
->>>>>>> cbf00939
+    virtual bool IsSpent(interfaces::Chain::Lock& locked_chain, const uint256& hash, unsigned int n) const EXCLUSIVE_LOCKS_REQUIRED(cs_wallet);
     std::vector<OutputGroup> GroupOutputs(const std::vector<COutput>& outputs, bool single_coin) const;
 
     bool IsLockedCoin(uint256 hash, unsigned int n) const EXCLUSIVE_LOCKS_REQUIRED(cs_wallet);
@@ -987,15 +962,9 @@
     void ReacceptWalletTransactions();
     void ResendWalletTransactions(int64_t nBestBlockTime, CConnman* connman) override EXCLUSIVE_LOCKS_REQUIRED(cs_main);
     // ResendWalletTransactionsBefore may only be called if fBroadcastTransactions!
-<<<<<<< HEAD
-    std::vector<uint256> ResendWalletTransactionsBefore(int64_t nTime, CConnman* connman) EXCLUSIVE_LOCKS_REQUIRED(cs_main);
+    std::vector<uint256> ResendWalletTransactionsBefore(interfaces::Chain::Lock& locked_chain, int64_t nTime, CConnman* connman);
     virtual CAmount GetBalance(const isminefilter& filter=ISMINE_SPENDABLE, const int min_depth=0) const;
     virtual CAmount GetUnconfirmedBalance() const;
-=======
-    std::vector<uint256> ResendWalletTransactionsBefore(interfaces::Chain::Lock& locked_chain, int64_t nTime, CConnman* connman);
-    CAmount GetBalance(const isminefilter& filter=ISMINE_SPENDABLE, const int min_depth=0) const;
-    CAmount GetUnconfirmedBalance() const;
->>>>>>> cbf00939
     CAmount GetImmatureBalance() const;
     CAmount GetUnconfirmedWatchOnlyBalance() const;
     CAmount GetImmatureWatchOnlyBalance() const;
@@ -1016,11 +985,7 @@
      * selected by SelectCoins(); Also create the change output, when needed
      * @note passing nChangePosInOut as -1 will result in setting a random position
      */
-<<<<<<< HEAD
-    virtual bool CreateTransaction(const std::vector<CRecipient>& vecSend, CTransactionRef& tx, CReserveKey& reservekey, CAmount& nFeeRet, int& nChangePosInOut,
-=======
-    bool CreateTransaction(interfaces::Chain::Lock& locked_chain, const std::vector<CRecipient>& vecSend, CTransactionRef& tx, CReserveKey& reservekey, CAmount& nFeeRet, int& nChangePosInOut,
->>>>>>> cbf00939
+    virtual bool CreateTransaction(interfaces::Chain::Lock& locked_chain, const std::vector<CRecipient>& vecSend, CTransactionRef& tx, CReserveKey& reservekey, CAmount& nFeeRet, int& nChangePosInOut,
                            std::string& strFailReason, const CCoinControl& coin_control, bool sign = true);
     virtual bool CommitTransaction(CTransactionRef tx, mapValue_t mapValue, std::vector<std::pair<std::string, std::string>> orderForm, CReserveKey& reservekey, CConnman* connman, CValidationState& state);
 
@@ -1079,13 +1044,8 @@
     void MarkReserveKeysAsUsed(int64_t keypool_id) EXCLUSIVE_LOCKS_REQUIRED(cs_wallet);
     const std::map<CKeyID, int64_t>& GetAllReserveKeys() const { return m_pool_key_to_index; }
 
-<<<<<<< HEAD
     virtual std::set<std::set<CTxDestination>> GetAddressGroupings() EXCLUSIVE_LOCKS_REQUIRED(cs_wallet);
-    virtual std::map<CTxDestination, CAmount> GetAddressBalances() EXCLUSIVE_LOCKS_REQUIRED(cs_main);
-=======
-    std::set<std::set<CTxDestination>> GetAddressGroupings() EXCLUSIVE_LOCKS_REQUIRED(cs_wallet);
-    std::map<CTxDestination, CAmount> GetAddressBalances(interfaces::Chain::Lock& locked_chain);
->>>>>>> cbf00939
+    virtual std::map<CTxDestination, CAmount> GetAddressBalances(interfaces::Chain::Lock& locked_chain);
 
     std::set<CTxDestination> GetLabelAddresses(const std::string& label) const;
 
@@ -1187,11 +1147,7 @@
     bool TransactionCanBeAbandoned(const uint256& hashTx) const;
 
     /* Mark a transaction (and it in-wallet descendants) as abandoned so its inputs may be respent. */
-<<<<<<< HEAD
-    virtual bool AbandonTransaction(const uint256& hashTx);
-=======
-    bool AbandonTransaction(interfaces::Chain::Lock& locked_chain, const uint256& hashTx);
->>>>>>> cbf00939
+    virtual bool AbandonTransaction(interfaces::Chain::Lock& locked_chain, const uint256& hashTx);
 
     /** Mark a transaction as replaced by another transaction (e.g., BIP 125). */
     bool MarkReplaced(const uint256& originalHash, const uint256& newHash);
