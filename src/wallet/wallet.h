// Copyright (c) 2009-2010 Satoshi Nakamoto
// Copyright (c) 2009-2018 The Bitcoin Core developers
// Distributed under the MIT software license, see the accompanying
// file COPYING or http://www.opensource.org/licenses/mit-license.php.

#ifndef BITCOIN_WALLET_WALLET_H
#define BITCOIN_WALLET_WALLET_H

#include <amount.h>
#include <outputtype.h>
#include <policy/feerate.h>
#include <streams.h>
#include <tinyformat.h>
#include <ui_interface.h>
#include <utilstrencodings.h>
#include <validationinterface.h>
#include <script/ismine.h>
#include <script/sign.h>
#include <util.h>
#include <wallet/crypter.h>
#include <wallet/coinselection.h>
#include <wallet/walletdb.h>
#include <wallet/rpcwallet.h>
#include <key/extkey.h>
#include <key/stealth.h>

#include <algorithm>
#include <atomic>
#include <map>
#include <memory>
#include <set>
#include <stdexcept>
#include <stdint.h>
#include <string>
#include <utility>
#include <vector>

bool AddWallet(const std::shared_ptr<CWallet>& wallet);
bool RemoveWallet(const std::shared_ptr<CWallet>& wallet);
bool HasWallets();
std::vector<std::shared_ptr<CWallet>> GetWallets();
std::shared_ptr<CWallet> GetWallet(const std::string& name);

//! Default for -keypool
static const unsigned int DEFAULT_KEYPOOL_SIZE = 1000;
//! -paytxfee default
constexpr CAmount DEFAULT_PAY_TX_FEE = 0;
//! -fallbackfee default
static const CAmount DEFAULT_FALLBACK_FEE = 20000;
//! -discardfee default
static const CAmount DEFAULT_DISCARD_FEE = 10000;
//! -mintxfee default
static const CAmount DEFAULT_TRANSACTION_MINFEE = 200000;
static const CAmount DEFAULT_TRANSACTION_MINFEE_BTC = 1000;
//! minimum recommended increment for BIP 125 replacement txs
static const CAmount WALLET_INCREMENTAL_RELAY_FEE = 5000;
//! Default for -spendzeroconfchange
static const bool DEFAULT_SPEND_ZEROCONF_CHANGE = true;
//! Default for -walletrejectlongchains
static const bool DEFAULT_WALLET_REJECT_LONG_CHAINS = false;
//! Default for -avoidpartialspends
static const bool DEFAULT_AVOIDPARTIALSPENDS = false;
//! -txconfirmtarget default
static const unsigned int DEFAULT_TX_CONFIRM_TARGET = 6;
//! -walletrbf default
static const bool DEFAULT_WALLET_RBF = false;
static const bool DEFAULT_WALLETBROADCAST = true;
static const bool DEFAULT_DISABLE_WALLET = false;

class CBlockIndex;
class CCoinControl;
class COutput;
class CReserveKey;
class CScript;
class CTxMemPool;
class CBlockPolicyEstimator;
class CWalletTx;
class CTransactionRecord;
struct FeeCalculation;
enum class FeeEstimateMode;

/** (client) version numbers for particular wallet features */
enum WalletFeature
{
    FEATURE_BASE = 10500, // the earliest version new wallets supports (only useful for getwalletinfo's clientversion output)

    FEATURE_WALLETCRYPT = 40000, // wallet encryption
    FEATURE_COMPRPUBKEY = 60000, // compressed public keys

    FEATURE_HD = 130000, // Hierarchical key derivation after BIP32 (HD Wallet)

    FEATURE_HD_SPLIT = 139900, // Wallet with HD chain split (change outputs will use m/0'/1'/k)

    FEATURE_NO_DEFAULT_KEY = 159900, // Wallet without a default key written

    FEATURE_PRE_SPLIT_KEYPOOL = 169900, // Upgraded to HD SPLIT and can have a pre-split keypool

    FEATURE_LATEST = FEATURE_PRE_SPLIT_KEYPOOL
};

//! Default for -addresstype
constexpr OutputType DEFAULT_ADDRESS_TYPE{OutputType::P2SH_SEGWIT};

//! Default for -changetype
constexpr OutputType DEFAULT_CHANGE_TYPE{OutputType::CHANGE_AUTO};

enum WalletFlags : uint64_t {
    // wallet flags in the upper section (> 1 << 31) will lead to not opening the wallet if flag is unknown
    // unknown wallet flags in the lower section <= (1 << 31) will be tolerated

    // will enforce the rule that the wallet can't contain any private keys (only watch-only/pubkeys)
    WALLET_FLAG_DISABLE_PRIVATE_KEYS = (1ULL << 32),
};

static constexpr uint64_t g_known_wallet_flags = WALLET_FLAG_DISABLE_PRIVATE_KEYS;

/** A key pool entry */
class CKeyPool
{
public:
    int64_t nTime;
    CPubKey vchPubKey;
    bool fInternal; // for change outputs
    bool m_pre_split; // For keys generated before keypool split upgrade

    CKeyPool();
    CKeyPool(const CPubKey& vchPubKeyIn, bool internalIn);

    ADD_SERIALIZE_METHODS;

    template <typename Stream, typename Operation>
    inline void SerializationOp(Stream& s, Operation ser_action) {
        int nVersion = s.GetVersion();
        if (!(s.GetType() & SER_GETHASH))
            READWRITE(nVersion);
        READWRITE(nTime);
        READWRITE(vchPubKey);
        if (ser_action.ForRead()) {
            try {
                READWRITE(fInternal);
            }
            catch (std::ios_base::failure&) {
                /* flag as external address if we can't read the internal boolean
                   (this will be the case for any wallet before the HD chain split version) */
                fInternal = false;
            }
            try {
                READWRITE(m_pre_split);
            }
            catch (std::ios_base::failure&) {
                /* flag as postsplit address if we can't read the m_pre_split boolean
                   (this will be the case for any wallet that upgrades to HD chain split)*/
                m_pre_split = false;
            }
        }
        else {
            READWRITE(fInternal);
            READWRITE(m_pre_split);
        }
    }
};

/** Address book data */
class CAddressBookData
{
public:
    std::string name;
    std::string purpose = "unknown";
    bool fBech32 = false;

    std::vector<uint32_t> vPath; // index to m is stored in first entry

    mutable uint8_t nOwned = 0; // 0 unknown, 1 yes, 2 no

    ADD_SERIALIZE_METHODS;
    template <typename Stream, typename Operation>
    inline void SerializationOp(Stream &s, Operation ser_action)
    {
        READWRITE(name);
        READWRITE(purpose);
        READWRITE(vPath);
        READWRITE(destdata);

        try { READWRITE(fBech32); } catch(std::exception &e) {
            // old format
        }
    }

    typedef std::map<std::string, std::string> StringMap;
    StringMap destdata;
};

struct CRecipient
{
    CScript scriptPubKey;
    CAmount nAmount;
    bool fSubtractFeeFromAmount;
};

typedef std::map<std::string, std::string> mapValue_t;


static inline void ReadOrderPos(int64_t& nOrderPos, mapValue_t& mapValue)
{
    if (!mapValue.count("n"))
    {
        nOrderPos = -1; // TODO: calculate elsewhere
        return;
    }
    nOrderPos = atoi64(mapValue["n"].c_str());
}


static inline void WriteOrderPos(const int64_t& nOrderPos, mapValue_t& mapValue)
{
    if (nOrderPos == -1)
        return;
    mapValue["n"] = i64tostr(nOrderPos);
}

struct COutputEntry
{
    CTxDestination destination;
    CAmount amount;
    int vout;
    isminetype ismine;
    CTxDestination destStake;
};

extern const uint256 ABANDON_HASH;

/** A transaction with a merkle branch linking it to the block chain. */
class CMerkleTx
{
private:
  /** Constant used in hashBlock to indicate tx has been abandoned */
    //static const uint256 ABANDON_HASH;

public:
    CTransactionRef tx;
    uint256 hashBlock;
    std::vector<uint256> vHashes; // used for abandoned stakes

    /* An nIndex == -1 means that hashBlock (in nonzero) refers to the earliest
     * block in the chain we know this or any in-wallet dependency conflicts
     * with. Older clients interpret nIndex == -1 as unconfirmed for backward
     * compatibility.
     */
    int nIndex;

    mutable int m_cached_height = 0;

    CMerkleTx()
    {
        SetTx(MakeTransactionRef());
        Init();
    }

    explicit CMerkleTx(CTransactionRef arg)
    {
        SetTx(std::move(arg));
        Init();
    }

    void Init()
    {
        hashBlock = uint256();
        nIndex = -1;
    }

    void SetTx(CTransactionRef arg)
    {
        tx = std::move(arg);
    }

    ADD_SERIALIZE_METHODS;

    template <typename Stream, typename Operation>
    inline void SerializationOp(Stream& s, Operation ser_action) {
        READWRITE(tx);
        READWRITE(hashBlock);
        READWRITE(vHashes);
        READWRITE(nIndex);
    }

    void SetMerkleBranch(const CBlockIndex* pIndex, int posInBlock);

    /**
     * Return depth of transaction in blockchain:
     * <0  : conflicts with a transaction this deep in the blockchain
     *  0  : in memory pool, waiting to be included in a block
     * >=1 : this many blocks deep in the main chain
     */
    int GetDepthInMainChain() const EXCLUSIVE_LOCKS_REQUIRED(cs_main);
    bool IsInMainChain() const EXCLUSIVE_LOCKS_REQUIRED(cs_main) { return GetDepthInMainChain() > 0; }

    /**
     * @return number of blocks to maturity for this transaction:
     *  0 : is not a coinbase transaction, or is a mature coinbase transaction
     * >0 : is a coinbase transaction which matures in this many blocks
     */
    int GetBlocksToMaturity(const int *pdepth=nullptr) const EXCLUSIVE_LOCKS_REQUIRED(cs_main);
    bool hashUnset() const { return (hashBlock.IsNull() || hashBlock == ABANDON_HASH); }
    bool isAbandoned() const { return (hashBlock == ABANDON_HASH); }
    void setAbandoned()
    {
        if (IsCoinStake() && !hashUnset()) {
            // Store original hash
            if (vHashes.size() < 1) {
                vHashes.resize(1);
            }
            vHashes[0] = hashBlock;
        }

        hashBlock = ABANDON_HASH;
    }

    const uint256& GetHash() const { return tx->GetHash(); }
    bool IsCoinBase() const { return tx->IsCoinBase(); }
    bool IsCoinStake() const { return tx->IsCoinStake(); }
    bool IsImmatureCoinBase() const EXCLUSIVE_LOCKS_REQUIRED(cs_main);
};

//Get the marginal bytes of spending the specified output
int CalculateMaximumSignedInputSize(const CTxOut& txout, const CWallet* pwallet, bool use_max_sig = false);

/**
 * A transaction with a bunch of additional info that only the owner cares about.
 * It includes any unrecorded transactions needed to link it back to the block chain.
 */
class CWalletTx : public CMerkleTx
{
private:
    const CWallet* pwallet;

public:
    std::vector<uint32_t> vPath; // index to m is stored in first entry
    /**
     * Key/value map with information about the transaction.
     *
     * The following keys can be read and written through the map and are
     * serialized in the wallet database:
     *
     *     "comment", "to"   - comment strings provided to sendtoaddress,
     *                         and sendmany wallet RPCs
     *     "replaces_txid"   - txid (as HexStr) of transaction replaced by
     *                         bumpfee on transaction created by bumpfee
     *     "replaced_by_txid" - txid (as HexStr) of transaction created by
     *                         bumpfee on transaction replaced by bumpfee
     *     "from", "message" - obsolete fields that could be set in UI prior to
     *                         2011 (removed in commit 4d9b223)
     *
     * The following keys are serialized in the wallet database, but shouldn't
     * be read or written through the map (they will be temporarily added and
     * removed from the map during serialization):
     *
     *     "fromaccount"     - serialized strFromAccount value
     *     "n"               - serialized nOrderPos value
     *     "timesmart"       - serialized nTimeSmart value
     *     "spent"           - serialized vfSpent value that existed prior to
     *                         2014 (removed in commit 93a18a3)
     */
    mapValue_t mapValue;
    std::vector<std::pair<std::string, std::string> > vOrderForm;
    unsigned int fTimeReceivedIsTxTime;
    unsigned int nTimeReceived; //!< time received by this node
    /**
     * Stable timestamp that never changes, and reflects the order a transaction
     * was added to the wallet. Timestamp is based on the block time for a
     * transaction added as part of a block, or else the time when the
     * transaction was received if it wasn't part of a block, with the timestamp
     * adjusted in both cases so timestamp order matches the order transactions
     * were added to the wallet. More details can be found in
     * CWallet::ComputeTimeSmart().
     */
    unsigned int nTimeSmart;
    /**
     * From me flag is set to 1 for transactions that were created by the wallet
     * on this bitcoin node, and set to 0 for transactions that were created
     * externally and came in through the network or sendrawtransaction RPC.
     */
    char fFromMe;
    int64_t nOrderPos; //!< position in ordered transaction list
    std::multimap<int64_t, CWalletTx*>::const_iterator m_it_wtxOrdered;

    // memory only
    mutable bool fDebitCached;
    mutable bool fCreditCached;
    mutable bool fImmatureCreditCached;
    mutable bool fAvailableCreditCached;
    mutable bool fWatchDebitCached;
    mutable bool fWatchCreditCached;
    mutable bool fImmatureWatchCreditCached;
    mutable bool fAvailableWatchCreditCached;
    mutable bool fChangeCached;
    mutable bool fInMempool;
    mutable CAmount nDebitCached;
    mutable CAmount nCreditCached;
    mutable CAmount nImmatureCreditCached;
    mutable CAmount nAvailableCreditCached;
    mutable CAmount nWatchDebitCached;
    mutable CAmount nWatchCreditCached;
    mutable CAmount nImmatureWatchCreditCached;
    mutable CAmount nAvailableWatchCreditCached;
    mutable CAmount nChangeCached;

    CWalletTx(const CWallet* pwalletIn, CTransactionRef arg) : CMerkleTx(std::move(arg))
    {
        Init(pwalletIn);
    }

    void Init(const CWallet* pwalletIn)
    {
        pwallet = pwalletIn;
        vPath.clear();
        mapValue.clear();
        vOrderForm.clear();
        fTimeReceivedIsTxTime = false;
        nTimeReceived = 0;
        nTimeSmart = 0;
        fFromMe = false;
        fDebitCached = false;
        fCreditCached = false;
        fImmatureCreditCached = false;
        fAvailableCreditCached = false;
        fWatchDebitCached = false;
        fWatchCreditCached = false;
        fImmatureWatchCreditCached = false;
        fAvailableWatchCreditCached = false;
        fChangeCached = false;
        fInMempool = false;
        nDebitCached = 0;
        nCreditCached = 0;
        nImmatureCreditCached = 0;
        nAvailableCreditCached = 0;
        nWatchDebitCached = 0;
        nWatchCreditCached = 0;
        nAvailableWatchCreditCached = 0;
        nImmatureWatchCreditCached = 0;
        nChangeCached = 0;
        nOrderPos = -1;
    }

    template<typename Stream>
    void Serialize(Stream& s) const
    {
        char fSpent = false;
        mapValue_t mapValueCopy = mapValue;

        mapValueCopy["fromaccount"] = "";
        WriteOrderPos(nOrderPos, mapValueCopy);
        if (nTimeSmart) {
            mapValueCopy["timesmart"] = strprintf("%u", nTimeSmart);
        }

        s << static_cast<const CMerkleTx&>(*this);
        std::vector<CMerkleTx> vUnused; //!< Used to be vtxPrev
        s << vUnused << vPath << mapValueCopy << vOrderForm << fTimeReceivedIsTxTime << nTimeReceived << fFromMe << fSpent;
    }

    template<typename Stream>
    void Unserialize(Stream& s)
    {
        Init(nullptr);
        char fSpent;

        s >> static_cast<CMerkleTx&>(*this);
        std::vector<CMerkleTx> vUnused; //!< Used to be vtxPrev
        s >> vUnused >> vPath >> mapValue >> vOrderForm >> fTimeReceivedIsTxTime >> nTimeReceived >> fFromMe >> fSpent;

        ReadOrderPos(nOrderPos, mapValue);
        nTimeSmart = mapValue.count("timesmart") ? (unsigned int)atoi64(mapValue["timesmart"]) : 0;

        mapValue.erase("fromaccount");
        mapValue.erase("spent");
        mapValue.erase("n");
        mapValue.erase("timesmart");
    }

    //! make sure balances are recalculated
    void MarkDirty()
    {
        fCreditCached = false;
        fAvailableCreditCached = false;
        fImmatureCreditCached = false;
        fWatchDebitCached = false;
        fWatchCreditCached = false;
        fAvailableWatchCreditCached = false;
        fImmatureWatchCreditCached = false;
        fDebitCached = false;
        fChangeCached = false;
    }

    void BindWallet(CWallet *pwalletIn)
    {
        pwallet = pwalletIn;
        MarkDirty();
    }

    //! filter decides which addresses will count towards the debit
    CAmount GetDebit(const isminefilter& filter) const;
    CAmount GetCredit(const isminefilter& filter) const EXCLUSIVE_LOCKS_REQUIRED(cs_main);
    CAmount GetImmatureCredit(bool fUseCache=true) const EXCLUSIVE_LOCKS_REQUIRED(cs_main);
    // TODO: Remove "NO_THREAD_SAFETY_ANALYSIS" and replace it with the correct
    // annotation "EXCLUSIVE_LOCKS_REQUIRED(cs_main, pwallet->cs_wallet)". The
    // annotation "NO_THREAD_SAFETY_ANALYSIS" was temporarily added to avoid
    // having to resolve the issue of member access into incomplete type CWallet.
    CAmount GetAvailableCredit(bool fUseCache=true, const isminefilter& filter=ISMINE_SPENDABLE) const NO_THREAD_SAFETY_ANALYSIS;
    CAmount GetImmatureWatchOnlyCredit(const bool fUseCache=true) const EXCLUSIVE_LOCKS_REQUIRED(cs_main);
    CAmount GetChange() const;

    // Get the marginal bytes if spending the specified output from this transaction
    int GetSpendSize(unsigned int out, bool use_max_sig = false) const
    {
        if (tx->IsParticlVersion()) {
            assert(tx->vpout[out]->IsStandardOutput());
            CTxOut txout;
            txout.nValue = tx->vpout[out]->GetValue();
            txout.scriptPubKey = *tx->vpout[out]->GetPScriptPubKey();
            return CalculateMaximumSignedInputSize(txout, pwallet, use_max_sig);
        }
        return CalculateMaximumSignedInputSize(tx->vout[out], pwallet, use_max_sig);
    }

    void GetAmounts(std::list<COutputEntry>& listReceived,
                    std::list<COutputEntry>& listSent,
                    std::list<COutputEntry>& listStaked, CAmount& nFee, const isminefilter& filter, bool fForFilterTx=false) const;

    bool IsFromMe(const isminefilter& filter) const
    {
        return (GetDebit(filter) > 0);
    }

    // True if only scriptSigs are different
    bool IsEquivalentTo(const CWalletTx& tx) const;

    bool InMempool() const;
    bool IsTrusted() const EXCLUSIVE_LOCKS_REQUIRED(cs_main);

    int64_t GetTxTime() const;

    // RelayWalletTransaction may only be called if fBroadcastTransactions!
    bool RelayWalletTransaction(CConnman* connman) EXCLUSIVE_LOCKS_REQUIRED(cs_main);

    /** Pass this transaction to the mempool. Fails if absolute fee exceeds absurd fee. */
    bool AcceptToMemoryPool(const CAmount& nAbsurdFee, CValidationState& state) EXCLUSIVE_LOCKS_REQUIRED(cs_main);

    // TODO: Remove "NO_THREAD_SAFETY_ANALYSIS" and replace it with the correct
    // annotation "EXCLUSIVE_LOCKS_REQUIRED(pwallet->cs_wallet)". The annotation
    // "NO_THREAD_SAFETY_ANALYSIS" was temporarily added to avoid having to
    // resolve the issue of member access into incomplete type CWallet. Note
    // that we still have the runtime check "AssertLockHeld(pwallet->cs_wallet)"
    // in place.
    std::set<uint256> GetConflicts() const NO_THREAD_SAFETY_ANALYSIS;
};

class COutput
{
public:
    const CWalletTx *tx;
    int i;
    int nDepth;

    /** Pre-computed estimated size of this output as a fully-signed input in a transaction. Can be -1 if it could not be calculated */
    int nInputBytes;

    /** Whether we have the private keys to spend this output */
    bool fSpendable;

    /** Whether we know how to spend this output, ignoring the lack of keys */
    bool fSolvable;

    /**
     * Whether this output is considered safe to spend. Unconfirmed transactions
     * from outside keys and unconfirmed replacement transactions are considered
     * unsafe and will not be used to fund new spending transactions.
     */
    bool fSafe;

    /** Whether to use the maximum sized, 72 byte signature when calculating the size of the input spend. This should only be set when watch-only outputs are allowed */
    bool use_max_sig;

    bool fMature;
    bool fNeedHardwareKey = false;

    COutput(const CWalletTx *txIn, int iIn, int nDepthIn, bool fSpendableIn, bool fSolvableIn, bool fSafeIn, bool use_max_sig_in = false, bool fMatureIn=true, bool fNeedHardwareKeyIn=false, bool fGetSpendSize=true)
        : tx(txIn), i(iIn), nDepth(nDepthIn), fSpendable(fSpendableIn), fSolvable(fSolvableIn), fSafe(fSafeIn), use_max_sig(use_max_sig_in), fMature(fMatureIn), fNeedHardwareKey(fNeedHardwareKeyIn)
    {
        // fGetSpendSize, avoid running DummySignInput when staking
        tx = txIn; i = iIn; nDepth = nDepthIn; fSpendable = fSpendableIn; fSolvable = fSolvableIn; fSafe = fSafeIn; nInputBytes = -1;

        // If known and signable by the given wallet, compute nInputBytes
        // Failure will keep this value -1
        if (fGetSpendSize && fSpendable && tx) {
            nInputBytes = tx->GetSpendSize(i);
        }
    }

    std::string ToString() const;

    inline CInputCoin GetInputCoin() const
    {
        return CInputCoin(tx->tx, i, nInputBytes);
    }
};

/** Private key that includes an expiration date in case it never gets used. */
class CWalletKey
{
public:
    CPrivKey vchPrivKey;
    int64_t nTimeCreated;
    int64_t nTimeExpires;
    std::string strComment;
    //! todo: add something to note what created it (user, getnewaddress, change)
    //!   maybe should have a map<string, string> property map

    explicit CWalletKey(int64_t nExpires=0);

    ADD_SERIALIZE_METHODS;

    template <typename Stream, typename Operation>
    inline void SerializationOp(Stream& s, Operation ser_action) {
        int nVersion = s.GetVersion();
        if (!(s.GetType() & SER_GETHASH))
            READWRITE(nVersion);
        READWRITE(vchPrivKey);
        READWRITE(nTimeCreated);
        READWRITE(nTimeExpires);
        READWRITE(LIMITED_STRING(strComment, 65536));
    }
};

struct CoinSelectionParams
{
    bool use_bnb = true;
    size_t change_output_size = 0;
    size_t change_spend_size = 0;
    CFeeRate effective_fee = CFeeRate(0);
    size_t tx_noinputs_size = 0;

    CoinSelectionParams(bool use_bnb, size_t change_output_size, size_t change_spend_size, CFeeRate effective_fee, size_t tx_noinputs_size) : use_bnb(use_bnb), change_output_size(change_output_size), change_spend_size(change_spend_size), effective_fee(effective_fee), tx_noinputs_size(tx_noinputs_size) {}
    CoinSelectionParams() {}
};

class WalletRescanReserver; //forward declarations for ScanForWalletTransactions/RescanFromTime
/**
 * A CWallet is an extension of a keystore, which also maintains a set of transactions and balances,
 * and provides the ability to create new transactions.
 */
class CWallet : public CCryptoKeyStore, public CValidationInterface
{
friend class CHDWallet;
private:
    std::atomic<bool> fAbortRescan{false};
    std::atomic<bool> fScanningWallet{false}; // controlled by WalletRescanReserver
    std::mutex mutexScanning;
    friend class WalletRescanReserver;

    WalletBatch *encrypted_batch GUARDED_BY(cs_wallet) = nullptr;

    //! the current wallet version: clients below this version are not able to load the wallet
    int nWalletVersion = FEATURE_BASE;

    //! the maximum wallet format version: memory-only variable that specifies to what version this wallet may be upgraded
    int nWalletMaxVersion GUARDED_BY(cs_wallet) = FEATURE_BASE;

    int64_t nNextResend = 0;
    int64_t nLastResend = 0;
    bool fBroadcastTransactions = false;

    /**
     * Used to keep track of spent outpoints, and
     * detect and report conflicts (double-spends or
     * mutated transactions where the mutant gets mined).
     */
    typedef std::multimap<COutPoint, uint256> TxSpends;
<<<<<<< HEAD
    TxSpends mapTxSpends;
    void AddToSpends(const COutPoint& outpoint, const uint256& wtxid);
    virtual void AddToSpends(const uint256& wtxid);
=======
    TxSpends mapTxSpends GUARDED_BY(cs_wallet);
    void AddToSpends(const COutPoint& outpoint, const uint256& wtxid) EXCLUSIVE_LOCKS_REQUIRED(cs_wallet);
    void AddToSpends(const uint256& wtxid) EXCLUSIVE_LOCKS_REQUIRED(cs_wallet);
>>>>>>> 754a00d5

    /**
     * Add a transaction to the wallet, or update it.  pIndex and posInBlock should
     * be set when the transaction was known to be included in a block.  When
     * pIndex == nullptr, then wallet state is not updated in AddToWallet, but
     * notifications happen and cached balances are marked dirty.
     *
     * If fUpdate is true, existing transactions will be updated.
     * TODO: One exception to this is that the abandoned state is cleared under the
     * assumption that any further notification of a transaction that was considered
     * abandoned is an indication that it is not safe to be considered abandoned.
     * Abandoned state should probably be more carefully tracked via different
     * posInBlock signals or by checking mempool presence when necessary.
     */
    virtual bool AddToWalletIfInvolvingMe(const CTransactionRef& tx, const CBlockIndex* pIndex, int posInBlock, bool fUpdate) EXCLUSIVE_LOCKS_REQUIRED(cs_wallet);

    /* Mark a transaction (and its in-wallet descendants) as conflicting with a particular block. */
    virtual void MarkConflicted(const uint256& hashBlock, const uint256& hashTx);

    /* Mark a transaction's inputs dirty, thus forcing the outputs to be recomputed */
    void MarkInputsDirty(const CTransactionRef& tx) EXCLUSIVE_LOCKS_REQUIRED(cs_wallet);

<<<<<<< HEAD
    virtual void SyncMetaData(std::pair<TxSpends::iterator, TxSpends::iterator>);
=======
    void SyncMetaData(std::pair<TxSpends::iterator, TxSpends::iterator>) EXCLUSIVE_LOCKS_REQUIRED(cs_wallet);
>>>>>>> 754a00d5

    /* Used by TransactionAddedToMemorypool/BlockConnected/Disconnected/ScanForWalletTransactions.
     * Should be called with pindexBlock and posInBlock if this is for a transaction that is included in a block. */
    void SyncTransaction(const CTransactionRef& tx, const CBlockIndex *pindex = nullptr, int posInBlock = 0, bool update_tx = true) EXCLUSIVE_LOCKS_REQUIRED(cs_wallet);

    /* the HD chain data model (external chain counters) */
    CHDChain hdChain;

    /* HD derive new child key (on internal or external chain) */
    void DeriveNewChildKey(WalletBatch &batch, CKeyMetadata& metadata, CKey& secret, bool internal = false) EXCLUSIVE_LOCKS_REQUIRED(cs_wallet);

    std::set<int64_t> setInternalKeyPool;
    std::set<int64_t> setExternalKeyPool GUARDED_BY(cs_wallet);
    std::set<int64_t> set_pre_split_keypool;
    int64_t m_max_keypool_index GUARDED_BY(cs_wallet) = 0;
    std::map<CKeyID, int64_t> m_pool_key_to_index;
    std::atomic<uint64_t> m_wallet_flags{0};

    int64_t nTimeFirstKey GUARDED_BY(cs_wallet) = 0;

    /**
     * Private version of AddWatchOnly method which does not accept a
     * timestamp, and which will reset the wallet's nTimeFirstKey value to 1 if
     * the watch key did not previously have a timestamp associated with it.
     * Because this is an inherited virtual method, it is accessible despite
     * being marked private, but it is marked private anyway to encourage use
     * of the other AddWatchOnly which accepts a timestamp and sets
     * nTimeFirstKey more intelligently for more efficient rescans.
     */
    bool AddWatchOnly(const CScript& dest) override EXCLUSIVE_LOCKS_REQUIRED(cs_wallet);

    /**
     * Wallet filename from wallet=<path> command line or config option.
     * Used in debug logs and to send RPCs to the right wallet instance when
     * more than one wallet is loaded.
     */
    std::string m_name;

    /** Internal database handle. */
    std::unique_ptr<WalletDatabase> database;

    /**
     * The following is used to keep track of how far behind the wallet is
     * from the chain sync, and to allow clients to block on us being caught up.
     *
     * Note that this is *not* how far we've processed, we may need some rescan
     * to have seen all transactions in the chain, but is only used to track
     * live BlockConnected callbacks.
     *
     * Protected by cs_main (see BlockUntilSyncedToCurrentChain)
     */
    const CBlockIndex* m_last_block_processed = nullptr;

public:
    /*
     * Main wallet lock.
     * This lock protects all the fields added by CWallet.
     */
    mutable CCriticalSection cs_wallet;

    /** Get database handle used by this wallet. Ideally this function would
     * not be necessary.
     */
    WalletDatabase& GetDBHandle()
    {
        return *database;
    }

    /**
     * Select a set of coins such that nValueRet >= nTargetValue and at least
     * all coins from coinControl are selected; Never select unconfirmed coins
     * if they are not ours
     */
<<<<<<< HEAD
    virtual bool SelectCoins(const std::vector<COutput>& vAvailableCoins, const CAmount& nTargetValue, std::set<CInputCoin>& setCoinsRet, CAmount& nValueRet,
                    const CCoinControl& coin_control, CoinSelectionParams& coin_selection_params, bool& bnb_used) const;
=======
    bool SelectCoins(const std::vector<COutput>& vAvailableCoins, const CAmount& nTargetValue, std::set<CInputCoin>& setCoinsRet, CAmount& nValueRet,
                    const CCoinControl& coin_control, CoinSelectionParams& coin_selection_params, bool& bnb_used) const EXCLUSIVE_LOCKS_REQUIRED(cs_wallet);
>>>>>>> 754a00d5

    /** Get a name for this wallet for logging/debugging purposes.
     */
    const std::string& GetName() const { return m_name; }

    void LoadKeyPool(int64_t nIndex, const CKeyPool &keypool) EXCLUSIVE_LOCKS_REQUIRED(cs_wallet);
    void MarkPreSplitKeys() EXCLUSIVE_LOCKS_REQUIRED(cs_wallet);

    // Map from Key ID to key metadata.
    std::map<CKeyID, CKeyMetadata> mapKeyMetadata GUARDED_BY(cs_wallet);

    // Map from Script ID to key metadata (for watch-only keys).
    std::map<CScriptID, CKeyMetadata> m_script_metadata GUARDED_BY(cs_wallet);

    typedef std::map<unsigned int, CMasterKey> MasterKeyMap;
    MasterKeyMap mapMasterKeys;
    unsigned int nMasterKeyMaxID = 0;

    /** Construct wallet with specified name and database implementation. */
    CWallet(std::string name, std::unique_ptr<WalletDatabase> database) : m_name(std::move(name)), database(std::move(database))
    {
        if (!fParticlMode)
            m_min_fee = CFeeRate(DEFAULT_TRANSACTION_MINFEE_BTC);
    }

    virtual ~CWallet()
    {
        delete encrypted_batch;
        encrypted_batch = nullptr;
    }

    std::map<uint256, CWalletTx> mapWallet GUARDED_BY(cs_wallet);

    typedef std::multimap<int64_t, CWalletTx*> TxItems;
    TxItems wtxOrdered;

    int64_t nOrderPosNext GUARDED_BY(cs_wallet) = 0;
    uint64_t nAccountingEntryNumber = 0;

    std::map<CTxDestination, CAddressBookData> mapAddressBook;

    std::set<COutPoint> setLockedCoins GUARDED_BY(cs_wallet);

    virtual const CWalletTx* GetWalletTx(const uint256& hash) const;

    //! check whether we are allowed to upgrade (or already support) to the named feature
    bool CanSupportFeature(enum WalletFeature wf) const EXCLUSIVE_LOCKS_REQUIRED(cs_wallet) { AssertLockHeld(cs_wallet); return nWalletMaxVersion >= wf; }

    /**
     * populate vCoins with vector of available COutputs.
     */
    virtual void AvailableCoins(std::vector<COutput>& vCoins, bool fOnlySafe=true, const CCoinControl *coinControl = nullptr, const CAmount& nMinimumAmount = 1, const CAmount& nMaximumAmount = MAX_MONEY, const CAmount& nMinimumSumAmount = MAX_MONEY, const uint64_t nMaximumCount = 0, const int nMinDepth = 0, const int nMaxDepth = 9999999, bool fIncludeImmature=false) const EXCLUSIVE_LOCKS_REQUIRED(cs_main, cs_wallet);

    /**
     * Return list of available coins and locked coins grouped by non-change output address.
     */
    virtual std::map<CTxDestination, std::vector<COutput>> ListCoins() const EXCLUSIVE_LOCKS_REQUIRED(cs_main, cs_wallet);

    /**
     * Find non-change parent output.
     */
    const CTxOut& FindNonChangeParentOutput(const CTransaction& tx, int output) const EXCLUSIVE_LOCKS_REQUIRED(cs_wallet);

    /**
     * Shuffle and select coins until nTargetValue is reached while avoiding
     * small change; This method is stochastic for some inputs and upon
     * completion the coin set and corresponding actual target value is
     * assembled
     */
    bool SelectCoinsMinConf(const CAmount& nTargetValue, const CoinEligibilityFilter& eligibility_filter, std::vector<OutputGroup> groups,
        std::set<CInputCoin>& setCoinsRet, CAmount& nValueRet, const CoinSelectionParams& coin_selection_params, bool& bnb_used) const;

<<<<<<< HEAD
    virtual bool IsSpent(const uint256& hash, unsigned int n) const EXCLUSIVE_LOCKS_REQUIRED(cs_main);
=======
    bool IsSpent(const uint256& hash, unsigned int n) const EXCLUSIVE_LOCKS_REQUIRED(cs_main, cs_wallet);
>>>>>>> 754a00d5
    std::vector<OutputGroup> GroupOutputs(const std::vector<COutput>& outputs, bool single_coin) const;

    bool IsLockedCoin(uint256 hash, unsigned int n) const EXCLUSIVE_LOCKS_REQUIRED(cs_wallet);
    void LockCoin(const COutPoint& output, bool fPermanent=false) EXCLUSIVE_LOCKS_REQUIRED(cs_wallet);
    void UnlockCoin(const COutPoint& output);
    void UnlockAllCoins() EXCLUSIVE_LOCKS_REQUIRED(cs_wallet);
    void ListLockedCoins(std::vector<COutPoint>& vOutpts) const EXCLUSIVE_LOCKS_REQUIRED(cs_wallet);

    /*
     * Rescan abort properties
     */
    void AbortRescan() { fAbortRescan = true; }
    bool IsAbortingRescan() { return fAbortRescan; }
    bool IsScanning() { return fScanningWallet; }

    /**
     * keystore implementation
     * Generate a new key
     */
    CPubKey GenerateNewKey(WalletBatch& batch, bool internal = false) EXCLUSIVE_LOCKS_REQUIRED(cs_wallet);
    //! Adds a key to the store, and saves it to disk.
    bool AddKeyPubKey(const CKey& key, const CPubKey &pubkey) override EXCLUSIVE_LOCKS_REQUIRED(cs_wallet);
    bool AddKeyPubKeyWithDB(WalletBatch &batch,const CKey& key, const CPubKey &pubkey) EXCLUSIVE_LOCKS_REQUIRED(cs_wallet);
    //! Adds a key to the store, without saving it to disk (used by LoadWallet)
    bool LoadKey(const CKey& key, const CPubKey &pubkey) { return CCryptoKeyStore::AddKeyPubKey(key, pubkey); }
    //! Load metadata (used by LoadWallet)
    void LoadKeyMetadata(const CKeyID& keyID, const CKeyMetadata &metadata) EXCLUSIVE_LOCKS_REQUIRED(cs_wallet);
    void LoadScriptMetadata(const CScriptID& script_id, const CKeyMetadata &metadata) EXCLUSIVE_LOCKS_REQUIRED(cs_wallet);

    bool LoadMinVersion(int nVersion) EXCLUSIVE_LOCKS_REQUIRED(cs_wallet) { AssertLockHeld(cs_wallet); nWalletVersion = nVersion; nWalletMaxVersion = std::max(nWalletMaxVersion, nVersion); return true; }
    void UpdateTimeFirstKey(int64_t nCreateTime) EXCLUSIVE_LOCKS_REQUIRED(cs_wallet);

    //! Adds an encrypted key to the store, and saves it to disk.
    bool AddCryptedKey(const CPubKey &vchPubKey, const std::vector<unsigned char> &vchCryptedSecret) override;
    //! Adds an encrypted key to the store, without saving it to disk (used by LoadWallet)
    bool LoadCryptedKey(const CPubKey &vchPubKey, const std::vector<unsigned char> &vchCryptedSecret);
    bool AddCScript(const CScript& redeemScript) override;
    bool LoadCScript(const CScript& redeemScript);

    //! Adds a destination data tuple to the store, and saves it to disk
    bool AddDestData(const CTxDestination &dest, const std::string &key, const std::string &value);
    //! Erases a destination data tuple in the store and on disk
    bool EraseDestData(const CTxDestination &dest, const std::string &key);
    //! Adds a destination data tuple to the store, without saving it to disk
    void LoadDestData(const CTxDestination &dest, const std::string &key, const std::string &value);
    //! Look up a destination data tuple in the store, return true if found false otherwise
    bool GetDestData(const CTxDestination &dest, const std::string &key, std::string *value) const;
    //! Get all destination values matching a prefix.
    std::vector<std::string> GetDestValues(const std::string& prefix) const;

    //! Adds a watch-only address to the store, and saves it to disk.
    bool AddWatchOnly(const CScript& dest, int64_t nCreateTime) EXCLUSIVE_LOCKS_REQUIRED(cs_wallet);
    bool RemoveWatchOnly(const CScript &dest) override EXCLUSIVE_LOCKS_REQUIRED(cs_wallet);
    //! Adds a watch-only address to the store, without saving it to disk (used by LoadWallet)
    bool LoadWatchOnly(const CScript &dest);

    //! Holds a timestamp at which point the wallet is scheduled (externally) to be relocked. Caller must arrange for actual relocking to occur via Lock().
    int64_t nRelockTime = 0;

    virtual int ExtKeyUnlock(const CKeyingMaterial &vMKey) {return 0;};
    virtual bool Unlock(const SecureString& strWalletPassphrase);
    bool ChangeWalletPassphrase(const SecureString& strOldWalletPassphrase, const SecureString& strNewWalletPassphrase);
    virtual bool EncryptWallet(const SecureString& strWalletPassphrase);

    void GetKeyBirthTimes(std::map<CTxDestination, int64_t> &mapKeyBirth) const EXCLUSIVE_LOCKS_REQUIRED(cs_wallet);
    unsigned int ComputeTimeSmart(const CWalletTx& wtx) const;

    /**
     * Increment the next transaction order id
     * @return next transaction order id
     */
    int64_t IncOrderPosNext(WalletBatch *batch = nullptr) EXCLUSIVE_LOCKS_REQUIRED(cs_wallet);
    DBErrors ReorderTransactions();

    //! For ParticlWallet, clear cached balances from wallet called at new block and adding new transaction
    virtual void ClearCachedBalances() {};
    void MarkDirty();
    bool AddToWallet(const CWalletTx& wtxIn, bool fFlushOnClose=true);
<<<<<<< HEAD
    virtual void LoadToWallet(const CWalletTx& wtxIn);
=======
    void LoadToWallet(const CWalletTx& wtxIn) EXCLUSIVE_LOCKS_REQUIRED(cs_wallet);
>>>>>>> 754a00d5
    void TransactionAddedToMempool(const CTransactionRef& tx) override;
    void BlockConnected(const std::shared_ptr<const CBlock>& pblock, const CBlockIndex *pindex, const std::vector<CTransactionRef>& vtxConflicted) override;
    void BlockDisconnected(const std::shared_ptr<const CBlock>& pblock) override;
    int64_t RescanFromTime(int64_t startTime, const WalletRescanReserver& reserver, bool update);
    CBlockIndex* ScanForWalletTransactions(CBlockIndex* pindexStart, CBlockIndex* pindexStop, const WalletRescanReserver& reserver, bool fUpdate = false);
    void TransactionRemovedFromMempool(const CTransactionRef &ptx) override;
    void ReacceptWalletTransactions();
    void ResendWalletTransactions(int64_t nBestBlockTime, CConnman* connman) override EXCLUSIVE_LOCKS_REQUIRED(cs_main);
    // ResendWalletTransactionsBefore may only be called if fBroadcastTransactions!
    std::vector<uint256> ResendWalletTransactionsBefore(int64_t nTime, CConnman* connman) EXCLUSIVE_LOCKS_REQUIRED(cs_main);
    virtual CAmount GetBalance(const isminefilter& filter=ISMINE_SPENDABLE, const int min_depth=0) const;
    virtual CAmount GetUnconfirmedBalance() const;
    CAmount GetImmatureBalance() const;
    CAmount GetUnconfirmedWatchOnlyBalance() const;
    CAmount GetImmatureWatchOnlyBalance() const;
    virtual CAmount GetLegacyBalance(const isminefilter& filter, int minDepth) const;
    virtual CAmount GetAvailableBalance(const CCoinControl* coinControl = nullptr) const;

    OutputType TransactionChangeType(OutputType change_type, const std::vector<CRecipient>& vecSend);

    /**
     * Insert additional inputs into the transaction by
     * calling CreateTransaction();
     */
    virtual bool FundTransaction(CMutableTransaction& tx, CAmount& nFeeRet, int& nChangePosInOut, std::string& strFailReason, bool lockUnspents, const std::set<int>& setSubtractFeeFromOutputs, CCoinControl);
    virtual bool SignTransaction(CMutableTransaction& tx) EXCLUSIVE_LOCKS_REQUIRED(cs_wallet);

    /**
     * Create a new transaction paying the recipients with a set of coins
     * selected by SelectCoins(); Also create the change output, when needed
     * @note passing nChangePosInOut as -1 will result in setting a random position
     */
    virtual bool CreateTransaction(const std::vector<CRecipient>& vecSend, CTransactionRef& tx, CReserveKey& reservekey, CAmount& nFeeRet, int& nChangePosInOut,
                           std::string& strFailReason, const CCoinControl& coin_control, bool sign = true);
    virtual bool CommitTransaction(CTransactionRef tx, mapValue_t mapValue, std::vector<std::pair<std::string, std::string>> orderForm, CReserveKey& reservekey, CConnman* connman, CValidationState& state);

    bool DummySignTx(CMutableTransaction &txNew, const std::set<CTxOut> &txouts, bool use_max_sig = false) const
    {
        std::vector<CTxOut> v_txouts(txouts.size());
        std::copy(txouts.begin(), txouts.end(), v_txouts.begin());
        return DummySignTx(txNew, v_txouts, use_max_sig);
    }
    bool DummySignTx(CMutableTransaction &txNew, const std::vector<CTxOut> &txouts, bool use_max_sig = false) const;
    virtual bool DummySignInput(CTxIn &tx_in, const CTxOut &txout, bool use_max_sig = false) const;

    CFeeRate m_pay_tx_fee{DEFAULT_PAY_TX_FEE};
    unsigned int m_confirm_target{DEFAULT_TX_CONFIRM_TARGET};
    bool m_spend_zero_conf_change{DEFAULT_SPEND_ZEROCONF_CHANGE};
    bool m_signal_rbf{DEFAULT_WALLET_RBF};
    bool m_allow_fallback_fee{true}; //!< will be defined via chainparams
    CFeeRate m_min_fee{DEFAULT_TRANSACTION_MINFEE}; //!< Override with -mintxfee
    /**
     * If fee estimation does not have enough data to provide estimates, use this fee instead.
     * Has no effect if not using fee estimation
     * Override with -fallbackfee
     */
    CFeeRate m_fallback_fee{DEFAULT_FALLBACK_FEE};
    CFeeRate m_discard_rate{DEFAULT_DISCARD_FEE};
    OutputType m_default_address_type{DEFAULT_ADDRESS_TYPE};
    OutputType m_default_change_type{DEFAULT_CHANGE_TYPE};

    bool NewKeyPool();
    size_t KeypoolCountExternalKeys() EXCLUSIVE_LOCKS_REQUIRED(cs_wallet);
    bool TopUpKeyPool(unsigned int kpSize = 0);

    /**
     * Reserves a key from the keypool and sets nIndex to its index
     *
     * @param[out] nIndex the index of the key in keypool
     * @param[out] keypool the keypool the key was drawn from, which could be the
     *     the pre-split pool if present, or the internal or external pool
     * @param fRequestedInternal true if the caller would like the key drawn
     *     from the internal keypool, false if external is preferred
     *
     * @return true if succeeded, false if failed due to empty keypool
     * @throws std::runtime_error if keypool read failed, key was invalid,
     *     was not found in the wallet, or was misclassified in the internal
     *     or external keypool
     */
    bool ReserveKeyFromKeyPool(int64_t& nIndex, CKeyPool& keypool, bool fRequestedInternal);
    void KeepKey(int64_t nIndex);
    void ReturnKey(int64_t nIndex, bool fInternal, const CPubKey& pubkey);
    virtual bool GetKeyFromPool(CPubKey &key, bool internal = false);

    int64_t GetOldestKeyPoolTime();
    /**
     * Marks all keys in the keypool up to and including reserve_key as used.
     */
    void MarkReserveKeysAsUsed(int64_t keypool_id) EXCLUSIVE_LOCKS_REQUIRED(cs_wallet);
    const std::map<CKeyID, int64_t>& GetAllReserveKeys() const { return m_pool_key_to_index; }

    virtual std::set<std::set<CTxDestination>> GetAddressGroupings() EXCLUSIVE_LOCKS_REQUIRED(cs_wallet);
    virtual std::map<CTxDestination, CAmount> GetAddressBalances() EXCLUSIVE_LOCKS_REQUIRED(cs_main);

    std::set<CTxDestination> GetLabelAddresses(const std::string& label) const;

    using CCryptoKeyStore::IsMine;
    virtual isminetype IsMine(const CTxIn& txin) const;
    /**
     * Returns amount of debit if the input matches the
     * filter, otherwise returns 0
     */
    virtual CAmount GetDebit(const CTxIn& txin, const isminefilter& filter) const;

    isminetype IsMine(const CTxOut& txout) const;
    CAmount GetCredit(const CTxOut& txout, const isminefilter& filter) const;

    virtual isminetype IsMine(const CTxOutBase *txout) const { assert(false); return ISMINE_NO; };
    virtual CAmount GetCredit(const CTxOutBase *txout, const isminefilter &filter) const { return 0; };

    virtual bool IsChange(const CTxOutBase *txout) const { assert(false); return false; };
    bool IsChange(const CTxOut& txout) const;
    CAmount GetChange(const CTxOut& txout) const;
    virtual bool IsMine(const CTransaction& tx) const;
    /** should probably be renamed to IsRelevantToMe */
    virtual bool IsFromMe(const CTransaction& tx) const;
    virtual CAmount GetDebit(const CTransaction& tx, const isminefilter& filter) const;
    /** Returns whether all of the inputs match the filter */
    virtual bool IsAllFromMe(const CTransaction& tx, const isminefilter& filter) const;
    virtual CAmount GetCredit(const CTransaction& tx, const isminefilter& filter) const;
    CAmount GetChange(const CTransaction& tx) const;
    void ChainStateFlushed(const CBlockLocator& loc) override;

    DBErrors virtual LoadWallet(bool& fFirstRunRet);
    DBErrors ZapWalletTx(std::vector<CWalletTx>& vWtx);
    DBErrors ZapSelectTx(std::vector<uint256>& vHashIn, std::vector<uint256>& vHashOut) EXCLUSIVE_LOCKS_REQUIRED(cs_wallet);

    virtual bool SetAddressBook(const CTxDestination& address, const std::string& strName, const std::string& purpose, bool fBech32=false);

    virtual bool DelAddressBook(const CTxDestination& address);

    const std::string& GetLabelName(const CScript& scriptPubKey) const;

    void GetScriptForMining(std::shared_ptr<CReserveScript> &script);

    unsigned int GetKeyPoolSize() EXCLUSIVE_LOCKS_REQUIRED(cs_wallet)
    {
        AssertLockHeld(cs_wallet); // set{Ex,In}ternalKeyPool
        return setInternalKeyPool.size() + setExternalKeyPool.size();
    }

    //! signify that a particular wallet feature is now used. this may change nWalletVersion and nWalletMaxVersion if those are lower
    void SetMinVersion(enum WalletFeature, WalletBatch* batch_in = nullptr, bool fExplicit = false);

    //! change which version we're allowed to upgrade to (note that this does not immediately imply upgrading to that format)
    bool SetMaxVersion(int nVersion);

    //! get the current wallet format (the oldest client version guaranteed to understand this wallet)
    int GetVersion() { LOCK(cs_wallet); return nWalletVersion; }

    //! Get wallet transactions that conflict with given transaction (spend same outputs)
    std::set<uint256> GetConflicts(const uint256& txid) const EXCLUSIVE_LOCKS_REQUIRED(cs_wallet);

    //! Check if a given transaction has any of its outputs spent by another transaction in the wallet
    bool HasWalletSpend(const uint256& txid) const EXCLUSIVE_LOCKS_REQUIRED(cs_wallet);

    //! Flush wallet (bitdb flush)
    void Flush(bool shutdown=false);

    /** Wallet is about to be unloaded */
    boost::signals2::signal<void ()> NotifyUnload;

    /**
     * Address book entry changed.
     * @note called with lock cs_wallet held.
     */
    boost::signals2::signal<void (CWallet *wallet, const CTxDestination
            &address, const std::string &label, bool isMine,
            const std::string &purpose,
            ChangeType status)> NotifyAddressBookChanged;

    /**
     * Wallet transaction added, removed or updated.
     * @note called with lock cs_wallet held.
     */
    boost::signals2::signal<void (CWallet *wallet, const uint256 &hashTx,
            ChangeType status)> NotifyTransactionChanged;

    /** Show progress e.g. for rescan */
    boost::signals2::signal<void (const std::string &title, int nProgress)> ShowProgress;

    /** Watch-only address added */
    boost::signals2::signal<void (bool fHaveWatchOnly)> NotifyWatchonlyChanged;

    /** Inquire whether this wallet broadcasts transactions. */
    bool GetBroadcastTransactions() const { return fBroadcastTransactions; }
    /** Set whether this wallet broadcasts transactions. */
    void SetBroadcastTransactions(bool broadcast) { fBroadcastTransactions = broadcast; }

    /** Return whether transaction can be abandoned */
    bool TransactionCanBeAbandoned(const uint256& hashTx) const;

    /* Mark a transaction (and it in-wallet descendants) as abandoned so its inputs may be respent. */
    virtual bool AbandonTransaction(const uint256& hashTx);

    /** Mark a transaction as replaced by another transaction (e.g., BIP 125). */
    bool MarkReplaced(const uint256& originalHash, const uint256& newHash);

    //! Verify wallet naming and perform salvage on the wallet if required
    static bool Verify(std::string wallet_file, bool salvage_wallet, std::string& error_string, std::string& warning_string);

    /* Initializes the wallet, returns a new CWallet instance or a null pointer in case of an error */
    static std::shared_ptr<CWallet> CreateWalletFromFile(const std::string& name, const fs::path& path, uint64_t wallet_creation_flags = 0);

    /**
     * Wallet post-init setup
     * Gives the wallet a chance to register repetitive tasks and complete post-init tasks
     */
    void postInitProcess();

    bool BackupWallet(const std::string& strDest);

    /* Set the HD chain model (chain child index counters) */
    void SetHDChain(const CHDChain& chain, bool memonly);
    const CHDChain& GetHDChain() const { return hdChain; }

    /* Returns true if HD is enabled */
    virtual bool IsHDEnabled() const;


    /* Generates a new HD seed (will not be activated) */
    CPubKey GenerateNewSeed();

    /* Derives a new HD seed (will not be activated) */
    CPubKey DeriveNewSeed(const CKey& key);

    /* Set the current HD seed (will reset the chain child index counters)
       Sets the seed's version based on the current wallet version (so the
       caller must ensure the current wallet version is correct before calling
       this function). */
    void SetHDSeed(const CPubKey& key);

    /**
     * Blocks until the wallet state is up-to-date to /at least/ the current
     * chain at the time this function is entered
     * Obviously holding cs_main/cs_wallet when going into this call may cause
     * deadlock
     */
    void BlockUntilSyncedToCurrentChain() LOCKS_EXCLUDED(cs_main, cs_wallet);

    /**
     * Explicitly make the wallet learn the related scripts for outputs to the
     * given key. This is purely to make the wallet file compatible with older
     * software, as CBasicKeyStore automatically does this implicitly for all
     * keys now.
     */
    void LearnRelatedScripts(const CPubKey& key, OutputType);

    /**
     * Same as LearnRelatedScripts, but when the OutputType is not known (and could
     * be anything).
     */
    void LearnAllRelatedScripts(const CPubKey& key);

    /** set a single wallet flag */
    void SetWalletFlag(uint64_t flags);

    /** check if a certain wallet flag is set */
    bool IsWalletFlagSet(uint64_t flag);

    /** overwrite all flags by the given uint64_t
       returns false if unknown, non-tolerable flags are present */
    bool SetWalletFlags(uint64_t overwriteFlags, bool memOnly);

    /** Returns a bracketed wallet name for displaying in logs, will return [default wallet] if the wallet has no name */
    const std::string GetDisplayName() const {
        std::string wallet_name = GetName().length() == 0 ? "default wallet" : GetName();
        return strprintf("[%s]", wallet_name);
    };

    /** Prepends the wallet name in logging output to ease debugging in multi-wallet use cases */
    template<typename... Params>
    void WalletLogPrintf(std::string fmt, Params... parameters) const {
        LogPrintf(("%s " + fmt).c_str(), GetDisplayName(), parameters...);
    };

    /** Implement lookup of key origin information through wallet key metadata. */
    bool GetKeyOrigin(const CKeyID& keyid, KeyOriginInfo& info) const override;
};

/** A key allocated from the key pool. */
class CReserveKey final : public CReserveScript
{
protected:
    CWallet* pwallet;
    int64_t nIndex;
    CPubKey vchPubKey;
    bool fInternal;
public:
    explicit CReserveKey(CWallet* pwalletIn)
    {
        nIndex = -1;
        pwallet = pwalletIn;
        fInternal = false;
    }

    CReserveKey() = default;
    CReserveKey(const CReserveKey&) = delete;
    CReserveKey& operator=(const CReserveKey&) = delete;

    ~CReserveKey()
    {
        ReturnKey();
    }

    void ReturnKey();
    bool GetReservedKey(CPubKey &pubkey, bool internal = false);
    void KeepKey();
    void KeepScript() override { KeepKey(); }
};

/** RAII object to check and reserve a wallet rescan */
class WalletRescanReserver
{
private:
    CWallet* m_wallet;
    bool m_could_reserve;
public:
    explicit WalletRescanReserver(CWallet* w) : m_wallet(w), m_could_reserve(false) {}

    bool reserve()
    {
        assert(!m_could_reserve);
        std::lock_guard<std::mutex> lock(m_wallet->mutexScanning);
        if (m_wallet->fScanningWallet) {
            return false;
        }
        m_wallet->fScanningWallet = true;
        m_could_reserve = true;
        return true;
    }

    bool isReserved() const
    {
        return (m_could_reserve && m_wallet->fScanningWallet);
    }

    ~WalletRescanReserver()
    {
        std::lock_guard<std::mutex> lock(m_wallet->mutexScanning);
        if (m_could_reserve) {
            m_wallet->fScanningWallet = false;
        }
    }
};

// Calculate the size of the transaction assuming all signatures are max size
// Use DummySignatureCreator, which inserts 71 byte signatures everywhere.
// NOTE: this requires that all inputs must be in mapWallet (eg the tx should
// be IsAllFromMe).
int64_t CalculateMaximumSignedTxSize(const CTransaction &tx, const CWallet *wallet, bool use_max_sig = false) EXCLUSIVE_LOCKS_REQUIRED(wallet->cs_wallet);
int64_t CalculateMaximumSignedTxSize(const CTransaction &tx, const CWallet *wallet, const std::vector<CTxOut>& txouts, bool use_max_sig = false);
#endif // BITCOIN_WALLET_WALLET_H<|MERGE_RESOLUTION|>--- conflicted
+++ resolved
@@ -675,15 +675,9 @@
      * mutated transactions where the mutant gets mined).
      */
     typedef std::multimap<COutPoint, uint256> TxSpends;
-<<<<<<< HEAD
-    TxSpends mapTxSpends;
-    void AddToSpends(const COutPoint& outpoint, const uint256& wtxid);
-    virtual void AddToSpends(const uint256& wtxid);
-=======
     TxSpends mapTxSpends GUARDED_BY(cs_wallet);
     void AddToSpends(const COutPoint& outpoint, const uint256& wtxid) EXCLUSIVE_LOCKS_REQUIRED(cs_wallet);
-    void AddToSpends(const uint256& wtxid) EXCLUSIVE_LOCKS_REQUIRED(cs_wallet);
->>>>>>> 754a00d5
+    virtual void AddToSpends(const uint256& wtxid) EXCLUSIVE_LOCKS_REQUIRED(cs_wallet);
 
     /**
      * Add a transaction to the wallet, or update it.  pIndex and posInBlock should
@@ -706,11 +700,7 @@
     /* Mark a transaction's inputs dirty, thus forcing the outputs to be recomputed */
     void MarkInputsDirty(const CTransactionRef& tx) EXCLUSIVE_LOCKS_REQUIRED(cs_wallet);
 
-<<<<<<< HEAD
-    virtual void SyncMetaData(std::pair<TxSpends::iterator, TxSpends::iterator>);
-=======
-    void SyncMetaData(std::pair<TxSpends::iterator, TxSpends::iterator>) EXCLUSIVE_LOCKS_REQUIRED(cs_wallet);
->>>>>>> 754a00d5
+    virtual void SyncMetaData(std::pair<TxSpends::iterator, TxSpends::iterator>) EXCLUSIVE_LOCKS_REQUIRED(cs_wallet);
 
     /* Used by TransactionAddedToMemorypool/BlockConnected/Disconnected/ScanForWalletTransactions.
      * Should be called with pindexBlock and posInBlock if this is for a transaction that is included in a block. */
@@ -784,13 +774,8 @@
      * all coins from coinControl are selected; Never select unconfirmed coins
      * if they are not ours
      */
-<<<<<<< HEAD
     virtual bool SelectCoins(const std::vector<COutput>& vAvailableCoins, const CAmount& nTargetValue, std::set<CInputCoin>& setCoinsRet, CAmount& nValueRet,
-                    const CCoinControl& coin_control, CoinSelectionParams& coin_selection_params, bool& bnb_used) const;
-=======
-    bool SelectCoins(const std::vector<COutput>& vAvailableCoins, const CAmount& nTargetValue, std::set<CInputCoin>& setCoinsRet, CAmount& nValueRet,
                     const CCoinControl& coin_control, CoinSelectionParams& coin_selection_params, bool& bnb_used) const EXCLUSIVE_LOCKS_REQUIRED(cs_wallet);
->>>>>>> 754a00d5
 
     /** Get a name for this wallet for logging/debugging purposes.
      */
@@ -863,11 +848,7 @@
     bool SelectCoinsMinConf(const CAmount& nTargetValue, const CoinEligibilityFilter& eligibility_filter, std::vector<OutputGroup> groups,
         std::set<CInputCoin>& setCoinsRet, CAmount& nValueRet, const CoinSelectionParams& coin_selection_params, bool& bnb_used) const;
 
-<<<<<<< HEAD
-    virtual bool IsSpent(const uint256& hash, unsigned int n) const EXCLUSIVE_LOCKS_REQUIRED(cs_main);
-=======
-    bool IsSpent(const uint256& hash, unsigned int n) const EXCLUSIVE_LOCKS_REQUIRED(cs_main, cs_wallet);
->>>>>>> 754a00d5
+    virtual bool IsSpent(const uint256& hash, unsigned int n) const EXCLUSIVE_LOCKS_REQUIRED(cs_main, cs_wallet);
     std::vector<OutputGroup> GroupOutputs(const std::vector<COutput>& outputs, bool single_coin) const;
 
     bool IsLockedCoin(uint256 hash, unsigned int n) const EXCLUSIVE_LOCKS_REQUIRED(cs_wallet);
@@ -946,11 +927,7 @@
     virtual void ClearCachedBalances() {};
     void MarkDirty();
     bool AddToWallet(const CWalletTx& wtxIn, bool fFlushOnClose=true);
-<<<<<<< HEAD
-    virtual void LoadToWallet(const CWalletTx& wtxIn);
-=======
-    void LoadToWallet(const CWalletTx& wtxIn) EXCLUSIVE_LOCKS_REQUIRED(cs_wallet);
->>>>>>> 754a00d5
+    virtual void LoadToWallet(const CWalletTx& wtxIn) EXCLUSIVE_LOCKS_REQUIRED(cs_wallet);
     void TransactionAddedToMempool(const CTransactionRef& tx) override;
     void BlockConnected(const std::shared_ptr<const CBlock>& pblock, const CBlockIndex *pindex, const std::vector<CTransactionRef>& vtxConflicted) override;
     void BlockDisconnected(const std::shared_ptr<const CBlock>& pblock) override;
