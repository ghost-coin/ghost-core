--- conflicted
+++ resolved
@@ -67,19 +67,6 @@
 //! by the shared pointer deleter.
 void UnloadWallet(std::shared_ptr<CWallet>&& wallet);
 
-<<<<<<< HEAD
-bool AddWallet(const std::shared_ptr<CWallet>& wallet);
-bool RemoveWallet(const std::shared_ptr<CWallet>& wallet, Optional<bool> load_on_start, std::vector<bilingual_str>& warnings);
-bool RemoveWallet(const std::shared_ptr<CWallet>& wallet, Optional<bool> load_on_start);
-std::vector<std::shared_ptr<CWallet>> GetWallets();
-std::shared_ptr<CWallet> GetWallet(const std::string& name);
-std::shared_ptr<CWallet> LoadWallet(interfaces::Chain& chain, const std::string& name, Optional<bool> load_on_start, const DatabaseOptions& options, DatabaseStatus& status, bilingual_str& error, std::vector<bilingual_str>& warnings);
-std::shared_ptr<CWallet> CreateWallet(interfaces::Chain& chain, const std::string& name, Optional<bool> load_on_start, DatabaseOptions& options, DatabaseStatus& status, bilingual_str& error, std::vector<bilingual_str>& warnings, bool fLegacy);
-std::unique_ptr<interfaces::Handler> HandleLoadWallet(LoadWalletFn load_wallet);
-
-extern boost::signals2::signal<void (const std::shared_ptr<CWallet>& wallet)> NotifyWalletAdded;
-
-=======
 bool AddWallet(WalletContext& context, const std::shared_ptr<CWallet>& wallet);
 bool RemoveWallet(WalletContext& context, const std::shared_ptr<CWallet>& wallet, std::optional<bool> load_on_start, std::vector<bilingual_str>& warnings);
 bool RemoveWallet(WalletContext& context, const std::shared_ptr<CWallet>& wallet, std::optional<bool> load_on_start);
@@ -91,7 +78,6 @@
 std::shared_ptr<CWallet> RestoreWallet(WalletContext& context, const fs::path& backup_file, const std::string& wallet_name, std::optional<bool> load_on_start, DatabaseStatus& status, bilingual_str& error, std::vector<bilingual_str>& warnings);
 std::unique_ptr<interfaces::Handler> HandleLoadWallet(WalletContext& context, LoadWalletFn load_wallet);
 void NotifyWalletLoaded(WalletContext& context, const std::shared_ptr<CWallet>& wallet);
->>>>>>> 8739b5cc
 std::unique_ptr<WalletDatabase> MakeWalletDatabase(const std::string& name, const DatabaseOptions& options, DatabaseStatus& status, bilingual_str& error);
 
 extern boost::signals2::signal<void (const std::shared_ptr<CWallet>& wallet)> NotifyWalletAdded;
@@ -105,11 +91,8 @@
 //! -mintxfee default
 static const CAmount DEFAULT_TRANSACTION_MINFEE = 200000;
 static const CAmount DEFAULT_TRANSACTION_MINFEE_BTC = 1000;
-<<<<<<< HEAD
-=======
 //! -consolidatefeerate default
 static const CAmount DEFAULT_CONSOLIDATE_FEERATE{10000}; // 10 sat/vbyte
->>>>>>> 8739b5cc
 /**
  * maximum fee increase allowed to do partial spend avoidance, even for nodes with this feature disabled by default
  *
@@ -120,11 +103,7 @@
 static const CAmount DEFAULT_MAX_AVOIDPARTIALSPEND_FEE = 0;
 //! discourage APS fee higher than this amount
 constexpr CAmount HIGH_APS_FEE{COIN / 1000};
-<<<<<<< HEAD
-//! minimum recommended increment for BIP 125 replacement txs
-=======
 //! minimum recommended increment for replacement txs
->>>>>>> 8739b5cc
 static const CAmount WALLET_INCREMENTAL_RELAY_FEE = 5000;
 //! Default for -spendzeroconfchange
 static const bool DEFAULT_SPEND_ZEROCONF_CHANGE = true;
@@ -149,12 +128,6 @@
 
 class CCoinControl;
 class CWalletTx;
-<<<<<<< HEAD
-class CTransactionRecord;
-struct FeeCalculation;
-enum class FeeEstimateMode;
-=======
->>>>>>> 8739b5cc
 class ReserveDestination;
 
 //! Default for -addresstype
@@ -235,85 +208,7 @@
     void KeepDestination();
 };
 
-<<<<<<< HEAD
-/** Address book data */
-class CAddressBookData
-{
-private:
-    mutable bool m_change{true};
-    std::string m_label;
-public:
-    std::string purpose;
-    bool fBech32;
-    CAddressBookData() : purpose("unknown"), fBech32(false) {}
-
-    std::vector<uint32_t> vPath; // Index to m is stored in first entry
-
-    mutable uint8_t nOwned = 0; // 0 unknown, 1 yes, 2 no
-
-    SERIALIZE_METHODS(CAddressBookData, obj)
-    {
-        READWRITE(obj.m_label);
-        READWRITE(obj.purpose);
-        READWRITE(obj.vPath);
-        READWRITE(obj.destdata);
-
-        try { READWRITE(obj.fBech32); } catch(std::exception &e) {
-            // old format
-        }
-        if (ser_action.ForRead()) {
-            if (!obj.m_label.empty()) {
-                obj.m_change = false;
-            }
-        }
-    }
-
-    typedef std::map<std::string, std::string> StringMap;
-    StringMap destdata;
-
-    bool IsChange() const { return m_change; }
-    const std::string& GetLabel() const { return m_label; }
-    void SetLabel(const std::string& label) {
-        m_change = false;
-        m_label = label;
-    }
-    void SetLabel(const std::string& label, const std::string& strPurpose, const std::vector<uint32_t> &_vPath, bool _fBech32) {
-        m_change = false;
-        m_label = label;
-        if (!strPurpose.empty()) {
-            purpose = strPurpose;
-        }
-        vPath = _vPath;
-        fBech32 = _fBech32;
-    }
-    void Set(const CAddressBookData& data) {
-        m_label = data.GetLabel();
-        purpose = data.purpose;
-        if (m_label.empty() && data.purpose == "unknown") {
-            m_change = true;
-        } else {
-            m_change = false;
-        }
-        vPath = data.vPath;
-        fBech32 = data.fBech32;
-        destdata = data.destdata;
-    }
-};
-
-struct CRecipient
-{
-    CScript scriptPubKey;
-    CAmount nAmount;
-    bool fSubtractFeeFromAmount;
-};
-
-typedef std::map<std::string, std::string> mapValue_t;
-
-
-static inline void ReadOrderPos(int64_t& nOrderPos, mapValue_t& mapValue)
-=======
 inline std::string PurposeToString(AddressPurpose p)
->>>>>>> 8739b5cc
 {
     switch(p) {
     case AddressPurpose::RECEIVE: return "receive";
@@ -331,62 +226,12 @@
     return {};
 }
 
-<<<<<<< HEAD
-struct COutputEntry
-{
-    CTxDestination destination;
-    CAmount amount;
-    int vout;
-    isminetype ismine;
-    CTxDestination destStake;
-};
-
-/** Legacy class used for deserializing vtxPrev for backwards compatibility.
- * vtxPrev was removed in commit 93a18a3650292afbb441a47d1fa1b94aeb0164e3,
- * but old wallet.dat files may still contain vtxPrev vectors of CMerkleTxs.
- * These need to get deserialized for field alignment when deserializing
- * a CWalletTx, but the deserialized values are discarded.**/
-class CMerkleTx
-{
-public:
-    template<typename Stream>
-    void Unserialize(Stream& s)
-    {
-        CTransactionRef tx;
-        uint256 hashBlock;
-        std::vector<uint256> vMerkleBranch;
-        int nIndex;
-
-        s >> tx >> hashBlock >> vMerkleBranch >> nIndex;
-    }
-};
-
-//Get the marginal bytes of spending the specified output
-int CalculateMaximumSignedInputSize(const CTxOut& txout, const CWallet* pwallet, bool use_max_sig = false);
-
-=======
->>>>>>> 8739b5cc
 /**
  * Address book data.
  */
-<<<<<<< HEAD
-extern const uint256 ABANDON_HASH;
-class CWalletTx
-{
-private:
-    const CWallet* const pwallet;
-
-    /** Constant used in hashBlock to indicate tx has been abandoned, only used at
-     * serialization/deserialization to avoid ambiguity with conflicted.
-     */
-    //static constexpr const uint256& ABANDON_HASH = uint256::ONE;
-
-=======
 struct CAddressBookData
 {
->>>>>>> 8739b5cc
 public:
-    std::vector<uint32_t> vPath; // Index to m is stored in first entry
     /**
      * Address label which is always nullopt for change addresses. For sending
      * and receiving addresses, it will be set to an arbitrary label string
@@ -403,25 +248,7 @@
      */
     std::optional<AddressPurpose> purpose;
 
-<<<<<<< HEAD
-    void Init()
-    {
-        vPath.clear();
-        mapValue.clear();
-        vOrderForm.clear();
-        fTimeReceivedIsTxTime = false;
-        nTimeReceived = 0;
-        nTimeSmart = 0;
-        fFromMe = false;
-        fChangeCached = false;
-        fInMempool = false;
-        nChangeCached = 0;
-        nOrderPos = -1;
-        m_confirm = Confirmation{};
-    }
-=======
     bool fBech32{false};
->>>>>>> 8739b5cc
 
     std::vector<uint32_t> vPath; // Index to m is stored in first entry
 
@@ -445,46 +272,10 @@
     std::string GetLabel() const { return label ? *label : std::string{}; }
     void SetLabel(std::string name) { label = std::move(name); }
 
-<<<<<<< HEAD
-        std::vector<char> dummy_vector1; //!< Used to be vMerkleBranch
-        std::vector<char> dummy_vector2; //!< Used to be vtxPrev
-        bool dummy_bool = false; //!< Used to be fSpent
-        uint256 serializedHash = isAbandoned() ? ABANDON_HASH : m_confirm.hashBlock;
-        int serializedIndex = isAbandoned() || isConflicted() ? -1 : m_confirm.nIndex;
-        s << tx << serializedHash << dummy_vector1 << serializedIndex << dummy_vector2 << vPath << mapValueCopy << vOrderForm << fTimeReceivedIsTxTime << nTimeReceived << fFromMe << dummy_bool;
-    }
-
-    template<typename Stream>
-    void Unserialize(Stream& s)
-    {
-        Init();
-
-        std::vector<uint256> dummy_vector1; //!< Used to be vMerkleBranch
-        std::vector<CMerkleTx> dummy_vector2; //!< Used to be vtxPrev
-        bool dummy_bool; //! Used to be fSpent
-        int serializedIndex;
-        s >> tx >> m_confirm.hashBlock >> dummy_vector1 >> serializedIndex >> dummy_vector2 >> vPath >> mapValue >> vOrderForm >> fTimeReceivedIsTxTime >> nTimeReceived >> fFromMe >> dummy_bool;
-
-        /* At serialization/deserialization, an nIndex == -1 means that hashBlock refers to
-         * the earliest block in the chain we know this or any in-wallet ancestor conflicts
-         * with. If nIndex == -1 and hashBlock is ABANDON_HASH, it means transaction is abandoned.
-         * In same context, an nIndex >= 0 refers to a confirmed transaction (if hashBlock set) or
-         * unconfirmed one. Older clients interpret nIndex == -1 as unconfirmed for backward
-         * compatibility (pre-commit 9ac63d6).
-         */
-        if (serializedIndex == -1 && m_confirm.hashBlock == ABANDON_HASH) {
-            setAbandoned();
-        } else if (serializedIndex == -1) {
-            setConflicted();
-        } else if (!m_confirm.hashBlock.IsNull()) {
-            m_confirm.nIndex = serializedIndex;
-            setConfirmed();
-=======
     void SetLabel(const std::string& new_label, const std::optional<AddressPurpose>& new_purpose, const std::vector<uint32_t> &_vPath, bool _fBech32) {
         label = new_label;
         if (new_purpose) {
             purpose = new_purpose;
->>>>>>> 8739b5cc
         }
         vPath = _vPath;
         fBech32 = _fBech32;
@@ -498,87 +289,8 @@
     }
 
 
-<<<<<<< HEAD
-    //! filter decides which addresses will count towards the debit
-    CAmount GetDebit(const isminefilter& filter) const;
-    CAmount GetCredit(const isminefilter& filter, bool allow_immature=false) const;
-    CAmount GetImmatureCredit(bool fUseCache = true) const;
-    // TODO: Remove "NO_THREAD_SAFETY_ANALYSIS" and replace it with the correct
-    // annotation "EXCLUSIVE_LOCKS_REQUIRED(pwallet->cs_wallet)". The
-    // annotation "NO_THREAD_SAFETY_ANALYSIS" was temporarily added to avoid
-    // having to resolve the issue of member access into incomplete type CWallet.
-    CAmount GetAvailableCredit(bool fUseCache = true, const isminefilter& filter = ISMINE_SPENDABLE) const NO_THREAD_SAFETY_ANALYSIS;
-    CAmount GetImmatureWatchOnlyCredit(const bool fUseCache = true) const;
-    CAmount GetChange() const;
-
-    // Get the marginal bytes if spending the specified output from this transaction
-    int GetSpendSize(unsigned int out, bool use_max_sig = false) const
-    {
-        if (tx->IsParticlVersion()) {
-            assert(tx->vpout[out]->IsStandardOutput());
-            CTxOut txout;
-            txout.nValue = tx->vpout[out]->GetValue();
-            txout.scriptPubKey = *tx->vpout[out]->GetPScriptPubKey();
-            return CalculateMaximumSignedInputSize(txout, pwallet, use_max_sig);
-        }
-        return CalculateMaximumSignedInputSize(tx->vout[out], pwallet, use_max_sig);
-    }
-
-    void GetAmounts(std::list<COutputEntry>& listReceived,
-                    std::list<COutputEntry>& listSent,
-                    std::list<COutputEntry>& listStaked, CAmount& nFee, const isminefilter& filter, bool fForFilterTx=false) const;
-
-    bool IsFromMe(const isminefilter& filter) const
-    {
-        return (GetDebit(filter) > 0);
-    }
-
-    // True if only scriptSigs are different
-    bool IsEquivalentTo(const CWalletTx& tx) const;
-
-    bool InMempool() const;
-    bool IsTrusted() const;
-
-    int64_t GetTxTime() const;
-
-    // Pass this transaction to node for mempool insertion and relay to peers if flag set to true
-    bool SubmitMemoryPoolAndRelay(std::string& err_string, bool relay, CAmount override_max_fee=-1);
-
-    // TODO: Remove "NO_THREAD_SAFETY_ANALYSIS" and replace it with the correct
-    // annotation "EXCLUSIVE_LOCKS_REQUIRED(pwallet->cs_wallet)". The annotation
-    // "NO_THREAD_SAFETY_ANALYSIS" was temporarily added to avoid having to
-    // resolve the issue of member access into incomplete type CWallet. Note
-    // that we still have the runtime check "AssertLockHeld(pwallet->cs_wallet)"
-    // in place.
-    std::set<uint256> GetConflicts() const NO_THREAD_SAFETY_ANALYSIS;
-
-    /**
-     * Return depth of transaction in blockchain:
-     * <0  : conflicts with a transaction this deep in the blockchain
-     *  0  : in memory pool, waiting to be included in a block
-     * >=1 : this many blocks deep in the main chain
-     */
-    // TODO: Remove "NO_THREAD_SAFETY_ANALYSIS" and replace it with the correct
-    // annotation "EXCLUSIVE_LOCKS_REQUIRED(pwallet->cs_wallet)". The annotation
-    // "NO_THREAD_SAFETY_ANALYSIS" was temporarily added to avoid having to
-    // resolve the issue of member access into incomplete type CWallet. Note
-    // that we still have the runtime check "AssertLockHeld(pwallet->cs_wallet)"
-    // in place.
-    int GetDepthInMainChain() const NO_THREAD_SAFETY_ANALYSIS;
-    bool IsInMainChain() const { return GetDepthInMainChain() > 0; }
-
-    /**
-     * @return number of blocks to maturity for this transaction:
-     *  0 : is not a coinbase transaction, or is a mature coinbase transaction
-     * >0 : is a coinbase transaction which matures in this many blocks
-     */
-    int GetBlocksToMaturity() const NO_THREAD_SAFETY_ANALYSIS;
-    bool isAbandoned() const { return m_confirm.status == CWalletTx::ABANDONED; }
-    void setAbandoned()
-=======
     template <typename Stream>
     void Serialize(Stream& s) const
->>>>>>> 8739b5cc
     {
         std::string str_label;
         std::string str_purpose;
@@ -594,65 +306,6 @@
         s << destdata;
         s << fBech32;
     }
-<<<<<<< HEAD
-    bool isConflicted() const { return m_confirm.status == CWalletTx::CONFLICTED; }
-    void setConflicted() { m_confirm.status = CWalletTx::CONFLICTED; }
-    bool isUnconfirmed() const { return m_confirm.status == CWalletTx::UNCONFIRMED; }
-    void setUnconfirmed() { m_confirm.status = CWalletTx::UNCONFIRMED; }
-    bool isConfirmed() const { return m_confirm.status == CWalletTx::CONFIRMED; }
-    void setConfirmed() { m_confirm.status = CWalletTx::CONFIRMED; }
-    const uint256& GetHash() const { return tx->GetHash(); }
-    bool IsCoinBase() const { return tx->IsCoinBase(); }
-    bool IsImmatureCoinBase() const;
-    bool IsCoinStake() const { return tx->IsCoinStake(); }
-
-    // Disable copying of CWalletTx objects to prevent bugs where instances get
-    // copied in and out of the mapWallet map, and fields are updated in the
-    // wrong copy.
-    CWalletTx(CWalletTx const &) = delete;
-    void operator=(CWalletTx const &x) = delete;
-};
-
-class COutput
-{
-public:
-    const CWalletTx *tx;
-    int i;
-    int nDepth;
-
-    /** Pre-computed estimated size of this output as a fully-signed input in a transaction. Can be -1 if it could not be calculated */
-    int nInputBytes;
-
-    /** Whether we have the private keys to spend this output */
-    bool fSpendable;
-
-    /** Whether we know how to spend this output, ignoring the lack of keys */
-    bool fSolvable;
-
-    /**
-     * Whether this output is considered safe to spend. Unconfirmed transactions
-     * from outside keys and unconfirmed replacement transactions are considered
-     * unsafe and will not be used to fund new spending transactions.
-     */
-    bool fSafe;
-
-    /** Whether to use the maximum sized, 72 byte signature when calculating the size of the input spend. This should only be set when watch-only outputs are allowed */
-    bool use_max_sig;
-
-    bool fMature;
-    bool fNeedHardwareKey = false;
-
-    COutput(const CWalletTx *txIn, int iIn, int nDepthIn, bool fSpendableIn, bool fSolvableIn, bool fSafeIn, bool use_max_sig_in = false, bool fMatureIn=true, bool fNeedHardwareKeyIn=false, bool fGetSpendSize=true)
-        : tx(txIn), i(iIn), nDepth(nDepthIn), fSpendable(fSpendableIn), fSolvable(fSolvableIn), fSafe(fSafeIn), use_max_sig(use_max_sig_in), fMature(fMatureIn), fNeedHardwareKey(fNeedHardwareKeyIn)
-    {
-        // fGetSpendSize, avoid running DummySignInput when staking
-        tx = txIn; i = iIn; nDepth = nDepthIn; fSpendable = fSpendableIn; fSolvable = fSolvableIn; fSafe = fSafeIn; nInputBytes = -1;
-
-        // If known and signable by the given wallet, compute nInputBytes
-        // Failure will keep this value -1
-        if (fGetSpendSize && fSpendable && tx) {
-            nInputBytes = tx->GetSpendSize(i);
-=======
 
     template <typename Stream>
     void Unserialize(Stream& s)
@@ -662,7 +315,6 @@
         s >> str_label;
         if (!str_label.empty()) {
             SetLabel(str_label);
->>>>>>> 8739b5cc
         }
         s >> str_purpose;
         if (!str_purpose.empty()) {
@@ -679,33 +331,9 @@
 
 struct CRecipient
 {
-<<<<<<< HEAD
-    bool use_bnb = true;
-    size_t change_output_size = 0;
-    size_t change_spend_size = 0;
-    CFeeRate m_effective_feerate;
-    CFeeRate m_long_term_feerate;
-    CFeeRate m_discard_feerate;
-    size_t tx_noinputs_size = 0;
-    //! Indicate that we are subtracting the fee from outputs
-    bool m_subtract_fee_outputs = false;
-
-    CoinSelectionParams(bool use_bnb, size_t change_output_size, size_t change_spend_size, CFeeRate effective_feerate,
-                        CFeeRate long_term_feerate, CFeeRate discard_feerate, size_t tx_noinputs_size) :
-        use_bnb(use_bnb),
-        change_output_size(change_output_size),
-        change_spend_size(change_spend_size),
-        m_effective_feerate(effective_feerate),
-        m_long_term_feerate(long_term_feerate),
-        m_discard_feerate(discard_feerate),
-        tx_noinputs_size(tx_noinputs_size)
-    {}
-    CoinSelectionParams() {}
-=======
     CScript scriptPubKey;
     CAmount nAmount;
     bool fSubtractFeeFromAmount;
->>>>>>> 8739b5cc
 };
 
 class WalletRescanReserver; //forward declarations for ScanForWalletTransactions/RescanFromTime
@@ -714,11 +342,7 @@
  */
 class CWallet : public WalletStorage, public interfaces::Chain::Notifications
 {
-<<<<<<< HEAD
-friend class CHDWallet;
-=======
 friend class ::CHDWallet;
->>>>>>> 8739b5cc
 friend class CWalletTx;
 private:
     CKeyingMaterial vMasterKey GUARDED_BY(cs_wallet);
@@ -751,13 +375,8 @@
      */
     typedef std::unordered_multimap<COutPoint, uint256, SaltedOutpointHasher> TxSpends;
     TxSpends mapTxSpends GUARDED_BY(cs_wallet);
-<<<<<<< HEAD
-    void AddToSpends(const COutPoint& outpoint, const uint256& wtxid) EXCLUSIVE_LOCKS_REQUIRED(cs_wallet);
-    virtual void AddToSpends(const uint256& wtxid) EXCLUSIVE_LOCKS_REQUIRED(cs_wallet);
-=======
     void AddToSpends(const COutPoint& outpoint, const uint256& wtxid, WalletBatch* batch = nullptr) EXCLUSIVE_LOCKS_REQUIRED(cs_wallet);
     virtual void AddToSpends(const CWalletTx& wtx, WalletBatch* batch = nullptr) EXCLUSIVE_LOCKS_REQUIRED(cs_wallet);
->>>>>>> 8739b5cc
 
     /**
      * Add a transaction to the wallet, or update it.  confirm.block_* should
@@ -775,15 +394,9 @@
      * Should be called with rescanning_old_block set to true, if the transaction is
      * not discovered in real time, but during a rescan of old blocks.
      */
-<<<<<<< HEAD
-    virtual bool AddToWalletIfInvolvingMe(const CTransactionRef& tx, CWalletTx::Confirmation confirm, bool fUpdate) EXCLUSIVE_LOCKS_REQUIRED(cs_wallet);
-
-    /* Mark a transaction (and its in-wallet descendants) as conflicting with a particular block. */
-=======
     virtual bool AddToWalletIfInvolvingMe(const CTransactionRef& tx, const SyncTxState& state, bool fUpdate, bool rescanning_old_block) EXCLUSIVE_LOCKS_REQUIRED(cs_wallet);
 
     /** Mark a transaction (and its in-wallet descendants) as conflicting with a particular block. */
->>>>>>> 8739b5cc
     virtual void MarkConflicted(const uint256& hashBlock, int conflicting_height, const uint256& hashTx);
 
     /** Mark a transaction's inputs dirty, thus forcing the outputs to be recomputed */
@@ -796,11 +409,7 @@
     /** WalletFlags set on this wallet. */
     std::atomic<uint64_t> m_wallet_flags{0};
 
-<<<<<<< HEAD
-    bool SetAddressBookWithDB(WalletBatch& batch, const CTxDestination& address, const std::string& strName, const std::string& strPurpose, bool fBech32=false);
-=======
     bool SetAddressBookWithDB(WalletBatch& batch, const CTxDestination& address, const std::string& strName, const std::optional<AddressPurpose>& strPurpose, bool fBech32=false);
->>>>>>> 8739b5cc
 
     //! Unsets a wallet flag and saves it to disk
     void UnsetWalletFlagWithDB(WalletBatch& batch, uint64_t flag);
@@ -851,11 +460,7 @@
 
 public:
     bool IsParticlWallet() const override { return false; };
-<<<<<<< HEAD
-    /*
-=======
-    /**
->>>>>>> 8739b5cc
+    /**
      * Main wallet lock.
      * This lock protects all the fields added by CWallet.
      */
@@ -866,18 +471,6 @@
         assert(static_cast<bool>(m_database));
         return *m_database;
     }
-<<<<<<< HEAD
-    WalletDatabase& GetDatabase() const override { return *database; }
-
-    /**
-     * Select a set of coins such that nValueRet >= nTargetValue and at least
-     * all coins from coinControl are selected; Never select unconfirmed coins
-     * if they are not ours
-     */
-    virtual bool SelectCoins(const std::vector<COutput>& vAvailableCoins, const CAmount& nTargetValue, std::set<CInputCoin>& setCoinsRet, CAmount& nValueRet,
-                    const CCoinControl& coin_control, CoinSelectionParams& coin_selection_params, bool& bnb_used) const EXCLUSIVE_LOCKS_REQUIRED(cs_wallet);
-=======
->>>>>>> 8739b5cc
 
     /** Get a name for this wallet for logging/debugging purposes.
      */
@@ -937,37 +530,21 @@
     interfaces::Chain& chain() const { assert(m_chain); return *m_chain; }
 
     virtual const CWalletTx* GetWalletTx(const uint256& hash) const EXCLUSIVE_LOCKS_REQUIRED(cs_wallet);
-<<<<<<< HEAD
-    bool IsTrusted(const CWalletTx& wtx, std::set<uint256>& trusted_parents) const EXCLUSIVE_LOCKS_REQUIRED(cs_wallet);
-
-    //! check whether we support the named feature
-    bool CanSupportFeature(enum WalletFeature wf) const override EXCLUSIVE_LOCKS_REQUIRED(cs_wallet) { AssertLockHeld(cs_wallet); return IsFeatureSupported(nWalletVersion, wf); }
-
-    /**
-     * populate vCoins with vector of available COutputs.
-     */
-    virtual void AvailableCoins(std::vector<COutput>& vCoins, bool fOnlySafe=true, const CCoinControl *coinControl = nullptr, const CAmount& nMinimumAmount = 1, const CAmount& nMaximumAmount = MAX_MONEY, const CAmount& nMinimumSumAmount = MAX_MONEY, const uint64_t nMaximumCount = 0) const EXCLUSIVE_LOCKS_REQUIRED(cs_wallet);
-=======
 
     std::set<uint256> GetTxConflicts(const CWalletTx& wtx) const EXCLUSIVE_LOCKS_REQUIRED(cs_wallet);
 
->>>>>>> 8739b5cc
     /**
      * Return depth of transaction in blockchain:
      * <0  : conflicts with a transaction this deep in the blockchain
      *  0  : in memory pool, waiting to be included in a block
      * >=1 : this many blocks deep in the main chain
      */
-<<<<<<< HEAD
-    virtual std::map<CTxDestination, std::vector<COutput>> ListCoins() const EXCLUSIVE_LOCKS_REQUIRED(cs_wallet);
-=======
     int GetTxDepthInMainChain(const CWalletTx& wtx) const EXCLUSIVE_LOCKS_REQUIRED(cs_wallet);
     bool IsTxInMainChain(const CWalletTx& wtx) const EXCLUSIVE_LOCKS_REQUIRED(cs_wallet)
     {
         AssertLockHeld(cs_wallet);
         return GetTxDepthInMainChain(wtx) > 0;
     }
->>>>>>> 8739b5cc
 
     /**
      * @return number of blocks to maturity for this transaction:
@@ -980,33 +557,19 @@
     //! check whether we support the named feature
     bool CanSupportFeature(enum WalletFeature wf) const override EXCLUSIVE_LOCKS_REQUIRED(cs_wallet) { AssertLockHeld(cs_wallet); return IsFeatureSupported(nWalletVersion, wf); }
 
-<<<<<<< HEAD
-    virtual bool IsSpent(const uint256& hash, unsigned int n) const EXCLUSIVE_LOCKS_REQUIRED(cs_wallet);
-
-    // Whether this or any known UTXO with the same single key has been spent.
-    virtual bool IsSpentKey(const uint256& hash, unsigned int n) const EXCLUSIVE_LOCKS_REQUIRED(cs_wallet);
-=======
     virtual bool IsSpent(const COutPoint& outpoint) const EXCLUSIVE_LOCKS_REQUIRED(cs_wallet);
 
     // Whether this or any known UTXO with the same single key has been spent.
     virtual bool IsSpentKey(const CScript& scriptPubKey) const EXCLUSIVE_LOCKS_REQUIRED(cs_wallet);
->>>>>>> 8739b5cc
     virtual void SetSpentKeyState(WalletBatch& batch, const uint256& hash, unsigned int n, bool used, std::set<CTxDestination>& tx_destinations) EXCLUSIVE_LOCKS_REQUIRED(cs_wallet);
 
     /** Display address on an external signer. Returns false if external signer support is not compiled */
     bool DisplayAddress(const CTxDestination& dest) EXCLUSIVE_LOCKS_REQUIRED(cs_wallet);
 
-<<<<<<< HEAD
-    bool IsLockedCoin(uint256 hash, unsigned int n) const EXCLUSIVE_LOCKS_REQUIRED(cs_wallet);
-    void LockCoin(const COutPoint& output, bool fPermanent=false) EXCLUSIVE_LOCKS_REQUIRED(cs_wallet);
-    void UnlockCoin(const COutPoint& output) EXCLUSIVE_LOCKS_REQUIRED(cs_wallet);
-    void UnlockAllCoins() EXCLUSIVE_LOCKS_REQUIRED(cs_wallet);
-=======
     bool IsLockedCoin(const COutPoint& output) const EXCLUSIVE_LOCKS_REQUIRED(cs_wallet);
     bool LockCoin(const COutPoint& output, WalletBatch* batch = nullptr) EXCLUSIVE_LOCKS_REQUIRED(cs_wallet);
     bool UnlockCoin(const COutPoint& output, WalletBatch* batch = nullptr) EXCLUSIVE_LOCKS_REQUIRED(cs_wallet);
     bool UnlockAllCoins() EXCLUSIVE_LOCKS_REQUIRED(cs_wallet);
->>>>>>> 8739b5cc
     void ListLockedCoins(std::vector<COutPoint>& vOutpts) const EXCLUSIVE_LOCKS_REQUIRED(cs_wallet);
 
     /*
@@ -1035,12 +598,9 @@
 
     // Used to prevent concurrent calls to walletpassphrase RPC.
     Mutex m_unlock_mutex;
-<<<<<<< HEAD
-=======
     // Used to prevent deleting the passphrase from memory when it is still in use.
     RecursiveMutex m_relock_mutex;
 
->>>>>>> 8739b5cc
     virtual int ExtKeyUnlock(const CKeyingMaterial &vMKey) {return 0;};
     virtual bool Unlock(const SecureString& strWalletPassphrase, bool accept_no_keys = false);
     bool ChangeWalletPassphrase(const SecureString& strOldWalletPassphrase, const SecureString& strNewWalletPassphrase);
@@ -1068,13 +628,6 @@
     //! @return true if wtx is changed and needs to be saved to disk, otherwise false
     using UpdateWalletTxFn = std::function<bool(CWalletTx& wtx, bool new_tx)>;
 
-<<<<<<< HEAD
-    CWalletTx* AddToWallet(CTransactionRef tx, const CWalletTx::Confirmation& confirm, const UpdateWalletTxFn& update_wtx=nullptr, bool fFlushOnClose=true);
-    virtual bool LoadToWallet(const uint256& hash, const UpdateWalletTxFn& fill_wtx) EXCLUSIVE_LOCKS_REQUIRED(cs_wallet);
-    void transactionAddedToMempool(const CTransactionRef& tx, uint64_t mempool_sequence) override;
-    void blockConnected(const CBlock& block, int height) override;
-    void blockDisconnected(const CBlock& block, int height) override;
-=======
     /**
      * Add the transaction to the wallet, wrapping it up inside a CWalletTx
      * @return the recently added wtx pointer or nullptr if there was a db write error.
@@ -1084,7 +637,6 @@
     void transactionAddedToMempool(const CTransactionRef& tx) override;
     void blockConnected(const interfaces::BlockInfo& block) override;
     void blockDisconnected(const interfaces::BlockInfo& block) override;
->>>>>>> 8739b5cc
     void updatedBlockTip() override;
     int64_t RescanFromTime(int64_t startTime, const WalletRescanReserver& reserver, bool update);
 
@@ -1103,37 +655,6 @@
         //! USER_ABORT.
         uint256 last_failed_block;
     };
-<<<<<<< HEAD
-    virtual ScanResult ScanForWalletTransactions(const uint256& start_block, int start_height, Optional<int> max_height, const WalletRescanReserver& reserver, bool fUpdate);
-    void transactionRemovedFromMempool(const CTransactionRef& tx, MemPoolRemovalReason reason, uint64_t mempool_sequence) override;
-    void ReacceptWalletTransactions() EXCLUSIVE_LOCKS_REQUIRED(cs_wallet);
-    std::vector<uint256> ResendWalletTransactionsBefore(int64_t nTime);
-    virtual void ResendWalletTransactions();
-    struct Balance {
-        CAmount m_mine_trusted{0};           //!< Trusted, at depth=GetBalance.min_depth or more
-        CAmount m_mine_untrusted_pending{0}; //!< Untrusted, but in mempool (pending)
-        CAmount m_mine_immature{0};          //!< Immature coinbases in the main chain
-        CAmount m_watchonly_trusted{0};
-        CAmount m_watchonly_untrusted_pending{0};
-        CAmount m_watchonly_immature{0};
-    };
-    virtual Balance GetBalance(int min_depth = 0, bool avoid_reuse = true) const;
-    virtual CAmount GetAvailableBalance(const CCoinControl* coinControl = nullptr) const;
-
-    OutputType TransactionChangeType(const Optional<OutputType>& change_type, const std::vector<CRecipient>& vecSend);
-
-    /**
-     * Insert additional inputs into the transaction by
-     * calling CreateTransaction();
-     */
-    virtual bool FundTransaction(CMutableTransaction& tx, CAmount& nFeeRet, int& nChangePosInOut, bilingual_str& error, bool lockUnspents, const std::set<int>& setSubtractFeeFromOutputs, CCoinControl);
-    // Fetch the inputs and sign with SIGHASH_ALL.
-    virtual bool SignTransaction(CMutableTransaction& tx) const EXCLUSIVE_LOCKS_REQUIRED(cs_wallet);
-    // Sign the tx given the input coins and sighash.
-    bool SignTransaction(CMutableTransaction& tx, const std::map<COutPoint, Coin>& coins, int sighash, std::map<int, std::string>& input_errors) const;
-    SigningResult SignMessage(const std::string& message, const PKHash& pkhash, std::string& str_sig) const;
-    SigningResult SignMessage(const std::string& message, const CKeyID256 &keyID256, std::string& str_sig) const;
-=======
     virtual ScanResult ScanForWalletTransactions(const uint256& start_block, int start_height, std::optional<int> max_height, const WalletRescanReserver& reserver, bool fUpdate, const bool save_progress);
     void transactionRemovedFromMempool(const CTransactionRef& tx, MemPoolRemovalReason reason) override;
     /** Set the next time this wallet should resend transactions to 12-36 hours from now, ~1 day on average. */
@@ -1150,7 +671,6 @@
     bool SignTransaction(CMutableTransaction& tx, const std::map<COutPoint, Coin>& coins, int sighash, std::map<int, bilingual_str>& input_errors) const;
     SigningResult SignMessage(const std::string& message, const PKHash& pkhash, const std::string &message_magic, std::string& str_sig) const;
     SigningResult SignMessage(const std::string& message, const CKeyID256 &keyID256, const std::string &message_magic, std::string& str_sig) const;
->>>>>>> 8739b5cc
 
     /**
      * Fills out a PSBT with information from the wallet. Fills in UTXOs if we have
@@ -1176,16 +696,6 @@
                   bool finalize = true) const;
 
     /**
-<<<<<<< HEAD
-     * Create a new transaction paying the recipients with a set of coins
-     * selected by SelectCoins(); Also create the change output, when needed
-     * @note passing nChangePosInOut as -1 will result in setting a random position
-     */
-    virtual bool CreateTransaction(const std::vector<CRecipient>& vecSend, CTransactionRef& tx, CAmount& nFeeRet, int& nChangePosInOut,
-                           bilingual_str& error, const CCoinControl& coin_control, FeeCalculation& fee_calc_out, bool sign = true);
-    /**
-=======
->>>>>>> 8739b5cc
      * Submit the transaction to the node's mempool and then relay to peers.
      * Should be called after CreateTransaction unless you want to abort
      * broadcasting the transaction.
@@ -1196,22 +706,11 @@
      */
     virtual void CommitTransaction(CTransactionRef tx, mapValue_t mapValue, std::vector<std::pair<std::string, std::string>> orderForm);
 
-<<<<<<< HEAD
-    bool DummySignTx(CMutableTransaction &txNew, const std::set<CTxOut> &txouts, bool use_max_sig = false) const
-    {
-        std::vector<CTxOut> v_txouts(txouts.size());
-        std::copy(txouts.begin(), txouts.end(), v_txouts.begin());
-        return DummySignTx(txNew, v_txouts, use_max_sig);
-    }
-    bool DummySignTx(CMutableTransaction &txNew, const std::vector<CTxOut> &txouts, bool use_max_sig = false) const;
-    virtual bool DummySignInput(CTxIn &tx_in, const CTxOut &txout, bool use_max_sig = false) const;
-=======
     /** Pass this transaction to node for mempool insertion and relay to peers if flag set to true */
     bool SubmitTxMemoryPoolAndRelay(CWalletTx& wtx, std::string& err_string, bool relay, CAmount override_max_fee=-1) const
         EXCLUSIVE_LOCKS_REQUIRED(cs_wallet);
 
     bool DummySignTx(CMutableTransaction &txNew, const std::vector<CTxOut> &txouts, const CCoinControl* coin_control = nullptr) const;
->>>>>>> 8739b5cc
 
     bool ImportScripts(const std::set<CScript> scripts, int64_t timestamp) EXCLUSIVE_LOCKS_REQUIRED(cs_wallet);
     bool ImportPrivKeys(const std::map<CKeyID, CKey>& privkey_map, const int64_t timestamp) EXCLUSIVE_LOCKS_REQUIRED(cs_wallet);
@@ -1267,10 +766,6 @@
 
     std::optional<int64_t> GetOldestKeyPoolTime() const;
 
-<<<<<<< HEAD
-    virtual std::set<std::set<CTxDestination>> GetAddressGroupings() const EXCLUSIVE_LOCKS_REQUIRED(cs_wallet);
-    virtual std::map<CTxDestination, CAmount> GetAddressBalances() const;
-=======
     // Filter struct for 'ListAddrBookAddresses'
     struct AddrBookFilter {
         // Fetch addresses with the provided label
@@ -1278,7 +773,6 @@
         // Don't include change addresses by default
         bool ignore_change{true};
     };
->>>>>>> 8739b5cc
 
     /**
      * Filter and retrieve destinations stored in the addressbook
@@ -1309,10 +803,6 @@
     isminetype IsMine(const CKeyID &address) const override EXCLUSIVE_LOCKS_REQUIRED(cs_wallet);
     isminetype IsMine(const CTxDestination& dest) const EXCLUSIVE_LOCKS_REQUIRED(cs_wallet);
     isminetype IsMine(const CScript& script) const EXCLUSIVE_LOCKS_REQUIRED(cs_wallet);
-<<<<<<< HEAD
-    virtual isminetype IsMine(const CTxIn& txin) const EXCLUSIVE_LOCKS_REQUIRED(cs_wallet);
-=======
->>>>>>> 8739b5cc
     /**
      * Returns amount of debit if the input matches the
      * filter, otherwise returns 0
@@ -1320,33 +810,6 @@
     virtual CAmount GetDebit(const CTxIn& txin, const isminefilter& filter) const;
 
     isminetype IsMine(const CTxOut& txout) const EXCLUSIVE_LOCKS_REQUIRED(cs_wallet);
-<<<<<<< HEAD
-    CAmount GetCredit(const CTxOut& txout, const isminefilter& filter) const;
-
-    virtual isminetype IsMine(const CTxOutBase *txout) const EXCLUSIVE_LOCKS_REQUIRED(cs_wallet) { assert(false); return ISMINE_NO; };
-    virtual CAmount GetCredit(const CTxOutBase *txout, const isminefilter &filter) const EXCLUSIVE_LOCKS_REQUIRED(cs_wallet) { return 0; };
-
-    virtual bool IsChange(const CTxOutBase *txout) const { assert(false); return false; };
-    bool IsChange(const CTxOut& txout) const EXCLUSIVE_LOCKS_REQUIRED(cs_wallet);
-    bool IsChange(const CScript& script) const EXCLUSIVE_LOCKS_REQUIRED(cs_wallet);
-    CAmount GetChange(const CTxOut& txout) const EXCLUSIVE_LOCKS_REQUIRED(cs_wallet);
-    virtual bool IsMine(const CTransaction& tx) const EXCLUSIVE_LOCKS_REQUIRED(cs_wallet);
-    /** should probably be renamed to IsRelevantToMe */
-    virtual bool IsFromMe(const CTransaction& tx) const;
-    virtual CAmount GetDebit(const CTransaction& tx, const isminefilter& filter) const;
-    /** Returns whether all of the inputs match the filter */
-    virtual bool IsAllFromMe(const CTransaction& tx, const isminefilter& filter) const;
-    virtual CAmount GetCredit(const CTransaction& tx, const isminefilter& filter) const;
-    CAmount GetChange(const CTransaction& tx) const;
-    void chainStateFlushed(const CBlockLocator& loc) override;
-
-    DBErrors virtual LoadWallet(bool& fFirstRunRet);
-    DBErrors ZapSelectTx(std::vector<uint256>& vHashIn, std::vector<uint256>& vHashOut) EXCLUSIVE_LOCKS_REQUIRED(cs_wallet);
-
-    virtual bool SetAddressBook(const CTxDestination& address, const std::string& strName, const std::string& purpose, bool fBech32=false);
-
-    virtual bool DelAddressBook(const CTxDestination& address);
-=======
     virtual isminetype IsMine(const CTxOutBase *txout) const EXCLUSIVE_LOCKS_REQUIRED(cs_wallet) { assert(false); return ISMINE_NO; };
     virtual bool IsMine(const CTransaction& tx) const EXCLUSIVE_LOCKS_REQUIRED(cs_wallet);
     isminetype IsMine(const COutPoint& outpoint) const EXCLUSIVE_LOCKS_REQUIRED(cs_wallet);
@@ -1368,7 +831,6 @@
 
     std::vector<std::string> GetAddressReceiveRequests() const EXCLUSIVE_LOCKS_REQUIRED(cs_wallet);
     bool SetAddressReceiveRequest(WalletBatch& batch, const CTxDestination& dest, const std::string& id, const std::string& value) EXCLUSIVE_LOCKS_REQUIRED(cs_wallet);
->>>>>>> 8739b5cc
 
     unsigned int GetKeyPoolSize() const EXCLUSIVE_LOCKS_REQUIRED(cs_wallet);
 
@@ -1397,18 +859,11 @@
      * Address book entry changed.
      * @note called without lock cs_wallet held.
      */
-<<<<<<< HEAD
-    boost::signals2::signal<void (CWallet *wallet, const CTxDestination
-            &address, const std::string &label, bool isMine,
-            const std::string &purpose, const std::string &path,
-            ChangeType status)> NotifyAddressBookChanged;
-=======
     boost::signals2::signal<void (const CTxDestination &address,
                                   const std::string &label, bool isMine,
                                   AddressPurpose purpose, const std::string &path,
                                   ChangeType status)>
         NotifyAddressBookChanged;
->>>>>>> 8739b5cc
 
     /**
      * Wallet transaction added, removed or updated.
@@ -1457,12 +912,9 @@
     bool BackupWallet(const std::string& strDest) const;
 
     /* Returns true if HD is enabled */
-<<<<<<< HEAD
-=======
     virtual bool IsInitialised() const { return !m_spk_managers.empty(); };
 
     /* Returns true if HD is enabled */
->>>>>>> 8739b5cc
     virtual bool IsHDEnabled() const;
 
 
@@ -1601,9 +1053,6 @@
     std::optional<bool> IsInternalScriptPubKeyMan(ScriptPubKeyMan* spk_man) const;
 
     //! Add a descriptor to the wallet, return a ScriptPubKeyMan & associated output type
-<<<<<<< HEAD
-    ScriptPubKeyMan* AddWalletDescriptor(WalletDescriptor& desc, const FlatSigningProvider& signing_provider, const std::string& label, bool internal);
-=======
     ScriptPubKeyMan* AddWalletDescriptor(WalletDescriptor& desc, const FlatSigningProvider& signing_provider, const std::string& label, bool internal) EXCLUSIVE_LOCKS_REQUIRED(cs_wallet);
 
     /** Move all records from the BDB database to a new SQLite database for storage.
@@ -1622,20 +1071,15 @@
 
     //! Whether the (external) signer performs R-value signature grinding
     bool CanGrindR() const;
->>>>>>> 8739b5cc
 
     //! Particl
     bool HaveKey(const CKeyID &address) const override { return false; };
     bool GetKey(const CKeyID &address, CKey &keyOut) const override { return false; };
     bool GetPubKey(const CKeyID &address, CPubKey &pkOut) const override { return false; };
-<<<<<<< HEAD
-    bool GetKeyFromPool(CPubKey &key, bool internal = false) override { return false; };
-=======
     bool GetKeyFromPool(CPubKey &key) override { return false; };
     virtual CAmount GetCredit(const CTxOutBase *txout, const isminefilter &filter) const EXCLUSIVE_LOCKS_REQUIRED(cs_wallet) { return 0; };
     virtual bool IsChange(const CTxOutBase *txout) const { assert(false); return false; };
     std::vector<uint256> ResendWalletTransactionsBefore(int64_t nTime);
->>>>>>> 8739b5cc
 
     virtual bool ShouldRescan() { return true; };
 };
