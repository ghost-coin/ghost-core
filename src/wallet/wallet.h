--- conflicted
+++ resolved
@@ -880,20 +880,11 @@
     /**
      * populate vCoins with vector of available COutputs.
      */
-<<<<<<< HEAD
-    virtual void AvailableCoins(interfaces::Chain::Lock& locked_chain, std::vector<COutput>& vCoins, bool fOnlySafe=true, const CCoinControl *coinControl = nullptr, const CAmount& nMinimumAmount = 1, const CAmount& nMaximumAmount = MAX_MONEY, const CAmount& nMinimumSumAmount = MAX_MONEY, const uint64_t nMaximumCount = 0) const EXCLUSIVE_LOCKS_REQUIRED(cs_wallet);
+    virtual void AvailableCoins(std::vector<COutput>& vCoins, bool fOnlySafe=true, const CCoinControl *coinControl = nullptr, const CAmount& nMinimumAmount = 1, const CAmount& nMaximumAmount = MAX_MONEY, const CAmount& nMinimumSumAmount = MAX_MONEY, const uint64_t nMaximumCount = 0) const EXCLUSIVE_LOCKS_REQUIRED(cs_wallet);
     /**
      * Return list of available coins and locked coins grouped by non-change output address.
      */
-    virtual std::map<CTxDestination, std::vector<COutput>> ListCoins(interfaces::Chain::Lock& locked_chain) const EXCLUSIVE_LOCKS_REQUIRED(cs_wallet);
-=======
-    void AvailableCoins(std::vector<COutput>& vCoins, bool fOnlySafe = true, const CCoinControl* coinControl = nullptr, const CAmount& nMinimumAmount = 1, const CAmount& nMaximumAmount = MAX_MONEY, const CAmount& nMinimumSumAmount = MAX_MONEY, const uint64_t nMaximumCount = 0) const EXCLUSIVE_LOCKS_REQUIRED(cs_wallet);
-
-    /**
-     * Return list of available coins and locked coins grouped by non-change output address.
-     */
-    std::map<CTxDestination, std::vector<COutput>> ListCoins() const EXCLUSIVE_LOCKS_REQUIRED(cs_wallet);
->>>>>>> 608359b0
+    virtual std::map<CTxDestination, std::vector<COutput>> ListCoins() const EXCLUSIVE_LOCKS_REQUIRED(cs_wallet);
 
     /**
      * Find non-change parent output.
@@ -1049,12 +1040,8 @@
      * selected by SelectCoins(); Also create the change output, when needed
      * @note passing nChangePosInOut as -1 will result in setting a random position
      */
-<<<<<<< HEAD
-    virtual bool CreateTransaction(interfaces::Chain::Lock& locked_chain, const std::vector<CRecipient>& vecSend, CTransactionRef& tx, CAmount& nFeeRet, int& nChangePosInOut,
+    virtual bool CreateTransaction(const std::vector<CRecipient>& vecSend, CTransactionRef& tx, CAmount& nFeeRet, int& nChangePosInOut,
                            std::string& strFailReason, const CCoinControl& coin_control, bool sign = true);
-=======
-    bool CreateTransaction(const std::vector<CRecipient>& vecSend, CTransactionRef& tx, CAmount& nFeeRet, int& nChangePosInOut, std::string& strFailReason, const CCoinControl& coin_control, bool sign = true);
->>>>>>> 608359b0
     /**
      * Submit the transaction to the node's mempool and then relay to peers.
      * Should be called after CreateTransaction unless you want to abort
@@ -1103,13 +1090,8 @@
 
     int64_t GetOldestKeyPoolTime() const;
 
-<<<<<<< HEAD
     virtual std::set<std::set<CTxDestination>> GetAddressGroupings() const EXCLUSIVE_LOCKS_REQUIRED(cs_wallet);
-    virtual std::map<CTxDestination, CAmount> GetAddressBalances(interfaces::Chain::Lock& locked_chain) const;
-=======
-    std::set<std::set<CTxDestination>> GetAddressGroupings() const EXCLUSIVE_LOCKS_REQUIRED(cs_wallet);
-    std::map<CTxDestination, CAmount> GetAddressBalances() const;
->>>>>>> 608359b0
+    virtual std::map<CTxDestination, CAmount> GetAddressBalances() const;
 
     std::set<CTxDestination> GetLabelAddresses(const std::string& label) const;
 
