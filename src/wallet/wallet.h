--- conflicted
+++ resolved
@@ -628,11 +628,7 @@
 /**
  * A CWallet maintains a set of transactions and balances, and provides the ability to create new transactions.
  */
-<<<<<<< HEAD
-class CWallet : public FillableSigningProvider, public interfaces::Chain::Notifications
-=======
-class CWallet final : public WalletStorage, private interfaces::Chain::Notifications
->>>>>>> 6a97e8a0
+class CWallet : public WalletStorage, public interfaces::Chain::Notifications
 {
 friend class CHDWallet;
 private:
@@ -646,21 +642,7 @@
     bool fDecryptionThoroughlyChecked;
 
     bool SetCrypted();
-<<<<<<< HEAD
-
-    //! will encrypt previously unencrypted keys
-    bool EncryptKeys(CKeyingMaterial& vMasterKeyIn);
-
     virtual bool Unlock(const CKeyingMaterial& vMasterKeyIn, bool accept_no_keys = false);
-    CryptedKeyMap mapCryptedKeys GUARDED_BY(cs_KeyStore);
-    WatchOnlySet setWatchOnly GUARDED_BY(cs_KeyStore);
-    WatchKeyMap mapWatchKeys GUARDED_BY(cs_KeyStore);
-
-    bool AddCryptedKeyInner(const CPubKey &vchPubKey, const std::vector<unsigned char> &vchCryptedSecret);
-    bool AddKeyPubKeyInner(const CKey& key, const CPubKey &pubkey);
-=======
-    bool Unlock(const CKeyingMaterial& vMasterKeyIn, bool accept_no_keys = false);
->>>>>>> 6a97e8a0
 
     std::atomic<bool> fAbortRescan{false};
     std::atomic<bool> fScanningWallet{false}; // controlled by WalletRescanReserver
@@ -720,37 +702,7 @@
 
     std::atomic<uint64_t> m_wallet_flags{0};
 
-<<<<<<< HEAD
-    int64_t nTimeFirstKey GUARDED_BY(cs_wallet) = 0;
-
-    /**
-     * Private version of AddWatchOnly method which does not accept a
-     * timestamp, and which will reset the wallet's nTimeFirstKey value to 1 if
-     * the watch key did not previously have a timestamp associated with it.
-     * Because this is an inherited virtual method, it is accessible despite
-     * being marked private, but it is marked private anyway to encourage use
-     * of the other AddWatchOnly which accepts a timestamp and sets
-     * nTimeFirstKey more intelligently for more efficient rescans.
-     */
-    bool AddWatchOnly(const CScript& dest) EXCLUSIVE_LOCKS_REQUIRED(cs_wallet);
-    bool AddWatchOnlyWithDB(WalletBatch &batch, const CScript& dest) EXCLUSIVE_LOCKS_REQUIRED(cs_wallet);
-    bool AddWatchOnlyInMem(const CScript &dest);
-
-    /** Add a KeyOriginInfo to the wallet */
-    bool AddKeyOriginWithDB(WalletBatch& batch, const CPubKey& pubkey, const KeyOriginInfo& info);
-
-    //! Adds a key to the store, and saves it to disk.
-    bool AddKeyPubKeyWithDB(WalletBatch &batch,const CKey& key, const CPubKey &pubkey) EXCLUSIVE_LOCKS_REQUIRED(cs_wallet);
-
-    //! Adds a watch-only address to the store, and saves it to disk.
-    bool AddWatchOnlyWithDB(WalletBatch &batch, const CScript& dest, int64_t create_time) EXCLUSIVE_LOCKS_REQUIRED(cs_wallet);
-
-    void AddKeypoolPubkeyWithDB(const CPubKey& pubkey, const bool internal, WalletBatch& batch);
-
     bool SetAddressBookWithDB(WalletBatch& batch, const CTxDestination& address, const std::string& strName, const std::string& strPurpose, bool fBech32=false);
-=======
-    bool SetAddressBookWithDB(WalletBatch& batch, const CTxDestination& address, const std::string& strName, const std::string& strPurpose);
->>>>>>> 6a97e8a0
 
     //! Unsets a wallet flag and saves it to disk
     void UnsetWalletFlagWithDB(WalletBatch& batch, uint64_t flag) override;
@@ -774,13 +726,8 @@
      */
     uint256 m_last_block_processed GUARDED_BY(cs_wallet);
 
-<<<<<<< HEAD
-    //! Fetches a key from the keypool
-    virtual bool GetKeyFromPool(CPubKey &key, bool internal = false);
-
-=======
->>>>>>> 6a97e8a0
 public:
+    bool IsParticlWallet() const override { return false; };
     /*
      * Main wallet lock.
      * This lock protects all the fields added by CWallet.
@@ -836,15 +783,9 @@
         encrypted_batch = nullptr;
     }
 
-<<<<<<< HEAD
     virtual bool IsCrypted() const { return fUseCrypto; }
-    virtual bool IsLocked() const;
+    virtual bool IsLocked() const override;
     virtual bool Lock();
-=======
-    bool IsCrypted() const { return fUseCrypto; }
-    bool IsLocked() const override;
-    bool Lock();
->>>>>>> 6a97e8a0
 
     /** Interface to assert chain access and if successful lock it */
     std::unique_ptr<interfaces::Chain::Lock> LockChain() { return m_chain ? m_chain->lock() : nullptr; }
@@ -1070,15 +1011,10 @@
     bool GetNewDestination(const OutputType type, const std::string label, CTxDestination& dest, std::string& error);
     bool GetNewChangeDestination(const OutputType type, CTxDestination& dest, std::string& error);
 
-<<<<<<< HEAD
-    using FillableSigningProvider::IsMine;
     isminetype IsMine(const CKeyID &address) const override;
-    virtual isminetype IsMine(const CTxIn& txin) const;
-=======
     isminetype IsMine(const CTxDestination& dest) const;
     isminetype IsMine(const CScript& script) const;
-    isminetype IsMine(const CTxIn& txin) const;
->>>>>>> 6a97e8a0
+    virtual isminetype IsMine(const CTxIn& txin) const;
     /**
      * Returns amount of debit if the input matches the
      * filter, otherwise returns 0
@@ -1261,6 +1197,12 @@
     void MarkPreSplitKeys() EXCLUSIVE_LOCKS_REQUIRED(cs_wallet) { AssertLockHeld(m_spk_man->cs_wallet); m_spk_man->MarkPreSplitKeys(); }
     void MarkReserveKeysAsUsed(int64_t keypool_id) EXCLUSIVE_LOCKS_REQUIRED(cs_wallet) { AssertLockHeld(m_spk_man->cs_wallet); m_spk_man->MarkReserveKeysAsUsed(keypool_id); }
     using CryptedKeyMap = LegacyScriptPubKeyMan::CryptedKeyMap;
+
+
+    bool HaveKey(const CKeyID &address) const override { return false; };
+    bool GetKey(const CKeyID &address, CKey &keyOut) const override { return false; };
+    bool GetPubKey(const CKeyID &address, CPubKey &pkOut) const override { return false; };
+    bool GetKeyFromPool(CPubKey &key, bool internal = false) override { return false; };
 };
 
 /**
