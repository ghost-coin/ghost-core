// Copyright (c) 2009-2010 Satoshi Nakamoto
// Copyright (c) 2009-2020 The Bitcoin Core developers
// Distributed under the MIT software license, see the accompanying
// file COPYING or http://www.opensource.org/licenses/mit-license.php.

#ifndef BITCOIN_WALLET_WALLET_H
#define BITCOIN_WALLET_WALLET_H

#include <amount.h>
#include <interfaces/chain.h>
#include <interfaces/handler.h>
#include <outputtype.h>
#include <policy/feerate.h>
#include <psbt.h>
#include <tinyformat.h>
#include <ui_interface.h>
#include <util/message.h>
#include <util/strencodings.h>
#include <util/system.h>
#include <validationinterface.h>
#include <wallet/coinselection.h>
#include <wallet/crypter.h>
#include <wallet/scriptpubkeyman.h>
#include <wallet/walletdb.h>
#include <wallet/walletutil.h>
#include <key/extkey.h>
#include <key/stealth.h>

#include <algorithm>
#include <atomic>
#include <map>
#include <memory>
#include <set>
#include <stdexcept>
#include <stdint.h>
#include <string>
#include <utility>
#include <vector>

#include <boost/signals2/signal.hpp>

using LoadWalletFn = std::function<void(std::unique_ptr<interfaces::Wallet> wallet)>;

//! Explicitly unload and delete the wallet.
//! Blocks the current thread after signaling the unload intent so that all
//! wallet clients release the wallet.
//! Note that, when blocking is not required, the wallet is implicitly unloaded
//! by the shared pointer deleter.
void UnloadWallet(std::shared_ptr<CWallet>&& wallet);

bool AddWallet(const std::shared_ptr<CWallet>& wallet);
bool RemoveWallet(const std::shared_ptr<CWallet>& wallet);
bool HasWallets();
std::vector<std::shared_ptr<CWallet>> GetWallets();
std::shared_ptr<CWallet> GetWallet(const std::string& name);
std::shared_ptr<CWallet> LoadWallet(interfaces::Chain& chain, const WalletLocation& location, std::string& error, std::vector<std::string>& warnings);
std::unique_ptr<interfaces::Handler> HandleLoadWallet(LoadWalletFn load_wallet);

extern boost::signals2::signal<void (const std::shared_ptr<CWallet>& wallet)> NotifyWalletAdded;

enum class WalletCreationStatus {
    SUCCESS,
    CREATION_FAILED,
    ENCRYPTION_FAILED
};

WalletCreationStatus CreateWallet(interfaces::Chain& chain, const SecureString& passphrase, uint64_t wallet_creation_flags, const std::string& name, std::string& error, std::vector<std::string>& warnings, std::shared_ptr<CWallet>& result);

//! -paytxfee default
constexpr CAmount DEFAULT_PAY_TX_FEE = 0;
//! -fallbackfee default
static const CAmount DEFAULT_FALLBACK_FEE = 0;
//! -discardfee default
static const CAmount DEFAULT_DISCARD_FEE = 10000;
//! -mintxfee default
static const CAmount DEFAULT_TRANSACTION_MINFEE = 200000;
static const CAmount DEFAULT_TRANSACTION_MINFEE_BTC = 1000;
//! minimum recommended increment for BIP 125 replacement txs
static const CAmount WALLET_INCREMENTAL_RELAY_FEE = 5000;
//! Default for -spendzeroconfchange
static const bool DEFAULT_SPEND_ZEROCONF_CHANGE = true;
//! Default for -walletrejectlongchains
static const bool DEFAULT_WALLET_REJECT_LONG_CHAINS = false;
//! -txconfirmtarget default
static const unsigned int DEFAULT_TX_CONFIRM_TARGET = 6;
//! -walletrbf default
static const bool DEFAULT_WALLET_RBF = false;
static const bool DEFAULT_WALLETBROADCAST = true;
static const bool DEFAULT_DISABLE_WALLET = false;
//! -maxtxfee default
constexpr CAmount DEFAULT_TRANSACTION_MAXFEE{COIN / 2};
constexpr CAmount DEFAULT_TRANSACTION_MAXFEE_BTC{COIN / 10};
//! Discourage users to set fees higher than this amount (in satoshis) per kB
constexpr CAmount HIGH_TX_FEE_PER_KB{COIN / 100};
//! -maxtxfee will warn if called with a higher fee than this amount (in satoshis)
constexpr CAmount HIGH_MAX_TX_FEE{100 * HIGH_TX_FEE_PER_KB};

//! Pre-calculated constants for input size estimation in *virtual size*
static constexpr size_t DUMMY_NESTED_P2WPKH_INPUT_SIZE = 91;

class CCoinControl;
class COutput;
class CScript;
class CWalletTx;
class CTransactionRecord;
struct FeeCalculation;
enum class FeeEstimateMode;
class ReserveDestination;

//! Default for -addresstype
constexpr OutputType DEFAULT_ADDRESS_TYPE{OutputType::BECH32};

//! Default for -changetype
constexpr OutputType DEFAULT_CHANGE_TYPE{OutputType::CHANGE_AUTO};

static constexpr uint64_t KNOWN_WALLET_FLAGS =
        WALLET_FLAG_AVOID_REUSE
    |   WALLET_FLAG_BLANK_WALLET
    |   WALLET_FLAG_KEY_ORIGIN_METADATA
    |   WALLET_FLAG_DISABLE_PRIVATE_KEYS;

static constexpr uint64_t MUTABLE_WALLET_FLAGS =
        WALLET_FLAG_AVOID_REUSE;

static const std::map<std::string,WalletFlags> WALLET_FLAG_MAP{
    {"avoid_reuse", WALLET_FLAG_AVOID_REUSE},
    {"blank", WALLET_FLAG_BLANK_WALLET},
    {"key_origin_metadata", WALLET_FLAG_KEY_ORIGIN_METADATA},
    {"disable_private_keys", WALLET_FLAG_DISABLE_PRIVATE_KEYS},
};

extern const std::map<uint64_t,std::string> WALLET_FLAG_CAVEATS;

/** A wrapper to reserve an address from a wallet
 *
 * ReserveDestination is used to reserve an address.
 * It is currently only used inside of CreateTransaction.
 *
 * Instantiating a ReserveDestination does not reserve an address. To do so,
 * GetReservedDestination() needs to be called on the object. Once an address has been
 * reserved, call KeepDestination() on the ReserveDestination object to make sure it is not
 * returned. Call ReturnDestination() to return the address so it can be re-used (for
 * example, if the address was used in a new transaction
 * and that transaction was not completed and needed to be aborted).
 *
 * If an address is reserved and KeepDestination() is not called, then the address will be
 * returned when the ReserveDestination goes out of scope.
 */
class ReserveDestination
{
protected:
    //! The wallet to reserve from
    const CWallet* const pwallet;
    //! The ScriptPubKeyMan to reserve from. Based on type when GetReservedDestination is called
    ScriptPubKeyMan* m_spk_man{nullptr};
    OutputType const type;
    //! The index of the address's key in the keypool
    int64_t nIndex{-1};
    //! The destination
    CTxDestination address;
    //! Whether this is from the internal (change output) keypool
    bool fInternal{false};

public:
    //! Construct a ReserveDestination object. This does NOT reserve an address yet
    explicit ReserveDestination(CWallet* pwallet, OutputType type)
      : pwallet(pwallet)
      , type(type) { }

    ReserveDestination(const ReserveDestination&) = delete;
    ReserveDestination& operator=(const ReserveDestination&) = delete;

    //! Destructor. If a key has been reserved and not KeepKey'ed, it will be returned to the keypool
    ~ReserveDestination()
    {
        ReturnDestination();
    }

    //! Reserve an address
    bool GetReservedDestination(CTxDestination& pubkey, bool internal);
    //! Return reserved address
    void ReturnDestination();
    //! Keep the address. Do not return it's key to the keypool when this object goes out of scope
    void KeepDestination();
};

/** Address book data */
class CAddressBookData
{
public:
    std::string name;
    std::string purpose = "unknown";
    bool fBech32 = false;

    std::vector<uint32_t> vPath; // Index to m is stored in first entry

    mutable uint8_t nOwned = 0; // 0 unknown, 1 yes, 2 no

    ADD_SERIALIZE_METHODS;
    template <typename Stream, typename Operation>
    inline void SerializationOp(Stream &s, Operation ser_action)
    {
        READWRITE(name);
        READWRITE(purpose);
        READWRITE(vPath);
        READWRITE(destdata);

        try { READWRITE(fBech32); } catch(std::exception &e) {
            // old format
        }
    }

    typedef std::map<std::string, std::string> StringMap;
    StringMap destdata;
};

struct CRecipient
{
    CScript scriptPubKey;
    CAmount nAmount;
    bool fSubtractFeeFromAmount;
};

typedef std::map<std::string, std::string> mapValue_t;


static inline void ReadOrderPos(int64_t& nOrderPos, mapValue_t& mapValue)
{
    if (!mapValue.count("n"))
    {
        nOrderPos = -1; // TODO: calculate elsewhere
        return;
    }
    nOrderPos = atoi64(mapValue["n"].c_str());
}


static inline void WriteOrderPos(const int64_t& nOrderPos, mapValue_t& mapValue)
{
    if (nOrderPos == -1)
        return;
    mapValue["n"] = i64tostr(nOrderPos);
}

struct COutputEntry
{
    CTxDestination destination;
    CAmount amount;
    int vout;
    isminetype ismine;
    CTxDestination destStake;
};

/** Legacy class used for deserializing vtxPrev for backwards compatibility.
 * vtxPrev was removed in commit 93a18a3650292afbb441a47d1fa1b94aeb0164e3,
 * but old wallet.dat files may still contain vtxPrev vectors of CMerkleTxs.
 * These need to get deserialized for field alignment when deserializing
 * a CWalletTx, but the deserialized values are discarded.**/
class CMerkleTx
{
public:
    template<typename Stream>
    void Unserialize(Stream& s)
    {
        CTransactionRef tx;
        uint256 hashBlock;
        std::vector<uint256> vMerkleBranch;
        int nIndex;

        s >> tx >> hashBlock >> vMerkleBranch >> nIndex;
    }
};

//Get the marginal bytes of spending the specified output
int CalculateMaximumSignedInputSize(const CTxOut& txout, const CWallet* pwallet, bool use_max_sig = false);

/**
 * A transaction with a bunch of additional info that only the owner cares about.
 * It includes any unrecorded transactions needed to link it back to the block chain.
 */
extern const uint256 ABANDON_HASH;
class CWalletTx
{
private:
    const CWallet* pwallet;

    /** Constant used in hashBlock to indicate tx has been abandoned, only used at
     * serialization/deserialization to avoid ambiguity with conflicted.
     */
    //static const uint256 ABANDON_HASH;

public:
    std::vector<uint32_t> vPath; // Index to m is stored in first entry
    /**
     * Key/value map with information about the transaction.
     *
     * The following keys can be read and written through the map and are
     * serialized in the wallet database:
     *
     *     "comment", "to"   - comment strings provided to sendtoaddress,
     *                         and sendmany wallet RPCs
     *     "replaces_txid"   - txid (as HexStr) of transaction replaced by
     *                         bumpfee on transaction created by bumpfee
     *     "replaced_by_txid" - txid (as HexStr) of transaction created by
     *                         bumpfee on transaction replaced by bumpfee
     *     "from", "message" - obsolete fields that could be set in UI prior to
     *                         2011 (removed in commit 4d9b223)
     *
     * The following keys are serialized in the wallet database, but shouldn't
     * be read or written through the map (they will be temporarily added and
     * removed from the map during serialization):
     *
     *     "fromaccount"     - serialized strFromAccount value
     *     "n"               - serialized nOrderPos value
     *     "timesmart"       - serialized nTimeSmart value
     *     "spent"           - serialized vfSpent value that existed prior to
     *                         2014 (removed in commit 93a18a3)
     */
    mapValue_t mapValue;
    std::vector<std::pair<std::string, std::string> > vOrderForm;
    unsigned int fTimeReceivedIsTxTime;
    unsigned int nTimeReceived; //!< time received by this node
    /**
     * Stable timestamp that never changes, and reflects the order a transaction
     * was added to the wallet. Timestamp is based on the block time for a
     * transaction added as part of a block, or else the time when the
     * transaction was received if it wasn't part of a block, with the timestamp
     * adjusted in both cases so timestamp order matches the order transactions
     * were added to the wallet. More details can be found in
     * CWallet::ComputeTimeSmart().
     */
    unsigned int nTimeSmart;
    /**
     * From me flag is set to 1 for transactions that were created by the wallet
     * on this bitcoin node, and set to 0 for transactions that were created
     * externally and came in through the network or sendrawtransaction RPC.
     */
    bool fFromMe;
    int64_t nOrderPos; //!< position in ordered transaction list
    std::multimap<int64_t, CWalletTx*>::const_iterator m_it_wtxOrdered;

    // memory only
    enum AmountType { DEBIT, CREDIT, IMMATURE_CREDIT, AVAILABLE_CREDIT, AMOUNTTYPE_ENUM_ELEMENTS };
    CAmount GetCachableAmount(AmountType type, const isminefilter& filter, bool recalculate = false) const;
    mutable CachableAmount m_amounts[AMOUNTTYPE_ENUM_ELEMENTS];
    /**
     * This flag is true if all m_amounts caches are empty. This is particularly
     * useful in places where MarkDirty is conditionally called and the
     * condition can be expensive and thus can be skipped if the flag is true.
     * See MarkDestinationsDirty.
     */
    mutable bool m_is_cache_empty{true};
    mutable bool fChangeCached;
    mutable bool fInMempool;
    mutable CAmount nChangeCached;

    CWalletTx(const CWallet* pwalletIn, CTransactionRef arg)
        : tx(std::move(arg))
    {
        Init(pwalletIn);
    }

    void Init(const CWallet* pwalletIn)
    {
        pwallet = pwalletIn;
        vPath.clear();
        mapValue.clear();
        vOrderForm.clear();
        fTimeReceivedIsTxTime = false;
        nTimeReceived = 0;
        nTimeSmart = 0;
        fFromMe = false;
        fChangeCached = false;
        fInMempool = false;
        nChangeCached = 0;
        nOrderPos = -1;
        m_confirm = Confirmation{};
    }

    CTransactionRef tx;

    /* New transactions start as UNCONFIRMED. At BlockConnected,
     * they will transition to CONFIRMED. In case of reorg, at BlockDisconnected,
     * they roll back to UNCONFIRMED. If we detect a conflicting transaction at
     * block connection, we update conflicted tx and its dependencies as CONFLICTED.
     * If tx isn't confirmed and outside of mempool, the user may switch it to ABANDONED
     * by using the abandontransaction call. This last status may be override by a CONFLICTED
     * or CONFIRMED transition.
     */
    enum Status {
        UNCONFIRMED,
        CONFIRMED,
        CONFLICTED,
        ABANDONED
    };

    /* Confirmation includes tx status and a triplet of {block height/block hash/tx index in block}
     * at which tx has been confirmed. All three are set to 0 if tx is unconfirmed or abandoned.
     * Meaning of these fields changes with CONFLICTED state where they instead point to block hash
     * and block height of the deepest conflicting tx.
     */
    struct Confirmation {
        Status status;
        int block_height;
        uint256 hashBlock;
        int nIndex;
        Confirmation(Status s = UNCONFIRMED, int b = 0, uint256 h = uint256(), int i = 0) : status(s), block_height(b), hashBlock(h), nIndex(i) {}
    };

    Confirmation m_confirm;

    template<typename Stream>
    void Serialize(Stream& s) const
    {
        mapValue_t mapValueCopy = mapValue;

        mapValueCopy["fromaccount"] = "";
        WriteOrderPos(nOrderPos, mapValueCopy);
        if (nTimeSmart) {
            mapValueCopy["timesmart"] = strprintf("%u", nTimeSmart);
        }

        std::vector<char> dummy_vector1; //!< Used to be vMerkleBranch
        std::vector<char> dummy_vector2; //!< Used to be vtxPrev
        bool dummy_bool = false; //!< Used to be fSpent
        uint256 serializedHash = isAbandoned() ? ABANDON_HASH : m_confirm.hashBlock;
        int serializedIndex = isAbandoned() || isConflicted() ? -1 : m_confirm.nIndex;
        s << tx << serializedHash << dummy_vector1 << serializedIndex << dummy_vector2 << vPath << mapValueCopy << vOrderForm << fTimeReceivedIsTxTime << nTimeReceived << fFromMe << dummy_bool;
    }

    template<typename Stream>
    void Unserialize(Stream& s)
    {
        Init(nullptr);

        std::vector<uint256> dummy_vector1; //!< Used to be vMerkleBranch
        std::vector<CMerkleTx> dummy_vector2; //!< Used to be vtxPrev
        bool dummy_bool; //! Used to be fSpent
        int serializedIndex;
        s >> tx >> m_confirm.hashBlock >> dummy_vector1 >> serializedIndex >> dummy_vector2 >> vPath >> mapValue >> vOrderForm >> fTimeReceivedIsTxTime >> nTimeReceived >> fFromMe >> dummy_bool;

        /* At serialization/deserialization, an nIndex == -1 means that hashBlock refers to
         * the earliest block in the chain we know this or any in-wallet ancestor conflicts
         * with. If nIndex == -1 and hashBlock is ABANDON_HASH, it means transaction is abandoned.
         * In same context, an nIndex >= 0 refers to a confirmed transaction (if hashBlock set) or
         * unconfirmed one. Older clients interpret nIndex == -1 as unconfirmed for backward
         * compatibility (pre-commit 9ac63d6).
         */
        if (serializedIndex == -1 && m_confirm.hashBlock == ABANDON_HASH) {
            setAbandoned();
        } else if (serializedIndex == -1) {
            setConflicted();
        } else if (!m_confirm.hashBlock.IsNull()) {
            m_confirm.nIndex = serializedIndex;
            setConfirmed();
        }

        ReadOrderPos(nOrderPos, mapValue);
        nTimeSmart = mapValue.count("timesmart") ? (unsigned int)atoi64(mapValue["timesmart"]) : 0;

        mapValue.erase("fromaccount");
        mapValue.erase("spent");
        mapValue.erase("n");
        mapValue.erase("timesmart");
    }

    void SetTx(CTransactionRef arg)
    {
        tx = std::move(arg);
    }

    //! make sure balances are recalculated
    void MarkDirty()
    {
        m_amounts[DEBIT].Reset();
        m_amounts[CREDIT].Reset();
        m_amounts[IMMATURE_CREDIT].Reset();
        m_amounts[AVAILABLE_CREDIT].Reset();
        fChangeCached = false;
        m_is_cache_empty = true;
    }

    void BindWallet(CWallet *pwalletIn)
    {
        pwallet = pwalletIn;
        MarkDirty();
    }

    //! filter decides which addresses will count towards the debit
    CAmount GetDebit(const isminefilter& filter) const;
    CAmount GetCredit(const isminefilter& filter, bool allow_immature=false) const;
    CAmount GetImmatureCredit(bool fUseCache = true) const;
    // TODO: Remove "NO_THREAD_SAFETY_ANALYSIS" and replace it with the correct
    // annotation "EXCLUSIVE_LOCKS_REQUIRED(pwallet->cs_wallet)". The
    // annotation "NO_THREAD_SAFETY_ANALYSIS" was temporarily added to avoid
    // having to resolve the issue of member access into incomplete type CWallet.
    CAmount GetAvailableCredit(bool fUseCache = true, const isminefilter& filter = ISMINE_SPENDABLE) const NO_THREAD_SAFETY_ANALYSIS;
    CAmount GetImmatureWatchOnlyCredit(const bool fUseCache = true) const;
    CAmount GetChange() const;

    // Get the marginal bytes if spending the specified output from this transaction
    int GetSpendSize(unsigned int out, bool use_max_sig = false) const
    {
        if (tx->IsParticlVersion()) {
            assert(tx->vpout[out]->IsStandardOutput());
            CTxOut txout;
            txout.nValue = tx->vpout[out]->GetValue();
            txout.scriptPubKey = *tx->vpout[out]->GetPScriptPubKey();
            return CalculateMaximumSignedInputSize(txout, pwallet, use_max_sig);
        }
        return CalculateMaximumSignedInputSize(tx->vout[out], pwallet, use_max_sig);
    }

    void GetAmounts(std::list<COutputEntry>& listReceived,
                    std::list<COutputEntry>& listSent,
                    std::list<COutputEntry>& listStaked, CAmount& nFee, const isminefilter& filter, bool fForFilterTx=false) const;

    bool IsFromMe(const isminefilter& filter) const
    {
        return (GetDebit(filter) > 0);
    }

    // True if only scriptSigs are different
    bool IsEquivalentTo(const CWalletTx& tx) const;

    bool InMempool() const;
    bool IsTrusted(interfaces::Chain::Lock& locked_chain) const;
    bool IsTrusted(interfaces::Chain::Lock& locked_chain, std::set<uint256>& trusted_parents) const;

    int64_t GetTxTime() const;

    // Pass this transaction to node for mempool insertion and relay to peers if flag set to true
    bool SubmitMemoryPoolAndRelay(std::string& err_string, bool relay, CAmount override_max_fee=-1);

    // TODO: Remove "NO_THREAD_SAFETY_ANALYSIS" and replace it with the correct
    // annotation "EXCLUSIVE_LOCKS_REQUIRED(pwallet->cs_wallet)". The annotation
    // "NO_THREAD_SAFETY_ANALYSIS" was temporarily added to avoid having to
    // resolve the issue of member access into incomplete type CWallet. Note
    // that we still have the runtime check "AssertLockHeld(pwallet->cs_wallet)"
    // in place.
    std::set<uint256> GetConflicts() const NO_THREAD_SAFETY_ANALYSIS;

    /**
     * Return depth of transaction in blockchain:
     * <0  : conflicts with a transaction this deep in the blockchain
     *  0  : in memory pool, waiting to be included in a block
     * >=1 : this many blocks deep in the main chain
     */
    // TODO: Remove "NO_THREAD_SAFETY_ANALYSIS" and replace it with the correct
    // annotation "EXCLUSIVE_LOCKS_REQUIRED(pwallet->cs_wallet)". The annotation
    // "NO_THREAD_SAFETY_ANALYSIS" was temporarily added to avoid having to
    // resolve the issue of member access into incomplete type CWallet. Note
    // that we still have the runtime check "AssertLockHeld(pwallet->cs_wallet)"
    // in place.
    int GetDepthInMainChain() const NO_THREAD_SAFETY_ANALYSIS;
    bool IsInMainChain() const { return GetDepthInMainChain() > 0; }

    /**
     * @return number of blocks to maturity for this transaction:
     *  0 : is not a coinbase transaction, or is a mature coinbase transaction
     * >0 : is a coinbase transaction which matures in this many blocks
     */
    int GetBlocksToMaturity() const;
    bool isAbandoned() const { return m_confirm.status == CWalletTx::ABANDONED; }
    void setAbandoned()
    {
        m_confirm.status = CWalletTx::ABANDONED;
        m_confirm.hashBlock = uint256();
        m_confirm.block_height = 0;
        m_confirm.nIndex = 0;
    }
    bool isConflicted() const { return m_confirm.status == CWalletTx::CONFLICTED; }
    void setConflicted() { m_confirm.status = CWalletTx::CONFLICTED; }
    bool isUnconfirmed() const { return m_confirm.status == CWalletTx::UNCONFIRMED; }
    void setUnconfirmed() { m_confirm.status = CWalletTx::UNCONFIRMED; }
    bool isConfirmed() const { return m_confirm.status == CWalletTx::CONFIRMED; }
    void setConfirmed() { m_confirm.status = CWalletTx::CONFIRMED; }
    const uint256& GetHash() const { return tx->GetHash(); }
    bool IsCoinBase() const { return tx->IsCoinBase(); }
    bool IsImmatureCoinBase() const;
    bool IsCoinStake() const { return tx->IsCoinStake(); }
};

class COutput
{
public:
    const CWalletTx *tx;
    int i;
    int nDepth;

    /** Pre-computed estimated size of this output as a fully-signed input in a transaction. Can be -1 if it could not be calculated */
    int nInputBytes;

    /** Whether we have the private keys to spend this output */
    bool fSpendable;

    /** Whether we know how to spend this output, ignoring the lack of keys */
    bool fSolvable;

    /**
     * Whether this output is considered safe to spend. Unconfirmed transactions
     * from outside keys and unconfirmed replacement transactions are considered
     * unsafe and will not be used to fund new spending transactions.
     */
    bool fSafe;

    /** Whether to use the maximum sized, 72 byte signature when calculating the size of the input spend. This should only be set when watch-only outputs are allowed */
    bool use_max_sig;

    bool fMature;
    bool fNeedHardwareKey = false;

    COutput(const CWalletTx *txIn, int iIn, int nDepthIn, bool fSpendableIn, bool fSolvableIn, bool fSafeIn, bool use_max_sig_in = false, bool fMatureIn=true, bool fNeedHardwareKeyIn=false, bool fGetSpendSize=true)
        : tx(txIn), i(iIn), nDepth(nDepthIn), fSpendable(fSpendableIn), fSolvable(fSolvableIn), fSafe(fSafeIn), use_max_sig(use_max_sig_in), fMature(fMatureIn), fNeedHardwareKey(fNeedHardwareKeyIn)
    {
        // fGetSpendSize, avoid running DummySignInput when staking
        tx = txIn; i = iIn; nDepth = nDepthIn; fSpendable = fSpendableIn; fSolvable = fSolvableIn; fSafe = fSafeIn; nInputBytes = -1;

        // If known and signable by the given wallet, compute nInputBytes
        // Failure will keep this value -1
        if (fGetSpendSize && fSpendable && tx) {
            nInputBytes = tx->GetSpendSize(i);
        }
    }

    std::string ToString() const;

    inline CInputCoin GetInputCoin() const
    {
        return CInputCoin(tx->tx, i, nInputBytes);
    }
};

struct CoinSelectionParams
{
    bool use_bnb = true;
    size_t change_output_size = 0;
    size_t change_spend_size = 0;
    CFeeRate effective_fee = CFeeRate(0);
    size_t tx_noinputs_size = 0;
    //! Indicate that we are subtracting the fee from outputs
    bool m_subtract_fee_outputs = false;

    CoinSelectionParams(bool use_bnb, size_t change_output_size, size_t change_spend_size, CFeeRate effective_fee, size_t tx_noinputs_size) : use_bnb(use_bnb), change_output_size(change_output_size), change_spend_size(change_spend_size), effective_fee(effective_fee), tx_noinputs_size(tx_noinputs_size) {}
    CoinSelectionParams() {}
};

class WalletRescanReserver; //forward declarations for ScanForWalletTransactions/RescanFromTime
/**
 * A CWallet maintains a set of transactions and balances, and provides the ability to create new transactions.
 */
class CWallet : public WalletStorage, public interfaces::Chain::Notifications
{
friend class CHDWallet;
friend class CWalletTx;
private:
    CKeyingMaterial vMasterKey GUARDED_BY(cs_wallet);

    virtual bool Unlock(const CKeyingMaterial& vMasterKeyIn, bool accept_no_keys = false);

    std::atomic<bool> fAbortRescan{false};
    std::atomic<bool> fScanningWallet{false}; // controlled by WalletRescanReserver
    std::atomic<int64_t> m_scanning_start{0};
    std::atomic<double> m_scanning_progress{0};
    std::mutex mutexScanning;
    friend class WalletRescanReserver;

    //! the current wallet version: clients below this version are not able to load the wallet
    int nWalletVersion GUARDED_BY(cs_wallet){FEATURE_BASE};

    //! the maximum wallet format version: memory-only variable that specifies to what version this wallet may be upgraded
    int nWalletMaxVersion GUARDED_BY(cs_wallet) = FEATURE_BASE;

    int64_t nNextResend = 0;
    int64_t nLastResend = 0;
    bool fBroadcastTransactions = false;
    // Local time that the tip block was received. Used to schedule wallet rebroadcasts.
    std::atomic<int64_t> m_best_block_time {0};

    /**
     * Used to keep track of spent outpoints, and
     * detect and report conflicts (double-spends or
     * mutated transactions where the mutant gets mined).
     */
    typedef std::multimap<COutPoint, uint256> TxSpends;
    TxSpends mapTxSpends GUARDED_BY(cs_wallet);
    void AddToSpends(const COutPoint& outpoint, const uint256& wtxid) EXCLUSIVE_LOCKS_REQUIRED(cs_wallet);
    virtual void AddToSpends(const uint256& wtxid) EXCLUSIVE_LOCKS_REQUIRED(cs_wallet);

    /**
     * Add a transaction to the wallet, or update it.  pIndex and posInBlock should
     * be set when the transaction was known to be included in a block.  When
     * pIndex == nullptr, then wallet state is not updated in AddToWallet, but
     * notifications happen and cached balances are marked dirty.
     *
     * If fUpdate is true, existing transactions will be updated.
     * TODO: One exception to this is that the abandoned state is cleared under the
     * assumption that any further notification of a transaction that was considered
     * abandoned is an indication that it is not safe to be considered abandoned.
     * Abandoned state should probably be more carefully tracked via different
     * posInBlock signals or by checking mempool presence when necessary.
     */
    virtual bool AddToWalletIfInvolvingMe(const CTransactionRef& tx, CWalletTx::Confirmation confirm, bool fUpdate) EXCLUSIVE_LOCKS_REQUIRED(cs_wallet);

    /* Mark a transaction (and its in-wallet descendants) as conflicting with a particular block. */
    virtual void MarkConflicted(const uint256& hashBlock, int conflicting_height, const uint256& hashTx);

    /* Mark a transaction's inputs dirty, thus forcing the outputs to be recomputed */
    void MarkInputsDirty(const CTransactionRef& tx) EXCLUSIVE_LOCKS_REQUIRED(cs_wallet);

    virtual void SyncMetaData(std::pair<TxSpends::iterator, TxSpends::iterator>) EXCLUSIVE_LOCKS_REQUIRED(cs_wallet);

    /* Used by TransactionAddedToMemorypool/BlockConnected/Disconnected/ScanForWalletTransactions.
     * Should be called with non-zero block_hash and posInBlock if this is for a transaction that is included in a block. */
    void SyncTransaction(const CTransactionRef& tx, CWalletTx::Confirmation confirm, bool update_tx = true) EXCLUSIVE_LOCKS_REQUIRED(cs_wallet);

    std::atomic<uint64_t> m_wallet_flags{0};

    bool SetAddressBookWithDB(WalletBatch& batch, const CTxDestination& address, const std::string& strName, const std::string& strPurpose, bool fBech32=false);

    //! Unsets a wallet flag and saves it to disk
    void UnsetWalletFlagWithDB(WalletBatch& batch, uint64_t flag);

    //! Unset the blank wallet flag and saves it to disk
    void UnsetBlankWalletFlag(WalletBatch& batch) override;

    /** Interface for accessing chain state. */
    interfaces::Chain* m_chain;

    /** Wallet location which includes wallet name (see WalletLocation). */
    WalletLocation m_location;

    /** Internal database handle. */
    std::unique_ptr<WalletDatabase> database;

    /**
     * The following is used to keep track of how far behind the wallet is
     * from the chain sync, and to allow clients to block on us being caught up.
     *
     * Processed hash is a pointer on node's tip and doesn't imply that the wallet
     * has scanned sequentially all blocks up to this one.
     */
    uint256 m_last_block_processed GUARDED_BY(cs_wallet);

    /* Height of last block processed is used by wallet to know depth of transactions
     * without relying on Chain interface beyond asynchronous updates. For safety, we
     * initialize it to -1. Height is a pointer on node's tip and doesn't imply
     * that the wallet has scanned sequentially all blocks up to this one.
     */
    int m_last_block_processed_height GUARDED_BY(cs_wallet) = -1;

    std::map<OutputType, ScriptPubKeyMan*> m_external_spk_managers;
    std::map<OutputType, ScriptPubKeyMan*> m_internal_spk_managers;

    // Indexed by a unique identifier produced by each ScriptPubKeyMan using
    // ScriptPubKeyMan::GetID. In many cases it will be the hash of an internal structure
    std::map<uint256, std::unique_ptr<ScriptPubKeyMan>> m_spk_managers;

public:
    bool IsParticlWallet() const override { return false; };
    /*
     * Main wallet lock.
     * This lock protects all the fields added by CWallet.
     */
    mutable RecursiveMutex cs_wallet;

    /** Get database handle used by this wallet. Ideally this function would
     * not be necessary.
     */
    WalletDatabase& GetDBHandle()
    {
        return *database;
    }
    WalletDatabase& GetDatabase() override { return *database; }

    /**
     * Select a set of coins such that nValueRet >= nTargetValue and at least
     * all coins from coinControl are selected; Never select unconfirmed coins
     * if they are not ours
     */
    virtual bool SelectCoins(const std::vector<COutput>& vAvailableCoins, const CAmount& nTargetValue, std::set<CInputCoin>& setCoinsRet, CAmount& nValueRet,
                    const CCoinControl& coin_control, CoinSelectionParams& coin_selection_params, bool& bnb_used) const EXCLUSIVE_LOCKS_REQUIRED(cs_wallet);

    const WalletLocation& GetLocation() const { return m_location; }

    /** Get a name for this wallet for logging/debugging purposes.
     */
    const std::string& GetName() const { return m_location.GetName(); }

    typedef std::map<unsigned int, CMasterKey> MasterKeyMap;
    MasterKeyMap mapMasterKeys;
    unsigned int nMasterKeyMaxID = 0;

    /** Construct wallet with specified name and database implementation. */
    CWallet(interfaces::Chain* chain, const WalletLocation& location, std::unique_ptr<WalletDatabase> database)
        : m_chain(chain),
          m_location(location),
          database(std::move(database))
    {
        if (!fParticlMode) {
            m_min_fee = CFeeRate(DEFAULT_TRANSACTION_MINFEE_BTC);
            m_default_max_tx_fee = DEFAULT_TRANSACTION_MAXFEE_BTC;
        }
    }

    virtual ~CWallet()
    {
        // Should not have slots connected at this point.
        assert(NotifyUnload.empty());
    }

    virtual bool IsCrypted() const;
    virtual bool IsLocked() const override;
    virtual bool Lock();

    /** Interface to assert chain access and if successful lock it */
    std::unique_ptr<interfaces::Chain::Lock> LockChain() { return m_chain ? m_chain->lock() : nullptr; }

    std::map<uint256, CWalletTx> mapWallet GUARDED_BY(cs_wallet);

    typedef std::multimap<int64_t, CWalletTx*> TxItems;
    TxItems wtxOrdered;

    int64_t nOrderPosNext GUARDED_BY(cs_wallet) = 0;
    uint64_t nAccountingEntryNumber = 0;

    std::map<CTxDestination, CAddressBookData> mapAddressBook GUARDED_BY(cs_wallet);

    std::set<COutPoint> setLockedCoins GUARDED_BY(cs_wallet);

    /** Registered interfaces::Chain::Notifications handler. */
    std::unique_ptr<interfaces::Handler> m_chain_notifications_handler;

    /** Register the wallet for chain notifications */
    void handleNotifications();

    /** Interface for accessing chain state. */
    interfaces::Chain& chain() const { assert(m_chain); return *m_chain; }

    virtual const CWalletTx* GetWalletTx(const uint256& hash) const;

    //! check whether we are allowed to upgrade (or already support) to the named feature
    bool CanSupportFeature(enum WalletFeature wf) const override EXCLUSIVE_LOCKS_REQUIRED(cs_wallet) { AssertLockHeld(cs_wallet); return nWalletMaxVersion >= wf; }

    /**
     * populate vCoins with vector of available COutputs.
     */
    virtual void AvailableCoins(interfaces::Chain::Lock& locked_chain, std::vector<COutput>& vCoins, bool fOnlySafe=true, const CCoinControl *coinControl = nullptr, const CAmount& nMinimumAmount = 1, const CAmount& nMaximumAmount = MAX_MONEY, const CAmount& nMinimumSumAmount = MAX_MONEY, const uint64_t nMaximumCount = 0) const EXCLUSIVE_LOCKS_REQUIRED(cs_wallet);
    /**
     * Return list of available coins and locked coins grouped by non-change output address.
     */
    virtual std::map<CTxDestination, std::vector<COutput>> ListCoins(interfaces::Chain::Lock& locked_chain) const EXCLUSIVE_LOCKS_REQUIRED(cs_wallet);

    /**
     * Find non-change parent output.
     */
    const CTxOut& FindNonChangeParentOutput(const CTransaction& tx, int output) const EXCLUSIVE_LOCKS_REQUIRED(cs_wallet);

    /**
     * Shuffle and select coins until nTargetValue is reached while avoiding
     * small change; This method is stochastic for some inputs and upon
     * completion the coin set and corresponding actual target value is
     * assembled
     */
    bool SelectCoinsMinConf(const CAmount& nTargetValue, const CoinEligibilityFilter& eligibility_filter, std::vector<OutputGroup> groups,
        std::set<CInputCoin>& setCoinsRet, CAmount& nValueRet, const CoinSelectionParams& coin_selection_params, bool& bnb_used) const;

    virtual bool IsSpent(const uint256& hash, unsigned int n) const EXCLUSIVE_LOCKS_REQUIRED(cs_wallet);

    // Whether this or any known UTXO with the same single key has been spent.
    virtual bool IsSpentKey(const uint256& hash, unsigned int n) const EXCLUSIVE_LOCKS_REQUIRED(cs_wallet);
    virtual void SetSpentKeyState(WalletBatch& batch, const uint256& hash, unsigned int n, bool used, std::set<CTxDestination>& tx_destinations) EXCLUSIVE_LOCKS_REQUIRED(cs_wallet);

    std::vector<OutputGroup> GroupOutputs(const std::vector<COutput>& outputs, bool single_coin) const;

    bool IsLockedCoin(uint256 hash, unsigned int n) const EXCLUSIVE_LOCKS_REQUIRED(cs_wallet);
    void LockCoin(const COutPoint& output, bool fPermanent=false) EXCLUSIVE_LOCKS_REQUIRED(cs_wallet);
    void UnlockCoin(const COutPoint& output);
    void UnlockAllCoins() EXCLUSIVE_LOCKS_REQUIRED(cs_wallet);
    void ListLockedCoins(std::vector<COutPoint>& vOutpts) const EXCLUSIVE_LOCKS_REQUIRED(cs_wallet);

    /*
     * Rescan abort properties
     */
    void AbortRescan() { fAbortRescan = true; }
    bool IsAbortingRescan() const { return fAbortRescan; }
    bool IsScanning() const { return fScanningWallet; }
    int64_t ScanningDuration() const { return fScanningWallet ? GetTimeMillis() - m_scanning_start : 0; }
    double ScanningProgress() const { return fScanningWallet ? (double) m_scanning_progress : 0; }

    //! Upgrade stored CKeyMetadata objects to store key origin info as KeyOriginInfo
    void UpgradeKeyMetadata() EXCLUSIVE_LOCKS_REQUIRED(cs_wallet);

    bool LoadMinVersion(int nVersion) EXCLUSIVE_LOCKS_REQUIRED(cs_wallet) { AssertLockHeld(cs_wallet); nWalletVersion = nVersion; nWalletMaxVersion = std::max(nWalletMaxVersion, nVersion); return true; }

    //! Adds a destination data tuple to the store, and saves it to disk
    bool AddDestData(WalletBatch& batch, const CTxDestination& dest, const std::string& key, const std::string& value) EXCLUSIVE_LOCKS_REQUIRED(cs_wallet);
    //! Erases a destination data tuple in the store and on disk
    bool EraseDestData(WalletBatch& batch, const CTxDestination& dest, const std::string& key) EXCLUSIVE_LOCKS_REQUIRED(cs_wallet);
    //! Adds a destination data tuple to the store, without saving it to disk
    void LoadDestData(const CTxDestination& dest, const std::string& key, const std::string& value) EXCLUSIVE_LOCKS_REQUIRED(cs_wallet);
    //! Look up a destination data tuple in the store, return true if found false otherwise
    bool GetDestData(const CTxDestination& dest, const std::string& key, std::string* value) const EXCLUSIVE_LOCKS_REQUIRED(cs_wallet);
    //! Get all destination values matching a prefix.
    std::vector<std::string> GetDestValues(const std::string& prefix) const EXCLUSIVE_LOCKS_REQUIRED(cs_wallet);

    //! Holds a timestamp at which point the wallet is scheduled (externally) to be relocked. Caller must arrange for actual relocking to occur via Lock().
    int64_t nRelockTime = 0;

    virtual int ExtKeyUnlock(const CKeyingMaterial &vMKey) {return 0;};
    virtual bool Unlock(const SecureString& strWalletPassphrase, bool accept_no_keys = false);
    bool ChangeWalletPassphrase(const SecureString& strOldWalletPassphrase, const SecureString& strNewWalletPassphrase);
    virtual bool EncryptWallet(const SecureString& strWalletPassphrase);

    void GetKeyBirthTimes(interfaces::Chain::Lock& locked_chain, std::map<CKeyID, int64_t> &mapKeyBirth) const EXCLUSIVE_LOCKS_REQUIRED(cs_wallet);
    unsigned int ComputeTimeSmart(const CWalletTx& wtx) const;

    /**
     * Increment the next transaction order id
     * @return next transaction order id
     */
    int64_t IncOrderPosNext(WalletBatch *batch = nullptr) EXCLUSIVE_LOCKS_REQUIRED(cs_wallet);
    DBErrors ReorderTransactions();

    //! For ParticlWallet, clear cached balances from wallet called at new block and adding new transaction
    virtual void ClearCachedBalances() {};
    void MarkDirty();
    bool AddToWallet(const CWalletTx& wtxIn, bool fFlushOnClose=true);
<<<<<<< HEAD
    virtual void LoadToWallet(CWalletTx& wtxIn) EXCLUSIVE_LOCKS_REQUIRED(cs_wallet);
    void TransactionAddedToMempool(const CTransactionRef& tx) override;
    void BlockConnected(const CBlock& block, int height) override;
    void BlockDisconnected(const CBlock& block, int height) override;
    void UpdatedBlockTip() override;
=======
    void LoadToWallet(CWalletTx& wtxIn) EXCLUSIVE_LOCKS_REQUIRED(cs_wallet);
    void transactionAddedToMempool(const CTransactionRef& tx) override;
    void blockConnected(const CBlock& block, int height) override;
    void blockDisconnected(const CBlock& block, int height) override;
    void updatedBlockTip() override;
>>>>>>> ac579ada
    int64_t RescanFromTime(int64_t startTime, const WalletRescanReserver& reserver, bool update);

    struct ScanResult {
        enum { SUCCESS, FAILURE, USER_ABORT } status = SUCCESS;

        //! Hash and height of most recent block that was successfully scanned.
        //! Unset if no blocks were scanned due to read errors or the chain
        //! being empty.
        uint256 last_scanned_block;
        Optional<int> last_scanned_height;

        //! Height of the most recent block that could not be scanned due to
        //! read errors or pruning. Will be set if status is FAILURE, unset if
        //! status is SUCCESS, and may or may not be set if status is
        //! USER_ABORT.
        uint256 last_failed_block;
    };
<<<<<<< HEAD
    virtual ScanResult ScanForWalletTransactions(const uint256& first_block, const uint256& last_block, const WalletRescanReserver& reserver, bool fUpdate);
    void TransactionRemovedFromMempool(const CTransactionRef &ptx) override;
=======
    ScanResult ScanForWalletTransactions(const uint256& first_block, const uint256& last_block, const WalletRescanReserver& reserver, bool fUpdate);
    void transactionRemovedFromMempool(const CTransactionRef &ptx) override;
>>>>>>> ac579ada
    void ReacceptWalletTransactions() EXCLUSIVE_LOCKS_REQUIRED(cs_wallet);
    std::vector<uint256> ResendWalletTransactionsBefore(int64_t nTime);
    virtual void ResendWalletTransactions();
    struct Balance {
        CAmount m_mine_trusted{0};           //!< Trusted, at depth=GetBalance.min_depth or more
        CAmount m_mine_untrusted_pending{0}; //!< Untrusted, but in mempool (pending)
        CAmount m_mine_immature{0};          //!< Immature coinbases in the main chain
        CAmount m_watchonly_trusted{0};
        CAmount m_watchonly_untrusted_pending{0};
        CAmount m_watchonly_immature{0};
    };
    virtual Balance GetBalance(int min_depth = 0, bool avoid_reuse = true) const;
    virtual CAmount GetAvailableBalance(const CCoinControl* coinControl = nullptr) const;

    OutputType TransactionChangeType(OutputType change_type, const std::vector<CRecipient>& vecSend);

    /**
     * Insert additional inputs into the transaction by
     * calling CreateTransaction();
     */
    virtual bool FundTransaction(CMutableTransaction& tx, CAmount& nFeeRet, int& nChangePosInOut, std::string& strFailReason, bool lockUnspents, const std::set<int>& setSubtractFeeFromOutputs, CCoinControl);
    // Fetch the inputs and sign with SIGHASH_ALL.
    virtual bool SignTransaction(CMutableTransaction& tx) const EXCLUSIVE_LOCKS_REQUIRED(cs_wallet);
    // Sign the tx given the input coins and sighash.
    bool SignTransaction(CMutableTransaction& tx, const std::map<COutPoint, Coin>& coins, int sighash, std::map<int, std::string>& input_errors) const;
    SigningResult SignMessage(const std::string& message, const PKHash& pkhash, std::string& str_sig) const;
    SigningResult SignMessage(const std::string& message, const CKeyID256 &keyID256, std::string& str_sig) const;

    /**
     * Fills out a PSBT with information from the wallet. Fills in UTXOs if we have
     * them. Tries to sign if sign=true. Sets `complete` if the PSBT is now complete
     * (i.e. has all required signatures or signature-parts, and is ready to
     * finalize.) Sets `error` and returns false if something goes wrong.
     *
     * @param[in]  psbtx PartiallySignedTransaction to fill in
     * @param[out] complete indicates whether the PSBT is now complete
     * @param[in]  sighash_type the sighash type to use when signing (if PSBT does not specify)
     * @param[in]  sign whether to sign or not
     * @param[in]  bip32derivs whether to fill in bip32 derivation information if available
     * return error
     */
    TransactionError FillPSBT(PartiallySignedTransaction& psbtx,
                  bool& complete,
                  int sighash_type = 1 /* SIGHASH_ALL */,
                  bool sign = true,
                  bool bip32derivs = true) const;

    /**
     * Create a new transaction paying the recipients with a set of coins
     * selected by SelectCoins(); Also create the change output, when needed
     * @note passing nChangePosInOut as -1 will result in setting a random position
     */
    virtual bool CreateTransaction(interfaces::Chain::Lock& locked_chain, const std::vector<CRecipient>& vecSend, CTransactionRef& tx, CAmount& nFeeRet, int& nChangePosInOut,
                           std::string& strFailReason, const CCoinControl& coin_control, bool sign = true);
    /**
     * Submit the transaction to the node's mempool and then relay to peers.
     * Should be called after CreateTransaction unless you want to abort
     * broadcasting the transaction.
     *
     * @param[in] tx The transaction to be broadcast.
     * @param[in] mapValue key-values to be set on the transaction.
     * @param[in] orderForm BIP 70 / BIP 21 order form details to be set on the transaction.
     */
    virtual void CommitTransaction(CTransactionRef tx, mapValue_t mapValue, std::vector<std::pair<std::string, std::string>> orderForm);

    bool DummySignTx(CMutableTransaction &txNew, const std::set<CTxOut> &txouts, bool use_max_sig = false) const
    {
        std::vector<CTxOut> v_txouts(txouts.size());
        std::copy(txouts.begin(), txouts.end(), v_txouts.begin());
        return DummySignTx(txNew, v_txouts, use_max_sig);
    }
    bool DummySignTx(CMutableTransaction &txNew, const std::vector<CTxOut> &txouts, bool use_max_sig = false) const;
    virtual bool DummySignInput(CTxIn &tx_in, const CTxOut &txout, bool use_max_sig = false) const;

    bool ImportScripts(const std::set<CScript> scripts, int64_t timestamp) EXCLUSIVE_LOCKS_REQUIRED(cs_wallet);
    bool ImportPrivKeys(const std::map<CKeyID, CKey>& privkey_map, const int64_t timestamp) EXCLUSIVE_LOCKS_REQUIRED(cs_wallet);
    bool ImportPubKeys(const std::vector<CKeyID>& ordered_pubkeys, const std::map<CKeyID, CPubKey>& pubkey_map, const std::map<CKeyID, std::pair<CPubKey, KeyOriginInfo>>& key_origins, const bool add_keypool, const bool internal, const int64_t timestamp) EXCLUSIVE_LOCKS_REQUIRED(cs_wallet);
    bool ImportScriptPubKeys(const std::string& label, const std::set<CScript>& script_pub_keys, const bool have_solving_data, const bool apply_label, const int64_t timestamp) EXCLUSIVE_LOCKS_REQUIRED(cs_wallet);

    CFeeRate m_pay_tx_fee{DEFAULT_PAY_TX_FEE};
    unsigned int m_confirm_target{DEFAULT_TX_CONFIRM_TARGET};
    bool m_spend_zero_conf_change{DEFAULT_SPEND_ZEROCONF_CHANGE};
    bool m_signal_rbf{DEFAULT_WALLET_RBF};
    bool m_allow_fallback_fee{true}; //!< will be false if -fallbackfee=0
    CFeeRate m_min_fee{DEFAULT_TRANSACTION_MINFEE}; //!< Override with -mintxfee
    /**
     * If fee estimation does not have enough data to provide estimates, use this fee instead.
     * Has no effect if not using fee estimation
     * Override with -fallbackfee
     */
    CFeeRate m_fallback_fee{DEFAULT_FALLBACK_FEE};
    CFeeRate m_discard_rate{DEFAULT_DISCARD_FEE};
    OutputType m_default_address_type{DEFAULT_ADDRESS_TYPE};
    OutputType m_default_change_type{DEFAULT_CHANGE_TYPE};
    /** Absolute maximum transaction fee (in satoshis) used by default for the wallet */
    CAmount m_default_max_tx_fee{DEFAULT_TRANSACTION_MAXFEE};

    size_t KeypoolCountExternalKeys() const EXCLUSIVE_LOCKS_REQUIRED(cs_wallet);
    bool TopUpKeyPool(unsigned int kpSize = 0);

    int64_t GetOldestKeyPoolTime() const;

    virtual std::set<std::set<CTxDestination>> GetAddressGroupings() const EXCLUSIVE_LOCKS_REQUIRED(cs_wallet);
    virtual std::map<CTxDestination, CAmount> GetAddressBalances(interfaces::Chain::Lock& locked_chain) const;

    std::set<CTxDestination> GetLabelAddresses(const std::string& label) const;

    /**
     * Marks all outputs in each one of the destinations dirty, so their cache is
     * reset and does not return outdated information.
     */
    void MarkDestinationsDirty(const std::set<CTxDestination>& destinations) EXCLUSIVE_LOCKS_REQUIRED(cs_wallet);

    bool GetNewDestination(const OutputType type, const std::string label, CTxDestination& dest, std::string& error);
    bool GetNewChangeDestination(const OutputType type, CTxDestination& dest, std::string& error);

    isminetype IsMine(const CKeyID &address) const override;
    isminetype IsMine(const CTxDestination& dest) const;
    isminetype IsMine(const CScript& script) const;
    virtual isminetype IsMine(const CTxIn& txin) const;
    /**
     * Returns amount of debit if the input matches the
     * filter, otherwise returns 0
     */
    virtual CAmount GetDebit(const CTxIn& txin, const isminefilter& filter) const;

    isminetype IsMine(const CTxOut& txout) const;
    CAmount GetCredit(const CTxOut& txout, const isminefilter& filter) const;

    virtual isminetype IsMine(const CTxOutBase *txout) const { assert(false); return ISMINE_NO; };
    virtual CAmount GetCredit(const CTxOutBase *txout, const isminefilter &filter) const { return 0; };

    virtual bool IsChange(const CTxOutBase *txout) const { assert(false); return false; };
    bool IsChange(const CTxOut& txout) const;
    bool IsChange(const CScript& script) const;
    CAmount GetChange(const CTxOut& txout) const;
    virtual bool IsMine(const CTransaction& tx) const;
    /** should probably be renamed to IsRelevantToMe */
    virtual bool IsFromMe(const CTransaction& tx) const;
    virtual CAmount GetDebit(const CTransaction& tx, const isminefilter& filter) const;
    /** Returns whether all of the inputs match the filter */
    virtual bool IsAllFromMe(const CTransaction& tx, const isminefilter& filter) const;
    virtual CAmount GetCredit(const CTransaction& tx, const isminefilter& filter) const;
    CAmount GetChange(const CTransaction& tx) const;
    void chainStateFlushed(const CBlockLocator& loc) override;

    DBErrors virtual LoadWallet(bool& fFirstRunRet);
    DBErrors ZapWalletTx(std::vector<CWalletTx>& vWtx);
    DBErrors ZapSelectTx(std::vector<uint256>& vHashIn, std::vector<uint256>& vHashOut) EXCLUSIVE_LOCKS_REQUIRED(cs_wallet);

    virtual bool SetAddressBook(const CTxDestination& address, const std::string& strName, const std::string& purpose, bool fBech32=false);

    virtual bool DelAddressBook(const CTxDestination& address);

    unsigned int GetKeyPoolSize() const EXCLUSIVE_LOCKS_REQUIRED(cs_wallet);

    //! signify that a particular wallet feature is now used. this may change nWalletVersion and nWalletMaxVersion if those are lower
    void SetMinVersion(enum WalletFeature, WalletBatch* batch_in = nullptr, bool fExplicit = false) override;

    //! change which version we're allowed to upgrade to (note that this does not immediately imply upgrading to that format)
    bool SetMaxVersion(int nVersion);

    //! get the current wallet format (the oldest client version guaranteed to understand this wallet)
    int GetVersion() const { LOCK(cs_wallet); return nWalletVersion; }

    //! Get wallet transactions that conflict with given transaction (spend same outputs)
    std::set<uint256> GetConflicts(const uint256& txid) const EXCLUSIVE_LOCKS_REQUIRED(cs_wallet);

    //! Check if a given transaction has any of its outputs spent by another transaction in the wallet
    bool HasWalletSpend(const uint256& txid) const EXCLUSIVE_LOCKS_REQUIRED(cs_wallet);

    //! Flush wallet (bitdb flush)
    void Flush(bool shutdown=false);

    /** Wallet is about to be unloaded */
    boost::signals2::signal<void ()> NotifyUnload;

    /**
     * Address book entry changed.
     * @note called with lock cs_wallet held.
     */
    boost::signals2::signal<void (CWallet *wallet, const CTxDestination
            &address, const std::string &label, bool isMine,
            const std::string &purpose, const std::string &path,
            ChangeType status)> NotifyAddressBookChanged;

    /**
     * Wallet transaction added, removed or updated.
     * @note called with lock cs_wallet held.
     */
    boost::signals2::signal<void (CWallet *wallet, const uint256 &hashTx,
            ChangeType status)> NotifyTransactionChanged;

    /** Show progress e.g. for rescan */
    boost::signals2::signal<void (const std::string &title, int nProgress)> ShowProgress;

    /** Watch-only address added */
    boost::signals2::signal<void (bool fHaveWatchOnly)> NotifyWatchonlyChanged;

    /** Keypool has new keys */
    boost::signals2::signal<void ()> NotifyCanGetAddressesChanged;

    /**
     * Wallet status (encrypted, locked) changed.
     * Note: Called without locks held.
     */
    boost::signals2::signal<void (CWallet* wallet)> NotifyStatusChanged;

    /** Inquire whether this wallet broadcasts transactions. */
    bool GetBroadcastTransactions() const { return fBroadcastTransactions; }
    /** Set whether this wallet broadcasts transactions. */
    void SetBroadcastTransactions(bool broadcast) { fBroadcastTransactions = broadcast; }

    /** Return whether transaction can be abandoned */
    bool TransactionCanBeAbandoned(const uint256& hashTx) const;

    /* Mark a transaction (and it in-wallet descendants) as abandoned so its inputs may be respent. */
    virtual bool AbandonTransaction(const uint256& hashTx);

    /** Mark a transaction as replaced by another transaction (e.g., BIP 125). */
    bool MarkReplaced(const uint256& originalHash, const uint256& newHash);

    //! Verify wallet naming and perform salvage on the wallet if required
    static bool Verify(interfaces::Chain& chain, const WalletLocation& location, bool salvage_wallet, std::string& error_string, std::vector<std::string>& warnings);

    /* Initializes the wallet, returns a new CWallet instance or a null pointer in case of an error */
    static std::shared_ptr<CWallet> CreateWalletFromFile(interfaces::Chain& chain, const WalletLocation& location, std::string& error, std::vector<std::string>& warnings, uint64_t wallet_creation_flags = 0);

    /**
     * Wallet post-init setup
     * Gives the wallet a chance to register repetitive tasks and complete post-init tasks
     */
    void postInitProcess();

    bool BackupWallet(const std::string& strDest) const;

    /* Returns true if HD is enabled */
    virtual bool IsHDEnabled() const;


    /* Returns true if the wallet can give out new addresses. This means it has keys in the keypool or can generate new keys */
    virtual bool CanGetAddresses(bool internal = false) const;

    /**
     * Blocks until the wallet state is up-to-date to /at least/ the current
     * chain at the time this function is entered
     * Obviously holding cs_main/cs_wallet when going into this call may cause
     * deadlock
     */
    void BlockUntilSyncedToCurrentChain() const LOCKS_EXCLUDED(cs_main, cs_wallet);

    /** set a single wallet flag */
    void SetWalletFlag(uint64_t flags);

    /** Unsets a single wallet flag */
    void UnsetWalletFlag(uint64_t flag);

    /** check if a certain wallet flag is set */
    bool IsWalletFlagSet(uint64_t flag) const override;

    /** overwrite all flags by the given uint64_t
       returns false if unknown, non-tolerable flags are present */
    bool SetWalletFlags(uint64_t overwriteFlags, bool memOnly);

    /** Returns a bracketed wallet name for displaying in logs, will return [default wallet] if the wallet has no name */
    const std::string GetDisplayName() const override {
        std::string wallet_name = GetName().length() == 0 ? "default wallet" : GetName();
        return strprintf("[%s]", wallet_name);
    };

    /** Prepends the wallet name in logging output to ease debugging in multi-wallet use cases */
    template<typename... Params>
    void WalletLogPrintf(std::string fmt, Params... parameters) const {
        LogPrintf(("%s " + fmt).c_str(), GetDisplayName(), parameters...);
    };

    //! Returns all unique ScriptPubKeyMans in m_internal_spk_managers and m_external_spk_managers
    std::set<ScriptPubKeyMan*> GetActiveScriptPubKeyMans() const;

    //! Returns all unique ScriptPubKeyMans
    std::set<ScriptPubKeyMan*> GetAllScriptPubKeyMans() const;

    //! Get the ScriptPubKeyMan for the given OutputType and internal/external chain.
    ScriptPubKeyMan* GetScriptPubKeyMan(const OutputType& type, bool internal) const;

    //! Get the ScriptPubKeyMan for a script
    ScriptPubKeyMan* GetScriptPubKeyMan(const CScript& script) const;
    //! Get the ScriptPubKeyMan by id
    ScriptPubKeyMan* GetScriptPubKeyMan(const uint256& id) const;

    //! Get all of the ScriptPubKeyMans for a script given additional information in sigdata (populated by e.g. a psbt)
    std::set<ScriptPubKeyMan*> GetScriptPubKeyMans(const CScript& script, SignatureData& sigdata) const;

    //! Get the SigningProvider for a script
    std::unique_ptr<SigningProvider> GetSolvingProvider(const CScript& script) const;
    std::unique_ptr<SigningProvider> GetSolvingProvider(const CScript& script, SignatureData& sigdata) const;

    //! Get the LegacyScriptPubKeyMan which is used for all types, internal, and external.
    LegacyScriptPubKeyMan* GetLegacyScriptPubKeyMan() const;
    LegacyScriptPubKeyMan* GetOrCreateLegacyScriptPubKeyMan();

    //! Make a LegacyScriptPubKeyMan and set it for all types, internal, and external.
    void SetupLegacyScriptPubKeyMan();

    const CKeyingMaterial& GetEncryptionKey() const override;
    bool HasEncryptionKeys() const override;

    /** Get last block processed height */
    int GetLastBlockHeight() const EXCLUSIVE_LOCKS_REQUIRED(cs_wallet)
    {
        AssertLockHeld(cs_wallet);
        assert(m_last_block_processed_height >= 0);
        return m_last_block_processed_height;
    };
    /** Set last block processed height, currently only use in unit test */
    void SetLastBlockProcessed(int block_height, uint256 block_hash) EXCLUSIVE_LOCKS_REQUIRED(cs_wallet)
    {
        AssertLockHeld(cs_wallet);
        m_last_block_processed_height = block_height;
        m_last_block_processed = block_hash;
    };

    //! Connect the signals from ScriptPubKeyMans to the signals in CWallet
    void ConnectScriptPubKeyManNotifiers();

    // Particl
    bool HaveKey(const CKeyID &address) const override { return false; };
    bool GetKey(const CKeyID &address, CKey &keyOut) const override { return false; };
    bool GetPubKey(const CKeyID &address, CPubKey &pkOut) const override { return false; };
    bool GetKeyFromPool(CPubKey &key, bool internal = false) override { return false; };
};

/**
 * Called periodically by the schedule thread. Prompts individual wallets to resend
 * their transactions. Actual rebroadcast schedule is managed by the wallets themselves.
 */
void MaybeResendWalletTxs();

/** RAII object to check and reserve a wallet rescan */
class WalletRescanReserver
{
private:
    CWallet* m_wallet;
    bool m_could_reserve;
public:
    explicit WalletRescanReserver(CWallet* w) : m_wallet(w), m_could_reserve(false) {}

    bool reserve()
    {
        assert(!m_could_reserve);
        std::lock_guard<std::mutex> lock(m_wallet->mutexScanning);
        if (m_wallet->fScanningWallet) {
            return false;
        }
        m_wallet->m_scanning_start = GetTimeMillis();
        m_wallet->m_scanning_progress = 0;
        m_wallet->fScanningWallet = true;
        m_could_reserve = true;
        return true;
    }

    bool isReserved() const
    {
        return (m_could_reserve && m_wallet->fScanningWallet);
    }

    ~WalletRescanReserver()
    {
        std::lock_guard<std::mutex> lock(m_wallet->mutexScanning);
        if (m_could_reserve) {
            m_wallet->fScanningWallet = false;
        }
    }
};

// Calculate the size of the transaction assuming all signatures are max size
// Use DummySignatureCreator, which inserts 71 byte signatures everywhere.
// NOTE: this requires that all inputs must be in mapWallet (eg the tx should
// be IsAllFromMe).
int64_t CalculateMaximumSignedTxSize(const CTransaction &tx, const CWallet *wallet, bool use_max_sig = false) EXCLUSIVE_LOCKS_REQUIRED(wallet->cs_wallet);
int64_t CalculateMaximumSignedTxSize(const CTransaction &tx, const CWallet *wallet, const std::vector<CTxOut>& txouts, bool use_max_sig = false);
#endif // BITCOIN_WALLET_WALLET_H<|MERGE_RESOLUTION|>--- conflicted
+++ resolved
@@ -926,19 +926,11 @@
     virtual void ClearCachedBalances() {};
     void MarkDirty();
     bool AddToWallet(const CWalletTx& wtxIn, bool fFlushOnClose=true);
-<<<<<<< HEAD
     virtual void LoadToWallet(CWalletTx& wtxIn) EXCLUSIVE_LOCKS_REQUIRED(cs_wallet);
-    void TransactionAddedToMempool(const CTransactionRef& tx) override;
-    void BlockConnected(const CBlock& block, int height) override;
-    void BlockDisconnected(const CBlock& block, int height) override;
-    void UpdatedBlockTip() override;
-=======
-    void LoadToWallet(CWalletTx& wtxIn) EXCLUSIVE_LOCKS_REQUIRED(cs_wallet);
     void transactionAddedToMempool(const CTransactionRef& tx) override;
     void blockConnected(const CBlock& block, int height) override;
     void blockDisconnected(const CBlock& block, int height) override;
     void updatedBlockTip() override;
->>>>>>> ac579ada
     int64_t RescanFromTime(int64_t startTime, const WalletRescanReserver& reserver, bool update);
 
     struct ScanResult {
@@ -956,13 +948,8 @@
         //! USER_ABORT.
         uint256 last_failed_block;
     };
-<<<<<<< HEAD
     virtual ScanResult ScanForWalletTransactions(const uint256& first_block, const uint256& last_block, const WalletRescanReserver& reserver, bool fUpdate);
-    void TransactionRemovedFromMempool(const CTransactionRef &ptx) override;
-=======
-    ScanResult ScanForWalletTransactions(const uint256& first_block, const uint256& last_block, const WalletRescanReserver& reserver, bool fUpdate);
     void transactionRemovedFromMempool(const CTransactionRef &ptx) override;
->>>>>>> ac579ada
     void ReacceptWalletTransactions() EXCLUSIVE_LOCKS_REQUIRED(cs_wallet);
     std::vector<uint256> ResendWalletTransactionsBefore(int64_t nTime);
     virtual void ResendWalletTransactions();
