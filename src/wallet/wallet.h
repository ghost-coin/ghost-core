--- conflicted
+++ resolved
@@ -326,11 +326,7 @@
      * Should be called with rescanning_old_block set to true, if the transaction is
      * not discovered in real time, but during a rescan of old blocks.
      */
-<<<<<<< HEAD
-    virtual bool AddToWalletIfInvolvingMe(const CTransactionRef& tx, CWalletTx::Confirmation confirm, bool fUpdate) EXCLUSIVE_LOCKS_REQUIRED(cs_wallet);
-=======
-    bool AddToWalletIfInvolvingMe(const CTransactionRef& tx, CWalletTx::Confirmation confirm, bool fUpdate, bool rescanning_old_block) EXCLUSIVE_LOCKS_REQUIRED(cs_wallet);
->>>>>>> 571bb94d
+    virtual bool AddToWalletIfInvolvingMe(const CTransactionRef& tx, CWalletTx::Confirmation confirm, bool fUpdate, bool rescanning_old_block) EXCLUSIVE_LOCKS_REQUIRED(cs_wallet);
 
     /** Mark a transaction (and its in-wallet descendants) as conflicting with a particular block. */
     virtual void MarkConflicted(const uint256& hashBlock, int conflicting_height, const uint256& hashTx);
@@ -569,13 +565,8 @@
     //! @return true if wtx is changed and needs to be saved to disk, otherwise false
     using UpdateWalletTxFn = std::function<bool(CWalletTx& wtx, bool new_tx)>;
 
-<<<<<<< HEAD
-    CWalletTx* AddToWallet(CTransactionRef tx, const CWalletTx::Confirmation& confirm, const UpdateWalletTxFn& update_wtx=nullptr, bool fFlushOnClose=true);
+    CWalletTx* AddToWallet(CTransactionRef tx, const CWalletTx::Confirmation& confirm, const UpdateWalletTxFn& update_wtx=nullptr, bool fFlushOnClose=true, bool rescanning_old_block = false);
     virtual bool LoadToWallet(const uint256& hash, const UpdateWalletTxFn& fill_wtx) EXCLUSIVE_LOCKS_REQUIRED(cs_wallet);
-=======
-    CWalletTx* AddToWallet(CTransactionRef tx, const CWalletTx::Confirmation& confirm, const UpdateWalletTxFn& update_wtx=nullptr, bool fFlushOnClose=true, bool rescanning_old_block = false);
-    bool LoadToWallet(const uint256& hash, const UpdateWalletTxFn& fill_wtx) EXCLUSIVE_LOCKS_REQUIRED(cs_wallet);
->>>>>>> 571bb94d
     void transactionAddedToMempool(const CTransactionRef& tx, uint64_t mempool_sequence) override;
     void blockConnected(const CBlock& block, int height) override;
     void blockDisconnected(const CBlock& block, int height) override;
