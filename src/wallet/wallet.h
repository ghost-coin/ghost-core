// Copyright (c) 2009-2010 Satoshi Nakamoto
// Copyright (c) 2009-2020 The Bitcoin Core developers
// Distributed under the MIT software license, see the accompanying
// file COPYING or http://www.opensource.org/licenses/mit-license.php.

#ifndef BITCOIN_WALLET_WALLET_H
#define BITCOIN_WALLET_WALLET_H

#include <amount.h>
#include <interfaces/chain.h>
#include <interfaces/handler.h>
#include <outputtype.h>
#include <policy/feerate.h>
#include <psbt.h>
#include <tinyformat.h>
#include <util/message.h>
#include <util/strencodings.h>
#include <util/string.h>
#include <util/system.h>
#include <util/ui_change_type.h>
#include <validationinterface.h>
#include <wallet/coinselection.h>
#include <wallet/crypter.h>
#include <wallet/receive.h>
#include <wallet/scriptpubkeyman.h>
#include <wallet/spend.h>
#include <wallet/transaction.h>
#include <wallet/walletdb.h>
#include <wallet/walletutil.h>
#include <key/extkey.h>
#include <key/stealth.h>

#include <algorithm>
#include <atomic>
#include <map>
#include <memory>
#include <optional>
#include <set>
#include <stdexcept>
#include <stdint.h>
#include <string>
#include <utility>
#include <vector>

#include <boost/signals2/signal.hpp>

using LoadWalletFn = std::function<void(std::unique_ptr<interfaces::Wallet> wallet)>;

struct bilingual_str;

//! Explicitly unload and delete the wallet.
//! Blocks the current thread after signaling the unload intent so that all
//! wallet clients release the wallet.
//! Note that, when blocking is not required, the wallet is implicitly unloaded
//! by the shared pointer deleter.
void UnloadWallet(std::shared_ptr<CWallet>&& wallet);

bool AddWallet(const std::shared_ptr<CWallet>& wallet);
bool RemoveWallet(const std::shared_ptr<CWallet>& wallet, std::optional<bool> load_on_start, std::vector<bilingual_str>& warnings);
bool RemoveWallet(const std::shared_ptr<CWallet>& wallet, std::optional<bool> load_on_start);
std::vector<std::shared_ptr<CWallet>> GetWallets();
std::shared_ptr<CWallet> GetWallet(const std::string& name);
std::shared_ptr<CWallet> LoadWallet(interfaces::Chain& chain, const std::string& name, std::optional<bool> load_on_start, const DatabaseOptions& options, DatabaseStatus& status, bilingual_str& error, std::vector<bilingual_str>& warnings);
std::shared_ptr<CWallet> CreateWallet(interfaces::Chain& chain, const std::string& name, std::optional<bool> load_on_start, DatabaseOptions& options, DatabaseStatus& status, bilingual_str& error, std::vector<bilingual_str>& warnings);
std::unique_ptr<interfaces::Handler> HandleLoadWallet(LoadWalletFn load_wallet);

extern boost::signals2::signal<void (const std::shared_ptr<CWallet>& wallet)> NotifyWalletAdded;

std::unique_ptr<WalletDatabase> MakeWalletDatabase(const std::string& name, const DatabaseOptions& options, DatabaseStatus& status, bilingual_str& error);

//! -paytxfee default
constexpr CAmount DEFAULT_PAY_TX_FEE = 0;
//! -fallbackfee default
static const CAmount DEFAULT_FALLBACK_FEE = 0;
//! -discardfee default
static const CAmount DEFAULT_DISCARD_FEE = 10000;
//! -mintxfee default
static const CAmount DEFAULT_TRANSACTION_MINFEE = 200000;
static const CAmount DEFAULT_TRANSACTION_MINFEE_BTC = 1000;
/**
 * maximum fee increase allowed to do partial spend avoidance, even for nodes with this feature disabled by default
 *
 * A value of -1 disables this feature completely.
 * A value of 0 (current default) means to attempt to do partial spend avoidance, and use its results if the fees remain *unchanged*
 * A value > 0 means to do partial spend avoidance if the fee difference against a regular coin selection instance is in the range [0..value].
 */
static const CAmount DEFAULT_MAX_AVOIDPARTIALSPEND_FEE = 0;
//! discourage APS fee higher than this amount
constexpr CAmount HIGH_APS_FEE{COIN / 1000};
//! minimum recommended increment for BIP 125 replacement txs
static const CAmount WALLET_INCREMENTAL_RELAY_FEE = 5000;
//! Default for -spendzeroconfchange
static const bool DEFAULT_SPEND_ZEROCONF_CHANGE = true;
//! Default for -walletrejectlongchains
static const bool DEFAULT_WALLET_REJECT_LONG_CHAINS = false;
//! -txconfirmtarget default
static const unsigned int DEFAULT_TX_CONFIRM_TARGET = 6;
//! -walletrbf default
static const bool DEFAULT_WALLET_RBF = false;
static const bool DEFAULT_WALLETBROADCAST = true;
static const bool DEFAULT_DISABLE_WALLET = false;
//! -maxtxfee default
constexpr CAmount DEFAULT_TRANSACTION_MAXFEE{COIN / 2};
constexpr CAmount DEFAULT_TRANSACTION_MAXFEE_BTC{COIN / 10};
//! Discourage users to set fees higher than this amount (in satoshis) per kB
constexpr CAmount HIGH_TX_FEE_PER_KB{COIN / 100};
//! -maxtxfee will warn if called with a higher fee than this amount (in satoshis)
constexpr CAmount HIGH_MAX_TX_FEE{100 * HIGH_TX_FEE_PER_KB};
//! Pre-calculated constants for input size estimation in *virtual size*
static constexpr size_t DUMMY_NESTED_P2WPKH_INPUT_SIZE = 91;

class CCoinControl;
class COutput;
class CScript;
class CWalletTx;
class CTransactionRecord;
struct FeeCalculation;
enum class FeeEstimateMode;
class ReserveDestination;

//! Default for -addresstype
constexpr OutputType DEFAULT_ADDRESS_TYPE{OutputType::BECH32};

static constexpr uint64_t KNOWN_WALLET_FLAGS =
        WALLET_FLAG_AVOID_REUSE
    |   WALLET_FLAG_BLANK_WALLET
    |   WALLET_FLAG_KEY_ORIGIN_METADATA
    |   WALLET_FLAG_DISABLE_PRIVATE_KEYS
    |   WALLET_FLAG_DESCRIPTORS
    |   WALLET_FLAG_EXTERNAL_SIGNER;

static constexpr uint64_t MUTABLE_WALLET_FLAGS =
        WALLET_FLAG_AVOID_REUSE;

static const std::map<std::string,WalletFlags> WALLET_FLAG_MAP{
    {"avoid_reuse", WALLET_FLAG_AVOID_REUSE},
    {"blank", WALLET_FLAG_BLANK_WALLET},
    {"key_origin_metadata", WALLET_FLAG_KEY_ORIGIN_METADATA},
    {"disable_private_keys", WALLET_FLAG_DISABLE_PRIVATE_KEYS},
    {"descriptor_wallet", WALLET_FLAG_DESCRIPTORS},
    {"external_signer", WALLET_FLAG_EXTERNAL_SIGNER}
};

extern const std::map<uint64_t,std::string> WALLET_FLAG_CAVEATS;

/** A wrapper to reserve an address from a wallet
 *
 * ReserveDestination is used to reserve an address.
 * It is currently only used inside of CreateTransaction.
 *
 * Instantiating a ReserveDestination does not reserve an address. To do so,
 * GetReservedDestination() needs to be called on the object. Once an address has been
 * reserved, call KeepDestination() on the ReserveDestination object to make sure it is not
 * returned. Call ReturnDestination() to return the address so it can be re-used (for
 * example, if the address was used in a new transaction
 * and that transaction was not completed and needed to be aborted).
 *
 * If an address is reserved and KeepDestination() is not called, then the address will be
 * returned when the ReserveDestination goes out of scope.
 */
class ReserveDestination
{
protected:
    //! The wallet to reserve from
    const CWallet* const pwallet;
    //! The ScriptPubKeyMan to reserve from. Based on type when GetReservedDestination is called
    ScriptPubKeyMan* m_spk_man{nullptr};
    OutputType const type;
    //! The index of the address's key in the keypool
    int64_t nIndex{-1};
    //! The destination
    CTxDestination address;
    //! Whether this is from the internal (change output) keypool
    bool fInternal{false};

public:
    //! Construct a ReserveDestination object. This does NOT reserve an address yet
    explicit ReserveDestination(CWallet* pwallet, OutputType type)
      : pwallet(pwallet)
      , type(type) { }

    ReserveDestination(const ReserveDestination&) = delete;
    ReserveDestination& operator=(const ReserveDestination&) = delete;

    //! Destructor. If a key has been reserved and not KeepKey'ed, it will be returned to the keypool
    ~ReserveDestination()
    {
        ReturnDestination();
    }

    //! Reserve an address
    bool GetReservedDestination(CTxDestination& pubkey, bool internal, std::string& error);
    //! Return reserved address
    void ReturnDestination();
    //! Keep the address. Do not return it's key to the keypool when this object goes out of scope
    void KeepDestination();
};

/** Address book data */
class CAddressBookData
{
private:
    mutable bool m_change{true};
    std::string m_label;
public:
    std::string purpose;
    bool fBech32;
    CAddressBookData() : purpose("unknown"), fBech32(false) {}

    std::vector<uint32_t> vPath; // Index to m is stored in first entry

    mutable uint8_t nOwned = 0; // 0 unknown, 1 yes, 2 no

    SERIALIZE_METHODS(CAddressBookData, obj)
    {
        READWRITE(obj.m_label);
        READWRITE(obj.purpose);
        READWRITE(obj.vPath);
        READWRITE(obj.destdata);

        try { READWRITE(obj.fBech32); } catch(std::exception &e) {
            // old format
        }
        if (ser_action.ForRead()) {
            if (!obj.m_label.empty()) {
                obj.m_change = false;
            }
        }
    }

    typedef std::map<std::string, std::string> StringMap;
    StringMap destdata;

    bool IsChange() const { return m_change; }
    const std::string& GetLabel() const { return m_label; }
    void SetLabel(const std::string& label) {
        m_change = false;
        m_label = label;
    }
    void SetLabel(const std::string& label, const std::string& strPurpose, const std::vector<uint32_t> &_vPath, bool _fBech32) {
        m_change = false;
        m_label = label;
        if (!strPurpose.empty()) {
            purpose = strPurpose;
        }
        vPath = _vPath;
        fBech32 = _fBech32;
    }
    void Set(const CAddressBookData& data) {
        m_label = data.GetLabel();
        purpose = data.purpose;
        if (m_label.empty() && data.purpose == "unknown") {
            m_change = true;
        } else {
            m_change = false;
        }
        vPath = data.vPath;
        fBech32 = data.fBech32;
        destdata = data.destdata;
    }
};

struct CRecipient
{
    CScript scriptPubKey;
    CAmount nAmount;
    bool fSubtractFeeFromAmount;
};

class WalletRescanReserver; //forward declarations for ScanForWalletTransactions/RescanFromTime
/**
 * A CWallet maintains a set of transactions and balances, and provides the ability to create new transactions.
 */
class CWallet : public WalletStorage, public interfaces::Chain::Notifications
{
friend class CHDWallet;
friend class CWalletTx;
private:
    CKeyingMaterial vMasterKey GUARDED_BY(cs_wallet);

    virtual bool Unlock(const CKeyingMaterial& vMasterKeyIn, bool accept_no_keys = false);

    std::atomic<bool> fAbortRescan{false};
    std::atomic<bool> fScanningWallet{false}; // controlled by WalletRescanReserver
    std::atomic<int64_t> m_scanning_start{0};
    std::atomic<double> m_scanning_progress{0};
    friend class WalletRescanReserver;

    //! the current wallet version: clients below this version are not able to load the wallet
    int nWalletVersion GUARDED_BY(cs_wallet){FEATURE_BASE};

    /** The next scheduled rebroadcast of wallet transactions. */
    int64_t nNextResend = 0;
    /** Whether this wallet will submit newly created transactions to the node's mempool and
     * prompt rebroadcasts (see ResendWalletTransactions()). */
    bool fBroadcastTransactions = false;
    // Local time that the tip block was received. Used to schedule wallet rebroadcasts.
    std::atomic<int64_t> m_best_block_time {0};

    /**
     * Used to keep track of spent outpoints, and
     * detect and report conflicts (double-spends or
     * mutated transactions where the mutant gets mined).
     */
    typedef std::multimap<COutPoint, uint256> TxSpends;
    TxSpends mapTxSpends GUARDED_BY(cs_wallet);
    void AddToSpends(const COutPoint& outpoint, const uint256& wtxid) EXCLUSIVE_LOCKS_REQUIRED(cs_wallet);
    virtual void AddToSpends(const uint256& wtxid) EXCLUSIVE_LOCKS_REQUIRED(cs_wallet);

    /**
     * Add a transaction to the wallet, or update it.  pIndex and posInBlock should
     * be set when the transaction was known to be included in a block.  When
     * pIndex == nullptr, then wallet state is not updated in AddToWallet, but
     * notifications happen and cached balances are marked dirty.
     *
     * If fUpdate is true, existing transactions will be updated.
     * TODO: One exception to this is that the abandoned state is cleared under the
     * assumption that any further notification of a transaction that was considered
     * abandoned is an indication that it is not safe to be considered abandoned.
     * Abandoned state should probably be more carefully tracked via different
     * posInBlock signals or by checking mempool presence when necessary.
     */
    virtual bool AddToWalletIfInvolvingMe(const CTransactionRef& tx, CWalletTx::Confirmation confirm, bool fUpdate) EXCLUSIVE_LOCKS_REQUIRED(cs_wallet);

    /** Mark a transaction (and its in-wallet descendants) as conflicting with a particular block. */
    virtual void MarkConflicted(const uint256& hashBlock, int conflicting_height, const uint256& hashTx);

    /** Mark a transaction's inputs dirty, thus forcing the outputs to be recomputed */
    void MarkInputsDirty(const CTransactionRef& tx) EXCLUSIVE_LOCKS_REQUIRED(cs_wallet);

    virtual void SyncMetaData(std::pair<TxSpends::iterator, TxSpends::iterator>) EXCLUSIVE_LOCKS_REQUIRED(cs_wallet);

    /* Used by TransactionAddedToMemorypool/BlockConnected/Disconnected/ScanForWalletTransactions.
     * Should be called with non-zero block_hash and posInBlock if this is for a transaction that is included in a block. */
    void SyncTransaction(const CTransactionRef& tx, CWalletTx::Confirmation confirm, bool update_tx = true) EXCLUSIVE_LOCKS_REQUIRED(cs_wallet);

    /** WalletFlags set on this wallet. */
    std::atomic<uint64_t> m_wallet_flags{0};

    bool SetAddressBookWithDB(WalletBatch& batch, const CTxDestination& address, const std::string& strName, const std::string& strPurpose, bool fBech32=false);

    //! Unsets a wallet flag and saves it to disk
    void UnsetWalletFlagWithDB(WalletBatch& batch, uint64_t flag);

    //! Unset the blank wallet flag and saves it to disk
    void UnsetBlankWalletFlag(WalletBatch& batch) override;

    /** Interface for accessing chain state. */
    interfaces::Chain* m_chain;

    /** Wallet name: relative directory name or "" for default wallet. */
    std::string m_name;

    /** Internal database handle. */
    std::unique_ptr<WalletDatabase> const m_database;

    /**
     * The following is used to keep track of how far behind the wallet is
     * from the chain sync, and to allow clients to block on us being caught up.
     *
     * Processed hash is a pointer on node's tip and doesn't imply that the wallet
     * has scanned sequentially all blocks up to this one.
     */
    uint256 m_last_block_processed GUARDED_BY(cs_wallet);

    /** Height of last block processed is used by wallet to know depth of transactions
     * without relying on Chain interface beyond asynchronous updates. For safety, we
     * initialize it to -1. Height is a pointer on node's tip and doesn't imply
     * that the wallet has scanned sequentially all blocks up to this one.
     */
    int m_last_block_processed_height GUARDED_BY(cs_wallet) = -1;

    std::map<OutputType, ScriptPubKeyMan*> m_external_spk_managers;
    std::map<OutputType, ScriptPubKeyMan*> m_internal_spk_managers;

    // Indexed by a unique identifier produced by each ScriptPubKeyMan using
    // ScriptPubKeyMan::GetID. In many cases it will be the hash of an internal structure
    std::map<uint256, std::unique_ptr<ScriptPubKeyMan>> m_spk_managers;

    bool CreateTransactionInternal(const std::vector<CRecipient>& vecSend, CTransactionRef& tx, CAmount& nFeeRet, int& nChangePosInOut, bilingual_str& error, const CCoinControl& coin_control, FeeCalculation& fee_calc_out, bool sign) EXCLUSIVE_LOCKS_REQUIRED(cs_wallet);

    /**
     * Catch wallet up to current chain, scanning new blocks, updating the best
     * block locator and m_last_block_processed, and registering for
     * notifications about new blocks and transactions.
     */
    static bool AttachChain(const std::shared_ptr<CWallet>& wallet, interfaces::Chain& chain, bilingual_str& error, std::vector<bilingual_str>& warnings);

public:
    bool IsParticlWallet() const override { return false; };
    /**
     * Main wallet lock.
     * This lock protects all the fields added by CWallet.
     */
    mutable RecursiveMutex cs_wallet;

    WalletDatabase& GetDatabase() const override
    {
        assert(static_cast<bool>(m_database));
        return *m_database;
    }

    /**
     * Select a set of coins such that nValueRet >= nTargetValue and at least
     * all coins from coin_control are selected; never select unconfirmed coins if they are not ours
     * param@[out]  setCoinsRet         Populated with inputs including pre-selected inputs from
     *                                  coin_control and Coin Selection if successful.
     * param@[out]  nValueRet           Total value of selected coins including pre-selected ones
     *                                  from coin_control and Coin Selection if successful.
     */
    virtual bool SelectCoins(const std::vector<COutput>& vAvailableCoins, const CAmount& nTargetValue, std::set<CInputCoin>& setCoinsRet, CAmount& nValueRet,
                    const CCoinControl& coin_control, CoinSelectionParams& coin_selection_params) const EXCLUSIVE_LOCKS_REQUIRED(cs_wallet);

    /** Get a name for this wallet for logging/debugging purposes.
     */
    const std::string& GetName() const { return m_name; }

    typedef std::map<unsigned int, CMasterKey> MasterKeyMap;
    MasterKeyMap mapMasterKeys;
    unsigned int nMasterKeyMaxID = 0;

    /** Construct wallet with specified name and database implementation. */
    CWallet(interfaces::Chain* chain, const std::string& name, std::unique_ptr<WalletDatabase> database)
        : m_chain(chain),
          m_name(name),
          m_database(std::move(database))
    {
        if (!fParticlMode) {
            m_min_fee = CFeeRate(DEFAULT_TRANSACTION_MINFEE_BTC);
            m_default_max_tx_fee = DEFAULT_TRANSACTION_MAXFEE_BTC;
        }
    }

    virtual ~CWallet()
    {
        // Should not have slots connected at this point.
        assert(NotifyUnload.empty());
    }

    virtual bool IsCrypted() const;
    virtual bool IsLocked() const override;
    virtual bool Lock();

    /** Interface to assert chain access */
    bool HaveChain() const { return m_chain ? true : false; }

    /** Map from txid to CWalletTx for all transactions this wallet is
     * interested in, including received and sent transactions. */
    std::map<uint256, CWalletTx> mapWallet GUARDED_BY(cs_wallet);

    typedef std::multimap<int64_t, CWalletTx*> TxItems;
    TxItems wtxOrdered;

    int64_t nOrderPosNext GUARDED_BY(cs_wallet) = 0;
    uint64_t nAccountingEntryNumber = 0;

    std::map<CTxDestination, CAddressBookData> m_address_book GUARDED_BY(cs_wallet);
    const CAddressBookData* FindAddressBookEntry(const CTxDestination&, bool allow_change = false) const EXCLUSIVE_LOCKS_REQUIRED(cs_wallet);

    /** Set of Coins owned by this wallet that we won't try to spend from. A
     * Coin may be locked if it has already been used to fund a transaction
     * that hasn't confirmed yet. We wouldn't consider the Coin spent already,
     * but also shouldn't try to use it again. */
    std::set<COutPoint> setLockedCoins GUARDED_BY(cs_wallet);

    /** Registered interfaces::Chain::Notifications handler. */
    std::unique_ptr<interfaces::Handler> m_chain_notifications_handler;

    /** Interface for accessing chain state. */
    interfaces::Chain& chain() const { assert(m_chain); return *m_chain; }

    virtual const CWalletTx* GetWalletTx(const uint256& hash) const EXCLUSIVE_LOCKS_REQUIRED(cs_wallet);
    bool IsTrusted(const CWalletTx& wtx, std::set<uint256>& trusted_parents) const EXCLUSIVE_LOCKS_REQUIRED(cs_wallet);

    //! check whether we support the named feature
    bool CanSupportFeature(enum WalletFeature wf) const override EXCLUSIVE_LOCKS_REQUIRED(cs_wallet) { AssertLockHeld(cs_wallet); return IsFeatureSupported(nWalletVersion, wf); }

    /**
     * populate vCoins with vector of available COutputs.
     */
    virtual void AvailableCoins(std::vector<COutput>& vCoins, const CCoinControl* coinControl = nullptr, const CAmount& nMinimumAmount = 1, const CAmount& nMaximumAmount = MAX_MONEY, const CAmount& nMinimumSumAmount = MAX_MONEY, const uint64_t nMaximumCount = 0) const EXCLUSIVE_LOCKS_REQUIRED(cs_wallet);

    /**
     * Return list of available coins and locked coins grouped by non-change output address.
     */
    virtual std::map<CTxDestination, std::vector<COutput>> ListCoins() const EXCLUSIVE_LOCKS_REQUIRED(cs_wallet);

    /**
     * Find non-change parent output.
     */
    const CTxOut& FindNonChangeParentOutput(const CTransaction& tx, int output) const EXCLUSIVE_LOCKS_REQUIRED(cs_wallet);

    /**
     * Shuffle and select coins until nTargetValue is reached while avoiding
     * small change; This method is stochastic for some inputs and upon
     * completion the coin set and corresponding actual target value is
     * assembled
     * param@[in]   coins           Set of UTXOs to consider. These will be categorized into
     *                              OutputGroups and filtered using eligibility_filter before
     *                              selecting coins.
     * param@[out]  setCoinsRet     Populated with the coins selected if successful.
     * param@[out]  nValueRet       Used to return the total value of selected coins.
     */
    bool AttemptSelection(const CAmount& nTargetValue, const CoinEligibilityFilter& eligibility_filter, std::vector<COutput> coins,
        std::set<CInputCoin>& setCoinsRet, CAmount& nValueRet, const CoinSelectionParams& coin_selection_params) const;

    virtual bool IsSpent(const uint256& hash, unsigned int n) const EXCLUSIVE_LOCKS_REQUIRED(cs_wallet);

    // Whether this or any known UTXO with the same single key has been spent.
    virtual bool IsSpentKey(const uint256& hash, unsigned int n) const EXCLUSIVE_LOCKS_REQUIRED(cs_wallet);
    virtual void SetSpentKeyState(WalletBatch& batch, const uint256& hash, unsigned int n, bool used, std::set<CTxDestination>& tx_destinations) EXCLUSIVE_LOCKS_REQUIRED(cs_wallet);

    std::vector<OutputGroup> GroupOutputs(const std::vector<COutput>& outputs, const CoinSelectionParams& coin_sel_params, const CoinEligibilityFilter& filter, bool positive_only) const;

    /** Display address on an external signer. Returns false if external signer support is not compiled */
    bool DisplayAddress(const CTxDestination& dest) EXCLUSIVE_LOCKS_REQUIRED(cs_wallet);

    bool IsLockedCoin(uint256 hash, unsigned int n) const EXCLUSIVE_LOCKS_REQUIRED(cs_wallet);
    void LockCoin(const COutPoint& output, bool fPermanent=false) EXCLUSIVE_LOCKS_REQUIRED(cs_wallet);
    void UnlockCoin(const COutPoint& output) EXCLUSIVE_LOCKS_REQUIRED(cs_wallet);
    void UnlockAllCoins() EXCLUSIVE_LOCKS_REQUIRED(cs_wallet);
    void ListLockedCoins(std::vector<COutPoint>& vOutpts) const EXCLUSIVE_LOCKS_REQUIRED(cs_wallet);

    /*
     * Rescan abort properties
     */
    void AbortRescan() { fAbortRescan = true; }
    bool IsAbortingRescan() const { return fAbortRescan; }
    bool IsScanning() const { return fScanningWallet; }
    int64_t ScanningDuration() const { return fScanningWallet ? GetTimeMillis() - m_scanning_start : 0; }
    double ScanningProgress() const { return fScanningWallet ? (double) m_scanning_progress : 0; }

    //! Upgrade stored CKeyMetadata objects to store key origin info as KeyOriginInfo
    void UpgradeKeyMetadata() EXCLUSIVE_LOCKS_REQUIRED(cs_wallet);

    bool LoadMinVersion(int nVersion) EXCLUSIVE_LOCKS_REQUIRED(cs_wallet) { AssertLockHeld(cs_wallet); nWalletVersion = nVersion; return true; }

    //! Adds a destination data tuple to the store, without saving it to disk
    void LoadDestData(const CTxDestination& dest, const std::string& key, const std::string& value) EXCLUSIVE_LOCKS_REQUIRED(cs_wallet);

    //! Holds a timestamp at which point the wallet is scheduled (externally) to be relocked. Caller must arrange for actual relocking to occur via Lock().
    int64_t nRelockTime GUARDED_BY(cs_wallet){0};

    // Used to prevent concurrent calls to walletpassphrase RPC.
    Mutex m_unlock_mutex;
    virtual int ExtKeyUnlock(const CKeyingMaterial &vMKey) {return 0;};
    virtual bool Unlock(const SecureString& strWalletPassphrase, bool accept_no_keys = false);
    bool ChangeWalletPassphrase(const SecureString& strOldWalletPassphrase, const SecureString& strNewWalletPassphrase);
    virtual bool EncryptWallet(const SecureString& strWalletPassphrase);

    void GetKeyBirthTimes(std::map<CKeyID, int64_t> &mapKeyBirth) const EXCLUSIVE_LOCKS_REQUIRED(cs_wallet);
    unsigned int ComputeTimeSmart(const CWalletTx& wtx) const;

    /**
     * Increment the next transaction order id
     * @return next transaction order id
     */
    int64_t IncOrderPosNext(WalletBatch *batch = nullptr) EXCLUSIVE_LOCKS_REQUIRED(cs_wallet);
    DBErrors ReorderTransactions();

    //! For ParticlWallet, clear cached balances from wallet called at new block and adding new transaction
    virtual void ClearCachedBalances() {};
    void MarkDirty();

    //! Callback for updating transaction metadata in mapWallet.
    //!
    //! @param wtx - reference to mapWallet transaction to update
    //! @param new_tx - true if wtx is newly inserted, false if it previously existed
    //!
    //! @return true if wtx is changed and needs to be saved to disk, otherwise false
    using UpdateWalletTxFn = std::function<bool(CWalletTx& wtx, bool new_tx)>;

    CWalletTx* AddToWallet(CTransactionRef tx, const CWalletTx::Confirmation& confirm, const UpdateWalletTxFn& update_wtx=nullptr, bool fFlushOnClose=true);
    virtual bool LoadToWallet(const uint256& hash, const UpdateWalletTxFn& fill_wtx) EXCLUSIVE_LOCKS_REQUIRED(cs_wallet);
    void transactionAddedToMempool(const CTransactionRef& tx, uint64_t mempool_sequence) override;
    void blockConnected(const CBlock& block, int height) override;
    void blockDisconnected(const CBlock& block, int height) override;
    void updatedBlockTip() override;
    int64_t RescanFromTime(int64_t startTime, const WalletRescanReserver& reserver, bool update);

    struct ScanResult {
        enum { SUCCESS, FAILURE, USER_ABORT } status = SUCCESS;

        //! Hash and height of most recent block that was successfully scanned.
        //! Unset if no blocks were scanned due to read errors or the chain
        //! being empty.
        uint256 last_scanned_block;
        std::optional<int> last_scanned_height;

        //! Height of the most recent block that could not be scanned due to
        //! read errors or pruning. Will be set if status is FAILURE, unset if
        //! status is SUCCESS, and may or may not be set if status is
        //! USER_ABORT.
        uint256 last_failed_block;
    };
    virtual ScanResult ScanForWalletTransactions(const uint256& start_block, int start_height, std::optional<int> max_height, const WalletRescanReserver& reserver, bool fUpdate);
    void transactionRemovedFromMempool(const CTransactionRef& tx, MemPoolRemovalReason reason, uint64_t mempool_sequence) override;
    void ReacceptWalletTransactions() EXCLUSIVE_LOCKS_REQUIRED(cs_wallet);
    std::vector<uint256> ResendWalletTransactionsBefore(int64_t nTime);
    virtual void ResendWalletTransactions();
    struct Balance {
        CAmount m_mine_trusted{0};           //!< Trusted, at depth=GetBalance.min_depth or more
        CAmount m_mine_untrusted_pending{0}; //!< Untrusted, but in mempool (pending)
        CAmount m_mine_immature{0};          //!< Immature coinbases in the main chain
        CAmount m_watchonly_trusted{0};
        CAmount m_watchonly_untrusted_pending{0};
        CAmount m_watchonly_immature{0};
    };
    virtual Balance GetBalance(int min_depth = 0, bool avoid_reuse = true) const;
    virtual CAmount GetAvailableBalance(const CCoinControl* coinControl = nullptr) const;

    OutputType TransactionChangeType(const std::optional<OutputType>& change_type, const std::vector<CRecipient>& vecSend) const;

    /**
     * Insert additional inputs into the transaction by
     * calling CreateTransaction();
     */
    virtual bool FundTransaction(CMutableTransaction& tx, CAmount& nFeeRet, int& nChangePosInOut, bilingual_str& error, bool lockUnspents, const std::set<int>& setSubtractFeeFromOutputs, CCoinControl);
    /** Fetch the inputs and sign with SIGHASH_ALL. */
    virtual bool SignTransaction(CMutableTransaction& tx) const EXCLUSIVE_LOCKS_REQUIRED(cs_wallet);
    /** Sign the tx given the input coins and sighash. */
    bool SignTransaction(CMutableTransaction& tx, const std::map<COutPoint, Coin>& coins, int sighash, std::map<int, std::string>& input_errors) const;
    SigningResult SignMessage(const std::string& message, const PKHash& pkhash, std::string& str_sig) const;
    SigningResult SignMessage(const std::string& message, const CKeyID256 &keyID256, std::string& str_sig) const;

    /**
     * Fills out a PSBT with information from the wallet. Fills in UTXOs if we have
     * them. Tries to sign if sign=true. Sets `complete` if the PSBT is now complete
     * (i.e. has all required signatures or signature-parts, and is ready to
     * finalize.) Sets `error` and returns false if something goes wrong.
     *
     * @param[in]  psbtx PartiallySignedTransaction to fill in
     * @param[out] complete indicates whether the PSBT is now complete
     * @param[in]  sighash_type the sighash type to use when signing (if PSBT does not specify)
     * @param[in]  sign whether to sign or not
     * @param[in]  bip32derivs whether to fill in bip32 derivation information if available
     * return error
     */
    TransactionError FillPSBT(PartiallySignedTransaction& psbtx,
                  bool& complete,
                  int sighash_type = 1 /* SIGHASH_ALL */,
                  bool sign = true,
                  bool bip32derivs = true,
                  size_t* n_signed = nullptr) const;

    /**
     * Create a new transaction paying the recipients with a set of coins
     * selected by SelectCoins(); Also create the change output, when needed
     * @note passing nChangePosInOut as -1 will result in setting a random position
     */
    virtual bool CreateTransaction(const std::vector<CRecipient>& vecSend, CTransactionRef& tx, CAmount& nFeeRet, int& nChangePosInOut,
                           bilingual_str& error, const CCoinControl& coin_control, FeeCalculation& fee_calc_out, bool sign = true);
    /**
     * Submit the transaction to the node's mempool and then relay to peers.
     * Should be called after CreateTransaction unless you want to abort
     * broadcasting the transaction.
     *
     * @param[in] tx The transaction to be broadcast.
     * @param[in] mapValue key-values to be set on the transaction.
     * @param[in] orderForm BIP 70 / BIP 21 order form details to be set on the transaction.
     */
    virtual void CommitTransaction(CTransactionRef tx, mapValue_t mapValue, std::vector<std::pair<std::string, std::string>> orderForm);

    bool DummySignTx(CMutableTransaction &txNew, const std::set<CTxOut> &txouts, bool use_max_sig = false) const
    {
        std::vector<CTxOut> v_txouts(txouts.size());
        std::copy(txouts.begin(), txouts.end(), v_txouts.begin());
        return DummySignTx(txNew, v_txouts, use_max_sig);
    }
    bool DummySignTx(CMutableTransaction &txNew, const std::vector<CTxOut> &txouts, bool use_max_sig = false) const;
    virtual bool DummySignInput(CTxIn &tx_in, const CTxOut &txout, bool use_max_sig = false) const;

    bool ImportScripts(const std::set<CScript> scripts, int64_t timestamp) EXCLUSIVE_LOCKS_REQUIRED(cs_wallet);
    bool ImportPrivKeys(const std::map<CKeyID, CKey>& privkey_map, const int64_t timestamp) EXCLUSIVE_LOCKS_REQUIRED(cs_wallet);
    bool ImportPubKeys(const std::vector<CKeyID>& ordered_pubkeys, const std::map<CKeyID, CPubKey>& pubkey_map, const std::map<CKeyID, std::pair<CPubKey, KeyOriginInfo>>& key_origins, const bool add_keypool, const bool internal, const int64_t timestamp) EXCLUSIVE_LOCKS_REQUIRED(cs_wallet);
    bool ImportScriptPubKeys(const std::string& label, const std::set<CScript>& script_pub_keys, const bool have_solving_data, const bool apply_label, const int64_t timestamp) EXCLUSIVE_LOCKS_REQUIRED(cs_wallet);

    CFeeRate m_pay_tx_fee{DEFAULT_PAY_TX_FEE};
    unsigned int m_confirm_target{DEFAULT_TX_CONFIRM_TARGET};
    /** Allow Coin Selection to pick unconfirmed UTXOs that were sent from our own wallet if it
     * cannot fund the transaction otherwise. */
    bool m_spend_zero_conf_change{DEFAULT_SPEND_ZEROCONF_CHANGE};
    bool m_signal_rbf{DEFAULT_WALLET_RBF};
    bool m_allow_fallback_fee{true}; //!< will be false if -fallbackfee=0
    CFeeRate m_min_fee{DEFAULT_TRANSACTION_MINFEE}; //!< Override with -mintxfee
    /**
     * If fee estimation does not have enough data to provide estimates, use this fee instead.
     * Has no effect if not using fee estimation
     * Override with -fallbackfee
     */
    CFeeRate m_fallback_fee{DEFAULT_FALLBACK_FEE};

     /** If the cost to spend a change output at this feerate is greater than the value of the
      * output itself, just drop it to fees. */
    CFeeRate m_discard_rate{DEFAULT_DISCARD_FEE};

    /** The maximum fee amount we're willing to pay to prioritize partial spend avoidance. */
    CAmount m_max_aps_fee{DEFAULT_MAX_AVOIDPARTIALSPEND_FEE}; //!< note: this is absolute fee, not fee rate
    OutputType m_default_address_type{DEFAULT_ADDRESS_TYPE};
    /**
     * Default output type for change outputs. When unset, automatically choose type
     * based on address type setting and the types other of non-change outputs
     * (see -changetype option documentation and implementation in
     * CWallet::TransactionChangeType for details).
     */
    std::optional<OutputType> m_default_change_type{};
    /** Absolute maximum transaction fee (in satoshis) used by default for the wallet */
    CAmount m_default_max_tx_fee{DEFAULT_TRANSACTION_MAXFEE};

    size_t KeypoolCountExternalKeys() const EXCLUSIVE_LOCKS_REQUIRED(cs_wallet);
    bool TopUpKeyPool(unsigned int kpSize = 0);

    int64_t GetOldestKeyPoolTime() const;

    virtual std::set<std::set<CTxDestination>> GetAddressGroupings() const EXCLUSIVE_LOCKS_REQUIRED(cs_wallet);
    virtual std::map<CTxDestination, CAmount> GetAddressBalances() const;

    std::set<CTxDestination> GetLabelAddresses(const std::string& label) const;

    /**
     * Marks all outputs in each one of the destinations dirty, so their cache is
     * reset and does not return outdated information.
     */
    void MarkDestinationsDirty(const std::set<CTxDestination>& destinations) EXCLUSIVE_LOCKS_REQUIRED(cs_wallet);

    bool GetNewDestination(const OutputType type, const std::string label, CTxDestination& dest, std::string& error);
    bool GetNewChangeDestination(const OutputType type, CTxDestination& dest, std::string& error);

    isminetype IsMine(const CKeyID &address) const override EXCLUSIVE_LOCKS_REQUIRED(cs_wallet);
    isminetype IsMine(const CTxDestination& dest) const EXCLUSIVE_LOCKS_REQUIRED(cs_wallet);
    isminetype IsMine(const CScript& script) const EXCLUSIVE_LOCKS_REQUIRED(cs_wallet);
    virtual isminetype IsMine(const CTxIn& txin) const EXCLUSIVE_LOCKS_REQUIRED(cs_wallet);
    /**
     * Returns amount of debit if the input matches the
     * filter, otherwise returns 0
     */
    virtual CAmount GetDebit(const CTxIn& txin, const isminefilter& filter) const;

    isminetype IsMine(const CTxOut& txout) const EXCLUSIVE_LOCKS_REQUIRED(cs_wallet);
    CAmount GetCredit(const CTxOut& txout, const isminefilter& filter) const;

    virtual isminetype IsMine(const CTxOutBase *txout) const EXCLUSIVE_LOCKS_REQUIRED(cs_wallet) { assert(false); return ISMINE_NO; };
    virtual CAmount GetCredit(const CTxOutBase *txout, const isminefilter &filter) const EXCLUSIVE_LOCKS_REQUIRED(cs_wallet) { return 0; };

    virtual bool IsChange(const CTxOutBase *txout) const { assert(false); return false; };
    bool IsChange(const CTxOut& txout) const EXCLUSIVE_LOCKS_REQUIRED(cs_wallet);
    bool IsChange(const CScript& script) const EXCLUSIVE_LOCKS_REQUIRED(cs_wallet);
    CAmount GetChange(const CTxOut& txout) const EXCLUSIVE_LOCKS_REQUIRED(cs_wallet);
    virtual bool IsMine(const CTransaction& tx) const EXCLUSIVE_LOCKS_REQUIRED(cs_wallet);
    /** should probably be renamed to IsRelevantToMe */
    virtual bool IsFromMe(const CTransaction& tx) const;
    virtual CAmount GetDebit(const CTransaction& tx, const isminefilter& filter) const;
    /** Returns whether all of the inputs match the filter */
    virtual bool IsAllFromMe(const CTransaction& tx, const isminefilter& filter) const;
    virtual CAmount GetCredit(const CTransaction& tx, const isminefilter& filter) const;
    CAmount GetChange(const CTransaction& tx) const;
    void chainStateFlushed(const CBlockLocator& loc) override;

    DBErrors virtual LoadWallet();
    DBErrors ZapSelectTx(std::vector<uint256>& vHashIn, std::vector<uint256>& vHashOut) EXCLUSIVE_LOCKS_REQUIRED(cs_wallet);

    virtual bool SetAddressBook(const CTxDestination& address, const std::string& strName, const std::string& purpose, bool fBech32=false);

    virtual bool DelAddressBook(const CTxDestination& address);

    bool IsAddressUsed(const CTxDestination& dest) const EXCLUSIVE_LOCKS_REQUIRED(cs_wallet);
    bool SetAddressUsed(WalletBatch& batch, const CTxDestination& dest, bool used) EXCLUSIVE_LOCKS_REQUIRED(cs_wallet);

    std::vector<std::string> GetAddressReceiveRequests() const EXCLUSIVE_LOCKS_REQUIRED(cs_wallet);
    bool SetAddressReceiveRequest(WalletBatch& batch, const CTxDestination& dest, const std::string& id, const std::string& value) EXCLUSIVE_LOCKS_REQUIRED(cs_wallet);

    unsigned int GetKeyPoolSize() const EXCLUSIVE_LOCKS_REQUIRED(cs_wallet);

    //! signify that a particular wallet feature is now used.
    void SetMinVersion(enum WalletFeature, WalletBatch* batch_in = nullptr) override;

    //! get the current wallet format (the oldest client version guaranteed to understand this wallet)
    int GetVersion() const { LOCK(cs_wallet); return nWalletVersion; }

    //! Get wallet transactions that conflict with given transaction (spend same outputs)
    std::set<uint256> GetConflicts(const uint256& txid) const EXCLUSIVE_LOCKS_REQUIRED(cs_wallet);

    //! Check if a given transaction has any of its outputs spent by another transaction in the wallet
    bool HasWalletSpend(const uint256& txid) const EXCLUSIVE_LOCKS_REQUIRED(cs_wallet);

    //! Flush wallet (bitdb flush)
    void Flush();

    //! Close wallet database
    void Close();

    /** Wallet is about to be unloaded */
    boost::signals2::signal<void ()> NotifyUnload;

    /**
     * Address book entry changed.
     * @note called without lock cs_wallet held.
     */
<<<<<<< HEAD
    boost::signals2::signal<void (CWallet *wallet, const CTxDestination
            &address, const std::string &label, bool isMine,
            const std::string &purpose, const std::string &path,
            ChangeType status)> NotifyAddressBookChanged;
=======
    boost::signals2::signal<void(const CTxDestination& address,
                                 const std::string& label, bool isMine,
                                 const std::string& purpose, ChangeType status)>
        NotifyAddressBookChanged;
>>>>>>> 2b0d291d

    /**
     * Wallet transaction added, removed or updated.
     * @note called with lock cs_wallet held.
     */
    boost::signals2::signal<void(const uint256& hashTx, ChangeType status)> NotifyTransactionChanged;

    /** Show progress e.g. for rescan */
    boost::signals2::signal<void (const std::string &title, int nProgress)> ShowProgress;

    /** Watch-only address added */
    boost::signals2::signal<void (bool fHaveWatchOnly)> NotifyWatchonlyChanged;

    /** Keypool has new keys */
    boost::signals2::signal<void ()> NotifyCanGetAddressesChanged;

    /**
     * Wallet status (encrypted, locked) changed.
     * Note: Called without locks held.
     */
    boost::signals2::signal<void (CWallet* wallet)> NotifyStatusChanged;

    /** Inquire whether this wallet broadcasts transactions. */
    bool GetBroadcastTransactions() const { return fBroadcastTransactions; }
    /** Set whether this wallet broadcasts transactions. */
    void SetBroadcastTransactions(bool broadcast) { fBroadcastTransactions = broadcast; }

    /** Return whether transaction can be abandoned */
    bool TransactionCanBeAbandoned(const uint256& hashTx) const;

    /* Mark a transaction (and it in-wallet descendants) as abandoned so its inputs may be respent. */
    virtual bool AbandonTransaction(const uint256& hashTx);

    /** Mark a transaction as replaced by another transaction (e.g., BIP 125). */
    bool MarkReplaced(const uint256& originalHash, const uint256& newHash);

    /* Initializes the wallet, returns a new CWallet instance or a null pointer in case of an error */
    static std::shared_ptr<CWallet> Create(interfaces::Chain* chain, const std::string& name, std::unique_ptr<WalletDatabase> database, uint64_t wallet_creation_flags, bilingual_str& error, std::vector<bilingual_str>& warnings);

    /**
     * Wallet post-init setup
     * Gives the wallet a chance to register repetitive tasks and complete post-init tasks
     */
    void postInitProcess();

    bool BackupWallet(const std::string& strDest) const;

    /* Returns true if HD is enabled */
    virtual bool IsInitialised() const { return !m_spk_managers.empty(); };

    /* Returns true if HD is enabled */
    virtual bool IsHDEnabled() const;


    /* Returns true if the wallet can give out new addresses. This means it has keys in the keypool or can generate new keys */
    virtual bool CanGetAddresses(bool internal = false) const;

    /**
     * Blocks until the wallet state is up-to-date to /at least/ the current
     * chain at the time this function is entered
     * Obviously holding cs_main/cs_wallet when going into this call may cause
     * deadlock
     */
    void BlockUntilSyncedToCurrentChain() const LOCKS_EXCLUDED(::cs_main) EXCLUSIVE_LOCKS_REQUIRED(!cs_wallet);

    /** set a single wallet flag */
    void SetWalletFlag(uint64_t flags);

    /** Unsets a single wallet flag */
    void UnsetWalletFlag(uint64_t flag);

    /** check if a certain wallet flag is set */
    bool IsWalletFlagSet(uint64_t flag) const override;

    /** overwrite all flags by the given uint64_t
       returns false if unknown, non-tolerable flags are present */
    bool AddWalletFlags(uint64_t flags);
    /** Loads the flags into the wallet. (used by LoadWallet) */
    bool LoadWalletFlags(uint64_t flags);

    /** Determine if we are a legacy wallet */
    bool IsLegacy() const;

    /** Returns a bracketed wallet name for displaying in logs, will return [default wallet] if the wallet has no name */
    const std::string GetDisplayName() const override {
        std::string wallet_name = GetName().length() == 0 ? "default wallet" : GetName();
        return strprintf("[%s]", wallet_name);
    };

    /** Prepends the wallet name in logging output to ease debugging in multi-wallet use cases */
    template<typename... Params>
    void WalletLogPrintf(std::string fmt, Params... parameters) const {
        LogPrintf(("%s " + fmt).c_str(), GetDisplayName(), parameters...);
    };

    /** Upgrade the wallet */
    bool UpgradeWallet(int version, bilingual_str& error);

    //! Returns all unique ScriptPubKeyMans in m_internal_spk_managers and m_external_spk_managers
    std::set<ScriptPubKeyMan*> GetActiveScriptPubKeyMans() const;

    //! Returns all unique ScriptPubKeyMans
    std::set<ScriptPubKeyMan*> GetAllScriptPubKeyMans() const;

    //! Get the ScriptPubKeyMan for the given OutputType and internal/external chain.
    ScriptPubKeyMan* GetScriptPubKeyMan(const OutputType& type, bool internal) const;

    //! Get the ScriptPubKeyMan for a script
    ScriptPubKeyMan* GetScriptPubKeyMan(const CScript& script) const;
    //! Get the ScriptPubKeyMan by id
    ScriptPubKeyMan* GetScriptPubKeyMan(const uint256& id) const;

    //! Get all of the ScriptPubKeyMans for a script given additional information in sigdata (populated by e.g. a psbt)
    std::set<ScriptPubKeyMan*> GetScriptPubKeyMans(const CScript& script, SignatureData& sigdata) const;

    //! Get the SigningProvider for a script
    std::unique_ptr<SigningProvider> GetSolvingProvider(const CScript& script) const;
    std::unique_ptr<SigningProvider> GetSolvingProvider(const CScript& script, SignatureData& sigdata) const;

    //! Get the LegacyScriptPubKeyMan which is used for all types, internal, and external.
    LegacyScriptPubKeyMan* GetLegacyScriptPubKeyMan() const;
    LegacyScriptPubKeyMan* GetOrCreateLegacyScriptPubKeyMan();

    //! Make a LegacyScriptPubKeyMan and set it for all types, internal, and external.
    void SetupLegacyScriptPubKeyMan();

    const CKeyingMaterial& GetEncryptionKey() const override;
    bool HasEncryptionKeys() const override;

    /** Get last block processed height */
    int GetLastBlockHeight() const EXCLUSIVE_LOCKS_REQUIRED(cs_wallet)
    {
        AssertLockHeld(cs_wallet);
        assert(m_last_block_processed_height >= 0);
        return m_last_block_processed_height;
    };
    uint256 GetLastBlockHash() const EXCLUSIVE_LOCKS_REQUIRED(cs_wallet)
    {
        AssertLockHeld(cs_wallet);
        assert(m_last_block_processed_height >= 0);
        return m_last_block_processed;
    }
    /** Set last block processed height, currently only use in unit test */
    void SetLastBlockProcessed(int block_height, uint256 block_hash) EXCLUSIVE_LOCKS_REQUIRED(cs_wallet)
    {
        AssertLockHeld(cs_wallet);
        m_last_block_processed_height = block_height;
        m_last_block_processed = block_hash;
    };

    //! Connect the signals from ScriptPubKeyMans to the signals in CWallet
    void ConnectScriptPubKeyManNotifiers();

    //! Instantiate a descriptor ScriptPubKeyMan from the WalletDescriptor and load it
    void LoadDescriptorScriptPubKeyMan(uint256 id, WalletDescriptor& desc);

    //! Adds the active ScriptPubKeyMan for the specified type and internal. Writes it to the wallet file
    //! @param[in] id The unique id for the ScriptPubKeyMan
    //! @param[in] type The OutputType this ScriptPubKeyMan provides addresses for
    //! @param[in] internal Whether this ScriptPubKeyMan provides change addresses
    void AddActiveScriptPubKeyMan(uint256 id, OutputType type, bool internal);

    //! Loads an active ScriptPubKeyMan for the specified type and internal. (used by LoadWallet)
    //! @param[in] id The unique id for the ScriptPubKeyMan
    //! @param[in] type The OutputType this ScriptPubKeyMan provides addresses for
    //! @param[in] internal Whether this ScriptPubKeyMan provides change addresses
    void LoadActiveScriptPubKeyMan(uint256 id, OutputType type, bool internal);

    //! Create new DescriptorScriptPubKeyMans and add them to the wallet
    void SetupDescriptorScriptPubKeyMans() EXCLUSIVE_LOCKS_REQUIRED(cs_wallet);

    //! Return the DescriptorScriptPubKeyMan for a WalletDescriptor if it is already in the wallet
    DescriptorScriptPubKeyMan* GetDescriptorScriptPubKeyMan(const WalletDescriptor& desc) const;

    //! Add a descriptor to the wallet, return a ScriptPubKeyMan & associated output type
    ScriptPubKeyMan* AddWalletDescriptor(WalletDescriptor& desc, const FlatSigningProvider& signing_provider, const std::string& label, bool internal);

    //! Particl
    bool HaveKey(const CKeyID &address) const override { return false; };
    bool GetKey(const CKeyID &address, CKey &keyOut) const override { return false; };
    bool GetPubKey(const CKeyID &address, CPubKey &pkOut) const override { return false; };
    bool GetKeyFromPool(CPubKey &key, bool internal = false) override { return false; };

    virtual bool ShouldRescan() { return true; };
};

/**
 * Called periodically by the schedule thread. Prompts individual wallets to resend
 * their transactions. Actual rebroadcast schedule is managed by the wallets themselves.
 */
void MaybeResendWalletTxs();

/** RAII object to check and reserve a wallet rescan */
class WalletRescanReserver
{
private:
    CWallet& m_wallet;
    bool m_could_reserve;
public:
    explicit WalletRescanReserver(CWallet& w) : m_wallet(w), m_could_reserve(false) {}

    bool reserve()
    {
        assert(!m_could_reserve);
        if (m_wallet.fScanningWallet.exchange(true)) {
            return false;
        }
        m_wallet.m_scanning_start = GetTimeMillis();
        m_wallet.m_scanning_progress = 0;
        m_could_reserve = true;
        return true;
    }

    bool isReserved() const
    {
        return (m_could_reserve && m_wallet.fScanningWallet);
    }

    ~WalletRescanReserver()
    {
        if (m_could_reserve) {
            m_wallet.fScanningWallet = false;
        }
    }
};

struct TxSize {
    int64_t vsize{-1};
    int64_t weight{-1};
};

/** Calculate the size of the transaction assuming all signatures are max size
* Use DummySignatureCreator, which inserts 71 byte signatures everywhere.
* NOTE: this requires that all inputs must be in mapWallet (eg the tx should
* be IsAllFromMe). */
TxSize CalculateMaximumSignedTxSize(const CTransaction& tx, const CWallet* wallet, bool use_max_sig = false) EXCLUSIVE_LOCKS_REQUIRED(wallet->cs_wallet);
TxSize CalculateMaximumSignedTxSize(const CTransaction& tx, const CWallet* wallet, const std::vector<CTxOut>& txouts, bool use_max_sig = false);

//! Add wallet name to persistent configuration so it will be loaded on startup.
bool AddWalletSetting(interfaces::Chain& chain, const std::string& wallet_name);

//! Remove wallet name from persistent configuration so it will not be loaded on startup.
bool RemoveWalletSetting(interfaces::Chain& chain, const std::string& wallet_name);

#endif // BITCOIN_WALLET_WALLET_H<|MERGE_RESOLUTION|>--- conflicted
+++ resolved
@@ -796,17 +796,11 @@
      * Address book entry changed.
      * @note called without lock cs_wallet held.
      */
-<<<<<<< HEAD
-    boost::signals2::signal<void (CWallet *wallet, const CTxDestination
-            &address, const std::string &label, bool isMine,
-            const std::string &purpose, const std::string &path,
-            ChangeType status)> NotifyAddressBookChanged;
-=======
-    boost::signals2::signal<void(const CTxDestination& address,
-                                 const std::string& label, bool isMine,
-                                 const std::string& purpose, ChangeType status)>
+    boost::signals2::signal<void (const CTxDestination &address,
+                                  const std::string &label, bool isMine,
+                                  const std::string &purpose, const std::string &path,
+                                  ChangeType status)>
         NotifyAddressBookChanged;
->>>>>>> 2b0d291d
 
     /**
      * Wallet transaction added, removed or updated.
