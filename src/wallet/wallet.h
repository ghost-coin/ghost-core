--- conflicted
+++ resolved
@@ -1026,13 +1026,8 @@
 
     int64_t GetOldestKeyPoolTime() const;
 
-<<<<<<< HEAD
-    virtual std::set<std::set<CTxDestination>> GetAddressGroupings() EXCLUSIVE_LOCKS_REQUIRED(cs_wallet);
-    virtual std::map<CTxDestination, CAmount> GetAddressBalances(interfaces::Chain::Lock& locked_chain);
-=======
-    std::set<std::set<CTxDestination>> GetAddressGroupings() const EXCLUSIVE_LOCKS_REQUIRED(cs_wallet);
-    std::map<CTxDestination, CAmount> GetAddressBalances(interfaces::Chain::Lock& locked_chain) const;
->>>>>>> 5e12a610
+    virtual std::set<std::set<CTxDestination>> GetAddressGroupings() const EXCLUSIVE_LOCKS_REQUIRED(cs_wallet);
+    virtual std::map<CTxDestination, CAmount> GetAddressBalances(interfaces::Chain::Lock& locked_chain) const;
 
     std::set<CTxDestination> GetLabelAddresses(const std::string& label) const;
 
@@ -1170,11 +1165,7 @@
 
 
     /* Returns true if the wallet can give out new addresses. This means it has keys in the keypool or can generate new keys */
-<<<<<<< HEAD
-    virtual bool CanGetAddresses(bool internal = false);
-=======
-    bool CanGetAddresses(bool internal = false) const;
->>>>>>> 5e12a610
+    virtual bool CanGetAddresses(bool internal = false) const;
 
     /**
      * Blocks until the wallet state is up-to-date to /at least/ the current
