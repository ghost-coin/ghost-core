--- conflicted
+++ resolved
@@ -990,12 +990,7 @@
     /**
      * populate vCoins with vector of available COutputs.
      */
-<<<<<<< HEAD
-    virtual void AvailableCoins(interfaces::Chain::Lock& locked_chain, std::vector<COutput>& vCoins, bool fOnlySafe=true, const CCoinControl *coinControl = nullptr, const CAmount& nMinimumAmount = 1, const CAmount& nMaximumAmount = MAX_MONEY, const CAmount& nMinimumSumAmount = MAX_MONEY, const uint64_t nMaximumCount = 0, const int nMinDepth = 0, const int nMaxDepth = 9999999, bool fIncludeImmature=false) const EXCLUSIVE_LOCKS_REQUIRED(cs_wallet);
-=======
-    void AvailableCoins(interfaces::Chain::Lock& locked_chain, std::vector<COutput>& vCoins, bool fOnlySafe = true, const CCoinControl* coinControl = nullptr, const CAmount& nMinimumAmount = 1, const CAmount& nMaximumAmount = MAX_MONEY, const CAmount& nMinimumSumAmount = MAX_MONEY, const uint64_t nMaximumCount = 0) const EXCLUSIVE_LOCKS_REQUIRED(cs_wallet);
-
->>>>>>> 6841b013
+    virtual void AvailableCoins(interfaces::Chain::Lock& locked_chain, std::vector<COutput>& vCoins, bool fOnlySafe=true, const CCoinControl *coinControl = nullptr, const CAmount& nMinimumAmount = 1, const CAmount& nMaximumAmount = MAX_MONEY, const CAmount& nMinimumSumAmount = MAX_MONEY, const uint64_t nMaximumCount = 0) const EXCLUSIVE_LOCKS_REQUIRED(cs_wallet);
     /**
      * Return list of available coins and locked coins grouped by non-change output address.
      */
