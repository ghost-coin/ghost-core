--- conflicted
+++ resolved
@@ -1222,11 +1222,7 @@
     CAmount GetChange(const CTransaction& tx) const;
     void chainStateFlushed(const CBlockLocator& loc) override;
 
-<<<<<<< HEAD
-    DBErrors virtual LoadWallet(bool& fFirstRunRet);
-=======
-    DBErrors LoadWallet();
->>>>>>> 5cd7f8ab
+    DBErrors virtual LoadWallet();
     DBErrors ZapSelectTx(std::vector<uint256>& vHashIn, std::vector<uint256>& vHashOut) EXCLUSIVE_LOCKS_REQUIRED(cs_wallet);
 
     virtual bool SetAddressBook(const CTxDestination& address, const std::string& strName, const std::string& purpose, bool fBech32=false);
@@ -1311,6 +1307,9 @@
     void postInitProcess();
 
     bool BackupWallet(const std::string& strDest) const;
+
+    /* Returns true if HD is enabled */
+    virtual bool IsInitialised() const { return !m_spk_managers.empty(); };
 
     /* Returns true if HD is enabled */
     virtual bool IsHDEnabled() const;
