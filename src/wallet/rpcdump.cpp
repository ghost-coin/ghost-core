// Copyright (c) 2009-2019 The Bitcoin Core developers
// Distributed under the MIT software license, see the accompanying
// file COPYING or http://www.opensource.org/licenses/mit-license.php.

#include <chain.h>
#include <core_io.h>
#include <interfaces/chain.h>
#include <key_io.h>
#include <merkleblock.h>
#include <rpc/util.h>
#include <script/descriptor.h>
#include <script/script.h>
#include <script/standard.h>
#include <sync.h>
#include <util/bip32.h>
#include <util/system.h>
#include <util/time.h>
#include <util/translation.h>
#include <wallet/rpcwallet.h>
#include <wallet/wallet.h>

#include <wallet/hdwallet.h>

#include <stdint.h>
#include <tuple>

#include <boost/algorithm/string.hpp>

#include <univalue.h>



std::string static EncodeDumpString(const std::string &str) {
    std::stringstream ret;
    for (const unsigned char c : str) {
        if (c <= 32 || c >= 128 || c == '%') {
            ret << '%' << HexStr(&c, &c + 1);
        } else {
            ret << c;
        }
    }
    return ret.str();
}

static std::string DecodeDumpString(const std::string &str) {
    std::stringstream ret;
    for (unsigned int pos = 0; pos < str.length(); pos++) {
        unsigned char c = str[pos];
        if (c == '%' && pos+2 < str.length()) {
            c = (((str[pos+1]>>6)*9+((str[pos+1]-'0')&15)) << 4) |
                ((str[pos+2]>>6)*9+((str[pos+2]-'0')&15));
            pos += 2;
        }
        ret << c;
    }
    return ret.str();
}

static bool GetWalletAddressesForKey(LegacyScriptPubKeyMan* spk_man, CWallet* const pwallet, const CKeyID& keyid, std::string& strAddr, std::string& strLabel) EXCLUSIVE_LOCKS_REQUIRED(pwallet->cs_wallet)
{
    bool fLabelFound = false;
    CKey key;
    spk_man->GetKey(keyid, key);
    for (const auto& dest : GetAllDestinationsForKey(key.GetPubKey())) {
        if (pwallet->mapAddressBook.count(dest)) {
            if (!strAddr.empty()) {
                strAddr += ",";
            }
            strAddr += EncodeDestination(dest);
            strLabel = EncodeDumpString(pwallet->mapAddressBook[dest].name);
            fLabelFound = true;
        }
    }
    if (!fLabelFound) {
        strAddr = EncodeDestination(GetDestinationForKey(key.GetPubKey(), pwallet->m_default_address_type));
    }
    return fLabelFound;
}

static const int64_t TIMESTAMP_MIN = 0;

static void RescanWallet(CWallet& wallet, const WalletRescanReserver& reserver, int64_t time_begin = TIMESTAMP_MIN, bool update = true)
{
    int64_t scanned_time = wallet.RescanFromTime(time_begin, reserver, update);
    if (wallet.IsAbortingRescan()) {
        throw JSONRPCError(RPC_MISC_ERROR, "Rescan aborted by user.");
    } else if (scanned_time > time_begin) {
        throw JSONRPCError(RPC_WALLET_ERROR, "Rescan was unable to fully rescan the blockchain. Some transactions may be missing.");
    }
}

UniValue importprivkey(const JSONRPCRequest& request)
{
    std::shared_ptr<CWallet> const wallet = GetWalletForJSONRPCRequest(request);
    CWallet* const pwallet = wallet.get();
    if (!EnsureWalletIsAvailable(pwallet, request.fHelp)) {
        return NullUniValue;
    }

            RPCHelpMan{"importprivkey",
                "\nAdds a private key (as returned by dumpprivkey) to your wallet. Requires a new wallet backup.\n"
                "Hint: use importmulti to import more than one private key.\n"
            "\nNote: This call can take over an hour to complete if rescan is true, during that time, other rpc calls\n"
            "may report that the imported key exists but related transactions are still missing, leading to temporarily incorrect/bogus balances and unspent outputs until rescan completes.\n"
            "Note: Use \"getwalletinfo\" to query the scanning progress.\n",
                {
                    {"privkey", RPCArg::Type::STR, RPCArg::Optional::NO, "The private key (see dumpprivkey)"},
                    {"label", RPCArg::Type::STR, /* default */ "current label if address exists, otherwise \"\"", "An optional label"},
                    {"rescan", RPCArg::Type::BOOL, /* default */ "true", "Rescan the wallet for transactions"},
                },
                RPCResults{},
                RPCExamples{
            "\nDump a private key\n"
            + HelpExampleCli("dumpprivkey", "\"myaddress\"") +
            "\nImport the private key with rescan\n"
            + HelpExampleCli("importprivkey", "\"mykey\"") +
            "\nImport using a label and without rescan\n"
            + HelpExampleCli("importprivkey", "\"mykey\" \"testing\" false") +
            "\nImport using default blank label and without rescan\n"
            + HelpExampleCli("importprivkey", "\"mykey\" \"\" false") +
            "\nAs a JSON-RPC call\n"
            + HelpExampleRpc("importprivkey", "\"mykey\", \"testing\", false")
                },
            }.Check(request);

    if (pwallet->IsWalletFlagSet(WALLET_FLAG_DISABLE_PRIVATE_KEYS)) {
        throw JSONRPCError(RPC_WALLET_ERROR, "Cannot import private keys to a wallet with private keys disabled");
    }

    LegacyScriptPubKeyMan* spk_man = pwallet->GetLegacyScriptPubKeyMan();
    if (!spk_man) {
        throw JSONRPCError(RPC_WALLET_ERROR, "This type of wallet does not support this command");
    }

    WalletRescanReserver reserver(pwallet);
    bool fRescan = true;
    {
        auto locked_chain = pwallet->chain().lock();
        LOCK(pwallet->cs_wallet);

        EnsureWalletIsUnlocked(pwallet);

        std::string strSecret = request.params[0].get_str();
        std::string strLabel = "";
        if (!request.params[1].isNull())
            strLabel = request.params[1].get_str();

        // Whether to perform rescan after import
        if (!request.params[2].isNull())
            fRescan = request.params[2].get_bool();

        if (fRescan && pwallet->chain().havePruned()) {
            // Exit early and print an error.
            // If a block is pruned after this check, we will import the key(s),
            // but fail the rescan with a generic error.
            throw JSONRPCError(RPC_WALLET_ERROR, "Rescan is disabled when blocks are pruned");
        }

        if (fRescan && !reserver.reserve()) {
            throw JSONRPCError(RPC_WALLET_ERROR, "Wallet is currently rescanning. Abort existing rescan or wait.");
        }

        CKey key = DecodeSecret(strSecret);
        if (!key.IsValid()) throw JSONRPCError(RPC_INVALID_ADDRESS_OR_KEY, "Invalid private key encoding");

        CPubKey pubkey = key.GetPubKey();
        assert(key.VerifyPubKey(pubkey));
        CKeyID vchAddress = pubkey.GetID();
        {
            pwallet->MarkDirty();

            // We don't know which corresponding address will be used;
            // label all new addresses, and label existing addresses if a
            // label was passed.
            for (const auto& dest : GetAllDestinationsForKey(pubkey)) {
                if (!request.params[1].isNull() || pwallet->mapAddressBook.count(dest) == 0) {
                    pwallet->SetAddressBook(dest, strLabel, "receive");
                }
            }

            // Use timestamp of 1 to scan the whole chain
            if (!pwallet->ImportPrivKeys({{vchAddress, key}}, 1)) {
                throw JSONRPCError(RPC_WALLET_ERROR, "Error adding key to wallet");
            }

            // Add the wpkh script for this key if possible
            if (pubkey.IsCompressed()) {
                pwallet->ImportScripts({GetScriptForDestination(WitnessV0KeyHash(vchAddress))}, 0 /* timestamp */);
            }
        }
    }
    if (fRescan) {
        RescanWallet(*pwallet, reserver);
    }

    return NullUniValue;
}

UniValue abortrescan(const JSONRPCRequest& request)
{
    std::shared_ptr<CWallet> const wallet = GetWalletForJSONRPCRequest(request);
    CWallet* const pwallet = wallet.get();
    if (!EnsureWalletIsAvailable(pwallet, request.fHelp)) {
        return NullUniValue;
    }

            RPCHelpMan{"abortrescan",
                "\nStops current wallet rescan triggered by an RPC call, e.g. by an importprivkey call.\n"
                "Note: Use \"getwalletinfo\" to query the scanning progress.\n",
                {},
                RPCResults{},
                RPCExamples{
            "\nImport a private key\n"
            + HelpExampleCli("importprivkey", "\"mykey\"") +
            "\nAbort the running wallet rescan\n"
            + HelpExampleCli("abortrescan", "") +
            "\nAs a JSON-RPC call\n"
            + HelpExampleRpc("abortrescan", "")
                },
            }.Check(request);

    if (!pwallet->IsScanning() || pwallet->IsAbortingRescan()) return false;
    pwallet->AbortRescan();
    return true;
}

UniValue importaddress(const JSONRPCRequest& request)
{
    std::shared_ptr<CWallet> const wallet = GetWalletForJSONRPCRequest(request);
    CWallet* const pwallet = wallet.get();
    if (!EnsureWalletIsAvailable(pwallet, request.fHelp)) {
        return NullUniValue;
    }

            RPCHelpMan{"importaddress",
                "\nAdds an address or script (in hex) that can be watched as if it were in your wallet but cannot be used to spend. Requires a new wallet backup.\n"
            "\nNote: This call can take over an hour to complete if rescan is true, during that time, other rpc calls\n"
            "may report that the imported address exists but related transactions are still missing, leading to temporarily incorrect/bogus balances and unspent outputs until rescan completes.\n"
            "If you have the full public key, you should call importpubkey instead of this.\n"
            "Hint: use importmulti to import more than one address.\n"
            "\nNote: If you import a non-standard raw script in hex form, outputs sending to it will be treated\n"
            "as change, and not show up in many RPCs.\n"
            "Note: Use \"getwalletinfo\" to query the scanning progress.\n",
                {
                    {"address", RPCArg::Type::STR, RPCArg::Optional::NO, "The Particl address (or hex-encoded script)"},
                    {"label", RPCArg::Type::STR, /* default */ "\"\"", "An optional label"},
                    {"rescan", RPCArg::Type::BOOL, /* default */ "true", "Rescan the wallet for transactions"},
                    {"p2sh", RPCArg::Type::BOOL, /* default */ "false", "Add the P2SH version of the script as well"},
                },
                RPCResults{},
                RPCExamples{
            "\nImport an address with rescan\n"
            + HelpExampleCli("importaddress", "\"myaddress\"") +
            "\nImport using a label without rescan\n"
            + HelpExampleCli("importaddress", "\"myaddress\" \"testing\" false") +
            "\nAs a JSON-RPC call\n"
            + HelpExampleRpc("importaddress", "\"myaddress\", \"testing\", false")
                },
            }.Check(request);

    LegacyScriptPubKeyMan* spk_man = pwallet->GetLegacyScriptPubKeyMan();
    if (!spk_man) {
        throw JSONRPCError(RPC_WALLET_ERROR, "This type of wallet does not support this command");
    }

    std::string strLabel;
    if (!request.params[1].isNull())
        strLabel = request.params[1].get_str();

    // Whether to perform rescan after import
    bool fRescan = true;
    if (!request.params[2].isNull())
        fRescan = request.params[2].get_bool();

    if (fRescan && pwallet->chain().havePruned()) {
        // Exit early and print an error.
        // If a block is pruned after this check, we will import the key(s),
        // but fail the rescan with a generic error.
        throw JSONRPCError(RPC_WALLET_ERROR, "Rescan is disabled when blocks are pruned");
    }

    WalletRescanReserver reserver(pwallet);
    if (fRescan && !reserver.reserve()) {
        throw JSONRPCError(RPC_WALLET_ERROR, "Wallet is currently rescanning. Abort existing rescan or wait.");
    }

    // Whether to import a p2sh version, too
    bool fP2SH = false;
    if (!request.params[3].isNull())
        fP2SH = request.params[3].get_bool();

    {
        auto locked_chain = pwallet->chain().lock();
        LOCK(pwallet->cs_wallet);

        CTxDestination dest = DecodeDestination(request.params[0].get_str());
        if (IsValidDestination(dest)) {
            if (fP2SH) {
                throw JSONRPCError(RPC_INVALID_ADDRESS_OR_KEY, "Cannot use the p2sh flag with an address - use a script instead");
            }

            pwallet->MarkDirty();

            pwallet->ImportScriptPubKeys(strLabel, {GetScriptForDestination(dest)}, false /* have_solving_data */, true /* apply_label */, 1 /* timestamp */);
        } else if (IsHex(request.params[0].get_str())) {
            std::vector<unsigned char> data(ParseHex(request.params[0].get_str()));
            CScript redeem_script(data.begin(), data.end());

            std::set<CScript> scripts = {redeem_script};
            pwallet->ImportScripts(scripts, 0 /* timestamp */);

            if (fP2SH) {
                scripts.insert(GetScriptForDestination(ScriptHash(CScriptID(redeem_script))));
            }

            pwallet->ImportScriptPubKeys(strLabel, scripts, false /* have_solving_data */, true /* apply_label */, 1 /* timestamp */);
        } else {
            throw JSONRPCError(RPC_INVALID_ADDRESS_OR_KEY, "Invalid Particl address or script");
        }
    }
    if (fRescan)
    {
        RescanWallet(*pwallet, reserver);
        {
            auto locked_chain = pwallet->chain().lock();
            LOCK(pwallet->cs_wallet);
            pwallet->ReacceptWalletTransactions(*locked_chain);
        }
    }

    return NullUniValue;
}

UniValue importprunedfunds(const JSONRPCRequest& request)
{
    std::shared_ptr<CWallet> const wallet = GetWalletForJSONRPCRequest(request);
    CWallet* const pwallet = wallet.get();
    if (!EnsureWalletIsAvailable(pwallet, request.fHelp)) {
        return NullUniValue;
    }

            RPCHelpMan{"importprunedfunds",
                "\nImports funds without rescan. Corresponding address or script must previously be included in wallet. Aimed towards pruned wallets. The end-user is responsible to import additional transactions that subsequently spend the imported outputs or rescan after the point in the blockchain the transaction is included.\n",
                {
                    {"rawtransaction", RPCArg::Type::STR_HEX, RPCArg::Optional::NO, "A raw transaction in hex funding an already-existing address in wallet"},
                    {"txoutproof", RPCArg::Type::STR_HEX, RPCArg::Optional::NO, "The hex output from gettxoutproof that contains the transaction"},
                },
                RPCResults{},
                RPCExamples{""},
            }.Check(request);

    CMutableTransaction tx;
    if (!DecodeHexTx(tx, request.params[0].get_str()))
        throw JSONRPCError(RPC_DESERIALIZATION_ERROR, "TX decode failed");
    uint256 hashTx = tx.GetHash();
    CWalletTx wtx(pwallet, MakeTransactionRef(std::move(tx)));

    CDataStream ssMB(ParseHexV(request.params[1], "proof"), SER_NETWORK, PROTOCOL_VERSION);
    CMerkleBlock merkleBlock;
    ssMB >> merkleBlock;

    //Search partial merkle tree in proof for our transaction and index in valid block
    std::vector<uint256> vMatch;
    std::vector<unsigned int> vIndex;
    unsigned int txnIndex = 0;
    if (merkleBlock.txn.ExtractMatches(vMatch, vIndex) == merkleBlock.header.hashMerkleRoot) {

        auto locked_chain = pwallet->chain().lock();
        if (locked_chain->getBlockHeight(merkleBlock.header.GetHash()) == nullopt) {
            throw JSONRPCError(RPC_INVALID_ADDRESS_OR_KEY, "Block not found in chain");
        }

        std::vector<uint256>::const_iterator it;
        if ((it = std::find(vMatch.begin(), vMatch.end(), hashTx))==vMatch.end()) {
            throw JSONRPCError(RPC_INVALID_ADDRESS_OR_KEY, "Transaction given doesn't exist in proof");
        }

        txnIndex = vIndex[it - vMatch.begin()];
    }
    else {
        throw JSONRPCError(RPC_INVALID_ADDRESS_OR_KEY, "Something wrong with merkleblock");
    }

    wtx.SetConf(CWalletTx::Status::CONFIRMED, merkleBlock.header.GetHash(), txnIndex);

    auto locked_chain = pwallet->chain().lock();
    LOCK(pwallet->cs_wallet);

    if (pwallet->IsMine(*wtx.tx)) {
        pwallet->AddToWallet(wtx, false);
        return NullUniValue;
    }

    throw JSONRPCError(RPC_INVALID_ADDRESS_OR_KEY, "No addresses in wallet correspond to included transaction");
}

UniValue removeprunedfunds(const JSONRPCRequest& request)
{
    std::shared_ptr<CWallet> const wallet = GetWalletForJSONRPCRequest(request);
    CWallet* const pwallet = wallet.get();
    if (!EnsureWalletIsAvailable(pwallet, request.fHelp)) {
        return NullUniValue;
    }

            RPCHelpMan{"removeprunedfunds",
                "\nDeletes the specified transaction from the wallet. Meant for use with pruned wallets and as a companion to importprunedfunds. This will affect wallet balances.\n",
                {
                    {"txid", RPCArg::Type::STR_HEX, RPCArg::Optional::NO, "The hex-encoded id of the transaction you are deleting"},
                },
                RPCResults{},
                RPCExamples{
                    HelpExampleCli("removeprunedfunds", "\"a8d0c0184dde994a09ec054286f1ce581bebf46446a512166eae7628734ea0a5\"") +
            "\nAs a JSON-RPC call\n"
            + HelpExampleRpc("removeprunedfunds", "\"a8d0c0184dde994a09ec054286f1ce581bebf46446a512166eae7628734ea0a5\"")
                },
            }.Check(request);

    auto locked_chain = pwallet->chain().lock();
    LOCK(pwallet->cs_wallet);

    uint256 hash(ParseHashV(request.params[0], "txid"));
    std::vector<uint256> vHash;
    vHash.push_back(hash);
    std::vector<uint256> vHashOut;

    if (pwallet->ZapSelectTx(vHash, vHashOut) != DBErrors::LOAD_OK) {
        throw JSONRPCError(RPC_WALLET_ERROR, "Could not properly delete the transaction.");
    }

    if(vHashOut.empty()) {
        throw JSONRPCError(RPC_INVALID_PARAMETER, "Transaction does not exist in wallet.");
    }

    return NullUniValue;
}

UniValue importpubkey(const JSONRPCRequest& request)
{
    std::shared_ptr<CWallet> const wallet = GetWalletForJSONRPCRequest(request);
    CWallet* const pwallet = wallet.get();
    if (!EnsureWalletIsAvailable(pwallet, request.fHelp)) {
        return NullUniValue;
    }

            RPCHelpMan{"importpubkey",
                "\nAdds a public key (in hex) that can be watched as if it were in your wallet but cannot be used to spend. Requires a new wallet backup.\n"
                "Hint: use importmulti to import more than one public key.\n"
            "\nNote: This call can take over an hour to complete if rescan is true, during that time, other rpc calls\n"
            "may report that the imported pubkey exists but related transactions are still missing, leading to temporarily incorrect/bogus balances and unspent outputs until rescan completes.\n"
            "Note: Use \"getwalletinfo\" to query the scanning progress.\n",
                {
                    {"pubkey", RPCArg::Type::STR, RPCArg::Optional::NO, "The hex-encoded public key"},
                    {"label", RPCArg::Type::STR, /* default */ "\"\"", "An optional label"},
                    {"rescan", RPCArg::Type::BOOL, /* default */ "true", "Rescan the wallet for transactions"},
                },
                RPCResults{},
                RPCExamples{
            "\nImport a public key with rescan\n"
            + HelpExampleCli("importpubkey", "\"mypubkey\"") +
            "\nImport using a label without rescan\n"
            + HelpExampleCli("importpubkey", "\"mypubkey\" \"testing\" false") +
            "\nAs a JSON-RPC call\n"
            + HelpExampleRpc("importpubkey", "\"mypubkey\", \"testing\", false")
                },
            }.Check(request);

<<<<<<< HEAD
=======
    LegacyScriptPubKeyMan* spk_man = pwallet->GetLegacyScriptPubKeyMan();
    if (!spk_man) {
        throw JSONRPCError(RPC_WALLET_ERROR, "This type of wallet does not support this command");
    }

>>>>>>> 6a97e8a0
    std::string strLabel;
    if (!request.params[1].isNull())
        strLabel = request.params[1].get_str();

    // Whether to perform rescan after import
    bool fRescan = true;
    if (!request.params[2].isNull())
        fRescan = request.params[2].get_bool();

    if (fRescan && pwallet->chain().havePruned()) {
        // Exit early and print an error.
        // If a block is pruned after this check, we will import the key(s),
        // but fail the rescan with a generic error.
        throw JSONRPCError(RPC_WALLET_ERROR, "Rescan is disabled when blocks are pruned");
    }

    WalletRescanReserver reserver(pwallet);
    if (fRescan && !reserver.reserve()) {
        throw JSONRPCError(RPC_WALLET_ERROR, "Wallet is currently rescanning. Abort existing rescan or wait.");
    }

    if (!IsHex(request.params[0].get_str()))
        throw JSONRPCError(RPC_INVALID_ADDRESS_OR_KEY, "Pubkey must be a hex string");
    std::vector<unsigned char> data(ParseHex(request.params[0].get_str()));
    CPubKey pubKey(data.begin(), data.end());
    if (!pubKey.IsFullyValid())
        throw JSONRPCError(RPC_INVALID_ADDRESS_OR_KEY, "Pubkey is not a valid public key");

    {
        auto locked_chain = pwallet->chain().lock();
        LOCK(pwallet->cs_wallet);

        std::set<CScript> script_pub_keys;
        for (const auto& dest : GetAllDestinationsForKey(pubKey)) {
            script_pub_keys.insert(GetScriptForDestination(dest));
        }

        pwallet->MarkDirty();

        pwallet->ImportScriptPubKeys(strLabel, script_pub_keys, true /* have_solving_data */, true /* apply_label */, 1 /* timestamp */);

        pwallet->ImportPubKeys({pubKey.GetID()}, {{pubKey.GetID(), pubKey}} , {} /* key_origins */, false /* add_keypool */, false /* internal */, 1 /* timestamp */);
    }
    if (fRescan)
    {
        RescanWallet(*pwallet, reserver);
        {
            auto locked_chain = pwallet->chain().lock();
            LOCK(pwallet->cs_wallet);
            pwallet->ReacceptWalletTransactions(*locked_chain);
        }
    }

    return NullUniValue;
}


UniValue importwallet(const JSONRPCRequest& request)
{
    std::shared_ptr<CWallet> const wallet = GetWalletForJSONRPCRequest(request);
    CWallet* const pwallet = wallet.get();
    if (!EnsureWalletIsAvailable(pwallet, request.fHelp)) {
        return NullUniValue;
    }

            RPCHelpMan{"importwallet",
                "\nImports keys from a wallet dump file (see dumpwallet). Requires a new wallet backup to include imported keys.\n"
                "Note: Use \"getwalletinfo\" to query the scanning progress.\n",
                {
                    {"filename", RPCArg::Type::STR, RPCArg::Optional::NO, "The wallet file"},
                },
                RPCResults{},
                RPCExamples{
            "\nDump the wallet\n"
            + HelpExampleCli("dumpwallet", "\"test\"") +
            "\nImport the wallet\n"
            + HelpExampleCli("importwallet", "\"test\"") +
            "\nImport using the json rpc call\n"
            + HelpExampleRpc("importwallet", "\"test\"")
                },
            }.Check(request);

    LegacyScriptPubKeyMan* spk_man = pwallet->GetLegacyScriptPubKeyMan();
    if (!spk_man) {
        throw JSONRPCError(RPC_WALLET_ERROR, "This type of wallet does not support this command");
    }

    if (pwallet->chain().havePruned()) {
        // Exit early and print an error.
        // If a block is pruned after this check, we will import the key(s),
        // but fail the rescan with a generic error.
        throw JSONRPCError(RPC_WALLET_ERROR, "Importing wallets is disabled when blocks are pruned");
    }

    WalletRescanReserver reserver(pwallet);
    if (!reserver.reserve()) {
        throw JSONRPCError(RPC_WALLET_ERROR, "Wallet is currently rescanning. Abort existing rescan or wait.");
    }

    int64_t nTimeBegin = 0;
    bool fGood = true;
    {
        auto locked_chain = pwallet->chain().lock();
        LOCK(pwallet->cs_wallet);

        EnsureWalletIsUnlocked(pwallet);

        fsbridge::ifstream file;
        file.open(request.params[0].get_str(), std::ios::in | std::ios::ate);
        if (!file.is_open()) {
            throw JSONRPCError(RPC_INVALID_PARAMETER, "Cannot open wallet dump file");
        }
        Optional<int> tip_height = locked_chain->getHeight();
        nTimeBegin = tip_height ? locked_chain->getBlockTime(*tip_height) : 0;

        int64_t nFilesize = std::max((int64_t)1, (int64_t)file.tellg());
        file.seekg(0, file.beg);

        std::string sJson;
        bool fJson = false;
        // Use uiInterface.ShowProgress instead of pwallet.ShowProgress because pwallet.ShowProgress has a cancel button tied to AbortRescan which
        // we don't want for this progress bar showing the import progress. uiInterface.ShowProgress does not have a cancel button.
        pwallet->chain().showProgress(strprintf("%s " + _("Importing...").translated, pwallet->GetDisplayName()), 0, false); // show progress dialog in GUI
        std::vector<std::tuple<CKey, int64_t, bool, std::string>> keys;
        std::vector<std::pair<CScript, int64_t>> scripts;
        while (file.good()) {
            pwallet->chain().showProgress("", std::max(1, std::min(50, (int)(((double)file.tellg() / (double)nFilesize) * 100))), false);
            std::string line;
            std::getline(file, line);
            if (line.empty() || line[0] == '#')
                continue;

            if (line.rfind("# --- Begin JSON ---", 0) == 0) {
                fJson = true;
                continue;
            }
            if (line.rfind("# --- End JSON ---", 0) == 0) {
                fJson = false;

                if (!sJson.empty()) {
                    std::string sError;
                    UniValue inj;
                    inj.read(sJson);

                    if (!IsParticlWallet(pwallet)) {
                        throw JSONRPCError(RPC_INVALID_PARAMETER, "Legacy wallet");
                    }
                    if (!GetParticlWallet(pwallet)->LoadJson(inj, sError)) {
                        throw JSONRPCError(RPC_WALLET_ERROR, "LoadJson failed " + sError);
                    }
                }

                continue;
            }
            if (fJson) {
                sJson += line;
                continue;
            }

            std::vector<std::string> vstr;
            boost::split(vstr, line, boost::is_any_of(" "));
            if (vstr.size() < 2) {
                continue;
            }
            CKey key = DecodeSecret(vstr[0]);
            if (key.IsValid()) {
                int64_t nTime = ParseISO8601DateTime(vstr[1]);
                std::string strLabel;
                bool fLabel = true;
                for (unsigned int nStr = 2; nStr < vstr.size(); nStr++) {
                    if (vstr[nStr].front() == '#')
                        break;
                    if (vstr[nStr] == "change=1")
                        fLabel = false;
                    if (vstr[nStr] == "reserve=1")
                        fLabel = false;
                    if (vstr[nStr].substr(0,6) == "label=") {
                        strLabel = DecodeDumpString(vstr[nStr].substr(6));
                        fLabel = true;
                    }
                }
                keys.push_back(std::make_tuple(key, nTime, fLabel, strLabel));
            } else if(IsHex(vstr[0])) {
                std::vector<unsigned char> vData(ParseHex(vstr[0]));
                CScript script = CScript(vData.begin(), vData.end());
                int64_t birth_time = ParseISO8601DateTime(vstr[1]);
                scripts.push_back(std::pair<CScript, int64_t>(script, birth_time));
            }
        }
        file.close();
        // We now know whether we are importing private keys, so we can error if private keys are disabled
        if (keys.size() > 0 && pwallet->IsWalletFlagSet(WALLET_FLAG_DISABLE_PRIVATE_KEYS)) {
            pwallet->chain().showProgress("", 100, false); // hide progress dialog in GUI
            throw JSONRPCError(RPC_WALLET_ERROR, "Importing wallets is disabled when private keys are disabled");
        }
        double total = (double)(keys.size() + scripts.size());
        double progress = 0;
        for (const auto& key_tuple : keys) {
            pwallet->chain().showProgress("", std::max(50, std::min(75, (int)((progress / total) * 100) + 50)), false);
            const CKey& key = std::get<0>(key_tuple);
            int64_t time = std::get<1>(key_tuple);
            bool has_label = std::get<2>(key_tuple);
            std::string label = std::get<3>(key_tuple);

            CPubKey pubkey = key.GetPubKey();
            assert(key.VerifyPubKey(pubkey));
            CKeyID keyid = pubkey.GetID();

            pwallet->WalletLogPrintf("Importing %s...\n", EncodeDestination(PKHash(keyid)));

            if (!pwallet->ImportPrivKeys({{keyid, key}}, time)) {
                pwallet->WalletLogPrintf("Error importing key for %s\n", EncodeDestination(PKHash(keyid)));
                fGood = false;
                continue;
            }

            if (has_label)
                pwallet->SetAddressBook(PKHash(keyid), label, "receive");

            nTimeBegin = std::min(nTimeBegin, time);
            progress++;
        }
        for (const auto& script_pair : scripts) {
            pwallet->chain().showProgress("", std::max(50, std::min(75, (int)((progress / total) * 100) + 50)), false);
            const CScript& script = script_pair.first;
            int64_t time = script_pair.second;

            if (!pwallet->ImportScripts({script}, time)) {
                pwallet->WalletLogPrintf("Error importing script %s\n", HexStr(script));
                fGood = false;
                continue;
            }
            if (time > 0) {
                nTimeBegin = std::min(nTimeBegin, time);
            }

            progress++;
        }
        pwallet->chain().showProgress("", 100, false); // hide progress dialog in GUI
    }
    pwallet->chain().showProgress("", 100, false); // hide progress dialog in GUI
    RescanWallet(*pwallet, reserver, nTimeBegin, false /* update */);
    pwallet->MarkDirty();

    if (!fGood)
        throw JSONRPCError(RPC_WALLET_ERROR, "Error adding some keys/scripts to wallet");

    return NullUniValue;
}

UniValue dumpprivkey(const JSONRPCRequest& request)
{
    std::shared_ptr<CWallet> const wallet = GetWalletForJSONRPCRequest(request);
    CWallet* const pwallet = wallet.get();
    if (!EnsureWalletIsAvailable(pwallet, request.fHelp)) {
        return NullUniValue;
    }

            RPCHelpMan{"dumpprivkey",
                "\nReveals the private key corresponding to 'address'.\n"
                "Then the importprivkey can be used with this output\n",
                {
                    {"address", RPCArg::Type::STR, RPCArg::Optional::NO, "The particl address for the private key"},
                },
                RPCResult{
            "\"key\"                (string) The private key\n"
                },
                RPCExamples{
                    HelpExampleCli("dumpprivkey", "\"myaddress\"")
            + HelpExampleCli("importprivkey", "\"mykey\"")
            + HelpExampleRpc("dumpprivkey", "\"myaddress\"")
                },
            }.Check(request);

    LegacyScriptPubKeyMan* spk_man = pwallet->GetLegacyScriptPubKeyMan();
    if (!spk_man) {
        throw JSONRPCError(RPC_WALLET_ERROR, "This type of wallet does not support this command");
    }

    auto locked_chain = pwallet->chain().lock();
    LOCK(pwallet->cs_wallet);

    EnsureWalletIsUnlocked(pwallet);

    std::string strAddress = request.params[0].get_str();
    CTxDestination dest = DecodeDestination(strAddress);
    if (!IsValidDestination(dest)) {
        throw JSONRPCError(RPC_INVALID_ADDRESS_OR_KEY, "Invalid Particl address");
    }
<<<<<<< HEAD

    if (IsParticlWallet(pwallet)) {
        if (dest.type() == typeid(CExtKeyPair)) {
            CHDWallet *phdw = GetParticlWallet(pwallet);
            CExtKeyPair ek = boost::get<CExtKeyPair>(dest);
            CKeyID id = ek.GetID();
            CStoredExtKey sek;
            if (!phdw->GetExtKey(id, sek)) {
                throw JSONRPCError(RPC_WALLET_ERROR, "Private key for extaddress " + strAddress + " is not known");
            }
            CExtKey58 eKey58;

            if (0 != phdw->ExtKeyUnlock(&sek)) {
                throw JSONRPCError(RPC_WALLET_ERROR, "Unlock extaddress " + strAddress + " failed");
            }
            if (!sek.kp.IsValidV()) {
                throw JSONRPCError(RPC_WALLET_ERROR, "Private key for extaddress " + strAddress + " is not known");
            }

            eKey58.SetKeyV(sek.kp);
            return eKey58.ToString();
        }
    }

    auto keyid = GetKeyForDestination(*pwallet, dest);
=======
    auto keyid = GetKeyForDestination(*spk_man, dest);
>>>>>>> 6a97e8a0
    if (keyid.IsNull()) {
        throw JSONRPCError(RPC_TYPE_ERROR, "Address does not refer to a key");
    }
    CKey vchSecret;
    if (!spk_man->GetKey(keyid, vchSecret)) {
        throw JSONRPCError(RPC_WALLET_ERROR, "Private key for address " + strAddress + " is not known");
    }
    return EncodeSecret(vchSecret);
}


UniValue dumpwallet(const JSONRPCRequest& request)
{
    std::shared_ptr<CWallet> const wallet = GetWalletForJSONRPCRequest(request);
    CWallet* const pwallet = wallet.get();
    if (!EnsureWalletIsAvailable(pwallet, request.fHelp)) {
        return NullUniValue;
    }

            RPCHelpMan{"dumpwallet",
                "\nDumps all wallet keys in a human-readable format to a server-side file. This does not allow overwriting existing files.\n"
                "Imported scripts are included in the dumpfile, but corresponding BIP173 addresses, etc. may not be added automatically by importwallet.\n"
                "Note that if your wallet contains keys which are not derived from your HD seed (e.g. imported keys), these are not covered by\n"
                "only backing up the seed itself, and must be backed up too (e.g. ensure you back up the whole dumpfile).\n",
                {
                    {"filename", RPCArg::Type::STR, RPCArg::Optional::NO, "The filename with path (either absolute or relative to particld)"},
                },
                RPCResult{
            "{                           (json object)\n"
            "  \"filename\" : {        (string) The filename with full absolute path\n"
            "}\n"
                },
                RPCExamples{
                    HelpExampleCli("dumpwallet", "\"test\"")
            + HelpExampleRpc("dumpwallet", "\"test\"")
                },
            }.Check(request);

    LegacyScriptPubKeyMan* spk_man = pwallet->GetLegacyScriptPubKeyMan();
    if (!spk_man) {
        throw JSONRPCError(RPC_WALLET_ERROR, "This type of wallet does not support this command");
    }

    auto locked_chain = pwallet->chain().lock();
    LOCK(pwallet->cs_wallet);
    AssertLockHeld(spk_man->cs_wallet);

    EnsureWalletIsUnlocked(pwallet);

    fs::path filepath = request.params[0].get_str();
    filepath = fs::absolute(filepath);

    /* Prevent arbitrary files from being overwritten. There have been reports
     * that users have overwritten wallet files this way:
     * https://github.com/bitcoin/bitcoin/issues/9934
     * It may also avoid other security issues.
     */
    if (fs::exists(filepath)) {
        throw JSONRPCError(RPC_INVALID_PARAMETER, filepath.string() + " already exists. If you are sure this is what you want, move it out of the way first");
    }

    fsbridge::ofstream file;
    file.open(filepath);
    if (!file.is_open())
        throw JSONRPCError(RPC_INVALID_PARAMETER, "Cannot open wallet dump file");

    std::map<CKeyID, int64_t> mapKeyBirth;
    const std::map<CKeyID, int64_t>& mapKeyPool = spk_man->GetAllReserveKeys();
    pwallet->GetKeyBirthTimes(*locked_chain, mapKeyBirth);

    std::set<CScriptID> scripts = spk_man->GetCScripts();

    // sort time/key pairs
    std::vector<std::pair<int64_t, CKeyID> > vKeyBirth;
    for (const auto& entry : mapKeyBirth) {
        vKeyBirth.push_back(std::make_pair(entry.second, entry.first));
    }
    mapKeyBirth.clear();
    std::sort(vKeyBirth.begin(), vKeyBirth.end());

    // produce output
    file << strprintf("# Wallet dump created by Particl %s\n", CLIENT_BUILD);
    file << strprintf("# * Created on %s\n", FormatISO8601DateTime(GetTime()));
    const Optional<int> tip_height = locked_chain->getHeight();
    file << strprintf("# * Best block at time of backup was %i (%s),\n", tip_height.get_value_or(-1), tip_height ? locked_chain->getBlockHash(*tip_height).ToString() : "(missing block hash)");
    file << strprintf("#   mined on %s\n", tip_height ? FormatISO8601DateTime(locked_chain->getBlockTime(*tip_height)) : "(missing block time)");
    file << "\n";

    // add the base58check encoded extended master if the wallet uses HD
    CKeyID seed_id = spk_man->GetHDChain().seed_id;
    if (!seed_id.IsNull())
    {
        CKey seed;
        if (spk_man->GetKey(seed_id, seed)) {
            CExtKey masterKey;
            masterKey.SetSeed(seed.begin(), seed.size());

            file << "# extended private masterkey: " << EncodeExtKey(masterKey) << "\n\n";
        }
    }
    for (std::vector<std::pair<int64_t, CKeyID> >::const_iterator it = vKeyBirth.begin(); it != vKeyBirth.end(); it++) {
        const CKeyID &keyid = it->second;
        std::string strTime = FormatISO8601DateTime(it->first);
        std::string strAddr;
        std::string strLabel;
        CKey key;
        if (spk_man->GetKey(keyid, key)) {
            file << strprintf("%s %s ", EncodeSecret(key), strTime);
            if (GetWalletAddressesForKey(spk_man, pwallet, keyid, strAddr, strLabel)) {
               file << strprintf("label=%s", strLabel);
            } else if (keyid == seed_id) {
                file << "hdseed=1";
            } else if (mapKeyPool.count(keyid)) {
                file << "reserve=1";
            } else if (spk_man->mapKeyMetadata[keyid].hdKeypath == "s") {
                file << "inactivehdseed=1";
            } else {
                file << "change=1";
            }
            file << strprintf(" # addr=%s%s\n", strAddr, (spk_man->mapKeyMetadata[keyid].has_key_origin ? " hdkeypath="+WriteHDKeypath(spk_man->mapKeyMetadata[keyid].key_origin.path) : ""));
        }
    }

    if (IsParticlWallet(pwallet)) {
        std::string sError;
        file << "\n# --- Begin JSON --- \n";

        UniValue rv(UniValue::VOBJ);
        if (!GetParticlWallet(pwallet)->DumpJson(rv, sError)) {
            throw JSONRPCError(RPC_WALLET_ERROR, "DumpJson failed " + sError);
        }
        file << rv.write(1);

        file << "\n# --- End JSON --- \n";
    }

    file << "\n";
    for (const CScriptID &scriptid : scripts) {
        CScript script;
        std::string create_time = "0";
        std::string address = EncodeDestination(ScriptHash(scriptid));
        // get birth times for scripts with metadata
        auto it = spk_man->m_script_metadata.find(scriptid);
        if (it != spk_man->m_script_metadata.end()) {
            create_time = FormatISO8601DateTime(it->second.nCreateTime);
        }
        if(spk_man->GetCScript(scriptid, script)) {
            file << strprintf("%s %s script=1", HexStr(script.begin(), script.end()), create_time);
            file << strprintf(" # addr=%s\n", address);
        }
    }
    file << "\n";
    file << "# End of dump\n";
    file.close();

    UniValue reply(UniValue::VOBJ);
    reply.pushKV("filename", filepath.string());

    return reply;
}

struct ImportData
{
    // Input data
    std::unique_ptr<CScript> redeemscript; //!< Provided redeemScript; will be moved to `import_scripts` if relevant.
    std::unique_ptr<CScript> witnessscript; //!< Provided witnessScript; will be moved to `import_scripts` if relevant.

    // Output data
    std::set<CScript> import_scripts;
    std::map<CKeyID, bool> used_keys; //!< Import these private keys if available (the value indicates whether if the key is required for solvability)
    std::map<CKeyID, std::pair<CPubKey, KeyOriginInfo>> key_origins;
};

enum class ScriptContext
{
    TOP, //!< Top-level scriptPubKey
    P2SH, //!< P2SH redeemScript
    WITNESS_V0, //!< P2WSH witnessScript
};

// Analyse the provided scriptPubKey, determining which keys and which redeem scripts from the ImportData struct are needed to spend it, and mark them as used.
// Returns an error string, or the empty string for success.
static std::string RecurseImportData(const CScript& script, ImportData& import_data, const ScriptContext script_ctx)
{
    // Use Solver to obtain script type and parsed pubkeys or hashes:
    std::vector<std::vector<unsigned char>> solverdata;
    txnouttype script_type = Solver(script, solverdata);

    switch (script_type) {
    case TX_PUBKEY: {
        CPubKey pubkey(solverdata[0].begin(), solverdata[0].end());
        import_data.used_keys.emplace(pubkey.GetID(), false);
        return "";
    }
    case TX_PUBKEYHASH: {
        CKeyID id = CKeyID(uint160(solverdata[0]));
        import_data.used_keys[id] = true;
        return "";
    }
    case TX_SCRIPTHASH: {
        if (script_ctx == ScriptContext::P2SH) throw JSONRPCError(RPC_INVALID_ADDRESS_OR_KEY, "Trying to nest P2SH inside another P2SH");
        if (script_ctx == ScriptContext::WITNESS_V0) throw JSONRPCError(RPC_INVALID_ADDRESS_OR_KEY, "Trying to nest P2SH inside a P2WSH");
        assert(script_ctx == ScriptContext::TOP);
        CScriptID id = CScriptID(uint160(solverdata[0]));
        auto subscript = std::move(import_data.redeemscript); // Remove redeemscript from import_data to check for superfluous script later.
        if (!subscript) return "missing redeemscript";
        if (CScriptID(*subscript) != id) return "redeemScript does not match the scriptPubKey";
        import_data.import_scripts.emplace(*subscript);
        return RecurseImportData(*subscript, import_data, ScriptContext::P2SH);
    }
    case TX_MULTISIG: {
        for (size_t i = 1; i + 1< solverdata.size(); ++i) {
            CPubKey pubkey(solverdata[i].begin(), solverdata[i].end());
            import_data.used_keys.emplace(pubkey.GetID(), false);
        }
        return "";
    }
    case TX_WITNESS_V0_SCRIPTHASH: {
        if (script_ctx == ScriptContext::WITNESS_V0) throw JSONRPCError(RPC_INVALID_ADDRESS_OR_KEY, "Trying to nest P2WSH inside another P2WSH");
        uint256 fullid(solverdata[0]);
        CScriptID id;
        CRIPEMD160().Write(fullid.begin(), fullid.size()).Finalize(id.begin());
        auto subscript = std::move(import_data.witnessscript); // Remove redeemscript from import_data to check for superfluous script later.
        if (!subscript) return "missing witnessscript";
        if (CScriptID(*subscript) != id) return "witnessScript does not match the scriptPubKey or redeemScript";
        if (script_ctx == ScriptContext::TOP) {
            import_data.import_scripts.emplace(script); // Special rule for IsMine: native P2WSH requires the TOP script imported (see script/ismine.cpp)
        }
        import_data.import_scripts.emplace(*subscript);
        return RecurseImportData(*subscript, import_data, ScriptContext::WITNESS_V0);
    }
    case TX_WITNESS_V0_KEYHASH: {
        if (script_ctx == ScriptContext::WITNESS_V0) throw JSONRPCError(RPC_INVALID_ADDRESS_OR_KEY, "Trying to nest P2WPKH inside P2WSH");
        CKeyID id = CKeyID(uint160(solverdata[0]));
        import_data.used_keys[id] = true;
        if (script_ctx == ScriptContext::TOP) {
            import_data.import_scripts.emplace(script); // Special rule for IsMine: native P2WPKH requires the TOP script imported (see script/ismine.cpp)
        }
        return "";
    }
    case TX_NULL_DATA:
        return "unspendable script";
    case TX_NONSTANDARD:
    case TX_WITNESS_UNKNOWN:
    default:
        return "unrecognized script";
    }
}

static UniValue ProcessImportLegacy(ImportData& import_data, std::map<CKeyID, CPubKey>& pubkey_map, std::map<CKeyID, CKey>& privkey_map, std::set<CScript>& script_pub_keys, bool& have_solving_data, const UniValue& data, std::vector<CKeyID>& ordered_pubkeys)
{
    UniValue warnings(UniValue::VARR);

    // First ensure scriptPubKey has either a script or JSON with "address" string
    const UniValue& scriptPubKey = data["scriptPubKey"];
    bool isScript = scriptPubKey.getType() == UniValue::VSTR;
    if (!isScript && !(scriptPubKey.getType() == UniValue::VOBJ && scriptPubKey.exists("address"))) {
        throw JSONRPCError(RPC_INVALID_PARAMETER, "scriptPubKey must be string with script or JSON with address string");
    }
    const std::string& output = isScript ? scriptPubKey.get_str() : scriptPubKey["address"].get_str();

    // Optional fields.
    const std::string& strRedeemScript = data.exists("redeemscript") ? data["redeemscript"].get_str() : "";
    const std::string& witness_script_hex = data.exists("witnessscript") ? data["witnessscript"].get_str() : "";
    const UniValue& pubKeys = data.exists("pubkeys") ? data["pubkeys"].get_array() : UniValue();
    const UniValue& keys = data.exists("keys") ? data["keys"].get_array() : UniValue();
    const bool internal = data.exists("internal") ? data["internal"].get_bool() : false;
    const bool watchOnly = data.exists("watchonly") ? data["watchonly"].get_bool() : false;

    if (data.exists("range")) {
        throw JSONRPCError(RPC_INVALID_PARAMETER, "Range should not be specified for a non-descriptor import");
    }

    // Generate the script and destination for the scriptPubKey provided
    CScript script;
    if (!isScript) {
        CTxDestination dest = DecodeDestination(output);
        if (!IsValidDestination(dest)) {
            throw JSONRPCError(RPC_INVALID_ADDRESS_OR_KEY, "Invalid address \"" + output + "\"");
        }
        script = GetScriptForDestination(dest);
    } else {
        if (!IsHex(output)) {
            throw JSONRPCError(RPC_INVALID_ADDRESS_OR_KEY, "Invalid scriptPubKey \"" + output + "\"");
        }
        std::vector<unsigned char> vData(ParseHex(output));
        script = CScript(vData.begin(), vData.end());
        CTxDestination dest;
        if (!ExtractDestination(script, dest) && !internal) {
            throw JSONRPCError(RPC_INVALID_PARAMETER, "Internal must be set to true for nonstandard scriptPubKey imports.");
        }
    }
    script_pub_keys.emplace(script);

    // Parse all arguments
    if (strRedeemScript.size()) {
        if (!IsHex(strRedeemScript)) {
            throw JSONRPCError(RPC_INVALID_ADDRESS_OR_KEY, "Invalid redeem script \"" + strRedeemScript + "\": must be hex string");
        }
        auto parsed_redeemscript = ParseHex(strRedeemScript);
        import_data.redeemscript = MakeUnique<CScript>(parsed_redeemscript.begin(), parsed_redeemscript.end());
    }
    if (witness_script_hex.size()) {
        if (!IsHex(witness_script_hex)) {
            throw JSONRPCError(RPC_INVALID_ADDRESS_OR_KEY, "Invalid witness script \"" + witness_script_hex + "\": must be hex string");
        }
        auto parsed_witnessscript = ParseHex(witness_script_hex);
        import_data.witnessscript = MakeUnique<CScript>(parsed_witnessscript.begin(), parsed_witnessscript.end());
    }
    for (size_t i = 0; i < pubKeys.size(); ++i) {
        const auto& str = pubKeys[i].get_str();
        if (!IsHex(str)) {
            throw JSONRPCError(RPC_INVALID_ADDRESS_OR_KEY, "Pubkey \"" + str + "\" must be a hex string");
        }
        auto parsed_pubkey = ParseHex(str);
        CPubKey pubkey(parsed_pubkey.begin(), parsed_pubkey.end());
        if (!pubkey.IsFullyValid()) {
            throw JSONRPCError(RPC_INVALID_ADDRESS_OR_KEY, "Pubkey \"" + str + "\" is not a valid public key");
        }
        pubkey_map.emplace(pubkey.GetID(), pubkey);
        ordered_pubkeys.push_back(pubkey.GetID());
    }
    for (size_t i = 0; i < keys.size(); ++i) {
        const auto& str = keys[i].get_str();
        CKey key = DecodeSecret(str);
        if (!key.IsValid()) {
            throw JSONRPCError(RPC_INVALID_ADDRESS_OR_KEY, "Invalid private key encoding");
        }
        CPubKey pubkey = key.GetPubKey();
        CKeyID id = pubkey.GetID();
        if (pubkey_map.count(id)) {
            pubkey_map.erase(id);
        }
        privkey_map.emplace(id, key);
    }


    // Verify and process input data
    have_solving_data = import_data.redeemscript || import_data.witnessscript || pubkey_map.size() || privkey_map.size();
    if (have_solving_data) {
        // Match up data in import_data with the scriptPubKey in script.
        auto error = RecurseImportData(script, import_data, ScriptContext::TOP);

        // Verify whether the watchonly option corresponds to the availability of private keys.
        bool spendable = std::all_of(import_data.used_keys.begin(), import_data.used_keys.end(), [&](const std::pair<CKeyID, bool>& used_key){ return privkey_map.count(used_key.first) > 0; });
        if (!watchOnly && !spendable) {
            warnings.push_back("Some private keys are missing, outputs will be considered watchonly. If this is intentional, specify the watchonly flag.");
        }
        if (watchOnly && spendable) {
            warnings.push_back("All private keys are provided, outputs will be considered spendable. If this is intentional, do not specify the watchonly flag.");
        }

        // Check that all required keys for solvability are provided.
        if (error.empty()) {
            for (const auto& require_key : import_data.used_keys) {
                if (!require_key.second) continue; // Not a required key
                if (pubkey_map.count(require_key.first) == 0 && privkey_map.count(require_key.first) == 0) {
                    error = "some required keys are missing";
                }
            }
        }

        if (!error.empty()) {
            warnings.push_back("Importing as non-solvable: " + error + ". If this is intentional, don't provide any keys, pubkeys, witnessscript, or redeemscript.");
            import_data = ImportData();
            pubkey_map.clear();
            privkey_map.clear();
            have_solving_data = false;
        } else {
            // RecurseImportData() removes any relevant redeemscript/witnessscript from import_data, so we can use that to discover if a superfluous one was provided.
            if (import_data.redeemscript) warnings.push_back("Ignoring redeemscript as this is not a P2SH script.");
            if (import_data.witnessscript) warnings.push_back("Ignoring witnessscript as this is not a (P2SH-)P2WSH script.");
            for (auto it = privkey_map.begin(); it != privkey_map.end(); ) {
                auto oldit = it++;
                if (import_data.used_keys.count(oldit->first) == 0) {
                    warnings.push_back("Ignoring irrelevant private key.");
                    privkey_map.erase(oldit);
                }
            }
            for (auto it = pubkey_map.begin(); it != pubkey_map.end(); ) {
                auto oldit = it++;
                auto key_data_it = import_data.used_keys.find(oldit->first);
                if (key_data_it == import_data.used_keys.end() || !key_data_it->second) {
                    warnings.push_back("Ignoring public key \"" + HexStr(oldit->first) + "\" as it doesn't appear inside P2PKH or P2WPKH.");
                    pubkey_map.erase(oldit);
                }
            }
        }
    }

    return warnings;
}

static UniValue ProcessImportDescriptor(ImportData& import_data, std::map<CKeyID, CPubKey>& pubkey_map, std::map<CKeyID, CKey>& privkey_map, std::set<CScript>& script_pub_keys, bool& have_solving_data, const UniValue& data, std::vector<CKeyID>& ordered_pubkeys)
{
    UniValue warnings(UniValue::VARR);

    const std::string& descriptor = data["desc"].get_str();
    FlatSigningProvider keys;
    std::string error;
    auto parsed_desc = Parse(descriptor, keys, error, /* require_checksum = */ true);
    if (!parsed_desc) {
        throw JSONRPCError(RPC_INVALID_ADDRESS_OR_KEY, error);
    }

    have_solving_data = parsed_desc->IsSolvable();
    const bool watch_only = data.exists("watchonly") ? data["watchonly"].get_bool() : false;

    int64_t range_start = 0, range_end = 0;
    if (!parsed_desc->IsRange() && data.exists("range")) {
        throw JSONRPCError(RPC_INVALID_PARAMETER, "Range should not be specified for an un-ranged descriptor");
    } else if (parsed_desc->IsRange()) {
        if (!data.exists("range")) {
            throw JSONRPCError(RPC_INVALID_PARAMETER, "Descriptor is ranged, please specify the range");
        }
        std::tie(range_start, range_end) = ParseDescriptorRange(data["range"]);
    }

    const UniValue& priv_keys = data.exists("keys") ? data["keys"].get_array() : UniValue();

    // Expand all descriptors to get public keys and scripts, and private keys if available.
    for (int i = range_start; i <= range_end; ++i) {
        FlatSigningProvider out_keys;
        std::vector<CScript> scripts_temp;
        parsed_desc->Expand(i, keys, scripts_temp, out_keys);
        std::copy(scripts_temp.begin(), scripts_temp.end(), std::inserter(script_pub_keys, script_pub_keys.end()));
        for (const auto& key_pair : out_keys.pubkeys) {
            ordered_pubkeys.push_back(key_pair.first);
        }

        for (const auto& x : out_keys.scripts) {
            import_data.import_scripts.emplace(x.second);
        }

        parsed_desc->ExpandPrivate(i, keys, out_keys);

        std::copy(out_keys.pubkeys.begin(), out_keys.pubkeys.end(), std::inserter(pubkey_map, pubkey_map.end()));
        std::copy(out_keys.keys.begin(), out_keys.keys.end(), std::inserter(privkey_map, privkey_map.end()));
        import_data.key_origins.insert(out_keys.origins.begin(), out_keys.origins.end());
    }

    for (size_t i = 0; i < priv_keys.size(); ++i) {
        const auto& str = priv_keys[i].get_str();
        CKey key = DecodeSecret(str);
        if (!key.IsValid()) {
            throw JSONRPCError(RPC_INVALID_ADDRESS_OR_KEY, "Invalid private key encoding");
        }
        CPubKey pubkey = key.GetPubKey();
        CKeyID id = pubkey.GetID();

        // Check if this private key corresponds to a public key from the descriptor
        if (!pubkey_map.count(id)) {
            warnings.push_back("Ignoring irrelevant private key.");
        } else {
            privkey_map.emplace(id, key);
        }
    }

    // Check if all the public keys have corresponding private keys in the import for spendability.
    // This does not take into account threshold multisigs which could be spendable without all keys.
    // Thus, threshold multisigs without all keys will be considered not spendable here, even if they are,
    // perhaps triggering a false warning message. This is consistent with the current wallet IsMine check.
    bool spendable = std::all_of(pubkey_map.begin(), pubkey_map.end(),
        [&](const std::pair<CKeyID, CPubKey>& used_key) {
            return privkey_map.count(used_key.first) > 0;
        }) && std::all_of(import_data.key_origins.begin(), import_data.key_origins.end(),
        [&](const std::pair<CKeyID, std::pair<CPubKey, KeyOriginInfo>>& entry) {
            return privkey_map.count(entry.first) > 0;
        });
    if (!watch_only && !spendable) {
        warnings.push_back("Some private keys are missing, outputs will be considered watchonly. If this is intentional, specify the watchonly flag.");
    }
    if (watch_only && spendable) {
        warnings.push_back("All private keys are provided, outputs will be considered spendable. If this is intentional, do not specify the watchonly flag.");
    }

    return warnings;
}

static UniValue ProcessImport(CWallet * const pwallet, const UniValue& data, const int64_t timestamp) EXCLUSIVE_LOCKS_REQUIRED(pwallet->cs_wallet)
{
    UniValue warnings(UniValue::VARR);
    UniValue result(UniValue::VOBJ);

    try {
        const bool internal = data.exists("internal") ? data["internal"].get_bool() : false;
        // Internal addresses should not have a label
        if (internal && data.exists("label")) {
            throw JSONRPCError(RPC_INVALID_PARAMETER, "Internal addresses should not have a label");
        }
        const std::string& label = data.exists("label") ? data["label"].get_str() : "";
        const bool add_keypool = data.exists("keypool") ? data["keypool"].get_bool() : false;

        // Add to keypool only works with privkeys disabled
        if (add_keypool && !pwallet->IsWalletFlagSet(WALLET_FLAG_DISABLE_PRIVATE_KEYS)) {
            throw JSONRPCError(RPC_INVALID_PARAMETER, "Keys can only be imported to the keypool when private keys are disabled");
        }

        ImportData import_data;
        std::map<CKeyID, CPubKey> pubkey_map;
        std::map<CKeyID, CKey> privkey_map;
        std::set<CScript> script_pub_keys;
        std::vector<CKeyID> ordered_pubkeys;
        bool have_solving_data;

        if (data.exists("scriptPubKey") && data.exists("desc")) {
            throw JSONRPCError(RPC_INVALID_PARAMETER, "Both a descriptor and a scriptPubKey should not be provided.");
        } else if (data.exists("scriptPubKey")) {
            warnings = ProcessImportLegacy(import_data, pubkey_map, privkey_map, script_pub_keys, have_solving_data, data, ordered_pubkeys);
        } else if (data.exists("desc")) {
            warnings = ProcessImportDescriptor(import_data, pubkey_map, privkey_map, script_pub_keys, have_solving_data, data, ordered_pubkeys);
        } else {
            throw JSONRPCError(RPC_INVALID_PARAMETER, "Either a descriptor or scriptPubKey must be provided.");
        }

        // If private keys are disabled, abort if private keys are being imported
        if (pwallet->IsWalletFlagSet(WALLET_FLAG_DISABLE_PRIVATE_KEYS) && !privkey_map.empty()) {
            throw JSONRPCError(RPC_WALLET_ERROR, "Cannot import private keys to a wallet with private keys disabled");
        }

        // Check whether we have any work to do
        for (const CScript& script : script_pub_keys) {
            if (pwallet->IsMine(script) & ISMINE_SPENDABLE) {
                throw JSONRPCError(RPC_WALLET_ERROR, "The wallet already contains the private key for this address or script (\"" + HexStr(script.begin(), script.end()) + "\")");
            }
        }

        // All good, time to import
        pwallet->MarkDirty();
        if (!pwallet->ImportScripts(import_data.import_scripts, timestamp)) {
            throw JSONRPCError(RPC_WALLET_ERROR, "Error adding script to wallet");
        }
        if (!pwallet->ImportPrivKeys(privkey_map, timestamp)) {
            throw JSONRPCError(RPC_WALLET_ERROR, "Error adding key to wallet");
        }
        if (!pwallet->ImportPubKeys(ordered_pubkeys, pubkey_map, import_data.key_origins, add_keypool, internal, timestamp)) {
            throw JSONRPCError(RPC_WALLET_ERROR, "Error adding address to wallet");
        }
        if (!pwallet->ImportScriptPubKeys(label, script_pub_keys, have_solving_data, !internal, timestamp)) {
            throw JSONRPCError(RPC_WALLET_ERROR, "Error adding address to wallet");
        }

        result.pushKV("success", UniValue(true));
    } catch (const UniValue& e) {
        result.pushKV("success", UniValue(false));
        result.pushKV("error", e);
    } catch (...) {
        result.pushKV("success", UniValue(false));

        result.pushKV("error", JSONRPCError(RPC_MISC_ERROR, "Missing required fields"));
    }
    if (warnings.size()) result.pushKV("warnings", warnings);
    return result;
}

static int64_t GetImportTimestamp(const UniValue& data, int64_t now)
{
    if (data.exists("timestamp")) {
        const UniValue& timestamp = data["timestamp"];
        if (timestamp.isNum()) {
            return timestamp.get_int64();
        } else if (timestamp.isStr() && timestamp.get_str() == "now") {
            return now;
        }
        throw JSONRPCError(RPC_TYPE_ERROR, strprintf("Expected number or \"now\" timestamp value for key. got type %s", uvTypeName(timestamp.type())));
    }
    throw JSONRPCError(RPC_TYPE_ERROR, "Missing required timestamp field for key");
}

UniValue importmulti(const JSONRPCRequest& mainRequest)
{
    std::shared_ptr<CWallet> const wallet = GetWalletForJSONRPCRequest(mainRequest);
    CWallet* const pwallet = wallet.get();
    if (!EnsureWalletIsAvailable(pwallet, mainRequest.fHelp)) {
        return NullUniValue;
    }

            RPCHelpMan{"importmulti",
                "\nImport addresses/scripts (with private or public keys, redeem script (P2SH)), optionally rescanning the blockchain from the earliest creation time of the imported scripts. Requires a new wallet backup.\n"
                "If an address/script is imported without all of the private keys required to spend from that address, it will be watchonly. The 'watchonly' option must be set to true in this case or a warning will be returned.\n"
                "Conversely, if all the private keys are provided and the address/script is spendable, the watchonly option must be set to false, or a warning will be returned.\n"
            "\nNote: This call can take over an hour to complete if rescan is true, during that time, other rpc calls\n"
            "may report that the imported keys, addresses or scripts exist but related transactions are still missing.\n"
            "Note: Use \"getwalletinfo\" to query the scanning progress.\n",
                {
                    {"requests", RPCArg::Type::ARR, RPCArg::Optional::NO, "Data to be imported",
                        {
                            {"", RPCArg::Type::OBJ, RPCArg::Optional::OMITTED, "",
                                {
                                    {"desc", RPCArg::Type::STR, RPCArg::Optional::OMITTED, "Descriptor to import. If using descriptor, do not also provide address/scriptPubKey, scripts, or pubkeys"},
                                    {"scriptPubKey", RPCArg::Type::STR, RPCArg::Optional::NO, "Type of scriptPubKey (string for script, json for address). Should not be provided if using a descriptor",
                                        /* oneline_description */ "", {"\"<script>\" | { \"address\":\"<address>\" }", "string / json"}
                                    },
                                    {"timestamp", RPCArg::Type::NUM, RPCArg::Optional::NO, "Creation time of the key in seconds since epoch (Jan 1 1970 GMT),\n"
        "                                                              or the string \"now\" to substitute the current synced blockchain time. The timestamp of the oldest\n"
        "                                                              key will determine how far back blockchain rescans need to begin for missing wallet transactions.\n"
        "                                                              \"now\" can be specified to bypass scanning, for keys which are known to never have been used, and\n"
        "                                                              0 can be specified to scan the entire blockchain. Blocks up to 2 hours before the earliest key\n"
        "                                                              creation time of all keys being imported by the importmulti call will be scanned.",
                                        /* oneline_description */ "", {"timestamp | \"now\"", "integer / string"}
                                    },
                                    {"redeemscript", RPCArg::Type::STR, RPCArg::Optional::OMITTED, "Allowed only if the scriptPubKey is a P2SH or P2SH-P2WSH address/scriptPubKey"},
                                    {"witnessscript", RPCArg::Type::STR, RPCArg::Optional::OMITTED, "Allowed only if the scriptPubKey is a P2SH-P2WSH or P2WSH address/scriptPubKey"},
                                    {"pubkeys", RPCArg::Type::ARR, /* default */ "empty array", "Array of strings giving pubkeys to import. They must occur in P2PKH or P2WPKH scripts. They are not required when the private key is also provided (see the \"keys\" argument).",
                                        {
                                            {"pubKey", RPCArg::Type::STR, RPCArg::Optional::OMITTED, ""},
                                        }
                                    },
                                    {"keys", RPCArg::Type::ARR, /* default */ "empty array", "Array of strings giving private keys to import. The corresponding public keys must occur in the output or redeemscript.",
                                        {
                                            {"key", RPCArg::Type::STR, RPCArg::Optional::OMITTED, ""},
                                        }
                                    },
                                    {"range", RPCArg::Type::RANGE, RPCArg::Optional::OMITTED, "If a ranged descriptor is used, this specifies the end or the range (in the form [begin,end]) to import"},
                                    {"internal", RPCArg::Type::BOOL, /* default */ "false", "Stating whether matching outputs should be treated as not incoming payments (also known as change)"},
                                    {"watchonly", RPCArg::Type::BOOL, /* default */ "false", "Stating whether matching outputs should be considered watchonly."},
                                    {"label", RPCArg::Type::STR, /* default */ "''", "Label to assign to the address, only allowed with internal=false"},
                                    {"keypool", RPCArg::Type::BOOL, /* default */ "false", "Stating whether imported public keys should be added to the keypool for when users request new addresses. Only allowed when wallet private keys are disabled"},
                                },
                            },
                        },
                        "\"requests\""},
                    {"options", RPCArg::Type::OBJ, RPCArg::Optional::OMITTED_NAMED_ARG, "",
                        {
                            {"rescan", RPCArg::Type::BOOL, /* default */ "true", "Stating if should rescan the blockchain after all imports"},
                        },
                        "\"options\""},
                },
                RPCResult{
            "\nResponse is an array with the same size as the input that has the execution result :\n"
            "  [{\"success\": true}, {\"success\": true, \"warnings\": [\"Ignoring irrelevant private key\"]}, {\"success\": false, \"error\": {\"code\": -1, \"message\": \"Internal Server Error\"}}, ...]\n"
                },
                RPCExamples{
                    HelpExampleCli("importmulti", "'[{ \"scriptPubKey\": { \"address\": \"<my address>\" }, \"timestamp\":1455191478 }, "
                                          "{ \"scriptPubKey\": { \"address\": \"<my 2nd address>\" }, \"label\": \"example 2\", \"timestamp\": 1455191480 }]'") +
                    HelpExampleCli("importmulti", "'[{ \"scriptPubKey\": { \"address\": \"<my address>\" }, \"timestamp\":1455191478 }]' '{ \"rescan\": false}'")
                },
            }.Check(mainRequest);


    RPCTypeCheck(mainRequest.params, {UniValue::VARR, UniValue::VOBJ});

    LegacyScriptPubKeyMan* spk_man = pwallet->GetLegacyScriptPubKeyMan();
    if (!spk_man) {
        throw JSONRPCError(RPC_WALLET_ERROR, "This type of wallet does not support this command");
    }

    const UniValue& requests = mainRequest.params[0];

    //Default options
    bool fRescan = true;

    if (!mainRequest.params[1].isNull()) {
        const UniValue& options = mainRequest.params[1];

        if (options.exists("rescan")) {
            fRescan = options["rescan"].get_bool();
        }
    }

    WalletRescanReserver reserver(pwallet);
    if (fRescan && !reserver.reserve()) {
        throw JSONRPCError(RPC_WALLET_ERROR, "Wallet is currently rescanning. Abort existing rescan or wait.");
    }

    int64_t now = 0;
    bool fRunScan = false;
    int64_t nLowestTimestamp = 0;
    UniValue response(UniValue::VARR);
    {
        auto locked_chain = pwallet->chain().lock();
        LOCK(pwallet->cs_wallet);
        EnsureWalletIsUnlocked(pwallet);

        // Verify all timestamps are present before importing any keys.
        const Optional<int> tip_height = locked_chain->getHeight();
        now = tip_height ? locked_chain->getBlockMedianTimePast(*tip_height) : 0;
        for (const UniValue& data : requests.getValues()) {
            GetImportTimestamp(data, now);
        }

        const int64_t minimumTimestamp = 1;

        if (fRescan && tip_height) {
            nLowestTimestamp = locked_chain->getBlockTime(*tip_height);
        } else {
            fRescan = false;
        }

        for (const UniValue& data : requests.getValues()) {
            const int64_t timestamp = std::max(GetImportTimestamp(data, now), minimumTimestamp);
            const UniValue result = ProcessImport(pwallet, data, timestamp);
            response.push_back(result);

            if (!fRescan) {
                continue;
            }

            // If at least one request was successful then allow rescan.
            if (result["success"].get_bool()) {
                fRunScan = true;
            }

            // Get the lowest timestamp.
            if (timestamp < nLowestTimestamp) {
                nLowestTimestamp = timestamp;
            }
        }
    }
    if (fRescan && fRunScan && requests.size()) {
        int64_t scannedTime = pwallet->RescanFromTime(nLowestTimestamp, reserver, true /* update */);
        {
            auto locked_chain = pwallet->chain().lock();
            LOCK(pwallet->cs_wallet);
            pwallet->ReacceptWalletTransactions(*locked_chain);
        }

        if (pwallet->IsAbortingRescan()) {
            throw JSONRPCError(RPC_MISC_ERROR, "Rescan aborted by user.");
        }
        if (scannedTime > nLowestTimestamp) {
            std::vector<UniValue> results = response.getValues();
            response.clear();
            response.setArray();
            size_t i = 0;
            for (const UniValue& request : requests.getValues()) {
                // If key creation date is within the successfully scanned
                // range, or if the import result already has an error set, let
                // the result stand unmodified. Otherwise replace the result
                // with an error message.
                if (scannedTime <= GetImportTimestamp(request, now) || results.at(i).exists("error")) {
                    response.push_back(results.at(i));
                } else {
                    UniValue result = UniValue(UniValue::VOBJ);
                    result.pushKV("success", UniValue(false));
                    result.pushKV(
                        "error",
                        JSONRPCError(
                            RPC_MISC_ERROR,
                            strprintf("Rescan failed for key with creation timestamp %d. There was an error reading a "
                                      "block from time %d, which is after or within %d seconds of key creation, and "
                                      "could contain transactions pertaining to the key. As a result, transactions "
                                      "and coins using this key may not appear in the wallet. This error could be "
                                      "caused by pruning or data corruption (see particld log for details) and could "
                                      "be dealt with by downloading and rescanning the relevant blocks (see -reindex "
                                      "and -rescan options).",
                                GetImportTimestamp(request, now), scannedTime - TIMESTAMP_WINDOW - 1, TIMESTAMP_WINDOW)));
                    response.push_back(std::move(result));
                }
                ++i;
            }
        }
    }

    return response;
}<|MERGE_RESOLUTION|>--- conflicted
+++ resolved
@@ -464,14 +464,11 @@
                 },
             }.Check(request);
 
-<<<<<<< HEAD
-=======
     LegacyScriptPubKeyMan* spk_man = pwallet->GetLegacyScriptPubKeyMan();
     if (!spk_man) {
         throw JSONRPCError(RPC_WALLET_ERROR, "This type of wallet does not support this command");
     }
 
->>>>>>> 6a97e8a0
     std::string strLabel;
     if (!request.params[1].isNull())
         strLabel = request.params[1].get_str();
@@ -761,7 +758,6 @@
     if (!IsValidDestination(dest)) {
         throw JSONRPCError(RPC_INVALID_ADDRESS_OR_KEY, "Invalid Particl address");
     }
-<<<<<<< HEAD
 
     if (IsParticlWallet(pwallet)) {
         if (dest.type() == typeid(CExtKeyPair)) {
@@ -786,10 +782,7 @@
         }
     }
 
-    auto keyid = GetKeyForDestination(*pwallet, dest);
-=======
     auto keyid = GetKeyForDestination(*spk_man, dest);
->>>>>>> 6a97e8a0
     if (keyid.IsNull()) {
         throw JSONRPCError(RPC_TYPE_ERROR, "Address does not refer to a key");
     }
