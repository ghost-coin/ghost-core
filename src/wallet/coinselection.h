// Copyright (c) 2017-2021 The Bitcoin Core developers
// Distributed under the MIT software license, see the accompanying
// file COPYING or http://www.opensource.org/licenses/mit-license.php.

#ifndef BITCOIN_WALLET_COINSELECTION_H
#define BITCOIN_WALLET_COINSELECTION_H

#include <consensus/amount.h>
#include <policy/feerate.h>
#include <primitives/transaction.h>
#include <random.h>

#include <optional>

namespace wallet {
//! target minimum change amount
static constexpr CAmount MIN_CHANGE{COIN / 100};
//! final minimum change amount after paying for fees
static const CAmount MIN_FINAL_CHANGE = MIN_CHANGE/2;

/** A UTXO under consideration for use in funding a new transaction. */
class COutput
{
public:
<<<<<<< HEAD
    CInputCoin(const CTransactionRef& tx, unsigned int i)
    {
        if (!tx)
            throw std::invalid_argument("tx should not be null");

        if (i >= tx->GetNumVOuts())
            throw std::out_of_range("The output index is out of range");

        outpoint = COutPoint(tx->GetHash(), i);
        if (tx->IsParticlVersion()) {
            assert(tx->vpout[i]->IsStandardOutput());
            txout.scriptPubKey = *tx->vpout[i]->GetPScriptPubKey();
            txout.nValue = tx->vpout[i]->GetValue();
        } else {
            txout = tx->vout[i];
        }

        effective_value = GetValue();
    }
=======
    /** The outpoint identifying this UTXO */
    COutPoint outpoint;
>>>>>>> 7c08d81e

    /** The output itself */
    CTxOut txout;

    /**
     * Depth in block chain.
     * If > 0: the tx is on chain and has this many confirmations.
     * If = 0: the tx is waiting confirmation.
     * If < 0: a conflicting tx is on chain and has this many confirmations. */
    int depth;

    /** Pre-computed estimated size of this output as a fully-signed input in a transaction. Can be -1 if it could not be calculated */
    int input_bytes;

    /** Whether we have the private keys to spend this output */
    bool spendable;

    /** Whether we know how to spend this output, ignoring the lack of keys */
    bool solvable;

    /**
     * Whether this output is considered safe to spend. Unconfirmed transactions
     * from outside keys and unconfirmed replacement transactions are considered
     * unsafe and will not be used to fund new spending transactions.
     */
    bool safe;

    /** The time of the transaction containing this output as determined by CWalletTx::nTimeSmart */
    int64_t time;

    /** Whether the transaction containing this output is sent from the owning wallet */
    bool from_me;

    /** The output's value minus fees required to spend it. Initialized as the output's absolute value. */
    CAmount effective_value;

    /** The fee required to spend this output at the transaction's target feerate. */
    CAmount fee{0};

    /** The fee required to spend this output at the consolidation feerate. */
    CAmount long_term_fee{0};

    COutput(const COutPoint& outpoint, const CTxOut& txout, int depth, int input_bytes, bool spendable, bool solvable, bool safe, int64_t time, bool from_me)
        : outpoint(outpoint),
        txout(txout),
        depth(depth),
        input_bytes(input_bytes),
        spendable(spendable),
        solvable(solvable),
        safe(safe),
        time(time),
        from_me(from_me),
        effective_value(txout.nValue)
    {}

    std::string ToString() const;

    bool operator<(const COutput& rhs) const {
        return outpoint < rhs.outpoint;
    }


    CAmount GetValue() const
    {
        return txout.nValue;
    }
};

/** Parameters for one iteration of Coin Selection. */
struct CoinSelectionParams {
    /** Randomness to use in the context of coin selection. */
    FastRandomContext& rng_fast;
    /** Size of a change output in bytes, determined by the output type. */
    size_t change_output_size = 0;
    /** Size of the input to spend a change output in virtual bytes. */
    size_t change_spend_size = 0;
    /** Cost of creating the change output. */
    CAmount m_change_fee{0};
    /** Cost of creating the change output + cost of spending the change output in the future. */
    CAmount m_cost_of_change{0};
    /** The targeted feerate of the transaction being built. */
    CFeeRate m_effective_feerate;
    /** The feerate estimate used to estimate an upper bound on what should be sufficient to spend
     * the change output sometime in the future. */
    CFeeRate m_long_term_feerate;
    /** If the cost to spend a change output at the discard feerate exceeds its value, drop it to fees. */
    CFeeRate m_discard_feerate;
    /** Size of the transaction before coin selection, consisting of the header and recipient
     * output(s), excluding the inputs and change output(s). */
    size_t tx_noinputs_size = 0;
    /** Indicate that we are subtracting the fee from outputs */
    bool m_subtract_fee_outputs = false;
    /** When true, always spend all (up to OUTPUT_GROUP_MAX_ENTRIES) or none of the outputs
     * associated with the same address. This helps reduce privacy leaks resulting from address
     * reuse. Dust outputs are not eligible to be added to output groups and thus not considered. */
    bool m_avoid_partial_spends = false;

    CoinSelectionParams(FastRandomContext& rng_fast, size_t change_output_size, size_t change_spend_size, CFeeRate effective_feerate,
                        CFeeRate long_term_feerate, CFeeRate discard_feerate, size_t tx_noinputs_size, bool avoid_partial)
        : rng_fast{rng_fast},
          change_output_size(change_output_size),
          change_spend_size(change_spend_size),
          m_effective_feerate(effective_feerate),
          m_long_term_feerate(long_term_feerate),
          m_discard_feerate(discard_feerate),
          tx_noinputs_size(tx_noinputs_size),
          m_avoid_partial_spends(avoid_partial)
    {
    }
    CoinSelectionParams(FastRandomContext& rng_fast)
        : rng_fast{rng_fast} {}
};

/** Parameters for filtering which OutputGroups we may use in coin selection.
 * We start by being very selective and requiring multiple confirmations and
 * then get more permissive if we cannot fund the transaction. */
struct CoinEligibilityFilter
{
    /** Minimum number of confirmations for outputs that we sent to ourselves.
     * We may use unconfirmed UTXOs sent from ourselves, e.g. change outputs. */
    const int conf_mine;
    /** Minimum number of confirmations for outputs received from a different wallet. */
    const int conf_theirs;
    /** Maximum number of unconfirmed ancestors aggregated across all UTXOs in an OutputGroup. */
    const uint64_t max_ancestors;
    /** Maximum number of descendants that a single UTXO in the OutputGroup may have. */
    const uint64_t max_descendants;
    /** When avoid_reuse=true and there are full groups (OUTPUT_GROUP_MAX_ENTRIES), whether or not to use any partial groups.*/
    const bool m_include_partial_groups{false};

    CoinEligibilityFilter(int conf_mine, int conf_theirs, uint64_t max_ancestors) : conf_mine(conf_mine), conf_theirs(conf_theirs), max_ancestors(max_ancestors), max_descendants(max_ancestors) {}
    CoinEligibilityFilter(int conf_mine, int conf_theirs, uint64_t max_ancestors, uint64_t max_descendants) : conf_mine(conf_mine), conf_theirs(conf_theirs), max_ancestors(max_ancestors), max_descendants(max_descendants) {}
    CoinEligibilityFilter(int conf_mine, int conf_theirs, uint64_t max_ancestors, uint64_t max_descendants, bool include_partial) : conf_mine(conf_mine), conf_theirs(conf_theirs), max_ancestors(max_ancestors), max_descendants(max_descendants), m_include_partial_groups(include_partial) {}
};

/** A group of UTXOs paid to the same output script. */
struct OutputGroup
{
    /** The list of UTXOs contained in this output group. */
    std::vector<COutput> m_outputs;
    /** Whether the UTXOs were sent by the wallet to itself. This is relevant because we may want at
     * least a certain number of confirmations on UTXOs received from outside wallets while trusting
     * our own UTXOs more. */
    bool m_from_me{true};
    /** The total value of the UTXOs in sum. */
    CAmount m_value{0};
    /** The minimum number of confirmations the UTXOs in the group have. Unconfirmed is 0. */
    int m_depth{999};
    /** The aggregated count of unconfirmed ancestors of all UTXOs in this
     * group. Not deduplicated and may overestimate when ancestors are shared. */
    size_t m_ancestors{0};
    /** The maximum count of descendants of a single UTXO in this output group. */
    size_t m_descendants{0};
    /** The value of the UTXOs after deducting the cost of spending them at the effective feerate. */
    CAmount effective_value{0};
    /** The fee to spend these UTXOs at the effective feerate. */
    CAmount fee{0};
    /** The target feerate of the transaction we're trying to build. */
    CFeeRate m_effective_feerate{0};
    /** The fee to spend these UTXOs at the long term feerate. */
    CAmount long_term_fee{0};
    /** The feerate for spending a created change output eventually (i.e. not urgently, and thus at
     * a lower feerate). Calculated using long term fee estimate. This is used to decide whether
     * it could be economical to create a change output. */
    CFeeRate m_long_term_feerate{0};
    /** Indicate that we are subtracting the fee from outputs.
     * When true, the value that is used for coin selection is the UTXO's real value rather than effective value */
    bool m_subtract_fee_outputs{false};

    OutputGroup() {}
    OutputGroup(const CoinSelectionParams& params) :
        m_effective_feerate(params.m_effective_feerate),
        m_long_term_feerate(params.m_long_term_feerate),
        m_subtract_fee_outputs(params.m_subtract_fee_outputs)
    {}

    void Insert(const COutput& output, size_t ancestors, size_t descendants, bool positive_only);
    bool EligibleForSpending(const CoinEligibilityFilter& eligibility_filter) const;
    CAmount GetSelectionAmount() const;
};

/** Compute the waste for this result given the cost of change
 * and the opportunity cost of spending these inputs now vs in the future.
 * If change exists, waste = change_cost + inputs * (effective_feerate - long_term_feerate)
 * If no change, waste = excess + inputs * (effective_feerate - long_term_feerate)
 * where excess = selected_effective_value - target
 * change_cost = effective_feerate * change_output_size + long_term_feerate * change_spend_size
 *
 * Note this function is separate from SelectionResult for the tests.
 *
 * @param[in] inputs The selected inputs
 * @param[in] change_cost The cost of creating change and spending it in the future.
 *                        Only used if there is change, in which case it must be positive.
 *                        Must be 0 if there is no change.
 * @param[in] target The amount targeted by the coin selection algorithm.
 * @param[in] use_effective_value Whether to use the input's effective value (when true) or the real value (when false).
 * @return The waste
 */
[[nodiscard]] CAmount GetSelectionWaste(const std::set<COutput>& inputs, CAmount change_cost, CAmount target, bool use_effective_value = true);

struct SelectionResult
{
private:
    /** Set of inputs selected by the algorithm to use in the transaction */
    std::set<COutput> m_selected_inputs;
    /** The target the algorithm selected for. Note that this may not be equal to the recipient amount as it can include non-input fees */
    const CAmount m_target;
    /** Whether the input values for calculations should be the effective value (true) or normal value (false) */
    bool m_use_effective{false};
    /** The computed waste */
    std::optional<CAmount> m_waste;

public:
    explicit SelectionResult(const CAmount target)
        : m_target(target) {}

    SelectionResult() = delete;

    /** Get the sum of the input values */
    [[nodiscard]] CAmount GetSelectedValue() const;

    void Clear();

    void AddInput(const OutputGroup& group);

    /** Calculates and stores the waste for this selection via GetSelectionWaste */
    void ComputeAndSetWaste(CAmount change_cost);
    [[nodiscard]] CAmount GetWaste() const;

    /** Get m_selected_inputs */
    const std::set<COutput>& GetInputSet() const;
    /** Get the vector of COutputs that will be used to fill in a CTransaction's vin */
    std::vector<COutput> GetShuffledInputVector() const;

    bool operator<(SelectionResult other) const;
};

std::optional<SelectionResult> SelectCoinsBnB(std::vector<OutputGroup>& utxo_pool, const CAmount& selection_target, const CAmount& cost_of_change);

/** Select coins by Single Random Draw. OutputGroups are selected randomly from the eligible
 * outputs until the target is satisfied
 *
 * @param[in]  utxo_pool    The positive effective value OutputGroups eligible for selection
 * @param[in]  target_value The target value to select for
 * @returns If successful, a SelectionResult, otherwise, std::nullopt
 */
std::optional<SelectionResult> SelectCoinsSRD(const std::vector<OutputGroup>& utxo_pool, CAmount target_value, FastRandomContext& rng);

// Original coin selection algorithm as a fallback
std::optional<SelectionResult> KnapsackSolver(std::vector<OutputGroup>& groups, const CAmount& nTargetValue, FastRandomContext& rng);
} // namespace wallet

#endif // BITCOIN_WALLET_COINSELECTION_H<|MERGE_RESOLUTION|>--- conflicted
+++ resolved
@@ -22,30 +22,8 @@
 class COutput
 {
 public:
-<<<<<<< HEAD
-    CInputCoin(const CTransactionRef& tx, unsigned int i)
-    {
-        if (!tx)
-            throw std::invalid_argument("tx should not be null");
-
-        if (i >= tx->GetNumVOuts())
-            throw std::out_of_range("The output index is out of range");
-
-        outpoint = COutPoint(tx->GetHash(), i);
-        if (tx->IsParticlVersion()) {
-            assert(tx->vpout[i]->IsStandardOutput());
-            txout.scriptPubKey = *tx->vpout[i]->GetPScriptPubKey();
-            txout.nValue = tx->vpout[i]->GetValue();
-        } else {
-            txout = tx->vout[i];
-        }
-
-        effective_value = GetValue();
-    }
-=======
     /** The outpoint identifying this UTXO */
     COutPoint outpoint;
->>>>>>> 7c08d81e
 
     /** The output itself */
     CTxOut txout;
@@ -88,7 +66,13 @@
     /** The fee required to spend this output at the consolidation feerate. */
     CAmount long_term_fee{0};
 
-    COutput(const COutPoint& outpoint, const CTxOut& txout, int depth, int input_bytes, bool spendable, bool solvable, bool safe, int64_t time, bool from_me)
+    /** Whether to use the maximum sized, 72 byte signature when calculating the size of the input spend. This should only be set when watch-only outputs are allowed */
+    bool use_max_sig;
+
+    bool mature = false;
+    bool need_hardware_key = false;
+
+    COutput(const COutPoint& outpoint, const CTxOut& txout, int depth, int input_bytes, bool spendable, bool solvable, bool safe, int64_t time, bool from_me, bool mature=true, bool need_hardware_key=false)
         : outpoint(outpoint),
         txout(txout),
         depth(depth),
@@ -98,7 +82,9 @@
         safe(safe),
         time(time),
         from_me(from_me),
-        effective_value(txout.nValue)
+        effective_value(txout.nValue),
+        mature(mature),
+        need_hardware_key(need_hardware_key)
     {}
 
     std::string ToString() const;
@@ -106,13 +92,8 @@
     bool operator<(const COutput& rhs) const {
         return outpoint < rhs.outpoint;
     }
-
-
-    CAmount GetValue() const
-    {
-        return txout.nValue;
-    }
-};
+};
+
 
 /** Parameters for one iteration of Coin Selection. */
 struct CoinSelectionParams {
