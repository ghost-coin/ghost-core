// Copyright (c) 2017-2021 The Bitcoin Core developers
// Distributed under the MIT software license, see the accompanying
// file COPYING or http://www.opensource.org/licenses/mit-license.php.

#ifndef BITCOIN_WALLET_COINSELECTION_H
#define BITCOIN_WALLET_COINSELECTION_H

#include <consensus/amount.h>
#include <policy/feerate.h>
#include <primitives/transaction.h>
#include <random.h>

#include <optional>

namespace wallet {
//! lower bound for randomly-chosen target change amount
static constexpr CAmount CHANGE_LOWER{50000};
//! upper bound for randomly-chosen target change amount
static constexpr CAmount CHANGE_UPPER{1000000};

/** A UTXO under consideration for use in funding a new transaction. */
struct COutput {
private:
    /** The output's value minus fees required to spend it.*/
    std::optional<CAmount> effective_value;

    /** The fee required to spend this output at the transaction's target feerate. */
    std::optional<CAmount> fee;

public:
    /** The outpoint identifying this UTXO */
    COutPoint outpoint;

    /** The output itself */
    CTxOut txout;

    /**
     * Depth in block chain.
     * If > 0: the tx is on chain and has this many confirmations.
     * If = 0: the tx is waiting confirmation.
     * If < 0: a conflicting tx is on chain and has this many confirmations. */
    int depth;

    /** Pre-computed estimated size of this output as a fully-signed input in a transaction. Can be -1 if it could not be calculated */
    int input_bytes;

    /** Whether we have the private keys to spend this output */
    bool spendable;

    /** Whether we know how to spend this output, ignoring the lack of keys */
    bool solvable;

    /**
     * Whether this output is considered safe to spend. Unconfirmed transactions
     * from outside keys and unconfirmed replacement transactions are considered
     * unsafe and will not be used to fund new spending transactions.
     */
    bool safe;

    /** The time of the transaction containing this output as determined by CWalletTx::nTimeSmart */
    int64_t time;

    /** Whether the transaction containing this output is sent from the owning wallet */
    bool from_me;

    /** The fee required to spend this output at the consolidation feerate. */
    CAmount long_term_fee{0};

<<<<<<< HEAD
    bool mature = false;
    bool need_hardware_key = false;

    COutput(const COutPoint& outpoint, const CTxOut& txout, int depth, int input_bytes, bool spendable, bool solvable, bool safe, int64_t time, bool from_me, bool mature=true, bool need_hardware_key=false)
        : outpoint{outpoint},
        txout{txout},
        depth{depth},
        input_bytes{input_bytes},
        spendable{spendable},
        solvable{solvable},
        safe{safe},
        time{time},
        from_me{from_me},
        effective_value{txout.nValue},
        mature{mature},
        need_hardware_key{need_hardware_key}
    {}
=======
    COutput(const COutPoint& outpoint, const CTxOut& txout, int depth, int input_bytes, bool spendable, bool solvable, bool safe, int64_t time, bool from_me, const std::optional<CFeeRate> feerate = std::nullopt)
        : outpoint{outpoint},
          txout{txout},
          depth{depth},
          input_bytes{input_bytes},
          spendable{spendable},
          solvable{solvable},
          safe{safe},
          time{time},
          from_me{from_me}
    {
        if (feerate) {
            fee = input_bytes < 0 ? 0 : feerate.value().GetFee(input_bytes);
            effective_value = txout.nValue - fee.value();
        }
    }

    COutput(const COutPoint& outpoint, const CTxOut& txout, int depth, int input_bytes, bool spendable, bool solvable, bool safe, int64_t time, bool from_me, const CAmount fees)
        : COutput(outpoint, txout, depth, input_bytes, spendable, solvable, safe, time, from_me)
    {
        // if input_bytes is unknown, then fees should be 0, if input_bytes is known, then the fees should be a positive integer or 0 (input_bytes known and fees = 0 only happens in the tests)
        assert((input_bytes < 0 && fees == 0) || (input_bytes > 0 && fees >= 0));
        fee = fees;
        effective_value = txout.nValue - fee.value();
    }
>>>>>>> bd57b4e0

    std::string ToString() const;

    bool operator<(const COutput& rhs) const
    {
        return outpoint < rhs.outpoint;
    }

    CAmount GetFee() const
    {
        assert(fee.has_value());
        return fee.value();
    }

    CAmount GetEffectiveValue() const
    {
        assert(effective_value.has_value());
        return effective_value.value();
    }
};


/** Parameters for one iteration of Coin Selection. */
struct CoinSelectionParams {
    /** Randomness to use in the context of coin selection. */
    FastRandomContext& rng_fast;
    /** Size of a change output in bytes, determined by the output type. */
    size_t change_output_size = 0;
    /** Size of the input to spend a change output in virtual bytes. */
    size_t change_spend_size = 0;
    /** Mininmum change to target in Knapsack solver: select coins to cover the payment and
     * at least this value of change. */
    CAmount m_min_change_target{0};
    /** Cost of creating the change output. */
    CAmount m_change_fee{0};
    /** The pre-determined minimum value to target when funding a change output. */
    CAmount m_change_target{0};
    /** Cost of creating the change output + cost of spending the change output in the future. */
    CAmount m_cost_of_change{0};
    /** The targeted feerate of the transaction being built. */
    CFeeRate m_effective_feerate;
    /** The feerate estimate used to estimate an upper bound on what should be sufficient to spend
     * the change output sometime in the future. */
    CFeeRate m_long_term_feerate;
    /** If the cost to spend a change output at the discard feerate exceeds its value, drop it to fees. */
    CFeeRate m_discard_feerate;
    /** Size of the transaction before coin selection, consisting of the header and recipient
     * output(s), excluding the inputs and change output(s). */
    size_t tx_noinputs_size = 0;
    /** Indicate that we are subtracting the fee from outputs */
    bool m_subtract_fee_outputs = false;
    /** When true, always spend all (up to OUTPUT_GROUP_MAX_ENTRIES) or none of the outputs
     * associated with the same address. This helps reduce privacy leaks resulting from address
     * reuse. Dust outputs are not eligible to be added to output groups and thus not considered. */
    bool m_avoid_partial_spends = false;

    CoinSelectionParams(FastRandomContext& rng_fast, size_t change_output_size, size_t change_spend_size,
                        CAmount min_change_target, CFeeRate effective_feerate,
                        CFeeRate long_term_feerate, CFeeRate discard_feerate, size_t tx_noinputs_size, bool avoid_partial)
        : rng_fast{rng_fast},
          change_output_size(change_output_size),
          change_spend_size(change_spend_size),
          m_min_change_target(min_change_target),
          m_effective_feerate(effective_feerate),
          m_long_term_feerate(long_term_feerate),
          m_discard_feerate(discard_feerate),
          tx_noinputs_size(tx_noinputs_size),
          m_avoid_partial_spends(avoid_partial)
    {
    }
    CoinSelectionParams(FastRandomContext& rng_fast)
        : rng_fast{rng_fast} {}
};

/** Parameters for filtering which OutputGroups we may use in coin selection.
 * We start by being very selective and requiring multiple confirmations and
 * then get more permissive if we cannot fund the transaction. */
struct CoinEligibilityFilter
{
    /** Minimum number of confirmations for outputs that we sent to ourselves.
     * We may use unconfirmed UTXOs sent from ourselves, e.g. change outputs. */
    const int conf_mine;
    /** Minimum number of confirmations for outputs received from a different wallet. */
    const int conf_theirs;
    /** Maximum number of unconfirmed ancestors aggregated across all UTXOs in an OutputGroup. */
    const uint64_t max_ancestors;
    /** Maximum number of descendants that a single UTXO in the OutputGroup may have. */
    const uint64_t max_descendants;
    /** When avoid_reuse=true and there are full groups (OUTPUT_GROUP_MAX_ENTRIES), whether or not to use any partial groups.*/
    const bool m_include_partial_groups{false};

    CoinEligibilityFilter(int conf_mine, int conf_theirs, uint64_t max_ancestors) : conf_mine(conf_mine), conf_theirs(conf_theirs), max_ancestors(max_ancestors), max_descendants(max_ancestors) {}
    CoinEligibilityFilter(int conf_mine, int conf_theirs, uint64_t max_ancestors, uint64_t max_descendants) : conf_mine(conf_mine), conf_theirs(conf_theirs), max_ancestors(max_ancestors), max_descendants(max_descendants) {}
    CoinEligibilityFilter(int conf_mine, int conf_theirs, uint64_t max_ancestors, uint64_t max_descendants, bool include_partial) : conf_mine(conf_mine), conf_theirs(conf_theirs), max_ancestors(max_ancestors), max_descendants(max_descendants), m_include_partial_groups(include_partial) {}
};

/** A group of UTXOs paid to the same output script. */
struct OutputGroup
{
    /** The list of UTXOs contained in this output group. */
    std::vector<COutput> m_outputs;
    /** Whether the UTXOs were sent by the wallet to itself. This is relevant because we may want at
     * least a certain number of confirmations on UTXOs received from outside wallets while trusting
     * our own UTXOs more. */
    bool m_from_me{true};
    /** The total value of the UTXOs in sum. */
    CAmount m_value{0};
    /** The minimum number of confirmations the UTXOs in the group have. Unconfirmed is 0. */
    int m_depth{999};
    /** The aggregated count of unconfirmed ancestors of all UTXOs in this
     * group. Not deduplicated and may overestimate when ancestors are shared. */
    size_t m_ancestors{0};
    /** The maximum count of descendants of a single UTXO in this output group. */
    size_t m_descendants{0};
    /** The value of the UTXOs after deducting the cost of spending them at the effective feerate. */
    CAmount effective_value{0};
    /** The fee to spend these UTXOs at the effective feerate. */
    CAmount fee{0};
    /** The target feerate of the transaction we're trying to build. */
    CFeeRate m_effective_feerate{0};
    /** The fee to spend these UTXOs at the long term feerate. */
    CAmount long_term_fee{0};
    /** The feerate for spending a created change output eventually (i.e. not urgently, and thus at
     * a lower feerate). Calculated using long term fee estimate. This is used to decide whether
     * it could be economical to create a change output. */
    CFeeRate m_long_term_feerate{0};
    /** Indicate that we are subtracting the fee from outputs.
     * When true, the value that is used for coin selection is the UTXO's real value rather than effective value */
    bool m_subtract_fee_outputs{false};

    OutputGroup() {}
    OutputGroup(const CoinSelectionParams& params) :
        m_effective_feerate(params.m_effective_feerate),
        m_long_term_feerate(params.m_long_term_feerate),
        m_subtract_fee_outputs(params.m_subtract_fee_outputs)
    {}

    void Insert(const COutput& output, size_t ancestors, size_t descendants, bool positive_only);
    bool EligibleForSpending(const CoinEligibilityFilter& eligibility_filter) const;
    CAmount GetSelectionAmount() const;
};

/** Compute the waste for this result given the cost of change
 * and the opportunity cost of spending these inputs now vs in the future.
 * If change exists, waste = change_cost + inputs * (effective_feerate - long_term_feerate)
 * If no change, waste = excess + inputs * (effective_feerate - long_term_feerate)
 * where excess = selected_effective_value - target
 * change_cost = effective_feerate * change_output_size + long_term_feerate * change_spend_size
 *
 * Note this function is separate from SelectionResult for the tests.
 *
 * @param[in] inputs The selected inputs
 * @param[in] change_cost The cost of creating change and spending it in the future.
 *                        Only used if there is change, in which case it must be positive.
 *                        Must be 0 if there is no change.
 * @param[in] target The amount targeted by the coin selection algorithm.
 * @param[in] use_effective_value Whether to use the input's effective value (when true) or the real value (when false).
 * @return The waste
 */
[[nodiscard]] CAmount GetSelectionWaste(const std::set<COutput>& inputs, CAmount change_cost, CAmount target, bool use_effective_value = true);


/** Choose a random change target for each transaction to make it harder to fingerprint the Core
 * wallet based on the change output values of transactions it creates.
 * The random value is between 50ksat and min(2 * payment_value, 1milsat)
 * When payment_value <= 25ksat, the value is just 50ksat.
 *
 * Making change amounts similar to the payment value may help disguise which output(s) are payments
 * are which ones are change. Using double the payment value may increase the number of inputs
 * needed (and thus be more expensive in fees), but breaks analysis techniques which assume the
 * coins selected are just sufficient to cover the payment amount ("unnecessary input" heuristic).
 *
 * @param[in]   payment_value   Average payment value of the transaction output(s).
 */
[[nodiscard]] CAmount GenerateChangeTarget(CAmount payment_value, FastRandomContext& rng);

enum class SelectionAlgorithm : uint8_t
{
    BNB = 0,
    KNAPSACK = 1,
    SRD = 2,
    MANUAL = 3,
};

std::string GetAlgorithmName(const SelectionAlgorithm algo);

struct SelectionResult
{
private:
    /** Set of inputs selected by the algorithm to use in the transaction */
    std::set<COutput> m_selected_inputs;
    /** Whether the input values for calculations should be the effective value (true) or normal value (false) */
    bool m_use_effective{false};
    /** The computed waste */
    std::optional<CAmount> m_waste;

public:
    /** The target the algorithm selected for. Note that this may not be equal to the recipient amount as it can include non-input fees */
    const CAmount m_target;
    /** The algorithm used to produce this result */
    const SelectionAlgorithm m_algo;

    explicit SelectionResult(const CAmount target, SelectionAlgorithm algo)
        : m_target(target), m_algo(algo) {}

    SelectionResult() = delete;

    /** Get the sum of the input values */
    [[nodiscard]] CAmount GetSelectedValue() const;

    void Clear();

    void AddInput(const OutputGroup& group);

    /** Calculates and stores the waste for this selection via GetSelectionWaste */
    void ComputeAndSetWaste(CAmount change_cost);
    [[nodiscard]] CAmount GetWaste() const;

    /** Get m_selected_inputs */
    const std::set<COutput>& GetInputSet() const;
    /** Get the vector of COutputs that will be used to fill in a CTransaction's vin */
    std::vector<COutput> GetShuffledInputVector() const;

    bool operator<(SelectionResult other) const;
};

std::optional<SelectionResult> SelectCoinsBnB(std::vector<OutputGroup>& utxo_pool, const CAmount& selection_target, const CAmount& cost_of_change);

/** Select coins by Single Random Draw. OutputGroups are selected randomly from the eligible
 * outputs until the target is satisfied
 *
 * @param[in]  utxo_pool    The positive effective value OutputGroups eligible for selection
 * @param[in]  target_value The target value to select for
 * @returns If successful, a SelectionResult, otherwise, std::nullopt
 */
std::optional<SelectionResult> SelectCoinsSRD(const std::vector<OutputGroup>& utxo_pool, CAmount target_value, FastRandomContext& rng);

// Original coin selection algorithm as a fallback
std::optional<SelectionResult> KnapsackSolver(std::vector<OutputGroup>& groups, const CAmount& nTargetValue,
                                              CAmount change_target, FastRandomContext& rng);
} // namespace wallet

#endif // BITCOIN_WALLET_COINSELECTION_H<|MERGE_RESOLUTION|>--- conflicted
+++ resolved
@@ -66,26 +66,13 @@
     /** The fee required to spend this output at the consolidation feerate. */
     CAmount long_term_fee{0};
 
-<<<<<<< HEAD
+    /** Particl: If the output is mature. */
     bool mature = false;
+
+    /** Particl: If the output requires a signature from a key on a hardware device. */
     bool need_hardware_key = false;
 
-    COutput(const COutPoint& outpoint, const CTxOut& txout, int depth, int input_bytes, bool spendable, bool solvable, bool safe, int64_t time, bool from_me, bool mature=true, bool need_hardware_key=false)
-        : outpoint{outpoint},
-        txout{txout},
-        depth{depth},
-        input_bytes{input_bytes},
-        spendable{spendable},
-        solvable{solvable},
-        safe{safe},
-        time{time},
-        from_me{from_me},
-        effective_value{txout.nValue},
-        mature{mature},
-        need_hardware_key{need_hardware_key}
-    {}
-=======
-    COutput(const COutPoint& outpoint, const CTxOut& txout, int depth, int input_bytes, bool spendable, bool solvable, bool safe, int64_t time, bool from_me, const std::optional<CFeeRate> feerate = std::nullopt)
+    COutput(const COutPoint& outpoint, const CTxOut& txout, int depth, int input_bytes, bool spendable, bool solvable, bool safe, int64_t time, bool from_me, const std::optional<CFeeRate> feerate = std::nullopt, bool mature=true, bool need_hardware_key=false)
         : outpoint{outpoint},
           txout{txout},
           depth{depth},
@@ -94,7 +81,9 @@
           solvable{solvable},
           safe{safe},
           time{time},
-          from_me{from_me}
+          from_me{from_me},
+          mature{mature},
+          need_hardware_key{need_hardware_key}
     {
         if (feerate) {
             fee = input_bytes < 0 ? 0 : feerate.value().GetFee(input_bytes);
@@ -110,7 +99,6 @@
         fee = fees;
         effective_value = txout.nValue - fee.value();
     }
->>>>>>> bd57b4e0
 
     std::string ToString() const;
 
