// Copyright (c) 2010 Satoshi Nakamoto
// Copyright (c) 2009-2018 The Bitcoin Core developers
// Distributed under the MIT software license, see the accompanying
// file COPYING or http://www.opensource.org/licenses/mit-license.php.

#include <amount.h>
#include <chain.h>
#include <consensus/validation.h>
#include <core_io.h>
#include <httpserver.h>
#include <init.h>
#include <interfaces/chain.h>
#include <validation.h>
#include <key_io.h>
#include <net.h>
#include <outputtype.h>
#include <policy/feerate.h>
#include <policy/fees.h>
#include <policy/policy.h>
#include <policy/rbf.h>
#include <rpc/mining.h>
#include <rpc/rawtransaction.h>
#include <rpc/server.h>
#include <rpc/util.h>
#include <script/descriptor.h>
#include <script/sign.h>
#include <shutdown.h>
#include <timedata.h>
#include <util/system.h>
#include <util/moneystr.h>
#include <wallet/coincontrol.h>
#include <wallet/feebumper.h>
#include <wallet/rpcwallet.h>
#include <wallet/wallet.h>
#include <wallet/walletdb.h>
#include <wallet/walletutil.h>

#include <wallet/hdwallet.h>


#include <stdint.h>

#include <univalue.h>

#include <functional>

static const std::string WALLET_ENDPOINT_BASE = "/wallet/";

bool GetWalletNameFromJSONRPCRequest(const JSONRPCRequest& request, std::string& wallet_name)
{
    if (request.URI.substr(0, WALLET_ENDPOINT_BASE.size()) == WALLET_ENDPOINT_BASE) {
        // wallet endpoint was used
        wallet_name = urlDecode(request.URI.substr(WALLET_ENDPOINT_BASE.size()));
        return true;
    }
    return false;
}

std::shared_ptr<CWallet> GetWalletForJSONRPCRequest(const JSONRPCRequest& request)
{
    std::string wallet_name;
    if (GetWalletNameFromJSONRPCRequest(request, wallet_name)) {
        std::shared_ptr<CWallet> pwallet = GetWallet(wallet_name);
        if (!pwallet) throw JSONRPCError(RPC_WALLET_NOT_FOUND, "Requested wallet does not exist or is not loaded");
        return pwallet;
    }

    std::vector<std::shared_ptr<CWallet>> wallets = GetWallets();
    return wallets.size() == 1 || (request.fHelp && wallets.size() > 0) ? wallets[0] : nullptr;
}

std::string HelpRequiringPassphrase(CWallet * const pwallet)
{
    return pwallet && pwallet->IsCrypted()
        ? "\nRequires wallet passphrase to be set with walletpassphrase call."
        : "";
}

bool EnsureWalletIsAvailable(CWallet * const pwallet, bool avoidException)
{
    if (pwallet) return true;
    if (avoidException) return false;
    if (!HasWallets()) {
        throw JSONRPCError(
            RPC_METHOD_NOT_FOUND, "Method not found (wallet method is disabled because no wallet is loaded)");
    }
    throw JSONRPCError(RPC_WALLET_NOT_SPECIFIED,
        "Wallet file not specified (must request wallet RPC through /wallet/<filename> uri-path).");
}

void EnsureWalletIsUnlocked(CWallet * const pwallet)
{
    if (pwallet->IsLocked())
        throw JSONRPCError(RPC_WALLET_UNLOCK_NEEDED, "Error: Please enter the wallet passphrase with walletpassphrase first.");

    if (IsParticlWallet(pwallet)
        && GetParticlWallet(pwallet)->fUnlockForStakingOnly)
        throw JSONRPCError(RPC_WALLET_UNLOCK_NEEDED, "Error: Wallet is unlocked for staking only.");
}

void WalletTxToJSON(interfaces::Chain& chain, interfaces::Chain::Lock& locked_chain, const CWalletTx& wtx, UniValue& entry, bool fFilterMode=false)
{
    int confirms = wtx.GetDepthInMainChain(locked_chain);
    entry.pushKV("confirmations", confirms);
    if (wtx.IsCoinBase())
        entry.pushKV("generated", true);
    if (confirms > 0)
    {
        entry.pushKV("blockhash", wtx.hashBlock.GetHex());
        entry.pushKV("blockindex", wtx.nIndex);
        PushTime(entry, "blocktime", LookupBlockIndex(wtx.hashBlock)->GetBlockTime());
    } else {
        entry.pushKV("trusted", wtx.IsTrusted(locked_chain));
    }
    uint256 hash = wtx.GetHash();
    entry.pushKV("txid", hash.GetHex());
    UniValue conflicts(UniValue::VARR);
    for (const uint256& conflict : wtx.GetConflicts())
        conflicts.push_back(conflict.GetHex());
    if (conflicts.size() > 0 || !fFilterMode)
        entry.pushKV("walletconflicts", conflicts);
    PushTime(entry, "time", wtx.GetTxTime());
    PushTime(entry, "timereceived", wtx.nTimeReceived);

    // Add opt-in RBF status
    std::string rbfStatus = "no";
    if (confirms <= 0) {
        LOCK(mempool.cs);
        RBFTransactionState rbfState = IsRBFOptIn(*wtx.tx, mempool);
        if (rbfState == RBFTransactionState::UNKNOWN)
            rbfStatus = "unknown";
        else if (rbfState == RBFTransactionState::REPLACEABLE_BIP125)
            rbfStatus = "yes";
    }
    entry.pushKV("bip125_replaceable", rbfStatus);

    if (!fFilterMode)
        for (const std::pair<const std::string, std::string>& item : wtx.mapValue) {
            entry.pushKV(item.first, item.second);
        }
}

void RecordTxToJSON(interfaces::Chain& chain, interfaces::Chain::Lock& locked_chain, CHDWallet *phdw, const uint256 &hash, const CTransactionRecord& rtx, UniValue &entry)
{
    int confirms = phdw->GetDepthInMainChain(locked_chain, rtx.blockHash, rtx.nIndex);
    entry.pushKV("confirmations", confirms);

    if (rtx.IsCoinStake()) {
        entry.pushKV("coinstake", true);
    } else
    if (rtx.IsCoinBase()) {
        entry.pushKV("generated", true);
    }

    if (confirms > 0) {
        entry.pushKV("blockhash", rtx.blockHash.GetHex());
        entry.pushKV("blockindex", rtx.nIndex);
        PushTime(entry, "blocktime", rtx.nBlockTime);
    } else {
        entry.pushKV("trusted", phdw->IsTrusted(locked_chain, hash, rtx.blockHash));
    }

    entry.pushKV("txid", hash.GetHex());
    UniValue conflicts(UniValue::VARR);
    for (const auto &conflict : phdw->GetConflicts(hash)) {
        conflicts.push_back(conflict.GetHex());
    }
    entry.pushKV("walletconflicts", conflicts);
    PushTime(entry, "time", rtx.GetTxTime());
    PushTime(entry, "timereceived", rtx.nTimeReceived);

    for (const auto &item : rtx.mapValue) {
        if (item.first == RTXVT_COMMENT) {
            entry.pushKV("comment", std::string(item.second.begin(), item.second.end()));
        } else
        if (item.first == RTXVT_TO) {
            entry.pushKV("comment_to", std::string(item.second.begin(), item.second.end()));
        }
    }

    /*
    // Add opt-in RBF status
    std::string rbfStatus = "no";
    if (confirms <= 0) {
        LOCK(mempool.cs);
        RBFTransactionState rbfState = IsRBFOptIn(wtx, mempool);
        if (rbfState == RBF_TRANSACTIONSTATE_UNKNOWN)
            rbfStatus = "unknown";
        else if (rbfState == RBF_TRANSACTIONSTATE_REPLACEABLE_BIP125)
            rbfStatus = "yes";
    }
    entry.push_back(Pair("bip125_replaceable", rbfStatus));
    */
}

static std::string LabelFromValue(const UniValue& value)
{
    std::string label = value.get_str();
    if (label == "*")
        throw JSONRPCError(RPC_WALLET_INVALID_LABEL_NAME, "Invalid label name");
    return label;
}

static UniValue getnewaddress(const JSONRPCRequest& request)
{
    std::shared_ptr<CWallet> const wallet = GetWalletForJSONRPCRequest(request);
    CWallet* const pwallet = wallet.get();

    if (!EnsureWalletIsAvailable(pwallet, request.fHelp)) {
        return NullUniValue;
    }

    if (request.fHelp || request.params.size() > 4)
        throw std::runtime_error(
            RPCHelpMan{"getnewaddress",
                "\nReturns a new Particl address for receiving payments.\n"
                "If 'label' is specified, it is added to the address book \n"
                "so payments received with the address will be associated with 'label'.\n",
                {
                    {"label", RPCArg::Type::STR, /* opt */ true, /* default_val */ "null", "The label name for the address to be linked to. If not provided, the default label \"\" is used. It can also be set to the empty string \"\" to represent the default label. The label does not need to exist, it will be created if there is no label by the given name."},
<<<<<<< HEAD
                    {"bech32", RPCArg::Type::BOOL, /* opt */ true, /* default_val */ "false", "Use Bech32 encoding."},
                    {"hardened", RPCArg::Type::BOOL, /* opt */ true, /* default_val */ "false", "Derive a hardened key."},
                    {"256bit", RPCArg::Type::BOOL, /* opt */ true, /* default_val */ "false", "Use 256bit hash type."},
                    //{"address_type", RPCArg::Type::STR, /* opt */ true, /* default_val */ "set by -addresstype", "The address type to use. Options are \"legacy\", \"p2sh-segwit\", and \"bech32\". Default is set by -addresstype."},
                }}
                .ToString() +
            "\nResult:\n"
            "\"address\"           (string) The new particl address\n"
            "\nExamples:\n"
            + HelpExampleCli("getnewaddress", "")
=======
                    {"address_type", RPCArg::Type::STR, /* opt */ true, /* default_val */ "set by -addresstype", "The address type to use. Options are \"legacy\", \"p2sh-segwit\", and \"bech32\"."},
                },
                RPCResult{
            "\"address\"    (string) The new bitcoin address\n"
                },
                RPCExamples{
                    HelpExampleCli("getnewaddress", "")
>>>>>>> 7275365c
            + HelpExampleRpc("getnewaddress", "")
                },
            }.ToString());

    if (pwallet->IsWalletFlagSet(WALLET_FLAG_DISABLE_PRIVATE_KEYS)) {
        throw JSONRPCError(RPC_WALLET_ERROR, "Error: Private keys are disabled for this wallet");
    }

    // Parse the label first so we don't generate a key if there's an error
    std::string label;
    if (!request.params[0].isNull())
        label = LabelFromValue(request.params[0]);

    if (IsParticlWallet(pwallet)) {
        CKeyID keyID;

        bool fBech32 = request.params.size() > 1 ? GetBool(request.params[1]) : false;
        bool fHardened = request.params.size() > 2 ? GetBool(request.params[2]) : false;
        bool f256bit = request.params.size() > 3 ? GetBool(request.params[3]) : false;

        CPubKey newKey;
        CHDWallet *phdw = GetParticlWallet(pwallet);
        {
            //LOCK2(cs_main, pwallet->cs_wallet);
            LOCK(cs_main);

            {
                LOCK(phdw->cs_wallet);
                if (phdw->idDefaultAccount.IsNull()) {
                    if (!phdw->pEKMaster)
                        throw JSONRPCError(RPC_WALLET_ERROR, _("Wallet has no active master key."));
                    throw JSONRPCError(RPC_WALLET_ERROR, _("No default account set."));
                }
            }
            if (0 != phdw->NewKeyFromAccount(newKey, false, fHardened, f256bit, fBech32, label.c_str())) {
                throw JSONRPCError(RPC_WALLET_ERROR, "NewKeyFromAccount failed.");
            }
        }

        if (f256bit) {
            CKeyID256 idKey256 = newKey.GetID256();
            return CBitcoinAddress(idKey256, fBech32).ToString();
        }
        keyID = newKey.GetID();
        return CBitcoinAddress(keyID, fBech32).ToString();
    }

    LOCK2(cs_main, pwallet->cs_wallet);

    OutputType output_type = pwallet->m_default_address_type;
    if (!request.params[1].isNull()) {
        if (!ParseOutputType(request.params[1].get_str(), output_type)) {
            throw JSONRPCError(RPC_INVALID_ADDRESS_OR_KEY, strprintf("Unknown address type '%s'", request.params[1].get_str()));
        }
    }

    if (!pwallet->IsLocked()) {
        pwallet->TopUpKeyPool();
    }

    // Generate a new key that is added to wallet
    CPubKey newKey;
    if (!pwallet->GetKeyFromPool(newKey)) {
        throw JSONRPCError(RPC_WALLET_KEYPOOL_RAN_OUT, "Error: Keypool ran out, please call keypoolrefill first");
    }
    pwallet->LearnRelatedScripts(newKey, output_type);
    CTxDestination dest = GetDestinationForKey(newKey, output_type);

    pwallet->SetAddressBook(dest, label, "receive");

    return EncodeDestination(dest);
}

static UniValue getrawchangeaddress(const JSONRPCRequest& request)
{
    std::shared_ptr<CWallet> const wallet = GetWalletForJSONRPCRequest(request);
    CWallet* const pwallet = wallet.get();

    if (!EnsureWalletIsAvailable(pwallet, request.fHelp)) {
        return NullUniValue;
    }

    if (request.fHelp || request.params.size() > 1)
        throw std::runtime_error(
            RPCHelpMan{"getrawchangeaddress",
                "\nReturns a new Particl address, for receiving change.\n"
                "This is for use with raw transactions, NOT normal use.\n",
                {
                    {"address_type", RPCArg::Type::STR, /* opt */ true, /* default_val */ "set by -changetype", "The address type to use. Options are \"legacy\", \"p2sh-segwit\", and \"bech32\"."},
                },
                RPCResult{
            "\"address\"    (string) The address\n"
                },
                RPCExamples{
                    HelpExampleCli("getrawchangeaddress", "")
            + HelpExampleRpc("getrawchangeaddress", "")
                },
            }.ToString());

    if (pwallet->IsWalletFlagSet(WALLET_FLAG_DISABLE_PRIVATE_KEYS)) {
        throw JSONRPCError(RPC_WALLET_ERROR, "Error: Private keys are disabled for this wallet");
    }

    LOCK(pwallet->cs_wallet);

    if (IsParticlWallet(pwallet)) {
        CHDWallet *phdw = GetParticlWallet(pwallet);
        CPubKey pkOut;

        if (0 != phdw->NewKeyFromAccount(pkOut, true)) {
            throw JSONRPCError(RPC_WALLET_ERROR, "NewKeyFromAccount failed.");
        }

        CKeyID keyID = pkOut.GetID();
        return CBitcoinAddress(keyID).ToString();
    }

    if (!pwallet->IsLocked()) {
        pwallet->TopUpKeyPool();
    }

    OutputType output_type = pwallet->m_default_change_type != OutputType::CHANGE_AUTO ? pwallet->m_default_change_type : pwallet->m_default_address_type;
    if (!request.params[0].isNull()) {
        if (!ParseOutputType(request.params[0].get_str(), output_type)) {
            throw JSONRPCError(RPC_INVALID_ADDRESS_OR_KEY, strprintf("Unknown address type '%s'", request.params[0].get_str()));
        }
    }

    CReserveKey reservekey(pwallet);
    CPubKey vchPubKey;
    if (!reservekey.GetReservedKey(vchPubKey, true))
        throw JSONRPCError(RPC_WALLET_KEYPOOL_RAN_OUT, "Error: Keypool ran out, please call keypoolrefill first");

    reservekey.KeepKey();

    pwallet->LearnRelatedScripts(vchPubKey, output_type);
    CTxDestination dest = GetDestinationForKey(vchPubKey, output_type);

    return EncodeDestination(dest);
}


static UniValue setlabel(const JSONRPCRequest& request)
{
    std::shared_ptr<CWallet> const wallet = GetWalletForJSONRPCRequest(request);
    CWallet* const pwallet = wallet.get();

    if (!EnsureWalletIsAvailable(pwallet, request.fHelp)) {
        return NullUniValue;
    }

    if (request.fHelp || request.params.size() != 2)
        throw std::runtime_error(
            RPCHelpMan{"setlabel",
                "\nSets the label associated with the given address.\n",
                {
                    {"address", RPCArg::Type::STR, /* opt */ false, /* default_val */ "", "The particl address to be associated with a label."},
                    {"label", RPCArg::Type::STR, /* opt */ false, /* default_val */ "", "The label to assign to the address."},
<<<<<<< HEAD
                }}
                .ToString() +
            "\nExamples:\n"
            + HelpExampleCli("setlabel", "\"PswXnorAgjpAtaySWkPSmWQe3Fc8LmviVc\" \"tabby\"")
            + HelpExampleRpc("setlabel", "\"PswXnorAgjpAtaySWkPSmWQe3Fc8LmviVc\", \"tabby\"")
        );
=======
                },
                RPCResults{},
                RPCExamples{
                    HelpExampleCli("setlabel", "\"1D1ZrZNe3JUo7ZycKEYQQiQAWd9y54F4XX\" \"tabby\"")
            + HelpExampleRpc("setlabel", "\"1D1ZrZNe3JUo7ZycKEYQQiQAWd9y54F4XX\", \"tabby\"")
                },
            }.ToString());
>>>>>>> 7275365c

    LOCK(pwallet->cs_wallet);

    CTxDestination dest = DecodeDestination(request.params[0].get_str());
    if (!IsValidDestination(dest)) {
        throw JSONRPCError(RPC_INVALID_ADDRESS_OR_KEY, "Invalid Particl address");
    }

    std::string label = LabelFromValue(request.params[1]);

    if (IsMine(*pwallet, dest)) {
        pwallet->SetAddressBook(dest, label, "receive");
    } else {
        pwallet->SetAddressBook(dest, label, "send");
    }

    return NullUniValue;
}


static CTransactionRef SendMoney(interfaces::Chain::Lock& locked_chain, CWallet * const pwallet, const CTxDestination &address, CAmount nValue, bool fSubtractFeeFromAmount, const CCoinControl& coin_control, mapValue_t mapValue)
{
    CAmount curBalance = pwallet->GetBalance();

    // Check amount
    if (nValue <= 0)
        throw JSONRPCError(RPC_INVALID_PARAMETER, "Invalid amount");

    if (nValue > curBalance)
        throw JSONRPCError(RPC_WALLET_INSUFFICIENT_FUNDS, "Insufficient funds");

    if (pwallet->GetBroadcastTransactions() && !g_connman) {
        throw JSONRPCError(RPC_CLIENT_P2P_DISABLED, "Error: Peer-to-peer functionality missing or disabled");
    }

    // Parse Bitcoin address
    CScript scriptPubKey = GetScriptForDestination(address);

    // Create and send the transaction
    CReserveKey reservekey(pwallet);
    CAmount nFeeRequired;
    std::string strError;
    std::vector<CRecipient> vecSend;
    int nChangePosRet = -1;
    CRecipient recipient = {scriptPubKey, nValue, fSubtractFeeFromAmount};
    vecSend.push_back(recipient);
    CTransactionRef tx;
    if (!pwallet->CreateTransaction(locked_chain, vecSend, tx, reservekey, nFeeRequired, nChangePosRet, strError, coin_control)) {
        if (!fSubtractFeeFromAmount && nValue + nFeeRequired > curBalance)
            strError = strprintf("Error: This transaction requires a transaction fee of at least %s", FormatMoney(nFeeRequired));
        throw JSONRPCError(RPC_WALLET_ERROR, strError);
    }
    CValidationState state;
    if (!pwallet->CommitTransaction(tx, std::move(mapValue), {} /* orderForm */, reservekey, g_connman.get(), state)) {
        strError = strprintf("Error: The transaction was rejected! Reason given: %s", FormatStateMessage(state));
        throw JSONRPCError(RPC_WALLET_ERROR, strError);
    }
    return tx;
}

extern UniValue sendtypeto(const JSONRPCRequest &request);
static UniValue sendtoaddress(const JSONRPCRequest& request)
{
    std::shared_ptr<CWallet> const wallet = GetWalletForJSONRPCRequest(request);
    CWallet* const pwallet = wallet.get();

    if (!EnsureWalletIsAvailable(pwallet, request.fHelp)) {
        return NullUniValue;
    }

    if (request.fHelp || request.params.size() < 2 || request.params.size() > 9)
        throw std::runtime_error(
            RPCHelpMan{"sendtoaddress",
                "\nSend an amount to a given address." +
                    HelpRequiringPassphrase(pwallet) + "\n",
                {
                    {"address", RPCArg::Type::STR, /* opt */ false, /* default_val */ "", "The particl address to send to."},
                    {"amount", RPCArg::Type::AMOUNT, /* opt */ false, /* default_val */ "", "The amount in " + CURRENCY_UNIT + " to send. eg 0.1"},
                    {"comment", RPCArg::Type::STR, /* opt */ true, /* default_val */ "null", "A comment used to store what the transaction is for.\n"
            "                             This is not part of the transaction, just kept in your wallet."},
                    {"comment_to", RPCArg::Type::STR, /* opt */ true, /* default_val */ "null", "A comment to store the name of the person or organization\n"
            "                             to which you're sending the transaction. This is not part of the \n"
            "                             transaction, just kept in your wallet."},
                    {"subtractfeefromamount", RPCArg::Type::BOOL, /* opt */ true, /* default_val */ "false", "The fee will be deducted from the amount being sent.\n"
            "                             The recipient will receive less particl than you enter in the amount field."},
                    {"narration", RPCArg::Type::STR, /* opt */ true, /* default_val */ "", "Up to 24 characters sent with the transaction.\n"
            "                             Plaintext if sending to standard address type, encrypted when sending to stealthaddresses."},
                    {"replaceable", RPCArg::Type::BOOL, /* opt */ true, /* default_val */ "fallback to wallet's default", "Allow this transaction to be replaced by a transaction with higher fees via BIP 125"},
                    {"conf_target", RPCArg::Type::NUM, /* opt */ true, /* default_val */ "fallback to wallet's default", "Confirmation target (in blocks)"},
                    {"estimate_mode", RPCArg::Type::STR, /* opt */ true, /* default_val */ "UNSET", "The fee estimate mode, must be one of:\n"
            "       \"UNSET\"\n"
            "       \"ECONOMICAL\"\n"
            "       \"CONSERVATIVE\""},
<<<<<<< HEAD
                }}
                .ToString() +
            "\nResult:\n"
            "\"txid\"           (string) The transaction id.\n"
            "\nExamples:\n"
            + HelpExampleCli("sendtoaddress", "\"PbpVcjgYatnkKgveaeqhkeQBFwjqR7jKBR\" 0.1")
            + HelpExampleCli("sendtoaddress", "\"PbpVcjgYatnkKgveaeqhkeQBFwjqR7jKBR\" 0.1 \"donation\" \"seans outpost\"")
            + HelpExampleCli("sendtoaddress", "\"PbpVcjgYatnkKgveaeqhkeQBFwjqR7jKBR\" 0.1 \"\" \"\" true")
            + HelpExampleRpc("sendtoaddress", "\"PbpVcjgYatnkKgveaeqhkeQBFwjqR7jKBR\", 0.1, \"donation\", \"seans outpost\"")
        );
=======
                },
                RPCResult{
            "\"txid\"                  (string) The transaction id.\n"
                },
                RPCExamples{
                    HelpExampleCli("sendtoaddress", "\"1M72Sfpbz1BPpXFHz9m3CdqATR44Jvaydd\" 0.1")
            + HelpExampleCli("sendtoaddress", "\"1M72Sfpbz1BPpXFHz9m3CdqATR44Jvaydd\" 0.1 \"donation\" \"seans outpost\"")
            + HelpExampleCli("sendtoaddress", "\"1M72Sfpbz1BPpXFHz9m3CdqATR44Jvaydd\" 0.1 \"\" \"\" true")
            + HelpExampleRpc("sendtoaddress", "\"1M72Sfpbz1BPpXFHz9m3CdqATR44Jvaydd\", 0.1, \"donation\", \"seans outpost\"")
                },
            }.ToString());
>>>>>>> 7275365c

    // Make sure the results are valid at least up to the most recent block
    // the user could have gotten from another RPC command prior to now
    pwallet->BlockUntilSyncedToCurrentChain();

    auto locked_chain = pwallet->chain().lock();
    LOCK(pwallet->cs_wallet);

    CTxDestination dest = DecodeDestination(request.params[0].get_str());
    if (!IsValidDestination(dest)) {
        throw JSONRPCError(RPC_INVALID_ADDRESS_OR_KEY, "Invalid address");
    }

    // Amount
    CAmount nAmount = AmountFromValue(request.params[1]);
    if (nAmount <= 0)
        throw JSONRPCError(RPC_TYPE_ERROR, "Invalid amount for send");

    // Wallet comments
    mapValue_t mapValue;
    if (!request.params[2].isNull() && !request.params[2].get_str().empty())
        mapValue["comment"] = request.params[2].get_str();
    if (!request.params[3].isNull() && !request.params[3].get_str().empty())
        mapValue["to"] = request.params[3].get_str();

    bool fSubtractFeeFromAmount = false;
    if (!request.params[4].isNull()) {
        fSubtractFeeFromAmount = request.params[4].get_bool();
    }

    CCoinControl coin_control;
    if (!request.params[6].isNull()) {
        coin_control.m_signal_bip125_rbf = request.params[6].get_bool();
    }

    if (!request.params[7].isNull()) {
        coin_control.m_confirm_target = ParseConfirmTarget(request.params[7]);
    }

    if (!request.params[8].isNull()) {
        if (!FeeModeFromString(request.params[8].get_str(), coin_control.m_fee_mode)) {
            throw JSONRPCError(RPC_INVALID_PARAMETER, "Invalid estimate_mode parameter");
        }
    }

    if (IsParticlWallet(pwallet)) {
        JSONRPCRequest newRequest;
        newRequest.fHelp = false;
        newRequest.fSkipBlock = true; // already blocked in this function
        newRequest.URI = request.URI;
        UniValue params(UniValue::VARR);
        params.push_back("part");
        params.push_back("part");
        UniValue arr(UniValue::VARR);
        UniValue out(UniValue::VOBJ);

        out.pushKV("address", request.params[0].get_str());
        out.pushKV("amount", request.params[1]);

        if (request.params.size() > 5) {
            out.pushKV("narr", request.params[5].get_str());
        }

        if (fSubtractFeeFromAmount) {
            UniValue uvBool(fSubtractFeeFromAmount);
            out.pushKV("subfee", uvBool);
        }
        arr.push_back(out);
        params.push_back(arr);

        std::string sComment, sCommentTo;
        if (!request.params[2].isNull() && !request.params[2].get_str().empty()) {
            sComment = request.params[2].get_str();
        }
        if (!request.params[3].isNull() && !request.params[3].get_str().empty()) {
            sCommentTo = request.params[3].get_str();
        }

        params.push_back(sComment);
        params.push_back(sCommentTo);

        // Add coinstake params
        if (request.params.size() > 6) {
            UniValue uvRingsize(4);
            params.push_back(uvRingsize);
            UniValue uvNumInputs(32);
            params.push_back(uvNumInputs);
            UniValue uvBool(false);
            params.push_back(uvBool); // test_fee

            UniValue uvCoinControl(UniValue::VOBJ);
            uvCoinControl.pushKV("replaceable", coin_control.m_signal_bip125_rbf.get_value_or(pwallet->m_signal_rbf));
            unsigned int target = coin_control.m_confirm_target ? *coin_control.m_confirm_target : pwallet->m_confirm_target;
            uvCoinControl.pushKV("conf_target", (int)target);
            std::string sEstimateMode = "UNSET";
            if (coin_control.m_fee_mode == FeeEstimateMode::ECONOMICAL) {
                sEstimateMode = "ECONOMICAL";
            } else
            if (coin_control.m_fee_mode == FeeEstimateMode::CONSERVATIVE) {
                sEstimateMode = "CONSERVATIVE";
            }
            uvCoinControl.pushKV("estimate_mode", sEstimateMode);

            params.push_back(uvCoinControl);
        }

        newRequest.params = params;
        return sendtypeto(newRequest);
    }

    EnsureWalletIsUnlocked(pwallet);

    CTransactionRef tx = SendMoney(*locked_chain, pwallet, dest, nAmount, fSubtractFeeFromAmount, coin_control, std::move(mapValue));
    return tx->GetHash().GetHex();
}

static UniValue listaddressgroupings(const JSONRPCRequest& request)
{
    std::shared_ptr<CWallet> const wallet = GetWalletForJSONRPCRequest(request);
    CWallet* const pwallet = wallet.get();

    if (!EnsureWalletIsAvailable(pwallet, request.fHelp)) {
        return NullUniValue;
    }

    if (request.fHelp || request.params.size() != 0)
        throw std::runtime_error(
            RPCHelpMan{"listaddressgroupings",
                "\nLists groups of addresses which have had their common ownership\n"
                "made public by common use as inputs or as the resulting change\n"
                "in past transactions\n",
                {},
                RPCResult{
            "[\n"
            "  [\n"
            "    [\n"
            "      \"address\",            (string) The particl address\n"
            "      amount,                 (numeric) The amount in " + CURRENCY_UNIT + "\n"
            "      \"label\"               (string, optional) The label\n"
            "    ]\n"
            "    ,...\n"
            "  ]\n"
            "  ,...\n"
            "]\n"
                },
                RPCExamples{
                    HelpExampleCli("listaddressgroupings", "")
            + HelpExampleRpc("listaddressgroupings", "")
                },
            }.ToString());

    // Make sure the results are valid at least up to the most recent block
    // the user could have gotten from another RPC command prior to now
    pwallet->BlockUntilSyncedToCurrentChain();

    auto locked_chain = pwallet->chain().lock();
    LOCK(pwallet->cs_wallet);

    UniValue jsonGroupings(UniValue::VARR);
    std::map<CTxDestination, CAmount> balances = pwallet->GetAddressBalances(*locked_chain);
    for (const std::set<CTxDestination>& grouping : pwallet->GetAddressGroupings()) {
        UniValue jsonGrouping(UniValue::VARR);
        for (const CTxDestination& address : grouping)
        {
            UniValue addressInfo(UniValue::VARR);
            addressInfo.push_back(EncodeDestination(address));
            addressInfo.push_back(ValueFromAmount(balances[address]));
            {
                if (pwallet->mapAddressBook.find(address) != pwallet->mapAddressBook.end()) {
                    addressInfo.push_back(pwallet->mapAddressBook.find(address)->second.name);
                }
            }
            jsonGrouping.push_back(addressInfo);
        }
        jsonGroupings.push_back(jsonGrouping);
    }
    return jsonGroupings;
}

static UniValue signmessage(const JSONRPCRequest& request)
{
    std::shared_ptr<CWallet> const wallet = GetWalletForJSONRPCRequest(request);
    CWallet* const pwallet = wallet.get();

    if (!EnsureWalletIsAvailable(pwallet, request.fHelp)) {
        return NullUniValue;
    }

    if (request.fHelp || request.params.size() != 2)
        throw std::runtime_error(
            RPCHelpMan{"signmessage",
                "\nSign a message with the private key of an address" +
                    HelpRequiringPassphrase(pwallet) + "\n",
                {
                    {"address", RPCArg::Type::STR, /* opt */ false, /* default_val */ "", "The particl address to use for the private key."},
                    {"message", RPCArg::Type::STR, /* opt */ false, /* default_val */ "", "The message to create a signature of."},
                },
                RPCResult{
            "\"signature\"          (string) The signature of the message encoded in base 64\n"
                },
                RPCExamples{
            "\nUnlock the wallet for 30 seconds\n"
            + HelpExampleCli("walletpassphrase", "\"mypassphrase\" 30") +
            "\nCreate the signature\n"
            + HelpExampleCli("signmessage", "\"PswXnorAgjpAtaySWkPSmWQe3Fc8LmviVc\" \"my message\"") +
            "\nVerify the signature\n"
            + HelpExampleCli("verifymessage", "\"PswXnorAgjpAtaySWkPSmWQe3Fc8LmviVc\" \"signature\" \"my message\"") +
            "\nAs a JSON-RPC call\n"
<<<<<<< HEAD
            + HelpExampleRpc("signmessage", "\"PswXnorAgjpAtaySWkPSmWQe3Fc8LmviVc\", \"my message\"")
        );
=======
            + HelpExampleRpc("signmessage", "\"1D1ZrZNe3JUo7ZycKEYQQiQAWd9y54F4XX\", \"my message\"")
                },
            }.ToString());
>>>>>>> 7275365c

    auto locked_chain = pwallet->chain().lock();
    LOCK(pwallet->cs_wallet);

    EnsureWalletIsUnlocked(pwallet);

    std::string strAddress = request.params[0].get_str();
    std::string strMessage = request.params[1].get_str();

    CTxDestination dest = DecodeDestination(strAddress);
    if (!IsValidDestination(dest)) {
        throw JSONRPCError(RPC_TYPE_ERROR, "Invalid address");
    }

    const CKeyID *keyID = boost::get<CKeyID>(&dest);
    if (!keyID) {
        throw JSONRPCError(RPC_TYPE_ERROR, "Address does not refer to key");
    }

    CKey key;
    if (!pwallet->GetKey(*keyID, key)) {
        throw JSONRPCError(RPC_WALLET_ERROR, "Private key not available");
    }

    CHashWriter ss(SER_GETHASH, 0);
    ss << strMessageMagic;
    ss << strMessage;

    std::vector<unsigned char> vchSig;
    if (!key.SignCompact(ss.GetHash(), vchSig))
        throw JSONRPCError(RPC_INVALID_ADDRESS_OR_KEY, "Sign failed");

    return EncodeBase64(vchSig.data(), vchSig.size());
}

static UniValue getreceivedbyaddress(const JSONRPCRequest& request)
{
    std::shared_ptr<CWallet> const wallet = GetWalletForJSONRPCRequest(request);
    CWallet* const pwallet = wallet.get();

    if (!EnsureWalletIsAvailable(pwallet, request.fHelp)) {
        return NullUniValue;
    }

    if (request.fHelp || request.params.size() < 1 || request.params.size() > 2)
        throw std::runtime_error(
            RPCHelpMan{"getreceivedbyaddress",
                "\nReturns the total amount received by the given address in transactions with at least minconf confirmations.\n",
                {
                    {"address", RPCArg::Type::STR, /* opt */ false, /* default_val */ "", "The particl address for transactions."},
                    {"minconf", RPCArg::Type::NUM, /* opt */ true, /* default_val */ "1", "Only include transactions confirmed at least this many times."},
                },
                RPCResult{
            "amount   (numeric) The total amount in " + CURRENCY_UNIT + " received at this address.\n"
                },
                RPCExamples{
            "\nThe amount from transactions with at least 1 confirmation\n"
            + HelpExampleCli("getreceivedbyaddress", "\"PswXnorAgjpAtaySWkPSmWQe3Fc8LmviVc\"") +
            "\nThe amount including unconfirmed transactions, zero confirmations\n"
            + HelpExampleCli("getreceivedbyaddress", "\"PswXnorAgjpAtaySWkPSmWQe3Fc8LmviVc\" 0") +
            "\nThe amount with at least 6 confirmation\n"
            + HelpExampleCli("getreceivedbyaddress", "\"PswXnorAgjpAtaySWkPSmWQe3Fc8LmviVc\" 6") +
            "\nAs a JSON-RPC call\n"
<<<<<<< HEAD
            + HelpExampleRpc("getreceivedbyaddress", "\"PswXnorAgjpAtaySWkPSmWQe3Fc8LmviVc\", 6")
       );
=======
            + HelpExampleRpc("getreceivedbyaddress", "\"1D1ZrZNe3JUo7ZycKEYQQiQAWd9y54F4XX\", 6")
                },
            }.ToString());
>>>>>>> 7275365c

    // Make sure the results are valid at least up to the most recent block
    // the user could have gotten from another RPC command prior to now
    pwallet->BlockUntilSyncedToCurrentChain();

    LockAnnotation lock(::cs_main); // Temporary, for CheckFinalTx below. Removed in upcoming commit.
    auto locked_chain = pwallet->chain().lock();
    LOCK(pwallet->cs_wallet);

    // Bitcoin address
    CTxDestination dest = DecodeDestination(request.params[0].get_str());
    if (!IsValidDestination(dest)) {
        throw JSONRPCError(RPC_INVALID_ADDRESS_OR_KEY, "Invalid Particl address");
    }
    CScript scriptPubKey = GetScriptForDestination(dest);
    if (!IsMine(*pwallet, scriptPubKey)) {
        throw JSONRPCError(RPC_WALLET_ERROR, "Address not found in wallet");
    }

    // Minimum confirmations
    int nMinDepth = 1;
    if (!request.params[1].isNull())
        nMinDepth = request.params[1].get_int();

    // Tally
    CAmount nAmount = 0;
    for (const std::pair<const uint256, CWalletTx>& pairWtx : pwallet->mapWallet) {
        const CWalletTx& wtx = pairWtx.second;

        if ((!fParticlWallet && wtx.IsCoinBase()) || !CheckFinalTx(*wtx.tx))
            continue;

        if (fParticlWallet) {
            for (auto &txout : wtx.tx->vpout) {
                if (txout->IsStandardOutput()
                    && *txout->GetPScriptPubKey() == scriptPubKey) {
                    if (wtx.GetDepthInMainChain(*locked_chain) >= nMinDepth) {
                        nAmount += txout->GetValue();
                    }
                }
            }
        } else
        for (const CTxOut& txout : wtx.tx->vout)
            if (txout.scriptPubKey == scriptPubKey)
                if (wtx.GetDepthInMainChain(*locked_chain) >= nMinDepth)
                    nAmount += txout.nValue;
    }

    return  ValueFromAmount(nAmount);
}


static UniValue getreceivedbylabel(const JSONRPCRequest& request)
{
    std::shared_ptr<CWallet> const wallet = GetWalletForJSONRPCRequest(request);
    CWallet* const pwallet = wallet.get();

    if (!EnsureWalletIsAvailable(pwallet, request.fHelp)) {
        return NullUniValue;
    }

    if (request.fHelp || request.params.size() < 1 || request.params.size() > 2)
        throw std::runtime_error(
            RPCHelpMan{"getreceivedbylabel",
                "\nReturns the total amount received by addresses with <label> in transactions with at least [minconf] confirmations.\n",
                {
                    {"label", RPCArg::Type::STR, /* opt */ false, /* default_val */ "", "The selected label, may be the default label using \"\"."},
                    {"minconf", RPCArg::Type::NUM, /* opt */ true, /* default_val */ "1", "Only include transactions confirmed at least this many times."},
                },
                RPCResult{
            "amount              (numeric) The total amount in " + CURRENCY_UNIT + " received for this label.\n"
                },
                RPCExamples{
            "\nAmount received by the default label with at least 1 confirmation\n"
            + HelpExampleCli("getreceivedbylabel", "\"\"") +
            "\nAmount received at the tabby label including unconfirmed amounts with zero confirmations\n"
            + HelpExampleCli("getreceivedbylabel", "\"tabby\" 0") +
            "\nThe amount with at least 6 confirmations\n"
            + HelpExampleCli("getreceivedbylabel", "\"tabby\" 6") +
            "\nAs a JSON-RPC call\n"
            + HelpExampleRpc("getreceivedbylabel", "\"tabby\", 6")
                },
            }.ToString());

    // Make sure the results are valid at least up to the most recent block
    // the user could have gotten from another RPC command prior to now
    pwallet->BlockUntilSyncedToCurrentChain();

    LockAnnotation lock(::cs_main); // Temporary, for CheckFinalTx below. Removed in upcoming commit.
    auto locked_chain = pwallet->chain().lock();
    LOCK(pwallet->cs_wallet);

    // Minimum confirmations
    int nMinDepth = 1;
    if (!request.params[1].isNull())
        nMinDepth = request.params[1].get_int();

    // Get the set of pub keys assigned to label
    std::string label = LabelFromValue(request.params[0]);
    std::set<CTxDestination> setAddress = pwallet->GetLabelAddresses(label);

    // Tally
    CAmount nAmount = 0;
    for (const std::pair<const uint256, CWalletTx>& pairWtx : pwallet->mapWallet) {
        const CWalletTx& wtx = pairWtx.second;
        if ((!fParticlWallet && wtx.IsCoinBase()) || !CheckFinalTx(*wtx.tx))
            continue;

        if (fParticlWallet) {
            for (auto &txout : wtx.tx->vpout) {
                CTxDestination address;
                if (txout->IsStandardOutput()
                    && ExtractDestination(*txout->GetPScriptPubKey(), address) && IsMine(*pwallet, address) && setAddress.count(address)) {
                    if (wtx.GetDepthInMainChain(*locked_chain) >= nMinDepth) {
                        nAmount += txout->GetValue();
                    }
                }
            }
        } else
        for (const CTxOut& txout : wtx.tx->vout)
        {
            CTxDestination address;
            if (ExtractDestination(txout.scriptPubKey, address) && IsMine(*pwallet, address) && setAddress.count(address)) {
                if (wtx.GetDepthInMainChain(*locked_chain) >= nMinDepth)
                    nAmount += txout.nValue;
            }
        }
    }

    return ValueFromAmount(nAmount);
}


static UniValue getbalance(const JSONRPCRequest& request)
{
    std::shared_ptr<CWallet> const wallet = GetWalletForJSONRPCRequest(request);
    CWallet* const pwallet = wallet.get();

    if (!EnsureWalletIsAvailable(pwallet, request.fHelp)) {
        return NullUniValue;
    }

    if (request.fHelp || (request.params.size() > 3 ))
        throw std::runtime_error(
            RPCHelpMan{"getbalance",
                "\nReturns the total available balance.\n"
                "The available balance is what the wallet considers currently spendable, and is\n"
                "thus affected by options which limit spendability such as -spendzeroconfchange.\n",
                {
                    {"dummy", RPCArg::Type::STR, /* opt */ true, /* default_val */ "null", "Remains for backward compatibility. Must be excluded or set to \"*\"."},
                    {"minconf", RPCArg::Type::NUM, /* opt */ true, /* default_val */ "0", "Only include transactions confirmed at least this many times."},
                    {"include_watchonly", RPCArg::Type::BOOL, /* opt */ true, /* default_val */ "false", "Also include balance in watch-only addresses (see 'importaddress')"},
                },
                RPCResult{
            "amount              (numeric) The total amount in " + CURRENCY_UNIT + " received for this wallet.\n"
                },
                RPCExamples{
            "\nThe total amount in the wallet with 1 or more confirmations\n"
            + HelpExampleCli("getbalance", "") +
            "\nThe total amount in the wallet at least 6 blocks confirmed\n"
            + HelpExampleCli("getbalance", "\"*\" 6") +
            "\nAs a JSON-RPC call\n"
            + HelpExampleRpc("getbalance", "\"*\", 6")
                },
            }.ToString());

    // Make sure the results are valid at least up to the most recent block
    // the user could have gotten from another RPC command prior to now
    pwallet->BlockUntilSyncedToCurrentChain();

    auto locked_chain = pwallet->chain().lock();
    LOCK(pwallet->cs_wallet);

    const UniValue& dummy_value = request.params[0];
    if (!dummy_value.isNull() && dummy_value.get_str() != "*") {
        throw JSONRPCError(RPC_METHOD_DEPRECATED, "dummy first argument must be excluded or set to \"*\".");
    }

    int min_depth = 0;
    if (!request.params[1].isNull()) {
        min_depth = request.params[1].get_int();
    }

    isminefilter filter = ISMINE_SPENDABLE;
    if (!request.params[2].isNull() && request.params[2].get_bool()) {
        filter = filter | ISMINE_WATCH_ONLY;
    }

    return ValueFromAmount(pwallet->GetBalance(filter, min_depth));
}

static UniValue getunconfirmedbalance(const JSONRPCRequest &request)
{
    std::shared_ptr<CWallet> const wallet = GetWalletForJSONRPCRequest(request);
    CWallet* const pwallet = wallet.get();

    if (!EnsureWalletIsAvailable(pwallet, request.fHelp)) {
        return NullUniValue;
    }

    if (request.fHelp || request.params.size() > 0)
        throw std::runtime_error(
            RPCHelpMan{"getunconfirmedbalance",
                "Returns the server's total unconfirmed balance\n",
                {},
                RPCResults{},
                RPCExamples{""},
            }.ToString());

    // Make sure the results are valid at least up to the most recent block
    // the user could have gotten from another RPC command prior to now
    pwallet->BlockUntilSyncedToCurrentChain();

    auto locked_chain = pwallet->chain().lock();
    LOCK(pwallet->cs_wallet);

    return ValueFromAmount(pwallet->GetUnconfirmedBalance());
}

static UniValue sendmany(const JSONRPCRequest& request)
{
    std::shared_ptr<CWallet> const wallet = GetWalletForJSONRPCRequest(request);
    CWallet* const pwallet = wallet.get();

    if (!EnsureWalletIsAvailable(pwallet, request.fHelp)) {
        return NullUniValue;
    }

    if (request.fHelp || request.params.size() < 2 || request.params.size() > 8)
        throw std::runtime_error(
            RPCHelpMan{"sendmany",
                "\nSend multiple times. Amounts are double-precision floating point numbers." +
                    HelpRequiringPassphrase(pwallet) + "\n",
                {
                    {"dummy", RPCArg::Type::STR, /* opt */ false, /* default_val */ "", "Must be set to \"\" for backwards compatibility.", "\"\""},
                    {"amounts", RPCArg::Type::OBJ, /* opt */ false, /* default_val */ "", "A json object with addresses and amounts",
                        {
                            {"address", RPCArg::Type::AMOUNT, /* opt */ false, /* default_val */ "", "The particl address is the key, the numeric amount (can be string) in " + CURRENCY_UNIT + " is the value"},
                        },
                    },
                    {"minconf", RPCArg::Type::NUM, /* opt */ true, /* default_val */ "1", "Only use the balance confirmed at least this many times."},
                    {"comment", RPCArg::Type::STR, /* opt */ true, /* default_val */ "null", "A comment"},
                    {"subtractfeefrom", RPCArg::Type::ARR, /* opt */ true, /* default_val */ "null", "A json array with addresses.\n"
            "                           The fee will be equally deducted from the amount of each selected address.\n"
            "                           Those recipients will receive less particl than you enter in their corresponding amount field.\n"
            "                           If no addresses are specified here, the sender pays the fee.",
                        {
                            {"address", RPCArg::Type::STR, /* opt */ true, /* default_val */ "", "Subtract fee from this address"},
                        },
                    },
                    {"replaceable", RPCArg::Type::BOOL, /* opt */ true, /* default_val */ "fallback to wallet's default", "Allow this transaction to be replaced by a transaction with higher fees via BIP 125"},
                    {"conf_target", RPCArg::Type::NUM, /* opt */ true, /* default_val */ "fallback to wallet's default", "Confirmation target (in blocks)"},
                    {"estimate_mode", RPCArg::Type::STR, /* opt */ true, /* default_val */ "UNSET", "The fee estimate mode, must be one of:\n"
            "       \"UNSET\"\n"
            "       \"ECONOMICAL\"\n"
            "       \"CONSERVATIVE\""},
                },
                 RPCResult{
            "\"txid\"                   (string) The transaction id for the send. Only 1 transaction is created regardless of \n"
            "                                    the number of addresses.\n"
                 },
                RPCExamples{
            "\nSend two amounts to two different addresses:\n"
            + HelpExampleCli("sendmany", "\"\" \"{\\\"PswXnorAgjpAtaySWkPSmWQe3Fc8LmviVc\\\":0.01,\\\"PvhJj4j9s6SsuRsAkPZUfHPCjZRNKLeuqP\\\":0.02}\"") +
            "\nSend two amounts to two different addresses setting the confirmation and comment:\n"
            + HelpExampleCli("sendmany", "\"\" \"{\\\"PswXnorAgjpAtaySWkPSmWQe3Fc8LmviVc\\\":0.01,\\\"PvhJj4j9s6SsuRsAkPZUfHPCjZRNKLeuqP\\\":0.02}\" 6 \"testing\"") +
            "\nSend two amounts to two different addresses, subtract fee from amount:\n"
            + HelpExampleCli("sendmany", "\"\" \"{\\\"PswXnorAgjpAtaySWkPSmWQe3Fc8LmviVc\\\":0.01,\\\"PvhJj4j9s6SsuRsAkPZUfHPCjZRNKLeuqP\\\":0.02}\" 1 \"\" \"[\\\"1D1ZrZNe3JUo7ZycKEYQQiQAWd9y54F4XX\\\",\\\"1353tsE8YMTA4EuV7dgUXGjNFf9KpVvKHz\\\"]\"") +
            "\nAs a JSON-RPC call\n"
<<<<<<< HEAD
            + HelpExampleRpc("sendmany", "\"\", {\"PswXnorAgjpAtaySWkPSmWQe3Fc8LmviVc\":0.01,\"PvhJj4j9s6SsuRsAkPZUfHPCjZRNKLeuqP\":0.02}, 6, \"testing\"")
        );
=======
            + HelpExampleRpc("sendmany", "\"\", {\"1D1ZrZNe3JUo7ZycKEYQQiQAWd9y54F4XX\":0.01,\"1353tsE8YMTA4EuV7dgUXGjNFf9KpVvKHz\":0.02}, 6, \"testing\"")
                },
            }.ToString());
>>>>>>> 7275365c

    // Make sure the results are valid at least up to the most recent block
    // the user could have gotten from another RPC command prior to now
    pwallet->BlockUntilSyncedToCurrentChain();

    auto locked_chain = pwallet->chain().lock();
    LOCK(pwallet->cs_wallet);

    if (pwallet->GetBroadcastTransactions() && !g_connman) {
        throw JSONRPCError(RPC_CLIENT_P2P_DISABLED, "Error: Peer-to-peer functionality missing or disabled");
    }

    if (!request.params[0].isNull() && !request.params[0].get_str().empty()) {
        throw JSONRPCError(RPC_INVALID_PARAMETER, "Dummy value must be set to \"\"");
    }
    UniValue sendTo = request.params[1].get_obj();
    int nMinDepth = 1;
    if (!request.params[2].isNull())
        nMinDepth = request.params[2].get_int();

    mapValue_t mapValue;
    if (!request.params[3].isNull() && !request.params[3].get_str().empty())
        mapValue["comment"] = request.params[3].get_str();

    UniValue subtractFeeFromAmount(UniValue::VARR);
    if (!request.params[4].isNull())
        subtractFeeFromAmount = request.params[4].get_array();

    CCoinControl coin_control;
    if (!request.params[5].isNull()) {
        coin_control.m_signal_bip125_rbf = request.params[5].get_bool();
    }

    if (!request.params[6].isNull()) {
        coin_control.m_confirm_target = ParseConfirmTarget(request.params[6]);
    }

    if (!request.params[7].isNull()) {
        if (!FeeModeFromString(request.params[7].get_str(), coin_control.m_fee_mode)) {
            throw JSONRPCError(RPC_INVALID_PARAMETER, "Invalid estimate_mode parameter");
        }
    }
    if (IsParticlWallet(pwallet)) {
        JSONRPCRequest newRequest;
        newRequest.fHelp = false;
        newRequest.fSkipBlock = true; // already blocked in this function
        newRequest.URI = request.URI;
        UniValue params(UniValue::VARR);
        params.push_back("part");
        params.push_back("part");
        UniValue arr(UniValue::VARR);

        std::vector<std::string> keys = sendTo.getKeys();
        for (const std::string& name_ : keys) {
            UniValue out(UniValue::VOBJ);

            out.pushKV("address", name_);
            out.pushKV("amount", sendTo[name_]);

            bool fSubtractFeeFromAmount = false;
            for (unsigned int idx = 0; idx < subtractFeeFromAmount.size(); idx++) {
                const UniValue& addr = subtractFeeFromAmount[idx];
                if (addr.get_str() == name_)
                    fSubtractFeeFromAmount = true;
            }
            if (fSubtractFeeFromAmount) {
                UniValue uvBool(fSubtractFeeFromAmount);
                out.pushKV("subfee", uvBool);
            }
            arr.push_back(out);
        }
        params.push_back(arr);

        std::string sComment, sCommentTo;
        if (!request.params[3].isNull() && !request.params[3].get_str().empty())
            sComment = request.params[3].get_str();

        params.push_back(sComment);
        params.push_back(sCommentTo);

        // Add coinstake params
        if (request.params.size() > 5) {
            UniValue uvRingsize(4);
            params.push_back(uvRingsize);
            UniValue uvNumInputs(32);
            params.push_back(uvNumInputs);
            UniValue uvBool(false);
            params.push_back(uvBool); // test_fee

            UniValue uvCoinControl(UniValue::VOBJ);
            uvCoinControl.pushKV("replaceable", coin_control.m_signal_bip125_rbf.get_value_or(pwallet->m_signal_rbf));
            unsigned int target = coin_control.m_confirm_target ? *coin_control.m_confirm_target : pwallet->m_confirm_target;
            uvCoinControl.pushKV("conf_target", (int)target);
            std::string sEstimateMode = "UNSET";
            if (coin_control.m_fee_mode == FeeEstimateMode::ECONOMICAL) {
                sEstimateMode = "ECONOMICAL";
            } else
            if (coin_control.m_fee_mode == FeeEstimateMode::CONSERVATIVE) {
                sEstimateMode = "CONSERVATIVE";
            }
            uvCoinControl.pushKV("estimate_mode", sEstimateMode);

            params.push_back(uvCoinControl);
        }

        newRequest.params = params;
        return sendtypeto(newRequest);
    }

    std::set<CTxDestination> destinations;
    std::vector<CRecipient> vecSend;

    CAmount totalAmount = 0;
    std::vector<std::string> keys = sendTo.getKeys();
    for (const std::string& name_ : keys) {
        CTxDestination dest = DecodeDestination(name_);
        if (!IsValidDestination(dest)) {
            throw JSONRPCError(RPC_INVALID_ADDRESS_OR_KEY, std::string("Invalid Particl address: ") + name_);
        }

        if (destinations.count(dest)) {
            throw JSONRPCError(RPC_INVALID_PARAMETER, std::string("Invalid parameter, duplicated address: ") + name_);
        }
        destinations.insert(dest);

        CScript scriptPubKey = GetScriptForDestination(dest);
        CAmount nAmount = AmountFromValue(sendTo[name_]);
        if (nAmount <= 0)
            throw JSONRPCError(RPC_TYPE_ERROR, "Invalid amount for send");
        totalAmount += nAmount;

        bool fSubtractFeeFromAmount = false;
        for (unsigned int idx = 0; idx < subtractFeeFromAmount.size(); idx++) {
            const UniValue& addr = subtractFeeFromAmount[idx];
            if (addr.get_str() == name_)
                fSubtractFeeFromAmount = true;
        }

        CRecipient recipient = {scriptPubKey, nAmount, fSubtractFeeFromAmount};
        vecSend.push_back(recipient);
    }

    EnsureWalletIsUnlocked(pwallet);

    // Check funds
    if (totalAmount > pwallet->GetLegacyBalance(ISMINE_SPENDABLE, nMinDepth)) {
        throw JSONRPCError(RPC_WALLET_INSUFFICIENT_FUNDS, "Wallet has insufficient funds");
    }

    // Shuffle recipient list
    std::shuffle(vecSend.begin(), vecSend.end(), FastRandomContext());

    // Send
    CReserveKey keyChange(pwallet);
    CAmount nFeeRequired = 0;
    int nChangePosRet = -1;
    std::string strFailReason;
    CTransactionRef tx;
    bool fCreated = pwallet->CreateTransaction(*locked_chain, vecSend, tx, keyChange, nFeeRequired, nChangePosRet, strFailReason, coin_control);
    if (!fCreated)
        throw JSONRPCError(RPC_WALLET_INSUFFICIENT_FUNDS, strFailReason);
    CValidationState state;
    if (!pwallet->CommitTransaction(tx, std::move(mapValue), {} /* orderForm */, keyChange, g_connman.get(), state)) {
        strFailReason = strprintf("Transaction commit failed:: %s", FormatStateMessage(state));
        throw JSONRPCError(RPC_WALLET_ERROR, strFailReason);
    }

    return tx->GetHash().GetHex();
}

static UniValue addmultisigaddress(const JSONRPCRequest& request)
{
    std::shared_ptr<CWallet> const wallet = GetWalletForJSONRPCRequest(request);
    CWallet* const pwallet = wallet.get();

    if (!EnsureWalletIsAvailable(pwallet, request.fHelp)) {
        return NullUniValue;
    }

    if (request.fHelp || request.params.size() < 2 || request.params.size() > 5) {
        std::string msg =
            RPCHelpMan{"addmultisigaddress",
                "\nAdd a nrequired-to-sign multisignature address to the wallet. Requires a new wallet backup.\n"
                "Each key is a Particl address or hex-encoded public key.\n"
                "This functionality is only intended for use with non-watchonly addresses.\n"
                "See `importaddress` for watchonly p2sh address support.\n"
                "If 'label' is specified, assign address to that label.\n",
                {
                    {"nrequired", RPCArg::Type::NUM, /* opt */ false, /* default_val */ "", "The number of required signatures out of the n keys or addresses."},
                    {"keys", RPCArg::Type::ARR, /* opt */ false, /* default_val */ "", "A json array of bitcoin addresses or hex-encoded public keys",
                        {
                            {"key", RPCArg::Type::STR, /* opt */ false, /* default_val */ "", "bitcoin address or hex-encoded public key"},
                        },
                        },
                    {"label", RPCArg::Type::STR, /* opt */ true, /* default_val */ "null", "A label to assign the addresses to."},
<<<<<<< HEAD
                    //{"address_type", RPCArg::Type::STR, /* opt */ true, /* default_val */ "set by -addresstype", "The address type to use. Options are \"legacy\", \"p2sh-segwit\", and \"bech32\". Default is set by -addresstype."},
                    {"bech32", RPCArg::Type::BOOL, /* opt */ true, /* default_val */ "false", "Use Bech32 encoding."},
                    {"256bit", RPCArg::Type::BOOL, /* opt */ true, /* default_val */ "false", "Use 256bit hash type."},
                }}
                .ToString() +
            "\nResult:\n"
=======
                    {"address_type", RPCArg::Type::STR, /* opt */ true, /* default_val */ "set by -addresstype", "The address type to use. Options are \"legacy\", \"p2sh-segwit\", and \"bech32\"."},
                },
                RPCResult{
>>>>>>> 7275365c
            "{\n"
            "  \"address\":\"multisigaddress\",    (string) The value of the new multisig address.\n"
            "  \"redeemScript\":\"script\"         (string) The string value of the hex-encoded redemption script.\n"
            "}\n"
                },
                RPCExamples{
            "\nAdd a multisig address from 2 addresses\n"
            + HelpExampleCli("addmultisigaddress", "2 \"[\\\"PbpVcjgYatnkKgveaeqhkeQBFwjqR7jKBR\\\",\\\"PswXnorAgjpAtaySWkPSmWQe3Fc8LmviVc\\\"]\"") +
            "\nAs a JSON-RPC call\n"
<<<<<<< HEAD
            + HelpExampleRpc("addmultisigaddress", "2, \"[\\\"PbpVcjgYatnkKgveaeqhkeQBFwjqR7jKBR\\\",\\\"PswXnorAgjpAtaySWkPSmWQe3Fc8LmviVc\\\"]\"")
        ;
=======
            + HelpExampleRpc("addmultisigaddress", "2, \"[\\\"16sSauSf5pF2UkUwvKGq4qjNRzBZYqgEL5\\\",\\\"171sgjn4YtPu27adkKGrdDwzRTxnRkBfKV\\\"]\"")
                },
            }.ToString();
>>>>>>> 7275365c
        throw std::runtime_error(msg);
    }

    auto locked_chain = pwallet->chain().lock();
    LOCK(pwallet->cs_wallet);

    std::string label;
    if (!request.params[2].isNull())
        label = LabelFromValue(request.params[2]);

    int required = request.params[0].get_int();

    // Get the public keys
    const UniValue& keys_or_addrs = request.params[1].get_array();
    std::vector<CPubKey> pubkeys;
    for (unsigned int i = 0; i < keys_or_addrs.size(); ++i) {
        if (IsHex(keys_or_addrs[i].get_str()) && (keys_or_addrs[i].get_str().length() == 66 || keys_or_addrs[i].get_str().length() == 130)) {
            pubkeys.push_back(HexToPubKey(keys_or_addrs[i].get_str()));
        } else {
            pubkeys.push_back(AddrToPubKey(pwallet, keys_or_addrs[i].get_str()));
        }
    }

    OutputType output_type = pwallet->m_default_address_type;
    if (!fParticlMode)
    if (!request.params[3].isNull()) {
        if (!ParseOutputType(request.params[3].get_str(), output_type)) {
            throw JSONRPCError(RPC_INVALID_ADDRESS_OR_KEY, strprintf("Unknown address type '%s'", request.params[3].get_str()));
        }
    }

    // Construct using pay-to-script-hash:
    CScript inner = CreateMultisigRedeemscript(required, pubkeys);
    CTxDestination dest = AddAndGetDestinationForScript(*pwallet, inner, output_type);

    UniValue result(UniValue::VOBJ);
    bool fbech32 = fParticlMode && request.params.size() > 3 ? request.params[3].get_bool() : false;
    bool f256Hash = fParticlMode && request.params.size() > 4 ? request.params[4].get_bool() : false;

    if (f256Hash) {
        CScriptID256 innerID;
        innerID.Set(inner);
        pwallet->SetAddressBook(innerID, label, "send", fbech32);
        result.pushKV("address", CBitcoinAddress(innerID, fbech32).ToString());
    } else {
        pwallet->SetAddressBook(dest, label, "send", fbech32);
        result.pushKV("address", EncodeDestination(dest, fbech32));
    }

    result.pushKV("redeemScript", HexStr(inner.begin(), inner.end()));
    return result;
}

struct tallyitem
{
    CAmount nAmount{0};
    int nConf{std::numeric_limits<int>::max()};
    std::vector<uint256> txids;
    bool fIsWatchonly{false};
    tallyitem()
    {
    }
};

static UniValue ListReceived(interfaces::Chain::Lock& locked_chain, CWallet * const pwallet, const UniValue& params, bool by_label) EXCLUSIVE_LOCKS_REQUIRED(pwallet->cs_wallet)
{
    LockAnnotation lock(::cs_main); // Temporary, for CheckFinalTx below. Removed in upcoming commit.

    // Minimum confirmations
    int nMinDepth = 1;
    if (!params[0].isNull())
        nMinDepth = params[0].get_int();

    // Whether to include empty labels
    bool fIncludeEmpty = false;
    if (!params[1].isNull())
        fIncludeEmpty = params[1].get_bool();

    isminefilter filter = ISMINE_SPENDABLE;
    if(!params[2].isNull())
        if(params[2].get_bool())
            filter = filter | ISMINE_WATCH_ONLY;

    bool has_filtered_address = false;
    CTxDestination filtered_address = CNoDestination();
    if (!by_label && params.size() > 3) {
        if (!IsValidDestinationString(params[3].get_str())) {
            throw JSONRPCError(RPC_WALLET_ERROR, "address_filter parameter was invalid");
        }
        filtered_address = DecodeDestination(params[3].get_str());
        has_filtered_address = true;
    }

    // Tally
    std::map<CTxDestination, tallyitem> mapTally;
    for (const std::pair<const uint256, CWalletTx>& pairWtx : pwallet->mapWallet) {
        const CWalletTx& wtx = pairWtx.second;

        if (wtx.IsCoinBase() || !CheckFinalTx(*wtx.tx))
            continue;

        int nDepth = wtx.GetDepthInMainChain(locked_chain);
        if (nDepth < nMinDepth)
            continue;

        for (auto &txout : wtx.tx->vpout)
        {
            if (!txout->IsType(OUTPUT_STANDARD))
                continue;
            CTxOutStandard *pOut = (CTxOutStandard*)txout.get();

            CTxDestination address;
            if (!ExtractDestination(pOut->scriptPubKey, address))
                continue;

            isminefilter mine = IsMine(*pwallet, address);
            if (!(mine & filter))
                continue;

            tallyitem& item = mapTally[address];
            item.nAmount += pOut->nValue;
            item.nConf = std::min(item.nConf, nDepth);
            item.txids.push_back(wtx.GetHash());
            if (mine & ISMINE_WATCH_ONLY)
                item.fIsWatchonly = true;
        };

        for (const CTxOut& txout : wtx.tx->vout)
        {
            CTxDestination address;
            if (!ExtractDestination(txout.scriptPubKey, address))
                continue;

            if (has_filtered_address && !(filtered_address == address)) {
                continue;
            }

            isminefilter mine = IsMine(*pwallet, address);
            if(!(mine & filter))
                continue;

            tallyitem& item = mapTally[address];
            item.nAmount += txout.nValue;
            item.nConf = std::min(item.nConf, nDepth);
            item.txids.push_back(wtx.GetHash());
            if (mine & ISMINE_WATCH_ONLY)
                item.fIsWatchonly = true;
        }
    }

    // Reply
    UniValue ret(UniValue::VARR);
    std::map<std::string, tallyitem> label_tally;

    // Create mapAddressBook iterator
    // If we aren't filtering, go from begin() to end()
    auto start = pwallet->mapAddressBook.begin();
    auto end = pwallet->mapAddressBook.end();
    // If we are filtering, find() the applicable entry
    if (has_filtered_address) {
        start = pwallet->mapAddressBook.find(filtered_address);
        if (start != end) {
            end = std::next(start);
        }
    }

    for (auto item_it = start; item_it != end; ++item_it)
    {
        const CTxDestination& address = item_it->first;
        const std::string& label = item_it->second.name;
        auto it = mapTally.find(address);
        if (it == mapTally.end() && !fIncludeEmpty)
            continue;

        CAmount nAmount = 0;
        int nConf = std::numeric_limits<int>::max();
        bool fIsWatchonly = false;
        if (it != mapTally.end())
        {
            nAmount = (*it).second.nAmount;
            nConf = (*it).second.nConf;
            fIsWatchonly = (*it).second.fIsWatchonly;
        }

        if (by_label)
        {
            tallyitem& _item = label_tally[label];
            _item.nAmount += nAmount;
            _item.nConf = std::min(_item.nConf, nConf);
            _item.fIsWatchonly = fIsWatchonly;
        }
        else
        {
            UniValue obj(UniValue::VOBJ);
            if(fIsWatchonly)
                obj.pushKV("involvesWatchonly", true);
            obj.pushKV("address",       EncodeDestination(address));
            obj.pushKV("amount",        ValueFromAmount(nAmount));
            obj.pushKV("confirmations", (nConf == std::numeric_limits<int>::max() ? 0 : nConf));
            obj.pushKV("label", label);
            UniValue transactions(UniValue::VARR);
            if (it != mapTally.end())
            {
                for (const uint256& _item : (*it).second.txids)
                {
                    transactions.push_back(_item.GetHex());
                }
            }
            obj.pushKV("txids", transactions);
            ret.push_back(obj);
        }
    }

    if (by_label)
    {
        for (const auto& entry : label_tally)
        {
            CAmount nAmount = entry.second.nAmount;
            int nConf = entry.second.nConf;
            UniValue obj(UniValue::VOBJ);
            if (entry.second.fIsWatchonly)
                obj.pushKV("involvesWatchonly", true);
            obj.pushKV("amount",        ValueFromAmount(nAmount));
            obj.pushKV("confirmations", (nConf == std::numeric_limits<int>::max() ? 0 : nConf));
            obj.pushKV("label",         entry.first);
            ret.push_back(obj);
        }
    }

    return ret;
}

static UniValue listreceivedbyaddress(const JSONRPCRequest& request)
{
    std::shared_ptr<CWallet> const wallet = GetWalletForJSONRPCRequest(request);
    CWallet* const pwallet = wallet.get();

    if (!EnsureWalletIsAvailable(pwallet, request.fHelp)) {
        return NullUniValue;
    }

    if (request.fHelp || request.params.size() > 4)
        throw std::runtime_error(
            RPCHelpMan{"listreceivedbyaddress",
                "\nList balances by receiving address.\n",
                {
                    {"minconf", RPCArg::Type::NUM, /* opt */ true, /* default_val */ "1", "The minimum number of confirmations before payments are included."},
                    {"include_empty", RPCArg::Type::BOOL, /* opt */ true, /* default_val */ "false", "Whether to include addresses that haven't received any payments."},
                    {"include_watchonly", RPCArg::Type::BOOL, /* opt */ true, /* default_val */ "false", "Whether to include watch-only addresses (see 'importaddress')."},
                    {"address_filter", RPCArg::Type::STR, /* opt */ true, /* default_val */ "null", "If present, only return information on this address."},
                },
                RPCResult{
            "[\n"
            "  {\n"
            "    \"involvesWatchonly\" : true,        (bool) Only returned if imported addresses were involved in transaction\n"
            "    \"address\" : \"receivingaddress\",  (string) The receiving address\n"
            "    \"amount\" : x.xxx,                  (numeric) The total amount in " + CURRENCY_UNIT + " received by the address\n"
            "    \"confirmations\" : n,               (numeric) The number of confirmations of the most recent transaction included\n"
            "    \"label\" : \"label\",               (string) The label of the receiving address. The default label is \"\".\n"
            "    \"txids\": [\n"
            "       \"txid\",                         (string) The ids of transactions received with the address \n"
            "       ...\n"
            "    ]\n"
            "  }\n"
            "  ,...\n"
            "]\n"
                },
                RPCExamples{
                    HelpExampleCli("listreceivedbyaddress", "")
            + HelpExampleCli("listreceivedbyaddress", "6 true")
            + HelpExampleRpc("listreceivedbyaddress", "6, true, true")
            + HelpExampleRpc("listreceivedbyaddress", "6, true, true, \"1M72Sfpbz1BPpXFHz9m3CdqATR44Jvaydd\"")
                },
            }.ToString());

    // Make sure the results are valid at least up to the most recent block
    // the user could have gotten from another RPC command prior to now
    pwallet->BlockUntilSyncedToCurrentChain();

    auto locked_chain = pwallet->chain().lock();
    LOCK(pwallet->cs_wallet);

    return ListReceived(*locked_chain, pwallet, request.params, false);
}

static UniValue listreceivedbylabel(const JSONRPCRequest& request)
{
    std::shared_ptr<CWallet> const wallet = GetWalletForJSONRPCRequest(request);
    CWallet* const pwallet = wallet.get();

    if (!EnsureWalletIsAvailable(pwallet, request.fHelp)) {
        return NullUniValue;
    }

    if (request.fHelp || request.params.size() > 3)
        throw std::runtime_error(
            RPCHelpMan{"listreceivedbylabel",
                "\nList received transactions by label.\n",
                {
                    {"minconf", RPCArg::Type::NUM, /* opt */ true, /* default_val */ "1", "The minimum number of confirmations before payments are included."},
                    {"include_empty", RPCArg::Type::BOOL, /* opt */ true, /* default_val */ "false", "Whether to include labels that haven't received any payments."},
                    {"include_watchonly", RPCArg::Type::BOOL, /* opt */ true, /* default_val */ "false", "Whether to include watch-only addresses (see 'importaddress')."},
                },
                RPCResult{
            "[\n"
            "  {\n"
            "    \"involvesWatchonly\" : true,   (bool) Only returned if imported addresses were involved in transaction\n"
            "    \"amount\" : x.xxx,             (numeric) The total amount received by addresses with this label\n"
            "    \"confirmations\" : n,          (numeric) The number of confirmations of the most recent transaction included\n"
            "    \"label\" : \"label\"           (string) The label of the receiving address. The default label is \"\".\n"
            "  }\n"
            "  ,...\n"
            "]\n"
                },
                RPCExamples{
                    HelpExampleCli("listreceivedbylabel", "")
            + HelpExampleCli("listreceivedbylabel", "6 true")
            + HelpExampleRpc("listreceivedbylabel", "6, true, true")
                },
            }.ToString());

    // Make sure the results are valid at least up to the most recent block
    // the user could have gotten from another RPC command prior to now
    pwallet->BlockUntilSyncedToCurrentChain();

    auto locked_chain = pwallet->chain().lock();
    LOCK(pwallet->cs_wallet);

    return ListReceived(*locked_chain, pwallet, request.params, true);
}

static void MaybePushAddress(UniValue & entry, const CTxDestination &dest)
{
    if (IsValidDestination(dest)) {
        entry.pushKV("address", EncodeDestination(dest));
    }
}

/**
 * List transactions based on the given criteria.
 *
 * @param  pwallet        The wallet.
 * @param  wtx            The wallet transaction.
 * @param  nMinDepth      The minimum confirmation depth.
 * @param  fLong          Whether to include the JSON version of the transaction.
 * @param  ret            The UniValue into which the result is stored.
 * @param  filter_ismine  The "is mine" filter flags.
 * @param  filter_label   Optional label string to filter incoming transactions.
 */
static void ListTransactions(interfaces::Chain::Lock& locked_chain, CWallet* const pwallet, const CWalletTx& wtx, int nMinDepth, bool fLong, UniValue& ret, const isminefilter& filter_ismine, const std::string* filter_label)
{
    CAmount nFee;
    std::list<COutputEntry> listReceived;
    std::list<COutputEntry> listSent;
    std::list<COutputEntry> listStaked;

    wtx.GetAmounts(listReceived, listSent, listStaked, nFee, filter_ismine);

    bool involvesWatchonly = wtx.IsFromMe(ISMINE_WATCH_ONLY);

    // Sent
    if (!filter_label)
    {
        for (const COutputEntry& s : listSent)
        {
            UniValue entry(UniValue::VOBJ);
            if (involvesWatchonly || (s.ismine & ISMINE_WATCH_ONLY)) {
                entry.pushKV("involvesWatchonly", true);
            }
            MaybePushAddress(entry, s.destination);
            if (s.destStake.type() != typeid(CNoDestination))
                entry.pushKV("coldstake_address", EncodeDestination(s.destStake));
            entry.pushKV("category", "send");
            entry.pushKV("amount", ValueFromAmount(-s.amount));
            if (pwallet->mapAddressBook.count(s.destination)) {
                entry.pushKV("label", pwallet->mapAddressBook[s.destination].name);
            }
            entry.pushKV("vout", s.vout);
            entry.pushKV("fee", ValueFromAmount(-nFee));
            if (fLong)
                WalletTxToJSON(pwallet->chain(), locked_chain, wtx, entry);
            else
            {
                std::string sNarrKey = strprintf("n%d", s.vout);
                mapValue_t::const_iterator mi = wtx.mapValue.find(sNarrKey);
                if (mi != wtx.mapValue.end() && !mi->second.empty())
                    entry.pushKV("narration", mi->second);
            };
            entry.pushKV("abandoned", wtx.isAbandoned());

            ret.push_back(entry);
        }
    }

    // Received
    if (listReceived.size() > 0 && wtx.GetDepthInMainChain(locked_chain) >= nMinDepth)
    {
        for (const COutputEntry &r : listReceived)
        {
            std::string label;
            if (pwallet->mapAddressBook.count(r.destination)) {
                label = pwallet->mapAddressBook[r.destination].name;
            }
            if (filter_label && label != *filter_label) {
                continue;
            }
            UniValue entry(UniValue::VOBJ);
            if (involvesWatchonly || (r.ismine & ISMINE_WATCH_ONLY)) {
                entry.pushKV("involvesWatchonly", true);
            }

            if (fParticlWallet
                && r.destination.type() == typeid(CKeyID))
            {
                CStealthAddress sx;
                CKeyID idK = boost::get<CKeyID>(r.destination);
                if (GetParticlWallet(pwallet)->GetStealthLinked(idK, sx))
                {
                    entry.pushKV("stealth_address", sx.Encoded());
                };
            };

            MaybePushAddress(entry, r.destination);
            if (r.destStake.type() != typeid(CNoDestination))
                entry.pushKV("coldstake_address", EncodeDestination(r.destStake));
            if (wtx.IsCoinBase())
            {
                if (wtx.GetDepthInMainChain(locked_chain) < 1)
                    entry.pushKV("category", "orphan");
                else if (wtx.IsImmatureCoinBase(locked_chain))
                    entry.pushKV("category", "immature");
                else {
                    entry.pushKV("category", (fParticlMode ? "coinbase" : "generate"));
                }
            }
            else
            {
                entry.pushKV("category", "receive");
            }
            entry.pushKV("amount", ValueFromAmount(r.amount));
            if (pwallet->mapAddressBook.count(r.destination)) {
                entry.pushKV("label", label);
            }
            entry.pushKV("vout", r.vout);
            if (fLong) {
                WalletTxToJSON(pwallet->chain(), locked_chain, wtx, entry);
            } else
            {
                std::string sNarrKey = strprintf("n%d", r.vout);
                mapValue_t::const_iterator mi = wtx.mapValue.find(sNarrKey);
                if (mi != wtx.mapValue.end() && !mi->second.empty())
                    entry.pushKV("narration", mi->second);
            }
            ret.push_back(entry);
        }
    };

    // Staked
    if (listStaked.size() > 0 && wtx.GetDepthInMainChain(locked_chain) >= nMinDepth) {
        for (const auto &s : listStaked) {
            UniValue entry(UniValue::VOBJ);
            if (involvesWatchonly || (s.ismine & ISMINE_WATCH_ONLY)) {
                entry.pushKV("involvesWatchonly", true);
            }
            MaybePushAddress(entry, s.destination);
            if (s.destStake.type() != typeid(CNoDestination)) {
                entry.pushKV("coldstake_address", EncodeDestination(s.destStake));
            }
            entry.pushKV("category", wtx.GetDepthInMainChain(locked_chain) < 1 ? "orphaned_stake" : "stake");

            entry.pushKV("amount", ValueFromAmount(s.amount));
            if (pwallet->mapAddressBook.count(s.destination)) {
                entry.pushKV("label", pwallet->mapAddressBook[s.destination].name);
            }
            entry.pushKV("vout", s.vout);
            entry.pushKV("reward", ValueFromAmount(-nFee));
            if (fLong) {
                WalletTxToJSON(pwallet->chain(), locked_chain, wtx, entry);
            }
            entry.pushKV("abandoned", wtx.isAbandoned());
            ret.push_back(entry);
        }
    }
}

static void ListRecord(interfaces::Chain::Lock& locked_chain, CHDWallet *phdw, const uint256 &hash, const CTransactionRecord &rtx,
    const std::string &strAccount, int nMinDepth, bool fLong, UniValue &ret, const isminefilter &filter)
{
    bool fAllAccounts = (strAccount == std::string("*"));

    for (const auto &r : rtx.vout) {
        if (r.nFlags & ORF_CHANGE) {
            continue;
        }

        if (!(r.nFlags & ORF_FROM) && !(r.nFlags & ORF_OWNED) && !(filter & ISMINE_WATCH_ONLY)) {
            continue;
        }

        std::string account;
        CBitcoinAddress addr;
        CTxDestination dest;
        if (ExtractDestination(r.scriptPubKey, dest) && !r.scriptPubKey.IsUnspendable()) {
            addr.Set(dest);

            std::map<CTxDestination, CAddressBookData>::iterator mai = phdw->mapAddressBook.find(dest);
            if (mai != phdw->mapAddressBook.end() && !mai->second.name.empty()) {
                account = mai->second.name;
            }
        }

        if (!fAllAccounts && (account != strAccount)) {
            continue;
        }

        UniValue entry(UniValue::VOBJ);
        if (r.nFlags & ORF_OWN_WATCH) {
            entry.pushKV("involvesWatchonly", true);
        }
        entry.pushKV("account", account);

        if (r.vPath.size() > 0) {
            if (r.vPath[0] == ORA_STEALTH) {
                if (r.vPath.size() < 5) {
                    LogPrintf("%s: Warning, malformed vPath.\n", __func__);
                } else {
                    uint32_t sidx;
                    memcpy(&sidx, &r.vPath[1], 4);
                    CStealthAddress sx;
                    if (phdw->GetStealthByIndex(sidx, sx)) {
                        entry.pushKV("stealth_address", sx.Encoded());
                    }
                }
            }
        } else {
            if (dest.type() == typeid(CKeyID)) {
                CStealthAddress sx;
                CKeyID idK = boost::get<CKeyID>(dest);
                if (phdw->GetStealthLinked(idK, sx)) {
                    entry.pushKV("stealth_address", sx.Encoded());
                }
            }
        }

        if (r.nFlags & ORF_LOCKED) {
            entry.pushKV("requires_unlock", true);
        }

        if (dest.type() == typeid(CNoDestination)) {
            entry.pushKV("address", "none");
        } else {
            entry.pushKV("address", addr.ToString());
        }

        std::string sCategory;
        if (r.nFlags & ORF_OWNED && r.nFlags & ORF_FROM) {
            // sent to self
            //continue;
            sCategory = "receive";
        } else
        if (r.nFlags & ORF_OWN_ANY) {
            sCategory = "receive";
        } else
        if (r.nFlags & ORF_FROM) {
            sCategory = "send";
        }

        entry.pushKV("category", sCategory);
        entry.pushKV("type", r.nType == OUTPUT_STANDARD ? "standard"
                : r.nType == OUTPUT_CT ? "blind" : r.nType == OUTPUT_RINGCT ? "anon" : "unknown");

        if (r.nFlags & ORF_OWNED && r.nFlags & ORF_FROM) {
            entry.pushKV("fromself", "true");
        }

        entry.pushKV("amount", ValueFromAmount(r.nValue * ((r.nFlags & ORF_OWN_ANY) ? 1 : -1)));

        if (r.nFlags & ORF_FROM) {
            entry.pushKV("fee", ValueFromAmount(-rtx.nFee));
        }

        entry.pushKV("vout", r.n);

        int confirms = phdw->GetDepthInMainChain(locked_chain, rtx.blockHash);
        entry.pushKV("confirmations", confirms);
        if (confirms > 0) {
            entry.pushKV("blockhash", rtx.blockHash.GetHex());
            entry.pushKV("blockindex", rtx.nIndex);
            entry.pushKV("blocktime", mapBlockIndex[rtx.blockHash]->GetBlockTime());
        } else {
            entry.pushKV("trusted", phdw->IsTrusted(locked_chain, hash, rtx.blockHash));
        }

        entry.pushKV("txid", hash.ToString());

        UniValue conflicts(UniValue::VARR);
        std::set<uint256> setconflicts = phdw->GetConflicts(hash);
        setconflicts.erase(hash);
        for (const auto &conflict : setconflicts) {
            conflicts.push_back(conflict.GetHex());
        }
        entry.pushKV("walletconflicts", conflicts);

        PushTime(entry, "time", rtx.nTimeReceived);

        if (!r.sNarration.empty()) {
            entry.pushKV("narration", r.sNarration);
        }

        if (r.nFlags & ORF_FROM) {
            entry.pushKV("abandoned", rtx.IsAbandoned());
        }

        ret.push_back(entry);
    };
};

UniValue listtransactions(const JSONRPCRequest& request)
{
    std::shared_ptr<CWallet> const wallet = GetWalletForJSONRPCRequest(request);
    CWallet* const pwallet = wallet.get();

    if (!EnsureWalletIsAvailable(pwallet, request.fHelp)) {
        return NullUniValue;
    }

    if (request.fHelp || request.params.size() > 4)
        throw std::runtime_error(
            RPCHelpMan{"listtransactions",
                "\nIf a label name is provided, this will return only incoming transactions paying to addresses with the specified label.\n"
                "\nReturns up to 'count' most recent transactions skipping the first 'from' transactions.\n",
                {
                    {"label", RPCArg::Type::STR, /* opt */ true, /* default_val */ "null", "If set, should be a valid label name to return only incoming transactions\n"
            "              with the specified label, or \"*\" to disable filtering and return all transactions."},
                    {"count", RPCArg::Type::NUM, /* opt */ true, /* default_val */ "10", "The number of transactions to return"},
                    {"skip", RPCArg::Type::NUM, /* opt */ true, /* default_val */ "0", "The number of transactions to skip"},
                    {"include_watchonly", RPCArg::Type::BOOL, /* opt */ true, /* default_val */ "false", "Include transactions to watch-only addresses (see 'importaddress')"},
                },
                RPCResult{
            "[\n"
            "  {\n"
            "    \"address\":\"address\",    (string) The particl address of the transaction.\n"
            "    \"category\":               (string) The transaction category.\n"
            "                \"send\"                  Transactions sent.\n"
            "                \"receive\"               Non-coinbase transactions received.\n"
            "                \"generate\"              Coinbase transactions received with more than 100 confirmations.\n"
            "                \"immature\"              Coinbase transactions received with 100 or fewer confirmations.\n"
            "                \"orphan\"                Orphaned coinbase transactions received.\n"
            "    \"amount\": x.xxx,          (numeric) The amount in " + CURRENCY_UNIT + ". This is negative for the 'send' category, and is positive\n"
            "                                        for all other categories\n"
            "    \"label\": \"label\",       (string) A comment for the address/transaction, if any\n"
            "    \"vout\": n,                (numeric) the vout value\n"
            "    \"fee\": x.xxx,             (numeric) The amount of the fee in " + CURRENCY_UNIT + ". This is negative and only available for the \n"
            "                                         'send' category of transactions.\n"
            "    \"confirmations\": n,       (numeric) The number of confirmations for the transaction. Negative confirmations indicate the\n"
            "                                         transaction conflicts with the block chain\n"
            "    \"trusted\": xxx,           (bool) Whether we consider the outputs of this unconfirmed transaction safe to spend.\n"
            "    \"blockhash\": \"hashvalue\", (string) The block hash containing the transaction.\n"
            "    \"blockindex\": n,          (numeric) The index of the transaction in the block that includes it.\n"
            "    \"blocktime\": xxx,         (numeric) The block time in seconds since epoch (1 Jan 1970 GMT).\n"
            "    \"txid\": \"transactionid\", (string) The transaction id.\n"
            "    \"time\": xxx,              (numeric) The transaction time in seconds since epoch (midnight Jan 1 1970 GMT).\n"
            "    \"timereceived\": xxx,      (numeric) The time received in seconds since epoch (midnight Jan 1 1970 GMT).\n"
            "    \"comment\": \"...\",       (string) If a comment is associated with the transaction.\n"
            "    \"bip125-replaceable\": \"yes|no|unknown\",  (string) Whether this transaction could be replaced due to BIP125 (replace-by-fee);\n"
            "                                                     may be unknown for unconfirmed transactions not in the mempool\n"
            "    \"abandoned\": xxx          (bool) 'true' if the transaction has been abandoned (inputs are respendable). Only available for the \n"
            "                                         'send' category of transactions.\n"
            "  }\n"
            "]\n"
                },
                RPCExamples{
            "\nList the most recent 10 transactions in the systems\n"
            + HelpExampleCli("listtransactions", "") +
            "\nList transactions 100 to 120\n"
            + HelpExampleCli("listtransactions", "\"*\" 20 100") +
            "\nAs a JSON-RPC call\n"
            + HelpExampleRpc("listtransactions", "\"*\", 20, 100")
                },
            }.ToString());

    // Make sure the results are valid at least up to the most recent block
    // the user could have gotten from another RPC command prior to now
    pwallet->BlockUntilSyncedToCurrentChain();

    const std::string* filter_label = nullptr;
    if (!request.params[0].isNull() && request.params[0].get_str() != "*") {
        filter_label = &request.params[0].get_str();
        if (filter_label->empty()) {
            throw JSONRPCError(RPC_INVALID_PARAMETER, "Label argument must be a valid label name or \"*\".");
        }
    }
    int nCount = 10;
    if (!request.params[1].isNull())
        nCount = request.params[1].get_int();
    int nFrom = 0;
    if (!request.params[2].isNull())
        nFrom = request.params[2].get_int();
    isminefilter filter = ISMINE_SPENDABLE;
    if(!request.params[3].isNull())
        if(request.params[3].get_bool())
            filter = filter | ISMINE_WATCH_ONLY;

    if (nCount < 0)
        throw JSONRPCError(RPC_INVALID_PARAMETER, "Negative count");
    if (nFrom < 0)
        throw JSONRPCError(RPC_INVALID_PARAMETER, "Negative from");


    // NOTE: nFrom and nCount seem to apply to the individual json entries, not the txn
    //  a txn producing 2 entries will output only 1 entry if nCount is 1
    // TODO: Change to count on unique txids?

    UniValue ret(UniValue::VARR);
    {
        auto locked_chain = pwallet->chain().lock();
        LOCK(pwallet->cs_wallet);
        const CWallet::TxItems &txOrdered = pwallet->wtxOrdered;

        // iterate backwards until we have nCount items to return:
        for (CWallet::TxItems::const_reverse_iterator it = txOrdered.rbegin(); it != txOrdered.rend(); ++it) {
            CWalletTx *const pwtx = (*it).second;
            ListTransactions(*locked_chain, pwallet, *pwtx, 0, true, ret, filter, filter_label);
            if ((int)ret.size() >= nCount + nFrom) break;
        }
    }
    // ret must be newest to oldest
    ret.reverse();

    if (IsParticlWallet(pwallet)) {
        auto locked_chain = pwallet->chain().lock();
        LOCK(pwallet->cs_wallet);

        CHDWallet *phdw = GetParticlWallet(pwallet);
        const RtxOrdered_t &txOrdered = phdw->rtxOrdered;

        // TODO: Combine finding and inserting into ret loops

        UniValue retRecords(UniValue::VARR);
        for (RtxOrdered_t::const_reverse_iterator it = txOrdered.rbegin(); it != txOrdered.rend(); ++it) {
            std::string strAccount = "*";
            ListRecord(*locked_chain, phdw, it->second->first, it->second->second, strAccount, 0, true, retRecords, filter);
            if ((int)retRecords.size() >= nCount + nFrom) {
                break;
            }
        }

        size_t nSearchStart = 0;
        for(int i = (int)retRecords.size() - 1; i >= 0; --i) {
            int64_t nInsertTime = find_value(retRecords[i], "time").get_int64();
            bool fFound = false;
            for (size_t k = nSearchStart; k < ret.size(); k++) {
                nSearchStart = k;
                int64_t nTime = find_value(ret[k], "time").get_int64();
                if (nTime > nInsertTime) {
                    ret.insert(k, retRecords[i]);
                    fFound = true;
                    break;
                }
            }

            if (!fFound) {
                ret.push_back(retRecords[i]);
            }
        }

        if (nFrom > 0 && ret.size() > 0) {
            ret.erase(std::max((size_t)0, ret.size() - nFrom), ret.size());
        }

        if (ret.size() > (size_t)nCount) {
            ret.erase(0, ret.size() - nCount);
        }
    }

    return ret;
}

static UniValue listsinceblock(const JSONRPCRequest& request)
{
    std::shared_ptr<CWallet> const wallet = GetWalletForJSONRPCRequest(request);
    CWallet* const pwallet = wallet.get();

    if (!EnsureWalletIsAvailable(pwallet, request.fHelp)) {
        return NullUniValue;
    }

    if (request.fHelp || request.params.size() > 4)
        throw std::runtime_error(
            RPCHelpMan{"listsinceblock",
                "\nGet all transactions in blocks since block [blockhash], or all transactions if omitted.\n"
                "If \"blockhash\" is no longer a part of the main chain, transactions from the fork point onward are included.\n"
                "Additionally, if include_removed is set, transactions affecting the wallet which were removed are returned in the \"removed\" array.\n",
                {
                    {"blockhash", RPCArg::Type::STR, /* opt */ true, /* default_val */ "null", "If set, the block hash to list transactions since, otherwise list all transactions."},
                    {"target_confirmations", RPCArg::Type::NUM, /* opt */ true, /* default_val */ "1", "Return the nth block hash from the main chain. e.g. 1 would mean the best block hash. Note: this is not used as a filter, but only affects [lastblock] in the return value"},
                    {"include_watchonly", RPCArg::Type::BOOL, /* opt */ true, /* default_val */ "false", "Include transactions to watch-only addresses (see 'importaddress')"},
                    {"include_removed", RPCArg::Type::BOOL, /* opt */ true, /* default_val */ "true", "Show transactions that were removed due to a reorg in the \"removed\" array\n"
            "                                                           (not guaranteed to work on pruned nodes)"},
                },
                RPCResult{
            "{\n"
            "  \"transactions\": [\n"
            "    \"address\":\"address\",    (string) The particl address of the transaction.\n"
            "    \"category\":               (string) The transaction category.\n"
            "                \"send\"                  Transactions sent.\n"
            "                \"receive\"               Non-coinbase transactions received.\n"
            "                \"generate\"              Coinbase transactions received with more than 100 confirmations.\n"
            "                \"immature\"              Coinbase transactions received with 100 or fewer confirmations.\n"
            "                \"orphan\"                Orphaned coinbase transactions received.\n"
            "    \"amount\": x.xxx,          (numeric) The amount in " + CURRENCY_UNIT + ". This is negative for the 'send' category, and is positive\n"
            "                                         for all other categories\n"
            "    \"vout\" : n,               (numeric) the vout value\n"
            "    \"fee\": x.xxx,             (numeric) The amount of the fee in " + CURRENCY_UNIT + ". This is negative and only available for the 'send' category of transactions.\n"
            "    \"confirmations\": n,       (numeric) The number of confirmations for the transaction.\n"
            "                                          When it's < 0, it means the transaction conflicted that many blocks ago.\n"
            "    \"blockhash\": \"hashvalue\",     (string) The block hash containing the transaction.\n"
            "    \"blockindex\": n,          (numeric) The index of the transaction in the block that includes it.\n"
            "    \"blocktime\": xxx,         (numeric) The block time in seconds since epoch (1 Jan 1970 GMT).\n"
            "    \"txid\": \"transactionid\",  (string) The transaction id.\n"
            "    \"time\": xxx,              (numeric) The transaction time in seconds since epoch (Jan 1 1970 GMT).\n"
            "    \"timereceived\": xxx,      (numeric) The time received in seconds since epoch (Jan 1 1970 GMT).\n"
            "    \"bip125-replaceable\": \"yes|no|unknown\",  (string) Whether this transaction could be replaced due to BIP125 (replace-by-fee);\n"
            "                                                   may be unknown for unconfirmed transactions not in the mempool\n"
            "    \"abandoned\": true|false,  (bool) 'true' if the transaction has been abandoned (inputs are respendable). Only available for the 'send' category of transactions.\n"
            "    \"comment\": \"...\",       (string) If a comment is associated with the transaction.\n"
            "    \"label\" : \"label\"       (string) A comment for the address/transaction, if any\n"
            "    \"to\": \"...\",            (string) If a comment to is associated with the transaction.\n"
            "  ],\n"
            "  \"removed\": [\n"
            "    <structure is the same as \"transactions\" above, only present if include_removed=true>\n"
            "    Note: transactions that were re-added in the active chain will appear as-is in this array, and may thus have a positive confirmation count.\n"
            "  ],\n"
            "  \"lastblock\": \"lastblockhash\"     (string) The hash of the block (target_confirmations-1) from the best block on the main chain. This is typically used to feed back into listsinceblock the next time you call it. So you would generally use a target_confirmations of say 6, so you will be continually re-notified of transactions until they've reached 6 confirmations plus any new ones\n"
            "}\n"
                },
                RPCExamples{
                    HelpExampleCli("listsinceblock", "")
            + HelpExampleCli("listsinceblock", "\"000000000000000bacf66f7497b7dc45ef753ee9a7d38571037cdb1a57f663ad\" 6")
            + HelpExampleRpc("listsinceblock", "\"000000000000000bacf66f7497b7dc45ef753ee9a7d38571037cdb1a57f663ad\", 6")
                },
            }.ToString());

    // Make sure the results are valid at least up to the most recent block
    // the user could have gotten from another RPC command prior to now
    pwallet->BlockUntilSyncedToCurrentChain();

    auto locked_chain = pwallet->chain().lock();
    LOCK(pwallet->cs_wallet);

    const CBlockIndex* pindex = nullptr;    // Block index of the specified block or the common ancestor, if the block provided was in a deactivated chain.
    const CBlockIndex* paltindex = nullptr; // Block index of the specified block, even if it's in a deactivated chain.
    int target_confirms = 1;
    isminefilter filter = ISMINE_SPENDABLE;

    if (!request.params[0].isNull() && !request.params[0].get_str().empty()) {
        uint256 blockId(ParseHashV(request.params[0], "blockhash"));

        paltindex = pindex = LookupBlockIndex(blockId);
        if (!pindex) {
            throw JSONRPCError(RPC_INVALID_ADDRESS_OR_KEY, "Block not found");
        }
        if (chainActive[pindex->nHeight] != pindex) {
            // the block being asked for is a part of a deactivated chain;
            // we don't want to depend on its perceived height in the block
            // chain, we want to instead use the last common ancestor
            pindex = chainActive.FindFork(pindex);
        }
    }

    if (!request.params[1].isNull()) {
        target_confirms = request.params[1].get_int();

        if (target_confirms < 1) {
            throw JSONRPCError(RPC_INVALID_PARAMETER, "Invalid parameter");
        }
    }

    if (!request.params[2].isNull() && request.params[2].get_bool()) {
        filter = filter | ISMINE_WATCH_ONLY;
    }

    bool include_removed = (request.params[3].isNull() || request.params[3].get_bool());

    int depth = pindex ? (1 + chainActive.Height() - pindex->nHeight) : -1;

    UniValue transactions(UniValue::VARR);

    for (const std::pair<const uint256, CWalletTx>& pairWtx : pwallet->mapWallet) {
        CWalletTx tx = pairWtx.second;

        if (depth == -1 || tx.GetDepthInMainChain(*locked_chain) < depth) {
            ListTransactions(*locked_chain, pwallet, tx, 0, true, transactions, filter, nullptr /* filter_label */);
        }
    }

    if (IsParticlWallet(pwallet)) {
        CHDWallet *phdw = GetParticlWallet(pwallet);

        for (const auto &ri : phdw->mapRecords) {
            const uint256 &txhash = ri.first;
            const CTransactionRecord &rtx = ri.second;
            if (depth == -1 || phdw->GetDepthInMainChain(*locked_chain, rtx.blockHash, rtx.nIndex) < depth) {
                ListRecord(*locked_chain, phdw, txhash, rtx, "*", 0, true, transactions, filter);
            }
        }
    }


    // when a reorg'd block is requested, we also list any relevant transactions
    // in the blocks of the chain that was detached
    UniValue removed(UniValue::VARR);
    while (include_removed && paltindex && paltindex != pindex) {
        CBlock block;
        if (!ReadBlockFromDisk(block, paltindex, Params().GetConsensus())) {
            throw JSONRPCError(RPC_INTERNAL_ERROR, "Can't read block from disk");
        }
        for (const CTransactionRef& tx : block.vtx) {
            auto it = pwallet->mapWallet.find(tx->GetHash());
            if (it != pwallet->mapWallet.end()) {
                // We want all transactions regardless of confirmation count to appear here,
                // even negative confirmation ones, hence the big negative.
                ListTransactions(*locked_chain, pwallet, it->second, -100000000, true, removed, filter, nullptr /* filter_label */);
            } else
            if (IsParticlWallet(pwallet)) {
                CHDWallet *phdw = GetParticlWallet(pwallet);
                const uint256 &txhash = tx->GetHash();
                MapRecords_t::const_iterator mri = phdw->mapRecords.find(txhash);
                if (mri != phdw->mapRecords.end()) {
                    const CTransactionRecord &rtx = mri->second;
                    ListRecord(*locked_chain, phdw, txhash, rtx, "*", -100000000, true, removed, filter);
                }
            }
        }
        paltindex = paltindex->pprev;
    }

    CBlockIndex *pblockLast = chainActive[chainActive.Height() + 1 - target_confirms];
    uint256 lastblock = pblockLast ? pblockLast->GetBlockHash() : uint256();

    UniValue ret(UniValue::VOBJ);
    ret.pushKV("transactions", transactions);
    if (include_removed) ret.pushKV("removed", removed);
    ret.pushKV("lastblock", lastblock.GetHex());

    return ret;
}

UniValue gettransaction(const JSONRPCRequest& request)
{
    std::shared_ptr<CWallet> const wallet = GetWalletForJSONRPCRequest(request);
    CWallet* const pwallet = wallet.get();

    if (!EnsureWalletIsAvailable(pwallet, request.fHelp)) {
        return NullUniValue;
    }

    if (request.fHelp || request.params.size() < 1 || request.params.size() > 2)
        throw std::runtime_error(
            RPCHelpMan{"gettransaction",
                "\nGet detailed information about in-wallet transaction <txid>\n",
                {
                    {"txid", RPCArg::Type::STR, /* opt */ false, /* default_val */ "", "The transaction id"},
                    {"include_watchonly", RPCArg::Type::BOOL, /* opt */ true, /* default_val */ "false", "Whether to include watch-only addresses in balance calculation and details[]"},
                },
                RPCResult{
            "{\n"
            "  \"amount\" : x.xxx,        (numeric) The transaction amount in " + CURRENCY_UNIT + "\n"
            "  \"fee\": x.xxx,            (numeric) The amount of the fee in " + CURRENCY_UNIT + ". This is negative and only available for the \n"
            "                              'send' category of transactions.\n"
            "  \"confirmations\" : n,     (numeric) The number of confirmations\n"
            "  \"blockhash\" : \"hash\",  (string) The block hash\n"
            "  \"blockindex\" : xx,       (numeric) The index of the transaction in the block that includes it\n"
            "  \"blocktime\" : ttt,       (numeric) The time in seconds since epoch (midnight 1 Jan 1970 GMT)\n"
            "  \"txid\" : \"transactionid\",   (string) The transaction id.\n"
            "  \"time\" : ttt,            (numeric) The transaction time in seconds since epoch (midnight 1 Jan 1970 GMT)\n"
            "  \"timereceived\" : ttt,    (numeric) The time received in seconds since epoch (midnight 1 Jan 1970 GMT)\n"
            "  \"bip125_replaceable\": \"yes|no|unknown\",  (string) Whether this transaction could be replaced due to BIP125 (replace-by-fee);\n"
            "                                                   may be unknown for unconfirmed transactions not in the mempool\n"
            "  \"details\" : [\n"
            "    {\n"
            "      \"address\" : \"address\",          (string) The particl address involved in the transaction\n"
            "      \"category\" :                      (string) The transaction category.\n"
            "                   \"send\"                  Transactions sent.\n"
            "                   \"receive\"               Non-coinbase transactions received.\n"
            "                   \"generate\"              Coinbase transactions received with more than 100 confirmations.\n"
            "                   \"immature\"              Coinbase transactions received with 100 or fewer confirmations.\n"
            "                   \"orphan\"                Orphaned coinbase transactions received.\n"
            "      \"amount\" : x.xxx,                 (numeric) The amount in " + CURRENCY_UNIT + "\n"
            "      \"label\" : \"label\",              (string) A comment for the address/transaction, if any\n"
            "      \"vout\" : n,                       (numeric) the vout value\n"
            "      \"fee\": x.xxx,                     (numeric) The amount of the fee in " + CURRENCY_UNIT + ". This is negative and only available for the \n"
            "                                           'send' category of transactions.\n"
            "      \"abandoned\": true|false           (bool) 'true' if the transaction has been abandoned (inputs are respendable). Only available for the \n"
            "                                           'send' category of transactions.\n"
            "    }\n"
            "    ,...\n"
            "  ],\n"
            "  \"hex\" : \"data\"         (string) Raw data for transaction\n"
            "}\n"
                },
                RPCExamples{
                    HelpExampleCli("gettransaction", "\"1075db55d416d3ca199f55b6084e2115b9345e16c5cf302fc80e9d5fbf5d48d\"")
            + HelpExampleCli("gettransaction", "\"1075db55d416d3ca199f55b6084e2115b9345e16c5cf302fc80e9d5fbf5d48d\" true")
            + HelpExampleRpc("gettransaction", "\"1075db55d416d3ca199f55b6084e2115b9345e16c5cf302fc80e9d5fbf5d48d\"")
                },
            }.ToString());

    // Make sure the results are valid at least up to the most recent block
    // the user could have gotten from another RPC command prior to now
    if (!request.fSkipBlock)
        pwallet->BlockUntilSyncedToCurrentChain();

    auto locked_chain = pwallet->chain().lock();
    LOCK(pwallet->cs_wallet);

    uint256 hash(ParseHashV(request.params[0], "txid"));

    isminefilter filter = ISMINE_SPENDABLE;
    if(!request.params[1].isNull())
        if(request.params[1].get_bool())
            filter = filter | ISMINE_WATCH_ONLY;

    UniValue entry(UniValue::VOBJ);
    auto it = pwallet->mapWallet.find(hash);
    if (it == pwallet->mapWallet.end()) {
        if (IsParticlWallet(pwallet)) {
            CHDWallet *phdw = GetParticlWallet(pwallet);
            MapRecords_t::const_iterator mri = phdw->mapRecords.find(hash);

            if (mri != phdw->mapRecords.end()) {
                const CTransactionRecord &rtx = mri->second;
                RecordTxToJSON(pwallet->chain(), *locked_chain, phdw, mri->first, rtx, entry);

                UniValue details(UniValue::VARR);
                ListRecord(*locked_chain, phdw, hash, rtx, "*", 0, false, details, filter);
                entry.pushKV("details", details);

                CStoredTransaction stx;
                if (CHDWalletDB(phdw->GetDBHandle()).ReadStoredTx(hash, stx)) { // TODO: cache / use mapTempWallet
                    std::string strHex = EncodeHexTx(*(stx.tx.get()), RPCSerializationFlags());
                    entry.pushKV("hex", strHex);
                }

                return entry;
            }
        }

        throw JSONRPCError(RPC_INVALID_ADDRESS_OR_KEY, "Invalid or non-wallet transaction id");
    }
    const CWalletTx& wtx = it->second;

    CAmount nCredit = wtx.GetCredit(*locked_chain, filter);
    CAmount nDebit = wtx.GetDebit(filter);
    CAmount nNet = nCredit - nDebit;
    CAmount nFee = (wtx.IsFromMe(filter) ? wtx.tx->GetValueOut() - nDebit : 0);

    entry.pushKV("amount", ValueFromAmount(nNet - nFee));
    if (wtx.IsFromMe(filter))
        entry.pushKV("fee", ValueFromAmount(nFee));

    WalletTxToJSON(pwallet->chain(), *locked_chain, wtx, entry);

    UniValue details(UniValue::VARR);
    ListTransactions(*locked_chain, pwallet, wtx, 0, false, details, filter, nullptr /* filter_label */);
    entry.pushKV("details", details);

    std::string strHex = EncodeHexTx(*wtx.tx, RPCSerializationFlags());
    entry.pushKV("hex", strHex);

    return entry;
}

static UniValue abandontransaction(const JSONRPCRequest& request)
{
    std::shared_ptr<CWallet> const wallet = GetWalletForJSONRPCRequest(request);
    CWallet* const pwallet = wallet.get();

    if (!EnsureWalletIsAvailable(pwallet, request.fHelp)) {
        return NullUniValue;
    }

    if (request.fHelp || request.params.size() != 1) {
        throw std::runtime_error(
            RPCHelpMan{"abandontransaction",
                "\nMark in-wallet transaction <txid> as abandoned\n"
                "This will mark this transaction and all its in-wallet descendants as abandoned which will allow\n"
                "for their inputs to be respent.  It can be used to replace \"stuck\" or evicted transactions.\n"
                "It only works on transactions which are not included in a block and are not currently in the mempool.\n"
                "It has no effect on transactions which are already abandoned.\n",
                {
                    {"txid", RPCArg::Type::STR_HEX, /* opt */ false, /* default_val */ "", "The transaction id"},
                },
                RPCResults{},
                RPCExamples{
                    HelpExampleCli("abandontransaction", "\"1075db55d416d3ca199f55b6084e2115b9345e16c5cf302fc80e9d5fbf5d48d\"")
            + HelpExampleRpc("abandontransaction", "\"1075db55d416d3ca199f55b6084e2115b9345e16c5cf302fc80e9d5fbf5d48d\"")
                },
            }.ToString());
    }

    // Make sure the results are valid at least up to the most recent block
    // the user could have gotten from another RPC command prior to now
    pwallet->BlockUntilSyncedToCurrentChain();

    auto locked_chain = pwallet->chain().lock();
    LOCK(pwallet->cs_wallet);

    uint256 hash(ParseHashV(request.params[0], "txid"));

    if (!pwallet->mapWallet.count(hash)) {
        if (!IsParticlWallet(pwallet) || !GetParticlWallet(pwallet)->HaveTransaction(hash)) {
            throw JSONRPCError(RPC_INVALID_ADDRESS_OR_KEY, "Invalid or non-wallet transaction id");
        }
    }
    if (!pwallet->AbandonTransaction(*locked_chain, hash)) {
        throw JSONRPCError(RPC_INVALID_ADDRESS_OR_KEY, "Transaction not eligible for abandonment");
    }

    return NullUniValue;
}


static UniValue backupwallet(const JSONRPCRequest& request)
{
    std::shared_ptr<CWallet> const wallet = GetWalletForJSONRPCRequest(request);
    CWallet* const pwallet = wallet.get();

    if (!EnsureWalletIsAvailable(pwallet, request.fHelp)) {
        return NullUniValue;
    }

    if (request.fHelp || request.params.size() != 1)
        throw std::runtime_error(
            RPCHelpMan{"backupwallet",
                "\nSafely copies current wallet file to destination, which can be a directory or a path with filename.\n",
                {
                    {"destination", RPCArg::Type::STR, /* opt */ false, /* default_val */ "", "The destination directory or file"},
                },
                RPCResults{},
                RPCExamples{
                    HelpExampleCli("backupwallet", "\"backup.dat\"")
            + HelpExampleRpc("backupwallet", "\"backup.dat\"")
                },
            }.ToString());

    // Make sure the results are valid at least up to the most recent block
    // the user could have gotten from another RPC command prior to now
    pwallet->BlockUntilSyncedToCurrentChain();

    auto locked_chain = pwallet->chain().lock();
    LOCK(pwallet->cs_wallet);

    std::string strDest = request.params[0].get_str();
    if (!pwallet->BackupWallet(strDest)) {
        throw JSONRPCError(RPC_WALLET_ERROR, "Error: Wallet backup failed!");
    }

    return NullUniValue;
}


static UniValue keypoolrefill(const JSONRPCRequest& request)
{
    std::shared_ptr<CWallet> const wallet = GetWalletForJSONRPCRequest(request);
    CWallet* const pwallet = wallet.get();

    if (!EnsureWalletIsAvailable(pwallet, request.fHelp)) {
        return NullUniValue;
    }

    if (request.fHelp || request.params.size() > 1)
        throw std::runtime_error(
            RPCHelpMan{"keypoolrefill",
                "\nFills the keypool."+
                    HelpRequiringPassphrase(pwallet) + "\n",
                {
                    {"newsize", RPCArg::Type::NUM, /* opt */ true, /* default_val */ "100", "The new keypool size"},
                },
                RPCResults{},
                RPCExamples{
                    HelpExampleCli("keypoolrefill", "")
            + HelpExampleRpc("keypoolrefill", "")
                },
            }.ToString());

    if (pwallet->IsWalletFlagSet(WALLET_FLAG_DISABLE_PRIVATE_KEYS)) {
        throw JSONRPCError(RPC_WALLET_ERROR, "Error: Private keys are disabled for this wallet");
    }

    auto locked_chain = pwallet->chain().lock();
    LOCK(pwallet->cs_wallet);

    // 0 is interpreted by TopUpKeyPool() as the default keypool size given by -keypool
    unsigned int kpSize = 0;
    if (!request.params[0].isNull()) {
        if (request.params[0].get_int() < 0)
            throw JSONRPCError(RPC_INVALID_PARAMETER, "Invalid parameter, expected valid size.");
        kpSize = (unsigned int)request.params[0].get_int();
    }

    EnsureWalletIsUnlocked(pwallet);
    pwallet->TopUpKeyPool(kpSize);

    if (pwallet->GetKeyPoolSize() < kpSize) {
        throw JSONRPCError(RPC_WALLET_ERROR, "Error refreshing keypool.");
    }

    return NullUniValue;
}

static UniValue walletpassphrase(const JSONRPCRequest& request)
{
    std::shared_ptr<CWallet> const wallet = GetWalletForJSONRPCRequest(request);
    CWallet* const pwallet = wallet.get();

    if (!EnsureWalletIsAvailable(pwallet, request.fHelp)) {
        return NullUniValue;
    }

    if (request.fHelp || request.params.size() < 2 || request.params.size() > 3) {
        throw std::runtime_error(
            RPCHelpMan{"walletpassphrase",
                "\nStores the wallet decryption key in memory for 'timeout' seconds.\n"
                "This is needed prior to performing transactions related to private keys such as sending bitcoins\n"
            "\nNote:\n"
            "Issuing the walletpassphrase command while the wallet is already unlocked will set a new unlock\n"
            "time that overrides the old one.\n",
                {
                    {"passphrase", RPCArg::Type::STR, /* opt */ false, /* default_val */ "", "The wallet passphrase"},
                    {"timeout", RPCArg::Type::NUM, /* opt */ false, /* default_val */ "", "The time to keep the decryption key in seconds; capped at 100000000 (~3 years)."},
<<<<<<< HEAD
                    {"stakingonly", RPCArg::Type::NUM, /* opt */ true, /* default_val */ "false", "If true, sending functions are disabled."},
                }}
                .ToString() +
            "\nNote:\n"
            "Issuing the walletpassphrase command while the wallet is already unlocked will set a new unlock\n"
            "time that overrides the old one.\n"
            "If [stakingonly] is true and <timeout> is 0, the wallet will remain unlocked for staking until manually locked again.\n"
            "\nExamples:\n"
=======
                },
                RPCResults{},
                RPCExamples{
>>>>>>> 7275365c
            "\nUnlock the wallet for 60 seconds\n"
            + HelpExampleCli("walletpassphrase", "\"my pass phrase\" 60") +
            "\nLock the wallet again (before 60 seconds)\n"
            + HelpExampleCli("walletlock", "") +
            "\nAs a JSON-RPC call\n"
            + HelpExampleRpc("walletpassphrase", "\"my pass phrase\", 60")
                },
            }.ToString());
    }

    auto locked_chain = pwallet->chain().lock();
    //LOCK(pwallet->cs_wallet);

    if (!pwallet->IsCrypted()) {
        throw JSONRPCError(RPC_WALLET_WRONG_ENC_STATE, "Error: running with an unencrypted wallet, but walletpassphrase was called.");
    }

    // Note that the walletpassphrase is stored in request.params[0] which is not mlock()ed
    SecureString strWalletPass;
    strWalletPass.reserve(100);
    // TODO: get rid of this .c_str() by implementing SecureString::operator=(std::string)
    // Alternately, find a way to make request.params[0] mlock()'d to begin with.
    strWalletPass = request.params[0].get_str().c_str();

    // Get the timeout
    int64_t nSleepTime = request.params[1].get_int64();
    // Timeout cannot be negative, otherwise it will relock immediately
    if (nSleepTime < 0) {
        throw JSONRPCError(RPC_INVALID_PARAMETER, "Timeout cannot be negative.");
    }
    // Clamp timeout
    constexpr int64_t MAX_SLEEP_TIME = 100000000; // larger values trigger a macos/libevent bug?
    if (nSleepTime > MAX_SLEEP_TIME) {
        nSleepTime = MAX_SLEEP_TIME;
    }

    if (strWalletPass.empty()) {
        throw JSONRPCError(RPC_INVALID_PARAMETER, "passphrase can not be empty");
    }

    if (!pwallet->Unlock(strWalletPass)) {
        throw JSONRPCError(RPC_WALLET_PASSPHRASE_INCORRECT, "Error: The wallet passphrase entered was incorrect.");
    }

    {
    LOCK(pwallet->cs_wallet);
    pwallet->TopUpKeyPool();

    bool fWalletUnlockStakingOnly = false;
    if (request.params.size() > 2) {
        fWalletUnlockStakingOnly = request.params[2].get_bool();
    }

    if (IsParticlWallet(pwallet)) {
        CHDWallet *phdw = GetParticlWallet(pwallet);
        LOCK(phdw->cs_wallet);
        phdw->fUnlockForStakingOnly = fWalletUnlockStakingOnly;
    }
    pwallet->nRelockTime = GetTime() + nSleepTime;

    // Only allow unlimited timeout (nSleepTime=0) on staking.
    if (nSleepTime > 0 || !fWalletUnlockStakingOnly) {
        // Keep a weak pointer to the wallet so that it is possible to unload the
        // wallet before the following callback is called. If a valid shared pointer
        // is acquired in the callback then the wallet is still loaded.
        std::weak_ptr<CWallet> weak_wallet = wallet;
        RPCRunLater(strprintf("lockwallet(%s)", pwallet->GetName()), [weak_wallet] {
            if (auto shared_wallet = weak_wallet.lock()) {
                LOCK(shared_wallet->cs_wallet);
                shared_wallet->Lock();
                shared_wallet->nRelockTime = 0;
            }
        }, nSleepTime);
    } else {
        RPCRunLaterErase(strprintf("lockwallet(%s)", pwallet->GetName()));
        pwallet->nRelockTime = 0;
    }
    }
    return NullUniValue;
}


static UniValue walletpassphrasechange(const JSONRPCRequest& request)
{
    std::shared_ptr<CWallet> const wallet = GetWalletForJSONRPCRequest(request);
    CWallet* const pwallet = wallet.get();

    if (!EnsureWalletIsAvailable(pwallet, request.fHelp)) {
        return NullUniValue;
    }

    if (request.fHelp || request.params.size() != 2) {
        throw std::runtime_error(
            RPCHelpMan{"walletpassphrasechange",
                "\nChanges the wallet passphrase from 'oldpassphrase' to 'newpassphrase'.\n",
                {
                    {"oldpassphrase", RPCArg::Type::STR, /* opt */ false, /* default_val */ "", "The current passphrase"},
                    {"newpassphrase", RPCArg::Type::STR, /* opt */ false, /* default_val */ "", "The new passphrase"},
                },
                RPCResults{},
                RPCExamples{
                    HelpExampleCli("walletpassphrasechange", "\"old one\" \"new one\"")
            + HelpExampleRpc("walletpassphrasechange", "\"old one\", \"new one\"")
                },
            }.ToString());
    }

    auto locked_chain = pwallet->chain().lock();
    LOCK(pwallet->cs_wallet);

    if (!pwallet->IsCrypted()) {
        throw JSONRPCError(RPC_WALLET_WRONG_ENC_STATE, "Error: running with an unencrypted wallet, but walletpassphrasechange was called.");
    }

    // TODO: get rid of these .c_str() calls by implementing SecureString::operator=(std::string)
    // Alternately, find a way to make request.params[0] mlock()'d to begin with.
    SecureString strOldWalletPass;
    strOldWalletPass.reserve(100);
    strOldWalletPass = request.params[0].get_str().c_str();

    SecureString strNewWalletPass;
    strNewWalletPass.reserve(100);
    strNewWalletPass = request.params[1].get_str().c_str();

    if (strOldWalletPass.empty() || strNewWalletPass.empty()) {
        throw JSONRPCError(RPC_INVALID_PARAMETER, "passphrase can not be empty");
    }

    if (!pwallet->ChangeWalletPassphrase(strOldWalletPass, strNewWalletPass)) {
        throw JSONRPCError(RPC_WALLET_PASSPHRASE_INCORRECT, "Error: The wallet passphrase entered was incorrect.");
    }

    return NullUniValue;
}


static UniValue walletlock(const JSONRPCRequest& request)
{
    std::shared_ptr<CWallet> const wallet = GetWalletForJSONRPCRequest(request);
    CWallet* const pwallet = wallet.get();

    if (!EnsureWalletIsAvailable(pwallet, request.fHelp)) {
        return NullUniValue;
    }

    if (request.fHelp || request.params.size() != 0) {
        throw std::runtime_error(
            RPCHelpMan{"walletlock",
                "\nRemoves the wallet encryption key from memory, locking the wallet.\n"
                "After calling this method, you will need to call walletpassphrase again\n"
                "before being able to call any methods which require the wallet to be unlocked.\n",
                {},
                RPCResults{},
                RPCExamples{
            "\nSet the passphrase for 2 minutes to perform a transaction\n"
            + HelpExampleCli("walletpassphrase", "\"my pass phrase\" 120") +
            "\nPerform a send (requires passphrase set)\n"
            + HelpExampleCli("sendtoaddress", "\"PbpVcjgYatnkKgveaeqhkeQBFwjqR7jKBR\" 1.0") +
            "\nClear the passphrase since we are done before 2 minutes is up\n"
            + HelpExampleCli("walletlock", "") +
            "\nAs a JSON-RPC call\n"
            + HelpExampleRpc("walletlock", "")
                },
            }.ToString());
    }

    auto locked_chain = pwallet->chain().lock();
    LOCK(pwallet->cs_wallet);

    if (!pwallet->IsCrypted()) {
        throw JSONRPCError(RPC_WALLET_WRONG_ENC_STATE, "Error: running with an unencrypted wallet, but walletlock was called.");
    }

    pwallet->Lock();
    pwallet->nRelockTime = 0;

    return NullUniValue;
}


static UniValue encryptwallet(const JSONRPCRequest& request)
{
    std::shared_ptr<CWallet> const wallet = GetWalletForJSONRPCRequest(request);
    CWallet* const pwallet = wallet.get();

    if (!EnsureWalletIsAvailable(pwallet, request.fHelp)) {
        return NullUniValue;
    }

    if (request.fHelp || request.params.size() != 1) {
        throw std::runtime_error(
            RPCHelpMan{"encryptwallet",
                "\nEncrypts the wallet with 'passphrase'. This is for first time encryption.\n"
                "After this, any calls that interact with private keys such as sending or signing \n"
                "will require the passphrase to be set prior the making these calls.\n"
                "Use the walletpassphrase call for this, and then walletlock call.\n"
                "If the wallet is already encrypted, use the walletpassphrasechange call.\n",
                {
                    {"passphrase", RPCArg::Type::STR, /* opt */ false, /* default_val */ "", "The pass phrase to encrypt the wallet with. It must be at least 1 character, but should be long."},
                },
                RPCResults{},
                RPCExamples{
            "\nEncrypt your wallet\n"
            + HelpExampleCli("encryptwallet", "\"my pass phrase\"") +
            "\nNow set the passphrase to use the wallet, such as for signing or sending particl\n"
            + HelpExampleCli("walletpassphrase", "\"my pass phrase\"") +
            "\nNow we can do something like sign\n"
            + HelpExampleCli("signmessage", "\"address\" \"test message\"") +
            "\nNow lock the wallet again by removing the passphrase\n"
            + HelpExampleCli("walletlock", "") +
            "\nAs a JSON-RPC call\n"
            + HelpExampleRpc("encryptwallet", "\"my pass phrase\"")
                },
            }.ToString());
    }

    auto locked_chain = pwallet->chain().lock();
    LOCK(pwallet->cs_wallet);

    if (pwallet->IsCrypted()) {
        throw JSONRPCError(RPC_WALLET_WRONG_ENC_STATE, "Error: running with an encrypted wallet, but encryptwallet was called.");
    }

    // TODO: get rid of this .c_str() by implementing SecureString::operator=(std::string)
    // Alternately, find a way to make request.params[0] mlock()'d to begin with.
    SecureString strWalletPass;
    strWalletPass.reserve(100);
    strWalletPass = request.params[0].get_str().c_str();

    if (strWalletPass.empty()) {
        throw JSONRPCError(RPC_INVALID_PARAMETER, "passphrase can not be empty");
    }

    if (!pwallet->EncryptWallet(strWalletPass)) {
        throw JSONRPCError(RPC_WALLET_ENCRYPTION_FAILED, "Error: Failed to encrypt the wallet.");
    }

    return "wallet encrypted; You need to make a new backup.";
}

static UniValue lockunspent(const JSONRPCRequest& request)
{
    std::shared_ptr<CWallet> const wallet = GetWalletForJSONRPCRequest(request);
    CWallet* const pwallet = wallet.get();

    if (!EnsureWalletIsAvailable(pwallet, request.fHelp)) {
        return NullUniValue;
    }

    if (request.fHelp || request.params.size() < 1 || request.params.size() > 3)
        throw std::runtime_error(
            RPCHelpMan{"lockunspent",
                "\nUpdates list of temporarily unspendable outputs.\n"
                "Temporarily lock (unlock=false) or unlock (unlock=true) specified transaction outputs.\n"
                "If no transaction outputs are specified when unlocking then all current locked transaction outputs are unlocked.\n"
                "A locked transaction output will not be chosen by automatic coin selection, when spending " + CURRENCY_UNIT + ".\n"
                "Locks are stored in memory only. Nodes start with zero locked outputs, and the locked output list\n"
                "is always cleared (by virtue of process exit) when a node stops or fails.\n"
                "When (permanent=true) locks are recorded in the wallet database and restored at startup"
                "Also see the listunspent call\n",
                {
                    {"unlock", RPCArg::Type::BOOL, /* opt */ false, /* default_val */ "", "Whether to unlock (true) or lock (false) the specified transactions"},
                    {"transactions", RPCArg::Type::ARR, /* opt */ true, /* default_val */ "empty array", "A json array of objects. Each object the txid (string) vout (numeric).",
                        {
                            {"", RPCArg::Type::OBJ, /* opt */ true, /* default_val */ "", "",
                                {
                                    {"txid", RPCArg::Type::STR_HEX, /* opt */ false, /* default_val */ "", "The transaction id"},
                                    {"vout", RPCArg::Type::NUM, /* opt */ false, /* default_val */ "", "The output number"},
                                },
                            },
                        },
                    },
<<<<<<< HEAD
                    {"permanent", RPCArg::Type::BOOL, /* opt */ true, /* default_val */ "false", "If true the lock/s are recorded in the wallet database and restored at startup"},
                }}
                .ToString() +
            "\nResult:\n"
=======
                },
                RPCResult{
>>>>>>> 7275365c
            "true|false    (boolean) Whether the command was successful or not\n"
                },
                RPCExamples{
            "\nList the unspent transactions\n"
            + HelpExampleCli("listunspent", "") +
            "\nLock an unspent transaction\n"
            + HelpExampleCli("lockunspent", "false \"[{\\\"txid\\\":\\\"a08e6907dbbd3d809776dbfc5d82e371b764ed838b5655e72f463568df1aadf0\\\",\\\"vout\\\":1}]\"") +
            "\nList the locked transactions\n"
            + HelpExampleCli("listlockunspent", "") +
            "\nUnlock the transaction again\n"
            + HelpExampleCli("lockunspent", "true \"[{\\\"txid\\\":\\\"a08e6907dbbd3d809776dbfc5d82e371b764ed838b5655e72f463568df1aadf0\\\",\\\"vout\\\":1}]\"") +
            "\nAs a JSON-RPC call\n"
            + HelpExampleRpc("lockunspent", "false, \"[{\\\"txid\\\":\\\"a08e6907dbbd3d809776dbfc5d82e371b764ed838b5655e72f463568df1aadf0\\\",\\\"vout\\\":1}]\"")
                },
            }.ToString());

    // Make sure the results are valid at least up to the most recent block
    // the user could have gotten from another RPC command prior to now
    pwallet->BlockUntilSyncedToCurrentChain();

    auto locked_chain = pwallet->chain().lock();
    LOCK(pwallet->cs_wallet);

    RPCTypeCheckArgument(request.params[0], UniValue::VBOOL);

    bool fUnlock = request.params[0].get_bool();

    if (request.params[1].isNull()) {
        if (fUnlock)
            pwallet->UnlockAllCoins();
        return true;
    }

    RPCTypeCheckArgument(request.params[1], UniValue::VARR);

    const UniValue& output_params = request.params[1];

    // Create and validate the COutPoints first.

    std::vector<COutPoint> outputs;
    outputs.reserve(output_params.size());

    for (unsigned int idx = 0; idx < output_params.size(); idx++) {
        const UniValue& o = output_params[idx].get_obj();

        RPCTypeCheckObj(o,
            {
                {"txid", UniValueType(UniValue::VSTR)},
                {"vout", UniValueType(UniValue::VNUM)},
            });

        const uint256 txid(ParseHashO(o, "txid"));
        const int nOutput = find_value(o, "vout").get_int();
        if (nOutput < 0) {
            throw JSONRPCError(RPC_INVALID_PARAMETER, "Invalid parameter, vout must be positive");
        }

        const COutPoint outpt(txid, nOutput);

        if (IsParticlWallet(pwallet))  {
            const auto it = pwallet->mapWallet.find(outpt.hash);
            if (it == pwallet->mapWallet.end()) {
                CHDWallet *phdw = GetParticlWallet(pwallet);
                const auto it = phdw->mapRecords.find(outpt.hash);
                if (it == phdw->mapRecords.end()) {
                    throw JSONRPCError(RPC_INVALID_PARAMETER, "Invalid parameter, unknown transaction");
                }
                const CTransactionRecord &rtx = it->second;
                if (!rtx.GetOutput(outpt.n)) {
                    throw JSONRPCError(RPC_INVALID_PARAMETER, "Invalid parameter, vout index out of bounds");
                }
            } else {
                const CWalletTx& trans = it->second;
                if (outpt.n >= trans.tx->GetNumVOuts()) {
                    throw JSONRPCError(RPC_INVALID_PARAMETER, "Invalid parameter, vout index out of bounds");
                }
            }
        } else {
        const auto it = pwallet->mapWallet.find(outpt.hash);
        if (it == pwallet->mapWallet.end()) {
            throw JSONRPCError(RPC_INVALID_PARAMETER, "Invalid parameter, unknown transaction");
        }

        const CWalletTx& trans = it->second;

        if (outpt.n >= trans.tx->vout.size()) {
            throw JSONRPCError(RPC_INVALID_PARAMETER, "Invalid parameter, vout index out of bounds");
        }
        }

        if (pwallet->IsSpent(*locked_chain, outpt.hash, outpt.n)) {
            throw JSONRPCError(RPC_INVALID_PARAMETER, "Invalid parameter, expected unspent output");
        }

        const bool is_locked = pwallet->IsLockedCoin(outpt.hash, outpt.n);

        if (fUnlock && !is_locked) {
            throw JSONRPCError(RPC_INVALID_PARAMETER, "Invalid parameter, expected locked output");
        }

        if (!fUnlock && is_locked) {
            throw JSONRPCError(RPC_INVALID_PARAMETER, "Invalid parameter, output already locked");
        }

        outputs.push_back(outpt);
    }

    bool fPermanent = false;
    if (!request.params[2].isNull()) {
        RPCTypeCheckArgument(request.params[2], UniValue::VBOOL);
        fPermanent = request.params[2].get_bool();
    }

    // Atomically set (un)locked status for the outputs.
    for (const COutPoint& outpt : outputs) {
        if (fUnlock) pwallet->UnlockCoin(outpt);
        else pwallet->LockCoin(outpt, fPermanent);
    }

    return true;
}

static UniValue listlockunspent(const JSONRPCRequest& request)
{
    std::shared_ptr<CWallet> const wallet = GetWalletForJSONRPCRequest(request);
    CWallet* const pwallet = wallet.get();

    if (!EnsureWalletIsAvailable(pwallet, request.fHelp)) {
        return NullUniValue;
    }

    if (request.fHelp || request.params.size() > 0)
        throw std::runtime_error(
            RPCHelpMan{"listlockunspent",
                "\nReturns list of temporarily unspendable outputs.\n"
                "See the lockunspent call to lock and unlock transactions for spending.\n",
                {},
                RPCResult{
            "[\n"
            "  {\n"
            "    \"txid\" : \"transactionid\",     (string) The transaction id locked\n"
            "    \"vout\" : n                      (numeric) The vout value\n"
            "  }\n"
            "  ,...\n"
            "]\n"
                },
                RPCExamples{
            "\nList the unspent transactions\n"
            + HelpExampleCli("listunspent", "") +
            "\nLock an unspent transaction\n"
            + HelpExampleCli("lockunspent", "false \"[{\\\"txid\\\":\\\"a08e6907dbbd3d809776dbfc5d82e371b764ed838b5655e72f463568df1aadf0\\\",\\\"vout\\\":1}]\"") +
            "\nList the locked transactions\n"
            + HelpExampleCli("listlockunspent", "") +
            "\nUnlock the transaction again\n"
            + HelpExampleCli("lockunspent", "true \"[{\\\"txid\\\":\\\"a08e6907dbbd3d809776dbfc5d82e371b764ed838b5655e72f463568df1aadf0\\\",\\\"vout\\\":1}]\"") +
            "\nAs a JSON-RPC call\n"
            + HelpExampleRpc("listlockunspent", "")
                },
            }.ToString());

    auto locked_chain = pwallet->chain().lock();
    LOCK(pwallet->cs_wallet);

    std::vector<COutPoint> vOutpts;
    pwallet->ListLockedCoins(vOutpts);

    UniValue ret(UniValue::VARR);

    for (const COutPoint& outpt : vOutpts) {
        UniValue o(UniValue::VOBJ);

        o.pushKV("txid", outpt.hash.GetHex());
        o.pushKV("vout", (int)outpt.n);
        ret.push_back(o);
    }

    return ret;
}

static UniValue settxfee(const JSONRPCRequest& request)
{
    std::shared_ptr<CWallet> const wallet = GetWalletForJSONRPCRequest(request);
    CWallet* const pwallet = wallet.get();

    if (!EnsureWalletIsAvailable(pwallet, request.fHelp)) {
        return NullUniValue;
    }

    if (request.fHelp || request.params.size() < 1 || request.params.size() > 1) {
        throw std::runtime_error(
            RPCHelpMan{"settxfee",
                "\nSet the transaction fee per kB for this wallet. Overrides the global -paytxfee command line parameter.\n",
                {
                    {"amount", RPCArg::Type::AMOUNT, /* opt */ false, /* default_val */ "", "The transaction fee in " + CURRENCY_UNIT + "/kB"},
                },
                RPCResult{
            "true|false        (boolean) Returns true if successful\n"
                },
                RPCExamples{
                    HelpExampleCli("settxfee", "0.00001")
            + HelpExampleRpc("settxfee", "0.00001")
                },
            }.ToString());
    }

    auto locked_chain = pwallet->chain().lock();
    LOCK(pwallet->cs_wallet);

    CAmount nAmount = AmountFromValue(request.params[0]);
    CFeeRate tx_fee_rate(nAmount, 1000);
    if (tx_fee_rate == 0) {
        // automatic selection
    } else if (tx_fee_rate < ::minRelayTxFee) {
        throw JSONRPCError(RPC_INVALID_PARAMETER, strprintf("txfee cannot be less than min relay tx fee (%s)", ::minRelayTxFee.ToString()));
    } else if (tx_fee_rate < pwallet->m_min_fee) {
        throw JSONRPCError(RPC_INVALID_PARAMETER, strprintf("txfee cannot be less than wallet min fee (%s)", pwallet->m_min_fee.ToString()));
    }

    pwallet->m_pay_tx_fee = tx_fee_rate;
    return true;
}

static UniValue getwalletinfo(const JSONRPCRequest& request)
{
    std::shared_ptr<CWallet> const wallet = GetWalletForJSONRPCRequest(request);
    CWallet* const pwallet = wallet.get();

    if (!EnsureWalletIsAvailable(pwallet, request.fHelp)) {
        return NullUniValue;
    }

    if (request.fHelp || request.params.size() != 0)
        throw std::runtime_error(
            RPCHelpMan{"getwalletinfo",
                "Returns an object containing various wallet state info.\n",
                {},
                RPCResult{
            "{\n"
            "  \"walletname\": xxxxx,             (string) the wallet name\n"
            "  \"walletversion\": xxxxx,          (numeric) the wallet version\n"
            "  \"total_balance\": xxxxxxx,        (numeric) the total balance of the wallet in " + CURRENCY_UNIT + "\n"
            "  \"balance\": xxxxxxx,              (numeric) the total confirmed balance of the wallet in " + CURRENCY_UNIT + "\n"
            "  \"blind_balance\": xxxxxxx,        (numeric) the total confirmed blinded balance of the wallet in " + CURRENCY_UNIT + "\n"
            "  \"anon_balance\": xxxxxxx,         (numeric) the total confirmed anon balance of the wallet in " + CURRENCY_UNIT + "\n"
            "  \"staked_balance\": xxxxxxx,       (numeric) the total staked balance of the wallet in " + CURRENCY_UNIT + " (non-spendable until maturity)\n"
            "  \"unconfirmed_balance\": xxx,      (numeric) the total unconfirmed balance of the wallet in " + CURRENCY_UNIT + "\n"
            "  \"immature_balance\": xxxxxx,      (numeric) the total immature balance of the wallet in " + CURRENCY_UNIT + "\n"
            "  \"reserve\": xxxxxx,               (numeric) the reserve balance of the wallet in " + CURRENCY_UNIT + "\n"
            "  \"txcount\": xxxxxxx,              (numeric) the total number of transactions in the wallet\n"
            "  \"keypoololdest\": xxxxxx,         (numeric) the timestamp (seconds since Unix epoch) of the oldest pre-generated key in the key pool\n"
            "  \"keypoolsize\": xxxx,             (numeric) how many new keys are pre-generated\n"
            "  \"encryptionstatus\":              (string) unencrypted/locked/unlocked\n"
            "  \"unlocked_until\": ttt,           (numeric) the timestamp in seconds since epoch (midnight Jan 1 1970 GMT) that the wallet is unlocked for transfers, or 0 if the wallet is locked\n"
            "  \"paytxfee\": x.xxxx,              (numeric) the transaction fee configuration, set in " + CURRENCY_UNIT + "/kB\n"
            "  \"hdseedid\": \"<hash160>\"          (string, optional) the Hash160 of the HD account pubkey (only present when HD is enabled)\n"
            "  \"hdmasterkeyid\": \"<hash160>\"     (string, optional) alias for hdseedid retained for backwards-compatibility. Will be removed in V0.18.\n"
            "  \"private_keys_enabled\": true|false (boolean) false if privatekeys are disabled for this wallet (enforced watch-only wallet)\n"
            "}\n"
                },
                RPCExamples{
                    HelpExampleCli("getwalletinfo", "")
            + HelpExampleRpc("getwalletinfo", "")
                },
            }.ToString());

    // Make sure the results are valid at least up to the most recent block
    // the user could have gotten from another RPC command prior to now
    pwallet->BlockUntilSyncedToCurrentChain();

    auto locked_chain = pwallet->chain().lock();
    LOCK(pwallet->cs_wallet);

    UniValue obj(UniValue::VOBJ);
    obj.pushKV("walletname", pwallet->GetName());
    obj.pushKV("walletversion", pwallet->GetVersion());

    if (fParticlWallet)
    {
        CHDWalletBalances bal;
        ((CHDWallet*)pwallet)->GetBalances(bal);

        obj.pushKV("total_balance",         ValueFromAmount(
            bal.nPart + bal.nPartUnconf + bal.nPartStaked + bal.nPartImmature
            + bal.nBlind + bal.nBlindUnconf
            + bal.nAnon + bal.nAnonUnconf));

        obj.pushKV("balance",               ValueFromAmount(bal.nPart));

        obj.pushKV("blind_balance",         ValueFromAmount(bal.nBlind));
        obj.pushKV("anon_balance",          ValueFromAmount(bal.nAnon));
        obj.pushKV("staked_balance",        ValueFromAmount(bal.nPartStaked));

        obj.pushKV("unconfirmed_balance",   ValueFromAmount(bal.nPartUnconf));
        obj.pushKV("unconfirmed_blind",     ValueFromAmount(bal.nBlindUnconf));
        obj.pushKV("unconfirmed_anon",      ValueFromAmount(bal.nAnonUnconf));
        obj.pushKV("immature_balance",      ValueFromAmount(bal.nPartImmature));

        if (bal.nPartWatchOnly > 0 || bal.nPartWatchOnlyUnconf > 0 || bal.nPartWatchOnlyStaked > 0)
        {
            obj.pushKV("watchonly_balance",                 ValueFromAmount(bal.nPartWatchOnly));
            obj.pushKV("watchonly_staked_balance",          ValueFromAmount(bal.nPartWatchOnlyStaked));
            obj.pushKV("watchonly_unconfirmed_balance",     ValueFromAmount(bal.nPartWatchOnlyUnconf));
            obj.pushKV("watchonly_total_balance",
                ValueFromAmount(bal.nPartWatchOnly + bal.nPartWatchOnlyStaked + bal.nPartWatchOnlyUnconf));
        };
    } else
    {
        obj.pushKV("balance",       ValueFromAmount(pwallet->GetBalance()));
        obj.pushKV("unconfirmed_balance", ValueFromAmount(pwallet->GetUnconfirmedBalance()));
        obj.pushKV("immature_balance",    ValueFromAmount(pwallet->GetImmatureBalance()));
    };

    int nTxCount = (int)pwallet->mapWallet.size() + (fParticlWallet ? (int)((CHDWallet*)pwallet)->mapRecords.size() : 0);

    obj.pushKV("txcount",       (int)nTxCount);

    CKeyID seed_id;
    if (IsParticlWallet(pwallet)) {
        CHDWallet *pwhd = GetParticlWallet(pwallet);

        obj.pushKV("keypoololdest", pwhd->GetOldestActiveAccountTime());
        obj.pushKV("keypoolsize",   pwhd->CountActiveAccountKeys());

        obj.pushKV("reserve",   ValueFromAmount(pwhd->nReserveBalance));

        obj.pushKV("encryptionstatus", !pwhd->IsCrypted()
        ? "Unencrypted" : pwhd->IsLocked() ? "Locked" : pwhd->fUnlockForStakingOnly ? "Unlocked, staking only" : "Unlocked");

        seed_id = pwhd->idDefaultAccount;
    } else {
        size_t kpExternalSize = pwallet->KeypoolCountExternalKeys();
        obj.pushKV("keypoololdest", pwallet->GetOldestKeyPoolTime());
        obj.pushKV("keypoolsize",   (int64_t)pwallet->KeypoolCountExternalKeys());
        seed_id = pwallet->GetHDChain().seed_id;
        if (!seed_id.IsNull() && pwallet->CanSupportFeature(FEATURE_HD_SPLIT)) {
            obj.pushKV("keypoolsize_hd_internal",   (int64_t)(pwallet->GetKeyPoolSize() - kpExternalSize));
        }

        obj.pushKV("encryptionstatus", !pwallet->IsCrypted()
            ? "Unencrypted" : pwallet->IsLocked() ? "Locked" : "Unlocked");
    }

    if (pwallet->IsCrypted())
        obj.pushKV("unlocked_until", pwallet->nRelockTime);

    obj.pushKV("paytxfee", ValueFromAmount(pwallet->m_pay_tx_fee.GetFeePerK()));

    if (!seed_id.IsNull()) {
        obj.pushKV("hdseedid", seed_id.GetHex());
        obj.pushKV("hdmasterkeyid", seed_id.GetHex());
    }
    obj.pushKV("private_keys_enabled", !pwallet->IsWalletFlagSet(WALLET_FLAG_DISABLE_PRIVATE_KEYS));
    return obj;
}

static UniValue listwalletdir(const JSONRPCRequest& request)
{
    if (request.fHelp || request.params.size() != 0) {
        throw std::runtime_error(
            RPCHelpMan{"listwalletdir",
                "Returns a list of wallets in the wallet directory.\n",
                {},
                RPCResult{
            "{\n"
            "  \"wallets\" : [                (json array of objects)\n"
            "    {\n"
            "      \"name\" : \"name\"          (string) The wallet name\n"
            "    }\n"
            "    ,...\n"
            "  ]\n"
            "}\n"
                },
                RPCExamples{
                    HelpExampleCli("listwalletdir", "")
            + HelpExampleRpc("listwalletdir", "")
                },
            }.ToString());
    }

    UniValue wallets(UniValue::VARR);
    for (const auto& path : ListWalletDir()) {
        UniValue wallet(UniValue::VOBJ);
        wallet.pushKV("name", path.string());
        wallets.push_back(wallet);
    }

    UniValue result(UniValue::VOBJ);
    result.pushKV("wallets", wallets);
    return result;
}

static UniValue listwallets(const JSONRPCRequest& request)
{
    if (request.fHelp || request.params.size() != 0)
        throw std::runtime_error(
            RPCHelpMan{"listwallets",
                "Returns a list of currently loaded wallets.\n"
                "For full information on the wallet, use \"getwalletinfo\"\n",
                {},
                RPCResult{
            "[                         (json array of strings)\n"
            "  \"walletname\"            (string) the wallet name\n"
            "   ...\n"
            "]\n"
                },
                RPCExamples{
                    HelpExampleCli("listwallets", "")
            + HelpExampleRpc("listwallets", "")
                },
            }.ToString());

    UniValue obj(UniValue::VARR);

    for (const std::shared_ptr<CWallet>& wallet : GetWallets()) {
        if (!EnsureWalletIsAvailable(wallet.get(), request.fHelp)) {
            return NullUniValue;
        }

        LOCK(wallet->cs_wallet);

        obj.push_back(wallet->GetName());
    }

    return obj;
}

static UniValue loadwallet(const JSONRPCRequest& request)
{
    if (request.fHelp || request.params.size() != 1)
        throw std::runtime_error(
            RPCHelpMan{"loadwallet",
                "\nLoads a wallet from a wallet file or directory."
                "\nNote that all wallet command-line options used when starting particld will be"
                "\napplied to the new wallet (eg -zapwallettxes, upgradewallet, rescan, etc).\n",
                {
                    {"filename", RPCArg::Type::STR, /* opt */ false, /* default_val */ "", "The wallet directory or .dat file."},
                },
                RPCResult{
            "{\n"
            "  \"name\" :    <wallet_name>,        (string) The wallet name if loaded successfully.\n"
            "  \"warning\" : <warning>,            (string) Warning message if wallet was not loaded cleanly.\n"
            "}\n"
                },
                RPCExamples{
                    HelpExampleCli("loadwallet", "\"test.dat\"")
            + HelpExampleRpc("loadwallet", "\"test.dat\"")
                },
            }.ToString());

    WalletLocation location(request.params[0].get_str());
    std::string error;

    if (!location.Exists()) {
        throw JSONRPCError(RPC_WALLET_NOT_FOUND, "Wallet " + location.GetName() + " not found.");
    } else if (fs::is_directory(location.GetPath())) {
        // The given filename is a directory. Check that there's a wallet.dat file.
        fs::path wallet_dat_file = location.GetPath() / "wallet.dat";
        if (fs::symlink_status(wallet_dat_file).type() == fs::file_not_found) {
            throw JSONRPCError(RPC_WALLET_NOT_FOUND, "Directory " + location.GetName() + " does not contain a wallet.dat file.");
        }
    }

    std::string warning;
    if (!CWallet::Verify(*g_rpc_interfaces->chain, location, false, error, warning)) {
        throw JSONRPCError(RPC_WALLET_ERROR, "Wallet file verification failed: " + error);
    }

    std::shared_ptr<CWallet> const wallet = CWallet::CreateWalletFromFile(*g_rpc_interfaces->chain, location);
    if (!wallet) {
        throw JSONRPCError(RPC_WALLET_ERROR, "Wallet loading failed.");
    }
    if (fParticlMode && !((CHDWallet*)wallet.get())->Initialise())
        throw JSONRPCError(RPC_WALLET_ERROR, "Wallet initialise failed.");
    AddWallet(wallet);

    wallet->postInitProcess();

    if (fParticlMode) {
        RestartStakingThreads();
    }

    UniValue obj(UniValue::VOBJ);
    obj.pushKV("name", wallet->GetName());
    obj.pushKV("warning", warning);

    return obj;
}

static UniValue createwallet(const JSONRPCRequest& request)
{
    if (request.fHelp || request.params.size() < 1 || request.params.size() > 2) {
        throw std::runtime_error(
            RPCHelpMan{"createwallet",
                "\nCreates and loads a new wallet.\n",
                {
                    {"wallet_name", RPCArg::Type::STR, /* opt */ false, /* default_val */ "", "The name for the new wallet. If this is a path, the wallet will be created at the path location."},
                    {"disable_private_keys", RPCArg::Type::BOOL, /* opt */ true, /* default_val */ "false", "Disable the possibility of private keys (only watchonlys are possible in this mode)."},
                },
                RPCResult{
            "{\n"
            "  \"name\" :    <wallet_name>,        (string) The wallet name if created successfully. If the wallet was created using a full path, the wallet_name will be the full path.\n"
            "  \"warning\" : <warning>,            (string) Warning message if wallet was not loaded cleanly.\n"
            "}\n"
                },
                RPCExamples{
                    HelpExampleCli("createwallet", "\"testwallet\"")
            + HelpExampleRpc("createwallet", "\"testwallet\"")
                },
            }.ToString());
    }
    std::string error;
    std::string warning;

    bool disable_privatekeys = false;
    if (!request.params[1].isNull()) {
        disable_privatekeys = request.params[1].get_bool();
    }

    WalletLocation location(request.params[0].get_str());
    if (location.Exists()) {
        throw JSONRPCError(RPC_WALLET_ERROR, "Wallet " + location.GetName() + " already exists.");
    }

    // Wallet::Verify will check if we're trying to create a wallet with a duplication name.
    if (!CWallet::Verify(*g_rpc_interfaces->chain, location, false, error, warning)) {
        throw JSONRPCError(RPC_WALLET_ERROR, "Wallet file verification failed: " + error);
    }

    std::shared_ptr<CWallet> const wallet = CWallet::CreateWalletFromFile(*g_rpc_interfaces->chain, location, (disable_privatekeys ? (uint64_t)WALLET_FLAG_DISABLE_PRIVATE_KEYS : 0));
    if (!wallet) {
        throw JSONRPCError(RPC_WALLET_ERROR, "Wallet creation failed.");
    }
    if (fParticlMode && !((CHDWallet*)wallet.get())->Initialise())
        throw JSONRPCError(RPC_WALLET_ERROR, "Wallet initialise failed.");
    AddWallet(wallet);

    wallet->postInitProcess();

    UniValue obj(UniValue::VOBJ);
    obj.pushKV("name", wallet->GetName());
    obj.pushKV("warning", warning);

    return obj;
}

static UniValue unloadwallet(const JSONRPCRequest& request)
{
    if (request.fHelp || request.params.size() > 1) {
        throw std::runtime_error(
            RPCHelpMan{"unloadwallet",
                "Unloads the wallet referenced by the request endpoint otherwise unloads the wallet specified in the argument.\n"
                "Specifying the wallet name on a wallet endpoint is invalid.",
                {
                    {"wallet_name", RPCArg::Type::STR, /* opt */ true, /* default_val */ "the wallet name from the RPC request", "The name of the wallet to unload."},
                },
                RPCResults{},
                RPCExamples{
                    HelpExampleCli("unloadwallet", "wallet_name")
            + HelpExampleRpc("unloadwallet", "wallet_name")
                },
            }.ToString());
    }

    std::string wallet_name;
    if (GetWalletNameFromJSONRPCRequest(request, wallet_name)) {
        if (!request.params[0].isNull()) {
            throw JSONRPCError(RPC_INVALID_PARAMETER, "Cannot unload the requested wallet");
        }
    } else {
        wallet_name = request.params[0].get_str();
    }

    std::shared_ptr<CWallet> wallet = GetWallet(wallet_name);
    if (!wallet) {
        throw JSONRPCError(RPC_WALLET_NOT_FOUND, "Requested wallet does not exist or is not loaded");
    }

    // Release the "main" shared pointer and prevent further notifications.
    // Note that any attempt to load the same wallet would fail until the wallet
    // is destroyed (see CheckUniqueFileid).
    if (!RemoveWallet(wallet)) {
        throw JSONRPCError(RPC_MISC_ERROR, "Requested wallet already unloaded");
    }

    UnloadWallet(std::move(wallet));

    if (fParticlMode) {
        RestartStakingThreads();
    }

    return NullUniValue;
}

static UniValue resendwallettransactions(const JSONRPCRequest& request)
{
    std::shared_ptr<CWallet> const wallet = GetWalletForJSONRPCRequest(request);
    CWallet* const pwallet = wallet.get();

    if (!EnsureWalletIsAvailable(pwallet, request.fHelp)) {
        return NullUniValue;
    }

    if (request.fHelp || request.params.size() != 0)
        throw std::runtime_error(
            RPCHelpMan{"resendwallettransactions",
                "Immediately re-broadcast unconfirmed wallet transactions to all peers.\n"
                "Intended only for testing; the wallet code periodically re-broadcasts\n"
                "automatically.\n",
                {},
                RPCResult{
            "Returns an RPC error if -walletbroadcast is set to false.\n"
            "Returns array of transaction ids that were re-broadcast.\n"
                },
                 RPCExamples{""},
             }.ToString()
            );

    if (!g_connman)
        throw JSONRPCError(RPC_CLIENT_P2P_DISABLED, "Error: Peer-to-peer functionality missing or disabled");

    auto locked_chain = pwallet->chain().lock();
    LOCK(pwallet->cs_wallet);

    if (!pwallet->GetBroadcastTransactions()) {
        throw JSONRPCError(RPC_WALLET_ERROR, "Error: Wallet transaction broadcasting is disabled with -walletbroadcast");
    }

    std::vector<uint256> txids = pwallet->ResendWalletTransactionsBefore(*locked_chain, GetTime(), g_connman.get());
    UniValue result(UniValue::VARR);
    if (IsParticlWallet(pwallet)) {
        CHDWallet *phdw = GetParticlWallet(pwallet);
        std::vector<uint256> txidsRec;
        txidsRec = phdw->ResendRecordTransactionsBefore(*locked_chain, GetTime(), g_connman.get());

        for (auto &txid : txidsRec) {
            result.push_back(txid.ToString());
        }
    }

    for (const uint256& txid : txids)
    {
        result.push_back(txid.ToString());
    }
    return result;
}

static UniValue listunspent(const JSONRPCRequest& request)
{
    std::shared_ptr<CWallet> const wallet = GetWalletForJSONRPCRequest(request);
    CWallet* const pwallet = wallet.get();

    if (!EnsureWalletIsAvailable(pwallet, request.fHelp)) {
        return NullUniValue;
    }

    if (request.fHelp || request.params.size() > 5)
        throw std::runtime_error(
            RPCHelpMan{"listunspent",
                "\nReturns array of unspent transaction outputs\n"
                "with between minconf and maxconf (inclusive) confirmations.\n"
                "Optionally filter to only include txouts paid to specified addresses.\n",
                {
                    {"minconf", RPCArg::Type::NUM, /* opt */ true, /* default_val */ "1", "The minimum confirmations to filter"},
                    {"maxconf", RPCArg::Type::NUM, /* opt */ true, /* default_val */ "9999999", "The maximum confirmations to filter"},
                    {"addresses", RPCArg::Type::ARR, /* opt */ true, /* default_val */ "empty array", "A json array of bitcoin addresses to filter",
                        {
                            {"address", RPCArg::Type::STR, /* opt */ true, /* default_val */ "", "particl address"},
                        },
                    },
                    {"include_unsafe", RPCArg::Type::BOOL, /* opt */ true, /* default_val */ "true", "Include outputs that are not safe to spend\n"
            "                  See description of \"safe\" attribute below."},
                    {"query_options", RPCArg::Type::OBJ, /* opt */ true, /* default_val */ "null", "JSON with query options",
                        {
                            {"minimumAmount", RPCArg::Type::AMOUNT, /* opt */ true, /* default_val */ "0", "Minimum value of each UTXO in " + CURRENCY_UNIT + ""},
                            {"maximumAmount", RPCArg::Type::AMOUNT, /* opt */ true, /* default_val */ "unlimited", "Maximum value of each UTXO in " + CURRENCY_UNIT + ""},
                            {"maximumCount", RPCArg::Type::NUM, /* opt */ true, /* default_val */ "unlimited", "Maximum number of UTXOs"},
                            {"minimumSumAmount", RPCArg::Type::AMOUNT, /* opt */ true, /* default_val */ "unlimited", "Minimum sum value of all UTXOs in " + CURRENCY_UNIT + ""},
                            {"cc_format", RPCArg::Type::BOOL, /* opt */ true, /* default_val */ "false", "Format output for coincontrol"},
                            {"include_immature", RPCArg::Type::BOOL, /* opt */ true, /* default_val */ "false", "Include immature staked outputs"},
                        },
                        "query_options"},
<<<<<<< HEAD
                }}
                .ToString() +
            "\nResult\n"
            "[                     (array of json object)\n"
=======
                },
                RPCResult{
            "[                   (array of json object)\n"
>>>>>>> 7275365c
            "  {\n"
            "    \"txid\" : \"txid\",        (string) the transaction id \n"
            "    \"vout\" : n,               (numeric) the vout value\n"
            "    \"address\" : \"address\",    (string) the particl address\n"
            "    \"coldstaking_address\"  : \"address\" (string) the particl address this output must stake on\n"
            "    \"label\" : \"label\",        (string) The associated label, or \"\" for the default label\n"
            "    \"scriptPubKey\" : \"key\",   (string) the script key\n"
            "    \"amount\" : x.xxx,         (numeric) the transaction output amount in " + CURRENCY_UNIT + "\n"
            "    \"confirmations\" : n,      (numeric) The number of confirmations\n"
            "    \"redeemScript\" : n        (string) The redeemScript if scriptPubKey is P2SH\n"
            "    \"spendable\" : xxx,        (bool) Whether we have the private keys to spend this output\n"
            "    \"solvable\" : xxx,         (bool) Whether we know how to spend this output, ignoring the lack of keys\n"
            "    \"desc\" : xxx,             (string, only when solvable) A descriptor for spending this output\n"
            "    \"safe\" : xxx              (bool) Whether this output is considered safe to spend. Unconfirmed transactions\n"
            "                              from outside keys and unconfirmed replacement transactions are considered unsafe\n"
            "                              and are not eligible for spending by fundrawtransaction and sendtoaddress.\n"
            "    \"stakeable\" : xxx,        (bool) Whether we have the private keys to stake this output\n"
            "  }\n"
            "  ,...\n"
            "]\n"
<<<<<<< HEAD

            "\nExamples\n"
            + HelpExampleCli("listunspent", "")
            + HelpExampleCli("listunspent", "6 9999999 \"[\\\"PfqK97PXYfqRFtdYcZw82x3dzPrZbEAcYa\\\",\\\"Pka9M2Bva8WetQhQ4ngC255HAbMJf5P5Dc\\\"]\"")
            + HelpExampleRpc("listunspent", "6, 9999999 \"[\\\"PfqK97PXYfqRFtdYcZw82x3dzPrZbEAcYa\\\",\\\"Pka9M2Bva8WetQhQ4ngC255HAbMJf5P5Dc\\\"]\"")
            + HelpExampleCli("listunspent", "6 9999999 '[]' true '{ \"minimumAmount\": 0.005 }'")
            + HelpExampleRpc("listunspent", "6, 9999999, [] , true, { \"minimumAmount\": 0.005 } ")
            + HelpExampleCli("listunspent", "1 9999999 '[]' false '{\"include_immature\":true}'")
            + HelpExampleRpc("listunspent", "1, 9999999, [] , false, {\"include_immature\":true} ")
        );
=======
                },
                RPCExamples{
                    HelpExampleCli("listunspent", "")
            + HelpExampleCli("listunspent", "6 9999999 \"[\\\"1PGFqEzfmQch1gKD3ra4k18PNj3tTUUSqg\\\",\\\"1LtvqCaApEdUGFkpKMM4MstjcaL4dKg8SP\\\"]\"")
            + HelpExampleRpc("listunspent", "6, 9999999 \"[\\\"1PGFqEzfmQch1gKD3ra4k18PNj3tTUUSqg\\\",\\\"1LtvqCaApEdUGFkpKMM4MstjcaL4dKg8SP\\\"]\"")
            + HelpExampleCli("listunspent", "6 9999999 '[]' true '{ \"minimumAmount\": 0.005 }'")
            + HelpExampleRpc("listunspent", "6, 9999999, [] , true, { \"minimumAmount\": 0.005 } ")
                },
            }.ToString());
>>>>>>> 7275365c

    int nMinDepth = 1;
    if (!request.params[0].isNull()) {
        RPCTypeCheckArgument(request.params[0], UniValue::VNUM);
        nMinDepth = request.params[0].get_int();
    }

    int nMaxDepth = 9999999;
    if (!request.params[1].isNull()) {
        RPCTypeCheckArgument(request.params[1], UniValue::VNUM);
        nMaxDepth = request.params[1].get_int();
    }

    std::set<CTxDestination> destinations;
    if (!request.params[2].isNull()) {
        RPCTypeCheckArgument(request.params[2], UniValue::VARR);
        UniValue inputs = request.params[2].get_array();
        for (unsigned int idx = 0; idx < inputs.size(); idx++) {
            const UniValue& input = inputs[idx];
            CTxDestination dest = DecodeDestination(input.get_str());
            if (!IsValidDestination(dest)) {
                throw JSONRPCError(RPC_INVALID_ADDRESS_OR_KEY, std::string("Invalid Particl address: ") + input.get_str());
            }
            if (!destinations.insert(dest).second) {
                throw JSONRPCError(RPC_INVALID_PARAMETER, std::string("Invalid parameter, duplicated address: ") + input.get_str());
            }
        }
    }

    bool include_unsafe = true;
    if (!request.params[3].isNull()) {
        RPCTypeCheckArgument(request.params[3], UniValue::VBOOL);
        include_unsafe = request.params[3].get_bool();
    }

    bool fCCFormat = false;
    bool fIncludeImmature = false;
    CAmount nMinimumAmount = 0;
    CAmount nMaximumAmount = MAX_MONEY;
    CAmount nMinimumSumAmount = MAX_MONEY;
    uint64_t nMaximumCount = 0;

    if (!request.params[4].isNull()) {
        const UniValue& options = request.params[4].get_obj();

        RPCTypeCheckObj(options,
            {
                {"maximumCount",            UniValueType(UniValue::VNUM)},
                {"cc_format",               UniValueType(UniValue::VBOOL)},
                {"include_immature",        UniValueType(UniValue::VBOOL)},
            }, true, false);

        if (options.exists("minimumAmount"))
            nMinimumAmount = AmountFromValue(options["minimumAmount"]);

        if (options.exists("maximumAmount"))
            nMaximumAmount = AmountFromValue(options["maximumAmount"]);

        if (options.exists("minimumSumAmount"))
            nMinimumSumAmount = AmountFromValue(options["minimumSumAmount"]);

        if (options.exists("maximumCount"))
            nMaximumCount = options["maximumCount"].get_int64();

        if (options.exists("cc_format"))
            fCCFormat = options["cc_format"].get_bool();

        if (options.exists("include_immature"))
            fIncludeImmature = options["include_immature"].get_bool();
    }

    // Make sure the results are valid at least up to the most recent block
    // the user could have gotten from another RPC command prior to now
    pwallet->BlockUntilSyncedToCurrentChain();

    UniValue results(UniValue::VARR);
    std::vector<COutput> vecOutputs;
    {
        auto locked_chain = pwallet->chain().lock();
        LOCK(pwallet->cs_wallet);
        pwallet->AvailableCoins(*locked_chain, vecOutputs, !include_unsafe, nullptr, nMinimumAmount, nMaximumAmount, nMinimumSumAmount, nMaximumCount, nMinDepth, nMaxDepth, fIncludeImmature);
    }

    LOCK(pwallet->cs_wallet);

    for (const COutput& out : vecOutputs) {

        CAmount nValue;
        CTxDestination address;
        const CScript *scriptPubKey;
        bool fValidAddress;
        if (fParticlWallet)
        {
            scriptPubKey = out.tx->tx->vpout[out.i]->GetPScriptPubKey();
            nValue = out.tx->tx->vpout[out.i]->GetValue();
        } else
        {
            scriptPubKey = &out.tx->tx->vout[out.i].scriptPubKey;
            nValue = out.tx->tx->vout[out.i].nValue;
        };

        fValidAddress = ExtractDestination(*scriptPubKey, address);
        if (destinations.size() && (!fValidAddress || !destinations.count(address)))
            continue;

        UniValue entry(UniValue::VOBJ);
        entry.pushKV("txid", out.tx->GetHash().GetHex());
        entry.pushKV("vout", out.i);

        if (fValidAddress) {
            entry.pushKV("address", EncodeDestination(address));

            auto i = pwallet->mapAddressBook.find(address);
            if (i != pwallet->mapAddressBook.end()) {
                entry.pushKV("label", i->second.name);
            }

            if (scriptPubKey->IsPayToScriptHash()) {
                const CScriptID& hash = boost::get<CScriptID>(address);
                CScript redeemScript;
                if (pwallet->GetCScript(hash, redeemScript)) {
                    entry.pushKV("redeemScript", HexStr(redeemScript.begin(), redeemScript.end()));
                }
            }
            if (scriptPubKey->IsPayToScriptHash256()) {
                const CScriptID256& hash = boost::get<CScriptID256>(address);
                CScriptID scriptID;
                scriptID.Set(hash);
                CScript redeemScript;
                if (pwallet->GetCScript(scriptID, redeemScript)) {
                    entry.pushKV("redeemScript", HexStr(redeemScript.begin(), redeemScript.end()));
                }
            }
        }

        if (HasIsCoinstakeOp(*scriptPubKey)) {
            CScript scriptStake;
            if (GetCoinstakeScriptPath(*scriptPubKey, scriptStake)) {
                if (ExtractDestination(scriptStake, address)) {
                    entry.pushKV("coldstaking_address", EncodeDestination(address));
                }
            }
        }

        entry.pushKV("scriptPubKey", HexStr(scriptPubKey->begin(), scriptPubKey->end()));

        if (fCCFormat)
        {
            entry.pushKV("time", out.tx->GetTxTime());
            entry.pushKV("amount", nValue);
        } else
        {
            entry.pushKV("amount", ValueFromAmount(nValue));
        };

        entry.pushKV("confirmations", out.nDepth);
        entry.pushKV("spendable", out.fSpendable);
        entry.pushKV("solvable", out.fSolvable);
        if (out.fSolvable) {
            auto descriptor = InferDescriptor(*scriptPubKey, *pwallet);
            entry.pushKV("desc", descriptor->ToString());
        }
        entry.pushKV("safe", out.fSafe);

        if (IsParticlWallet(pwallet))
        {
            CHDWallet *phdw = GetParticlWallet(pwallet);
            CKeyID stakingKeyID;
            bool fStakeable = ExtractStakingKeyID(*scriptPubKey, stakingKeyID);
            if (fStakeable)
            {
                isminetype mine = phdw->IsMine(stakingKeyID);
                if (!(mine & ISMINE_SPENDABLE)
                    || (mine & ISMINE_HARDWARE_DEVICE))
                    fStakeable = false;
            };
            entry.pushKV("stakeable", fStakeable);
        };

        if (fIncludeImmature)
            entry.pushKV("mature", out.fMature);

        if (out.fNeedHardwareKey)
            entry.pushKV("ondevice", out.fNeedHardwareKey);

        results.push_back(entry);
    }

    return results;
}

void FundTransaction(CWallet* const pwallet, CMutableTransaction& tx, CAmount& fee_out, int& change_position, UniValue options)
{
    // Make sure the results are valid at least up to the most recent block
    // the user could have gotten from another RPC command prior to now
    pwallet->BlockUntilSyncedToCurrentChain();

    CCoinControl coinControl;
    change_position = -1;
    bool lockUnspents = false;
    UniValue subtractFeeFromOutputs;
    std::set<int> setSubtractFeeFromOutputs;

    if (!options.isNull()) {
      if (options.type() == UniValue::VBOOL) {
        // backward compatibility bool only fallback
        coinControl.fAllowWatchOnly = options.get_bool();
      }
      else {
        RPCTypeCheckArgument(options, UniValue::VOBJ);
        RPCTypeCheckObj(options,
            {
                {"changeAddress", UniValueType(UniValue::VSTR)},
                {"changePosition", UniValueType(UniValue::VNUM)},
                {"change_type", UniValueType(UniValue::VSTR)},
                {"includeWatching", UniValueType(UniValue::VBOOL)},
                {"lockUnspents", UniValueType(UniValue::VBOOL)},
                {"feeRate", UniValueType()}, // will be checked below
                {"subtractFeeFromOutputs", UniValueType(UniValue::VARR)},
                {"replaceable", UniValueType(UniValue::VBOOL)},
                {"conf_target", UniValueType(UniValue::VNUM)},
                {"estimate_mode", UniValueType(UniValue::VSTR)},
            },
            true, true);

        if (options.exists("changeAddress")) {
            CTxDestination dest = DecodeDestination(options["changeAddress"].get_str());

            if (!IsValidDestination(dest)) {
                throw JSONRPCError(RPC_INVALID_ADDRESS_OR_KEY, "changeAddress must be a valid particl address");
            }

            coinControl.destChange = dest;
        }

        if (options.exists("changePosition"))
            change_position = options["changePosition"].get_int();

        if (options.exists("change_type")) {
            if (options.exists("changeAddress")) {
                throw JSONRPCError(RPC_INVALID_PARAMETER, "Cannot specify both changeAddress and address_type options");
            }
            coinControl.m_change_type = pwallet->m_default_change_type;
            if (!ParseOutputType(options["change_type"].get_str(), *coinControl.m_change_type)) {
                throw JSONRPCError(RPC_INVALID_ADDRESS_OR_KEY, strprintf("Unknown change type '%s'", options["change_type"].get_str()));
            }
        }

        if (options.exists("includeWatching"))
            coinControl.fAllowWatchOnly = options["includeWatching"].get_bool();

        if (options.exists("lockUnspents"))
            lockUnspents = options["lockUnspents"].get_bool();

        if (options.exists("feeRate"))
        {
            coinControl.m_feerate = CFeeRate(AmountFromValue(options["feeRate"]));
            coinControl.fOverrideFeeRate = true;
        }

        if (options.exists("subtractFeeFromOutputs"))
            subtractFeeFromOutputs = options["subtractFeeFromOutputs"].get_array();

        if (options.exists("replaceable")) {
            coinControl.m_signal_bip125_rbf = options["replaceable"].get_bool();
        }
        if (options.exists("conf_target")) {
            if (options.exists("feeRate")) {
                throw JSONRPCError(RPC_INVALID_PARAMETER, "Cannot specify both conf_target and feeRate");
            }
            coinControl.m_confirm_target = ParseConfirmTarget(options["conf_target"]);
        }
        if (options.exists("estimate_mode")) {
            if (options.exists("feeRate")) {
                throw JSONRPCError(RPC_INVALID_PARAMETER, "Cannot specify both estimate_mode and feeRate");
            }
            if (!FeeModeFromString(options["estimate_mode"].get_str(), coinControl.m_fee_mode)) {
                throw JSONRPCError(RPC_INVALID_PARAMETER, "Invalid estimate_mode parameter");
            }
        }
      }
    }

    size_t nOutputs = IsParticlWallet(pwallet) ? tx.vpout.size() : tx.vout.size();
    if (nOutputs == 0)
        throw JSONRPCError(RPC_INVALID_PARAMETER, "TX must have at least one output");

    if (change_position != -1 && (change_position < 0 || (unsigned int)change_position > nOutputs))
        throw JSONRPCError(RPC_INVALID_PARAMETER, "changePosition out of bounds");

    for (unsigned int idx = 0; idx < subtractFeeFromOutputs.size(); idx++) {
        int pos = subtractFeeFromOutputs[idx].get_int();
        if (setSubtractFeeFromOutputs.count(pos))
            throw JSONRPCError(RPC_INVALID_PARAMETER, strprintf("Invalid parameter, duplicated position: %d", pos));
        if (pos < 0)
            throw JSONRPCError(RPC_INVALID_PARAMETER, strprintf("Invalid parameter, negative position: %d", pos));
        if (pos >= int(nOutputs))
            throw JSONRPCError(RPC_INVALID_PARAMETER, strprintf("Invalid parameter, position too large: %d", pos));
        setSubtractFeeFromOutputs.insert(pos);
    }

    std::string strFailReason;

    if (!pwallet->FundTransaction(tx, fee_out, change_position, strFailReason, lockUnspents, setSubtractFeeFromOutputs, coinControl)) {
        throw JSONRPCError(RPC_WALLET_ERROR, strFailReason);
    }
}

static UniValue fundrawtransaction(const JSONRPCRequest& request)
{
    std::shared_ptr<CWallet> const wallet = GetWalletForJSONRPCRequest(request);
    CWallet* const pwallet = wallet.get();

    if (!EnsureWalletIsAvailable(pwallet, request.fHelp)) {
        return NullUniValue;
    }

    if (request.fHelp || request.params.size() < 1 || request.params.size() > 3)
        throw std::runtime_error(
            RPCHelpMan{"fundrawtransaction",
                "\nAdd inputs to a transaction until it has enough in value to meet its out value.\n"
                "This will not modify existing inputs, and will add at most one change output to the outputs.\n"
                "No existing outputs will be modified unless \"subtractFeeFromOutputs\" is specified.\n"
                "Note that inputs which were signed may need to be resigned after completion since in/outputs have been added.\n"
                "The inputs added will not be signed, use signrawtransaction for that.\n"
                "Note that all existing inputs must have their previous output transaction be in the wallet.\n"
                "Note that all inputs selected must be of standard form and P2SH scripts must be\n"
                "in the wallet using importaddress or addmultisigaddress (to calculate fees).\n"
                "You can see whether this is the case by checking the \"solvable\" field in the listunspent output.\n"
                "Only pay-to-pubkey, multisig, and P2SH versions thereof are currently supported for watch-only\n",
                {
                    {"hexstring", RPCArg::Type::STR_HEX, /* opt */ false, /* default_val */ "", "The hex string of the raw transaction"},
                    {"options", RPCArg::Type::OBJ, /* opt */ true, /* default_val */ "null", "for backward compatibility: passing in a true instead of an object will result in {\"includeWatching\":true}",
                        {
                            {"changeAddress", RPCArg::Type::STR, /* opt */ true, /* default_val */ "pool address", "The particl address to receive the change"},
                            {"changePosition", RPCArg::Type::NUM, /* opt */ true, /* default_val */ "random", "The index of the change output"},
                            {"change_type", RPCArg::Type::STR, /* opt */ true, /* default_val */ "set by -changetype", "The output type to use. Only valid if changeAddress is not specified. Options are \"legacy\", \"p2sh-segwit\", and \"bech32\"."},
                            {"includeWatching", RPCArg::Type::BOOL, /* opt */ true, /* default_val */ "false", "Also select inputs which are watch only"},
                            {"lockUnspents", RPCArg::Type::BOOL, /* opt */ true, /* default_val */ "false", "Lock selected unspent outputs"},
                            {"feeRate", RPCArg::Type::AMOUNT, /* opt */ true, /* default_val */ "not set: makes wallet determine the fee", "Set a specific fee rate in " + CURRENCY_UNIT + "/kB"},
                            {"subtractFeeFromOutputs", RPCArg::Type::ARR, /* opt */ true, /* default_val */ "empty array", "A json array of integers.\n"
                            "                              The fee will be equally deducted from the amount of each specified output.\n"
                            "                              Those recipients will receive less particl than you enter in their corresponding amount field.\n"
                            "                              If no outputs are specified here, the sender pays the fee.",
                                {
                                    {"vout_index", RPCArg::Type::NUM, /* opt */ true, /* default_val */ "", "The zero-based output index, before a change output is added."},
                                },
                            },
                            {"replaceable", RPCArg::Type::BOOL, /* opt */ true, /* default_val */ "fallback to wallet's default", "Marks this transaction as BIP125 replaceable.\n"
                            "                              Allows this transaction to be replaced by a transaction with higher fees"},
                            {"conf_target", RPCArg::Type::NUM, /* opt */ true, /* default_val */ "fallback to wallet's default", "Confirmation target (in blocks)"},
                            {"estimate_mode", RPCArg::Type::STR, /* opt */ true, /* default_val */ "UNSET", "The fee estimate mode, must be one of:\n"
                            "         \"UNSET\"\n"
                            "         \"ECONOMICAL\"\n"
                            "         \"CONSERVATIVE\""},
                        },
                        "options"},
                    {"iswitness", RPCArg::Type::BOOL, /* opt */ true, /* default_val */ "depends on heuristic tests", "Whether the transaction hex is a serialized witness transaction \n"
                            "                              If iswitness is not present, heuristic tests will be used in decoding"},
                },
                RPCResult{
                            "{\n"
                            "  \"hex\":       \"value\", (string)  The resulting raw transaction (hex-encoded string)\n"
                            "  \"fee\":       n,         (numeric) Fee in " + CURRENCY_UNIT + " the resulting transaction pays\n"
                            "  \"changepos\": n          (numeric) The position of the added change output, or -1\n"
                            "}\n"
                                },
                                RPCExamples{
                            "\nCreate a transaction with no inputs\n"
                            + HelpExampleCli("createrawtransaction", "\"[]\" \"{\\\"myaddress\\\":0.01}\"") +
                            "\nAdd sufficient unsigned inputs to meet the output value\n"
                            + HelpExampleCli("fundrawtransaction", "\"rawtransactionhex\"") +
                            "\nSign the transaction\n"
                            + HelpExampleCli("signrawtransaction", "\"fundedtransactionhex\"") +
                            "\nSend the transaction\n"
                            + HelpExampleCli("sendrawtransaction", "\"signedtransactionhex\"")
                                },
                            }.ToString());

    RPCTypeCheck(request.params, {UniValue::VSTR, UniValueType(), UniValue::VBOOL});

    // parse hex string from parameter
    CMutableTransaction tx;
    bool try_witness = request.params[2].isNull() ? true : request.params[2].get_bool();
    bool try_no_witness = request.params[2].isNull() ? true : !request.params[2].get_bool();
    if (!DecodeHexTx(tx, request.params[0].get_str(), try_no_witness, try_witness)) {
        throw JSONRPCError(RPC_DESERIALIZATION_ERROR, "TX decode failed");
    }

    CAmount fee;
    int change_position;
    FundTransaction(pwallet, tx, fee, change_position, request.params[1]);

    UniValue result(UniValue::VOBJ);
    result.pushKV("hex", EncodeHexTx(CTransaction(tx)));
    result.pushKV("fee", ValueFromAmount(fee));
    result.pushKV("changepos", change_position);

    return result;
}

UniValue signrawtransactionwithwallet(const JSONRPCRequest& request)
{
    std::shared_ptr<CWallet> const wallet = GetWalletForJSONRPCRequest(request);
    CWallet* const pwallet = wallet.get();

    if (!EnsureWalletIsAvailable(pwallet, request.fHelp)) {
        return NullUniValue;
    }

    if (request.fHelp || request.params.size() < 1 || request.params.size() > 3)
        throw std::runtime_error(
            RPCHelpMan{"signrawtransactionwithwallet",
                "\nSign inputs for raw transaction (serialized, hex-encoded).\n"
                "The second optional argument (may be null) is an array of previous transaction outputs that\n"
                "this transaction depends on but may not yet be in the block chain." +
                    HelpRequiringPassphrase(pwallet) + "\n",
                {
                    {"hexstring", RPCArg::Type::STR, /* opt */ false, /* default_val */ "", "The transaction hex string"},
                    {"prevtxs", RPCArg::Type::ARR, /* opt */ true, /* default_val */ "null", "A json array of previous dependent transaction outputs",
                        {
                            {"", RPCArg::Type::OBJ, /* opt */ false, /* default_val */ "", "",
                                {
                                    {"txid", RPCArg::Type::STR_HEX, /* opt */ false, /* default_val */ "", "The transaction id"},
                                    {"vout", RPCArg::Type::NUM, /* opt */ false, /* default_val */ "", "The output number"},
                                    {"scriptPubKey", RPCArg::Type::STR_HEX, /* opt */ false, /* default_val */ "", "script key"},
                                    {"redeemScript", RPCArg::Type::STR_HEX, /* opt */ true, /* default_val */ "omitted", "(required for P2SH or P2WSH)"},
                                    {"amount", RPCArg::Type::AMOUNT, /* opt */ false, /* default_val */ "", "The amount spent"},
                                },
                            },
                        },
                    },
                    {"sighashtype", RPCArg::Type::STR, /* opt */ true, /* default_val */ "ALL", "The signature hash type. Must be one of\n"
            "       \"ALL\"\n"
            "       \"NONE\"\n"
            "       \"SINGLE\"\n"
            "       \"ALL|ANYONECANPAY\"\n"
            "       \"NONE|ANYONECANPAY\"\n"
            "       \"SINGLE|ANYONECANPAY\""},
                },
                RPCResult{
            "{\n"
            "  \"hex\" : \"value\",                  (string) The hex-encoded raw transaction with signature(s)\n"
            "  \"complete\" : true|false,          (boolean) If the transaction has a complete set of signatures\n"
            "  \"errors\" : [                      (json array of objects) Script verification errors (if there are any)\n"
            "    {\n"
            "      \"txid\" : \"hash\",              (string) The hash of the referenced, previous transaction\n"
            "      \"vout\" : n,                   (numeric) The index of the output to spent and used as input\n"
            "      \"scriptSig\" : \"hex\",          (string) The hex-encoded signature script\n"
            "      \"sequence\" : n,               (numeric) Script sequence number\n"
            "      \"error\" : \"text\"              (string) Verification or signing error related to the input\n"
            "    }\n"
            "    ,...\n"
            "  ]\n"
            "}\n"
                },
                RPCExamples{
                    HelpExampleCli("signrawtransactionwithwallet", "\"myhex\"")
            + HelpExampleRpc("signrawtransactionwithwallet", "\"myhex\"")
                },
            }.ToString());

    RPCTypeCheck(request.params, {UniValue::VSTR, UniValue::VARR, UniValue::VSTR}, true);

    CMutableTransaction mtx;
    if (!DecodeHexTx(mtx, request.params[0].get_str(), true)) {
        throw JSONRPCError(RPC_DESERIALIZATION_ERROR, "TX decode failed");
    }

    // Sign the transaction
    auto locked_chain = pwallet->chain().lock();
    LOCK(pwallet->cs_wallet);
    EnsureWalletIsUnlocked(pwallet);

    return SignTransaction(pwallet->chain(), mtx, request.params[1], pwallet, false, request.params[2]);
}

static UniValue bumpfee(const JSONRPCRequest& request)
{
    std::shared_ptr<CWallet> const wallet = GetWalletForJSONRPCRequest(request);
    CWallet* const pwallet = wallet.get();

    if (!EnsureWalletIsAvailable(pwallet, request.fHelp))
        return NullUniValue;

    if (request.fHelp || request.params.size() < 1 || request.params.size() > 2) {
        throw std::runtime_error(
            RPCHelpMan{"bumpfee",
                "\nBumps the fee of an opt-in-RBF transaction T, replacing it with a new transaction B.\n"
                "An opt-in RBF transaction with the given txid must be in the wallet.\n"
                "The command will pay the additional fee by decreasing (or perhaps removing) its change output.\n"
                "If the change output is not big enough to cover the increased fee, the command will currently fail\n"
                "instead of adding new inputs to compensate. (A future implementation could improve this.)\n"
                "The command will fail if the wallet or mempool contains a transaction that spends one of T's outputs.\n"
                "By default, the new fee will be calculated automatically using estimatesmartfee.\n"
                "The user can specify a confirmation target for estimatesmartfee.\n"
                "Alternatively, the user can specify totalFee, or use RPC settxfee to set a higher fee rate.\n"
                "At a minimum, the new fee rate must be high enough to pay an additional new relay fee (incrementalfee\n"
                "returned by getnetworkinfo) to enter the node's mempool.\n",
                {
                    {"txid", RPCArg::Type::STR_HEX, /* opt */ false, /* default_val */ "", "The txid to be bumped"},
                    {"options", RPCArg::Type::OBJ, /* opt */ true, /* default_val */ "null", "",
                        {
                            {"confTarget", RPCArg::Type::NUM, /* opt */ true, /* default_val */ "fallback to wallet's default", "Confirmation target (in blocks)"},
                            {"totalFee", RPCArg::Type::NUM, /* opt */ true, /* default_val */ "fallback to 'confTarget'", "Total fee (NOT feerate) to pay, in satoshis.\n"
            "                         In rare cases, the actual fee paid might be slightly higher than the specified\n"
            "                         totalFee if the tx change output has to be removed because it is too close to\n"
            "                         the dust threshold."},
                            {"replaceable", RPCArg::Type::BOOL, /* opt */ true, /* default_val */ "true", "Whether the new transaction should still be\n"
            "                         marked bip-125 replaceable. If true, the sequence numbers in the transaction will\n"
            "                         be left unchanged from the original. If false, any input sequence numbers in the\n"
            "                         original transaction that were less than 0xfffffffe will be increased to 0xfffffffe\n"
            "                         so the new transaction will not be explicitly bip-125 replaceable (though it may\n"
            "                         still be replaceable in practice, for example if it has unconfirmed ancestors which\n"
            "                         are replaceable)."},
                            {"estimate_mode", RPCArg::Type::STR, /* opt */ true, /* default_val */ "UNSET", "The fee estimate mode, must be one of:\n"
            "         \"UNSET\"\n"
            "         \"ECONOMICAL\"\n"
            "         \"CONSERVATIVE\""},
                        },
                        "options"},
                },
                RPCResult{
            "{\n"
            "  \"txid\":    \"value\",  (string)  The id of the new transaction\n"
            "  \"origfee\":  n,         (numeric) Fee of the replaced transaction\n"
            "  \"fee\":      n,         (numeric) Fee of the new transaction\n"
            "  \"errors\":  [ str... ] (json array of strings) Errors encountered during processing (may be empty)\n"
            "}\n"
                },
                RPCExamples{
            "\nBump the fee, get the new transaction\'s txid\n" +
                    HelpExampleCli("bumpfee", "<txid>")
                },
            }.ToString());
    }

    RPCTypeCheck(request.params, {UniValue::VSTR, UniValue::VOBJ});
    uint256 hash(ParseHashV(request.params[0], "txid"));

    // optional parameters
    CAmount totalFee = 0;
    CCoinControl coin_control;
    coin_control.m_signal_bip125_rbf = true;
    if (!request.params[1].isNull()) {
        UniValue options = request.params[1];
        RPCTypeCheckObj(options,
            {
                {"confTarget", UniValueType(UniValue::VNUM)},
                {"totalFee", UniValueType(UniValue::VNUM)},
                {"replaceable", UniValueType(UniValue::VBOOL)},
                {"estimate_mode", UniValueType(UniValue::VSTR)},
            },
            true, true);

        if (options.exists("confTarget") && options.exists("totalFee")) {
            throw JSONRPCError(RPC_INVALID_PARAMETER, "confTarget and totalFee options should not both be set. Please provide either a confirmation target for fee estimation or an explicit total fee for the transaction.");
        } else if (options.exists("confTarget")) { // TODO: alias this to conf_target
            coin_control.m_confirm_target = ParseConfirmTarget(options["confTarget"]);
        } else if (options.exists("totalFee")) {
            totalFee = options["totalFee"].get_int64();
            if (totalFee <= 0) {
                throw JSONRPCError(RPC_INVALID_PARAMETER, strprintf("Invalid totalFee %s (must be greater than 0)", FormatMoney(totalFee)));
            }
        }

        if (options.exists("replaceable")) {
            coin_control.m_signal_bip125_rbf = options["replaceable"].get_bool();
        }
        if (options.exists("estimate_mode")) {
            if (!FeeModeFromString(options["estimate_mode"].get_str(), coin_control.m_fee_mode)) {
                throw JSONRPCError(RPC_INVALID_PARAMETER, "Invalid estimate_mode parameter");
            }
        }
    }

    // Make sure the results are valid at least up to the most recent block
    // the user could have gotten from another RPC command prior to now
    pwallet->BlockUntilSyncedToCurrentChain();

    auto locked_chain = pwallet->chain().lock();
    LOCK(pwallet->cs_wallet);
    EnsureWalletIsUnlocked(pwallet);


    std::vector<std::string> errors;
    CAmount old_fee;
    CAmount new_fee;
    CMutableTransaction mtx;
    feebumper::Result res = feebumper::CreateTransaction(pwallet, hash, coin_control, totalFee, errors, old_fee, new_fee, mtx);
    if (res != feebumper::Result::OK) {
        switch(res) {
            case feebumper::Result::INVALID_ADDRESS_OR_KEY:
                throw JSONRPCError(RPC_INVALID_ADDRESS_OR_KEY, errors[0]);
                break;
            case feebumper::Result::INVALID_REQUEST:
                throw JSONRPCError(RPC_INVALID_REQUEST, errors[0]);
                break;
            case feebumper::Result::INVALID_PARAMETER:
                throw JSONRPCError(RPC_INVALID_PARAMETER, errors[0]);
                break;
            case feebumper::Result::WALLET_ERROR:
                throw JSONRPCError(RPC_WALLET_ERROR, errors[0]);
                break;
            default:
                throw JSONRPCError(RPC_MISC_ERROR, errors[0]);
                break;
        }
    }

    // sign bumped transaction
    if (!feebumper::SignTransaction(pwallet, mtx)) {
        throw JSONRPCError(RPC_WALLET_ERROR, "Can't sign transaction.");
    }
    // commit the bumped transaction
    uint256 txid;
    if (feebumper::CommitTransaction(pwallet, hash, std::move(mtx), errors, txid) != feebumper::Result::OK) {
        throw JSONRPCError(RPC_WALLET_ERROR, errors[0]);
    }
    UniValue result(UniValue::VOBJ);
    result.pushKV("txid", txid.GetHex());
    result.pushKV("origfee", ValueFromAmount(old_fee));
    result.pushKV("fee", ValueFromAmount(new_fee));
    UniValue result_errors(UniValue::VARR);
    for (const std::string& error : errors) {
        result_errors.push_back(error);
    }
    result.pushKV("errors", result_errors);

    return result;
}

UniValue generate(const JSONRPCRequest& request)
{
    std::shared_ptr<CWallet> const wallet = GetWalletForJSONRPCRequest(request);
    CWallet* const pwallet = wallet.get();


    if (!EnsureWalletIsAvailable(pwallet, request.fHelp)) {
        return NullUniValue;
    }

    if (request.fHelp || request.params.size() < 1 || request.params.size() > 2) {
        throw std::runtime_error(
            RPCHelpMan{"generate",
                "\nMine up to nblocks blocks immediately (before the RPC call returns) to an address in the wallet.\n",
                {
                    {"nblocks", RPCArg::Type::NUM, /* opt */ false, /* default_val */ "", "How many blocks are generated immediately."},
                    {"maxtries", RPCArg::Type::NUM, /* opt */ true, /* default_val */ "1000000", "How many iterations to try."},
                },
                RPCResult{
            "[ blockhashes ]     (array) hashes of blocks generated\n"
                },
                RPCExamples{
            "\nGenerate 11 blocks\n"
            + HelpExampleCli("generate", "11")
                },
            }.ToString());
    }

    if (!IsDeprecatedRPCEnabled("generate")) {
        throw JSONRPCError(RPC_METHOD_DEPRECATED, "The wallet generate rpc method is deprecated and will be fully removed in v0.19. "
            "To use generate in v0.18, restart bitcoind with -deprecatedrpc=generate.\n"
            "Clients should transition to using the node rpc method generatetoaddress\n");
    }

    int num_generate = request.params[0].get_int();
    uint64_t max_tries = 1000000;
    if (!request.params[1].isNull()) {
        max_tries = request.params[1].get_int();
    }

    std::shared_ptr<CReserveScript> coinbase_script;
    pwallet->GetScriptForMining(coinbase_script);

    // If the keypool is exhausted, no script is returned at all.  Catch this.
    if (!coinbase_script) {
        throw JSONRPCError(RPC_WALLET_KEYPOOL_RAN_OUT, "Error: Keypool ran out, please call keypoolrefill first");
    }

    //throw an error if no script was provided
    if (coinbase_script->reserveScript.empty()) {
        throw JSONRPCError(RPC_INTERNAL_ERROR, "No coinbase script available");
    }

    return generateBlocks(coinbase_script, num_generate, max_tries, true);
}

UniValue rescanblockchain(const JSONRPCRequest& request)
{
    std::shared_ptr<CWallet> const wallet = GetWalletForJSONRPCRequest(request);
    CWallet* const pwallet = wallet.get();

    if (!EnsureWalletIsAvailable(pwallet, request.fHelp)) {
        return NullUniValue;
    }

    if (request.fHelp || request.params.size() > 2) {
        throw std::runtime_error(
            RPCHelpMan{"rescanblockchain",
                "\nRescan the local blockchain for wallet related transactions.\n",
                {
                    {"start_height", RPCArg::Type::NUM, /* opt */ true, /* default_val */ "0", "block height where the rescan should start"},
                    {"stop_height", RPCArg::Type::NUM, /* opt */ true, /* default_val */ "tip height", "the last block height that should be scanned"},
                },
                RPCResult{
            "{\n"
            "  \"start_height\"     (numeric) The block height where the rescan has started. If omitted, rescan started from the genesis block.\n"
            "  \"stop_height\"      (numeric) The height of the last rescanned block. If omitted, rescan stopped at the chain tip.\n"
            "}\n"
                },
                RPCExamples{
                    HelpExampleCli("rescanblockchain", "100000 120000")
            + HelpExampleRpc("rescanblockchain", "100000, 120000")
                },
            }.ToString());
    }

    WalletRescanReserver reserver(pwallet);
    if (!reserver.reserve()) {
        throw JSONRPCError(RPC_WALLET_ERROR, "Wallet is currently rescanning. Abort existing rescan or wait.");
    }

    CBlockIndex *pindexStart = nullptr;
    CBlockIndex *pindexStop = nullptr;
    CBlockIndex *pChainTip = nullptr;
    {
        auto locked_chain = pwallet->chain().lock();
        pindexStart = chainActive.Genesis();
        pChainTip = chainActive.Tip();

        if (!request.params[0].isNull()) {
            pindexStart = chainActive[request.params[0].get_int()];
            if (!pindexStart) {
                throw JSONRPCError(RPC_INVALID_PARAMETER, "Invalid start_height");
            }
        }

        if (!request.params[1].isNull()) {
            pindexStop = chainActive[request.params[1].get_int()];
            if (!pindexStop) {
                throw JSONRPCError(RPC_INVALID_PARAMETER, "Invalid stop_height");
            }
            else if (pindexStop->nHeight < pindexStart->nHeight) {
                throw JSONRPCError(RPC_INVALID_PARAMETER, "stop_height must be greater than start_height");
            }
        }
    }

    // We can't rescan beyond non-pruned blocks, stop and throw an error
    if (fPruneMode) {
        auto locked_chain = pwallet->chain().lock();
        CBlockIndex *block = pindexStop ? pindexStop : pChainTip;
        while (block && block->nHeight >= pindexStart->nHeight) {
            if (!(block->nStatus & BLOCK_HAVE_DATA)) {
                throw JSONRPCError(RPC_MISC_ERROR, "Can't rescan beyond pruned data. Use RPC call getblockchaininfo to determine your pruned height.");
            }
            block = block->pprev;
        }
    }

    const CBlockIndex *failed_block, *stopBlock;
    CWallet::ScanResult result =
        pwallet->ScanForWalletTransactions(pindexStart, pindexStop, reserver, failed_block, stopBlock, true);
    switch (result) {
    case CWallet::ScanResult::SUCCESS:
        break; // stopBlock set by ScanForWalletTransactions
    case CWallet::ScanResult::FAILURE:
        throw JSONRPCError(RPC_MISC_ERROR, "Rescan failed. Potentially corrupted data files.");
    case CWallet::ScanResult::USER_ABORT:
        throw JSONRPCError(RPC_MISC_ERROR, "Rescan aborted.");
        // no default case, so the compiler can warn about missing cases
    }
    UniValue response(UniValue::VOBJ);
    response.pushKV("start_height", pindexStart->nHeight);
    response.pushKV("stop_height", stopBlock->nHeight);
    return response;
}

class DescribeWalletAddressVisitor : public boost::static_visitor<UniValue>
{
public:
    CWallet * const pwallet;

    void ProcessSubScript(const CScript& subscript, UniValue& obj, bool include_addresses = false) const
    {
        // Always present: script type and redeemscript
        std::vector<std::vector<unsigned char>> solutions_data;
        txnouttype which_type = Solver(subscript, solutions_data);
        obj.pushKV("script", GetTxnOutputType(which_type));
        obj.pushKV("hex", HexStr(subscript.begin(), subscript.end()));

        CTxDestination embedded;
        UniValue a(UniValue::VARR);
        if (ExtractDestination(subscript, embedded)) {
            // Only when the script corresponds to an address.
            UniValue subobj(UniValue::VOBJ);
            UniValue detail = DescribeAddress(embedded);
            subobj.pushKVs(detail);
            UniValue wallet_detail = boost::apply_visitor(*this, embedded);
            subobj.pushKVs(wallet_detail);
            subobj.pushKV("address", EncodeDestination(embedded));
            subobj.pushKV("scriptPubKey", HexStr(subscript.begin(), subscript.end()));
            // Always report the pubkey at the top level, so that `getnewaddress()['pubkey']` always works.
            if (subobj.exists("pubkey")) obj.pushKV("pubkey", subobj["pubkey"]);
            obj.pushKV("embedded", std::move(subobj));
            if (include_addresses) a.push_back(EncodeDestination(embedded));
        } else if (which_type == TX_MULTISIG) {
            // Also report some information on multisig scripts (which do not have a corresponding address).
            // TODO: abstract out the common functionality between this logic and ExtractDestinations.
            obj.pushKV("sigsrequired", solutions_data[0][0]);
            UniValue pubkeys(UniValue::VARR);
            for (size_t i = 1; i < solutions_data.size() - 1; ++i) {
                CPubKey key(solutions_data[i].begin(), solutions_data[i].end());
                if (include_addresses) a.push_back(EncodeDestination(key.GetID()));
                pubkeys.push_back(HexStr(key.begin(), key.end()));
            }
            obj.pushKV("pubkeys", std::move(pubkeys));
        }

        // The "addresses" field is confusing because it refers to public keys using their P2PKH address.
        // For that reason, only add the 'addresses' field when needed for backward compatibility. New applications
        // can use the 'embedded'->'address' field for P2SH or P2WSH wrapped addresses, and 'pubkeys' for
        // inspecting multisig participants.
        if (include_addresses) obj.pushKV("addresses", std::move(a));
    }

    explicit DescribeWalletAddressVisitor(CWallet* _pwallet) : pwallet(_pwallet) {}

    UniValue operator()(const CNoDestination& dest) const { return UniValue(UniValue::VOBJ); }

    UniValue operator()(const CKeyID& keyID) const
    {
        UniValue obj(UniValue::VOBJ);
        CPubKey vchPubKey;
        if (pwallet && pwallet->GetPubKey(keyID, vchPubKey)) {
            obj.pushKV("pubkey", HexStr(vchPubKey));
            obj.pushKV("iscompressed", vchPubKey.IsCompressed());
        }
        return obj;
    }

    UniValue operator()(const CScriptID& scriptID) const
    {
        UniValue obj(UniValue::VOBJ);
        CScript subscript;
        if (pwallet && pwallet->GetCScript(scriptID, subscript)) {
            ProcessSubScript(subscript, obj, IsDeprecatedRPCEnabled("validateaddress"));
        }
        return obj;
    }

    UniValue operator()(const WitnessV0KeyHash& id) const
    {
        UniValue obj(UniValue::VOBJ);
        CPubKey pubkey;
        if (pwallet && pwallet->GetPubKey(CKeyID(id), pubkey)) {
            obj.pushKV("pubkey", HexStr(pubkey));
        }
        return obj;
    }

    UniValue operator()(const WitnessV0ScriptHash& id) const
    {
        UniValue obj(UniValue::VOBJ);
        CScript subscript;
        CRIPEMD160 hasher;
        uint160 hash;
        hasher.Write(id.begin(), 32).Finalize(hash.begin());
        if (pwallet && pwallet->GetCScript(CScriptID(hash), subscript)) {
            ProcessSubScript(subscript, obj);
        }
        return obj;
    }

    UniValue operator()(const CExtKeyPair &ekp) const {
        UniValue obj(UniValue::VOBJ);
        obj.pushKV("isextkey", true);
        return obj;
    }

    UniValue operator()(const CStealthAddress &sxAddr) const {
        UniValue obj(UniValue::VOBJ);
        obj.pushKV("isstealthaddress", true);
        obj.pushKV("prefix_num_bits", sxAddr.prefix.number_bits);
        obj.pushKV("prefix_bitfield", strprintf("0x%04x", sxAddr.prefix.bitfield));
        return obj;
    }

    UniValue operator()(const CKeyID256 &idk256) const {
        UniValue obj(UniValue::VOBJ);
        CPubKey vchPubKey;
        obj.pushKV("is256bit", true);
        CKeyID id160(idk256);
        if (pwallet && pwallet->GetPubKey(id160, vchPubKey)) {
            obj.pushKV("pubkey", HexStr(vchPubKey));
            obj.pushKV("iscompressed", vchPubKey.IsCompressed());
        }
        return obj;
    }

    UniValue operator()(const CScriptID256 &scriptID256) const {
        UniValue obj(UniValue::VOBJ);
        CScript subscript;
        obj.pushKV("isscript", true);
        CScriptID scriptID;
        scriptID.Set(scriptID256);
        if (pwallet && pwallet->GetCScript(scriptID, subscript)) {
            ProcessSubScript(subscript, obj);
        }
        return obj;
    }

    UniValue operator()(const WitnessUnknown& id) const { return UniValue(UniValue::VOBJ); }
};

static UniValue DescribeWalletAddress(CWallet* pwallet, const CTxDestination& dest)
{
    UniValue ret(UniValue::VOBJ);
    UniValue detail = DescribeAddress(dest);
    ret.pushKVs(detail);
    ret.pushKVs(boost::apply_visitor(DescribeWalletAddressVisitor(pwallet), dest));
    return ret;
}

/** Convert CAddressBookData to JSON record.  */
static UniValue AddressBookDataToJSON(const CAddressBookData& data, const bool verbose)
{
    UniValue ret(UniValue::VOBJ);
    if (verbose) {
        ret.pushKV("name", data.name);
    }
    ret.pushKV("purpose", data.purpose);
    return ret;
}

UniValue getaddressinfo(const JSONRPCRequest& request)
{
    std::shared_ptr<CWallet> const wallet = GetWalletForJSONRPCRequest(request);
    CWallet* const pwallet = wallet.get();

    if (!EnsureWalletIsAvailable(pwallet, request.fHelp)) {
        return NullUniValue;
    }

    if (request.fHelp || request.params.size() != 1) {
        throw std::runtime_error(
            RPCHelpMan{"getaddressinfo",
            "\nReturn information about the given particl address. Some information requires the address\n"
            "to be in the wallet.\n",
                {
<<<<<<< HEAD
                    {"address", RPCArg::Type::STR, /* opt */ false, /* default_val */ "", "The particl address to get the information of."},
                }}
                .ToString() +
            "\nResult:\n"
=======
                    {"address", RPCArg::Type::STR, /* opt */ false, /* default_val */ "", "The bitcoin address to get the information of."},
                },
                RPCResult{
>>>>>>> 7275365c
            "{\n"
            "  \"address\" : \"address\",        (string) The particl address validated\n"
            "  \"scriptPubKey\" : \"hex\",       (string) The hex-encoded scriptPubKey generated by the address\n"
            "  \"ismine\" : true|false,        (boolean) If the address is yours or not\n"
            "  \"iswatchonly\" : true|false,   (boolean) If the address is watchonly\n"
            "  \"solvable\" : true|false,      (boolean) Whether we know how to spend coins sent to this address, ignoring the possible lack of private keys\n"
            "  \"desc\" : \"desc\",            (string, optional) A descriptor for spending coins sent to this address (only when solvable)\n"
            "  \"isscript\" : true|false,      (boolean) If the key is a script\n"
            "  \"ischange\" : true|false,      (boolean) If the address was used for change output\n"
            "  \"iswitness\" : true|false,     (boolean) If the address is a witness address\n"
            "  \"witness_version\" : version   (numeric, optional) The version number of the witness program\n"
            "  \"witness_program\" : \"hex\"     (string, optional) The hex value of the witness program\n"
            "  \"script\" : \"type\"             (string, optional) The output script type. Only if \"isscript\" is true and the redeemscript is known. Possible types: nonstandard, pubkey, pubkeyhash, scripthash, multisig, nulldata, witness_v0_keyhash, witness_v0_scripthash, witness_unknown\n"
            "  \"hex\" : \"hex\",                (string, optional) The redeemscript for the p2sh address\n"
            "  \"pubkeys\"                     (string, optional) Array of pubkeys associated with the known redeemscript (only if \"script\" is \"multisig\")\n"
            "    [\n"
            "      \"pubkey\"\n"
            "      ,...\n"
            "    ]\n"
            "  \"sigsrequired\" : xxxxx        (numeric, optional) Number of signatures required to spend multisig output (only if \"script\" is \"multisig\")\n"
            "  \"pubkey\" : \"publickeyhex\",    (string, optional) The hex value of the raw public key, for single-key addresses (possibly embedded in P2SH or P2WSH)\n"
            "  \"embedded\" : {...},           (object, optional) Information about the address embedded in P2SH or P2WSH, if relevant and known. It includes all getaddressinfo output fields for the embedded address, excluding metadata (\"timestamp\", \"hdkeypath\", \"hdseedid\") and relation to the wallet (\"ismine\", \"iswatchonly\").\n"
            "  \"iscompressed\" : true|false,  (boolean, optional) If the pubkey is compressed\n"
            "  \"label\" :  \"label\"         (string) The label associated with the address, \"\" is the default label\n"
            "  \"timestamp\" : timestamp,      (number, optional) The creation time of the key if available in seconds since epoch (Jan 1 1970 GMT)\n"
            "  \"hdkeypath\" : \"keypath\"       (string, optional) The HD keypath if the key is HD and available\n"
            "  \"hdseedid\" : \"<hash160>\"      (string, optional) The Hash160 of the HD seed\n"
            "  \"hdmasterkeyid\" : \"<hash160>\" (string, optional) alias for hdseedid maintained for backwards compatibility. Will be removed in V0.18.\n"
            "  \"labels\"                      (object) Array of labels associated with the address.\n"
            "    [\n"
            "      { (json object of label data)\n"
            "        \"name\": \"labelname\" (string) The label\n"
            "        \"purpose\": \"string\" (string) Purpose of address (\"send\" for sending address, \"receive\" for receiving address)\n"
            "      },...\n"
            "    ]\n"
            "}\n"
                },
                RPCExamples{
                    HelpExampleCli("getaddressinfo", "\"1PSSGeFHDnKNxiEyFrD1wcEaHr9hrQDDWc\"")
            + HelpExampleRpc("getaddressinfo", "\"1PSSGeFHDnKNxiEyFrD1wcEaHr9hrQDDWc\"")
                },
            }.ToString());
    }

    LOCK(pwallet->cs_wallet);

    UniValue ret(UniValue::VOBJ);
    std::string s = request.params[0].get_str();
    bool fBech32 = bech32::Decode(s).second.size() > 0;
    bool is_stake_only_version = false;
    CTxDestination dest = DecodeDestination(s);
    if (fBech32 && !IsValidDestination(dest)) {
        dest = DecodeDestination(s, true);
        is_stake_only_version = true;
    }

    // Make sure the destination is valid
    if (!IsValidDestination(dest)) {
        throw JSONRPCError(RPC_INVALID_ADDRESS_OR_KEY, "Invalid address");
    }

    std::string currentAddress = EncodeDestination(dest, fBech32, is_stake_only_version);
    ret.pushKV("address", currentAddress);

    CScript scriptPubKey = GetScriptForDestination(dest);
    ret.pushKV("scriptPubKey", HexStr(scriptPubKey.begin(), scriptPubKey.end()));

    isminetype mine = ISMINE_NO;
    if (IsParticlWallet(pwallet)) {
        CHDWallet *phdw = GetParticlWallet(pwallet);
        if (dest.type() == typeid(CExtKeyPair)) {
            CExtKeyPair ek = boost::get<CExtKeyPair>(dest);
            CKeyID id = ek.GetID();
            mine = phdw->HaveExtKey(id);
        } else
        if (dest.type() == typeid(CStealthAddress)) {
            const CStealthAddress &sxAddr = boost::get<CStealthAddress>(dest);
            const CExtKeyAccount *pa = nullptr;
            const CEKAStealthKey *pask = nullptr;
            mine = phdw->IsMine(sxAddr, pa, pask);
            if (pa && pask) {
                ret.pushKV("account", pa->GetIDString58());
                CStoredExtKey *sek = pa->GetChain(pask->nScanParent);
                std::string sPath;
                if (sek) {
                    std::vector<uint32_t> vPath;
                    AppendChainPath(sek, vPath);
                    vPath.push_back(pask->nScanKey);
                    PathToString(vPath, sPath);
                    ret.pushKV("scan_path", sPath);
                }
                sek = pa->GetChain(pask->akSpend.nParent);
                if (sek) {
                    std::vector<uint32_t> vPath;
                    AppendChainPath(sek, vPath);
                    vPath.push_back(pask->akSpend.nKey);
                    PathToString(vPath, sPath);
                    ret.pushKV("spend_path", sPath);
                }
            }

        } else
        if (dest.type() == typeid(CKeyID)
            || dest.type() == typeid(CKeyID256)) {
            CKeyID idk;
            const CEKAKey *pak = nullptr;
            const CEKASCKey *pasc = nullptr;
            CExtKeyAccount *pa = nullptr;
            bool isInvalid;
            mine = phdw->IsMine(scriptPubKey, idk, pak, pasc, pa, isInvalid);

            if (pa && pak) {
                CStoredExtKey *sek = pa->GetChain(pak->nParent);
                if (sek) {
                    ret.pushKV("from_ext_address_id", sek->GetIDString58());
                    std::string sPath;
                    std::vector<uint32_t> vPath;
                    AppendChainPath(sek, vPath);
                    vPath.push_back(pak->nKey);
                    PathToString(vPath, sPath);
                    ret.pushKV("path", sPath);
                } else {
                    ret.pushKV("error", "Unknown chain.");
                }
            } else
            if (dest.type() == typeid(CKeyID)) {
                CStealthAddress sx;
                idk = boost::get<CKeyID>(dest);
                if (phdw->GetStealthLinked(idk, sx)) {
                    ret.pushKV("from_stealth_address", sx.Encoded());
                }
            }
        } else {
            mine = phdw ? IsMine(*phdw, dest) : ISMINE_NO;
        }
        if (mine & ISMINE_HARDWARE_DEVICE) {
            ret.pushKV("isondevice", true);
        }
    } else {
        mine = IsMine(*pwallet, dest);
    }

    ret.pushKV("ismine", bool(mine & ISMINE_SPENDABLE));
    bool solvable = IsSolvable(*pwallet, scriptPubKey);
    ret.pushKV("solvable", solvable);
    if (solvable) {
       ret.pushKV("desc", InferDescriptor(scriptPubKey, *pwallet)->ToString());
    }
    ret.pushKV("iswatchonly", bool(mine & ISMINE_WATCH_ONLY));
    if (is_stake_only_version) {
        ret.pushKV("isstakeonly", true);
    }
    UniValue detail = DescribeWalletAddress(pwallet, dest);
    ret.pushKVs(detail);
    if (pwallet->mapAddressBook.count(dest)) {
        ret.pushKV("label", pwallet->mapAddressBook[dest].name);
    }
    ret.pushKV("ischange", pwallet->IsChange(scriptPubKey));
    const CKeyMetadata* meta = nullptr;
    CKeyID key_id = GetKeyForDestination(*pwallet, dest);
    if (!key_id.IsNull()) {
        auto it = pwallet->mapKeyMetadata.find(key_id);
        if (it != pwallet->mapKeyMetadata.end()) {
            meta = &it->second;
        }
    }
    if (!meta) {
        auto it = pwallet->m_script_metadata.find(CScriptID(scriptPubKey));
        if (it != pwallet->m_script_metadata.end()) {
            meta = &it->second;
        }
    }
    if (meta) {
        ret.pushKV("timestamp", meta->nCreateTime);
        if (!meta->hdKeypath.empty()) {
            ret.pushKV("hdkeypath", meta->hdKeypath);
            ret.pushKV("hdseedid", meta->hd_seed_id.GetHex());
            ret.pushKV("hdmasterkeyid", meta->hd_seed_id.GetHex());
        }
    }

    // Currently only one label can be associated with an address, return an array
    // so the API remains stable if we allow multiple labels to be associated with
    // an address.
    UniValue labels(UniValue::VARR);
    std::map<CTxDestination, CAddressBookData>::iterator mi = pwallet->mapAddressBook.find(dest);
    if (mi != pwallet->mapAddressBook.end()) {
        labels.push_back(AddressBookDataToJSON(mi->second, true));
    }
    ret.pushKV("labels", std::move(labels));

    return ret;
}

static UniValue getaddressesbylabel(const JSONRPCRequest& request)
{
    std::shared_ptr<CWallet> const wallet = GetWalletForJSONRPCRequest(request);
    CWallet* const pwallet = wallet.get();

    if (!EnsureWalletIsAvailable(pwallet, request.fHelp)) {
        return NullUniValue;
    }

    if (request.fHelp || request.params.size() != 1)
        throw std::runtime_error(
            RPCHelpMan{"getaddressesbylabel",
                "\nReturns the list of addresses assigned the specified label.\n",
                {
                    {"label", RPCArg::Type::STR, /* opt */ false, /* default_val */ "", "The label."},
                },
                RPCResult{
            "{ (json object with addresses as keys)\n"
            "  \"address\": { (json object with information about address)\n"
            "    \"purpose\": \"string\" (string)  Purpose of address (\"send\" for sending address, \"receive\" for receiving address)\n"
            "  },...\n"
            "}\n"
                },
                RPCExamples{
                    HelpExampleCli("getaddressesbylabel", "\"tabby\"")
            + HelpExampleRpc("getaddressesbylabel", "\"tabby\"")
                },
            }.ToString());

    LOCK(pwallet->cs_wallet);

    std::string label = LabelFromValue(request.params[0]);

    // Find all addresses that have the given label
    UniValue ret(UniValue::VOBJ);
    for (const std::pair<const CTxDestination, CAddressBookData>& item : pwallet->mapAddressBook) {
        if (item.second.name == label) {
            ret.pushKV(EncodeDestination(item.first), AddressBookDataToJSON(item.second, false));
        }
    }

    if (ret.empty()) {
        throw JSONRPCError(RPC_WALLET_INVALID_LABEL_NAME, std::string("No addresses with label " + label));
    }

    return ret;
}

static UniValue listlabels(const JSONRPCRequest& request)
{
    std::shared_ptr<CWallet> const wallet = GetWalletForJSONRPCRequest(request);
    CWallet* const pwallet = wallet.get();

    if (!EnsureWalletIsAvailable(pwallet, request.fHelp)) {
        return NullUniValue;
    }

    if (request.fHelp || request.params.size() > 1)
        throw std::runtime_error(
            RPCHelpMan{"listlabels",
                "\nReturns the list of all labels, or labels that are assigned to addresses with a specific purpose.\n",
                {
                    {"purpose", RPCArg::Type::STR, /* opt */ true, /* default_val */ "null", "Address purpose to list labels for ('send','receive'). An empty string is the same as not providing this argument."},
                },
                RPCResult{
            "[               (json array of string)\n"
            "  \"label\",      (string) Label name\n"
            "  ...\n"
            "]\n"
                },
                RPCExamples{
            "\nList all labels\n"
            + HelpExampleCli("listlabels", "") +
            "\nList labels that have receiving addresses\n"
            + HelpExampleCli("listlabels", "receive") +
            "\nList labels that have sending addresses\n"
            + HelpExampleCli("listlabels", "send") +
            "\nAs a JSON-RPC call\n"
            + HelpExampleRpc("listlabels", "receive")
                },
            }.ToString());

    LOCK(pwallet->cs_wallet);

    std::string purpose;
    if (!request.params[0].isNull()) {
        purpose = request.params[0].get_str();
    }

    // Add to a set to sort by label name, then insert into Univalue array
    std::set<std::string> label_set;
    for (const std::pair<const CTxDestination, CAddressBookData>& entry : pwallet->mapAddressBook) {
        if (purpose.empty() || entry.second.purpose == purpose) {
            label_set.insert(entry.second.name);
        }
    }

    UniValue ret(UniValue::VARR);
    for (const std::string& name : label_set) {
        ret.push_back(name);
    }

    return ret;
}

UniValue sethdseed(const JSONRPCRequest& request)
{
    std::shared_ptr<CWallet> const wallet = GetWalletForJSONRPCRequest(request);
    CWallet* const pwallet = wallet.get();

    if (!EnsureWalletIsAvailable(pwallet, request.fHelp)) {
        return NullUniValue;
    }

    if (request.fHelp || request.params.size() > 2) {
        throw std::runtime_error(
            RPCHelpMan{"sethdseed",
                "\nSet or generate a new HD wallet seed. Non-HD wallets will not be upgraded to being a HD wallet. Wallets that are already\n"
                "HD will have a new HD seed set so that new keys added to the keypool will be derived from this new seed.\n"
                "\nNote that you will need to MAKE A NEW BACKUP of your wallet after setting the HD wallet seed." +
                    HelpRequiringPassphrase(pwallet) + "\n",
                {
                    {"newkeypool", RPCArg::Type::BOOL, /* opt */ true, /* default_val */ "true", "Whether to flush old unused addresses, including change addresses, from the keypool and regenerate it.\n"
            "                             If true, the next address from getnewaddress and change address from getrawchangeaddress will be from this new seed.\n"
            "                             If false, addresses (including change addresses if the wallet already had HD Chain Split enabled) from the existing\n"
            "                             keypool will be used until it has been depleted."},
                    {"seed", RPCArg::Type::STR, /* opt */ true, /* default_val */ "random seed", "The WIF private key to use as the new HD seed.\n"
            "                             The seed value can be retrieved using the dumpwallet command. It is the private key marked hdseed=1"},
                },
                RPCResults{},
                RPCExamples{
                    HelpExampleCli("sethdseed", "")
            + HelpExampleCli("sethdseed", "false")
            + HelpExampleCli("sethdseed", "true \"wifkey\"")
            + HelpExampleRpc("sethdseed", "true, \"wifkey\"")
                },
            }.ToString());
    }

    if (IsInitialBlockDownload()) {
        throw JSONRPCError(RPC_CLIENT_IN_INITIAL_DOWNLOAD, "Cannot set a new HD seed while still in Initial Block Download");
    }

    auto locked_chain = pwallet->chain().lock();
    LOCK(pwallet->cs_wallet);

    // Do not do anything to non-HD wallets
    if (!pwallet->IsHDEnabled()) {
        throw JSONRPCError(RPC_WALLET_ERROR, "Cannot set a HD seed on a non-HD wallet. Start with -upgradewallet in order to upgrade a non-HD wallet to HD");
    }

    if (IsParticlWallet(pwallet))
        throw JSONRPCError(RPC_WALLET_ERROR, "Not necessary in Particl mode.");

    EnsureWalletIsUnlocked(pwallet);

    bool flush_key_pool = true;
    if (!request.params[0].isNull()) {
        flush_key_pool = request.params[0].get_bool();
    }

    CPubKey master_pub_key;
    if (request.params[1].isNull()) {
        master_pub_key = pwallet->GenerateNewSeed();
    } else {
        CKey key = DecodeSecret(request.params[1].get_str());
        if (!key.IsValid()) {
            throw JSONRPCError(RPC_INVALID_ADDRESS_OR_KEY, "Invalid private key");
        }

        if (HaveKey(*pwallet, key)) {
            throw JSONRPCError(RPC_INVALID_ADDRESS_OR_KEY, "Already have this key (either as an HD seed or as a loose private key)");
        }

        master_pub_key = pwallet->DeriveNewSeed(key);
    }

    pwallet->SetHDSeed(master_pub_key);
    if (flush_key_pool) pwallet->NewKeyPool();

    return NullUniValue;
}

void AddKeypathToMap(const CWallet* pwallet, const CKeyID& keyID, std::map<CPubKey, KeyOriginInfo>& hd_keypaths)
{
    CPubKey vchPubKey;
    if (!pwallet->GetPubKey(keyID, vchPubKey)) {
        return;
    }
    KeyOriginInfo info;
    if (!pwallet->GetKeyOrigin(keyID, info)) {
        throw JSONRPCError(RPC_INTERNAL_ERROR, "Internal keypath is broken");
    }
    hd_keypaths.emplace(vchPubKey, std::move(info));
}

bool FillPSBT(const CWallet* pwallet, PartiallySignedTransaction& psbtx, int sighash_type, bool sign, bool bip32derivs)
{
    LOCK(pwallet->cs_wallet);
    // Get all of the previous transactions
    bool complete = true;
    for (unsigned int i = 0; i < psbtx.tx->vin.size(); ++i) {
        const CTxIn& txin = psbtx.tx->vin[i];
        PSBTInput& input = psbtx.inputs.at(i);

        if (PSBTInputSigned(input)) {
            continue;
        }

        // Verify input looks sane. This will check that we have at most one uxto, witness or non-witness.
        if (!input.IsSane()) {
            throw JSONRPCError(RPC_DESERIALIZATION_ERROR, "PSBT input is not sane.");
        }

        // If we have no utxo, grab it from the wallet.
        if (!input.non_witness_utxo && input.witness_utxo.IsNull()) {
            const uint256& txhash = txin.prevout.hash;
            const auto it = pwallet->mapWallet.find(txhash);
            if (it != pwallet->mapWallet.end()) {
                const CWalletTx& wtx = it->second;
                // We only need the non_witness_utxo, which is a superset of the witness_utxo.
                //   The signing code will switch to the smaller witness_utxo if this is ok.
                input.non_witness_utxo = wtx.tx;
            }
        }

        // Get the Sighash type
        if (sign && input.sighash_type > 0 && input.sighash_type != sighash_type) {
            throw JSONRPCError(RPC_DESERIALIZATION_ERROR, "Specified Sighash and sighash in PSBT do not match.");
        }

        complete &= SignPSBTInput(HidingSigningProvider(pwallet, !sign, !bip32derivs), psbtx, i, sighash_type);
    }

    // Fill in the bip32 keypaths and redeemscripts for the outputs so that hardware wallets can identify change
    for (unsigned int i = 0; i < psbtx.tx->vout.size(); ++i) {
        const CTxOut& out = psbtx.tx->vout.at(i);
        PSBTOutput& psbt_out = psbtx.outputs.at(i);

        // Fill a SignatureData with output info
        SignatureData sigdata;
        psbt_out.FillSignatureData(sigdata);

        std::vector<uint8_t> amount(8);
        memcpy(amount.data(), &out.nValue, 8);
        MutableTransactionSignatureCreator creator(psbtx.tx.get_ptr(), 0, amount, 1);
        ProduceSignature(HidingSigningProvider(pwallet, true, !bip32derivs), creator, out.scriptPubKey, sigdata);
        psbt_out.FromSignatureData(sigdata);
    }
    return complete;
}

UniValue walletprocesspsbt(const JSONRPCRequest& request)
{
    std::shared_ptr<CWallet> const wallet = GetWalletForJSONRPCRequest(request);
    CWallet* const pwallet = wallet.get();

    if (!EnsureWalletIsAvailable(pwallet, request.fHelp)) {
        return NullUniValue;
    }

    if (request.fHelp || request.params.size() < 1 || request.params.size() > 4)
        throw std::runtime_error(
            RPCHelpMan{"walletprocesspsbt",
                "\nUpdate a PSBT with input information from our wallet and then sign inputs\n"
                "that we can sign for." +
                    HelpRequiringPassphrase(pwallet) + "\n",
                {
                    {"psbt", RPCArg::Type::STR, /* opt */ false, /* default_val */ "", "The transaction base64 string"},
                    {"sign", RPCArg::Type::BOOL, /* opt */ true, /* default_val */ "true", "Also sign the transaction when updating"},
                    {"sighashtype", RPCArg::Type::STR, /* opt */ true, /* default_val */ "ALL", "The signature hash type to sign with if not specified by the PSBT. Must be one of\n"
            "       \"ALL\"\n"
            "       \"NONE\"\n"
            "       \"SINGLE\"\n"
            "       \"ALL|ANYONECANPAY\"\n"
            "       \"NONE|ANYONECANPAY\"\n"
            "       \"SINGLE|ANYONECANPAY\""},
                    {"bip32derivs", RPCArg::Type::BOOL, /* opt */ true, /* default_val */ "false", "If true, includes the BIP 32 derivation paths for public keys if we know them"},
                },
                RPCResult{
            "{\n"
            "  \"psbt\" : \"value\",          (string) The base64-encoded partially signed transaction\n"
            "  \"complete\" : true|false,   (boolean) If the transaction has a complete set of signatures\n"
            "  ]\n"
            "}\n"
                },
                RPCExamples{
                    HelpExampleCli("walletprocesspsbt", "\"psbt\"")
                },
            }.ToString());

    RPCTypeCheck(request.params, {UniValue::VSTR, UniValue::VBOOL, UniValue::VSTR});

    // Unserialize the transaction
    PartiallySignedTransaction psbtx;
    std::string error;
    if (!DecodePSBT(psbtx, request.params[0].get_str(), error)) {
        throw JSONRPCError(RPC_DESERIALIZATION_ERROR, strprintf("TX decode failed %s", error));
    }

    // Get the sighash type
    int nHashType = ParseSighashString(request.params[2]);

    // Fill transaction with our data and also sign
    bool sign = request.params[1].isNull() ? true : request.params[1].get_bool();
    bool bip32derivs = request.params[3].isNull() ? false : request.params[3].get_bool();
    bool complete = FillPSBT(pwallet, psbtx, nHashType, sign, bip32derivs);

    UniValue result(UniValue::VOBJ);
    CDataStream ssTx(SER_NETWORK, PROTOCOL_VERSION);
    ssTx << psbtx;
    result.pushKV("psbt", EncodeBase64(ssTx.str()));
    result.pushKV("complete", complete);

    return result;
}

UniValue walletcreatefundedpsbt(const JSONRPCRequest& request)
{
    std::shared_ptr<CWallet> const wallet = GetWalletForJSONRPCRequest(request);
    CWallet* const pwallet = wallet.get();

    if (!EnsureWalletIsAvailable(pwallet, request.fHelp)) {
        return NullUniValue;
    }

    if (request.fHelp || request.params.size() < 2 || request.params.size() > 5)
        throw std::runtime_error(
            RPCHelpMan{"walletcreatefundedpsbt",
                "\nCreates and funds a transaction in the Partially Signed Transaction format. Inputs will be added if supplied inputs are not enough\n"
                "Implements the Creator and Updater roles.\n",
                {
                    {"inputs", RPCArg::Type::ARR, /* opt */ false, /* default_val */ "", "A json array of json objects",
                        {
                            {"", RPCArg::Type::OBJ, /* opt */ false, /* default_val */ "", "",
                                {
                                    {"txid", RPCArg::Type::STR_HEX, /* opt */ false, /* default_val */ "", "The transaction id"},
                                    {"vout", RPCArg::Type::NUM, /* opt */ false, /* default_val */ "", "The output number"},
                                    {"sequence", RPCArg::Type::NUM, /* opt */ false, /* default_val */ "", "The sequence number"},
                                },
                            },
                        },
                        },
                    {"outputs", RPCArg::Type::ARR, /* opt */ false, /* default_val */ "", "a json array with outputs (key-value pairs), where none of the keys are duplicated.\n"
                            "That is, each address can only appear once and there can only be one 'data' object.\n"
                            "For compatibility reasons, a dictionary, which holds the key-value pairs directly, is also\n"
                            "                             accepted as second parameter.",
                        {
                            {"", RPCArg::Type::OBJ, /* opt */ true, /* default_val */ "", "",
                                {
                                    {"address", RPCArg::Type::AMOUNT, /* opt */ false, /* default_val */ "", "A key-value pair. The key (string) is the particl address, the value (float or string) is the amount in " + CURRENCY_UNIT + ""},
                                },
                                },
                            {"", RPCArg::Type::OBJ, /* opt */ true, /* default_val */ "", "",
                                {
                                    {"data", RPCArg::Type::STR_HEX, /* opt */ false, /* default_val */ "", "A key-value pair. The key must be \"data\", the value is hex-encoded data"},
                                },
                            },
                        },
                    },
                    {"locktime", RPCArg::Type::NUM, /* opt */ true, /* default_val */ "0", "Raw locktime. Non-0 value also locktime-activates inputs"},
                    {"options", RPCArg::Type::OBJ, /* opt */ true, /* default_val */ "null", "",
                        {
                            {"changeAddress", RPCArg::Type::STR_HEX, /* opt */ true, /* default_val */ "pool address", "The particl address to receive the change"},
                            {"changePosition", RPCArg::Type::NUM, /* opt */ true, /* default_val */ "random", "The index of the change output"},
                            {"change_type", RPCArg::Type::STR, /* opt */ true, /* default_val */ "set by -changetype", "The output type to use. Only valid if changeAddress is not specified. Options are \"legacy\", \"p2sh-segwit\", and \"bech32\"."},
                            {"includeWatching", RPCArg::Type::BOOL, /* opt */ true, /* default_val */ "false", "Also select inputs which are watch only"},
                            {"lockUnspents", RPCArg::Type::BOOL, /* opt */ true, /* default_val */ "false", "Lock selected unspent outputs"},
                            {"feeRate", RPCArg::Type::AMOUNT, /* opt */ true, /* default_val */ "not set: makes wallet determine the fee", "Set a specific fee rate in " + CURRENCY_UNIT + "/kB"},
                            {"subtractFeeFromOutputs", RPCArg::Type::ARR, /* opt */ true, /* default_val */ "empty array", "A json array of integers.\n"
                            "                              The fee will be equally deducted from the amount of each specified output.\n"
                            "                              Those recipients will receive less particl than you enter in their corresponding amount field.\n"
                            "                              If no outputs are specified here, the sender pays the fee.",
                                {
                                    {"vout_index", RPCArg::Type::NUM, /* opt */ true, /* default_val */ "", "The zero-based output index, before a change output is added."},
                                },
                            },
                            {"replaceable", RPCArg::Type::BOOL, /* opt */ true, /* default_val */ "false", "Marks this transaction as BIP125 replaceable.\n"
                            "                              Allows this transaction to be replaced by a transaction with higher fees"},
                            {"conf_target", RPCArg::Type::NUM, /* opt */ true, /* default_val */ "Fallback to wallet's confirmation target", "Confirmation target (in blocks)"},
                            {"estimate_mode", RPCArg::Type::STR, /* opt */ true, /* default_val */ "UNSET", "The fee estimate mode, must be one of:\n"
                            "         \"UNSET\"\n"
                            "         \"ECONOMICAL\"\n"
                            "         \"CONSERVATIVE\""},
                        },
                        "options"},
                    {"bip32derivs", RPCArg::Type::BOOL, /* opt */ true, /* default_val */ "false", "If true, includes the BIP 32 derivation paths for public keys if we know them"},
                },
                RPCResult{
                            "{\n"
                            "  \"psbt\": \"value\",        (string)  The resulting raw transaction (base64-encoded string)\n"
                            "  \"fee\":       n,         (numeric) Fee in " + CURRENCY_UNIT + " the resulting transaction pays\n"
                            "  \"changepos\": n          (numeric) The position of the added change output, or -1\n"
                            "}\n"
                                },
                                RPCExamples{
                            "\nCreate a transaction with no inputs\n"
                            + HelpExampleCli("walletcreatefundedpsbt", "\"[{\\\"txid\\\":\\\"myid\\\",\\\"vout\\\":0}]\" \"[{\\\"data\\\":\\\"00010203\\\"}]\"")
                                },
                            }.ToString());

    RPCTypeCheck(request.params, {
        UniValue::VARR,
        UniValueType(), // ARR or OBJ, checked later
        UniValue::VNUM,
        UniValue::VOBJ,
        UniValue::VBOOL
        }, true
    );

    CAmount fee;
    int change_position;
    CMutableTransaction rawTx = ConstructTransaction(request.params[0], request.params[1], request.params[2], request.params[3]["replaceable"]);
    FundTransaction(pwallet, rawTx, fee, change_position, request.params[3]);

    // Make a blank psbt
    PartiallySignedTransaction psbtx(rawTx);

    // Fill transaction with out data but don't sign
    bool bip32derivs = request.params[4].isNull() ? false : request.params[4].get_bool();
    FillPSBT(pwallet, psbtx, 1, false, bip32derivs);

    // Serialize the PSBT
    CDataStream ssTx(SER_NETWORK, PROTOCOL_VERSION);
    ssTx << psbtx;

    UniValue result(UniValue::VOBJ);
    result.pushKV("psbt", EncodeBase64(ssTx.str()));
    result.pushKV("fee", ValueFromAmount(fee));
    result.pushKV("changepos", change_position);
    return result;
}

UniValue abortrescan(const JSONRPCRequest& request); // in rpcdump.cpp
UniValue dumpprivkey(const JSONRPCRequest& request); // in rpcdump.cpp
UniValue importprivkey(const JSONRPCRequest& request);
UniValue importaddress(const JSONRPCRequest& request);
UniValue importpubkey(const JSONRPCRequest& request);
UniValue dumpwallet(const JSONRPCRequest& request);
UniValue importwallet(const JSONRPCRequest& request);
UniValue importprunedfunds(const JSONRPCRequest& request);
UniValue removeprunedfunds(const JSONRPCRequest& request);
UniValue importmulti(const JSONRPCRequest& request);

// clang-format off
static const CRPCCommand commands[] =
{ //  category              name                                actor (function)                argNames
    //  --------------------- ------------------------          -----------------------         ----------
    { "generating",         "generate",                         &generate,                      {"nblocks","maxtries"} },
    { "hidden",             "resendwallettransactions",         &resendwallettransactions,      {} },
    { "rawtransactions",    "fundrawtransaction",               &fundrawtransaction,            {"hexstring","options","iswitness"} },
    { "wallet",             "abandontransaction",               &abandontransaction,            {"txid"} },
    { "wallet",             "abortrescan",                      &abortrescan,                   {} },
    { "wallet",             "addmultisigaddress",               &addmultisigaddress,            {"nrequired","keys","label|account","bech32","256bit"} },
    { "wallet",             "backupwallet",                     &backupwallet,                  {"destination"} },
    { "wallet",             "bumpfee",                          &bumpfee,                       {"txid", "options"} },
    { "wallet",             "createwallet",                     &createwallet,                  {"wallet_name", "disable_private_keys"} },
    { "wallet",             "dumpprivkey",                      &dumpprivkey,                   {"address"}  },
    { "wallet",             "dumpwallet",                       &dumpwallet,                    {"filename"} },
    { "wallet",             "encryptwallet",                    &encryptwallet,                 {"passphrase"} },
    { "wallet",             "getaddressesbylabel",              &getaddressesbylabel,           {"label"} },
    { "wallet",             "getaddressinfo",                   &getaddressinfo,                {"address"} },
    { "wallet",             "getbalance",                       &getbalance,                    {"dummy","minconf","include_watchonly"} },
    { "wallet",             "getnewaddress",                    &getnewaddress,                 {"label","address_type"} },
    { "wallet",             "getrawchangeaddress",              &getrawchangeaddress,           {"address_type"} },
    { "wallet",             "getreceivedbyaddress",             &getreceivedbyaddress,          {"address","minconf"} },
    { "wallet",             "getreceivedbylabel",               &getreceivedbylabel,            {"label","minconf"} },
    { "wallet",             "gettransaction",                   &gettransaction,                {"txid","include_watchonly"} },
    { "wallet",             "getunconfirmedbalance",            &getunconfirmedbalance,         {} },
    { "wallet",             "getwalletinfo",                    &getwalletinfo,                 {} },
    { "wallet",             "importaddress",                    &importaddress,                 {"address","label","rescan","p2sh"} },
    { "wallet",             "importmulti",                      &importmulti,                   {"requests","options"} },
    { "wallet",             "importprivkey",                    &importprivkey,                 {"privkey","label","rescan"} },
    { "wallet",             "importprunedfunds",                &importprunedfunds,             {"rawtransaction","txoutproof"} },
    { "wallet",             "importpubkey",                     &importpubkey,                  {"pubkey","label","rescan"} },
    { "wallet",             "importwallet",                     &importwallet,                  {"filename"} },
    { "wallet",             "keypoolrefill",                    &keypoolrefill,                 {"newsize"} },
    { "wallet",             "listaddressgroupings",             &listaddressgroupings,          {} },
    { "wallet",             "listlabels",                       &listlabels,                    {"purpose"} },
    { "wallet",             "listlockunspent",                  &listlockunspent,               {} },
    { "wallet",             "listreceivedbyaddress",            &listreceivedbyaddress,         {"minconf","include_empty","include_watchonly","address_filter"} },
    { "wallet",             "listreceivedbylabel",              &listreceivedbylabel,           {"minconf","include_empty","include_watchonly"} },
    { "wallet",             "listsinceblock",                   &listsinceblock,                {"blockhash","target_confirmations","include_watchonly","include_removed"} },
    { "wallet",             "listtransactions",                 &listtransactions,              {"label|dummy","count","skip","include_watchonly"} },
    { "wallet",             "listunspent",                      &listunspent,                   {"minconf","maxconf","addresses","include_unsafe","query_options"} },
    { "wallet",             "listwalletdir",                    &listwalletdir,                 {} },
    { "wallet",             "listwallets",                      &listwallets,                   {} },
    { "wallet",             "loadwallet",                       &loadwallet,                    {"filename"} },
    { "wallet",             "lockunspent",                      &lockunspent,                   {"unlock","transactions","permanent"} },
    { "wallet",             "removeprunedfunds",                &removeprunedfunds,             {"txid"} },
    { "wallet",             "rescanblockchain",                 &rescanblockchain,              {"start_height", "stop_height"} },
    { "wallet",             "sendmany",                         &sendmany,                      {"dummy","amounts","minconf","comment","subtractfeefrom","replaceable","conf_target","estimate_mode"} },
    { "wallet",             "sendtoaddress",                    &sendtoaddress,                 {"address","amount","comment","comment_to","subtractfeefromamount","narration","replaceable","conf_target","estimate_mode"} },
    { "wallet",             "sethdseed",                        &sethdseed,                     {"newkeypool","seed"} },
    { "wallet",             "setlabel",                         &setlabel,                      {"address","label"} },
    { "wallet",             "settxfee",                         &settxfee,                      {"amount"} },
    { "wallet",             "signmessage",                      &signmessage,                   {"address","message"} },
    { "wallet",             "signrawtransactionwithwallet",     &signrawtransactionwithwallet,  {"hexstring","prevtxs","sighashtype"} },
    { "wallet",             "unloadwallet",                     &unloadwallet,                  {"wallet_name"} },
    { "wallet",             "walletcreatefundedpsbt",           &walletcreatefundedpsbt,        {"inputs","outputs","locktime","options","bip32derivs"} },
    { "wallet",             "walletlock",                       &walletlock,                    {} },
    { "wallet",             "walletpassphrase",                 &walletpassphrase,              {"passphrase","timeout","stakingonly"} },
    { "wallet",             "walletpassphrasechange",           &walletpassphrasechange,        {"oldpassphrase","newpassphrase"} },
    { "wallet",             "walletprocesspsbt",                &walletprocesspsbt,             {"psbt","sign","sighashtype","bip32derivs"} },
};
// clang-format on

void RegisterWalletRPCCommands(CRPCTable &t)
{
    for (unsigned int vcidx = 0; vcidx < ARRAYLEN(commands); vcidx++)
        t.appendCommand(commands[vcidx].name, &commands[vcidx]);
}<|MERGE_RESOLUTION|>--- conflicted
+++ resolved
@@ -218,26 +218,16 @@
                 "so payments received with the address will be associated with 'label'.\n",
                 {
                     {"label", RPCArg::Type::STR, /* opt */ true, /* default_val */ "null", "The label name for the address to be linked to. If not provided, the default label \"\" is used. It can also be set to the empty string \"\" to represent the default label. The label does not need to exist, it will be created if there is no label by the given name."},
-<<<<<<< HEAD
                     {"bech32", RPCArg::Type::BOOL, /* opt */ true, /* default_val */ "false", "Use Bech32 encoding."},
                     {"hardened", RPCArg::Type::BOOL, /* opt */ true, /* default_val */ "false", "Derive a hardened key."},
                     {"256bit", RPCArg::Type::BOOL, /* opt */ true, /* default_val */ "false", "Use 256bit hash type."},
                     //{"address_type", RPCArg::Type::STR, /* opt */ true, /* default_val */ "set by -addresstype", "The address type to use. Options are \"legacy\", \"p2sh-segwit\", and \"bech32\". Default is set by -addresstype."},
-                }}
-                .ToString() +
-            "\nResult:\n"
-            "\"address\"           (string) The new particl address\n"
-            "\nExamples:\n"
-            + HelpExampleCli("getnewaddress", "")
-=======
-                    {"address_type", RPCArg::Type::STR, /* opt */ true, /* default_val */ "set by -addresstype", "The address type to use. Options are \"legacy\", \"p2sh-segwit\", and \"bech32\"."},
                 },
                 RPCResult{
-            "\"address\"    (string) The new bitcoin address\n"
+            "\"address\"    (string) The new particl address\n"
                 },
                 RPCExamples{
                     HelpExampleCli("getnewaddress", "")
->>>>>>> 7275365c
             + HelpExampleRpc("getnewaddress", "")
                 },
             }.ToString());
@@ -396,22 +386,13 @@
                 {
                     {"address", RPCArg::Type::STR, /* opt */ false, /* default_val */ "", "The particl address to be associated with a label."},
                     {"label", RPCArg::Type::STR, /* opt */ false, /* default_val */ "", "The label to assign to the address."},
-<<<<<<< HEAD
-                }}
-                .ToString() +
-            "\nExamples:\n"
-            + HelpExampleCli("setlabel", "\"PswXnorAgjpAtaySWkPSmWQe3Fc8LmviVc\" \"tabby\"")
-            + HelpExampleRpc("setlabel", "\"PswXnorAgjpAtaySWkPSmWQe3Fc8LmviVc\", \"tabby\"")
-        );
-=======
                 },
                 RPCResults{},
                 RPCExamples{
-                    HelpExampleCli("setlabel", "\"1D1ZrZNe3JUo7ZycKEYQQiQAWd9y54F4XX\" \"tabby\"")
-            + HelpExampleRpc("setlabel", "\"1D1ZrZNe3JUo7ZycKEYQQiQAWd9y54F4XX\", \"tabby\"")
+                    HelpExampleCli("setlabel", "\"PswXnorAgjpAtaySWkPSmWQe3Fc8LmviVc\" \"tabby\"")
+            + HelpExampleRpc("setlabel", "\"PswXnorAgjpAtaySWkPSmWQe3Fc8LmviVc\", \"tabby\"")
                 },
             }.ToString());
->>>>>>> 7275365c
 
     LOCK(pwallet->cs_wallet);
 
@@ -505,30 +486,17 @@
             "       \"UNSET\"\n"
             "       \"ECONOMICAL\"\n"
             "       \"CONSERVATIVE\""},
-<<<<<<< HEAD
-                }}
-                .ToString() +
-            "\nResult:\n"
-            "\"txid\"           (string) The transaction id.\n"
-            "\nExamples:\n"
-            + HelpExampleCli("sendtoaddress", "\"PbpVcjgYatnkKgveaeqhkeQBFwjqR7jKBR\" 0.1")
+                },
+                RPCResult{
+            "\"txid\"                  (string) The transaction id.\n"
+                },
+                RPCExamples{
+                    HelpExampleCli("sendtoaddress", "\"PbpVcjgYatnkKgveaeqhkeQBFwjqR7jKBR\" 0.1")
             + HelpExampleCli("sendtoaddress", "\"PbpVcjgYatnkKgveaeqhkeQBFwjqR7jKBR\" 0.1 \"donation\" \"seans outpost\"")
             + HelpExampleCli("sendtoaddress", "\"PbpVcjgYatnkKgveaeqhkeQBFwjqR7jKBR\" 0.1 \"\" \"\" true")
             + HelpExampleRpc("sendtoaddress", "\"PbpVcjgYatnkKgveaeqhkeQBFwjqR7jKBR\", 0.1, \"donation\", \"seans outpost\"")
-        );
-=======
-                },
-                RPCResult{
-            "\"txid\"                  (string) The transaction id.\n"
-                },
-                RPCExamples{
-                    HelpExampleCli("sendtoaddress", "\"1M72Sfpbz1BPpXFHz9m3CdqATR44Jvaydd\" 0.1")
-            + HelpExampleCli("sendtoaddress", "\"1M72Sfpbz1BPpXFHz9m3CdqATR44Jvaydd\" 0.1 \"donation\" \"seans outpost\"")
-            + HelpExampleCli("sendtoaddress", "\"1M72Sfpbz1BPpXFHz9m3CdqATR44Jvaydd\" 0.1 \"\" \"\" true")
-            + HelpExampleRpc("sendtoaddress", "\"1M72Sfpbz1BPpXFHz9m3CdqATR44Jvaydd\", 0.1, \"donation\", \"seans outpost\"")
                 },
             }.ToString());
->>>>>>> 7275365c
 
     // Make sure the results are valid at least up to the most recent block
     // the user could have gotten from another RPC command prior to now
@@ -737,14 +705,9 @@
             "\nVerify the signature\n"
             + HelpExampleCli("verifymessage", "\"PswXnorAgjpAtaySWkPSmWQe3Fc8LmviVc\" \"signature\" \"my message\"") +
             "\nAs a JSON-RPC call\n"
-<<<<<<< HEAD
             + HelpExampleRpc("signmessage", "\"PswXnorAgjpAtaySWkPSmWQe3Fc8LmviVc\", \"my message\"")
-        );
-=======
-            + HelpExampleRpc("signmessage", "\"1D1ZrZNe3JUo7ZycKEYQQiQAWd9y54F4XX\", \"my message\"")
                 },
             }.ToString());
->>>>>>> 7275365c
 
     auto locked_chain = pwallet->chain().lock();
     LOCK(pwallet->cs_wallet);
@@ -808,14 +771,9 @@
             "\nThe amount with at least 6 confirmation\n"
             + HelpExampleCli("getreceivedbyaddress", "\"PswXnorAgjpAtaySWkPSmWQe3Fc8LmviVc\" 6") +
             "\nAs a JSON-RPC call\n"
-<<<<<<< HEAD
             + HelpExampleRpc("getreceivedbyaddress", "\"PswXnorAgjpAtaySWkPSmWQe3Fc8LmviVc\", 6")
-       );
-=======
-            + HelpExampleRpc("getreceivedbyaddress", "\"1D1ZrZNe3JUo7ZycKEYQQiQAWd9y54F4XX\", 6")
                 },
             }.ToString());
->>>>>>> 7275365c
 
     // Make sure the results are valid at least up to the most recent block
     // the user could have gotten from another RPC command prior to now
@@ -1085,14 +1043,9 @@
             "\nSend two amounts to two different addresses, subtract fee from amount:\n"
             + HelpExampleCli("sendmany", "\"\" \"{\\\"PswXnorAgjpAtaySWkPSmWQe3Fc8LmviVc\\\":0.01,\\\"PvhJj4j9s6SsuRsAkPZUfHPCjZRNKLeuqP\\\":0.02}\" 1 \"\" \"[\\\"1D1ZrZNe3JUo7ZycKEYQQiQAWd9y54F4XX\\\",\\\"1353tsE8YMTA4EuV7dgUXGjNFf9KpVvKHz\\\"]\"") +
             "\nAs a JSON-RPC call\n"
-<<<<<<< HEAD
             + HelpExampleRpc("sendmany", "\"\", {\"PswXnorAgjpAtaySWkPSmWQe3Fc8LmviVc\":0.01,\"PvhJj4j9s6SsuRsAkPZUfHPCjZRNKLeuqP\":0.02}, 6, \"testing\"")
-        );
-=======
-            + HelpExampleRpc("sendmany", "\"\", {\"1D1ZrZNe3JUo7ZycKEYQQiQAWd9y54F4XX\":0.01,\"1353tsE8YMTA4EuV7dgUXGjNFf9KpVvKHz\":0.02}, 6, \"testing\"")
                 },
             }.ToString());
->>>>>>> 7275365c
 
     // Make sure the results are valid at least up to the most recent block
     // the user could have gotten from another RPC command prior to now
@@ -1288,18 +1241,11 @@
                         },
                         },
                     {"label", RPCArg::Type::STR, /* opt */ true, /* default_val */ "null", "A label to assign the addresses to."},
-<<<<<<< HEAD
                     //{"address_type", RPCArg::Type::STR, /* opt */ true, /* default_val */ "set by -addresstype", "The address type to use. Options are \"legacy\", \"p2sh-segwit\", and \"bech32\". Default is set by -addresstype."},
                     {"bech32", RPCArg::Type::BOOL, /* opt */ true, /* default_val */ "false", "Use Bech32 encoding."},
                     {"256bit", RPCArg::Type::BOOL, /* opt */ true, /* default_val */ "false", "Use 256bit hash type."},
-                }}
-                .ToString() +
-            "\nResult:\n"
-=======
-                    {"address_type", RPCArg::Type::STR, /* opt */ true, /* default_val */ "set by -addresstype", "The address type to use. Options are \"legacy\", \"p2sh-segwit\", and \"bech32\"."},
                 },
                 RPCResult{
->>>>>>> 7275365c
             "{\n"
             "  \"address\":\"multisigaddress\",    (string) The value of the new multisig address.\n"
             "  \"redeemScript\":\"script\"         (string) The string value of the hex-encoded redemption script.\n"
@@ -1309,14 +1255,9 @@
             "\nAdd a multisig address from 2 addresses\n"
             + HelpExampleCli("addmultisigaddress", "2 \"[\\\"PbpVcjgYatnkKgveaeqhkeQBFwjqR7jKBR\\\",\\\"PswXnorAgjpAtaySWkPSmWQe3Fc8LmviVc\\\"]\"") +
             "\nAs a JSON-RPC call\n"
-<<<<<<< HEAD
             + HelpExampleRpc("addmultisigaddress", "2, \"[\\\"PbpVcjgYatnkKgveaeqhkeQBFwjqR7jKBR\\\",\\\"PswXnorAgjpAtaySWkPSmWQe3Fc8LmviVc\\\"]\"")
-        ;
-=======
-            + HelpExampleRpc("addmultisigaddress", "2, \"[\\\"16sSauSf5pF2UkUwvKGq4qjNRzBZYqgEL5\\\",\\\"171sgjn4YtPu27adkKGrdDwzRTxnRkBfKV\\\"]\"")
                 },
             }.ToString();
->>>>>>> 7275365c
         throw std::runtime_error(msg);
     }
 
@@ -2544,24 +2485,15 @@
                 "This is needed prior to performing transactions related to private keys such as sending bitcoins\n"
             "\nNote:\n"
             "Issuing the walletpassphrase command while the wallet is already unlocked will set a new unlock\n"
-            "time that overrides the old one.\n",
+            "time that overrides the old one.\n"
+            "If [stakingonly] is true and <timeout> is 0, the wallet will remain unlocked for staking until manually locked again.\n",
                 {
                     {"passphrase", RPCArg::Type::STR, /* opt */ false, /* default_val */ "", "The wallet passphrase"},
                     {"timeout", RPCArg::Type::NUM, /* opt */ false, /* default_val */ "", "The time to keep the decryption key in seconds; capped at 100000000 (~3 years)."},
-<<<<<<< HEAD
                     {"stakingonly", RPCArg::Type::NUM, /* opt */ true, /* default_val */ "false", "If true, sending functions are disabled."},
-                }}
-                .ToString() +
-            "\nNote:\n"
-            "Issuing the walletpassphrase command while the wallet is already unlocked will set a new unlock\n"
-            "time that overrides the old one.\n"
-            "If [stakingonly] is true and <timeout> is 0, the wallet will remain unlocked for staking until manually locked again.\n"
-            "\nExamples:\n"
-=======
                 },
                 RPCResults{},
                 RPCExamples{
->>>>>>> 7275365c
             "\nUnlock the wallet for 60 seconds\n"
             + HelpExampleCli("walletpassphrase", "\"my pass phrase\" 60") +
             "\nLock the wallet again (before 60 seconds)\n"
@@ -2834,15 +2766,9 @@
                             },
                         },
                     },
-<<<<<<< HEAD
                     {"permanent", RPCArg::Type::BOOL, /* opt */ true, /* default_val */ "false", "If true the lock/s are recorded in the wallet database and restored at startup"},
-                }}
-                .ToString() +
-            "\nResult:\n"
-=======
                 },
                 RPCResult{
->>>>>>> 7275365c
             "true|false    (boolean) Whether the command was successful or not\n"
                 },
                 RPCExamples{
@@ -3524,16 +3450,9 @@
                             {"include_immature", RPCArg::Type::BOOL, /* opt */ true, /* default_val */ "false", "Include immature staked outputs"},
                         },
                         "query_options"},
-<<<<<<< HEAD
-                }}
-                .ToString() +
-            "\nResult\n"
-            "[                     (array of json object)\n"
-=======
                 },
                 RPCResult{
             "[                   (array of json object)\n"
->>>>>>> 7275365c
             "  {\n"
             "    \"txid\" : \"txid\",        (string) the transaction id \n"
             "    \"vout\" : n,               (numeric) the vout value\n"
@@ -3554,28 +3473,17 @@
             "  }\n"
             "  ,...\n"
             "]\n"
-<<<<<<< HEAD
-
-            "\nExamples\n"
-            + HelpExampleCli("listunspent", "")
+                },
+                RPCExamples{
+                    HelpExampleCli("listunspent", "")
             + HelpExampleCli("listunspent", "6 9999999 \"[\\\"PfqK97PXYfqRFtdYcZw82x3dzPrZbEAcYa\\\",\\\"Pka9M2Bva8WetQhQ4ngC255HAbMJf5P5Dc\\\"]\"")
             + HelpExampleRpc("listunspent", "6, 9999999 \"[\\\"PfqK97PXYfqRFtdYcZw82x3dzPrZbEAcYa\\\",\\\"Pka9M2Bva8WetQhQ4ngC255HAbMJf5P5Dc\\\"]\"")
             + HelpExampleCli("listunspent", "6 9999999 '[]' true '{ \"minimumAmount\": 0.005 }'")
             + HelpExampleRpc("listunspent", "6, 9999999, [] , true, { \"minimumAmount\": 0.005 } ")
             + HelpExampleCli("listunspent", "1 9999999 '[]' false '{\"include_immature\":true}'")
             + HelpExampleRpc("listunspent", "1, 9999999, [] , false, {\"include_immature\":true} ")
-        );
-=======
-                },
-                RPCExamples{
-                    HelpExampleCli("listunspent", "")
-            + HelpExampleCli("listunspent", "6 9999999 \"[\\\"1PGFqEzfmQch1gKD3ra4k18PNj3tTUUSqg\\\",\\\"1LtvqCaApEdUGFkpKMM4MstjcaL4dKg8SP\\\"]\"")
-            + HelpExampleRpc("listunspent", "6, 9999999 \"[\\\"1PGFqEzfmQch1gKD3ra4k18PNj3tTUUSqg\\\",\\\"1LtvqCaApEdUGFkpKMM4MstjcaL4dKg8SP\\\"]\"")
-            + HelpExampleCli("listunspent", "6 9999999 '[]' true '{ \"minimumAmount\": 0.005 }'")
-            + HelpExampleRpc("listunspent", "6, 9999999, [] , true, { \"minimumAmount\": 0.005 } ")
                 },
             }.ToString());
->>>>>>> 7275365c
 
     int nMinDepth = 1;
     if (!request.params[0].isNull()) {
@@ -4527,16 +4435,9 @@
             "\nReturn information about the given particl address. Some information requires the address\n"
             "to be in the wallet.\n",
                 {
-<<<<<<< HEAD
                     {"address", RPCArg::Type::STR, /* opt */ false, /* default_val */ "", "The particl address to get the information of."},
-                }}
-                .ToString() +
-            "\nResult:\n"
-=======
-                    {"address", RPCArg::Type::STR, /* opt */ false, /* default_val */ "", "The bitcoin address to get the information of."},
                 },
                 RPCResult{
->>>>>>> 7275365c
             "{\n"
             "  \"address\" : \"address\",        (string) The particl address validated\n"
             "  \"scriptPubKey\" : \"hex\",       (string) The hex-encoded scriptPubKey generated by the address\n"
