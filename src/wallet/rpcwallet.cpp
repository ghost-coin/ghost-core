// Copyright (c) 2010 Satoshi Nakamoto
// Copyright (c) 2009-2020 The Bitcoin Core developers
// Distributed under the MIT software license, see the accompanying
// file COPYING or http://www.opensource.org/licenses/mit-license.php.

#include <amount.h>
#include <core_io.h>
#include <interfaces/chain.h>
#include <key_io.h>
#include <node/context.h>
#include <outputtype.h>
#include <policy/feerate.h>
#include <policy/fees.h>
#include <policy/policy.h>
#include <policy/rbf.h>
#include <rpc/rawtransaction_util.h>
#include <rpc/server.h>
#include <rpc/util.h>
#include <script/descriptor.h>
#include <script/sign.h>
#include <util/bip32.h>
#include <util/fees.h>
#include <util/message.h> // For MessageSign()
#include <util/moneystr.h>
#include <util/string.h>
#include <util/system.h>
#include <util/translation.h>
#include <util/url.h>
#include <util/vector.h>
#include <wallet/coincontrol.h>
#include <wallet/context.h>
#include <wallet/feebumper.h>
#include <wallet/load.h>
#include <wallet/rpcwallet.h>
#include <wallet/wallet.h>
#include <wallet/walletdb.h>
#include <wallet/walletutil.h>

#include <optional>
#include <stdint.h>
#include <univalue.h>

#include <wallet/hdwallet.h>


using interfaces::FoundBlock;

static const std::string WALLET_ENDPOINT_BASE = "/wallet/";
static const std::string HELP_REQUIRING_PASSPHRASE{"\nRequires wallet passphrase to be set with walletpassphrase call if wallet is encrypted.\n"};

bool GetAvoidReuseFlag(const CWallet& wallet, const UniValue& param) {
    bool can_avoid_reuse = wallet.IsWalletFlagSet(WALLET_FLAG_AVOID_REUSE);
    bool avoid_reuse = param.isNull() ? can_avoid_reuse : param.get_bool();

    if (avoid_reuse && !can_avoid_reuse) {
        throw JSONRPCError(RPC_WALLET_ERROR, "wallet does not have the \"avoid reuse\" feature enabled");
    }

    return avoid_reuse;
}


/** Used by RPC commands that have an include_watchonly parameter.
 *  We default to true for watchonly wallets if include_watchonly isn't
 *  explicitly set.
 */
static bool ParseIncludeWatchonly(const UniValue& include_watchonly, const CWallet& wallet)
{
    if (include_watchonly.isNull()) {
        // if include_watchonly isn't explicitly set, then check if we have a watchonly wallet
        return wallet.IsWalletFlagSet(WALLET_FLAG_DISABLE_PRIVATE_KEYS);
    }

    // otherwise return whatever include_watchonly was set to
    return include_watchonly.get_bool();
}


/** Checks if a CKey is in the given CWallet compressed or otherwise*/
bool HaveKey(const SigningProvider& wallet, const CKey& key)
{
    CKey key2;
    key2.Set(key.begin(), key.end(), !key.IsCompressed());
    return wallet.HaveKey(key.GetPubKey().GetID()) || wallet.HaveKey(key2.GetPubKey().GetID());
}

bool GetWalletNameFromJSONRPCRequest(const JSONRPCRequest& request, std::string& wallet_name)
{
    if (URL_DECODE && request.URI.substr(0, WALLET_ENDPOINT_BASE.size()) == WALLET_ENDPOINT_BASE) {
        // wallet endpoint was used
        wallet_name = URL_DECODE(request.URI.substr(WALLET_ENDPOINT_BASE.size()));
        return true;
    }
    return false;
}

std::shared_ptr<CWallet> GetWalletForJSONRPCRequest(const JSONRPCRequest& request)
{
    CHECK_NONFATAL(request.mode == JSONRPCRequest::EXECUTE);
    std::string wallet_name;
    if (GetWalletNameFromJSONRPCRequest(request, wallet_name)) {
        std::shared_ptr<CWallet> pwallet = GetWallet(wallet_name);
        if (!pwallet) throw JSONRPCError(RPC_WALLET_NOT_FOUND, "Requested wallet does not exist or is not loaded");
        return pwallet;
    }

    std::vector<std::shared_ptr<CWallet>> wallets = GetWallets();
    if (wallets.size() == 1) {
        return wallets[0];
    }

    if (wallets.empty()) {
        throw JSONRPCError(
            RPC_WALLET_NOT_FOUND, "No wallet is loaded. Load a wallet using loadwallet or create a new one with createwallet. (Note: A default wallet is no longer automatically created)");
    }
    throw JSONRPCError(RPC_WALLET_NOT_SPECIFIED,
        "Wallet file not specified (must request wallet RPC through /wallet/<filename> uri-path).");
}

void EnsureWalletIsUnlocked(const CWallet& wallet)
{
    if (wallet.IsLocked()) {
        throw JSONRPCError(RPC_WALLET_UNLOCK_NEEDED, "Error: Please enter the wallet passphrase with walletpassphrase first.");
    }

    if (IsParticlWallet(&wallet)
        && GetParticlWallet(&wallet)->fUnlockForStakingOnly) {
        throw JSONRPCError(RPC_WALLET_UNLOCK_NEEDED, "Error: Wallet is unlocked for staking only.");
    }
}

WalletContext& EnsureWalletContext(const std::any& context)
{
    auto wallet_context = util::AnyPtr<WalletContext>(context);
    if (!wallet_context) {
        throw JSONRPCError(RPC_INTERNAL_ERROR, "Wallet context not found");
    }
    return *wallet_context;
}

// also_create should only be set to true only when the RPC is expected to add things to a blank wallet and make it no longer blank
LegacyScriptPubKeyMan& EnsureLegacyScriptPubKeyMan(CWallet& wallet, bool also_create)
{
    LegacyScriptPubKeyMan* spk_man = wallet.GetLegacyScriptPubKeyMan();
    if (!spk_man && also_create) {
        spk_man = wallet.GetOrCreateLegacyScriptPubKeyMan();
    }
    if (!spk_man) {
        throw JSONRPCError(RPC_WALLET_ERROR, "This type of wallet does not support this command");
    }
    return *spk_man;
}

void WalletTxToJSON(interfaces::Chain& chain, const CWalletTx& wtx, UniValue& entry, bool fFilterMode=false)
{
    int confirms = wtx.GetDepthInMainChain();
    entry.pushKV("confirmations", confirms);
    if (wtx.IsCoinBase())
        entry.pushKV("generated", true);
    if (confirms > 0)
    {
        entry.pushKV("blockhash", wtx.m_confirm.hashBlock.GetHex());
        entry.pushKV("blockheight", wtx.m_confirm.block_height);
        entry.pushKV("blockindex", wtx.m_confirm.nIndex);
        int64_t block_time;
        CHECK_NONFATAL(chain.findBlock(wtx.m_confirm.hashBlock, FoundBlock().time(block_time)));
        PushTime(entry, "blocktime", block_time);
    } else {
        entry.pushKV("trusted", wtx.IsTrusted());
    }
    uint256 hash = wtx.GetHash();
    entry.pushKV("txid", hash.GetHex());
    UniValue conflicts(UniValue::VARR);
    for (const uint256& conflict : wtx.GetConflicts())
        conflicts.push_back(conflict.GetHex());
    if (conflicts.size() > 0 || !fFilterMode)
        entry.pushKV("walletconflicts", conflicts);
    PushTime(entry, "time", wtx.GetTxTime());
    PushTime(entry, "timereceived", wtx.nTimeReceived);

    // Add opt-in RBF status
    std::string rbfStatus = "no";
    if (confirms <= 0) {
        RBFTransactionState rbfState = chain.isRBFOptIn(*wtx.tx);
        if (rbfState == RBFTransactionState::UNKNOWN)
            rbfStatus = "unknown";
        else if (rbfState == RBFTransactionState::REPLACEABLE_BIP125)
            rbfStatus = "yes";
    }
    entry.pushKV("bip125_replaceable", rbfStatus);

    if (!fFilterMode)
        for (const std::pair<const std::string, std::string>& item : wtx.mapValue) {
            entry.pushKV(item.first, item.second);
        }
}

void RecordTxToJSON(interfaces::Chain& chain, const CHDWallet *phdw, const uint256 &hash, const CTransactionRecord& rtx, UniValue &entry) EXCLUSIVE_LOCKS_REQUIRED(phdw->cs_wallet)
{
    int confirms = phdw->GetDepthInMainChain(rtx);
    entry.pushKV("confirmations", confirms);

    if (rtx.IsCoinStake()) {
        entry.pushKV("coinstake", true);
    } else
    if (rtx.IsCoinBase()) {
        entry.pushKV("generated", true);
    }

    if (confirms > 0) {
        entry.pushKV("blockhash", rtx.blockHash.GetHex());
        entry.pushKV("blockindex", rtx.nIndex);
        PushTime(entry, "blocktime", rtx.nBlockTime);
    } else {
        entry.pushKV("trusted", phdw->IsTrusted(hash, rtx));
    }

    entry.pushKV("txid", hash.GetHex());
    UniValue conflicts(UniValue::VARR);
    for (const auto &conflict : phdw->GetConflicts(hash)) {
        conflicts.push_back(conflict.GetHex());
    }
    entry.pushKV("walletconflicts", conflicts);
    PushTime(entry, "time", rtx.GetTxTime());
    PushTime(entry, "timereceived", rtx.nTimeReceived);

    for (const auto &item : rtx.mapValue) {
        if (item.first == RTXVT_COMMENT) {
            entry.pushKV("comment", std::string(item.second.begin(), item.second.end()));
        } else
        if (item.first == RTXVT_TO) {
            entry.pushKV("comment_to", std::string(item.second.begin(), item.second.end()));
        }
    }

    /*
    // Add opt-in RBF status
    std::string rbfStatus = "no";
    if (confirms <= 0) {
        LOCK(mempool.cs);
        RBFTransactionState rbfState = IsRBFOptIn(wtx, mempool);
        if (rbfState == RBF_TRANSACTIONSTATE_UNKNOWN)
            rbfStatus = "unknown";
        else if (rbfState == RBF_TRANSACTIONSTATE_REPLACEABLE_BIP125)
            rbfStatus = "yes";
    }
    entry.push_back(Pair("bip125_replaceable", rbfStatus));
    */
}

static std::string LabelFromValue(const UniValue& value)
{
    std::string label = value.get_str();
    if (label == "*")
        throw JSONRPCError(RPC_WALLET_INVALID_LABEL_NAME, "Invalid label name");
    return label;
}

/**
 * Update coin control with fee estimation based on the given parameters
 *
 * @param[in]     wallet            Wallet reference
 * @param[in,out] cc                Coin control to be updated
 * @param[in]     conf_target       UniValue integer; confirmation target in blocks, values between 1 and 1008 are valid per policy/fees.h;
 * @param[in]     estimate_mode     UniValue string; fee estimation mode, valid values are "unset", "economical" or "conservative";
 * @param[in]     fee_rate          UniValue real; fee rate in sat/vB;
 *                                      if present, both conf_target and estimate_mode must either be null, or "unset"
 * @param[in]     override_min_fee  bool; whether to set fOverrideFeeRate to true to disable minimum fee rate checks and instead
 *                                      verify only that fee_rate is greater than 0
 * @throws a JSONRPCError if conf_target, estimate_mode, or fee_rate contain invalid values or are in conflict
 */
static void SetFeeEstimateMode(const CWallet& wallet, CCoinControl& cc, const UniValue& conf_target, const UniValue& estimate_mode, const UniValue& fee_rate, bool override_min_fee)
{
    if (!fee_rate.isNull()) {
        if (!conf_target.isNull()) {
            throw JSONRPCError(RPC_INVALID_PARAMETER, "Cannot specify both conf_target and fee_rate. Please provide either a confirmation target in blocks for automatic fee estimation, or an explicit fee rate.");
        }
        if (!estimate_mode.isNull() && estimate_mode.get_str() != "unset") {
            throw JSONRPCError(RPC_INVALID_PARAMETER, "Cannot specify both estimate_mode and fee_rate");
        }
        // Fee rates in sat/vB cannot represent more than 3 significant digits.
        cc.m_feerate = CFeeRate{AmountFromValue(fee_rate, /* decimals */ 3)};
        if (override_min_fee) cc.fOverrideFeeRate = true;
        // Default RBF to true for explicit fee_rate, if unset.
        if (!cc.m_signal_bip125_rbf) cc.m_signal_bip125_rbf = true;
        return;
    }
    if (!estimate_mode.isNull() && !FeeModeFromString(estimate_mode.get_str(), cc.m_fee_mode)) {
        throw JSONRPCError(RPC_INVALID_PARAMETER, InvalidEstimateModeErrorMessage());
    }
    if (!conf_target.isNull()) {
        cc.m_confirm_target = ParseConfirmTarget(conf_target, wallet.chain().estimateMaxBlocks());
    }
}

static RPCHelpMan getnewaddress()
{
    return RPCHelpMan{"getnewaddress",
                "\nReturns a new Particl address for receiving payments.\n"
                "If 'label' is specified, it is added to the address book \n"
                "so payments received with the address will be associated with 'label'.\n",
                {
                    {"label", RPCArg::Type::STR, RPCArg::Default{""}, "The label name for the address to be linked to. If not provided, the default label \"\" is used. It can also be set to the empty string \"\" to represent the default label. The label does not need to exist, it will be created if there is no label by the given name."},
                    {"bech32", RPCArg::Type::BOOL, RPCArg::Default{false}, "Use Bech32 encoding."},
                    {"hardened", RPCArg::Type::BOOL, RPCArg::Default{false}, "Derive a hardened key."},
                    {"256bit", RPCArg::Type::BOOL, RPCArg::Default{false}, "Use 256bit hash type."},
                    {"address_type", RPCArg::Type::STR, RPCArg::DefaultHint{"set by -addresstype"}, "The address type to use. Options are \"legacy\", \"p2sh-segwit\", and \"bech32\"."},
                },
                RPCResult{
                    RPCResult::Type::STR, "address", "The new particl address"
                },
                RPCExamples{
                    HelpExampleCli("getnewaddress", "")
            + HelpExampleRpc("getnewaddress", "")
                },
        [&](const RPCHelpMan& self, const JSONRPCRequest& request) -> UniValue
{
    std::shared_ptr<CWallet> const pwallet = GetWalletForJSONRPCRequest(request);
    if (!pwallet) return NullUniValue;

    //LOCK(pwallet->cs_wallet);

    if (!pwallet->IsParticlWallet()) {
        LOCK(pwallet->cs_wallet);
        if (!pwallet->CanGetAddresses()) {
            throw JSONRPCError(RPC_WALLET_ERROR, "Error: This wallet has no available keys");
        }
    }

    // Parse the label first so we don't generate a key if there's an error
    std::string label;
    if (!request.params[0].isNull())
        label = LabelFromValue(request.params[0]);

    OutputType output_type = pwallet->m_default_address_type;
    size_t type_ofs = fParticlMode ? 4 : 1;
    if (!request.params[type_ofs].isNull()) {
        if (!ParseOutputType(request.params[type_ofs].get_str(), output_type)) {
            throw JSONRPCError(RPC_INVALID_ADDRESS_OR_KEY, strprintf("Unknown address type '%s'", request.params[type_ofs].get_str()));
        }
    }

    if (pwallet->IsParticlWallet()) {
        CKeyID keyID;

        bool fBech32 = request.params.size() > 1 ? GetBool(request.params[1]) : false;
        bool fHardened = request.params.size() > 2 ? GetBool(request.params[2]) : false;
        bool f256bit = request.params.size() > 3 ? GetBool(request.params[3]) : false;

        if (output_type == OutputType::P2SH_SEGWIT) {
            //throw JSONRPCError(RPC_INVALID_PARAMETER, "Valid address_types are \"legacy\" and \"bech32\"");
        }
        if (f256bit && output_type != OutputType::LEGACY) {
            throw JSONRPCError(RPC_INVALID_PARAMETER, "256bit must be used with address_type \"legacy\"");
        }

        CPubKey newKey;
        CHDWallet *phdw = GetParticlWallet(pwallet.get());
        {
            LOCK(phdw->cs_wallet);
            if (pwallet->IsWalletFlagSet(WALLET_FLAG_DISABLE_PRIVATE_KEYS)) {
                throw JSONRPCError(RPC_WALLET_ERROR, "Error: Private keys are disabled for this wallet");
            }
            if (phdw->idDefaultAccount.IsNull()) {
                if (!phdw->pEKMaster) {
                    throw JSONRPCError(RPC_WALLET_ERROR, "Wallet has no active master key.");
                }
                throw JSONRPCError(RPC_WALLET_ERROR, "No default account set.");
            }
        }
        if (0 != phdw->NewKeyFromAccount(newKey, false, fHardened, f256bit, fBech32, label.c_str())) {
            throw JSONRPCError(RPC_WALLET_ERROR, "NewKeyFromAccount failed.");
        }


        if (output_type != OutputType::LEGACY) {
            CTxDestination dest;
            LegacyScriptPubKeyMan* spk_man = pwallet->GetLegacyScriptPubKeyMan();
            if (spk_man) {
                spk_man->LearnRelatedScripts(newKey, output_type);
            }
            dest = GetDestinationForKey(newKey, output_type);
            return EncodeDestination(dest);
        }
        if (f256bit) {
            CKeyID256 idKey256 = newKey.GetID256();
            return CBitcoinAddress(idKey256, fBech32).ToString();
        }
        return CBitcoinAddress(PKHash(newKey), fBech32).ToString();
    }

    LOCK(pwallet->cs_wallet);

    CTxDestination dest;
    std::string error;
    if (!pwallet->GetNewDestination(output_type, label, dest, error)) {
        throw JSONRPCError(RPC_WALLET_KEYPOOL_RAN_OUT, error);
    }

    return EncodeDestination(dest);
},
    };
}

static RPCHelpMan getrawchangeaddress()
{
    return RPCHelpMan{"getrawchangeaddress",
                "\nReturns a new Particl address, for receiving change.\n"
                "This is for use with raw transactions, NOT normal use.\n",
                {
                    {"address_type", RPCArg::Type::STR, RPCArg::DefaultHint{"set by -changetype"}, "The address type to use. Options are \"legacy\", \"p2sh-segwit\", and \"bech32\"."},
                },
                RPCResult{
                    RPCResult::Type::STR, "address", "The address"
                },
                RPCExamples{
                    HelpExampleCli("getrawchangeaddress", "")
            + HelpExampleRpc("getrawchangeaddress", "")
                },
        [&](const RPCHelpMan& self, const JSONRPCRequest& request) -> UniValue
{
    std::shared_ptr<CWallet> const pwallet = GetWalletForJSONRPCRequest(request);
    if (!pwallet) return NullUniValue;

    LOCK(pwallet->cs_wallet);

    if (pwallet->IsParticlWallet()) {
        CHDWallet *phdw = GetParticlWallet(pwallet.get());
        CPubKey pkOut;

        if (0 != phdw->NewKeyFromAccount(pkOut, true)) {
            throw JSONRPCError(RPC_WALLET_ERROR, "NewKeyFromAccount failed.");
        }
        return EncodeDestination(PKHash(pkOut.GetID()));
    }

    if (!pwallet->CanGetAddresses(true)) {
        throw JSONRPCError(RPC_WALLET_ERROR, "Error: This wallet has no available keys");
    }

    OutputType output_type = pwallet->m_default_change_type.value_or(pwallet->m_default_address_type);
    if (!request.params[0].isNull()) {
        if (!ParseOutputType(request.params[0].get_str(), output_type)) {
            throw JSONRPCError(RPC_INVALID_ADDRESS_OR_KEY, strprintf("Unknown address type '%s'", request.params[0].get_str()));
        }
    }

    CTxDestination dest;
    std::string error;
    if (!pwallet->GetNewChangeDestination(output_type, dest, error)) {
        throw JSONRPCError(RPC_WALLET_KEYPOOL_RAN_OUT, error);
    }
    return EncodeDestination(dest);
},
    };
}


static RPCHelpMan setlabel()
{
    return RPCHelpMan{"setlabel",
                "\nSets the label associated with the given address.\n",
                {
                    {"address", RPCArg::Type::STR, RPCArg::Optional::OMITTED_NAMED_ARG, "The particl address to be associated with a label."},
                    {"label", RPCArg::Type::STR, RPCArg::Optional::OMITTED_NAMED_ARG, "The label to assign to the address."},
                },
                RPCResult{RPCResult::Type::NONE, "", ""},
                RPCExamples{
                    HelpExampleCli("setlabel", "\"" + EXAMPLE_ADDRESS[0] + "\" \"tabby\"")
            + HelpExampleRpc("setlabel", "\"" + EXAMPLE_ADDRESS[0] + "\", \"tabby\"")
                },
        [&](const RPCHelpMan& self, const JSONRPCRequest& request) -> UniValue
{
    std::shared_ptr<CWallet> const pwallet = GetWalletForJSONRPCRequest(request);
    if (!pwallet) return NullUniValue;

    LOCK(pwallet->cs_wallet);

    CTxDestination dest = DecodeDestination(request.params[0].get_str());
    if (!IsValidDestination(dest)) {
        throw JSONRPCError(RPC_INVALID_ADDRESS_OR_KEY, "Invalid Particl address");
    }

    std::string label = LabelFromValue(request.params[1]);

    if (pwallet->IsMine(dest)) {
        pwallet->SetAddressBook(dest, label, "receive");
    } else {
        pwallet->SetAddressBook(dest, label, "send");
    }

    return NullUniValue;
},
    };
}

void ParseRecipients(const UniValue& address_amounts, const UniValue& subtract_fee_outputs, std::vector<CRecipient> &recipients) {
    std::set<CTxDestination> destinations;
    int i = 0;
    for (const std::string& address: address_amounts.getKeys()) {
        CTxDestination dest = DecodeDestination(address);
        if (!IsValidDestination(dest)) {
            throw JSONRPCError(RPC_INVALID_ADDRESS_OR_KEY, std::string("Invalid Particl address: ") + address);
        }

        if (destinations.count(dest)) {
            throw JSONRPCError(RPC_INVALID_PARAMETER, std::string("Invalid parameter, duplicated address: ") + address);
        }
        destinations.insert(dest);

        CScript script_pub_key = GetScriptForDestination(dest);
        CAmount amount = AmountFromValue(address_amounts[i++]);

        bool subtract_fee = false;
        for (unsigned int idx = 0; idx < subtract_fee_outputs.size(); idx++) {
            const UniValue& addr = subtract_fee_outputs[idx];
            if (addr.get_str() == address) {
                subtract_fee = true;
            }
        }

        CRecipient recipient = {script_pub_key, amount, subtract_fee};
        recipients.push_back(recipient);
    }
}

UniValue SendMoney(CWallet& wallet, const CCoinControl &coin_control, std::vector<CRecipient> &recipients, mapValue_t map_value, bool verbose)
{
    EnsureWalletIsUnlocked(wallet);

    // This function is only used by sendtoaddress and sendmany.
    // This should always try to sign, if we don't have private keys, don't try to do anything here.
    if (wallet.IsWalletFlagSet(WALLET_FLAG_DISABLE_PRIVATE_KEYS)) {
        throw JSONRPCError(RPC_WALLET_ERROR, "Error: Private keys are disabled for this wallet");
    }

    // Shuffle recipient list
    Shuffle(recipients.begin(), recipients.end(), FastRandomContext());

    // Send
    CAmount nFeeRequired = 0;
    int nChangePosRet = -1;
    bilingual_str error;
    CTransactionRef tx;
    FeeCalculation fee_calc_out;
    const bool fCreated = wallet.CreateTransaction(recipients, tx, nFeeRequired, nChangePosRet, error, coin_control, fee_calc_out, true);
    if (!fCreated) {
        throw JSONRPCError(RPC_WALLET_INSUFFICIENT_FUNDS, error.original);
    }
    wallet.CommitTransaction(tx, std::move(map_value), {} /* orderForm */);
    if (verbose) {
        UniValue entry(UniValue::VOBJ);
        entry.pushKV("txid", tx->GetHash().GetHex());
        entry.pushKV("fee_reason", StringForFeeReason(fee_calc_out.reason));
        return entry;
    }
    return tx->GetHash().GetHex();
}

extern UniValue SendTypeToInner(const JSONRPCRequest &request);
static RPCHelpMan sendtoaddress()
{
    return RPCHelpMan{"sendtoaddress",
                "\nSend an amount to a given address." +
        HELP_REQUIRING_PASSPHRASE,
                {
                    {"address", RPCArg::Type::STR, RPCArg::Optional::NO, "The particl address to send to."},
                    {"amount", RPCArg::Type::AMOUNT, RPCArg::Optional::NO, "The amount in " + CURRENCY_UNIT + " to send. eg 0.1"},
                    {"comment", RPCArg::Type::STR, RPCArg::Optional::OMITTED_NAMED_ARG, "A comment used to store what the transaction is for.\n"
                                         "This is not part of the transaction, just kept in your wallet."},
                    {"comment_to", RPCArg::Type::STR, RPCArg::Optional::OMITTED_NAMED_ARG, "A comment to store the name of the person or organization\n"
                                         "to which you're sending the transaction. This is not part of the \n"
                                         "transaction, just kept in your wallet."},
                    {"subtractfeefromamount", RPCArg::Type::BOOL, RPCArg::Default{false}, "The fee will be deducted from the amount being sent.\n"
                                         "The recipient will receive less particl than you enter in the amount field."},
                    {"narration", RPCArg::Type::STR, RPCArg::Default{""}, "Up to 24 characters sent with the transaction.\n"
                                         "Plaintext if sending to standard address type, encrypted when sending to stealthaddresses."},
                    {"replaceable", RPCArg::Type::BOOL, RPCArg::DefaultHint{"wallet default"}, "Allow this transaction to be replaced by a transaction with higher fees via BIP 125"},
                    {"conf_target", RPCArg::Type::NUM, RPCArg::DefaultHint{"wallet -txconfirmtarget"}, "Confirmation target in blocks"},
                    {"estimate_mode", RPCArg::Type::STR, RPCArg::Default{"unset"}, std::string() + "The fee estimate mode, must be one of (case insensitive):\n"
            "       \"" + FeeModes("\"\n\"") + "\""},
                    {"avoid_reuse", RPCArg::Type::BOOL, RPCArg::Default{true}, "(only available if avoid_reuse wallet flag is set) Avoid spending from dirty addresses; addresses are considered\n"
                                         "dirty if they have previously been used in a transaction."},
                    {"fee_rate", RPCArg::Type::AMOUNT, RPCArg::DefaultHint{"not set, fall back to wallet fee estimation"}, "Specify a fee rate in " + CURRENCY_ATOM + "/vB."},
                    {"verbose", RPCArg::Type::BOOL, RPCArg::Default{false}, "If true, return extra information about the transaction."},
                },
                {
                    RPCResult{"if verbose is not set or set to false",
                        RPCResult::Type::STR_HEX, "txid", "The transaction id."
                    },
                    RPCResult{"if verbose is set to true",
                        RPCResult::Type::OBJ, "", "",
                        {
                            {RPCResult::Type::STR_HEX, "txid", "The transaction id."},
                            {RPCResult::Type::STR, "fee reason", "The transaction fee reason."}
                        },
                    },
                },
                RPCExamples{
                    "\nSend 0.1 PART\n"
                    + HelpExampleCli("sendtoaddress", "\"" + EXAMPLE_ADDRESS[0] + "\" 0.1") +
                    "\nSend 0.1 PART with a confirmation target of 6 blocks in economical fee estimate mode using positional arguments\n"
                    + HelpExampleCli("sendtoaddress", "\"" + EXAMPLE_ADDRESS[0] + "\" 0.1 \"donation\" \"sean's outpost\" false true 6 economical") +
                    "\nSend 0.1 PART with a fee rate of 1.1 " + CURRENCY_ATOM + "/vB, subtract fee from amount, BIP125-replaceable, using positional arguments\n"
                    + HelpExampleCli("sendtoaddress", "\"" + EXAMPLE_ADDRESS[0] + "\" 0.1 \"drinks\" \"room77\" true true null \"unset\" null 1.1") +
                    "\nSend 0.2 PART with a confirmation target of 6 blocks in economical fee estimate mode using named arguments\n"
                    + HelpExampleCli("-named sendtoaddress", "address=\"" + EXAMPLE_ADDRESS[0] + "\" amount=0.2 conf_target=6 estimate_mode=\"economical\"") +
                    "\nSend 0.5 PART with a fee rate of 25 " + CURRENCY_ATOM + "/vB using named arguments\n"
                    + HelpExampleCli("-named sendtoaddress", "address=\"" + EXAMPLE_ADDRESS[0] + "\" amount=0.5 fee_rate=25")
                    + HelpExampleCli("-named sendtoaddress", "address=\"" + EXAMPLE_ADDRESS[0] + "\" amount=0.5 fee_rate=25 subtractfeefromamount=false replaceable=true avoid_reuse=true comment=\"2 pizzas\" comment_to=\"jeremy\" verbose=true")
                },
        [&](const RPCHelpMan& self, const JSONRPCRequest& request) -> UniValue
{
    std::shared_ptr<CWallet> const pwallet = GetWalletForJSONRPCRequest(request);
    if (!pwallet) return NullUniValue;

    // Make sure the results are valid at least up to the most recent block
    // the user could have gotten from another RPC command prior to now
    pwallet->BlockUntilSyncedToCurrentChain();

    LOCK(pwallet->cs_wallet);

    // Wallet comments
    mapValue_t mapValue;
    if (!request.params[2].isNull() && !request.params[2].get_str().empty())
        mapValue["comment"] = request.params[2].get_str();
    if (!request.params[3].isNull() && !request.params[3].get_str().empty())
        mapValue["to"] = request.params[3].get_str();

    bool fSubtractFeeFromAmount = false;
    if (!request.params[4].isNull()) {
        fSubtractFeeFromAmount = request.params[4].get_bool();
    }

    CCoinControl coin_control;

    if (!request.params[6].isNull()) {
        coin_control.m_signal_bip125_rbf = request.params[6].get_bool();
    }

    coin_control.m_avoid_address_reuse = GetAvoidReuseFlag(*pwallet, request.params[9]);
    // We also enable partial spend avoidance if reuse avoidance is set.
    coin_control.m_avoid_partial_spends |= coin_control.m_avoid_address_reuse;

    SetFeeEstimateMode(*pwallet, coin_control, /* conf_target */ request.params[7], /* estimate_mode */ request.params[8], /* fee_rate */ request.params[10], /* override_min_fee */ false);

    if (pwallet->IsParticlWallet()) {
        JSONRPCRequest newRequest;
        newRequest.context = request.context;
        newRequest.fSkipBlock = true; // already blocked in this function
        newRequest.URI = request.URI;
        UniValue params(UniValue::VARR);
        params.push_back("part");
        params.push_back("part");
        UniValue arr(UniValue::VARR);
        UniValue out(UniValue::VOBJ);

        out.pushKV("address", request.params[0].get_str());
        out.pushKV("amount", request.params[1]);

        if (request.params.size() > 5) {
            out.pushKV("narr", request.params[5].get_str());
        }
        if (fSubtractFeeFromAmount) {
            UniValue uvBool(fSubtractFeeFromAmount);
            out.pushKV("subfee", uvBool);
        }
        arr.push_back(out);
        params.push_back(arr);

        std::string sComment, sCommentTo;
        if (!request.params[2].isNull() && !request.params[2].get_str().empty()) {
            sComment = request.params[2].get_str();
        }
        if (!request.params[3].isNull() && !request.params[3].get_str().empty()) {
            sCommentTo = request.params[3].get_str();
        }

        params.push_back(sComment);
        params.push_back(sCommentTo);

        // Add coinstake params
        if (request.params.size() > 6) {
            UniValue uvRingsize(4);
            params.push_back(uvRingsize);
            UniValue uvNumInputs(32);
            params.push_back(uvNumInputs);
            UniValue uvBool(false);
            params.push_back(uvBool); // test_fee

            UniValue uvCoinControl(UniValue::VOBJ);
            uvCoinControl.pushKV("replaceable", coin_control.m_signal_bip125_rbf.value_or(pwallet->m_signal_rbf));
            unsigned int target = coin_control.m_confirm_target ? *coin_control.m_confirm_target : pwallet->m_confirm_target;
            uvCoinControl.pushKV("conf_target", (int)target);
            std::string sEstimateMode = "UNSET";
            if (coin_control.m_fee_mode == FeeEstimateMode::ECONOMICAL) {
                sEstimateMode = "ECONOMICAL";
            } else
            if (coin_control.m_fee_mode == FeeEstimateMode::CONSERVATIVE) {
                sEstimateMode = "CONSERVATIVE";
            }
            uvCoinControl.pushKV("estimate_mode", sEstimateMode);

            params.push_back(uvCoinControl);
        }

        newRequest.params = params;
        return SendTypeToInner(newRequest);
    }

    EnsureWalletIsUnlocked(*pwallet);

    UniValue address_amounts(UniValue::VOBJ);
    const std::string address = request.params[0].get_str();
    address_amounts.pushKV(address, request.params[1]);
    UniValue subtractFeeFromAmount(UniValue::VARR);
    if (fSubtractFeeFromAmount) {
        subtractFeeFromAmount.push_back(address);
    }

    std::vector<CRecipient> recipients;
    ParseRecipients(address_amounts, subtractFeeFromAmount, recipients);
    const bool verbose{request.params[11].isNull() ? false : request.params[11].get_bool()};

    return SendMoney(*pwallet, coin_control, recipients, mapValue, verbose);
},
    };
}

static RPCHelpMan listaddressgroupings()
{
    return RPCHelpMan{"listaddressgroupings",
                "\nLists groups of addresses which have had their common ownership\n"
                "made public by common use as inputs or as the resulting change\n"
                "in past transactions\n",
                {},
                RPCResult{
                    RPCResult::Type::ARR, "", "",
                    {
                        {RPCResult::Type::ARR, "", "",
                        {
                            {RPCResult::Type::ARR_FIXED, "", "",
                            {
                                {RPCResult::Type::STR, "address", "The particl address"},
                                {RPCResult::Type::STR_AMOUNT, "amount", "The amount in " + CURRENCY_UNIT},
                                {RPCResult::Type::STR, "label", /* optional */ true, "The label"},
                            }},
                        }},
                    }
                },
                RPCExamples{
                    HelpExampleCli("listaddressgroupings", "")
            + HelpExampleRpc("listaddressgroupings", "")
                },
        [&](const RPCHelpMan& self, const JSONRPCRequest& request) -> UniValue
{
    std::shared_ptr<CWallet> const pwallet = GetWalletForJSONRPCRequest(request);
    if (!pwallet) return NullUniValue;

    // Make sure the results are valid at least up to the most recent block
    // the user could have gotten from another RPC command prior to now
    pwallet->BlockUntilSyncedToCurrentChain();

    LOCK(pwallet->cs_wallet);

    UniValue jsonGroupings(UniValue::VARR);
    std::map<CTxDestination, CAmount> balances = pwallet->GetAddressBalances();
    for (const std::set<CTxDestination>& grouping : pwallet->GetAddressGroupings()) {
        UniValue jsonGrouping(UniValue::VARR);
        for (const CTxDestination& address : grouping)
        {
            UniValue addressInfo(UniValue::VARR);
            addressInfo.push_back(EncodeDestination(address));
            addressInfo.push_back(ValueFromAmount(balances[address]));
            {
                const auto* address_book_entry = pwallet->FindAddressBookEntry(address);
                if (address_book_entry) {
                    addressInfo.push_back(address_book_entry->GetLabel());
                }
            }
            jsonGrouping.push_back(addressInfo);
        }
        jsonGroupings.push_back(jsonGrouping);
    }
    return jsonGroupings;
},
    };
}

static RPCHelpMan signmessage()
{
    return RPCHelpMan{"signmessage",
                "\nSign a message with the private key of an address" +
        HELP_REQUIRING_PASSPHRASE,
                {
                    {"address", RPCArg::Type::STR, RPCArg::Optional::NO, "The particl address to use for the private key."},
                    {"message", RPCArg::Type::STR, RPCArg::Optional::NO, "The message to create a signature of."},
                },
                RPCResult{
                    RPCResult::Type::STR, "signature", "The signature of the message encoded in base 64"
                },
                RPCExamples{
            "\nUnlock the wallet for 30 seconds\n"
            + HelpExampleCli("walletpassphrase", "\"mypassphrase\" 30") +
            "\nCreate the signature\n"
            + HelpExampleCli("signmessage", "\"PswXnorAgjpAtaySWkPSmWQe3Fc8LmviVc\" \"my message\"") +
            "\nVerify the signature\n"
            + HelpExampleCli("verifymessage", "\"PswXnorAgjpAtaySWkPSmWQe3Fc8LmviVc\" \"signature\" \"my message\"") +
            "\nAs a JSON-RPC call\n"
            + HelpExampleRpc("signmessage", "\"PswXnorAgjpAtaySWkPSmWQe3Fc8LmviVc\", \"my message\"")
                },
        [&](const RPCHelpMan& self, const JSONRPCRequest& request) -> UniValue
{
    std::shared_ptr<CWallet> const pwallet = GetWalletForJSONRPCRequest(request);
    if (!pwallet) return NullUniValue;

    LOCK(pwallet->cs_wallet);

    EnsureWalletIsUnlocked(*pwallet);

    std::string strAddress = request.params[0].get_str();
    std::string strMessage = request.params[1].get_str();

    CTxDestination dest = DecodeDestination(strAddress);
    if (!IsValidDestination(dest)) {
        throw JSONRPCError(RPC_INVALID_ADDRESS_OR_KEY, "Invalid address");
    }

    const PKHash *pkhash = std::get_if<PKHash>(&dest);
    const CKeyID256 *keyID256 = std::get_if<CKeyID256>(&dest);

    if (!pkhash && !keyID256) {
        throw JSONRPCError(RPC_TYPE_ERROR, "Address does not refer to key");
    }

    std::string signature;
    SigningResult err = keyID256 ? pwallet->SignMessage(strMessage, *keyID256, signature)
                                 : pwallet->SignMessage(strMessage, *pkhash, signature);
    if (err == SigningResult::SIGNING_FAILED) {
        throw JSONRPCError(RPC_INVALID_ADDRESS_OR_KEY, SigningResultString(err));
    } else if (err != SigningResult::OK){
        throw JSONRPCError(RPC_WALLET_ERROR, SigningResultString(err));
    }

    return signature;
},
    };
}

static CAmount GetReceived(const CWallet& wallet, const UniValue& params, bool by_label) EXCLUSIVE_LOCKS_REQUIRED(wallet.cs_wallet)
{
    std::set<CTxDestination> address_set;

    if (by_label) {
        // Get the set of addresses assigned to label
        std::string label = LabelFromValue(params[0]);
        address_set = wallet.GetLabelAddresses(label);
    } else {
        // Get the address
        CTxDestination dest = DecodeDestination(params[0].get_str());
        if (!IsValidDestination(dest)) {
            throw JSONRPCError(RPC_INVALID_ADDRESS_OR_KEY, "Invalid Particl address");
        }
        CScript script_pub_key = GetScriptForDestination(dest);
        if (!wallet.IsMine(script_pub_key)) {
            throw JSONRPCError(RPC_WALLET_ERROR, "Address not found in wallet");
        }
        address_set.insert(dest);
    }

    // Minimum confirmations
    int min_depth = 1;
    if (!params[1].isNull())
        min_depth = params[1].get_int();

    // Tally
    CAmount amount = 0;
    for (const std::pair<const uint256, CWalletTx>& wtx_pair : wallet.mapWallet) {
        const CWalletTx& wtx = wtx_pair.second;
        if ((!wallet.IsParticlWallet() && wtx.IsCoinBase()) || !wallet.chain().checkFinalTx(*wtx.tx) || wtx.GetDepthInMainChain() < min_depth) {
            continue;
        }
        if (wallet.IsParticlWallet()) {
            for (auto &txout : wtx.tx->vpout) {
                if (txout->IsStandardOutput()) {
                    CTxDestination address;
                    if (ExtractDestination(*txout->GetPScriptPubKey(), address) && wallet.IsMine(address) && address_set.count(address)) {
                        amount += txout->GetValue();
                    }
                }
            }
        } else
        for (const CTxOut& txout : wtx.tx->vout) {
            CTxDestination address;
            if (ExtractDestination(txout.scriptPubKey, address) && wallet.IsMine(address) && address_set.count(address)) {
                amount += txout.nValue;
            }
        }
    }

    return amount;
}


static RPCHelpMan getreceivedbyaddress()
{
    return RPCHelpMan{"getreceivedbyaddress",
                "\nReturns the total amount received by the given address in transactions with at least minconf confirmations.\n",
                {
                    {"address", RPCArg::Type::STR, RPCArg::Optional::NO, "The particl address for transactions."},
                    {"minconf", RPCArg::Type::NUM, RPCArg::Default{1}, "Only include transactions confirmed at least this many times."},
                },
                RPCResult{
                    RPCResult::Type::STR_AMOUNT, "amount", "The total amount in " + CURRENCY_UNIT + " received at this address."
                },
                RPCExamples{
            "\nThe amount from transactions with at least 1 confirmation\n"
            + HelpExampleCli("getreceivedbyaddress", "\"" + EXAMPLE_ADDRESS[0] + "\"") +
            "\nThe amount including unconfirmed transactions, zero confirmations\n"
            + HelpExampleCli("getreceivedbyaddress", "\"" + EXAMPLE_ADDRESS[0] + "\" 0") +
            "\nThe amount with at least 6 confirmations\n"
            + HelpExampleCli("getreceivedbyaddress", "\"" + EXAMPLE_ADDRESS[0] + "\" 6") +
            "\nAs a JSON-RPC call\n"
            + HelpExampleRpc("getreceivedbyaddress", "\"" + EXAMPLE_ADDRESS[0] + "\", 6")
                },
        [&](const RPCHelpMan& self, const JSONRPCRequest& request) -> UniValue
{
    std::shared_ptr<CWallet> const pwallet = GetWalletForJSONRPCRequest(request);
    if (!pwallet) return NullUniValue;

    // Make sure the results are valid at least up to the most recent block
    // the user could have gotten from another RPC command prior to now
    pwallet->BlockUntilSyncedToCurrentChain();

    LOCK(pwallet->cs_wallet);

    return ValueFromAmount(GetReceived(*pwallet, request.params, /* by_label */ false));
},
    };
}


static RPCHelpMan getreceivedbylabel()
{
    return RPCHelpMan{"getreceivedbylabel",
                "\nReturns the total amount received by addresses with <label> in transactions with at least [minconf] confirmations.\n",
                {
                    {"label", RPCArg::Type::STR, RPCArg::Optional::NO, "The selected label, may be the default label using \"\"."},
                    {"minconf", RPCArg::Type::NUM, RPCArg::Default{1}, "Only include transactions confirmed at least this many times."},
                },
                RPCResult{
                    RPCResult::Type::STR_AMOUNT, "amount", "The total amount in " + CURRENCY_UNIT + " received for this label."
                },
                RPCExamples{
            "\nAmount received by the default label with at least 1 confirmation\n"
            + HelpExampleCli("getreceivedbylabel", "\"\"") +
            "\nAmount received at the tabby label including unconfirmed amounts with zero confirmations\n"
            + HelpExampleCli("getreceivedbylabel", "\"tabby\" 0") +
            "\nThe amount with at least 6 confirmations\n"
            + HelpExampleCli("getreceivedbylabel", "\"tabby\" 6") +
            "\nAs a JSON-RPC call\n"
            + HelpExampleRpc("getreceivedbylabel", "\"tabby\", 6")
                },
        [&](const RPCHelpMan& self, const JSONRPCRequest& request) -> UniValue
{
    std::shared_ptr<CWallet> const pwallet = GetWalletForJSONRPCRequest(request);
    if (!pwallet) return NullUniValue;

    // Make sure the results are valid at least up to the most recent block
    // the user could have gotten from another RPC command prior to now
    pwallet->BlockUntilSyncedToCurrentChain();

    LOCK(pwallet->cs_wallet);

    return ValueFromAmount(GetReceived(*pwallet, request.params, /* by_label */ true));
},
    };
}


static RPCHelpMan getbalance()
{
    return RPCHelpMan{"getbalance",
                "\nReturns the total available balance.\n"
                "The available balance is what the wallet considers currently spendable, and is\n"
                "thus affected by options which limit spendability such as -spendzeroconfchange.\n",
                {
                    {"dummy", RPCArg::Type::STR, RPCArg::Optional::OMITTED_NAMED_ARG, "Remains for backward compatibility. Must be excluded or set to \"*\"."},
                    {"minconf", RPCArg::Type::NUM, RPCArg::Default{0}, "Only include transactions confirmed at least this many times."},
                    {"include_watchonly", RPCArg::Type::BOOL, RPCArg::DefaultHint{"true for watch-only wallets, otherwise false"}, "Also include balance in watch-only addresses (see 'importaddress')"},
                    {"avoid_reuse", RPCArg::Type::BOOL, RPCArg::Default{true}, "(only available if avoid_reuse wallet flag is set) Do not include balance in dirty outputs; addresses are considered dirty if they have previously been used in a transaction."},
                },
                RPCResult{
                    RPCResult::Type::STR_AMOUNT, "amount", "The total amount in " + CURRENCY_UNIT + " received for this wallet."
                },
                RPCExamples{
            "\nThe total amount in the wallet with 0 or more confirmations\n"
            + HelpExampleCli("getbalance", "") +
            "\nThe total amount in the wallet with at least 6 confirmations\n"
            + HelpExampleCli("getbalance", "\"*\" 6") +
            "\nAs a JSON-RPC call\n"
            + HelpExampleRpc("getbalance", "\"*\", 6")
                },
        [&](const RPCHelpMan& self, const JSONRPCRequest& request) -> UniValue
{
    std::shared_ptr<CWallet> const pwallet = GetWalletForJSONRPCRequest(request);
    if (!pwallet) return NullUniValue;

    // Make sure the results are valid at least up to the most recent block
    // the user could have gotten from another RPC command prior to now
    pwallet->BlockUntilSyncedToCurrentChain();

    LOCK(pwallet->cs_wallet);

    const UniValue& dummy_value = request.params[0];
    if (!dummy_value.isNull() && dummy_value.get_str() != "*") {
        throw JSONRPCError(RPC_METHOD_DEPRECATED, "dummy first argument must be excluded or set to \"*\".");
    }

    int min_depth = 0;
    if (!request.params[1].isNull()) {
        min_depth = request.params[1].get_int();
    }

    bool include_watchonly = ParseIncludeWatchonly(request.params[2], *pwallet);

    bool avoid_reuse = GetAvoidReuseFlag(*pwallet, request.params[3]);

    const auto bal = pwallet->GetBalance(min_depth, avoid_reuse);

    return ValueFromAmount(bal.m_mine_trusted + (include_watchonly ? bal.m_watchonly_trusted : 0));
},
    };
}

static RPCHelpMan getunconfirmedbalance()
{
    return RPCHelpMan{"getunconfirmedbalance",
                "DEPRECATED\nIdentical to getbalances().mine.untrusted_pending\n",
                {},
                RPCResult{RPCResult::Type::NUM, "", "The balance"},
                RPCExamples{""},
        [&](const RPCHelpMan& self, const JSONRPCRequest& request) -> UniValue
{
    std::shared_ptr<CWallet> const pwallet = GetWalletForJSONRPCRequest(request);
    if (!pwallet) return NullUniValue;

    // Make sure the results are valid at least up to the most recent block
    // the user could have gotten from another RPC command prior to now
    pwallet->BlockUntilSyncedToCurrentChain();

    LOCK(pwallet->cs_wallet);

    return ValueFromAmount(pwallet->GetBalance().m_mine_untrusted_pending);
},
    };
}


static RPCHelpMan sendmany()
{
    return RPCHelpMan{"sendmany",
                "\nSend multiple times. Amounts are double-precision floating point numbers." +
        HELP_REQUIRING_PASSPHRASE,
                {
                    {"dummy", RPCArg::Type::STR, RPCArg::Optional::NO, "Must be set to \"\" for backwards compatibility.", "\"\""},
                    {"amounts", RPCArg::Type::OBJ, RPCArg::Optional::NO, "The addresses and amounts",
                        {
                            {"address", RPCArg::Type::AMOUNT, RPCArg::Optional::NO, "The particl address is the key, the numeric amount (can be string) in " + CURRENCY_UNIT + " is the value"},
                        },
                    },
                    {"minconf", RPCArg::Type::NUM, RPCArg::Optional::OMITTED_NAMED_ARG, "Ignored dummy value"},
                    {"comment", RPCArg::Type::STR, RPCArg::Optional::OMITTED_NAMED_ARG, "A comment"},
                    {"subtractfeefrom", RPCArg::Type::ARR, RPCArg::Optional::OMITTED_NAMED_ARG, "The addresses.\n"
                                       "The fee will be equally deducted from the amount of each selected address.\n"
                                       "Those recipients will receive less particl than you enter in their corresponding amount field.\n"
                                       "If no addresses are specified here, the sender pays the fee.",
                        {
                            {"address", RPCArg::Type::STR, RPCArg::Optional::OMITTED, "Subtract fee from this address"},
                        },
                    },
                    {"replaceable", RPCArg::Type::BOOL, RPCArg::DefaultHint{"wallet default"}, "Allow this transaction to be replaced by a transaction with higher fees via BIP 125"},
                    {"conf_target", RPCArg::Type::NUM, RPCArg::DefaultHint{"wallet -txconfirmtarget"}, "Confirmation target in blocks"},
                    {"estimate_mode", RPCArg::Type::STR, RPCArg::Default{"unset"}, std::string() + "The fee estimate mode, must be one of (case insensitive):\n"
            "       \"" + FeeModes("\"\n\"") + "\""},
                    {"fee_rate", RPCArg::Type::AMOUNT, RPCArg::DefaultHint{"not set, fall back to wallet fee estimation"}, "Specify a fee rate in " + CURRENCY_ATOM + "/vB."},
                    {"verbose", RPCArg::Type::BOOL, RPCArg::Default{false}, "If true, return extra infomration about the transaction."},
                },
                {
                    RPCResult{"if verbose is not set or set to false",
                        RPCResult::Type::STR_HEX, "txid", "The transaction id for the send. Only 1 transaction is created regardless of\n"
                "the number of addresses."
                    },
                    RPCResult{"if verbose is set to true",
                        RPCResult::Type::OBJ, "", "",
                        {
                            {RPCResult::Type::STR_HEX, "txid", "The transaction id for the send. Only 1 transaction is created regardless of\n"
                "the number of addresses."},
                            {RPCResult::Type::STR, "fee reason", "The transaction fee reason."}
                        },
                    },
                },
                RPCExamples{
            "\nSend two amounts to two different addresses:\n"
            + HelpExampleCli("sendmany", "\"\" \"{\\\"" + EXAMPLE_ADDRESS[0] + "\\\":0.01,\\\"" + EXAMPLE_ADDRESS[1] + "\\\":0.02}\"") +
            "\nSend two amounts to two different addresses setting the confirmation and comment:\n"
            + HelpExampleCli("sendmany", "\"\" \"{\\\"" + EXAMPLE_ADDRESS[0] + "\\\":0.01,\\\"" + EXAMPLE_ADDRESS[1] + "\\\":0.02}\" 6 \"testing\"") +
            "\nSend two amounts to two different addresses, subtract fee from amount:\n"
            + HelpExampleCli("sendmany", "\"\" \"{\\\"" + EXAMPLE_ADDRESS[0] + "\\\":0.01,\\\"" + EXAMPLE_ADDRESS[1] + "\\\":0.02}\" 1 \"\" \"[\\\"" + EXAMPLE_ADDRESS[0] + "\\\",\\\"" + EXAMPLE_ADDRESS[1] + "\\\"]\"") +
            "\nAs a JSON-RPC call\n"
            + HelpExampleRpc("sendmany", "\"\", {\"" + EXAMPLE_ADDRESS[0] + "\":0.01,\"" + EXAMPLE_ADDRESS[1] + "\":0.02}, 6, \"testing\"")
                },
        [&](const RPCHelpMan& self, const JSONRPCRequest& request) -> UniValue
{
    std::shared_ptr<CWallet> const pwallet = GetWalletForJSONRPCRequest(request);
    if (!pwallet) return NullUniValue;

    // Make sure the results are valid at least up to the most recent block
    // the user could have gotten from another RPC command prior to now
    pwallet->BlockUntilSyncedToCurrentChain();

    LOCK(pwallet->cs_wallet);

    if (!request.params[0].isNull() && !request.params[0].get_str().empty()) {
        throw JSONRPCError(RPC_INVALID_PARAMETER, "Dummy value must be set to \"\"");
    }
    UniValue sendTo = request.params[1].get_obj();

    mapValue_t mapValue;
    if (!request.params[3].isNull() && !request.params[3].get_str().empty())
        mapValue["comment"] = request.params[3].get_str();

    UniValue subtractFeeFromAmount(UniValue::VARR);
    if (!request.params[4].isNull())
        subtractFeeFromAmount = request.params[4].get_array();

    CCoinControl coin_control;
    if (!request.params[5].isNull()) {
        coin_control.m_signal_bip125_rbf = request.params[5].get_bool();
    }

    SetFeeEstimateMode(*pwallet, coin_control, /* conf_target */ request.params[6], /* estimate_mode */ request.params[7], /* fee_rate */ request.params[8], /* override_min_fee */ false);

    if (pwallet->IsParticlWallet()) {
        JSONRPCRequest newRequest;
        newRequest.context = request.context;
        //newRequest.mode = EXECUTE;
        newRequest.fSkipBlock = true; // already blocked in this function
        newRequest.URI = request.URI;
        UniValue params(UniValue::VARR);
        params.push_back("part");
        params.push_back("part");
        UniValue arr(UniValue::VARR);

        std::vector<std::string> keys = sendTo.getKeys();
        for (const std::string& name_ : keys) {
            UniValue out(UniValue::VOBJ);

            out.pushKV("address", name_);
            out.pushKV("amount", sendTo[name_]);

            bool fSubtractFeeFromAmount = false;
            for (unsigned int idx = 0; idx < subtractFeeFromAmount.size(); idx++) {
                const UniValue& addr = subtractFeeFromAmount[idx];
                if (addr.get_str() == name_)
                    fSubtractFeeFromAmount = true;
            }
            if (fSubtractFeeFromAmount) {
                UniValue uvBool(fSubtractFeeFromAmount);
                out.pushKV("subfee", uvBool);
            }
            arr.push_back(out);
        }
        params.push_back(arr);

        std::string sComment, sCommentTo;
        if (!request.params[3].isNull() && !request.params[3].get_str().empty())
            sComment = request.params[3].get_str();

        params.push_back(sComment);
        params.push_back(sCommentTo);

        // Add coincontrol params
        if (request.params.size() > 5) {
            UniValue uvRingsize(4);
            params.push_back(uvRingsize);
            UniValue uvNumInputs(32);
            params.push_back(uvNumInputs);
            UniValue uvBool(false);
            params.push_back(uvBool); // test_fee

            UniValue uvCoinControl(UniValue::VOBJ);
            uvCoinControl.pushKV("replaceable", coin_control.m_signal_bip125_rbf.value_or(pwallet->m_signal_rbf));
            unsigned int target = coin_control.m_confirm_target ? *coin_control.m_confirm_target : pwallet->m_confirm_target;
            uvCoinControl.pushKV("conf_target", (int)target);
            std::string sEstimateMode = "UNSET";
            if (coin_control.m_fee_mode == FeeEstimateMode::ECONOMICAL) {
                sEstimateMode = "ECONOMICAL";
            } else
            if (coin_control.m_fee_mode == FeeEstimateMode::CONSERVATIVE) {
                sEstimateMode = "CONSERVATIVE";
            }
            uvCoinControl.pushKV("estimate_mode", sEstimateMode);

            params.push_back(uvCoinControl);
        }

        newRequest.params = params;
        return SendTypeToInner(newRequest);
    }

    std::set<CTxDestination> destinations;
    std::vector<CRecipient> vecSend;

    std::vector<std::string> keys = sendTo.getKeys();
    for (const std::string& name_ : keys) {
        CTxDestination dest = DecodeDestination(name_);
        if (!IsValidDestination(dest)) {
            throw JSONRPCError(RPC_INVALID_ADDRESS_OR_KEY, std::string("Invalid Particl address: ") + name_);
        }

        if (destinations.count(dest)) {
            throw JSONRPCError(RPC_INVALID_PARAMETER, std::string("Invalid parameter, duplicated address: ") + name_);
        }
        destinations.insert(dest);

        CScript scriptPubKey = GetScriptForDestination(dest);
        CAmount nAmount = AmountFromValue(sendTo[name_]);
        if (nAmount <= 0)
            throw JSONRPCError(RPC_TYPE_ERROR, "Invalid amount for send");

        bool fSubtractFeeFromAmount = false;
        for (unsigned int idx = 0; idx < subtractFeeFromAmount.size(); idx++) {
            const UniValue& addr = subtractFeeFromAmount[idx];
            if (addr.get_str() == name_)
                fSubtractFeeFromAmount = true;
        }

        CRecipient recipient = {scriptPubKey, nAmount, fSubtractFeeFromAmount};
        vecSend.push_back(recipient);
    }

    EnsureWalletIsUnlocked(*pwallet);

    std::vector<CRecipient> recipients;
    ParseRecipients(sendTo, subtractFeeFromAmount, recipients);
    const bool verbose{request.params[9].isNull() ? false : request.params[9].get_bool()};

    return SendMoney(*pwallet, coin_control, recipients, std::move(mapValue), verbose);
},
    };
}


static RPCHelpMan addmultisigaddress()
{
    return RPCHelpMan{"addmultisigaddress",
                "\nAdd an nrequired-to-sign multisignature address to the wallet. Requires a new wallet backup.\n"
                "Each key is a Particl address or hex-encoded public key.\n"
                "This functionality is only intended for use with non-watchonly addresses.\n"
                "See `importaddress` for watchonly p2sh address support.\n"
                "If 'label' is specified, assign address to that label.\n",
                {
                    {"nrequired", RPCArg::Type::NUM, RPCArg::Optional::NO, "The number of required signatures out of the n keys or addresses."},
                    {"keys", RPCArg::Type::ARR, RPCArg::Optional::NO, "The particl addresses or hex-encoded public keys",
                        {
                            {"key", RPCArg::Type::STR, RPCArg::Optional::OMITTED, "particl address or hex-encoded public key"},
                        },
                        },
                    {"label", RPCArg::Type::STR, RPCArg::Optional::OMITTED_NAMED_ARG, "A label to assign the addresses to."},
                    {"bech32", RPCArg::Type::BOOL, RPCArg::Default{false}, "Use Bech32 encoding."},
                    {"256bit", RPCArg::Type::BOOL, RPCArg::Default{false}, "Use 256bit hash type."},
                    {"address_type", RPCArg::Type::STR, RPCArg::DefaultHint{"set by -addresstype"}, "The address type to use. Options are \"legacy\", \"p2sh-segwit\", and \"bech32\"."},
                },
                RPCResult{
                    RPCResult::Type::OBJ, "", "",
                    {
                        {RPCResult::Type::STR, "address", "The value of the new multisig address"},
                        {RPCResult::Type::STR_HEX, "redeemScript", "The string value of the hex-encoded redemption script"},
                        {RPCResult::Type::STR, "descriptor", "The descriptor for this multisig"},
                    }
                },
                RPCExamples{
            "\nAdd a multisig address from 2 addresses\n"
            + HelpExampleCli("addmultisigaddress", "2 \"[\\\"" + EXAMPLE_ADDRESS[0] + "\\\",\\\"" + EXAMPLE_ADDRESS[1] + "\\\"]\"") +
            "\nAs a JSON-RPC call\n"
            + HelpExampleRpc("addmultisigaddress", "2, \"[\\\"" + EXAMPLE_ADDRESS[0] + "\\\",\\\"" + EXAMPLE_ADDRESS[1] + "\\\"]\"")
                },
        [&](const RPCHelpMan& self, const JSONRPCRequest& request) -> UniValue
{
    std::shared_ptr<CWallet> const pwallet = GetWalletForJSONRPCRequest(request);
    if (!pwallet) return NullUniValue;

    LegacyScriptPubKeyMan& spk_man = EnsureLegacyScriptPubKeyMan(*pwallet);

    LOCK2(pwallet->cs_wallet, spk_man.cs_KeyStore);

    std::string label;
    if (!request.params[2].isNull())
        label = LabelFromValue(request.params[2]);

    int required = request.params[0].get_int();

    // Get the public keys
    const UniValue& keys_or_addrs = request.params[1].get_array();
    std::vector<CPubKey> pubkeys;
    for (unsigned int i = 0; i < keys_or_addrs.size(); ++i) {
        if (IsHex(keys_or_addrs[i].get_str()) && (keys_or_addrs[i].get_str().length() == 66 || keys_or_addrs[i].get_str().length() == 130)) {
            pubkeys.push_back(HexToPubKey(keys_or_addrs[i].get_str()));
        } else {
            pubkeys.push_back(AddrToPubKey(spk_man, keys_or_addrs[i].get_str()));
        }
    }

    OutputType output_type = pwallet->m_default_address_type;
    size_t type_ofs = fParticlMode ? 5 : 3;
    if (!request.params[type_ofs].isNull()) {
        if (!ParseOutputType(request.params[type_ofs].get_str(), output_type)) {
            throw JSONRPCError(RPC_INVALID_ADDRESS_OR_KEY, strprintf("Unknown address type '%s'", request.params[type_ofs].get_str()));
        }
    }

    // Construct using pay-to-script-hash:
    CScript inner;
    CTxDestination dest = AddAndGetMultisigDestination(required, pubkeys, output_type, spk_man, inner);

    // Make the descriptor
    std::unique_ptr<Descriptor> descriptor = InferDescriptor(GetScriptForDestination(dest), spk_man);

    UniValue result(UniValue::VOBJ);
    bool fbech32 = fParticlMode && request.params.size() > 3 ? request.params[3].get_bool() : false;
    bool f256Hash = fParticlMode && request.params.size() > 4 ? request.params[4].get_bool() : false;

    if (f256Hash) {
        CScriptID256 innerID;
        innerID.Set(inner);
        pwallet->SetAddressBook(innerID, label, "send", fbech32);
        result.pushKV("address", CBitcoinAddress(innerID, fbech32).ToString());
    } else {
        pwallet->SetAddressBook(dest, label, "send", fbech32);
        result.pushKV("address", EncodeDestination(dest, fbech32));
    }

    result.pushKV("redeemScript", HexStr(inner));
    result.pushKV("descriptor", descriptor->ToString());
    return result;
},
    };
}

struct tallyitem
{
    CAmount nAmount{0};
    int nConf{std::numeric_limits<int>::max()};
    std::vector<uint256> txids;
    bool fIsWatchonly{false};
    tallyitem()
    {
    }
};

static UniValue ListReceived(const CWallet& wallet, const UniValue& params, bool by_label) EXCLUSIVE_LOCKS_REQUIRED(wallet.cs_wallet)
{
    // Minimum confirmations
    int nMinDepth = 1;
    if (!params[0].isNull())
        nMinDepth = params[0].get_int();

    // Whether to include empty labels
    bool fIncludeEmpty = false;
    if (!params[1].isNull())
        fIncludeEmpty = params[1].get_bool();

    isminefilter filter = ISMINE_SPENDABLE;

    if (ParseIncludeWatchonly(params[2], wallet)) {
        filter |= ISMINE_WATCH_ONLY;
    }

    bool has_filtered_address = false;
    CTxDestination filtered_address = CNoDestination();
    if (!by_label && params.size() > 3) {
        if (!IsValidDestinationString(params[3].get_str())) {
            throw JSONRPCError(RPC_WALLET_ERROR, "address_filter parameter was invalid");
        }
        filtered_address = DecodeDestination(params[3].get_str());
        has_filtered_address = true;
    }

    // Tally
    std::map<CTxDestination, tallyitem> mapTally;
    for (const std::pair<const uint256, CWalletTx>& pairWtx : wallet.mapWallet) {
        const CWalletTx& wtx = pairWtx.second;

        if (wtx.IsCoinBase() || !wallet.chain().checkFinalTx(*wtx.tx)) {
            continue;
        }

        int nDepth = wtx.GetDepthInMainChain();
        if (nDepth < nMinDepth)
            continue;

        for (auto &txout : wtx.tx->vpout)
        {
            if (!txout->IsType(OUTPUT_STANDARD))
                continue;
            CTxOutStandard *pOut = (CTxOutStandard*)txout.get();

            CTxDestination address;
            if (!ExtractDestination(pOut->scriptPubKey, address))
                continue;

            isminefilter mine = wallet.IsMine(address);
            if (!(mine & filter))
                continue;

            tallyitem& item = mapTally[address];
            item.nAmount += pOut->nValue;
            item.nConf = std::min(item.nConf, nDepth);
            item.txids.push_back(wtx.GetHash());
            if (mine & ISMINE_WATCH_ONLY)
                item.fIsWatchonly = true;
        };

        for (const CTxOut& txout : wtx.tx->vout)
        {
            CTxDestination address;
            if (!ExtractDestination(txout.scriptPubKey, address))
                continue;

            if (has_filtered_address && !(filtered_address == address)) {
                continue;
            }

            isminefilter mine = wallet.IsMine(address);
            if(!(mine & filter))
                continue;

            tallyitem& item = mapTally[address];
            item.nAmount += txout.nValue;
            item.nConf = std::min(item.nConf, nDepth);
            item.txids.push_back(wtx.GetHash());
            if (mine & ISMINE_WATCH_ONLY)
                item.fIsWatchonly = true;
        }
    }

    // Reply
    UniValue ret(UniValue::VARR);
    std::map<std::string, tallyitem> label_tally;

    // Create m_address_book iterator
    // If we aren't filtering, go from begin() to end()
    auto start = wallet.m_address_book.begin();
    auto end = wallet.m_address_book.end();
    // If we are filtering, find() the applicable entry
    if (has_filtered_address) {
        start = wallet.m_address_book.find(filtered_address);
        if (start != end) {
            end = std::next(start);
        }
    }

    for (auto item_it = start; item_it != end; ++item_it)
    {
        if (item_it->second.IsChange()) continue;
        const CTxDestination& address = item_it->first;
        const std::string& label = item_it->second.GetLabel();
        auto it = mapTally.find(address);
        if (it == mapTally.end() && !fIncludeEmpty)
            continue;

        CAmount nAmount = 0;
        int nConf = std::numeric_limits<int>::max();
        bool fIsWatchonly = false;
        if (it != mapTally.end())
        {
            nAmount = (*it).second.nAmount;
            nConf = (*it).second.nConf;
            fIsWatchonly = (*it).second.fIsWatchonly;
        }

        if (by_label)
        {
            tallyitem& _item = label_tally[label];
            _item.nAmount += nAmount;
            _item.nConf = std::min(_item.nConf, nConf);
            _item.fIsWatchonly = fIsWatchonly;
        }
        else
        {
            UniValue obj(UniValue::VOBJ);
            if(fIsWatchonly)
                obj.pushKV("involvesWatchonly", true);
            obj.pushKV("address",       EncodeDestination(address));
            obj.pushKV("amount",        ValueFromAmount(nAmount));
            obj.pushKV("confirmations", (nConf == std::numeric_limits<int>::max() ? 0 : nConf));
            obj.pushKV("label", label);
            UniValue transactions(UniValue::VARR);
            if (it != mapTally.end())
            {
                for (const uint256& _item : (*it).second.txids)
                {
                    transactions.push_back(_item.GetHex());
                }
            }
            obj.pushKV("txids", transactions);
            ret.push_back(obj);
        }
    }

    if (by_label)
    {
        for (const auto& entry : label_tally)
        {
            CAmount nAmount = entry.second.nAmount;
            int nConf = entry.second.nConf;
            UniValue obj(UniValue::VOBJ);
            if (entry.second.fIsWatchonly)
                obj.pushKV("involvesWatchonly", true);
            obj.pushKV("amount",        ValueFromAmount(nAmount));
            obj.pushKV("confirmations", (nConf == std::numeric_limits<int>::max() ? 0 : nConf));
            obj.pushKV("label",         entry.first);
            ret.push_back(obj);
        }
    }

    return ret;
}

static RPCHelpMan listreceivedbyaddress()
{
    return RPCHelpMan{"listreceivedbyaddress",
                "\nList balances by receiving address.\n",
                {
                    {"minconf", RPCArg::Type::NUM, RPCArg::Default{1}, "The minimum number of confirmations before payments are included."},
                    {"include_empty", RPCArg::Type::BOOL, RPCArg::Default{false}, "Whether to include addresses that haven't received any payments."},
                    {"include_watchonly", RPCArg::Type::BOOL, RPCArg::DefaultHint{"true for watch-only wallets, otherwise false"}, "Whether to include watch-only addresses (see 'importaddress')"},
                    {"address_filter", RPCArg::Type::STR, RPCArg::Optional::OMITTED_NAMED_ARG, "If present, only return information on this address."},
                },
                RPCResult{
                    RPCResult::Type::ARR, "", "",
                    {
                        {RPCResult::Type::OBJ, "", "",
                        {
                            {RPCResult::Type::BOOL, "involvesWatchonly", "Only returns true if imported addresses were involved in transaction"},
                            {RPCResult::Type::STR, "address", "The receiving address"},
                            {RPCResult::Type::STR_AMOUNT, "amount", "The total amount in " + CURRENCY_UNIT + " received by the address"},
                            {RPCResult::Type::NUM, "confirmations", "The number of confirmations of the most recent transaction included"},
                            {RPCResult::Type::STR, "label", "The label of the receiving address. The default label is \"\""},
                            {RPCResult::Type::ARR, "txids", "",
                            {
                                {RPCResult::Type::STR_HEX, "txid", "The ids of transactions received with the address"},
                            }},
                        }},
                    }
                },
                RPCExamples{
                    HelpExampleCli("listreceivedbyaddress", "")
            + HelpExampleCli("listreceivedbyaddress", "6 true")
            + HelpExampleRpc("listreceivedbyaddress", "6, true, true")
            + HelpExampleRpc("listreceivedbyaddress", "6, true, true, \"" + EXAMPLE_ADDRESS[0] + "\"")
                },
        [&](const RPCHelpMan& self, const JSONRPCRequest& request) -> UniValue
{
    std::shared_ptr<CWallet> const pwallet = GetWalletForJSONRPCRequest(request);
    if (!pwallet) return NullUniValue;

    // Make sure the results are valid at least up to the most recent block
    // the user could have gotten from another RPC command prior to now
    pwallet->BlockUntilSyncedToCurrentChain();

    LOCK(pwallet->cs_wallet);

    return ListReceived(*pwallet, request.params, false);
},
    };
}

static RPCHelpMan listreceivedbylabel()
{
    return RPCHelpMan{"listreceivedbylabel",
                "\nList received transactions by label.\n",
                {
                    {"minconf", RPCArg::Type::NUM, RPCArg::Default{1}, "The minimum number of confirmations before payments are included."},
                    {"include_empty", RPCArg::Type::BOOL, RPCArg::Default{false}, "Whether to include labels that haven't received any payments."},
                    {"include_watchonly", RPCArg::Type::BOOL, RPCArg::DefaultHint{"true for watch-only wallets, otherwise false"}, "Whether to include watch-only addresses (see 'importaddress')"},
                },
                RPCResult{
                    RPCResult::Type::ARR, "", "",
                    {
                        {RPCResult::Type::OBJ, "", "",
                        {
                            {RPCResult::Type::BOOL, "involvesWatchonly", "Only returns true if imported addresses were involved in transaction"},
                            {RPCResult::Type::STR_AMOUNT, "amount", "The total amount received by addresses with this label"},
                            {RPCResult::Type::NUM, "confirmations", "The number of confirmations of the most recent transaction included"},
                            {RPCResult::Type::STR, "label", "The label of the receiving address. The default label is \"\""},
                        }},
                    }
                },
                RPCExamples{
                    HelpExampleCli("listreceivedbylabel", "")
            + HelpExampleCli("listreceivedbylabel", "6 true")
            + HelpExampleRpc("listreceivedbylabel", "6, true, true")
                },
        [&](const RPCHelpMan& self, const JSONRPCRequest& request) -> UniValue
{
    std::shared_ptr<CWallet> const pwallet = GetWalletForJSONRPCRequest(request);
    if (!pwallet) return NullUniValue;

    // Make sure the results are valid at least up to the most recent block
    // the user could have gotten from another RPC command prior to now
    pwallet->BlockUntilSyncedToCurrentChain();

    LOCK(pwallet->cs_wallet);

    return ListReceived(*pwallet, request.params, true);
},
    };
}

static void MaybePushAddress(UniValue & entry, const CTxDestination &dest)
{
    if (IsValidDestination(dest)) {
        entry.pushKV("address", EncodeDestination(dest));
    }
}

/**
 * List transactions based on the given criteria.
 *
 * @param  wallet         The wallet.
 * @param  wtx            The wallet transaction.
 * @param  nMinDepth      The minimum confirmation depth.
 * @param  fLong          Whether to include the JSON version of the transaction.
 * @param  ret            The UniValue into which the result is stored.
 * @param  filter_ismine  The "is mine" filter flags.
 * @param  filter_label   Optional label string to filter incoming transactions.
 */
static void ListTransactions(const CWallet& wallet, const CWalletTx& wtx, int nMinDepth, bool fLong, UniValue& ret, const isminefilter& filter_ismine, const std::string* filter_label) EXCLUSIVE_LOCKS_REQUIRED(wallet.cs_wallet)
{
    CAmount nFee;
    std::list<COutputEntry> listReceived;
    std::list<COutputEntry> listSent;
    std::list<COutputEntry> listStaked;

    wtx.GetAmounts(listReceived, listSent, listStaked, nFee, filter_ismine);

    bool involvesWatchonly = wtx.IsFromMe(ISMINE_WATCH_ONLY);

    // Sent
    if (!filter_label)
    {
        for (const COutputEntry& s : listSent)
        {
            UniValue entry(UniValue::VOBJ);
            if (involvesWatchonly || (wallet.IsMine(s.destination) & ISMINE_WATCH_ONLY) || (s.ismine & ISMINE_WATCH_ONLY)) {
                entry.pushKV("involvesWatchonly", true);
            }
            MaybePushAddress(entry, s.destination);
            if (s.destStake.index() != DI::_CNoDestination) {
                entry.pushKV("coldstake_address", EncodeDestination(s.destStake));
            }
            entry.pushKV("category", "send");
            entry.pushKV("amount", ValueFromAmount(-s.amount));
            const auto* address_book_entry = wallet.FindAddressBookEntry(s.destination);
            if (address_book_entry) {
                entry.pushKV("label", address_book_entry->GetLabel());
            }
            entry.pushKV("vout", s.vout);
            entry.pushKV("fee", ValueFromAmount(-nFee));
            if (fLong) {
                WalletTxToJSON(wallet.chain(), wtx, entry);
            } else {
                std::string sNarrKey = strprintf("n%d", s.vout);
                mapValue_t::const_iterator mi = wtx.mapValue.find(sNarrKey);
                if (mi != wtx.mapValue.end() && !mi->second.empty())
                    entry.pushKV("narration", mi->second);
            }
            entry.pushKV("abandoned", wtx.isAbandoned());

            ret.push_back(entry);
        }
    }

    // Received
    if (listReceived.size() > 0 && wtx.GetDepthInMainChain() >= nMinDepth) {
        for (const COutputEntry& r : listReceived)
        {
            std::string label;
            const auto* address_book_entry = wallet.FindAddressBookEntry(r.destination);
            if (address_book_entry) {
                label = address_book_entry->GetLabel();
            }
            if (filter_label && label != *filter_label) {
                continue;
            }
            UniValue entry(UniValue::VOBJ);
            if (involvesWatchonly || (wallet.IsMine(r.destination) & ISMINE_WATCH_ONLY) || (r.ismine & ISMINE_WATCH_ONLY)) {
                entry.pushKV("involvesWatchonly", true);
            }

            if (wallet.IsParticlWallet()
                && r.destination.index() == DI::_PKHash) {
                CStealthAddress sx;
                CKeyID idK = ToKeyID(std::get<PKHash>(r.destination));
                if (GetParticlWallet(&wallet)->GetStealthLinked(idK, sx)) {
                    entry.pushKV("stealth_address", sx.Encoded());
                }
            }

            MaybePushAddress(entry, r.destination);
            if (r.destStake.index() != DI::_CNoDestination) {
                entry.pushKV("coldstake_address", EncodeDestination(r.destStake));
            }
            if (wtx.IsCoinBase()) {
                if (wtx.GetDepthInMainChain() < 1) {
                    entry.pushKV("category", "orphan");
                } else
                if (wtx.IsImmatureCoinBase()) {
                    entry.pushKV("category", "immature");
                } else {
                    entry.pushKV("category", (fParticlMode ? "coinbase" : "generate"));
                }
            } else {
                entry.pushKV("category", "receive");
            }
            entry.pushKV("amount", ValueFromAmount(r.amount));
            if (address_book_entry) {
                entry.pushKV("label", label);
                entry.pushKV("account", label); // For exchanges
            }
            entry.pushKV("vout", r.vout);
            if (fLong) {
                WalletTxToJSON(wallet.chain(), wtx, entry);
            } else {
                std::string sNarrKey = strprintf("n%d", r.vout);
                mapValue_t::const_iterator mi = wtx.mapValue.find(sNarrKey);
                if (mi != wtx.mapValue.end() && !mi->second.empty()) {
                    entry.pushKV("narration", mi->second);
                }
            }
            ret.push_back(entry);
        }
    }

    // Staked
    if (listStaked.size() > 0 && wtx.GetDepthInMainChain() >= nMinDepth) {
        for (const auto &s : listStaked) {
            UniValue entry(UniValue::VOBJ);
            if (involvesWatchonly || (s.ismine & ISMINE_WATCH_ONLY)) {
                entry.pushKV("involvesWatchonly", true);
            }
            MaybePushAddress(entry, s.destination);
            if (s.destStake.index() != DI::_CNoDestination) {
                entry.pushKV("coldstake_address", EncodeDestination(s.destStake));
            }
            entry.pushKV("category", wtx.GetDepthInMainChain() < 1 ? "orphaned_stake" : "stake");

            entry.pushKV("amount", ValueFromAmount(s.amount));
            const auto* address_book_entry = wallet.FindAddressBookEntry(s.destination);
            if (address_book_entry) {
                entry.pushKV("label", address_book_entry->GetLabel());
            }
            entry.pushKV("vout", s.vout);
            entry.pushKV("reward", ValueFromAmount(-nFee));
            if (fLong) {
                WalletTxToJSON(wallet.chain(), wtx, entry);
            }
            entry.pushKV("abandoned", wtx.isAbandoned());
            ret.push_back(entry);
        }
    }
}

static void ListRecord(const CHDWallet *phdw, const uint256 &hash, const CTransactionRecord &rtx,
    const std::string &strAccount, int nMinDepth, bool fLong, UniValue &ret, const isminefilter &filter) EXCLUSIVE_LOCKS_REQUIRED(phdw->cs_wallet)
{
    bool fAllAccounts = (strAccount == std::string("*"));

    for (const auto &r : rtx.vout) {
        if (r.nFlags & ORF_CHANGE) {
            continue;
        }

        if (!(r.nFlags & ORF_FROM) && !(r.nFlags & ORF_OWNED) && !(filter & ISMINE_WATCH_ONLY)) {
            continue;
        }

        std::string account;
        CBitcoinAddress addr;
        CTxDestination dest;
        if (ExtractDestination(r.scriptPubKey, dest) && !r.scriptPubKey.IsUnspendable()) {
            addr.Set(dest);

            std::map<CTxDestination, CAddressBookData>::const_iterator mai = phdw->m_address_book.find(dest);
            if (mai != phdw->m_address_book.end() && !mai->second.GetLabel().empty()) {
                account = mai->second.GetLabel();
            }
        }

        if (!fAllAccounts && (account != strAccount)) {
            continue;
        }

        UniValue entry(UniValue::VOBJ);
        if (r.nFlags & ORF_OWN_WATCH) {
            entry.pushKV("involvesWatchonly", true);
        }
        entry.pushKV("account", account);

        if (r.vPath.size() > 0) {
            if (r.vPath[0] == ORA_STEALTH) {
                if (r.vPath.size() < 5) {
                    LogPrintf("%s: Warning, malformed vPath.\n", __func__);
                } else {
                    uint32_t sidx;
                    memcpy(&sidx, &r.vPath[1], 4);
                    CStealthAddress sx;
                    if (phdw->GetStealthByIndex(sidx, sx)) {
                        entry.pushKV("stealth_address", sx.Encoded());
                    }
                }
            }
        } else {
            PKHash *pkh = std::get_if<PKHash>(&dest);
            if (pkh) {
                CStealthAddress sx;
                CKeyID idK = ToKeyID(*pkh);
                if (phdw->GetStealthLinked(idK, sx)) {
                    entry.pushKV("stealth_address", sx.Encoded());
                }
            }
        }

        if (r.nFlags & ORF_LOCKED) {
            entry.pushKV("requires_unlock", true);
        }

        if (dest.index() == DI::_CNoDestination) {
            entry.pushKV("address", "none");
        } else {
            entry.pushKV("address", addr.ToString());
        }

        std::string sCategory;
        if (r.nFlags & ORF_OWNED && r.nFlags & ORF_FROM) {
            // Sent to self
            sCategory = "receive";
        } else
        if (r.nFlags & ORF_OWN_ANY) {
            sCategory = "receive";
        } else
        if (r.nFlags & ORF_FROM) {
            sCategory = "send";
        }

        entry.pushKV("category", sCategory);
        entry.pushKV("type", r.nType == OUTPUT_STANDARD ? "standard"
                : r.nType == OUTPUT_CT ? "blind" : r.nType == OUTPUT_RINGCT ? "anon" : "unknown");

        if (r.nFlags & ORF_OWNED && r.nFlags & ORF_FROM) {
            entry.pushKV("fromself", "true");
        }

        entry.pushKV("amount", ValueFromAmount(r.nValue * ((r.nFlags & ORF_OWN_ANY) ? 1 : -1)));

        if (r.nFlags & ORF_FROM) {
            entry.pushKV("fee", ValueFromAmount(-rtx.nFee));
        }

        entry.pushKV("vout", r.n);

        int confirms = phdw->GetDepthInMainChain(rtx);
        entry.pushKV("confirmations", confirms);
        if (confirms > 0) {
            entry.pushKV("blockhash", rtx.blockHash.GetHex());
            entry.pushKV("blockindex", rtx.nIndex);
            PushTime(entry, "blocktime", rtx.nBlockTime);
        } else {
            entry.pushKV("trusted", phdw->IsTrusted(hash, rtx));
        }

        entry.pushKV("txid", hash.ToString());

        UniValue conflicts(UniValue::VARR);
        std::set<uint256> setconflicts = phdw->GetConflicts(hash);
        setconflicts.erase(hash);
        for (const auto &conflict : setconflicts) {
            conflicts.push_back(conflict.GetHex());
        }
        entry.pushKV("walletconflicts", conflicts);

        PushTime(entry, "time", rtx.GetTxTime());

        if (!r.sNarration.empty()) {
            entry.pushKV("narration", r.sNarration);
        }

        if (r.nFlags & ORF_FROM) {
            entry.pushKV("abandoned", rtx.IsAbandoned());
        }

        ret.push_back(entry);
    }
};

static const std::vector<RPCResult> TransactionDescriptionString()
{
    return{{RPCResult::Type::NUM, "confirmations", "The number of confirmations for the transaction. Negative confirmations means the\n"
               "transaction conflicted that many blocks ago."},
           {RPCResult::Type::BOOL, "generated", "Only present if transaction only input is a coinbase one."},
           {RPCResult::Type::BOOL, "trusted", "Only present if we consider transaction to be trusted and so safe to spend from."},
           {RPCResult::Type::STR_HEX, "blockhash", "The block hash containing the transaction."},
           {RPCResult::Type::NUM, "blockheight", "The block height containing the transaction."},
           {RPCResult::Type::NUM, "blockindex", "The index of the transaction in the block that includes it."},
           {RPCResult::Type::NUM_TIME, "blocktime", "The block time expressed in " + UNIX_EPOCH_TIME + "."},
           {RPCResult::Type::STR_HEX, "txid", "The transaction id."},
           {RPCResult::Type::ARR, "walletconflicts", "Conflicting transaction ids.",
           {
               {RPCResult::Type::STR_HEX, "txid", "The transaction id."},
           }},
           {RPCResult::Type::NUM_TIME, "time", "The transaction time expressed in " + UNIX_EPOCH_TIME + "."},
           {RPCResult::Type::NUM_TIME, "timereceived", "The time received expressed in " + UNIX_EPOCH_TIME + "."},
           {RPCResult::Type::STR, "comment", "If a comment is associated with the transaction, only present if not empty."},
           {RPCResult::Type::STR, "bip125-replaceable", "(\"yes|no|unknown\") Whether this transaction could be replaced due to BIP125 (replace-by-fee);\n"
               "may be unknown for unconfirmed transactions not in the mempool"}};
}

static RPCHelpMan listtransactions()
{
    return RPCHelpMan{"listtransactions",
                "\nIf a label name is provided, this will return only incoming transactions paying to addresses with the specified label.\n"
                "\nReturns up to 'count' most recent transactions skipping the first 'from' transactions.\n",
                {
                    {"label|dummy", RPCArg::Type::STR, RPCArg::Optional::OMITTED_NAMED_ARG, "If set, should be a valid label name to return only incoming transactions\n"
                          "with the specified label, or \"*\" to disable filtering and return all transactions."},
                    {"count", RPCArg::Type::NUM, RPCArg::Default{10}, "The number of transactions to return"},
                    {"skip", RPCArg::Type::NUM, RPCArg::Default{0}, "The number of transactions to skip"},
                    {"include_watchonly", RPCArg::Type::BOOL, RPCArg::DefaultHint{"true for watch-only wallets, otherwise false"}, "Include transactions to watch-only addresses (see 'importaddress')"},
                },
                RPCResult{
                    RPCResult::Type::ARR, "", "",
                    {
                        {RPCResult::Type::OBJ, "", "", Cat(Cat<std::vector<RPCResult>>(
                        {
                            {RPCResult::Type::BOOL, "involvesWatchonly", "Only returns true if imported addresses were involved in transaction."},
                            {RPCResult::Type::STR, "address", "The particl address of the transaction."},
                            {RPCResult::Type::STR, "category", "The transaction category.\n"
                                "\"send\"                  Transactions sent.\n"
                                "\"receive\"               Non-coinbase transactions received.\n"
                                "\"generate\"              Coinbase transactions received with more than 100 confirmations.\n"
                                "\"immature\"              Coinbase transactions received with 100 or fewer confirmations.\n"
                                "\"orphan\"                Orphaned coinbase transactions received."},
                            {RPCResult::Type::STR_AMOUNT, "amount", "The amount in " + CURRENCY_UNIT + ". This is negative for the 'send' category, and is positive\n"
                                "for all other categories"},
                            {RPCResult::Type::STR, "label", "A comment for the address/transaction, if any"},
                            {RPCResult::Type::NUM, "vout", "the vout value"},
                            {RPCResult::Type::STR_AMOUNT, "fee", "The amount of the fee in " + CURRENCY_UNIT + ". This is negative and only available for the\n"
                                 "'send' category of transactions."},
                        },
                        TransactionDescriptionString()),
                        {
                            {RPCResult::Type::BOOL, "abandoned", "'true' if the transaction has been abandoned (inputs are respendable). Only available for the \n"
                                 "'send' category of transactions."},
                        })},
                    }
                },
                RPCExamples{
            "\nList the most recent 10 transactions in the systems\n"
            + HelpExampleCli("listtransactions", "") +
            "\nList transactions 100 to 120\n"
            + HelpExampleCli("listtransactions", "\"*\" 20 100") +
            "\nAs a JSON-RPC call\n"
            + HelpExampleRpc("listtransactions", "\"*\", 20, 100")
                },
        [&](const RPCHelpMan& self, const JSONRPCRequest& request) -> UniValue
{
    std::shared_ptr<CWallet> const pwallet = GetWalletForJSONRPCRequest(request);
    if (!pwallet) return NullUniValue;

    // Make sure the results are valid at least up to the most recent block
    // the user could have gotten from another RPC command prior to now
    pwallet->BlockUntilSyncedToCurrentChain();

    const std::string* filter_label = nullptr;
    if (!request.params[0].isNull() && request.params[0].get_str() != "*") {
        filter_label = &request.params[0].get_str();
        if (filter_label->empty()) {
            throw JSONRPCError(RPC_INVALID_PARAMETER, "Label argument must be a valid label name or \"*\".");
        }
    }
    int nCount = 10;
    if (!request.params[1].isNull())
        nCount = request.params[1].get_int();
    int nFrom = 0;
    if (!request.params[2].isNull())
        nFrom = request.params[2].get_int();
    isminefilter filter = ISMINE_SPENDABLE;

    if (ParseIncludeWatchonly(request.params[3], *pwallet)) {
        filter |= ISMINE_WATCH_ONLY;
    }

    if (nCount < 0)
        throw JSONRPCError(RPC_INVALID_PARAMETER, "Negative count");
    if (nFrom < 0)
        throw JSONRPCError(RPC_INVALID_PARAMETER, "Negative from");


    // NOTE: nFrom and nCount seem to apply to the individual json entries, not the txn
    //  a txn producing 2 entries will output only 1 entry if nCount is 1
    // TODO: Change to count on unique txids?

    UniValue ret(UniValue::VARR);
    {
        LOCK(pwallet->cs_wallet);
        const CWallet::TxItems &txOrdered = pwallet->wtxOrdered;

        // iterate backwards until we have nCount items to return:
        for (CWallet::TxItems::const_reverse_iterator it = txOrdered.rbegin(); it != txOrdered.rend(); ++it) {
            CWalletTx *const pwtx = (*it).second;
            ListTransactions(*pwallet, *pwtx, 0, true, ret, filter, filter_label);
            if ((int)ret.size() >= (nCount+nFrom)) break;
        }
    }
    // ret must be newest to oldest
    ret.reverse();

    if (pwallet->IsParticlWallet()) {
        const CHDWallet *phdw = GetParticlWallet(pwallet.get());
        LOCK(phdw->cs_wallet);
        const RtxOrdered_t &txOrdered = phdw->rtxOrdered;

        // TODO: Combine finding and inserting into ret loops

        UniValue retRecords(UniValue::VARR);
        for (RtxOrdered_t::const_reverse_iterator it = txOrdered.rbegin(); it != txOrdered.rend(); ++it) {
            std::string strAccount = "*";
            ListRecord(phdw, it->second->first, it->second->second, strAccount, 0, true, retRecords, filter);
            if ((int)retRecords.size() >= nCount + nFrom) {
                break;
            }
        }

        size_t nSearchStart = 0;
        for(int i = (int)retRecords.size() - 1; i >= 0; --i) {
            int64_t nInsertTime = find_value(retRecords[i], "time").get_int64();
            bool fFound = false;
            for (size_t k = nSearchStart; k < ret.size(); k++) {
                nSearchStart = k;
                int64_t nTime = find_value(ret[k], "time").get_int64();
                if (nTime > nInsertTime) {
                    ret.insert(k, retRecords[i]);
                    fFound = true;
                    break;
                }
            }

            if (!fFound) {
                ret.push_back(retRecords[i]);
            }
        }

        if (nFrom > 0 && ret.size() > 0) {
            ret.erase(std::max((size_t)0, ret.size() - nFrom), ret.size());
        }

        if (ret.size() > (size_t)nCount) {
            ret.erase(0, ret.size() - nCount);
        }
    }

    return ret;
},
    };
}

static RPCHelpMan listsinceblock()
{
    return RPCHelpMan{"listsinceblock",
                "\nGet all transactions in blocks since block [blockhash], or all transactions if omitted.\n"
                "If \"blockhash\" is no longer a part of the main chain, transactions from the fork point onward are included.\n"
                "Additionally, if include_removed is set, transactions affecting the wallet which were removed are returned in the \"removed\" array.\n",
                {
                    {"blockhash", RPCArg::Type::STR, RPCArg::Optional::OMITTED_NAMED_ARG, "If set, the block hash to list transactions since, otherwise list all transactions."},
                    {"target_confirmations", RPCArg::Type::NUM, RPCArg::Default{1}, "Return the nth block hash from the main chain. e.g. 1 would mean the best block hash. Note: this is not used as a filter, but only affects [lastblock] in the return value"},
                    {"include_watchonly", RPCArg::Type::BOOL, RPCArg::DefaultHint{"true for watch-only wallets, otherwise false"}, "Include transactions to watch-only addresses (see 'importaddress')"},
                    {"include_removed", RPCArg::Type::BOOL, RPCArg::Default{true}, "Show transactions that were removed due to a reorg in the \"removed\" array\n"
                                                                       "(not guaranteed to work on pruned nodes)"},
                },
                RPCResult{
                    RPCResult::Type::OBJ, "", "",
                    {
                        {RPCResult::Type::ARR, "transactions", "",
                        {
                            {RPCResult::Type::OBJ, "", "", Cat(Cat<std::vector<RPCResult>>(
                            {
                                {RPCResult::Type::BOOL, "involvesWatchonly", "Only returns true if imported addresses were involved in transaction."},
                                {RPCResult::Type::STR, "address", "The particl address of the transaction."},
                                {RPCResult::Type::STR, "category", "The transaction category.\n"
                                    "\"send\"                  Transactions sent.\n"
                                    "\"receive\"               Non-coinbase transactions received.\n"
                                    "\"generate\"              Coinbase transactions received with more than 100 confirmations.\n"
                                    "\"immature\"              Coinbase transactions received with 100 or fewer confirmations.\n"
                                    "\"orphan\"                Orphaned coinbase transactions received."},
                                {RPCResult::Type::STR_AMOUNT, "amount", "The amount in " + CURRENCY_UNIT + ". This is negative for the 'send' category, and is positive\n"
                                    "for all other categories"},
                                {RPCResult::Type::NUM, "vout", "the vout value"},
                                {RPCResult::Type::STR_AMOUNT, "fee", "The amount of the fee in " + CURRENCY_UNIT + ". This is negative and only available for the\n"
                                     "'send' category of transactions."},
                            },
                            TransactionDescriptionString()),
                            {
                                {RPCResult::Type::BOOL, "abandoned", "'true' if the transaction has been abandoned (inputs are respendable). Only available for the \n"
                                     "'send' category of transactions."},
                                {RPCResult::Type::STR, "label", "A comment for the address/transaction, if any"},
                                {RPCResult::Type::STR, "to", "If a comment to is associated with the transaction."},
                            })},
                        }},
                        {RPCResult::Type::ARR, "removed", "<structure is the same as \"transactions\" above, only present if include_removed=true>\n"
                            "Note: transactions that were re-added in the active chain will appear as-is in this array, and may thus have a positive confirmation count."
                        , {{RPCResult::Type::ELISION, "", ""},}},
                        {RPCResult::Type::STR_HEX, "lastblock", "The hash of the block (target_confirmations-1) from the best block on the main chain, or the genesis hash if the referenced block does not exist yet. This is typically used to feed back into listsinceblock the next time you call it. So you would generally use a target_confirmations of say 6, so you will be continually re-notified of transactions until they've reached 6 confirmations plus any new ones"},
                    }
                },
                RPCExamples{
                    HelpExampleCli("listsinceblock", "")
            + HelpExampleCli("listsinceblock", "\"000000000000000bacf66f7497b7dc45ef753ee9a7d38571037cdb1a57f663ad\" 6")
            + HelpExampleRpc("listsinceblock", "\"000000000000000bacf66f7497b7dc45ef753ee9a7d38571037cdb1a57f663ad\", 6")
                },
        [&](const RPCHelpMan& self, const JSONRPCRequest& request) -> UniValue
{
    std::shared_ptr<CWallet> const pwallet = GetWalletForJSONRPCRequest(request);
    if (!pwallet) return NullUniValue;

    const CWallet& wallet = *pwallet;
    // Make sure the results are valid at least up to the most recent block
    // the user could have gotten from another RPC command prior to now
    wallet.BlockUntilSyncedToCurrentChain();

    LOCK(wallet.cs_wallet);

    std::optional<int> height;    // Height of the specified block or the common ancestor, if the block provided was in a deactivated chain.
    std::optional<int> altheight; // Height of the specified block, even if it's in a deactivated chain.
    int target_confirms = 1;
    isminefilter filter = ISMINE_SPENDABLE;

    uint256 blockId;
    if (!request.params[0].isNull() && !request.params[0].get_str().empty()) {
        blockId = ParseHashV(request.params[0], "blockhash");
        height = int{};
        altheight = int{};
        if (!wallet.chain().findCommonAncestor(blockId, wallet.GetLastBlockHash(), /* ancestor out */ FoundBlock().height(*height), /* blockId out */ FoundBlock().height(*altheight))) {
            throw JSONRPCError(RPC_INVALID_ADDRESS_OR_KEY, "Block not found");
        }
    }

    if (!request.params[1].isNull()) {
        target_confirms = request.params[1].get_int();

        if (target_confirms < 1) {
            throw JSONRPCError(RPC_INVALID_PARAMETER, "Invalid parameter");
        }
    }

    if (ParseIncludeWatchonly(request.params[2], wallet)) {
        filter |= ISMINE_WATCH_ONLY;
    }

    bool include_removed = (request.params[3].isNull() || request.params[3].get_bool());

    int depth = height ? wallet.GetLastBlockHeight() + 1 - *height : -1;

    UniValue transactions(UniValue::VARR);

    for (const std::pair<const uint256, CWalletTx>& pairWtx : wallet.mapWallet) {
        const CWalletTx& tx = pairWtx.second;

        if (depth == -1 || abs(tx.GetDepthInMainChain()) < depth) {
            ListTransactions(wallet, tx, 0, true, transactions, filter, nullptr /* filter_label */);
        }
    }

    if (IsParticlWallet(&wallet)) {
        const CHDWallet *phdw = GetParticlWallet(&wallet);
        LOCK_ASSERTION(phdw->cs_wallet);

        for (const auto &ri : phdw->mapRecords) {
            const uint256 &txhash = ri.first;
            const CTransactionRecord &rtx = ri.second;
            if (depth == -1 || phdw->GetDepthInMainChain(rtx) < depth) {
                ListRecord(phdw, txhash, rtx, "*", 0, true, transactions, filter);
            }
        }
    }


    // when a reorg'd block is requested, we also list any relevant transactions
    // in the blocks of the chain that was detached
    UniValue removed(UniValue::VARR);
    while (include_removed && altheight && *altheight > *height) {
        CBlock block;
        if (!wallet.chain().findBlock(blockId, FoundBlock().data(block)) || block.IsNull()) {
            throw JSONRPCError(RPC_INTERNAL_ERROR, "Can't read block from disk");
        }
        for (const CTransactionRef& tx : block.vtx) {
            auto it = wallet.mapWallet.find(tx->GetHash());
            if (it != wallet.mapWallet.end()) {
                // We want all transactions regardless of confirmation count to appear here,
                // even negative confirmation ones, hence the big negative.
                ListTransactions(wallet, it->second, -100000000, true, removed, filter, nullptr /* filter_label */);
            } else
            if (IsParticlWallet(&wallet)) {
                const CHDWallet *phdw = GetParticlWallet(&wallet);
                LOCK_ASSERTION(phdw->cs_wallet);
                const uint256 &txhash = tx->GetHash();
                MapRecords_t::const_iterator mri = phdw->mapRecords.find(txhash);
                if (mri != phdw->mapRecords.end()) {
                    const CTransactionRecord &rtx = mri->second;
                    ListRecord(phdw, txhash, rtx, "*", -100000000, true, removed, filter);
                }
            }
        }
        blockId = block.hashPrevBlock;
        --*altheight;
    }

    uint256 lastblock;
    target_confirms = std::min(target_confirms, wallet.GetLastBlockHeight() + 1);
    CHECK_NONFATAL(wallet.chain().findAncestorByHeight(wallet.GetLastBlockHash(), wallet.GetLastBlockHeight() + 1 - target_confirms, FoundBlock().hash(lastblock)));

    UniValue ret(UniValue::VOBJ);
    ret.pushKV("transactions", transactions);
    if (include_removed) ret.pushKV("removed", removed);
    ret.pushKV("lastblock", lastblock.GetHex());

    return ret;
},
    };
}

UniValue gettransaction_inner(JSONRPCRequest const &request)
{
    std::shared_ptr<CWallet> const pwallet = GetWalletForJSONRPCRequest(request);
    if (!pwallet) return NullUniValue;

    // Make sure the results are valid at least up to the most recent block
    // the user could have gotten from another RPC command prior to now
    if (!request.fSkipBlock)
        pwallet->BlockUntilSyncedToCurrentChain();

    LOCK(pwallet->cs_wallet);

    uint256 hash(ParseHashV(request.params[0], "txid"));

    isminefilter filter = ISMINE_SPENDABLE;

    if (ParseIncludeWatchonly(request.params[1], *pwallet)) {
        filter |= ISMINE_WATCH_ONLY;
    }

    bool verbose = request.params[2].isNull() ? false : request.params[2].get_bool();

    UniValue entry(UniValue::VOBJ);
    auto it = pwallet->mapWallet.find(hash);
    if (it == pwallet->mapWallet.end()) {
        if (IsParticlWallet(pwallet.get())) {
            CHDWallet *phdw = GetParticlWallet(pwallet.get());
            LOCK_ASSERTION(phdw->cs_wallet);
            MapRecords_t::const_iterator mri = phdw->mapRecords.find(hash);

            if (mri != phdw->mapRecords.end()) {
                const CTransactionRecord &rtx = mri->second;
                RecordTxToJSON(pwallet->chain(), phdw, mri->first, rtx, entry);

                UniValue details(UniValue::VARR);
                ListRecord(phdw, hash, rtx, "*", 0, false, details, filter);
                entry.pushKV("details", details);

                CStoredTransaction stx;
                if (CHDWalletDB(phdw->GetDatabase()).ReadStoredTx(hash, stx)) { // TODO: cache / use mapTempWallet
                    std::string strHex = EncodeHexTx(*(stx.tx.get()), RPCSerializationFlags());
                    entry.pushKV("hex", strHex);

                    if (verbose) {
                        UniValue decoded(UniValue::VOBJ);
                        TxToUniv(*(stx.tx.get()), uint256(), phdw->chain().rpcEnableDeprecated("addresses"), decoded, false);
                        entry.pushKV("decoded", decoded);
                    }
                }

                return entry;
            }
        }

        throw JSONRPCError(RPC_INVALID_ADDRESS_OR_KEY, "Invalid or non-wallet transaction id");
    }
    const CWalletTx& wtx = it->second;

    CAmount nCredit = wtx.GetCredit(filter);
    CAmount nDebit = wtx.GetDebit(filter);
    CAmount nNet = nCredit - nDebit;
    CAmount nFee = (wtx.IsFromMe(filter) ? wtx.tx->GetValueOut() - nDebit : 0);

    entry.pushKV("amount", ValueFromAmount(nNet - nFee));
    if (wtx.IsFromMe(filter))
        entry.pushKV("fee", ValueFromAmount(nFee));

    WalletTxToJSON(pwallet->chain(), wtx, entry);

    UniValue details(UniValue::VARR);
    ListTransactions(*pwallet, wtx, 0, false, details, filter, nullptr /* filter_label */);
    entry.pushKV("details", details);

    std::string strHex = EncodeHexTx(*wtx.tx, pwallet->chain().rpcSerializationFlags());
    entry.pushKV("hex", strHex);

    if (verbose) {
        UniValue decoded(UniValue::VOBJ);
        TxToUniv(*wtx.tx, uint256(), pwallet->chain().rpcEnableDeprecated("addresses"), decoded, false);
        entry.pushKV("decoded", decoded);
    }

    return entry;
}

static RPCHelpMan gettransaction()
{
    return RPCHelpMan{"gettransaction",
                "\nGet detailed information about in-wallet transaction <txid>\n",
                {
                    {"txid", RPCArg::Type::STR, RPCArg::Optional::NO, "The transaction id"},
                    {"include_watchonly", RPCArg::Type::BOOL, RPCArg::DefaultHint{"true for watch-only wallets, otherwise false"},
                            "Whether to include watch-only addresses in balance calculation and details[]"},
                    {"verbose", RPCArg::Type::BOOL, RPCArg::Default{false},
                            "Whether to include a `decoded` field containing the decoded transaction (equivalent to RPC decoderawtransaction)"},
                },
                RPCResult{
                    RPCResult::Type::OBJ, "", "", Cat(Cat<std::vector<RPCResult>>(
                    {
                        {RPCResult::Type::STR_AMOUNT, "amount", "The amount in " + CURRENCY_UNIT},
                        {RPCResult::Type::STR_AMOUNT, "fee", "The amount of the fee in " + CURRENCY_UNIT + ". This is negative and only available for the\n"
                                     "'send' category of transactions."},
                    },
                    TransactionDescriptionString()),
                    {
                        {RPCResult::Type::ARR, "details", "",
                        {
                            {RPCResult::Type::OBJ, "", "",
                            {
                                {RPCResult::Type::BOOL, "involvesWatchonly", "Only returns true if imported addresses were involved in transaction."},
                                {RPCResult::Type::STR, "address", "The particl address involved in the transaction."},
                                {RPCResult::Type::STR, "category", "The transaction category.\n"
                                    "\"send\"                  Transactions sent.\n"
                                    "\"receive\"               Non-coinbase transactions received.\n"
                                    "\"generate\"              Coinbase transactions received with more than 100 confirmations.\n"
                                    "\"immature\"              Coinbase transactions received with 100 or fewer confirmations.\n"
                                    "\"orphan\"                Orphaned coinbase transactions received."},
                                {RPCResult::Type::STR_AMOUNT, "amount", "The amount in " + CURRENCY_UNIT},
                                {RPCResult::Type::STR, "label", "A comment for the address/transaction, if any"},
                                {RPCResult::Type::NUM, "vout", "the vout value"},
                                {RPCResult::Type::STR_AMOUNT, "fee", "The amount of the fee in " + CURRENCY_UNIT + ". This is negative and only available for the \n"
                                    "'send' category of transactions."},
                                {RPCResult::Type::BOOL, "abandoned", "'true' if the transaction has been abandoned (inputs are respendable). Only available for the \n"
                                     "'send' category of transactions."},
                            }},
                        }},
                        {RPCResult::Type::STR_HEX, "hex", "Raw data for transaction"},
                        {RPCResult::Type::OBJ, "decoded", "Optional, the decoded transaction (only present when `verbose` is passed)",
                        {
                            {RPCResult::Type::ELISION, "", "Equivalent to the RPC decoderawtransaction method, or the RPC getrawtransaction method when `verbose` is passed."},
                        }},
                    })
                },
                RPCExamples{
                    HelpExampleCli("gettransaction", "\"1075db55d416d3ca199f55b6084e2115b9345e16c5cf302fc80e9d5fbf5d48d\"")
            + HelpExampleCli("gettransaction", "\"1075db55d416d3ca199f55b6084e2115b9345e16c5cf302fc80e9d5fbf5d48d\" true")
            + HelpExampleCli("gettransaction", "\"1075db55d416d3ca199f55b6084e2115b9345e16c5cf302fc80e9d5fbf5d48d\" false true")
            + HelpExampleRpc("gettransaction", "\"1075db55d416d3ca199f55b6084e2115b9345e16c5cf302fc80e9d5fbf5d48d\"")
                },
        [&](const RPCHelpMan& self, const JSONRPCRequest& request) -> UniValue
{
    return gettransaction_inner(request);
},
    };
}

static RPCHelpMan abandontransaction()
{
    return RPCHelpMan{"abandontransaction",
                "\nMark in-wallet transaction <txid> as abandoned\n"
                "This will mark this transaction and all its in-wallet descendants as abandoned which will allow\n"
                "for their inputs to be respent.  It can be used to replace \"stuck\" or evicted transactions.\n"
                "It only works on transactions which are not included in a block and are not currently in the mempool.\n"
                "It has no effect on transactions which are already abandoned.\n",
                {
                    {"txid", RPCArg::Type::STR_HEX, RPCArg::Optional::NO, "The transaction id"},
                },
                RPCResult{RPCResult::Type::NONE, "", ""},
                RPCExamples{
                    HelpExampleCli("abandontransaction", "\"1075db55d416d3ca199f55b6084e2115b9345e16c5cf302fc80e9d5fbf5d48d\"")
            + HelpExampleRpc("abandontransaction", "\"1075db55d416d3ca199f55b6084e2115b9345e16c5cf302fc80e9d5fbf5d48d\"")
                },
        [&](const RPCHelpMan& self, const JSONRPCRequest& request) -> UniValue
{
    std::shared_ptr<CWallet> const pwallet = GetWalletForJSONRPCRequest(request);
    if (!pwallet) return NullUniValue;

    // Make sure the results are valid at least up to the most recent block
    // the user could have gotten from another RPC command prior to now
    pwallet->BlockUntilSyncedToCurrentChain();

    LOCK(pwallet->cs_wallet);

    uint256 hash(ParseHashV(request.params[0], "txid"));

    if (!pwallet->mapWallet.count(hash)) {
        if (!IsParticlWallet(pwallet.get())) {
            throw JSONRPCError(RPC_INVALID_ADDRESS_OR_KEY, "Invalid or non-wallet transaction id");
        }
        CHDWallet *phdw = GetParticlWallet(pwallet.get());
        if (!phdw) {
            throw JSONRPCError(RPC_INVALID_ADDRESS_OR_KEY, "Invalid or non-wallet transaction id");
        }
        LOCK_ASSERTION(phdw->cs_wallet);
        if (!phdw->HaveTransaction(hash)) {
            throw JSONRPCError(RPC_INVALID_ADDRESS_OR_KEY, "Invalid or non-wallet transaction id");
        }
    }
    if (!pwallet->AbandonTransaction(hash)) {
        throw JSONRPCError(RPC_INVALID_ADDRESS_OR_KEY, "Transaction not eligible for abandonment");
    }

    return NullUniValue;
},
    };
}


static RPCHelpMan backupwallet()
{
    return RPCHelpMan{"backupwallet",
                "\nSafely copies current wallet file to destination, which can be a directory or a path with filename.\n",
                {
                    {"destination", RPCArg::Type::STR, RPCArg::Optional::NO, "The destination directory or file"},
                },
                RPCResult{RPCResult::Type::NONE, "", ""},
                RPCExamples{
                    HelpExampleCli("backupwallet", "\"backup.dat\"")
            + HelpExampleRpc("backupwallet", "\"backup.dat\"")
                },
        [&](const RPCHelpMan& self, const JSONRPCRequest& request) -> UniValue
{
    std::shared_ptr<CWallet> const pwallet = GetWalletForJSONRPCRequest(request);
    if (!pwallet) return NullUniValue;

    // Make sure the results are valid at least up to the most recent block
    // the user could have gotten from another RPC command prior to now
    pwallet->BlockUntilSyncedToCurrentChain();

    LOCK(pwallet->cs_wallet);

    std::string strDest = request.params[0].get_str();
    if (!pwallet->BackupWallet(strDest)) {
        throw JSONRPCError(RPC_WALLET_ERROR, "Error: Wallet backup failed!");
    }

    return NullUniValue;
},
    };
}


static RPCHelpMan keypoolrefill()
{
    return RPCHelpMan{"keypoolrefill",
                "\nFills the keypool."+
        HELP_REQUIRING_PASSPHRASE,
                {
                    {"newsize", RPCArg::Type::NUM, RPCArg::Default{100}, "The new keypool size"},
                },
                RPCResult{RPCResult::Type::NONE, "", ""},
                RPCExamples{
                    HelpExampleCli("keypoolrefill", "")
            + HelpExampleRpc("keypoolrefill", "")
                },
        [&](const RPCHelpMan& self, const JSONRPCRequest& request) -> UniValue
{
    std::shared_ptr<CWallet> const pwallet = GetWalletForJSONRPCRequest(request);
    if (!pwallet) return NullUniValue;

    if (pwallet->IsLegacy() && pwallet->IsWalletFlagSet(WALLET_FLAG_DISABLE_PRIVATE_KEYS)) {
        throw JSONRPCError(RPC_WALLET_ERROR, "Error: Private keys are disabled for this wallet");
    }

    LOCK(pwallet->cs_wallet);

    // 0 is interpreted by TopUpKeyPool() as the default keypool size given by -keypool
    unsigned int kpSize = 0;
    if (!request.params[0].isNull()) {
        if (request.params[0].get_int() < 0)
            throw JSONRPCError(RPC_INVALID_PARAMETER, "Invalid parameter, expected valid size.");
        kpSize = (unsigned int)request.params[0].get_int();
    }

    EnsureWalletIsUnlocked(*pwallet);
    pwallet->TopUpKeyPool(kpSize);

    if (pwallet->GetKeyPoolSize() < kpSize) {
        throw JSONRPCError(RPC_WALLET_ERROR, "Error refreshing keypool.");
    }

    return NullUniValue;
},
    };
}

static RPCHelpMan walletpassphrase()
{
    return RPCHelpMan{"walletpassphrase",
                "\nStores the wallet decryption key in memory for 'timeout' seconds.\n"
                "This is needed prior to performing transactions related to private keys such as sending particl\n"
            "\nNote:\n"
            "Issuing the walletpassphrase command while the wallet is already unlocked will set a new unlock\n"
            "time that overrides the old one.\n"
            "If [stakingonly] is true and <timeout> is 0, the wallet will remain unlocked for staking until manually locked again.\n",
                {
                    {"passphrase", RPCArg::Type::STR, RPCArg::Optional::NO, "The wallet passphrase"},
                    {"timeout", RPCArg::Type::NUM, RPCArg::Optional::NO, "The time to keep the decryption key in seconds; capped at 100000000 (~3 years)."},
                    {"stakingonly", RPCArg::Type::BOOL, RPCArg::Default{false}, "If true, sending functions are disabled."},
                },
                RPCResult{RPCResult::Type::NONE, "", ""},
                RPCExamples{
            "\nUnlock the wallet for 60 seconds\n"
            + HelpExampleCli("walletpassphrase", "\"my pass phrase\" 60") +
            "\nLock the wallet again (before 60 seconds)\n"
            + HelpExampleCli("walletlock", "") +
            "\nAs a JSON-RPC call\n"
            + HelpExampleRpc("walletpassphrase", "\"my pass phrase\", 60")
                },
        [&](const RPCHelpMan& self, const JSONRPCRequest& request) -> UniValue
{
    std::shared_ptr<CWallet> const wallet = GetWalletForJSONRPCRequest(request);
    if (!wallet) return NullUniValue;
    CWallet* const pwallet = wallet.get();

    int64_t nSleepTime;
    int64_t relock_time;

    bool fWalletUnlockStakingOnly = false;
    if (request.params.size() > 2) {
        fWalletUnlockStakingOnly = request.params[2].get_bool();
    }

    // Prevent concurrent calls to walletpassphrase with the same wallet.
    LOCK(pwallet->m_unlock_mutex);
    {
        SecureString strWalletPass;
        {
        LOCK(pwallet->cs_wallet);

        if (!pwallet->IsCrypted()) {
            throw JSONRPCError(RPC_WALLET_WRONG_ENC_STATE, "Error: running with an unencrypted wallet, but walletpassphrase was called.");
        }

        // Note that the walletpassphrase is stored in request.params[0] which is not mlock()ed
        //SecureString strWalletPass;
        strWalletPass.reserve(100);
        // TODO: get rid of this .c_str() by implementing SecureString::operator=(std::string)
        // Alternately, find a way to make request.params[0] mlock()'d to begin with.
        strWalletPass = request.params[0].get_str().c_str();

        // Get the timeout
        nSleepTime = request.params[1].get_int64();
        // Timeout cannot be negative, otherwise it will relock immediately
        if (nSleepTime < 0) {
            throw JSONRPCError(RPC_INVALID_PARAMETER, "Timeout cannot be negative.");
        }
        // Clamp timeout
        constexpr int64_t MAX_SLEEP_TIME = 100000000; // larger values trigger a macos/libevent bug?
        if (nSleepTime > MAX_SLEEP_TIME) {
            nSleepTime = MAX_SLEEP_TIME;
        }

        if (strWalletPass.empty()) {
            throw JSONRPCError(RPC_INVALID_PARAMETER, "passphrase can not be empty");
        }
        }
        if (!pwallet->Unlock(strWalletPass)) {
            throw JSONRPCError(RPC_WALLET_PASSPHRASE_INCORRECT, "Error: The wallet passphrase entered was incorrect.");
        }

        {
        LOCK(pwallet->cs_wallet);
        pwallet->TopUpKeyPool();

        if (pwallet->IsParticlWallet()) {
            CHDWallet *phdw = GetParticlWallet(pwallet);
            phdw->fUnlockForStakingOnly = fWalletUnlockStakingOnly;
        }
        pwallet->nRelockTime = GetTime() + nSleepTime;
        relock_time = pwallet->nRelockTime;
        }
    }

    // rpcRunLater must be called without cs_wallet held otherwise a deadlock
    // can occur. The deadlock would happen when RPCRunLater removes the
    // previous timer (and waits for the callback to finish if already running)
    // and the callback locks cs_wallet.
    AssertLockNotHeld(wallet->cs_wallet);

    // Only allow unlimited timeout (nSleepTime=0) on staking.
    if (nSleepTime > 0 || !fWalletUnlockStakingOnly) {
        // Keep a weak pointer to the wallet so that it is possible to unload the
        // wallet before the following callback is called. If a valid shared pointer
        // is acquired in the callback then the wallet is still loaded.
        std::weak_ptr<CWallet> weak_wallet = wallet;
        pwallet->chain().rpcRunLater(strprintf("lockwallet(%s)", pwallet->GetName()), [weak_wallet, relock_time] {
            if (auto shared_wallet = weak_wallet.lock()) {
                LOCK(shared_wallet->cs_wallet);
                // Skip if this is not the most recent rpcRunLater callback.
                if (shared_wallet->nRelockTime != relock_time) return;
                shared_wallet->Lock();
                shared_wallet->nRelockTime = 0;
            }
        }, nSleepTime);
    } else {
        RPCRunLaterErase(strprintf("lockwallet(%s)", pwallet->GetName()));
        {
        LOCK(pwallet->cs_wallet);
        pwallet->nRelockTime = 0;
        }
    }
    return NullUniValue;
},
    };
}


static RPCHelpMan walletpassphrasechange()
{
    return RPCHelpMan{"walletpassphrasechange",
                "\nChanges the wallet passphrase from 'oldpassphrase' to 'newpassphrase'.\n",
                {
                    {"oldpassphrase", RPCArg::Type::STR, RPCArg::Optional::NO, "The current passphrase"},
                    {"newpassphrase", RPCArg::Type::STR, RPCArg::Optional::NO, "The new passphrase"},
                },
                RPCResult{RPCResult::Type::NONE, "", ""},
                RPCExamples{
                    HelpExampleCli("walletpassphrasechange", "\"old one\" \"new one\"")
            + HelpExampleRpc("walletpassphrasechange", "\"old one\", \"new one\"")
                },
        [&](const RPCHelpMan& self, const JSONRPCRequest& request) -> UniValue
{
    std::shared_ptr<CWallet> const pwallet = GetWalletForJSONRPCRequest(request);
    if (!pwallet) return NullUniValue;

    LOCK(pwallet->cs_wallet);

    if (!pwallet->IsCrypted()) {
        throw JSONRPCError(RPC_WALLET_WRONG_ENC_STATE, "Error: running with an unencrypted wallet, but walletpassphrasechange was called.");
    }

    // TODO: get rid of these .c_str() calls by implementing SecureString::operator=(std::string)
    // Alternately, find a way to make request.params[0] mlock()'d to begin with.
    SecureString strOldWalletPass;
    strOldWalletPass.reserve(100);
    strOldWalletPass = request.params[0].get_str().c_str();

    SecureString strNewWalletPass;
    strNewWalletPass.reserve(100);
    strNewWalletPass = request.params[1].get_str().c_str();

    if (strOldWalletPass.empty() || strNewWalletPass.empty()) {
        throw JSONRPCError(RPC_INVALID_PARAMETER, "passphrase can not be empty");
    }

    if (!pwallet->ChangeWalletPassphrase(strOldWalletPass, strNewWalletPass)) {
        throw JSONRPCError(RPC_WALLET_PASSPHRASE_INCORRECT, "Error: The wallet passphrase entered was incorrect.");
    }

    return NullUniValue;
},
    };
}


static RPCHelpMan walletlock()
{
    return RPCHelpMan{"walletlock",
                "\nRemoves the wallet encryption key from memory, locking the wallet.\n"
                "After calling this method, you will need to call walletpassphrase again\n"
                "before being able to call any methods which require the wallet to be unlocked.\n",
                {},
                RPCResult{RPCResult::Type::NONE, "", ""},
                RPCExamples{
            "\nSet the passphrase for 2 minutes to perform a transaction\n"
            + HelpExampleCli("walletpassphrase", "\"my pass phrase\" 120") +
            "\nPerform a send (requires passphrase set)\n"
            + HelpExampleCli("sendtoaddress", "\"" + EXAMPLE_ADDRESS[0] + "\" 1.0") +
            "\nClear the passphrase since we are done before 2 minutes is up\n"
            + HelpExampleCli("walletlock", "") +
            "\nAs a JSON-RPC call\n"
            + HelpExampleRpc("walletlock", "")
                },
        [&](const RPCHelpMan& self, const JSONRPCRequest& request) -> UniValue
{
    std::shared_ptr<CWallet> const pwallet = GetWalletForJSONRPCRequest(request);
    if (!pwallet) return NullUniValue;

    LOCK(pwallet->cs_wallet);

    if (!pwallet->IsCrypted()) {
        throw JSONRPCError(RPC_WALLET_WRONG_ENC_STATE, "Error: running with an unencrypted wallet, but walletlock was called.");
    }

    pwallet->Lock();
    pwallet->nRelockTime = 0;

    return NullUniValue;
},
    };
}


static RPCHelpMan encryptwallet()
{
    return RPCHelpMan{"encryptwallet",
                "\nEncrypts the wallet with 'passphrase'. This is for first time encryption.\n"
                "After this, any calls that interact with private keys such as sending or signing \n"
                "will require the passphrase to be set prior the making these calls.\n"
                "Use the walletpassphrase call for this, and then walletlock call.\n"
                "If the wallet is already encrypted, use the walletpassphrasechange call.\n",
                {
                    {"passphrase", RPCArg::Type::STR, RPCArg::Optional::NO, "The pass phrase to encrypt the wallet with. It must be at least 1 character, but should be long."},
                },
                RPCResult{RPCResult::Type::STR, "", "A string with further instructions"},
                RPCExamples{
            "\nEncrypt your wallet\n"
            + HelpExampleCli("encryptwallet", "\"my pass phrase\"") +
            "\nNow set the passphrase to use the wallet, such as for signing or sending particl\n"
            + HelpExampleCli("walletpassphrase", "\"my pass phrase\"") +
            "\nNow we can do something like sign\n"
            + HelpExampleCli("signmessage", "\"address\" \"test message\"") +
            "\nNow lock the wallet again by removing the passphrase\n"
            + HelpExampleCli("walletlock", "") +
            "\nAs a JSON-RPC call\n"
            + HelpExampleRpc("encryptwallet", "\"my pass phrase\"")
                },
        [&](const RPCHelpMan& self, const JSONRPCRequest& request) -> UniValue
{
    std::shared_ptr<CWallet> const pwallet = GetWalletForJSONRPCRequest(request);
    if (!pwallet) return NullUniValue;

    LOCK(pwallet->cs_wallet);

    if (pwallet->IsWalletFlagSet(WALLET_FLAG_DISABLE_PRIVATE_KEYS)) {
        throw JSONRPCError(RPC_WALLET_ENCRYPTION_FAILED, "Error: wallet does not contain private keys, nothing to encrypt.");
    }

    if (pwallet->IsCrypted()) {
        throw JSONRPCError(RPC_WALLET_WRONG_ENC_STATE, "Error: running with an encrypted wallet, but encryptwallet was called.");
    }

    // TODO: get rid of this .c_str() by implementing SecureString::operator=(std::string)
    // Alternately, find a way to make request.params[0] mlock()'d to begin with.
    SecureString strWalletPass;
    strWalletPass.reserve(100);
    strWalletPass = request.params[0].get_str().c_str();

    if (strWalletPass.empty()) {
        throw JSONRPCError(RPC_INVALID_PARAMETER, "passphrase can not be empty");
    }

    if (!pwallet->EncryptWallet(strWalletPass)) {
        throw JSONRPCError(RPC_WALLET_ENCRYPTION_FAILED, "Error: Failed to encrypt the wallet.");
    }

    return "wallet encrypted; You need to make a new backup.";
},
    };
}

static RPCHelpMan lockunspent()
{
    return RPCHelpMan{"lockunspent",
                "\nUpdates list of temporarily unspendable outputs.\n"
                "Temporarily lock (unlock=false) or unlock (unlock=true) specified transaction outputs.\n"
                "If no transaction outputs are specified when unlocking then all current locked transaction outputs are unlocked.\n"
                "A locked transaction output will not be chosen by automatic coin selection, when spending particl.\n"
                "Manually selected coins are automatically unlocked.\n"
                "Locks are stored in memory only. Nodes start with zero locked outputs, and the locked output list\n"
                "is always cleared (by virtue of process exit) when a node stops or fails.\n"
                "When (permanent=true) locks are recorded in the wallet database and restored at startup"
                "Also see the listunspent call\n",
                {
                    {"unlock", RPCArg::Type::BOOL, RPCArg::Optional::NO, "Whether to unlock (true) or lock (false) the specified transactions"},
                    {"transactions", RPCArg::Type::ARR, RPCArg::Default{UniValue::VARR}, "The transaction outputs and within each, the txid (string) vout (numeric).",
                        {
                            {"", RPCArg::Type::OBJ, RPCArg::Optional::OMITTED, "",
                                {
                                    {"txid", RPCArg::Type::STR_HEX, RPCArg::Optional::NO, "The transaction id"},
                                    {"vout", RPCArg::Type::NUM, RPCArg::Optional::NO, "The output number"},
                                },
                            },
                        },
                    },
                    {"permanent", RPCArg::Type::BOOL, RPCArg::Default{false}, "If true the lock/s are recorded in the wallet database and restored at startup"},
                },
                RPCResult{
                    RPCResult::Type::BOOL, "", "Whether the command was successful or not"
                },
                RPCExamples{
            "\nList the unspent transactions\n"
            + HelpExampleCli("listunspent", "") +
            "\nLock an unspent transaction\n"
            + HelpExampleCli("lockunspent", "false \"[{\\\"txid\\\":\\\"a08e6907dbbd3d809776dbfc5d82e371b764ed838b5655e72f463568df1aadf0\\\",\\\"vout\\\":1}]\"") +
            "\nList the locked transactions\n"
            + HelpExampleCli("listlockunspent", "") +
            "\nUnlock the transaction again\n"
            + HelpExampleCli("lockunspent", "true \"[{\\\"txid\\\":\\\"a08e6907dbbd3d809776dbfc5d82e371b764ed838b5655e72f463568df1aadf0\\\",\\\"vout\\\":1}]\"") +
            "\nAs a JSON-RPC call\n"
            + HelpExampleRpc("lockunspent", "false, \"[{\\\"txid\\\":\\\"a08e6907dbbd3d809776dbfc5d82e371b764ed838b5655e72f463568df1aadf0\\\",\\\"vout\\\":1}]\"")
                },
        [&](const RPCHelpMan& self, const JSONRPCRequest& request) -> UniValue
{
    std::shared_ptr<CWallet> const pwallet = GetWalletForJSONRPCRequest(request);
    if (!pwallet) return NullUniValue;

    // Make sure the results are valid at least up to the most recent block
    // the user could have gotten from another RPC command prior to now
    pwallet->BlockUntilSyncedToCurrentChain();

    LOCK(pwallet->cs_wallet);

    RPCTypeCheckArgument(request.params[0], UniValue::VBOOL);

    bool fUnlock = request.params[0].get_bool();

    if (request.params[1].isNull()) {
        if (fUnlock)
            pwallet->UnlockAllCoins();
        return true;
    }

    RPCTypeCheckArgument(request.params[1], UniValue::VARR);

    const UniValue& output_params = request.params[1];

    // Create and validate the COutPoints first.

    std::vector<COutPoint> outputs;
    outputs.reserve(output_params.size());

    for (unsigned int idx = 0; idx < output_params.size(); idx++) {
        const UniValue& o = output_params[idx].get_obj();

        RPCTypeCheckObj(o,
            {
                {"txid", UniValueType(UniValue::VSTR)},
                {"vout", UniValueType(UniValue::VNUM)},
            });

        const uint256 txid(ParseHashO(o, "txid"));
        const int nOutput = find_value(o, "vout").get_int();
        if (nOutput < 0) {
            throw JSONRPCError(RPC_INVALID_PARAMETER, "Invalid parameter, vout cannot be negative");
        }

        const COutPoint outpt(txid, nOutput);

        if (IsParticlWallet(pwallet.get()))  {
            const auto it = pwallet->mapWallet.find(outpt.hash);
            if (it == pwallet->mapWallet.end()) {
                CHDWallet *phdw = GetParticlWallet(pwallet.get());
                const auto it = phdw->mapRecords.find(outpt.hash);
                if (it == phdw->mapRecords.end()) {
                    throw JSONRPCError(RPC_INVALID_PARAMETER, "Invalid parameter, unknown transaction");
                }
                const CTransactionRecord &rtx = it->second;
                if (!rtx.GetOutput(outpt.n)) {
                    throw JSONRPCError(RPC_INVALID_PARAMETER, "Invalid parameter, vout index out of bounds");
                }
            } else {
                const CWalletTx& trans = it->second;
                if (outpt.n >= trans.tx->GetNumVOuts()) {
                    throw JSONRPCError(RPC_INVALID_PARAMETER, "Invalid parameter, vout index out of bounds");
                }
            }
        } else {
        const auto it = pwallet->mapWallet.find(outpt.hash);
        if (it == pwallet->mapWallet.end()) {
            throw JSONRPCError(RPC_INVALID_PARAMETER, "Invalid parameter, unknown transaction");
        }

        const CWalletTx& trans = it->second;

        if (outpt.n >= trans.tx->vout.size()) {
            throw JSONRPCError(RPC_INVALID_PARAMETER, "Invalid parameter, vout index out of bounds");
        }
        }

        if (pwallet->IsSpent(outpt.hash, outpt.n)) {
            throw JSONRPCError(RPC_INVALID_PARAMETER, "Invalid parameter, expected unspent output");
        }

        const bool is_locked = pwallet->IsLockedCoin(outpt.hash, outpt.n);

        if (fUnlock && !is_locked) {
            throw JSONRPCError(RPC_INVALID_PARAMETER, "Invalid parameter, expected locked output");
        }

        if (!fUnlock && is_locked) {
            throw JSONRPCError(RPC_INVALID_PARAMETER, "Invalid parameter, output already locked");
        }

        outputs.push_back(outpt);
    }

    bool fPermanent = false;
    if (!request.params[2].isNull()) {
        RPCTypeCheckArgument(request.params[2], UniValue::VBOOL);
        fPermanent = request.params[2].get_bool();
    }

    // Atomically set (un)locked status for the outputs.
    for (const COutPoint& outpt : outputs) {
        if (fUnlock) pwallet->UnlockCoin(outpt);
        else pwallet->LockCoin(outpt, fPermanent);
    }

    return true;
},
    };
}

static RPCHelpMan listlockunspent()
{
    return RPCHelpMan{"listlockunspent",
                "\nReturns list of temporarily unspendable outputs.\n"
                "See the lockunspent call to lock and unlock transactions for spending.\n",
                {},
                RPCResult{
                    RPCResult::Type::ARR, "", "",
                    {
                        {RPCResult::Type::OBJ, "", "",
                        {
                            {RPCResult::Type::STR_HEX, "txid", "The transaction id locked"},
                            {RPCResult::Type::NUM, "vout", "The vout value"},
                        }},
                    }
                },
                RPCExamples{
            "\nList the unspent transactions\n"
            + HelpExampleCli("listunspent", "") +
            "\nLock an unspent transaction\n"
            + HelpExampleCli("lockunspent", "false \"[{\\\"txid\\\":\\\"a08e6907dbbd3d809776dbfc5d82e371b764ed838b5655e72f463568df1aadf0\\\",\\\"vout\\\":1}]\"") +
            "\nList the locked transactions\n"
            + HelpExampleCli("listlockunspent", "") +
            "\nUnlock the transaction again\n"
            + HelpExampleCli("lockunspent", "true \"[{\\\"txid\\\":\\\"a08e6907dbbd3d809776dbfc5d82e371b764ed838b5655e72f463568df1aadf0\\\",\\\"vout\\\":1}]\"") +
            "\nAs a JSON-RPC call\n"
            + HelpExampleRpc("listlockunspent", "")
                },
        [&](const RPCHelpMan& self, const JSONRPCRequest& request) -> UniValue
{
    std::shared_ptr<CWallet> const pwallet = GetWalletForJSONRPCRequest(request);
    if (!pwallet) return NullUniValue;

    LOCK(pwallet->cs_wallet);

    std::vector<COutPoint> vOutpts;
    pwallet->ListLockedCoins(vOutpts);

    UniValue ret(UniValue::VARR);

    for (const COutPoint& outpt : vOutpts) {
        UniValue o(UniValue::VOBJ);

        o.pushKV("txid", outpt.hash.GetHex());
        o.pushKV("vout", (int)outpt.n);
        ret.push_back(o);
    }

    return ret;
},
    };
}

static RPCHelpMan settxfee()
{
    return RPCHelpMan{"settxfee",
                "\nSet the transaction fee rate in " + CURRENCY_UNIT + "/kvB for this wallet. Overrides the global -paytxfee command line parameter.\n"
                "Can be deactivated by passing 0 as the fee. In that case automatic fee selection will be used by default.\n",
                {
                    {"amount", RPCArg::Type::AMOUNT, RPCArg::Optional::NO, "The transaction fee rate in " + CURRENCY_UNIT + "/kvB"},
                },
                RPCResult{
                    RPCResult::Type::BOOL, "", "Returns true if successful"
                },
                RPCExamples{
                    HelpExampleCli("settxfee", "0.00001")
            + HelpExampleRpc("settxfee", "0.00001")
                },
        [&](const RPCHelpMan& self, const JSONRPCRequest& request) -> UniValue
{
    std::shared_ptr<CWallet> const pwallet = GetWalletForJSONRPCRequest(request);
    if (!pwallet) return NullUniValue;

    LOCK(pwallet->cs_wallet);

    CAmount nAmount = AmountFromValue(request.params[0]);
    CFeeRate tx_fee_rate(nAmount, 1000);
    CFeeRate max_tx_fee_rate(pwallet->m_default_max_tx_fee, 1000);
    if (tx_fee_rate == CFeeRate(0)) {
        // automatic selection
    } else if (tx_fee_rate < pwallet->chain().relayMinFee()) {
        throw JSONRPCError(RPC_INVALID_PARAMETER, strprintf("txfee cannot be less than min relay tx fee (%s)", pwallet->chain().relayMinFee().ToString()));
    } else if (tx_fee_rate < pwallet->m_min_fee) {
        throw JSONRPCError(RPC_INVALID_PARAMETER, strprintf("txfee cannot be less than wallet min fee (%s)", pwallet->m_min_fee.ToString()));
    } else if (tx_fee_rate > max_tx_fee_rate) {
        throw JSONRPCError(RPC_INVALID_PARAMETER, strprintf("txfee cannot be more than wallet max tx fee (%s)", max_tx_fee_rate.ToString()));
    }

    pwallet->m_pay_tx_fee = tx_fee_rate;
    return true;
},
    };
}

static RPCHelpMan getbalances()
{
    return RPCHelpMan{
        "getbalances",
        "Returns an object with all balances in " + CURRENCY_UNIT + ".\n",
        {},
        RPCResult{
            RPCResult::Type::OBJ, "", "",
            {
                {RPCResult::Type::OBJ, "mine", "balances from outputs that the wallet can sign",
                {
                    {RPCResult::Type::STR_AMOUNT, "trusted", "trusted balance (outputs created by the wallet or confirmed outputs)"},
                    {RPCResult::Type::STR_AMOUNT, "untrusted_pending", "untrusted pending balance (outputs created by others that are in the mempool)"},
                    {RPCResult::Type::STR_AMOUNT, "immature", "balance from immature coinbase outputs"},
                    {RPCResult::Type::STR_AMOUNT, "used", "(only present if avoid_reuse is set) balance from coins sent to addresses that were previously spent from (potentially privacy violating)"},
                    {RPCResult::Type::STR_AMOUNT, "staked", "balance from staked outputs (non-spendable until maturity)"},
                    {RPCResult::Type::STR_AMOUNT, "blind_trusted", "trusted blinded balance (outputs created by the wallet or confirmed outputs)"},
                    {RPCResult::Type::STR_AMOUNT, "blind_untrusted_pending", "untrusted pending blinded balance (outputs created by others that are in the mempool)"},
                    {RPCResult::Type::STR_AMOUNT, "blind_used", "(only present if avoid_reuse is set) balance from coins sent to addresses that were previously spent from (potentially privacy violating)"},
                    {RPCResult::Type::STR_AMOUNT, "anon_trusted", "trusted anon balance (outputs created by the wallet or confirmed outputs)"},
                    {RPCResult::Type::STR_AMOUNT, "anon_immature", "immature anon balance (outputs created by the wallet or confirmed outputs below spendable depth)"},
                    {RPCResult::Type::STR_AMOUNT, "anon_untrusted_pending", "untrusted pending anon balance (outputs created by others that are in the mempool)"},
                }},
                {RPCResult::Type::OBJ, "watchonly", "watchonly balances (not present if wallet does not watch anything)",
                {
                    {RPCResult::Type::STR_AMOUNT, "trusted", "trusted balance (outputs created by the wallet or confirmed outputs)"},
                    {RPCResult::Type::STR_AMOUNT, "untrusted_pending", "untrusted pending balance (outputs created by others that are in the mempool)"},
                    {RPCResult::Type::STR_AMOUNT, "immature", "balance from immature coinbase outputs"},
                    {RPCResult::Type::STR_AMOUNT, "staked", "balance from staked outputs"},
                    {RPCResult::Type::STR_AMOUNT, "blind_trusted", "trusted blinded balance (outputs created by the wallet or confirmed outputs)"},
                    {RPCResult::Type::STR_AMOUNT, "blind_untrusted_pending", "untrusted pending blinded balance (outputs created by others that are in the mempool)"},
                    {RPCResult::Type::STR_AMOUNT, "anon_trusted", "trusted anon balance (outputs created by the wallet or confirmed outputs)"},
                    {RPCResult::Type::STR_AMOUNT, "anon_immature", "immature anon balance (outputs created by the wallet or confirmed outputs below spendable depth)"},
                    {RPCResult::Type::STR_AMOUNT, "anon_untrusted_pending", "untrusted pending anon balance (outputs created by others that are in the mempool)"},
                }},
            }
            },
        RPCExamples{
            HelpExampleCli("getbalances", "") +
            HelpExampleRpc("getbalances", "")},
        [&](const RPCHelpMan& self, const JSONRPCRequest& request) -> UniValue
{
    std::shared_ptr<CWallet> const rpc_wallet = GetWalletForJSONRPCRequest(request);
    if (!rpc_wallet) return NullUniValue;
    CWallet& wallet = *rpc_wallet;

    // Make sure the results are valid at least up to the most recent block
    // the user could have gotten from another RPC command prior to now
    wallet.BlockUntilSyncedToCurrentChain();

    LOCK(wallet.cs_wallet);

    if (IsParticlWallet(&wallet)) {
        const CHDWallet *pwhd = GetParticlWallet(&wallet);
        CHDWalletBalances bal;
        pwhd->GetBalances(bal);

        UniValue balances{UniValue::VOBJ};
        {
            UniValue balances_mine{UniValue::VOBJ};
            balances_mine.pushKV("trusted", ValueFromAmount(bal.nPart));
            balances_mine.pushKV("untrusted_pending", ValueFromAmount(bal.nPartUnconf));
            balances_mine.pushKV("immature", ValueFromAmount(bal.nPartImmature));
            balances_mine.pushKV("staked", ValueFromAmount(bal.nPartStaked));

            if (wallet.IsWalletFlagSet(WALLET_FLAG_AVOID_REUSE)) {

                // If the AVOID_REUSE flag is set, bal has been set to just the un-reused address balance. Get
                // the total balance, and then subtract bal to get the reused address balance.
                CHDWalletBalances full_bal;
                pwhd->GetBalances(full_bal, false);
                balances_mine.pushKV("used", ValueFromAmount(full_bal.nPart + full_bal.nPartUnconf - bal.nPart - bal.nPartUnconf));
                balances_mine.pushKV("blind_used", ValueFromAmount(full_bal.nBlind + full_bal.nBlindUnconf - bal.nBlind - bal.nBlindUnconf));
            }

            balances_mine.pushKV("blind_trusted", ValueFromAmount(bal.nBlind));
            balances_mine.pushKV("blind_untrusted_pending", ValueFromAmount(bal.nBlindUnconf));

            balances_mine.pushKV("anon_trusted", ValueFromAmount(bal.nAnon));
            balances_mine.pushKV("anon_immature", ValueFromAmount(bal.nAnonImmature));
            balances_mine.pushKV("anon_untrusted_pending", ValueFromAmount(bal.nAnonUnconf));

            balances.pushKV("mine", balances_mine);
        }
        if (bal.nPartWatchOnly > 0 || bal.nPartWatchOnlyUnconf > 0 || bal.nPartWatchOnlyStaked > 0 ||
            bal.nBlindWatchOnly > 0 || bal.nBlindWatchOnlyUnconf > 0 ||
            bal.nAnonWatchOnly > 0 || bal.nAnonWatchOnlyImmature > 0 || bal.nAnonWatchOnlyUnconf > 0) {
            UniValue balances_watchonly{UniValue::VOBJ};
            balances_watchonly.pushKV("trusted", ValueFromAmount(bal.nPartWatchOnly));
            balances_watchonly.pushKV("untrusted_pending", ValueFromAmount(bal.nPartWatchOnlyUnconf));
            balances_watchonly.pushKV("immature", ValueFromAmount(bal.nPartWatchOnlyImmature)); // Always 0, would only be non zero during chain bootstrapping
            balances_watchonly.pushKV("staked", ValueFromAmount(bal.nPartWatchOnlyStaked));
            balances_watchonly.pushKV("blind_trusted", ValueFromAmount(bal.nBlindWatchOnly));
            balances_watchonly.pushKV("blind_untrusted_pending", ValueFromAmount(bal.nBlindWatchOnlyUnconf));

            balances_watchonly.pushKV("anon_trusted", ValueFromAmount(bal.nAnonWatchOnly));
            balances_watchonly.pushKV("anon_immature", ValueFromAmount(bal.nAnonWatchOnlyImmature));
            balances_watchonly.pushKV("anon_untrusted_pending", ValueFromAmount(bal.nAnonWatchOnlyUnconf));

            balances.pushKV("watchonly", balances_watchonly);
        }
        return balances;
    }

    const auto bal = wallet.GetBalance();
    UniValue balances{UniValue::VOBJ};
    {
        UniValue balances_mine{UniValue::VOBJ};
        balances_mine.pushKV("trusted", ValueFromAmount(bal.m_mine_trusted));
        balances_mine.pushKV("untrusted_pending", ValueFromAmount(bal.m_mine_untrusted_pending));
        balances_mine.pushKV("immature", ValueFromAmount(bal.m_mine_immature));
        if (wallet.IsWalletFlagSet(WALLET_FLAG_AVOID_REUSE)) {
            // If the AVOID_REUSE flag is set, bal has been set to just the un-reused address balance. Get
            // the total balance, and then subtract bal to get the reused address balance.
            const auto full_bal = wallet.GetBalance(0, false);
            balances_mine.pushKV("used", ValueFromAmount(full_bal.m_mine_trusted + full_bal.m_mine_untrusted_pending - bal.m_mine_trusted - bal.m_mine_untrusted_pending));
        }
        balances.pushKV("mine", balances_mine);
    }
    auto spk_man = wallet.GetLegacyScriptPubKeyMan();
    if (spk_man && spk_man->HaveWatchOnly()) {
        UniValue balances_watchonly{UniValue::VOBJ};
        balances_watchonly.pushKV("trusted", ValueFromAmount(bal.m_watchonly_trusted));
        balances_watchonly.pushKV("untrusted_pending", ValueFromAmount(bal.m_watchonly_untrusted_pending));
        balances_watchonly.pushKV("immature", ValueFromAmount(bal.m_watchonly_immature));
        balances.pushKV("watchonly", balances_watchonly);
    }
    return balances;
},
    };
}

static RPCHelpMan getwalletinfo()
{
    return RPCHelpMan{"getwalletinfo",
                "Returns an object containing various wallet state info.\n",
                {},
                RPCResult{
                    RPCResult::Type::OBJ, "", "",
                    {
                        {
                        {RPCResult::Type::STR, "walletname", "the wallet name"},
                        {RPCResult::Type::NUM, "walletversion", "the wallet version"},
                        {RPCResult::Type::STR_AMOUNT, "total_balance", "the total balance of the wallet in " + CURRENCY_UNIT},
                        {RPCResult::Type::STR, "format", "the database format (bdb or sqlite)"},
                        {RPCResult::Type::STR_AMOUNT, "balance", "DEPRECATED. Identical to getbalances().mine.trusted"},
                        {RPCResult::Type::STR_AMOUNT, "blind_balance", "DEPRECATED. Identical to getbalances().mine.blind_trusted"},
                        {RPCResult::Type::STR_AMOUNT, "anon_balance", "DEPRECATED. Identical to getbalances().mine.anon_trusted"},
                        {RPCResult::Type::STR_AMOUNT, "staked_balance", "DEPRECATED. Identical to getbalances().mine.staked"},
                        {RPCResult::Type::STR_AMOUNT, "unconfirmed_balance", "DEPRECATED. Identical to getbalances().mine.untrusted_pending"},
                        {RPCResult::Type::STR_AMOUNT, "immature_balance", "DEPRECATED. Identical to getbalances().mine.immature"},
                        {RPCResult::Type::STR_AMOUNT, "immature_anon_balance", "DEPRECATED. Identical to getbalances().mine.anon_immature"},
                        {RPCResult::Type::STR_AMOUNT, "reserve", "the reserve balance of the wallet in " + CURRENCY_UNIT},
                        {RPCResult::Type::NUM, "txcount", "the total number of transactions in the wallet"},
                        {RPCResult::Type::NUM_TIME, "keypoololdest", "the " + UNIX_EPOCH_TIME + " of the oldest pre-generated key in the key pool. Legacy wallets only."},
                        {RPCResult::Type::NUM, "keypoolsize", "how many new keys are pre-generated (only counts external keys)"},
                        {RPCResult::Type::NUM, "keypoolsize_hd_internal", "how many new keys are pre-generated for internal use (used for change outputs, only appears if the wallet is using this feature, otherwise external keys are used)"},
                        {RPCResult::Type::STR, "encryptionstatus", "the encryption status of this wallet: unencrypted/locked/unlocked"},
                        {RPCResult::Type::NUM_TIME, "unlocked_until", /* optional */ true, "the " + UNIX_EPOCH_TIME + " until which the wallet is unlocked for transfers, or 0 if the wallet is locked (only present for passphrase-encrypted wallets)"},
                        {RPCResult::Type::STR_AMOUNT, "paytxfee", "the transaction fee configuration, set in " + CURRENCY_UNIT + "/kvB"},
                        {RPCResult::Type::STR_HEX, "hdseedid", /* optional */ true, "the Hash160 of the HD seed (only present when HD is enabled)"},
                        {RPCResult::Type::BOOL, "private_keys_enabled", "false if privatekeys are disabled for this wallet (enforced watch-only wallet)"},
                        {RPCResult::Type::BOOL, "avoid_reuse", "whether this wallet tracks clean/dirty coins in terms of reuse"},
                        {RPCResult::Type::OBJ, "scanning", "current scanning details, or false if no scan is in progress",
                        {
                            {RPCResult::Type::NUM, "duration", "elapsed seconds since scan start"},
                            {RPCResult::Type::NUM, "progress", "scanning progress percentage [0.0, 1.0]"},
                        }},
                        {RPCResult::Type::BOOL, "descriptors", "whether this wallet uses descriptors for scriptPubKey management"},
                    }},
                },
                RPCExamples{
                    HelpExampleCli("getwalletinfo", "")
            + HelpExampleRpc("getwalletinfo", "")
                },
        [&](const RPCHelpMan& self, const JSONRPCRequest& request) -> UniValue
{
    std::shared_ptr<CWallet> const pwallet = GetWalletForJSONRPCRequest(request);
    if (!pwallet) return NullUniValue;

    // Make sure the results are valid at least up to the most recent block
    // the user could have gotten from another RPC command prior to now
    pwallet->BlockUntilSyncedToCurrentChain();

    LOCK(pwallet->cs_wallet);

    UniValue obj(UniValue::VOBJ);
    obj.pushKV("walletname", pwallet->GetName());
    obj.pushKV("walletversion", pwallet->GetVersion());
    obj.pushKV("format", pwallet->GetDatabase().Format());

    if (pwallet->IsParticlWallet()) {
        CHDWalletBalances bal;
        GetParticlWallet(pwallet.get())->GetBalances(bal);

        obj.pushKV("total_balance",         ValueFromAmount(
            bal.nPart + bal.nPartUnconf + bal.nPartStaked + bal.nPartImmature
            + bal.nBlind + bal.nBlindUnconf
            + bal.nAnon + bal.nAnonUnconf + bal.nAnonImmature));

        obj.pushKV("balance",               ValueFromAmount(bal.nPart));

        obj.pushKV("blind_balance",         ValueFromAmount(bal.nBlind));
        obj.pushKV("anon_balance",          ValueFromAmount(bal.nAnon));
        obj.pushKV("staked_balance",        ValueFromAmount(bal.nPartStaked));

        obj.pushKV("unconfirmed_balance",   ValueFromAmount(bal.nPartUnconf));
        obj.pushKV("unconfirmed_blind",     ValueFromAmount(bal.nBlindUnconf));
        obj.pushKV("unconfirmed_anon",      ValueFromAmount(bal.nAnonUnconf));
        obj.pushKV("immature_balance",      ValueFromAmount(bal.nPartImmature));
        obj.pushKV("immature_anon_balance", ValueFromAmount(bal.nAnonImmature));

        if (bal.nPartWatchOnly > 0 || bal.nPartWatchOnlyUnconf > 0 || bal.nPartWatchOnlyStaked > 0) {
            obj.pushKV("watchonly_balance",                 ValueFromAmount(bal.nPartWatchOnly));
            obj.pushKV("watchonly_staked_balance",          ValueFromAmount(bal.nPartWatchOnlyStaked));
            obj.pushKV("watchonly_unconfirmed_balance",     ValueFromAmount(bal.nPartWatchOnlyUnconf));
            obj.pushKV("watchonly_total_balance",
                ValueFromAmount(bal.nPartWatchOnly + bal.nPartWatchOnlyStaked + bal.nPartWatchOnlyUnconf));
        }
    } else {
        const auto bal = pwallet->GetBalance();
        obj.pushKV("balance", ValueFromAmount(bal.m_mine_trusted));
        obj.pushKV("unconfirmed_balance", ValueFromAmount(bal.m_mine_untrusted_pending));
        obj.pushKV("immature_balance", ValueFromAmount(bal.m_mine_immature));
    }

    int nTxCount = (int)pwallet->mapWallet.size() + (pwallet->IsParticlWallet() ? (int)GetParticlWallet(pwallet.get())->mapRecords.size() : 0);
    obj.pushKV("txcount",       (int)nTxCount);

    CKeyID seed_id;
    if (IsParticlWallet(pwallet.get())) {
        const CHDWallet *pwhd = GetParticlWallet(pwallet.get());

        obj.pushKV("keypoololdest", pwhd->GetOldestActiveAccountTime());
        obj.pushKV("keypoolsize",   pwhd->CountActiveAccountKeys());

        obj.pushKV("reserve",   ValueFromAmount(pwhd->nReserveBalance));

        obj.pushKV("encryptionstatus", !pwhd->IsCrypted()
            ? "Unencrypted" : pwhd->IsLocked() ? "Locked" : pwhd->fUnlockForStakingOnly ? "Unlocked, staking only" : "Unlocked");

        seed_id = pwhd->idDefaultAccount;
    } else {
        size_t kpExternalSize = pwallet->KeypoolCountExternalKeys();

        int64_t kp_oldest = pwallet->GetOldestKeyPoolTime();
        if (kp_oldest > 0) {
            obj.pushKV("keypoololdest", pwallet->GetOldestKeyPoolTime());
        }
        obj.pushKV("keypoolsize", (int64_t)kpExternalSize);
        LegacyScriptPubKeyMan* spk_man = pwallet->GetLegacyScriptPubKeyMan();
        if (spk_man) {
            seed_id = spk_man->GetHDChain().seed_id;
        }
        if (pwallet->CanSupportFeature(FEATURE_HD_SPLIT)) {
            obj.pushKV("keypoolsize_hd_internal",   (int64_t)(pwallet->GetKeyPoolSize() - kpExternalSize));
        }
        obj.pushKV("encryptionstatus", !pwallet->IsCrypted()
            ? "Unencrypted" : pwallet->IsLocked() ? "Locked" : "Unlocked");
    }

    if (pwallet->IsCrypted())
        obj.pushKV("unlocked_until", pwallet->nRelockTime);

    obj.pushKV("paytxfee", ValueFromAmount(pwallet->m_pay_tx_fee.GetFeePerK()));

    if (!seed_id.IsNull()) {
        obj.pushKV("hdseedid", seed_id.GetHex());
    }
    obj.pushKV("private_keys_enabled", !pwallet->IsWalletFlagSet(WALLET_FLAG_DISABLE_PRIVATE_KEYS));
    obj.pushKV("avoid_reuse", pwallet->IsWalletFlagSet(WALLET_FLAG_AVOID_REUSE));
    if (pwallet->IsScanning()) {
        UniValue scanning(UniValue::VOBJ);
        scanning.pushKV("duration", pwallet->ScanningDuration() / 1000);
        scanning.pushKV("progress", pwallet->ScanningProgress());
        obj.pushKV("scanning", scanning);
    } else {
        obj.pushKV("scanning", false);
    }
    obj.pushKV("descriptors", pwallet->IsWalletFlagSet(WALLET_FLAG_DESCRIPTORS));
    return obj;
},
    };
}

static RPCHelpMan listwalletdir()
{
    return RPCHelpMan{"listwalletdir",
                "Returns a list of wallets in the wallet directory.\n",
                {},
                RPCResult{
                    RPCResult::Type::OBJ, "", "",
                    {
                        {RPCResult::Type::ARR, "wallets", "",
                        {
                            {RPCResult::Type::OBJ, "", "",
                            {
                                {RPCResult::Type::STR, "name", "The wallet name"},
                            }},
                        }},
                    }
                },
                RPCExamples{
                    HelpExampleCli("listwalletdir", "")
            + HelpExampleRpc("listwalletdir", "")
                },
        [&](const RPCHelpMan& self, const JSONRPCRequest& request) -> UniValue
{
    UniValue wallets(UniValue::VARR);
    for (const auto& path : ListDatabases(GetWalletDir())) {
        UniValue wallet(UniValue::VOBJ);
        wallet.pushKV("name", path.string());
        wallets.push_back(wallet);
    }

    UniValue result(UniValue::VOBJ);
    result.pushKV("wallets", wallets);
    return result;
},
    };
}

static RPCHelpMan listwallets()
{
    return RPCHelpMan{"listwallets",
                "Returns a list of currently loaded wallets.\n"
                "For full information on the wallet, use \"getwalletinfo\"\n",
                {},
                RPCResult{
                    RPCResult::Type::ARR, "", "",
                    {
                        {RPCResult::Type::STR, "walletname", "the wallet name"},
                    }
                },
                RPCExamples{
                    HelpExampleCli("listwallets", "")
            + HelpExampleRpc("listwallets", "")
                },
        [&](const RPCHelpMan& self, const JSONRPCRequest& request) -> UniValue
{
    UniValue obj(UniValue::VARR);

    for (const std::shared_ptr<CWallet>& wallet : GetWallets()) {
        LOCK(wallet->cs_wallet);
        obj.push_back(wallet->GetName());
    }

    return obj;
},
    };
}

static RPCHelpMan loadwallet()
{
    return RPCHelpMan{"loadwallet",
                "\nLoads a wallet from a wallet file or directory."
                "\nNote that all wallet command-line options used when starting particld will be"
                "\napplied to the new wallet (eg -rescan, etc).\n",
                {
                    {"filename", RPCArg::Type::STR, RPCArg::Optional::NO, "The wallet directory or .dat file."},
                    {"load_on_startup", RPCArg::Type::BOOL, RPCArg::Default{UniValue::VNULL}, "Save wallet name to persistent settings and load on startup. True to add wallet to startup list, false to remove, null to leave unchanged."},
                },
                RPCResult{
                    RPCResult::Type::OBJ, "", "",
                    {
                        {RPCResult::Type::STR, "name", "The wallet name if loaded successfully."},
                        {RPCResult::Type::STR, "warning", "Warning message if wallet was not loaded cleanly."},
                    }
                },
                RPCExamples{
                    HelpExampleCli("loadwallet", "\"test.dat\"")
            + HelpExampleRpc("loadwallet", "\"test.dat\"")
                },
        [&](const RPCHelpMan& self, const JSONRPCRequest& request) -> UniValue
{
    WalletContext& context = EnsureWalletContext(request.context);
    const std::string name(request.params[0].get_str());

    DatabaseOptions options;
    DatabaseStatus status;
    options.require_existing = true;
    bilingual_str error;
    std::vector<bilingual_str> warnings;
    std::optional<bool> load_on_start = request.params[1].isNull() ? std::nullopt : std::optional<bool>(request.params[1].get_bool());
    std::shared_ptr<CWallet> const wallet = LoadWallet(*context.chain, name, load_on_start, options, status, error, warnings);
    if (!wallet) {
        // Map bad format to not found, since bad format is returned when the
        // wallet directory exists, but doesn't contain a data file.
        RPCErrorCode code = RPC_WALLET_ERROR;
        switch (status) {
            case DatabaseStatus::FAILED_NOT_FOUND:
            case DatabaseStatus::FAILED_BAD_FORMAT:
                code = RPC_WALLET_NOT_FOUND;
                break;
            case DatabaseStatus::FAILED_ALREADY_LOADED:
                code = RPC_WALLET_ALREADY_LOADED;
                break;
            default: // RPC_WALLET_ERROR is returned for all other cases.
                break;
        }
        throw JSONRPCError(code, error.original);
    }

    UniValue obj(UniValue::VOBJ);
    obj.pushKV("name", wallet->GetName());
    obj.pushKV("warning", Join(warnings, Untranslated("\n")).original);

    return obj;
},
    };
}

static RPCHelpMan setwalletflag()
{
            std::string flags = "";
            for (auto& it : WALLET_FLAG_MAP)
                if (it.second & MUTABLE_WALLET_FLAGS)
                    flags += (flags == "" ? "" : ", ") + it.first;

    return RPCHelpMan{"setwalletflag",
                "\nChange the state of the given wallet flag for a wallet.\n",
                {
                    {"flag", RPCArg::Type::STR, RPCArg::Optional::NO, "The name of the flag to change. Current available flags: " + flags},
                    {"value", RPCArg::Type::BOOL, RPCArg::Default{true}, "The new state."},
                },
                RPCResult{
                    RPCResult::Type::OBJ, "", "",
                    {
                        {RPCResult::Type::STR, "flag_name", "The name of the flag that was modified"},
                        {RPCResult::Type::BOOL, "flag_state", "The new state of the flag"},
                        {RPCResult::Type::STR, "warnings", "Any warnings associated with the change"},
                    }
                },
                RPCExamples{
                    HelpExampleCli("setwalletflag", "avoid_reuse")
                  + HelpExampleRpc("setwalletflag", "\"avoid_reuse\"")
                },
        [&](const RPCHelpMan& self, const JSONRPCRequest& request) -> UniValue
{
    std::shared_ptr<CWallet> const pwallet = GetWalletForJSONRPCRequest(request);
    if (!pwallet) return NullUniValue;

    std::string flag_str = request.params[0].get_str();
    bool value = request.params[1].isNull() || request.params[1].get_bool();

    if (!WALLET_FLAG_MAP.count(flag_str)) {
        throw JSONRPCError(RPC_INVALID_PARAMETER, strprintf("Unknown wallet flag: %s", flag_str));
    }

    auto flag = WALLET_FLAG_MAP.at(flag_str);

    if (!(flag & MUTABLE_WALLET_FLAGS)) {
        throw JSONRPCError(RPC_INVALID_PARAMETER, strprintf("Wallet flag is immutable: %s", flag_str));
    }

    UniValue res(UniValue::VOBJ);

    if (pwallet->IsWalletFlagSet(flag) == value) {
        throw JSONRPCError(RPC_INVALID_PARAMETER, strprintf("Wallet flag is already set to %s: %s", value ? "true" : "false", flag_str));
    }

    res.pushKV("flag_name", flag_str);
    res.pushKV("flag_state", value);

    if (value) {
        pwallet->SetWalletFlag(flag);
    } else {
        pwallet->UnsetWalletFlag(flag);
    }

    if (flag && value && WALLET_FLAG_CAVEATS.count(flag)) {
        res.pushKV("warnings", WALLET_FLAG_CAVEATS.at(flag));
    }

    return res;
},
    };
}

static RPCHelpMan createwallet()
{
    return RPCHelpMan{
        "createwallet",
        "\nCreates and loads a new wallet.\n",
        {
            {"wallet_name", RPCArg::Type::STR, RPCArg::Optional::NO, "The name for the new wallet. If this is a path, the wallet will be created at the path location."},
            {"disable_private_keys", RPCArg::Type::BOOL, RPCArg::Default{false}, "Disable the possibility of private keys (only watchonlys are possible in this mode)."},
            {"blank", RPCArg::Type::BOOL, RPCArg::Default{false}, "Create a blank wallet. A blank wallet has no keys or HD seed. One can be set using sethdseed."},
            {"passphrase", RPCArg::Type::STR, RPCArg::Optional::OMITTED, "Encrypt the wallet with this passphrase."},
            {"avoid_reuse", RPCArg::Type::BOOL, RPCArg::Default{false}, "Keep track of coin reuse, and treat dirty and clean coins differently with privacy considerations in mind."},
            {"descriptors", RPCArg::Type::BOOL, RPCArg::Default{false}, "Create a native descriptor wallet. The wallet will use descriptors internally to handle address creation"},
            {"load_on_startup", RPCArg::Type::BOOL, RPCArg::Default{UniValue::VNULL}, "Save wallet name to persistent settings and load on startup. True to add wallet to startup list, false to remove, null to leave unchanged."},
            {"external_signer", RPCArg::Type::BOOL, RPCArg::Default{false}, "Use an external signer such as a hardware wallet. Requires -signer to be configured. Wallet creation will fail if keys cannot be fetched. Requires disable_private_keys and descriptors set to true."},
        },
        RPCResult{
            RPCResult::Type::OBJ, "", "",
            {
                {RPCResult::Type::STR, "name", "The wallet name if created successfully. If the wallet was created using a full path, the wallet_name will be the full path."},
                {RPCResult::Type::STR, "warning", "Warning message if wallet was not loaded cleanly."},
            }
        },
        RPCExamples{
            HelpExampleCli("createwallet", "\"testwallet\"")
            + HelpExampleRpc("createwallet", "\"testwallet\"")
            + HelpExampleCliNamed("createwallet", {{"wallet_name", "descriptors"}, {"avoid_reuse", true}, {"descriptors", true}, {"load_on_startup", true}})
            + HelpExampleRpcNamed("createwallet", {{"wallet_name", "descriptors"}, {"avoid_reuse", true}, {"descriptors", true}, {"load_on_startup", true}})
        },
        [&](const RPCHelpMan& self, const JSONRPCRequest& request) -> UniValue
{
    WalletContext& context = EnsureWalletContext(request.context);
    uint64_t flags = 0;
    if (!request.params[1].isNull() && request.params[1].get_bool()) {
        flags |= WALLET_FLAG_DISABLE_PRIVATE_KEYS;
    }

    if (!request.params[2].isNull() && request.params[2].get_bool()) {
        flags |= WALLET_FLAG_BLANK_WALLET;
    }
    SecureString passphrase;
    passphrase.reserve(100);
    std::vector<bilingual_str> warnings;
    if (!request.params[3].isNull()) {
        passphrase = request.params[3].get_str().c_str();
        if (passphrase.empty()) {
            // Empty string means unencrypted
            warnings.emplace_back(Untranslated("Empty string given as passphrase, wallet will not be encrypted."));
        }
    }

    if (!request.params[4].isNull() && request.params[4].get_bool()) {
        flags |= WALLET_FLAG_AVOID_REUSE;
    }
    if (!request.params[5].isNull() && request.params[5].get_bool()) {
#ifndef USE_SQLITE
        throw JSONRPCError(RPC_WALLET_ERROR, "Compiled without sqlite support (required for descriptor wallets)");
#endif
        flags |= WALLET_FLAG_DESCRIPTORS;
        warnings.emplace_back(Untranslated("Wallet is an experimental descriptor wallet"));
    }
    if (!request.params[7].isNull() && request.params[7].get_bool()) {
#ifdef ENABLE_EXTERNAL_SIGNER
        flags |= WALLET_FLAG_EXTERNAL_SIGNER;
#else
        throw JSONRPCError(RPC_WALLET_ERROR, "Compiled without external signing support (required for external signing)");
#endif
    }

#ifndef USE_BDB
    if (!(flags & WALLET_FLAG_DESCRIPTORS)) {
        throw JSONRPCError(RPC_WALLET_ERROR, "Compiled without bdb support (required for legacy wallets)");
    }
#endif

    DatabaseOptions options;
    DatabaseStatus status;
    options.require_create = true;
    options.create_flags = flags;
    options.create_passphrase = passphrase;
    bilingual_str error;
    std::optional<bool> load_on_start = request.params[6].isNull() ? std::nullopt : std::optional<bool>(request.params[6].get_bool());
    std::shared_ptr<CWallet> wallet = CreateWallet(*context.chain, request.params[0].get_str(), load_on_start, options, status, error, warnings);
    if (!wallet) {
        RPCErrorCode code = status == DatabaseStatus::FAILED_ENCRYPT ? RPC_WALLET_ENCRYPTION_FAILED : RPC_WALLET_ERROR;
        throw JSONRPCError(code, error.original);
    }

    UniValue obj(UniValue::VOBJ);
    obj.pushKV("name", wallet->GetName());
    obj.pushKV("warning", Join(warnings, Untranslated("\n")).original);

    return obj;
},
    };
}

static RPCHelpMan unloadwallet()
{
    return RPCHelpMan{"unloadwallet",
                "Unloads the wallet referenced by the request endpoint otherwise unloads the wallet specified in the argument.\n"
                "Specifying the wallet name on a wallet endpoint is invalid.",
                {
                    {"wallet_name", RPCArg::Type::STR, RPCArg::DefaultHint{"the wallet name from the RPC endpoint"}, "The name of the wallet to unload. If provided both here and in the RPC endpoint, the two must be identical."},
                    {"load_on_startup", RPCArg::Type::BOOL, RPCArg::Default{UniValue::VNULL}, "Save wallet name to persistent settings and load on startup. True to add wallet to startup list, false to remove, null to leave unchanged."},
                },
                RPCResult{RPCResult::Type::OBJ, "", "", {
                    {RPCResult::Type::STR, "warning", "Warning message if wallet was not unloaded cleanly."},
                }},
                RPCExamples{
                    HelpExampleCli("unloadwallet", "wallet_name")
            + HelpExampleRpc("unloadwallet", "wallet_name")
                },
        [&](const RPCHelpMan& self, const JSONRPCRequest& request) -> UniValue
{
    std::string wallet_name;
    if (GetWalletNameFromJSONRPCRequest(request, wallet_name)) {
        if (!(request.params[0].isNull() || request.params[0].get_str() == wallet_name)) {
            throw JSONRPCError(RPC_INVALID_PARAMETER, "RPC endpoint wallet and wallet_name parameter specify different wallets");
        }
    } else {
        wallet_name = request.params[0].get_str();
    }

    std::shared_ptr<CWallet> wallet = GetWallet(wallet_name);
    if (!wallet) {
        throw JSONRPCError(RPC_WALLET_NOT_FOUND, "Requested wallet does not exist or is not loaded");
    }

    // Release the "main" shared pointer and prevent further notifications.
    // Note that any attempt to load the same wallet would fail until the wallet
    // is destroyed (see CheckUniqueFileid).
    std::vector<bilingual_str> warnings;
    std::optional<bool> load_on_start = request.params[1].isNull() ? std::nullopt : std::optional<bool>(request.params[1].get_bool());
    if (!RemoveWallet(wallet, load_on_start, warnings)) {
        throw JSONRPCError(RPC_MISC_ERROR, "Requested wallet already unloaded");
    }

    if (fParticlMode) {
        RestartStakingThreads();
    }

    UnloadWallet(std::move(wallet));

    UniValue result(UniValue::VOBJ);
    result.pushKV("warning", Join(warnings, Untranslated("\n")).original);
    return result;
},
    };
}

static RPCHelpMan resendwallettransactions()
{
    return RPCHelpMan{"resendwallettransactions",
                "Immediately re-broadcast unconfirmed wallet transactions to all peers.\n"
                "Intended only for testing; the wallet code periodically re-broadcasts\n"
                "automatically.\n",
                {},
                RPCResult{
                    RPCResult::Type::ARR, "rebroadcast_transactions", "", {
                        {RPCResult::Type::STR_HEX, "txid", "id of rebroadcast transaction"},
                    }
                },
                 RPCExamples{""},
        [&](const RPCHelpMan& self, const JSONRPCRequest& request) -> UniValue
{
    std::shared_ptr<CWallet> const pwallet = GetWalletForJSONRPCRequest(request);
    if (!pwallet) return NullUniValue;

    LOCK(pwallet->cs_wallet);

    if (!pwallet->GetBroadcastTransactions()) {
        throw JSONRPCError(RPC_WALLET_ERROR, "Error: Wallet transaction broadcasting is disabled with -walletbroadcast");
    }

    std::vector<uint256> txids = pwallet->ResendWalletTransactionsBefore(GetTime());
    UniValue result(UniValue::VARR);
    if (pwallet->IsParticlWallet()) {
        CHDWallet *phdw = GetParticlWallet(pwallet.get());
        std::vector<uint256> txidsRec;
        txidsRec = phdw->ResendRecordTransactionsBefore(GetTime());

        for (auto &txid : txidsRec) {
            result.push_back(txid.ToString());
        }
    }

    for (const uint256& txid : txids) {
        result.push_back(txid.ToString());
    }
    return result;
},
    };
}

static RPCHelpMan listunspent()
{
    return RPCHelpMan{
                "listunspent",
                "\nReturns array of unspent transaction outputs\n"
                "with between minconf and maxconf (inclusive) confirmations.\n"
                "Optionally filter to only include txouts paid to specified addresses.\n",
                {
                    {"minconf", RPCArg::Type::NUM, RPCArg::Default{1}, "The minimum confirmations to filter"},
                    {"maxconf", RPCArg::Type::NUM, RPCArg::Default{9999999}, "The maximum confirmations to filter"},
                    {"addresses", RPCArg::Type::ARR, RPCArg::Default{UniValue::VARR}, "The particl addresses to filter",
                        {
                            {"address", RPCArg::Type::STR, RPCArg::Optional::OMITTED, "particl address"},
                        },
                    },
                    {"include_unsafe", RPCArg::Type::BOOL, RPCArg::Default{true}, "Include outputs that are not safe to spend\n"
                              "See description of \"safe\" attribute below."},
                    {"query_options", RPCArg::Type::OBJ, RPCArg::Optional::OMITTED_NAMED_ARG, "JSON with query options",
                        {
                            {"minimumAmount", RPCArg::Type::AMOUNT, RPCArg::Default{FormatMoney(0)}, "Minimum value of each UTXO in " + CURRENCY_UNIT + ""},
                            {"maximumAmount", RPCArg::Type::AMOUNT, RPCArg::DefaultHint{"unlimited"}, "Maximum value of each UTXO in " + CURRENCY_UNIT + ""},
                            {"maximumCount", RPCArg::Type::NUM, RPCArg::DefaultHint{"unlimited"}, "Maximum number of UTXOs"},
                            {"minimumSumAmount", RPCArg::Type::AMOUNT, RPCArg::DefaultHint{"unlimited"}, "Minimum sum value of all UTXOs in " + CURRENCY_UNIT + ""},
                            {"cc_format", RPCArg::Type::BOOL, RPCArg::Default{false}, "Format output for coincontrol"},
                            {"include_immature", RPCArg::Type::BOOL, RPCArg::Default{false}, "Include immature staked outputs"},
                        },
                        "query_options"},
                },
                RPCResult{
                    RPCResult::Type::ARR, "", "",
                    {
                        {RPCResult::Type::OBJ, "", "",
                        {
                            {RPCResult::Type::STR_HEX, "txid", "the transaction id"},
                            {RPCResult::Type::NUM, "vout", "the vout value"},
                            {RPCResult::Type::STR, "address", "the particl address"},
                            {RPCResult::Type::STR, "coldstaking_address", "the particl address this output must stake on"},
                            {RPCResult::Type::STR, "label", "The associated label, or \"\" for the default label"},
                            {RPCResult::Type::STR, "scriptPubKey", "the script key"},
                            {RPCResult::Type::STR_AMOUNT, "amount", "the transaction output amount in " + CURRENCY_UNIT},
                            {RPCResult::Type::NUM, "confirmations", "The number of confirmations"},
                            {RPCResult::Type::STR_HEX, "redeemScript", "The redeemScript if scriptPubKey is P2SH"},
                            {RPCResult::Type::STR, "witnessScript", "witnessScript if the scriptPubKey is P2WSH or P2SH-P2WSH"},
                            {RPCResult::Type::BOOL, "spendable", "Whether we have the private keys to spend this output"},
                            {RPCResult::Type::BOOL, "solvable", "Whether we know how to spend this output, ignoring the lack of keys"},
                            {RPCResult::Type::BOOL, "stakeable", "Whether we have the private keys to stake this output"},
                            {RPCResult::Type::BOOL, "reused", "(only present if avoid_reuse is set) Whether this output is reused/dirty (sent to an address that was previously spent from)"},
                            {RPCResult::Type::STR, "desc", "(only when solvable) A descriptor for spending this output"},
                            {RPCResult::Type::BOOL, "safe", "Whether this output is considered safe to spend. Unconfirmed transactions\n"
                                                            "from outside keys and unconfirmed replacement transactions are considered unsafe\n"
                                                            "and are not eligible for spending by fundrawtransaction and sendtoaddress."},
                        }},
                    }
                },
                RPCExamples{
                    HelpExampleCli("listunspent", "")
            + HelpExampleCli("listunspent", "6 9999999 \"[\\\"" + EXAMPLE_ADDRESS[0] + "\\\",\\\"" + EXAMPLE_ADDRESS[1] + "\\\"]\"")
            + HelpExampleRpc("listunspent", "6, 9999999 \"[\\\"" + EXAMPLE_ADDRESS[0] + "\\\",\\\"" + EXAMPLE_ADDRESS[1] + "\\\"]\"")
            + HelpExampleCli("listunspent", "6 9999999 '[]' true '{ \"minimumAmount\": 0.005 }'")
            + HelpExampleRpc("listunspent", "6, 9999999, [] , true, { \"minimumAmount\": 0.005 } ")
            + HelpExampleCli("listunspent", "1 9999999 '[]' false '{\"include_immature\":true}'")
            + HelpExampleRpc("listunspent", "1, 9999999, [] , false, {\"include_immature\":true} ")
                },
        [&](const RPCHelpMan& self, const JSONRPCRequest& request) -> UniValue
{
    std::shared_ptr<CWallet> const pwallet = GetWalletForJSONRPCRequest(request);
    if (!pwallet) return NullUniValue;

    int nMinDepth = 1;
    if (!request.params[0].isNull()) {
        RPCTypeCheckArgument(request.params[0], UniValue::VNUM);
        nMinDepth = request.params[0].get_int();
    }

    int nMaxDepth = 9999999;
    if (!request.params[1].isNull()) {
        RPCTypeCheckArgument(request.params[1], UniValue::VNUM);
        nMaxDepth = request.params[1].get_int();
    }

    std::set<CTxDestination> destinations;
    if (!request.params[2].isNull()) {
        RPCTypeCheckArgument(request.params[2], UniValue::VARR);
        UniValue inputs = request.params[2].get_array();
        for (unsigned int idx = 0; idx < inputs.size(); idx++) {
            const UniValue& input = inputs[idx];
            CTxDestination dest = DecodeDestination(input.get_str());
            if (!IsValidDestination(dest)) {
                throw JSONRPCError(RPC_INVALID_ADDRESS_OR_KEY, std::string("Invalid Particl address: ") + input.get_str());
            }
            if (!destinations.insert(dest).second) {
                throw JSONRPCError(RPC_INVALID_PARAMETER, std::string("Invalid parameter, duplicated address: ") + input.get_str());
            }
        }
    }

    bool include_unsafe = true;
    if (!request.params[3].isNull()) {
        RPCTypeCheckArgument(request.params[3], UniValue::VBOOL);
        include_unsafe = request.params[3].get_bool();
    }

    bool fCCFormat = false;
    bool fIncludeImmature = false;
    CAmount nMinimumAmount = 0;
    CAmount nMaximumAmount = MAX_MONEY;
    CAmount nMinimumSumAmount = MAX_MONEY;
    uint64_t nMaximumCount = 0;

    if (!request.params[4].isNull()) {
        const UniValue& options = request.params[4].get_obj();

        RPCTypeCheckObj(options,
            {
                {"minimumAmount", UniValueType()},
                {"maximumAmount", UniValueType()},
                {"minimumSumAmount", UniValueType()},
                {"maximumCount", UniValueType(UniValue::VNUM)},
                {"cc_format",               UniValueType(UniValue::VBOOL)},
                {"include_immature",        UniValueType(UniValue::VBOOL)},
            },
            true, true);

        if (options.exists("minimumAmount"))
            nMinimumAmount = AmountFromValue(options["minimumAmount"]);

        if (options.exists("maximumAmount"))
            nMaximumAmount = AmountFromValue(options["maximumAmount"]);

        if (options.exists("minimumSumAmount"))
            nMinimumSumAmount = AmountFromValue(options["minimumSumAmount"]);

        if (options.exists("maximumCount"))
            nMaximumCount = options["maximumCount"].get_int64();

        if (options.exists("cc_format"))
            fCCFormat = options["cc_format"].get_bool();

        if (options.exists("include_immature"))
            fIncludeImmature = options["include_immature"].get_bool();
    }

    // Make sure the results are valid at least up to the most recent block
    // the user could have gotten from another RPC command prior to now
    pwallet->BlockUntilSyncedToCurrentChain();

    UniValue results(UniValue::VARR);
    std::vector<COutput> vecOutputs;
    {
        CCoinControl cctl;
        cctl.m_avoid_address_reuse = false;
        cctl.m_min_depth = nMinDepth;
        cctl.m_max_depth = nMaxDepth;
<<<<<<< HEAD
        cctl.m_include_immature = fIncludeImmature;
=======
        cctl.m_include_unsafe_inputs = include_unsafe;
>>>>>>> 2fa3f300
        LOCK(pwallet->cs_wallet);
        pwallet->AvailableCoins(vecOutputs, &cctl, nMinimumAmount, nMaximumAmount, nMinimumSumAmount, nMaximumCount);
    }

    LOCK(pwallet->cs_wallet);

    const bool avoid_reuse = pwallet->IsWalletFlagSet(WALLET_FLAG_AVOID_REUSE);

    for (const COutput& out : vecOutputs) {

        CAmount nValue;
        CTxDestination address;
        const CScript *scriptPubKey;
        if (pwallet->IsParticlWallet()) {
            scriptPubKey = out.tx->tx->vpout[out.i]->GetPScriptPubKey();
            nValue = out.tx->tx->vpout[out.i]->GetValue();
        } else {
            scriptPubKey = &out.tx->tx->vout[out.i].scriptPubKey;
            nValue = out.tx->tx->vout[out.i].nValue;
        }

        bool fValidAddress = ExtractDestination(*scriptPubKey, address);
        bool reused = avoid_reuse && pwallet->IsSpentKey(out.tx->GetHash(), out.i);
        if (destinations.size() && (!fValidAddress || !destinations.count(address)))
            continue;

        UniValue entry(UniValue::VOBJ);
        entry.pushKV("txid", out.tx->GetHash().GetHex());
        entry.pushKV("vout", out.i);

        if (fValidAddress) {
            entry.pushKV("address", EncodeDestination(address));

            const auto* address_book_entry = pwallet->FindAddressBookEntry(address);
            if (address_book_entry) {
                entry.pushKV("label", address_book_entry->GetLabel());
            }

            std::unique_ptr<SigningProvider> provider = pwallet->GetSolvingProvider(*scriptPubKey);
            if (provider) {
                if (scriptPubKey->IsPayToScriptHash()) {
                    const CScriptID& hash = CScriptID(std::get<ScriptHash>(address));
                    CScript redeemScript;
                    if (provider->GetCScript(hash, redeemScript)) {
                        entry.pushKV("redeemScript", HexStr(redeemScript));
                        // Now check if the redeemScript is actually a P2WSH script
                        CTxDestination witness_destination;
                        if (redeemScript.IsPayToWitnessScriptHash()) {
                            bool extracted = ExtractDestination(redeemScript, witness_destination);
                            CHECK_NONFATAL(extracted);
                            // Also return the witness script
                            const WitnessV0ScriptHash& whash = std::get<WitnessV0ScriptHash>(witness_destination);
                            CScriptID id;
                            CRIPEMD160().Write(whash.begin(), whash.size()).Finalize(id.begin());
                            CScript witnessScript;
                            if (provider->GetCScript(id, witnessScript)) {
                                entry.pushKV("witnessScript", HexStr(witnessScript));
                            }
                        }
                    }
                } else if (scriptPubKey->IsPayToWitnessScriptHash()) {
                    const WitnessV0ScriptHash& whash = std::get<WitnessV0ScriptHash>(address);
                    CScriptID id;
                    CRIPEMD160().Write(whash.begin(), whash.size()).Finalize(id.begin());
                    CScript witnessScript;
                    if (provider->GetCScript(id, witnessScript)) {
                        entry.pushKV("witnessScript", HexStr(witnessScript));
                    }
                } else if (scriptPubKey->IsPayToScriptHash256()) {
                    const CScriptID256& hash = std::get<CScriptID256>(address);
                    CScriptID scriptID;
                    scriptID.Set(hash);
                    CScript redeemScript;
                    if (provider->GetCScript(scriptID, redeemScript)) {
                        entry.pushKV("redeemScript", HexStr(redeemScript));
                    }
                }
            }
        }

        if (HasIsCoinstakeOp(*scriptPubKey)) {
            CScript scriptStake;
            if (GetCoinstakeScriptPath(*scriptPubKey, scriptStake)) {
                if (ExtractDestination(scriptStake, address)) {
                    entry.pushKV("coldstaking_address", EncodeDestination(address));
                }
            }
        }

        entry.pushKV("scriptPubKey", HexStr(*scriptPubKey));

        if (fCCFormat) {
            entry.pushKV("time", out.tx->GetTxTime());
            entry.pushKV("amount", nValue);
        } else {
            entry.pushKV("amount", ValueFromAmount(nValue));
        }
        entry.pushKV("confirmations", out.nDepth);
        entry.pushKV("spendable", out.fSpendable);
        entry.pushKV("solvable", out.fSolvable);
        if (out.fSolvable) {
            std::unique_ptr<SigningProvider> provider = pwallet->GetSolvingProvider(*scriptPubKey);
            if (provider) {
                auto descriptor = InferDescriptor(*scriptPubKey, *provider);
                entry.pushKV("desc", descriptor->ToString());
            }
        }
        if (avoid_reuse) entry.pushKV("reused", reused);
        entry.pushKV("safe", out.fSafe);

        if (IsParticlWallet(pwallet.get())) {
            const CHDWallet *phdw = GetParticlWallet(pwallet.get());
            LOCK_ASSERTION(phdw->cs_wallet);
            CKeyID stakingKeyID;
            bool fStakeable = particl::ExtractStakingKeyID(*scriptPubKey, stakingKeyID);
            if (fStakeable) {
                isminetype mine = phdw->IsMine(stakingKeyID);
                if (!(mine & ISMINE_SPENDABLE)
                    || (mine & ISMINE_HARDWARE_DEVICE)) {
                    fStakeable = false;
                }
            }
            entry.pushKV("stakeable", fStakeable);
        }

        if (fIncludeImmature)
            entry.pushKV("mature", out.fMature);

        if (out.fNeedHardwareKey)
            entry.pushKV("ondevice", out.fNeedHardwareKey);

        results.push_back(entry);
    }

    return results;
},
    };
}

void FundTransaction(CWallet& wallet, CMutableTransaction& tx, CAmount& fee_out, int& change_position, const UniValue& options, CCoinControl& coinControl, bool override_min_fee)
{
    // Make sure the results are valid at least up to the most recent block
    // the user could have gotten from another RPC command prior to now
    wallet.BlockUntilSyncedToCurrentChain();

    change_position = -1;
    bool lockUnspents = false;
    UniValue subtractFeeFromOutputs;
    std::set<int> setSubtractFeeFromOutputs;

    if (!options.isNull()) {
      if (options.type() == UniValue::VBOOL) {
        // backward compatibility bool only fallback
        coinControl.fAllowWatchOnly = options.get_bool();
      }
      else {
        RPCTypeCheckArgument(options, UniValue::VOBJ);
        RPCTypeCheckObj(options,
            {
                {"add_inputs", UniValueType(UniValue::VBOOL)},
                {"include_unsafe", UniValueType(UniValue::VBOOL)},
                {"add_to_wallet", UniValueType(UniValue::VBOOL)},
                {"changeAddress", UniValueType(UniValue::VSTR)},
                {"change_address", UniValueType(UniValue::VSTR)},
                {"changePosition", UniValueType(UniValue::VNUM)},
                {"change_position", UniValueType(UniValue::VNUM)},
                {"change_type", UniValueType(UniValue::VSTR)},
                {"includeWatching", UniValueType(UniValue::VBOOL)},
                {"include_watching", UniValueType(UniValue::VBOOL)},
                {"inputs", UniValueType(UniValue::VARR)},
                {"lockUnspents", UniValueType(UniValue::VBOOL)},
                {"lock_unspents", UniValueType(UniValue::VBOOL)},
                {"locktime", UniValueType(UniValue::VNUM)},
                {"fee_rate", UniValueType()}, // will be checked by AmountFromValue() in SetFeeEstimateMode()
                {"feeRate", UniValueType()}, // will be checked by AmountFromValue() below
                {"psbt", UniValueType(UniValue::VBOOL)},
                {"subtractFeeFromOutputs", UniValueType(UniValue::VARR)},
                {"subtract_fee_from_outputs", UniValueType(UniValue::VARR)},
                {"replaceable", UniValueType(UniValue::VBOOL)},
                {"conf_target", UniValueType(UniValue::VNUM)},
                {"estimate_mode", UniValueType(UniValue::VSTR)},
            },
            true, true);

        if (options.exists("add_inputs") ) {
            coinControl.m_add_inputs = options["add_inputs"].get_bool();
        }

        if (options.exists("changeAddress") || options.exists("change_address")) {
            const std::string change_address_str = (options.exists("change_address") ? options["change_address"] : options["changeAddress"]).get_str();
            CTxDestination dest = DecodeDestination(change_address_str);

            if (!IsValidDestination(dest)) {
                throw JSONRPCError(RPC_INVALID_ADDRESS_OR_KEY, "Change address must be a valid particl address");
            }

            coinControl.destChange = dest;
        }

        if (options.exists("changePosition") || options.exists("change_position")) {
            change_position = (options.exists("change_position") ? options["change_position"] : options["changePosition"]).get_int();
        }

        if (options.exists("change_type")) {
            if (options.exists("changeAddress") || options.exists("change_address")) {
                throw JSONRPCError(RPC_INVALID_PARAMETER, "Cannot specify both change address and address type options");
            }
            OutputType out_type;
            if (!ParseOutputType(options["change_type"].get_str(), out_type)) {
                throw JSONRPCError(RPC_INVALID_ADDRESS_OR_KEY, strprintf("Unknown change type '%s'", options["change_type"].get_str()));
            }
            coinControl.m_change_type.emplace(out_type);
        }

        const UniValue include_watching_option = options.exists("include_watching") ? options["include_watching"] : options["includeWatching"];
        coinControl.fAllowWatchOnly = ParseIncludeWatchonly(include_watching_option, wallet);

        if (options.exists("lockUnspents") || options.exists("lock_unspents")) {
            lockUnspents = (options.exists("lock_unspents") ? options["lock_unspents"] : options["lockUnspents"]).get_bool();
        }

        if (options.exists("include_unsafe")) {
            coinControl.m_include_unsafe_inputs = options["include_unsafe"].get_bool();
        }

        if (options.exists("feeRate")) {
            if (options.exists("fee_rate")) {
                throw JSONRPCError(RPC_INVALID_PARAMETER, "Cannot specify both fee_rate (" + CURRENCY_ATOM + "/vB) and feeRate (" + CURRENCY_UNIT + "/kvB)");
            }
            if (options.exists("conf_target")) {
                throw JSONRPCError(RPC_INVALID_PARAMETER, "Cannot specify both conf_target and feeRate. Please provide either a confirmation target in blocks for automatic fee estimation, or an explicit fee rate.");
            }
            if (options.exists("estimate_mode")) {
                throw JSONRPCError(RPC_INVALID_PARAMETER, "Cannot specify both estimate_mode and feeRate");
            }
            coinControl.m_feerate = CFeeRate(AmountFromValue(options["feeRate"]));
            coinControl.fOverrideFeeRate = true;
        }

        if (options.exists("subtractFeeFromOutputs") || options.exists("subtract_fee_from_outputs") )
            subtractFeeFromOutputs = (options.exists("subtract_fee_from_outputs") ? options["subtract_fee_from_outputs"] : options["subtractFeeFromOutputs"]).get_array();

        if (options.exists("replaceable")) {
            coinControl.m_signal_bip125_rbf = options["replaceable"].get_bool();
        }
        SetFeeEstimateMode(wallet, coinControl, options["conf_target"], options["estimate_mode"], options["fee_rate"], override_min_fee);
      }
    } else {
        // if options is null and not a bool
        coinControl.fAllowWatchOnly = ParseIncludeWatchonly(NullUniValue, wallet);
    }

    size_t nOutputs = tx.GetNumVOuts();
    if (nOutputs == 0)
        throw JSONRPCError(RPC_INVALID_PARAMETER, "TX must have at least one output");

    if (change_position != -1 && (change_position < 0 || (unsigned int)change_position > nOutputs))
        throw JSONRPCError(RPC_INVALID_PARAMETER, "changePosition out of bounds");

    for (unsigned int idx = 0; idx < subtractFeeFromOutputs.size(); idx++) {
        int pos = subtractFeeFromOutputs[idx].get_int();
        if (setSubtractFeeFromOutputs.count(pos))
            throw JSONRPCError(RPC_INVALID_PARAMETER, strprintf("Invalid parameter, duplicated position: %d", pos));
        if (pos < 0)
            throw JSONRPCError(RPC_INVALID_PARAMETER, strprintf("Invalid parameter, negative position: %d", pos));
        if (pos >= int(nOutputs))
            throw JSONRPCError(RPC_INVALID_PARAMETER, strprintf("Invalid parameter, position too large: %d", pos));
        setSubtractFeeFromOutputs.insert(pos);
    }

    bilingual_str error;

    if (!wallet.FundTransaction(tx, fee_out, change_position, error, lockUnspents, setSubtractFeeFromOutputs, coinControl)) {
        throw JSONRPCError(RPC_WALLET_ERROR, error.original);
    }
}

static RPCHelpMan fundrawtransaction()
{
    return RPCHelpMan{"fundrawtransaction",
                "\nIf the transaction has no inputs, they will be automatically selected to meet its out value.\n"
                "It will add at most one change output to the outputs.\n"
                "No existing outputs will be modified unless \"subtractFeeFromOutputs\" is specified.\n"
                "Note that inputs which were signed may need to be resigned after completion since in/outputs have been added.\n"
                "The inputs added will not be signed, use signrawtransactionwithkey\n"
                " or signrawtransactionwithwallet for that.\n"
                "Note that all existing inputs must have their previous output transaction be in the wallet.\n"
                "Note that all inputs selected must be of standard form and P2SH scripts must be\n"
                "in the wallet using importaddress or addmultisigaddress (to calculate fees).\n"
                "You can see whether this is the case by checking the \"solvable\" field in the listunspent output.\n"
                "Only pay-to-pubkey, multisig, and P2SH versions thereof are currently supported for watch-only\n",
                {
                    {"hexstring", RPCArg::Type::STR_HEX, RPCArg::Optional::NO, "The hex string of the raw transaction"},
                    {"options", RPCArg::Type::OBJ, RPCArg::Optional::OMITTED_NAMED_ARG, "for backward compatibility: passing in a true instead of an object will result in {\"includeWatching\":true}",
                        {
                            {"add_inputs", RPCArg::Type::BOOL, RPCArg::Default{true}, "For a transaction with existing inputs, automatically include more if they are not enough."},
                            {"include_unsafe", RPCArg::Type::BOOL, RPCArg::Default{false}, "Include inputs that are not safe to spend (unconfirmed transactions from outside keys and unconfirmed replacement transactions).\n"
                                                          "Warning: the resulting transaction may become invalid if one of the unsafe inputs disappears.\n"
                                                          "If that happens, you will need to fund the transaction with different inputs and republish it."},
                            {"changeAddress", RPCArg::Type::STR, RPCArg::DefaultHint{"pool address"}, "The particl address to receive the change"},
                            {"changePosition", RPCArg::Type::NUM, RPCArg::DefaultHint{"random"}, "The index of the change output"},
                            {"change_type", RPCArg::Type::STR, RPCArg::DefaultHint{"set by -changetype"}, "The output type to use. Only valid if changeAddress is not specified. Options are \"legacy\", \"p2sh-segwit\", and \"bech32\"."},
                            {"includeWatching", RPCArg::Type::BOOL, RPCArg::DefaultHint{"true for watch-only wallets, otherwise false"}, "Also select inputs which are watch only.\n"
                                                          "Only solvable inputs can be used. Watch-only destinations are solvable if the public key and/or output script was imported,\n"
                                                          "e.g. with 'importpubkey' or 'importmulti' with the 'pubkeys' or 'desc' field."},
                            {"lockUnspents", RPCArg::Type::BOOL, RPCArg::Default{false}, "Lock selected unspent outputs"},
                            {"fee_rate", RPCArg::Type::AMOUNT, RPCArg::DefaultHint{"not set, fall back to wallet fee estimation"}, "Specify a fee rate in " + CURRENCY_ATOM + "/vB."},
                            {"feeRate", RPCArg::Type::AMOUNT, RPCArg::DefaultHint{"not set, fall back to wallet fee estimation"}, "Specify a fee rate in " + CURRENCY_UNIT + "/kvB."},
                            {"subtractFeeFromOutputs", RPCArg::Type::ARR, RPCArg::Default{UniValue::VARR}, "The integers.\n"
                                                          "The fee will be equally deducted from the amount of each specified output.\n"
                                                          "Those recipients will receive less particl than you enter in their corresponding amount field.\n"
                                                          "If no outputs are specified here, the sender pays the fee.",
                                {
                                    {"vout_index", RPCArg::Type::NUM, RPCArg::Optional::OMITTED, "The zero-based output index, before a change output is added."},
                                },
                            },
                            {"replaceable", RPCArg::Type::BOOL, RPCArg::DefaultHint{"wallet default"}, "Marks this transaction as BIP125 replaceable.\n"
                                                          "Allows this transaction to be replaced by a transaction with higher fees"},
                            {"conf_target", RPCArg::Type::NUM, RPCArg::DefaultHint{"wallet -txconfirmtarget"}, "Confirmation target in blocks"},
                            {"estimate_mode", RPCArg::Type::STR, RPCArg::Default{"unset"}, std::string() + "The fee estimate mode, must be one of (case insensitive):\n"
                            "       \"" + FeeModes("\"\n\"") + "\""},
                        },
                        "options"},
                    {"iswitness", RPCArg::Type::BOOL, RPCArg::DefaultHint{"depends on heuristic tests"}, "Whether the transaction hex is a serialized witness transaction.\n"
                        "If iswitness is not present, heuristic tests will be used in decoding.\n"
                        "If true, only witness deserialization will be tried.\n"
                        "If false, only non-witness deserialization will be tried.\n"
                        "This boolean should reflect whether the transaction has inputs\n"
                        "(e.g. fully valid, or on-chain transactions), if known by the caller."
                    },
                },
                RPCResult{
                    RPCResult::Type::OBJ, "", "",
                    {
                        {RPCResult::Type::STR_HEX, "hex", "The resulting raw transaction (hex-encoded string)"},
                        {RPCResult::Type::STR_AMOUNT, "fee", "Fee in " + CURRENCY_UNIT + " the resulting transaction pays"},
                        {RPCResult::Type::NUM, "changepos", "The position of the added change output, or -1"},
                    }
                                },
                                RPCExamples{
                            "\nCreate a transaction with no inputs\n"
                            + HelpExampleCli("createrawtransaction", "\"[]\" \"{\\\"myaddress\\\":0.01}\"") +
                            "\nAdd sufficient unsigned inputs to meet the output value\n"
                            + HelpExampleCli("fundrawtransaction", "\"rawtransactionhex\"") +
                            "\nSign the transaction\n"
                            + HelpExampleCli("signrawtransactionwithwallet", "\"fundedtransactionhex\"") +
                            "\nSend the transaction\n"
                            + HelpExampleCli("sendrawtransaction", "\"signedtransactionhex\"")
                                },
        [&](const RPCHelpMan& self, const JSONRPCRequest& request) -> UniValue
{
    std::shared_ptr<CWallet> const pwallet = GetWalletForJSONRPCRequest(request);
    if (!pwallet) return NullUniValue;

    RPCTypeCheck(request.params, {UniValue::VSTR, UniValueType(), UniValue::VBOOL});

    // parse hex string from parameter
    CMutableTransaction tx;
    bool try_witness = request.params[2].isNull() ? true : request.params[2].get_bool();
    bool try_no_witness = request.params[2].isNull() ? true : !request.params[2].get_bool();
    if (!DecodeHexTx(tx, request.params[0].get_str(), try_no_witness, try_witness)) {
        throw JSONRPCError(RPC_DESERIALIZATION_ERROR, "TX decode failed");
    }

    CAmount fee;
    int change_position;
    CCoinControl coin_control;
    // Automatically select (additional) coins. Can be overridden by options.add_inputs.
    coin_control.m_add_inputs = true;
    FundTransaction(*pwallet, tx, fee, change_position, request.params[1], coin_control, /* override_min_fee */ true);

    UniValue result(UniValue::VOBJ);
    result.pushKV("hex", EncodeHexTx(CTransaction(tx)));
    result.pushKV("fee", ValueFromAmount(fee));
    result.pushKV("changepos", change_position);

    return result;
},
    };
}

RPCHelpMan signrawtransactionwithwallet()
{
    return RPCHelpMan{"signrawtransactionwithwallet",
                "\nSign inputs for raw transaction (serialized, hex-encoded).\n"
                "The second optional argument (may be null) is an array of previous transaction outputs that\n"
                "this transaction depends on but may not yet be in the block chain." +
        HELP_REQUIRING_PASSPHRASE,
                {
                    {"hexstring", RPCArg::Type::STR, RPCArg::Optional::NO, "The transaction hex string"},
                    {"prevtxs", RPCArg::Type::ARR, RPCArg::Optional::OMITTED_NAMED_ARG, "The previous dependent transaction outputs",
                        {
                            {"", RPCArg::Type::OBJ, RPCArg::Optional::OMITTED, "",
                                {
                                    {"txid", RPCArg::Type::STR_HEX, RPCArg::Optional::NO, "The transaction id"},
                                    {"vout", RPCArg::Type::NUM, RPCArg::Optional::NO, "The output number"},
                                    {"scriptPubKey", RPCArg::Type::STR_HEX, RPCArg::Optional::NO, "script key"},
                                    {"redeemScript", RPCArg::Type::STR_HEX, RPCArg::Optional::OMITTED, "(required for P2SH) redeem script"},
                                    {"witnessScript", RPCArg::Type::STR_HEX, RPCArg::Optional::OMITTED, "(required for P2WSH or P2SH-P2WSH) witness script"},
                                    {"amount", RPCArg::Type::AMOUNT, RPCArg::Optional::OMITTED, "(required for Segwit inputs) the amount spent"},
                                },
                            },
                        },
                    },
                    {"sighashtype", RPCArg::Type::STR, RPCArg::Default{"ALL"}, "The signature hash type. Must be one of\n"
            "       \"ALL\"\n"
            "       \"NONE\"\n"
            "       \"SINGLE\"\n"
            "       \"ALL|ANYONECANPAY\"\n"
            "       \"NONE|ANYONECANPAY\"\n"
            "       \"SINGLE|ANYONECANPAY\""},
                },
                RPCResult{
                    RPCResult::Type::OBJ, "", "",
                    {
                        {RPCResult::Type::STR_HEX, "hex", "The hex-encoded raw transaction with signature(s)"},
                        {RPCResult::Type::BOOL, "complete", "If the transaction has a complete set of signatures"},
                        {RPCResult::Type::ARR, "errors", /* optional */ true, "Script verification errors (if there are any)",
                        {
                            {RPCResult::Type::OBJ, "", "",
                            {
                                {RPCResult::Type::STR_HEX, "txid", "The hash of the referenced, previous transaction"},
                                {RPCResult::Type::NUM, "vout", "The index of the output to spent and used as input"},
                                {RPCResult::Type::STR_HEX, "scriptSig", "The hex-encoded signature script"},
                                {RPCResult::Type::NUM, "sequence", "Script sequence number"},
                                {RPCResult::Type::STR, "error", "Verification or signing error related to the input"},
                            }},
                        }},
                    }
                },
                RPCExamples{
                    HelpExampleCli("signrawtransactionwithwallet", "\"myhex\"")
            + HelpExampleRpc("signrawtransactionwithwallet", "\"myhex\"")
                },
        [&](const RPCHelpMan& self, const JSONRPCRequest& request) -> UniValue
{
    std::shared_ptr<CWallet> const pwallet = GetWalletForJSONRPCRequest(request);
    if (!pwallet) return NullUniValue;

    RPCTypeCheck(request.params, {UniValue::VSTR, UniValue::VARR, UniValue::VSTR}, true);

    CMutableTransaction mtx;
    if (!DecodeHexTx(mtx, request.params[0].get_str())) {
        throw JSONRPCError(RPC_DESERIALIZATION_ERROR, "TX decode failed. Make sure the tx has at least one input.");
    }

    // Sign the transaction
    LOCK(pwallet->cs_wallet);
    EnsureWalletIsUnlocked(*pwallet);

    // Fetch previous transactions (inputs):
    std::map<COutPoint, Coin> coins;
    for (const CTxIn& txin : mtx.vin) {
        coins[txin.prevout]; // Create empty map entry keyed by prevout.
    }
    pwallet->chain().findCoins(coins);

    // Parse the prevtxs array
    ParsePrevouts(request.params[1], nullptr, coins, mtx.IsCoinStake());

    int nHashType = ParseSighashString(request.params[2]);

    // Script verification errors
    std::map<int, std::string> input_errors;

    bool complete = pwallet->SignTransaction(mtx, coins, nHashType, input_errors);
    UniValue result(UniValue::VOBJ);
    SignTransactionResultToJSON(mtx, complete, coins, input_errors, result);
    return result;
},
    };
}

static RPCHelpMan bumpfee_helper(std::string method_name)
{
    const bool want_psbt = method_name == "psbtbumpfee";
    const std::string incremental_fee{CFeeRate(DEFAULT_INCREMENTAL_RELAY_FEE).ToString(FeeEstimateMode::SAT_VB)};

    return RPCHelpMan{method_name,
        "\nBumps the fee of an opt-in-RBF transaction T, replacing it with a new transaction B.\n"
        + std::string(want_psbt ? "Returns a PSBT instead of creating and signing a new transaction.\n" : "") +
        "An opt-in RBF transaction with the given txid must be in the wallet.\n"
        "The command will pay the additional fee by reducing change outputs or adding inputs when necessary.\n"
        "It may add a new change output if one does not already exist.\n"
        "All inputs in the original transaction will be included in the replacement transaction.\n"
        "The command will fail if the wallet or mempool contains a transaction that spends one of T's outputs.\n"
        "By default, the new fee will be calculated automatically using the estimatesmartfee RPC.\n"
        "The user can specify a confirmation target for estimatesmartfee.\n"
        "Alternatively, the user can specify a fee rate in " + CURRENCY_ATOM + "/vB for the new transaction.\n"
        "At a minimum, the new fee rate must be high enough to pay an additional new relay fee (incrementalfee\n"
        "returned by getnetworkinfo) to enter the node's mempool.\n"
        "* WARNING: before version 0.21, fee_rate was in " + CURRENCY_UNIT + "/kvB. As of 0.21, fee_rate is in " + CURRENCY_ATOM + "/vB. *\n",
        {
            {"txid", RPCArg::Type::STR_HEX, RPCArg::Optional::NO, "The txid to be bumped"},
            {"options", RPCArg::Type::OBJ, RPCArg::Optional::OMITTED_NAMED_ARG, "",
                {
                    {"conf_target", RPCArg::Type::NUM, RPCArg::DefaultHint{"wallet -txconfirmtarget"}, "Confirmation target in blocks\n"},
                    {"fee_rate", RPCArg::Type::AMOUNT, RPCArg::DefaultHint{"not set, fall back to wallet fee estimation"},
                             "\nSpecify a fee rate in " + CURRENCY_ATOM + "/vB instead of relying on the built-in fee estimator.\n"
                             "Must be at least " + incremental_fee + " higher than the current transaction fee rate.\n"
                             "WARNING: before version 0.21, fee_rate was in " + CURRENCY_UNIT + "/kvB. As of 0.21, fee_rate is in " + CURRENCY_ATOM + "/vB.\n"},
                    {"replaceable", RPCArg::Type::BOOL, RPCArg::Default{true}, "Whether the new transaction should still be\n"
                             "marked bip-125 replaceable. If true, the sequence numbers in the transaction will\n"
                             "be left unchanged from the original. If false, any input sequence numbers in the\n"
                             "original transaction that were less than 0xfffffffe will be increased to 0xfffffffe\n"
                             "so the new transaction will not be explicitly bip-125 replaceable (though it may\n"
                             "still be replaceable in practice, for example if it has unconfirmed ancestors which\n"
                             "are replaceable).\n"},
                    {"estimate_mode", RPCArg::Type::STR, RPCArg::Default{"unset"}, "The fee estimate mode, must be one of (case insensitive):\n"
                             "\"" + FeeModes("\"\n\"") + "\""},
                },
                "options"},
        },
        RPCResult{
            RPCResult::Type::OBJ, "", "", Cat(Cat<std::vector<RPCResult>>(
            {
                {RPCResult::Type::STR, "psbt", "The base64-encoded unsigned PSBT of the new transaction."},
            },
            want_psbt ? std::vector<RPCResult>{} : std::vector<RPCResult>{{RPCResult::Type::STR_HEX, "txid", "The id of the new transaction. Only returned when wallet private keys are enabled."}}
            ),
            {
                {RPCResult::Type::STR_AMOUNT, "origfee", "The fee of the replaced transaction."},
                {RPCResult::Type::STR_AMOUNT, "fee", "The fee of the new transaction."},
                {RPCResult::Type::ARR, "errors", "Errors encountered during processing (may be empty).",
                {
                    {RPCResult::Type::STR, "", ""},
                }},
            })
        },
        RPCExamples{
    "\nBump the fee, get the new transaction\'s" + std::string(want_psbt ? "psbt" : "txid") + "\n" +
            HelpExampleCli(method_name, "<txid>")
        },
        [want_psbt](const RPCHelpMan& self, const JSONRPCRequest& request) -> UniValue
{
    std::shared_ptr<CWallet> const pwallet = GetWalletForJSONRPCRequest(request);
    if (!pwallet) return NullUniValue;

    if (pwallet->IsWalletFlagSet(WALLET_FLAG_DISABLE_PRIVATE_KEYS) && !want_psbt) {
        throw JSONRPCError(RPC_WALLET_ERROR, "bumpfee is not available with wallets that have private keys disabled. Use psbtbumpfee instead.");
    }

    RPCTypeCheck(request.params, {UniValue::VSTR, UniValue::VOBJ});
    uint256 hash(ParseHashV(request.params[0], "txid"));

    CCoinControl coin_control;
    coin_control.fAllowWatchOnly = pwallet->IsWalletFlagSet(WALLET_FLAG_DISABLE_PRIVATE_KEYS);
    // optional parameters
    coin_control.m_signal_bip125_rbf = true;

    if (!request.params[1].isNull()) {
        UniValue options = request.params[1];
        RPCTypeCheckObj(options,
            {
                {"confTarget", UniValueType(UniValue::VNUM)},
                {"conf_target", UniValueType(UniValue::VNUM)},
                {"fee_rate", UniValueType()}, // will be checked by AmountFromValue() in SetFeeEstimateMode()
                {"replaceable", UniValueType(UniValue::VBOOL)},
                {"estimate_mode", UniValueType(UniValue::VSTR)},
            },
            true, true);

        if (options.exists("confTarget") && options.exists("conf_target")) {
            throw JSONRPCError(RPC_INVALID_PARAMETER, "confTarget and conf_target options should not both be set. Use conf_target (confTarget is deprecated).");
        }

        auto conf_target = options.exists("confTarget") ? options["confTarget"] : options["conf_target"];

        if (options.exists("replaceable")) {
            coin_control.m_signal_bip125_rbf = options["replaceable"].get_bool();
        }
        SetFeeEstimateMode(*pwallet, coin_control, conf_target, options["estimate_mode"], options["fee_rate"], /* override_min_fee */ false);
    }

    // Make sure the results are valid at least up to the most recent block
    // the user could have gotten from another RPC command prior to now
    pwallet->BlockUntilSyncedToCurrentChain();

    LOCK(pwallet->cs_wallet);

    EnsureWalletIsUnlocked(*pwallet);


    std::vector<bilingual_str> errors;
    CAmount old_fee;
    CAmount new_fee;
    CMutableTransaction mtx;
    feebumper::Result res;
    if (IsParticlWallet(pwallet.get())) {
        // Targeting total fee bump. Requires a change output of sufficient size.
        res = feebumper::CreateTotalBumpTransaction(pwallet.get(), hash, coin_control, errors, old_fee, new_fee, mtx);
    } else {
        // Targeting feerate bump.
        res = feebumper::CreateRateBumpTransaction(*pwallet, hash, coin_control, errors, old_fee, new_fee, mtx);
    }
    if (res != feebumper::Result::OK) {
        switch(res) {
            case feebumper::Result::INVALID_ADDRESS_OR_KEY:
                throw JSONRPCError(RPC_INVALID_ADDRESS_OR_KEY, errors[0].original);
                break;
            case feebumper::Result::INVALID_REQUEST:
                throw JSONRPCError(RPC_INVALID_REQUEST, errors[0].original);
                break;
            case feebumper::Result::INVALID_PARAMETER:
                throw JSONRPCError(RPC_INVALID_PARAMETER, errors[0].original);
                break;
            case feebumper::Result::WALLET_ERROR:
                throw JSONRPCError(RPC_WALLET_ERROR, errors[0].original);
                break;
            default:
                throw JSONRPCError(RPC_MISC_ERROR, errors[0].original);
                break;
        }
    }

    UniValue result(UniValue::VOBJ);

    // If wallet private keys are enabled, return the new transaction id,
    // otherwise return the base64-encoded unsigned PSBT of the new transaction.
    if (!want_psbt) {
        if (!feebumper::SignTransaction(*pwallet, mtx)) {
            throw JSONRPCError(RPC_WALLET_ERROR, "Can't sign transaction.");
        }

        uint256 txid;
        if (feebumper::CommitTransaction(*pwallet, hash, std::move(mtx), errors, txid) != feebumper::Result::OK) {
            throw JSONRPCError(RPC_WALLET_ERROR, errors[0].original);
        }

        result.pushKV("txid", txid.GetHex());
    } else {
        PartiallySignedTransaction psbtx(mtx);
        bool complete = false;
        const TransactionError err = pwallet->FillPSBT(psbtx, complete, SIGHASH_ALL, false /* sign */, true /* bip32derivs */);
        CHECK_NONFATAL(err == TransactionError::OK);
        CHECK_NONFATAL(!complete);
        CDataStream ssTx(SER_NETWORK, PROTOCOL_VERSION);
        ssTx << psbtx;
        result.pushKV("psbt", EncodeBase64(ssTx.str()));
    }

    result.pushKV("origfee", ValueFromAmount(old_fee));
    result.pushKV("fee", ValueFromAmount(new_fee));
    UniValue result_errors(UniValue::VARR);
    for (const bilingual_str& error : errors) {
        result_errors.push_back(error.original);
    }
    result.pushKV("errors", result_errors);

    return result;
},
    };
}

static RPCHelpMan bumpfee() { return bumpfee_helper("bumpfee"); }
static RPCHelpMan psbtbumpfee() { return bumpfee_helper("psbtbumpfee"); }

static RPCHelpMan rescanblockchain()
{
    return RPCHelpMan{"rescanblockchain",
                "\nRescan the local blockchain for wallet related transactions.\n"
                "Note: Use \"getwalletinfo\" to query the scanning progress.\n",
                {
                    {"start_height", RPCArg::Type::NUM, RPCArg::Default{0}, "block height where the rescan should start"},
                    {"stop_height", RPCArg::Type::NUM, RPCArg::Optional::OMITTED_NAMED_ARG, "the last block height that should be scanned. If none is provided it will rescan up to the tip at return time of this call."},
                },
                RPCResult{
                    RPCResult::Type::OBJ, "", "",
                    {
                        {RPCResult::Type::NUM, "start_height", "The block height where the rescan started (the requested height or 0)"},
                        {RPCResult::Type::NUM, "stop_height", "The height of the last rescanned block. May be null in rare cases if there was a reorg and the call didn't scan any blocks because they were already scanned in the background."},
                    }
                },
                RPCExamples{
                    HelpExampleCli("rescanblockchain", "100000 120000")
            + HelpExampleRpc("rescanblockchain", "100000, 120000")
                },
        [&](const RPCHelpMan& self, const JSONRPCRequest& request) -> UniValue
{
    std::shared_ptr<CWallet> const pwallet = GetWalletForJSONRPCRequest(request);
    if (!pwallet) return NullUniValue;

    WalletRescanReserver reserver(*pwallet);
    if (!reserver.reserve()) {
        throw JSONRPCError(RPC_WALLET_ERROR, "Wallet is currently rescanning. Abort existing rescan or wait.");
    }

    int start_height = 0;
    std::optional<int> stop_height;
    uint256 start_block;
    {
        LOCK(pwallet->cs_wallet);
        int tip_height = pwallet->GetLastBlockHeight();

        if (!request.params[0].isNull()) {
            start_height = request.params[0].get_int();
            if (start_height < 0 || start_height > tip_height) {
                throw JSONRPCError(RPC_INVALID_PARAMETER, "Invalid start_height");
            }
        }

        if (!request.params[1].isNull()) {
            stop_height = request.params[1].get_int();
            if (*stop_height < 0 || *stop_height > tip_height) {
                throw JSONRPCError(RPC_INVALID_PARAMETER, "Invalid stop_height");
            } else if (*stop_height < start_height) {
                throw JSONRPCError(RPC_INVALID_PARAMETER, "stop_height must be greater than start_height");
            }
        }

        // We can't rescan beyond non-pruned blocks, stop and throw an error
        if (!pwallet->chain().hasBlocks(pwallet->GetLastBlockHash(), start_height, stop_height)) {
            throw JSONRPCError(RPC_MISC_ERROR, "Can't rescan beyond pruned data. Use RPC call getblockchaininfo to determine your pruned height.");
        }

        CHECK_NONFATAL(pwallet->chain().findAncestorByHeight(pwallet->GetLastBlockHash(), start_height, FoundBlock().hash(start_block)));
    }

    CWallet::ScanResult result =
        pwallet->ScanForWalletTransactions(start_block, start_height, stop_height, reserver, true /* fUpdate */);
    switch (result.status) {
    case CWallet::ScanResult::SUCCESS:
        break;
    case CWallet::ScanResult::FAILURE:
        throw JSONRPCError(RPC_MISC_ERROR, "Rescan failed. Potentially corrupted data files.");
    case CWallet::ScanResult::USER_ABORT:
        throw JSONRPCError(RPC_MISC_ERROR, "Rescan aborted.");
        // no default case, so the compiler can warn about missing cases
    }
    UniValue response(UniValue::VOBJ);
    response.pushKV("start_height", start_height);
    response.pushKV("stop_height", result.last_scanned_height ? *result.last_scanned_height : UniValue());
    return response;
},
    };
}

class DescribeWalletAddressVisitor
{
public:
    const SigningProvider * const provider;

    void ProcessSubScript(const CScript& subscript, UniValue& obj) const
    {
        // Always present: script type and redeemscript
        std::vector<std::vector<unsigned char>> solutions_data;
        TxoutType which_type = Solver(subscript, solutions_data);
        obj.pushKV("script", GetTxnOutputType(which_type));
        obj.pushKV("hex", HexStr(subscript));

        CTxDestination embedded;
        if (ExtractDestination(subscript, embedded)) {
            // Only when the script corresponds to an address.
            UniValue subobj(UniValue::VOBJ);
            UniValue detail = DescribeAddress(embedded);
            subobj.pushKVs(detail);
            UniValue wallet_detail = std::visit(*this, embedded);
            subobj.pushKVs(wallet_detail);
            subobj.pushKV("address", EncodeDestination(embedded));
            subobj.pushKV("scriptPubKey", HexStr(subscript));
            // Always report the pubkey at the top level, so that `getnewaddress()['pubkey']` always works.
            if (subobj.exists("pubkey")) obj.pushKV("pubkey", subobj["pubkey"]);
            obj.pushKV("embedded", std::move(subobj));
        } else if (which_type == TxoutType::MULTISIG) {
            // Also report some information on multisig scripts (which do not have a corresponding address).
            // TODO: abstract out the common functionality between this logic and ExtractDestinations.
            obj.pushKV("sigsrequired", solutions_data[0][0]);
            UniValue pubkeys(UniValue::VARR);
            for (size_t i = 1; i < solutions_data.size() - 1; ++i) {
                CPubKey key(solutions_data[i].begin(), solutions_data[i].end());
                pubkeys.push_back(HexStr(key));
            }
            obj.pushKV("pubkeys", std::move(pubkeys));
        }
    }

    explicit DescribeWalletAddressVisitor(const SigningProvider* _provider) : provider(_provider) {}

    UniValue operator()(const CNoDestination& dest) const { return UniValue(UniValue::VOBJ); }

    UniValue operator()(const PKHash& pkhash) const
    {
        CKeyID keyID{ToKeyID(pkhash)};
        UniValue obj(UniValue::VOBJ);
        CPubKey vchPubKey;
        if (provider && provider->GetPubKey(keyID, vchPubKey)) {
            obj.pushKV("pubkey", HexStr(vchPubKey));
            obj.pushKV("iscompressed", vchPubKey.IsCompressed());
        }
        return obj;
    }

    UniValue operator()(const ScriptHash& scripthash) const
    {
        CScriptID scriptID(scripthash);
        UniValue obj(UniValue::VOBJ);
        CScript subscript;
        if (provider && provider->GetCScript(scriptID, subscript)) {
            ProcessSubScript(subscript, obj);
        }
        return obj;
    }

    UniValue operator()(const WitnessV0KeyHash& id) const
    {
        UniValue obj(UniValue::VOBJ);
        CPubKey pubkey;
        if (provider && provider->GetPubKey(ToKeyID(id), pubkey)) {
            obj.pushKV("pubkey", HexStr(pubkey));
        }
        return obj;
    }

    UniValue operator()(const WitnessV0ScriptHash& id) const
    {
        UniValue obj(UniValue::VOBJ);
        CScript subscript;
        CRIPEMD160 hasher;
        uint160 hash;
        hasher.Write(id.begin(), 32).Finalize(hash.begin());
        if (provider && provider->GetCScript(CScriptID(hash), subscript)) {
            ProcessSubScript(subscript, obj);
        }
        return obj;
    }

    UniValue operator()(const CExtPubKey &ekp) const {
        UniValue obj(UniValue::VOBJ);
        obj.pushKV("isextkey", true);
        return obj;
    }

    UniValue operator()(const CStealthAddress &sxAddr) const {
        UniValue obj(UniValue::VOBJ);
        obj.pushKV("isstealthaddress", true);
        obj.pushKV("prefix_num_bits", sxAddr.prefix.number_bits);
        obj.pushKV("prefix_bitfield", strprintf("0x%04x", sxAddr.prefix.bitfield));
        return obj;
    }

    UniValue operator()(const CKeyID256 &idk256) const {
        UniValue obj(UniValue::VOBJ);
        CPubKey vchPubKey;
        obj.pushKV("is256bit", true);
        CKeyID id160(idk256);
        if (provider && provider->GetPubKey(id160, vchPubKey)) {
            obj.pushKV("pubkey", HexStr(vchPubKey));
            obj.pushKV("iscompressed", vchPubKey.IsCompressed());
        }
        return obj;
    }

    UniValue operator()(const CScriptID256 &scriptID256) const {
        UniValue obj(UniValue::VOBJ);
        CScript subscript;
        obj.pushKV("is256bit", true);
        CScriptID scriptID;
        scriptID.Set(scriptID256);
        if (provider && provider->GetCScript(scriptID, subscript)) {
            ProcessSubScript(subscript, obj);
        }
        return obj;
    }

    UniValue operator()(const WitnessUnknown& id) const { return UniValue(UniValue::VOBJ); }
};

static UniValue DescribeWalletAddress(const CWallet& wallet, const CTxDestination& dest)
{
    UniValue ret(UniValue::VOBJ);
    UniValue detail = DescribeAddress(dest);
    CScript script = GetScriptForDestination(dest);
    std::unique_ptr<SigningProvider> provider = nullptr;
    provider = wallet.GetSolvingProvider(script);
    ret.pushKVs(detail);
    ret.pushKVs(std::visit(DescribeWalletAddressVisitor(provider.get()), dest));
    return ret;
}

/** Convert CAddressBookData to JSON record.  */
static UniValue AddressBookDataToJSON(const CAddressBookData& data, const bool verbose)
{
    UniValue ret(UniValue::VOBJ);
    if (verbose) {
        ret.pushKV("name", data.GetLabel());
    }
    ret.pushKV("purpose", data.purpose);
    return ret;
}

RPCHelpMan getaddressinfo()
{
    return RPCHelpMan{"getaddressinfo",
                "\nReturn information about the given particl address.\n"
                "Some of the information will only be present if the address is in the active wallet.\n",                {
                    {"address", RPCArg::Type::STR, RPCArg::Optional::NO, "The particl address to get the information of."},
                },
                RPCResult{
                    RPCResult::Type::OBJ, "", "",
                    {
                        {RPCResult::Type::STR, "address", "The particl address validated."},
                        {RPCResult::Type::STR_HEX, "scriptPubKey", "The hex-encoded scriptPubKey generated by the address."},
                        {RPCResult::Type::BOOL, "ismine", "If the address is yours."},
                        {RPCResult::Type::BOOL, "iswatchonly", "If the address is watchonly."},
                        {RPCResult::Type::BOOL, "solvable", "If we know how to spend coins sent to this address, ignoring the possible lack of private keys."},
                        {RPCResult::Type::STR, "desc", /* optional */ true, "A descriptor for spending coins sent to this address (only when solvable)."},
                        {RPCResult::Type::STR, "parent_desc", /* optional */ true, "The descriptor used to derive this address if this is a descriptor wallet"},
                        {RPCResult::Type::BOOL, "isscript", "If the key is a script."},
                        {RPCResult::Type::BOOL, "ischange", "If the address was used for change output."},
                        {RPCResult::Type::BOOL, "iswitness", "If the address is a witness address."},
                        {RPCResult::Type::NUM, "witness_version", /* optional */ true, "The version number of the witness program."},
                        {RPCResult::Type::STR_HEX, "witness_program", /* optional */ true, "The hex value of the witness program."},
                        {RPCResult::Type::STR, "script", /* optional */ true, "The output script type. Only if isscript is true and the redeemscript is known. Possible\n"
                                                                     "types: nonstandard, pubkey, pubkeyhash, scripthash, multisig, nulldata, witness_v0_keyhash,\n"
                            "witness_v0_scripthash, witness_unknown."},
                        {RPCResult::Type::STR_HEX, "hex", /* optional */ true, "The redeemscript for the p2sh address."},
                        {RPCResult::Type::ARR, "pubkeys", /* optional */ true, "Array of pubkeys associated with the known redeemscript (only if script is multisig).",
                        {
                            {RPCResult::Type::STR, "pubkey", ""},
                        }},
                        {RPCResult::Type::NUM, "sigsrequired", /* optional */ true, "The number of signatures required to spend multisig output (only if script is multisig)."},
                        {RPCResult::Type::STR_HEX, "pubkey", /* optional */ true, "The hex value of the raw public key for single-key addresses (possibly embedded in P2SH or P2WSH)."},
                        {RPCResult::Type::OBJ, "embedded", /* optional */ true, "Information about the address embedded in P2SH or P2WSH, if relevant and known.",
                        {
                            {RPCResult::Type::ELISION, "", "Includes all getaddressinfo output fields for the embedded address, excluding metadata (timestamp, hdkeypath, hdseedid)\n"
                            "and relation to the wallet (ismine, iswatchonly)."},
                        }},
                        {RPCResult::Type::BOOL, "iscompressed", /* optional */ true, "If the pubkey is compressed."},
                        {RPCResult::Type::NUM_TIME, "timestamp", /* optional */ true, "The creation time of the key, if available, expressed in " + UNIX_EPOCH_TIME + "."},
                        {RPCResult::Type::STR, "hdkeypath", /* optional */ true, "The HD keypath, if the key is HD and available."},
                        {RPCResult::Type::STR_HEX, "hdseedid", /* optional */ true, "The Hash160 of the HD seed."},
                        {RPCResult::Type::STR_HEX, "hdmasterfingerprint", /* optional */ true, "The fingerprint of the master key."},
                        {RPCResult::Type::ARR, "labels", "Array of labels associated with the address. Currently limited to one label but returned\n"
                            "as an array to keep the API stable if multiple labels are enabled in the future.",
                        {
                            {RPCResult::Type::STR, "label name", "Label name (defaults to \"\")."},
                        }},
                    }
                },
                RPCExamples{
                    HelpExampleCli("getaddressinfo", "\"" + EXAMPLE_ADDRESS[0] + "\"") +
                    HelpExampleRpc("getaddressinfo", "\"" + EXAMPLE_ADDRESS[0] + "\"")
                },
        [&](const RPCHelpMan& self, const JSONRPCRequest& request) -> UniValue
{
    std::shared_ptr<CWallet> const pwallet = GetWalletForJSONRPCRequest(request);
    if (!pwallet) return NullUniValue;

    LOCK(pwallet->cs_wallet);


    UniValue ret(UniValue::VOBJ);
    std::string error_msg;
    std::string s = request.params[0].get_str();
    bool fBech32 = bech32::Decode(s).data.size() > 0;
    bool is_stake_only_version = false;
    CTxDestination dest = DecodeDestination(s, error_msg);
    if (fBech32 && !IsValidDestination(dest)) {
        dest = DecodeDestination(s, true);
        is_stake_only_version = true;
    }

    // Make sure the destination is valid
    if (!IsValidDestination(dest)) {
        // Set generic error message in case 'DecodeDestination' didn't set it
        if (error_msg.empty()) error_msg = "Invalid address";

        throw JSONRPCError(RPC_INVALID_ADDRESS_OR_KEY, error_msg);
    }

    std::string currentAddress = EncodeDestination(dest, fBech32, is_stake_only_version);
    ret.pushKV("address", currentAddress);

    CScript scriptPubKey = GetScriptForDestination(dest);
    ret.pushKV("scriptPubKey", HexStr(scriptPubKey));

    std::unique_ptr<SigningProvider> provider = pwallet->GetSolvingProvider(scriptPubKey);

    isminetype mine = ISMINE_NO;
    if (IsParticlWallet(pwallet.get())) {
        const CHDWallet *phdw = GetParticlWallet(pwallet.get());
        LOCK_ASSERTION(phdw->cs_wallet);
        if (dest.index() == DI::_CExtPubKey) {
            CExtPubKey ek = std::get<CExtPubKey>(dest);
            CKeyID id = ek.GetID();
            mine = phdw->HaveExtKey(id);
        } else
        if (dest.index() == DI::_CStealthAddress) {
            const CStealthAddress &sxAddr = std::get<CStealthAddress>(dest);
            ret.pushKV("scan_public_key", HexStr(sxAddr.scan_pubkey));
            ret.pushKV("spend_public_key", HexStr(sxAddr.spend_pubkey));
            const CExtKeyAccount *pa = nullptr;
            const CEKAStealthKey *pask = nullptr;
            mine = phdw->IsMine(sxAddr, pa, pask);
            if (pa && pask) {
                ret.pushKV("account", pa->GetIDString58());
                CStoredExtKey *sek = pa->GetChain(pask->nScanParent);
                std::string sPath;
                if (sek) {
                    std::vector<uint32_t> vPath;
                    AppendChainPath(sek, vPath);
                    vPath.push_back(pask->nScanKey);
                    PathToString(vPath, sPath);
                    ret.pushKV("scan_path", sPath);
                }
                sek = pa->GetChain(pask->akSpend.nParent);
                if (sek) {
                    std::vector<uint32_t> vPath;
                    AppendChainPath(sek, vPath);
                    vPath.push_back(pask->akSpend.nKey);
                    PathToString(vPath, sPath);
                    ret.pushKV("spend_path", sPath);
                }
            }
        } else
        if (dest.index() == DI::_PKHash
            || dest.index() == DI::_CKeyID256) {
            CKeyID idk;
            const CEKAKey *pak = nullptr;
            const CEKASCKey *pasc = nullptr;
            CExtKeyAccount *pa = nullptr;
            bool isInvalid = false;
            mine = phdw->IsMine(scriptPubKey, idk, pak, pasc, pa, isInvalid);

            if (pa && pak) {
                CStoredExtKey *sek = pa->GetChain(pak->nParent);
                if (sek) {
                    ret.pushKV("from_ext_address_id", sek->GetIDString58());
                    std::string sPath;
                    std::vector<uint32_t> vPath;
                    AppendChainPath(sek, vPath);
                    vPath.push_back(pak->nKey);
                    PathToString(vPath, sPath);
                    ret.pushKV("path", sPath);
                } else {
                    ret.pushKV("error", "Unknown chain.");
                }
            } else
            if (dest.index() == DI::_PKHash) {
                CStealthAddress sx;
                idk = ToKeyID(std::get<PKHash>(dest));
                if (phdw->GetStealthLinked(idk, sx)) {
                    ret.pushKV("from_stealth_address", sx.Encoded());
                }
            }
        } else {
            mine = phdw->IsMine(dest);
        }
        if (mine & ISMINE_HARDWARE_DEVICE) {
            ret.pushKV("isondevice", true);
        }
    } else {
        mine = pwallet->IsMine(dest);
    }

    ret.pushKV("ismine", bool(mine & ISMINE_SPENDABLE));

    bool solvable = provider && IsSolvable(*provider, scriptPubKey);
    ret.pushKV("solvable", solvable);

    if (solvable) {
       ret.pushKV("desc", InferDescriptor(scriptPubKey, *provider)->ToString());
    }

    DescriptorScriptPubKeyMan* desc_spk_man = dynamic_cast<DescriptorScriptPubKeyMan*>(pwallet->GetScriptPubKeyMan(scriptPubKey));
    if (desc_spk_man) {
        std::string desc_str;
        if (desc_spk_man->GetDescriptorString(desc_str, false)) {
            ret.pushKV("parent_desc", desc_str);
        }
    }

    ret.pushKV("iswatchonly", bool(mine & ISMINE_WATCH_ONLY));
    if (is_stake_only_version) {
        ret.pushKV("isstakeonly", true);
    }

    UniValue detail = DescribeWalletAddress(*pwallet, dest);
    ret.pushKVs(detail);

    ret.pushKV("ischange", pwallet->IsChange(scriptPubKey));

    ScriptPubKeyMan* spk_man = pwallet->GetScriptPubKeyMan(scriptPubKey);
    if (spk_man) {
        if (const std::unique_ptr<CKeyMetadata> meta = spk_man->GetMetadata(dest)) {
            ret.pushKV("timestamp", meta->nCreateTime);
            if (meta->has_key_origin) {
                ret.pushKV("hdkeypath", WriteHDKeypath(meta->key_origin.path));
                ret.pushKV("hdseedid", meta->hd_seed_id.GetHex());
                ret.pushKV("hdmasterfingerprint", HexStr(meta->key_origin.fingerprint));
            }
        }
    }

    // Return a `labels` array containing the label associated with the address,
    // equivalent to the `label` field above. Currently only one label can be
    // associated with an address, but we return an array so the API remains
    // stable if we allow multiple labels to be associated with an address in
    // the future.
    UniValue labels(UniValue::VARR);
    const auto* address_book_entry = pwallet->FindAddressBookEntry(dest);
    if (address_book_entry) {
        labels.push_back(address_book_entry->GetLabel());
    }
    ret.pushKV("labels", std::move(labels));

    return ret;
},
    };
}

static RPCHelpMan getaddressesbylabel()
{
    return RPCHelpMan{"getaddressesbylabel",
                "\nReturns the list of addresses assigned the specified label.\n",
                {
                    {"label", RPCArg::Type::STR, RPCArg::Optional::NO, "The label."},
                },
                RPCResult{
                    RPCResult::Type::OBJ_DYN, "", "json object with addresses as keys",
                    {
                        {RPCResult::Type::OBJ, "address", "json object with information about address",
                        {
                            {RPCResult::Type::STR, "purpose", "Purpose of address (\"send\" for sending address, \"receive\" for receiving address)"},
                        }},
                    }
                },
                RPCExamples{
                    HelpExampleCli("getaddressesbylabel", "\"tabby\"")
            + HelpExampleRpc("getaddressesbylabel", "\"tabby\"")
                },
        [&](const RPCHelpMan& self, const JSONRPCRequest& request) -> UniValue
{
    std::shared_ptr<CWallet> const pwallet = GetWalletForJSONRPCRequest(request);
    if (!pwallet) return NullUniValue;

    LOCK(pwallet->cs_wallet);

    std::string label = LabelFromValue(request.params[0]);

    // Find all addresses that have the given label
    UniValue ret(UniValue::VOBJ);
    std::set<std::string> addresses;
    for (const std::pair<const CTxDestination, CAddressBookData>& item : pwallet->m_address_book) {
        if (item.second.IsChange()) continue;
        if (item.second.GetLabel() == label) {
            std::string address = EncodeDestination(item.first);
            // CWallet::m_address_book is not expected to contain duplicate
            // address strings, but build a separate set as a precaution just in
            // case it does.
            bool unique = addresses.emplace(address).second;
            CHECK_NONFATAL(unique);
            // UniValue::pushKV checks if the key exists in O(N)
            // and since duplicate addresses are unexpected (checked with
            // std::set in O(log(N))), UniValue::__pushKV is used instead,
            // which currently is O(1).
            ret.__pushKV(address, AddressBookDataToJSON(item.second, false));
        }
    }

    if (ret.empty()) {
        throw JSONRPCError(RPC_WALLET_INVALID_LABEL_NAME, std::string("No addresses with label " + label));
    }

    return ret;
},
    };
}

static RPCHelpMan listlabels()
{
    return RPCHelpMan{"listlabels",
                "\nReturns the list of all labels, or labels that are assigned to addresses with a specific purpose.\n",
                {
                    {"purpose", RPCArg::Type::STR, RPCArg::Optional::OMITTED_NAMED_ARG, "Address purpose to list labels for ('send','receive'). An empty string is the same as not providing this argument."},
                },
                RPCResult{
                    RPCResult::Type::ARR, "", "",
                    {
                        {RPCResult::Type::STR, "label", "Label name"},
                    }
                },
                RPCExamples{
            "\nList all labels\n"
            + HelpExampleCli("listlabels", "") +
            "\nList labels that have receiving addresses\n"
            + HelpExampleCli("listlabels", "receive") +
            "\nList labels that have sending addresses\n"
            + HelpExampleCli("listlabels", "send") +
            "\nAs a JSON-RPC call\n"
            + HelpExampleRpc("listlabels", "receive")
                },
        [&](const RPCHelpMan& self, const JSONRPCRequest& request) -> UniValue
{
    std::shared_ptr<CWallet> const pwallet = GetWalletForJSONRPCRequest(request);
    if (!pwallet) return NullUniValue;

    LOCK(pwallet->cs_wallet);

    std::string purpose;
    if (!request.params[0].isNull()) {
        purpose = request.params[0].get_str();
    }

    // Add to a set to sort by label name, then insert into Univalue array
    std::set<std::string> label_set;
    for (const std::pair<const CTxDestination, CAddressBookData>& entry : pwallet->m_address_book) {
        if (entry.second.IsChange()) continue;
        if (purpose.empty() || entry.second.purpose == purpose) {
            label_set.insert(entry.second.GetLabel());
        }
    }

    UniValue ret(UniValue::VARR);
    for (const std::string& name : label_set) {
        ret.push_back(name);
    }

    return ret;
},
    };
}

static RPCHelpMan send()
{
    return RPCHelpMan{"send",
        "\nEXPERIMENTAL warning: this call may be changed in future releases.\n"
        "\nSend a transaction.\n",
        {
            {"outputs", RPCArg::Type::ARR, RPCArg::Optional::NO, "The outputs (key-value pairs), where none of the keys are duplicated.\n"
                    "That is, each address can only appear once and there can only be one 'data' object.\n"
                    "For convenience, a dictionary, which holds the key-value pairs directly, is also accepted.",
                {
                    {"", RPCArg::Type::OBJ, RPCArg::Optional::OMITTED, "",
                        {
                            {"address", RPCArg::Type::AMOUNT, RPCArg::Optional::NO, "A key-value pair. The key (string) is the particl address, the value (float or string) is the amount in " + CURRENCY_UNIT + ""},
                        },
                        },
                    {"", RPCArg::Type::OBJ, RPCArg::Optional::OMITTED, "",
                        {
                            {"data", RPCArg::Type::STR_HEX, RPCArg::Optional::NO, "A key-value pair. The key must be \"data\", the value is hex-encoded data"},
                        },
                    },
                },
            },
            {"conf_target", RPCArg::Type::NUM, RPCArg::DefaultHint{"wallet -txconfirmtarget"}, "Confirmation target in blocks"},
            {"estimate_mode", RPCArg::Type::STR, RPCArg::Default{"unset"}, std::string() + "The fee estimate mode, must be one of (case insensitive):\n"
                        "       \"" + FeeModes("\"\n\"") + "\""},
            {"fee_rate", RPCArg::Type::AMOUNT, RPCArg::DefaultHint{"not set, fall back to wallet fee estimation"}, "Specify a fee rate in " + CURRENCY_ATOM + "/vB."},
            {"options", RPCArg::Type::OBJ, RPCArg::Optional::OMITTED_NAMED_ARG, "",
                {
                    {"add_inputs", RPCArg::Type::BOOL, RPCArg::Default{false}, "If inputs are specified, automatically include more if they are not enough."},
                    {"include_unsafe", RPCArg::Type::BOOL, RPCArg::Default{false}, "Include inputs that are not safe to spend (unconfirmed transactions from outside keys and unconfirmed replacement transactions).\n"
                                                          "Warning: the resulting transaction may become invalid if one of the unsafe inputs disappears.\n"
                                                          "If that happens, you will need to fund the transaction with different inputs and republish it."},
                    {"add_to_wallet", RPCArg::Type::BOOL, RPCArg::Default{true}, "When false, returns a serialized transaction which will not be added to the wallet or broadcast"},
                    {"change_address", RPCArg::Type::STR_HEX, RPCArg::DefaultHint{"pool address"}, "The particl address to receive the change"},
                    {"change_position", RPCArg::Type::NUM, RPCArg::DefaultHint{"random"}, "The index of the change output"},
                    {"change_type", RPCArg::Type::STR, RPCArg::DefaultHint{"set by -changetype"}, "The output type to use. Only valid if change_address is not specified. Options are \"legacy\", \"p2sh-segwit\", and \"bech32\"."},
                    {"conf_target", RPCArg::Type::NUM, RPCArg::DefaultHint{"wallet -txconfirmtarget"}, "Confirmation target in blocks"},
                    {"estimate_mode", RPCArg::Type::STR, RPCArg::Default{"unset"}, std::string() + "The fee estimate mode, must be one of (case insensitive):\n"
            "       \"" + FeeModes("\"\n\"") + "\""},
                    {"fee_rate", RPCArg::Type::AMOUNT, RPCArg::DefaultHint{"not set, fall back to wallet fee estimation"}, "Specify a fee rate in " + CURRENCY_ATOM + "/vB."},
                    {"include_watching", RPCArg::Type::BOOL, RPCArg::DefaultHint{"true for watch-only wallets, otherwise false"}, "Also select inputs which are watch only.\n"
                                          "Only solvable inputs can be used. Watch-only destinations are solvable if the public key and/or output script was imported,\n"
                                          "e.g. with 'importpubkey' or 'importmulti' with the 'pubkeys' or 'desc' field."},
                    {"inputs", RPCArg::Type::ARR, RPCArg::Default{UniValue::VARR}, "Specify inputs instead of adding them automatically. A JSON array of JSON objects",
                        {
                            {"txid", RPCArg::Type::STR_HEX, RPCArg::Optional::NO, "The transaction id"},
                            {"vout", RPCArg::Type::NUM, RPCArg::Optional::NO, "The output number"},
                            {"sequence", RPCArg::Type::NUM, RPCArg::Optional::NO, "The sequence number"},
                        },
                    },
                    {"locktime", RPCArg::Type::NUM, RPCArg::Default{0}, "Raw locktime. Non-0 value also locktime-activates inputs"},
                    {"lock_unspents", RPCArg::Type::BOOL, RPCArg::Default{false}, "Lock selected unspent outputs"},
                    {"psbt", RPCArg::Type::BOOL,  RPCArg::DefaultHint{"automatic"}, "Always return a PSBT, implies add_to_wallet=false."},
                    {"subtract_fee_from_outputs", RPCArg::Type::ARR, RPCArg::Default{UniValue::VARR}, "Outputs to subtract the fee from, specified as integer indices.\n"
                    "The fee will be equally deducted from the amount of each specified output.\n"
                    "Those recipients will receive less particl than you enter in their corresponding amount field.\n"
                    "If no outputs are specified here, the sender pays the fee.",
                        {
                            {"vout_index", RPCArg::Type::NUM, RPCArg::Optional::OMITTED, "The zero-based output index, before a change output is added."},
                        },
                    },
                    {"replaceable", RPCArg::Type::BOOL, RPCArg::DefaultHint{"wallet default"}, "Marks this transaction as BIP125 replaceable.\n"
                                                  "Allows this transaction to be replaced by a transaction with higher fees"},
                },
                "options"},
        },
        RPCResult{
            RPCResult::Type::OBJ, "", "",
                {
                    {RPCResult::Type::BOOL, "complete", "If the transaction has a complete set of signatures"},
                    {RPCResult::Type::STR_HEX, "txid", "The transaction id for the send. Only 1 transaction is created regardless of the number of addresses."},
                    {RPCResult::Type::STR_HEX, "hex", "If add_to_wallet is false, the hex-encoded raw transaction with signature(s)"},
                    {RPCResult::Type::STR, "psbt", "If more signatures are needed, or if add_to_wallet is false, the base64-encoded (partially) signed transaction"}
                }
        },
        RPCExamples{""
        "\nSend 0.1 BTC with a confirmation target of 6 blocks in economical fee estimate mode\n"
        + HelpExampleCli("send", "'{\"" + EXAMPLE_ADDRESS[0] + "\": 0.1}' 6 economical\n") +
        "Send 0.2 BTC with a fee rate of 1.1 " + CURRENCY_ATOM + "/vB using positional arguments\n"
        + HelpExampleCli("send", "'{\"" + EXAMPLE_ADDRESS[0] + "\": 0.2}' null \"unset\" 1.1\n") +
        "Send 0.2 BTC with a fee rate of 1 " + CURRENCY_ATOM + "/vB using the options argument\n"
        + HelpExampleCli("send", "'{\"" + EXAMPLE_ADDRESS[0] + "\": 0.2}' null \"unset\" null '{\"fee_rate\": 1}'\n") +
        "Send 0.3 BTC with a fee rate of 25 " + CURRENCY_ATOM + "/vB using named arguments\n"
        + HelpExampleCli("-named send", "outputs='{\"" + EXAMPLE_ADDRESS[0] + "\": 0.3}' fee_rate=25\n") +
        "Create a transaction that should confirm the next block, with a specific input, and return result without adding to wallet or broadcasting to the network\n"
        + HelpExampleCli("send", "'{\"" + EXAMPLE_ADDRESS[0] + "\": 0.1}' 1 economical '{\"add_to_wallet\": false, \"inputs\": [{\"txid\":\"a08e6907dbbd3d809776dbfc5d82e371b764ed838b5655e72f463568df1aadf0\", \"vout\":1}]}'")
        },
        [&](const RPCHelpMan& self, const JSONRPCRequest& request) -> UniValue
        {
            RPCTypeCheck(request.params, {
                UniValueType(), // outputs (ARR or OBJ, checked later)
                UniValue::VNUM, // conf_target
                UniValue::VSTR, // estimate_mode
                UniValueType(), // fee_rate, will be checked by AmountFromValue() in SetFeeEstimateMode()
                UniValue::VOBJ, // options
                }, true
            );

            std::shared_ptr<CWallet> const pwallet = GetWalletForJSONRPCRequest(request);
            if (!pwallet) return NullUniValue;

            UniValue options{request.params[4].isNull() ? UniValue::VOBJ : request.params[4]};
            if (options.exists("conf_target") || options.exists("estimate_mode")) {
                if (!request.params[1].isNull() || !request.params[2].isNull()) {
                    throw JSONRPCError(RPC_INVALID_PARAMETER, "Pass conf_target and estimate_mode either as arguments or in the options object, but not both");
                }
            } else {
                options.pushKV("conf_target", request.params[1]);
                options.pushKV("estimate_mode", request.params[2]);
            }
            if (options.exists("fee_rate")) {
                if (!request.params[3].isNull()) {
                    throw JSONRPCError(RPC_INVALID_PARAMETER, "Pass the fee_rate either as an argument, or in the options object, but not both");
                }
            } else {
                options.pushKV("fee_rate", request.params[3]);
            }
            if (!options["conf_target"].isNull() && (options["estimate_mode"].isNull() || (options["estimate_mode"].get_str() == "unset"))) {
                throw JSONRPCError(RPC_INVALID_PARAMETER, "Specify estimate_mode");
            }
            if (options.exists("feeRate")) {
                throw JSONRPCError(RPC_INVALID_PARAMETER, "Use fee_rate (" + CURRENCY_ATOM + "/vB) instead of feeRate");
            }
            if (options.exists("changeAddress")) {
                throw JSONRPCError(RPC_INVALID_PARAMETER, "Use change_address");
            }
            if (options.exists("changePosition")) {
                throw JSONRPCError(RPC_INVALID_PARAMETER, "Use change_position");
            }
            if (options.exists("includeWatching")) {
                throw JSONRPCError(RPC_INVALID_PARAMETER, "Use include_watching");
            }
            if (options.exists("lockUnspents")) {
                throw JSONRPCError(RPC_INVALID_PARAMETER, "Use lock_unspents");
            }
            if (options.exists("subtractFeeFromOutputs")) {
                throw JSONRPCError(RPC_INVALID_PARAMETER, "Use subtract_fee_from_outputs");
            }

            const bool psbt_opt_in = options.exists("psbt") && options["psbt"].get_bool();

            CAmount fee;
            int change_position;
            bool rbf = pwallet->m_signal_rbf;
            if (options.exists("replaceable")) {
                rbf = options["replaceable"].get_bool();
            }
            CMutableTransaction rawTx = ConstructTransaction(options["inputs"], request.params[0], options["locktime"], rbf);
            CCoinControl coin_control;
            // Automatically select coins, unless at least one is manually selected. Can
            // be overridden by options.add_inputs.
            coin_control.m_add_inputs = rawTx.vin.size() == 0;
            FundTransaction(*pwallet, rawTx, fee, change_position, options, coin_control, /* override_min_fee */ false);

            bool add_to_wallet = true;
            if (options.exists("add_to_wallet")) {
                add_to_wallet = options["add_to_wallet"].get_bool();
            }

            // Make a blank psbt
            PartiallySignedTransaction psbtx(rawTx);

            // First fill transaction with our data without signing,
            // so external signers are not asked sign more than once.
            bool complete;
            pwallet->FillPSBT(psbtx, complete, SIGHASH_ALL, false, true);
            const TransactionError err = pwallet->FillPSBT(psbtx, complete, SIGHASH_ALL, true, false);
            if (err != TransactionError::OK) {
                throw JSONRPCTransactionError(err);
            }

            CMutableTransaction mtx;
            complete = FinalizeAndExtractPSBT(psbtx, mtx);

            UniValue result(UniValue::VOBJ);

            if (psbt_opt_in || !complete || !add_to_wallet) {
                // Serialize the PSBT
                CDataStream ssTx(SER_NETWORK, PROTOCOL_VERSION);
                ssTx << psbtx;
                result.pushKV("psbt", EncodeBase64(ssTx.str()));
            }

            if (complete) {
                std::string err_string;
                std::string hex = EncodeHexTx(CTransaction(mtx));
                CTransactionRef tx(MakeTransactionRef(std::move(mtx)));
                result.pushKV("txid", tx->GetHash().GetHex());
                if (add_to_wallet && !psbt_opt_in) {
                    pwallet->CommitTransaction(tx, {}, {} /* orderForm */);
                } else {
                    result.pushKV("hex", hex);
                }
            }
            result.pushKV("complete", complete);

            return result;
        }
    };
}

static RPCHelpMan sethdseed()
{
    return RPCHelpMan{"sethdseed",
                "\nSet or generate a new HD wallet seed. Non-HD wallets will not be upgraded to being a HD wallet. Wallets that are already\n"
                "HD will have a new HD seed set so that new keys added to the keypool will be derived from this new seed.\n"
                "\nNote that you will need to MAKE A NEW BACKUP of your wallet after setting the HD wallet seed." +
        HELP_REQUIRING_PASSPHRASE,
                {
                    {"newkeypool", RPCArg::Type::BOOL, RPCArg::Default{true}, "Whether to flush old unused addresses, including change addresses, from the keypool and regenerate it.\n"
                                         "If true, the next address from getnewaddress and change address from getrawchangeaddress will be from this new seed.\n"
                                         "If false, addresses (including change addresses if the wallet already had HD Chain Split enabled) from the existing\n"
                                         "keypool will be used until it has been depleted."},
                    {"seed", RPCArg::Type::STR, RPCArg::DefaultHint{"random seed"}, "The WIF private key to use as the new HD seed.\n"
                                         "The seed value can be retrieved using the dumpwallet command. It is the private key marked hdseed=1"},
                },
                RPCResult{RPCResult::Type::NONE, "", ""},
                RPCExamples{
                    HelpExampleCli("sethdseed", "")
            + HelpExampleCli("sethdseed", "false")
            + HelpExampleCli("sethdseed", "true \"wifkey\"")
            + HelpExampleRpc("sethdseed", "true, \"wifkey\"")
                },
        [&](const RPCHelpMan& self, const JSONRPCRequest& request) -> UniValue
{
    std::shared_ptr<CWallet> const pwallet = GetWalletForJSONRPCRequest(request);
    if (!pwallet) return NullUniValue;

    LegacyScriptPubKeyMan& spk_man = EnsureLegacyScriptPubKeyMan(*pwallet, true);

    if (pwallet->IsWalletFlagSet(WALLET_FLAG_DISABLE_PRIVATE_KEYS)) {
        throw JSONRPCError(RPC_WALLET_ERROR, "Cannot set a HD seed to a wallet with private keys disabled");
    }

    LOCK2(pwallet->cs_wallet, spk_man.cs_KeyStore);

    // Do not do anything to non-HD wallets
    if (!pwallet->CanSupportFeature(FEATURE_HD)) {
        throw JSONRPCError(RPC_WALLET_ERROR, "Cannot set an HD seed on a non-HD wallet. Use the upgradewallet RPC in order to upgrade a non-HD wallet to HD");
    }

    if (IsParticlWallet(pwallet.get()))
        throw JSONRPCError(RPC_WALLET_ERROR, "Not necessary in Particl mode.");

    EnsureWalletIsUnlocked(*pwallet);

    bool flush_key_pool = true;
    if (!request.params[0].isNull()) {
        flush_key_pool = request.params[0].get_bool();
    }

    CPubKey master_pub_key;
    if (request.params[1].isNull()) {
        master_pub_key = spk_man.GenerateNewSeed();
    } else {
        CKey key = DecodeSecret(request.params[1].get_str());
        if (!key.IsValid()) {
            throw JSONRPCError(RPC_INVALID_ADDRESS_OR_KEY, "Invalid private key");
        }

        if (HaveKey(spk_man, key)) {
            throw JSONRPCError(RPC_INVALID_ADDRESS_OR_KEY, "Already have this key (either as an HD seed or as a loose private key)");
        }

        master_pub_key = spk_man.DeriveNewSeed(key);
    }

    spk_man.SetHDSeed(master_pub_key);
    if (flush_key_pool) spk_man.NewKeyPool();

    return NullUniValue;
},
    };
}

static RPCHelpMan walletprocesspsbt()
{
    return RPCHelpMan{"walletprocesspsbt",
                "\nUpdate a PSBT with input information from our wallet and then sign inputs\n"
                "that we can sign for." +
        HELP_REQUIRING_PASSPHRASE,
                {
                    {"psbt", RPCArg::Type::STR, RPCArg::Optional::NO, "The transaction base64 string"},
                    {"sign", RPCArg::Type::BOOL, RPCArg::Default{true}, "Also sign the transaction when updating"},
                    {"sighashtype", RPCArg::Type::STR, RPCArg::Default{"ALL"}, "The signature hash type to sign with if not specified by the PSBT. Must be one of\n"
            "       \"ALL\"\n"
            "       \"NONE\"\n"
            "       \"SINGLE\"\n"
            "       \"ALL|ANYONECANPAY\"\n"
            "       \"NONE|ANYONECANPAY\"\n"
            "       \"SINGLE|ANYONECANPAY\""},
                    {"bip32derivs", RPCArg::Type::BOOL, RPCArg::Default{true}, "Include BIP 32 derivation paths for public keys if we know them"},
                },
                RPCResult{
                    RPCResult::Type::OBJ, "", "",
                    {
                        {RPCResult::Type::STR, "psbt", "The base64-encoded partially signed transaction"},
                        {RPCResult::Type::BOOL, "complete", "If the transaction has a complete set of signatures"},
                    }
                },
                RPCExamples{
                    HelpExampleCli("walletprocesspsbt", "\"psbt\"")
                },
        [&](const RPCHelpMan& self, const JSONRPCRequest& request) -> UniValue
{
    std::shared_ptr<CWallet> const pwallet = GetWalletForJSONRPCRequest(request);
    if (!pwallet) return NullUniValue;

    RPCTypeCheck(request.params, {UniValue::VSTR, UniValue::VBOOL, UniValue::VSTR});

    // Unserialize the transaction
    PartiallySignedTransaction psbtx;
    std::string error;
    if (!DecodeBase64PSBT(psbtx, request.params[0].get_str(), error)) {
        throw JSONRPCError(RPC_DESERIALIZATION_ERROR, strprintf("TX decode failed %s", error));
    }

    // Get the sighash type
    int nHashType = ParseSighashString(request.params[2]);

    // Fill transaction with our data and also sign
    bool sign = request.params[1].isNull() ? true : request.params[1].get_bool();
    bool bip32derivs = request.params[3].isNull() ? true : request.params[3].get_bool();
    bool complete = true;
    const TransactionError err = pwallet->FillPSBT(psbtx, complete, nHashType, sign, bip32derivs);
    if (err != TransactionError::OK) {
        throw JSONRPCTransactionError(err);
    }

    UniValue result(UniValue::VOBJ);
    CDataStream ssTx(SER_NETWORK, PROTOCOL_VERSION);
    ssTx << psbtx;
    result.pushKV("psbt", EncodeBase64(ssTx.str()));
    result.pushKV("complete", complete);

    return result;
},
    };
}

static RPCHelpMan walletcreatefundedpsbt()
{
    return RPCHelpMan{"walletcreatefundedpsbt",
                "\nCreates and funds a transaction in the Partially Signed Transaction format.\n"
                "Implements the Creator and Updater roles.\n",
                {
                    {"inputs", RPCArg::Type::ARR, RPCArg::Optional::OMITTED_NAMED_ARG, "Leave empty to add inputs automatically. See add_inputs option.",
                        {
                            {"", RPCArg::Type::OBJ, RPCArg::Optional::OMITTED, "",
                                {
                                    {"txid", RPCArg::Type::STR_HEX, RPCArg::Optional::NO, "The transaction id"},
                                    {"vout", RPCArg::Type::NUM, RPCArg::Optional::NO, "The output number"},
                                    {"sequence", RPCArg::Type::NUM, RPCArg::DefaultHint{"depends on the value of the 'locktime' and 'options.replaceable' arguments"}, "The sequence number"},
                                },
                            },
                        },
                        },
                    {"outputs", RPCArg::Type::ARR, RPCArg::Optional::NO, "The outputs (key-value pairs), where none of the keys are duplicated.\n"
                            "That is, each address can only appear once and there can only be one 'data' object.\n"
                            "For compatibility reasons, a dictionary, which holds the key-value pairs directly, is also\n"
                            "accepted as second parameter.",
                        {
                            {"", RPCArg::Type::OBJ, RPCArg::Optional::OMITTED, "",
                                {
                                    {"address", RPCArg::Type::AMOUNT, RPCArg::Optional::NO, "A key-value pair. The key (string) is the particl address, the value (float or string) is the amount in " + CURRENCY_UNIT + ""},
                                },
                                },
                            {"", RPCArg::Type::OBJ, RPCArg::Optional::OMITTED, "",
                                {
                                    {"data", RPCArg::Type::STR_HEX, RPCArg::Optional::NO, "A key-value pair. The key must be \"data\", the value is hex-encoded data"},
                                },
                            },
                        },
                    },
                    {"locktime", RPCArg::Type::NUM, RPCArg::Default{0}, "Raw locktime. Non-0 value also locktime-activates inputs"},
                    {"options", RPCArg::Type::OBJ, RPCArg::Optional::OMITTED_NAMED_ARG, "",
                        {
                            {"add_inputs", RPCArg::Type::BOOL, RPCArg::Default{false}, "If inputs are specified, automatically include more if they are not enough."},
                            {"include_unsafe", RPCArg::Type::BOOL, RPCArg::Default{false}, "Include inputs that are not safe to spend (unconfirmed transactions from outside keys and unconfirmed replacement transactions).\n"
                                                          "Warning: the resulting transaction may become invalid if one of the unsafe inputs disappears.\n"
                                                          "If that happens, you will need to fund the transaction with different inputs and republish it."},
                            {"changeAddress", RPCArg::Type::STR_HEX, RPCArg::DefaultHint{"pool address"}, "The particl address to receive the change"},
                            {"changePosition", RPCArg::Type::NUM, RPCArg::DefaultHint{"random"}, "The index of the change output"},
                            {"change_type", RPCArg::Type::STR, RPCArg::DefaultHint{"set by -changetype"}, "The output type to use. Only valid if changeAddress is not specified. Options are \"legacy\", \"p2sh-segwit\", and \"bech32\"."},
                            {"includeWatching", RPCArg::Type::BOOL, RPCArg::DefaultHint{"true for watch-only wallets, otherwise false"}, "Also select inputs which are watch only"},
                            {"lockUnspents", RPCArg::Type::BOOL, RPCArg::Default{false}, "Lock selected unspent outputs"},
                            {"fee_rate", RPCArg::Type::AMOUNT, RPCArg::DefaultHint{"not set, fall back to wallet fee estimation"}, "Specify a fee rate in " + CURRENCY_ATOM + "/vB."},
                            {"feeRate", RPCArg::Type::AMOUNT, RPCArg::DefaultHint{"not set, fall back to wallet fee estimation"}, "Specify a fee rate in " + CURRENCY_UNIT + "/kvB."},
                            {"subtractFeeFromOutputs", RPCArg::Type::ARR, RPCArg::Default{UniValue::VARR}, "The outputs to subtract the fee from.\n"
                                                          "The fee will be equally deducted from the amount of each specified output.\n"
                                                          "Those recipients will receive less particl than you enter in their corresponding amount field.\n"
                                                          "If no outputs are specified here, the sender pays the fee.",
                                {
                                    {"vout_index", RPCArg::Type::NUM, RPCArg::Optional::OMITTED, "The zero-based output index, before a change output is added."},
                                },
                            },
                            {"replaceable", RPCArg::Type::BOOL, RPCArg::DefaultHint{"wallet default"}, "Marks this transaction as BIP125 replaceable.\n"
                                                          "Allows this transaction to be replaced by a transaction with higher fees"},
                            {"conf_target", RPCArg::Type::NUM, RPCArg::DefaultHint{"wallet -txconfirmtarget"}, "Confirmation target in blocks"},
                            {"estimate_mode", RPCArg::Type::STR, RPCArg::Default{"unset"}, std::string() + "The fee estimate mode, must be one of (case insensitive):\n"
                            "         \"" + FeeModes("\"\n\"") + "\""},
                        },
                        "options"},
                    {"bip32derivs", RPCArg::Type::BOOL, RPCArg::Default{true}, "Include BIP 32 derivation paths for public keys if we know them"},
                },
                RPCResult{
                    RPCResult::Type::OBJ, "", "",
                    {
                        {RPCResult::Type::STR, "psbt", "The resulting raw transaction (base64-encoded string)"},
                        {RPCResult::Type::STR_AMOUNT, "fee", "Fee in " + CURRENCY_UNIT + " the resulting transaction pays"},
                        {RPCResult::Type::NUM, "changepos", "The position of the added change output, or -1"},
                    }
                                },
                                RPCExamples{
                            "\nCreate a transaction with no inputs\n"
                            + HelpExampleCli("walletcreatefundedpsbt", "\"[{\\\"txid\\\":\\\"myid\\\",\\\"vout\\\":0}]\" \"[{\\\"data\\\":\\\"00010203\\\"}]\"")
                                },
        [&](const RPCHelpMan& self, const JSONRPCRequest& request) -> UniValue
{
    std::shared_ptr<CWallet> const pwallet = GetWalletForJSONRPCRequest(request);
    if (!pwallet) return NullUniValue;

    RPCTypeCheck(request.params, {
        UniValue::VARR,
        UniValueType(), // ARR or OBJ, checked later
        UniValue::VNUM,
        UniValue::VOBJ,
        UniValue::VBOOL
        }, true
    );

    CAmount fee;
    int change_position;
    bool rbf = pwallet->m_signal_rbf;
    const UniValue &replaceable_arg = request.params[3]["replaceable"];
    if (!replaceable_arg.isNull()) {
        RPCTypeCheckArgument(replaceable_arg, UniValue::VBOOL);
        rbf = replaceable_arg.isTrue();
    }
    CMutableTransaction rawTx = ConstructTransaction(request.params[0], request.params[1], request.params[2], rbf);
    CCoinControl coin_control;
    // Automatically select coins, unless at least one is manually selected. Can
    // be overridden by options.add_inputs.
    coin_control.m_add_inputs = rawTx.vin.size() == 0;
    FundTransaction(*pwallet, rawTx, fee, change_position, request.params[3], coin_control, /* override_min_fee */ true);

    // Make a blank psbt
    PartiallySignedTransaction psbtx(rawTx);

    // Fill transaction with out data but don't sign
    bool bip32derivs = request.params[4].isNull() ? true : request.params[4].get_bool();
    bool complete = true;
    const TransactionError err = pwallet->FillPSBT(psbtx, complete, 1, false, bip32derivs);
    if (err != TransactionError::OK) {
        throw JSONRPCTransactionError(err);
    }

    // Serialize the PSBT
    CDataStream ssTx(SER_NETWORK, PROTOCOL_VERSION);
    ssTx << psbtx;

    UniValue result(UniValue::VOBJ);
    result.pushKV("psbt", EncodeBase64(ssTx.str()));
    result.pushKV("fee", ValueFromAmount(fee));
    result.pushKV("changepos", change_position);
    return result;
},
    };
}

static RPCHelpMan upgradewallet()
{
    return RPCHelpMan{"upgradewallet",
        "\nUpgrade the wallet. Upgrades to the latest version if no version number is specified.\n"
        "New keys may be generated and a new wallet backup will need to be made.",
        {
            {"version", RPCArg::Type::NUM, RPCArg::Default{FEATURE_LATEST}, "The version number to upgrade to. Default is the latest wallet version."}
        },
        RPCResult{
            RPCResult::Type::OBJ, "", "",
            {
                {RPCResult::Type::STR, "wallet_name", "Name of wallet this operation was performed on"},
                {RPCResult::Type::NUM, "previous_version", "Version of wallet before this operation"},
                {RPCResult::Type::NUM, "current_version", "Version of wallet after this operation"},
                {RPCResult::Type::STR, "result", /* optional */ true, "Description of result, if no error"},
                {RPCResult::Type::STR, "error", /* optional */ true, "Error message (if there is one)"}
            },
        },
        RPCExamples{
            HelpExampleCli("upgradewallet", "169900")
            + HelpExampleRpc("upgradewallet", "169900")
        },
        [&](const RPCHelpMan& self, const JSONRPCRequest& request) -> UniValue
{
    std::shared_ptr<CWallet> const pwallet = GetWalletForJSONRPCRequest(request);
    if (!pwallet) return NullUniValue;

    RPCTypeCheck(request.params, {UniValue::VNUM}, true);

    EnsureWalletIsUnlocked(*pwallet);

    int version = 0;
    if (!request.params[0].isNull()) {
        version = request.params[0].get_int();
    }
    bilingual_str error;
    const int previous_version{pwallet->GetVersion()};
    const bool wallet_upgraded{pwallet->UpgradeWallet(version, error)};
    const int current_version{pwallet->GetVersion()};
    std::string result;

    if (wallet_upgraded) {
        if (previous_version == current_version) {
            result = "Already at latest version. Wallet version unchanged.";
        } else {
            result = strprintf("Wallet upgraded successfully from version %i to version %i.", previous_version, current_version);
        }
    }

    UniValue obj(UniValue::VOBJ);
    obj.pushKV("wallet_name", pwallet->GetName());
    obj.pushKV("previous_version", previous_version);
    obj.pushKV("current_version", current_version);
    if (!result.empty()) {
        obj.pushKV("result", result);
    } else {
        CHECK_NONFATAL(!error.empty());
        obj.pushKV("error", error.original);
    }
    return obj;
},
    };
}

#ifdef ENABLE_EXTERNAL_SIGNER
static RPCHelpMan walletdisplayaddress()
{
    return RPCHelpMan{"walletdisplayaddress",
        "Display address on an external signer for verification.",
        {
            {"address",     RPCArg::Type::STR, RPCArg::Optional::NO, "particl address to display"},
        },
        RPCResult{
            RPCResult::Type::OBJ,"","",
            {
                {RPCResult::Type::STR, "address", "The address as confirmed by the signer"},
            }
        },
        RPCExamples{""},
        [&](const RPCHelpMan& self, const JSONRPCRequest& request) -> UniValue
        {
            std::shared_ptr<CWallet> const wallet = GetWalletForJSONRPCRequest(request);
            if (!wallet) return NullUniValue;
            CWallet* const pwallet = wallet.get();

            LOCK(pwallet->cs_wallet);

            CTxDestination dest = DecodeDestination(request.params[0].get_str());

            // Make sure the destination is valid
            if (!IsValidDestination(dest)) {
                throw JSONRPCError(RPC_INVALID_ADDRESS_OR_KEY, "Invalid address");
            }

            if (!pwallet->DisplayAddress(dest)) {
                throw JSONRPCError(RPC_MISC_ERROR, "Failed to display address");
            }

            UniValue result(UniValue::VOBJ);
            result.pushKV("address", request.params[0].get_str());
            return result;
        }
    };
}
#endif // ENABLE_EXTERNAL_SIGNER

RPCHelpMan abortrescan();
RPCHelpMan dumpprivkey();
RPCHelpMan importprivkey();
RPCHelpMan importaddress();
RPCHelpMan importpubkey();
RPCHelpMan dumpwallet();
RPCHelpMan importwallet();
RPCHelpMan importprunedfunds();
RPCHelpMan removeprunedfunds();
RPCHelpMan importmulti();
RPCHelpMan importdescriptors();
RPCHelpMan listdescriptors();

Span<const CRPCCommand> GetWalletRPCCommands()
{
// clang-format off
static const CRPCCommand commands[] =
{ //  category              actor (function)
  //  ------------------    ------------------------
    { "rawtransactions",    &fundrawtransaction,             },
    { "wallet",             &abandontransaction,             },
    { "wallet",             &abortrescan,                    },
    { "wallet",             &addmultisigaddress,             },
    { "wallet",             &backupwallet,                   },
    { "wallet",             &bumpfee,                        },
    { "wallet",             &psbtbumpfee,                    },
    { "wallet",             &createwallet,                   },
    { "wallet",             &dumpprivkey,                    },
    { "wallet",             &dumpwallet,                     },
    { "wallet",             &encryptwallet,                  },
    { "wallet",             &getaddressesbylabel,            },
    { "wallet",             &getaddressinfo,                 },
    { "wallet",             &getbalance,                     },
    { "wallet",             &getnewaddress,                  },
    { "wallet",             &getrawchangeaddress,            },
    { "wallet",             &getreceivedbyaddress,           },
    { "wallet",             &getreceivedbylabel,             },
    { "wallet",             &gettransaction,                 },
    { "wallet",             &getunconfirmedbalance,          },
    { "wallet",             &getbalances,                    },
    { "wallet",             &getwalletinfo,                  },
    { "wallet",             &importaddress,                  },
    { "wallet",             &importdescriptors,              },
    { "wallet",             &importmulti,                    },
    { "wallet",             &importprivkey,                  },
    { "wallet",             &importprunedfunds,              },
    { "wallet",             &importpubkey,                   },
    { "wallet",             &importwallet,                   },
    { "wallet",             &keypoolrefill,                  },
    { "wallet",             &listaddressgroupings,           },
    { "wallet",             &listdescriptors,                },
    { "wallet",             &listlabels,                     },
    { "wallet",             &listlockunspent,                },
    { "wallet",             &listreceivedbyaddress,          },
    { "wallet",             &listreceivedbylabel,            },
    { "wallet",             &listsinceblock,                 },
    { "wallet",             &listtransactions,               },
    { "wallet",             &listunspent,                    },
    { "wallet",             &listwalletdir,                  },
    { "wallet",             &listwallets,                    },
    { "wallet",             &loadwallet,                     },
    { "wallet",             &lockunspent,                    },
    { "wallet",             &removeprunedfunds,              },
    { "wallet",             &rescanblockchain,               },
    { "wallet",             &send,                           },
    { "wallet",             &sendmany,                       },
    { "wallet",             &sendtoaddress,                  },
    { "wallet",             &sethdseed,                      },
    { "wallet",             &setlabel,                       },
    { "wallet",             &settxfee,                       },
    { "wallet",             &setwalletflag,                  },
    { "wallet",             &signmessage,                    },
    { "wallet",             &signrawtransactionwithwallet,   },
    { "wallet",             &unloadwallet,                   },
    { "wallet",             &upgradewallet,                  },
    { "wallet",             &walletcreatefundedpsbt,         },
#ifdef ENABLE_EXTERNAL_SIGNER
    { "wallet",             &walletdisplayaddress,           },
#endif // ENABLE_EXTERNAL_SIGNER
    { "wallet",             &walletlock,                     },
    { "wallet",             &walletpassphrase,               },
    { "wallet",             &walletpassphrasechange,         },
    { "wallet",             &walletprocesspsbt,              },

    { "hidden",             &resendwallettransactions,       },
};
// clang-format on
    return MakeSpan(commands);
}<|MERGE_RESOLUTION|>--- conflicted
+++ resolved
@@ -3855,11 +3855,8 @@
         cctl.m_avoid_address_reuse = false;
         cctl.m_min_depth = nMinDepth;
         cctl.m_max_depth = nMaxDepth;
-<<<<<<< HEAD
+        cctl.m_include_unsafe_inputs = include_unsafe;
         cctl.m_include_immature = fIncludeImmature;
-=======
-        cctl.m_include_unsafe_inputs = include_unsafe;
->>>>>>> 2fa3f300
         LOCK(pwallet->cs_wallet);
         pwallet->AvailableCoins(vecOutputs, &cctl, nMinimumAmount, nMaximumAmount, nMinimumSumAmount, nMaximumCount);
     }
