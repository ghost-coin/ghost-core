// Copyright (c) 2010 Satoshi Nakamoto
// Copyright (c) 2009-2020 The Bitcoin Core developers
// Distributed under the MIT software license, see the accompanying
// file COPYING or http://www.opensource.org/licenses/mit-license.php.

#include <consensus/amount.h>
#include <core_io.h>
#include <interfaces/chain.h>
#include <key_io.h>
#include <node/context.h>
#include <outputtype.h>
#include <policy/feerate.h>
#include <policy/fees.h>
#include <policy/policy.h>
#include <policy/rbf.h>
#include <rpc/rawtransaction_util.h>
#include <rpc/server.h>
#include <rpc/util.h>
#include <script/descriptor.h>
#include <script/sign.h>
#include <util/bip32.h>
#include <util/fees.h>
#include <util/message.h> // For MessageSign()
#include <util/moneystr.h>
#include <util/string.h>
#include <util/system.h>
#include <util/translation.h>
#include <util/url.h>
#include <util/vector.h>
#include <wallet/coincontrol.h>
#include <wallet/context.h>
#include <wallet/feebumper.h>
#include <wallet/load.h>
#include <wallet/receive.h>
#include <wallet/rpcwallet.h>
#include <wallet/spend.h>
#include <wallet/wallet.h>
#include <wallet/walletdb.h>
#include <wallet/walletutil.h>

#include <optional>
#include <stdint.h>
#include <univalue.h>

<<<<<<< HEAD
#include <wallet/hdwallet.h>

=======
#include <map>
>>>>>>> 113b863f

using interfaces::FoundBlock;

static const std::string WALLET_ENDPOINT_BASE = "/wallet/";
static const std::string HELP_REQUIRING_PASSPHRASE{"\nRequires wallet passphrase to be set with walletpassphrase call if wallet is encrypted.\n"};

bool GetAvoidReuseFlag(const CWallet& wallet, const UniValue& param) {
    bool can_avoid_reuse = wallet.IsWalletFlagSet(WALLET_FLAG_AVOID_REUSE);
    bool avoid_reuse = param.isNull() ? can_avoid_reuse : param.get_bool();

    if (avoid_reuse && !can_avoid_reuse) {
        throw JSONRPCError(RPC_WALLET_ERROR, "wallet does not have the \"avoid reuse\" feature enabled");
    }

    return avoid_reuse;
}


/** Used by RPC commands that have an include_watchonly parameter.
 *  We default to true for watchonly wallets if include_watchonly isn't
 *  explicitly set.
 */
static bool ParseIncludeWatchonly(const UniValue& include_watchonly, const CWallet& wallet)
{
    if (include_watchonly.isNull()) {
        // if include_watchonly isn't explicitly set, then check if we have a watchonly wallet
        return wallet.IsWalletFlagSet(WALLET_FLAG_DISABLE_PRIVATE_KEYS);
    }

    // otherwise return whatever include_watchonly was set to
    return include_watchonly.get_bool();
}


/** Checks if a CKey is in the given CWallet compressed or otherwise*/
bool HaveKey(const SigningProvider& wallet, const CKey& key)
{
    CKey key2;
    key2.Set(key.begin(), key.end(), !key.IsCompressed());
    return wallet.HaveKey(key.GetPubKey().GetID()) || wallet.HaveKey(key2.GetPubKey().GetID());
}

bool GetWalletNameFromJSONRPCRequest(const JSONRPCRequest& request, std::string& wallet_name)
{
    if (URL_DECODE && request.URI.substr(0, WALLET_ENDPOINT_BASE.size()) == WALLET_ENDPOINT_BASE) {
        // wallet endpoint was used
        wallet_name = URL_DECODE(request.URI.substr(WALLET_ENDPOINT_BASE.size()));
        return true;
    }
    return false;
}

std::shared_ptr<CWallet> GetWalletForJSONRPCRequest(const JSONRPCRequest& request)
{
    CHECK_NONFATAL(request.mode == JSONRPCRequest::EXECUTE);
    WalletContext& context = EnsureWalletContext(request.context);

    std::string wallet_name;
    if (GetWalletNameFromJSONRPCRequest(request, wallet_name)) {
        std::shared_ptr<CWallet> pwallet = GetWallet(context, wallet_name);
        if (!pwallet) throw JSONRPCError(RPC_WALLET_NOT_FOUND, "Requested wallet does not exist or is not loaded");
        return pwallet;
    }

    std::vector<std::shared_ptr<CWallet>> wallets = GetWallets(context);
    if (wallets.size() == 1) {
        return wallets[0];
    }

    if (wallets.empty()) {
        throw JSONRPCError(
            RPC_WALLET_NOT_FOUND, "No wallet is loaded. Load a wallet using loadwallet or create a new one with createwallet. (Note: A default wallet is no longer automatically created)");
    }
    throw JSONRPCError(RPC_WALLET_NOT_SPECIFIED,
        "Wallet file not specified (must request wallet RPC through /wallet/<filename> uri-path).");
}

void EnsureWalletIsUnlocked(const CWallet& wallet)
{
    if (wallet.IsLocked()) {
        throw JSONRPCError(RPC_WALLET_UNLOCK_NEEDED, "Error: Please enter the wallet passphrase with walletpassphrase first.");
    }

    if (IsParticlWallet(&wallet)
        && GetParticlWallet(&wallet)->fUnlockForStakingOnly) {
        throw JSONRPCError(RPC_WALLET_UNLOCK_NEEDED, "Error: Wallet is unlocked for staking only.");
    }
}

WalletContext& EnsureWalletContext(const std::any& context)
{
    auto wallet_context = util::AnyPtr<WalletContext>(context);
    if (!wallet_context) {
        throw JSONRPCError(RPC_INTERNAL_ERROR, "Wallet context not found");
    }
    return *wallet_context;
}

// also_create should only be set to true only when the RPC is expected to add things to a blank wallet and make it no longer blank
LegacyScriptPubKeyMan& EnsureLegacyScriptPubKeyMan(CWallet& wallet, bool also_create)
{
    LegacyScriptPubKeyMan* spk_man = wallet.GetLegacyScriptPubKeyMan();
    if (!spk_man && also_create) {
        spk_man = wallet.GetOrCreateLegacyScriptPubKeyMan();
    }
    if (!spk_man) {
        throw JSONRPCError(RPC_WALLET_ERROR, "This type of wallet does not support this command");
    }
    return *spk_man;
}

void WalletTxToJSON(const CWallet& wallet, const CWalletTx& wtx, UniValue& entry, bool fFilterMode=false)
{
    interfaces::Chain& chain = wallet.chain();
    int confirms = wallet.GetTxDepthInMainChain(wtx);
    entry.pushKV("confirmations", confirms);
    if (wtx.IsCoinBase())
        entry.pushKV("generated", true);
    if (confirms > 0)
    {
        entry.pushKV("blockhash", wtx.m_confirm.hashBlock.GetHex());
        entry.pushKV("blockheight", wtx.m_confirm.block_height);
        entry.pushKV("blockindex", wtx.m_confirm.nIndex);
        int64_t block_time;
        CHECK_NONFATAL(chain.findBlock(wtx.m_confirm.hashBlock, FoundBlock().time(block_time)));
        PushTime(entry, "blocktime", block_time);
    } else {
        entry.pushKV("trusted", CachedTxIsTrusted(wallet, wtx));
    }
    uint256 hash = wtx.GetHash();
    entry.pushKV("txid", hash.GetHex());
    UniValue conflicts(UniValue::VARR);
    for (const uint256& conflict : wallet.GetTxConflicts(wtx))
        conflicts.push_back(conflict.GetHex());
    if (conflicts.size() > 0 || !fFilterMode)
        entry.pushKV("walletconflicts", conflicts);
    PushTime(entry, "time", wtx.GetTxTime());
    PushTime(entry, "timereceived", wtx.nTimeReceived);

    // Add opt-in RBF status
    std::string rbfStatus = "no";
    if (confirms <= 0) {
        RBFTransactionState rbfState = chain.isRBFOptIn(*wtx.tx);
        if (rbfState == RBFTransactionState::UNKNOWN)
            rbfStatus = "unknown";
        else if (rbfState == RBFTransactionState::REPLACEABLE_BIP125)
            rbfStatus = "yes";
    }
    entry.pushKV("bip125_replaceable", rbfStatus);

    if (!fFilterMode) {
        for (const std::pair<const std::string, std::string>& item : wtx.mapValue) {
            entry.pushKV(item.first, item.second);
        }
    }
}

void RecordTxToJSON(interfaces::Chain& chain, const CHDWallet *phdw, const uint256 &hash, const CTransactionRecord& rtx, UniValue &entry) EXCLUSIVE_LOCKS_REQUIRED(phdw->cs_wallet)
{
    int confirms = phdw->GetDepthInMainChain(rtx);
    entry.pushKV("confirmations", confirms);

    if (rtx.IsCoinStake()) {
        entry.pushKV("coinstake", true);
    } else
    if (rtx.IsCoinBase()) {
        entry.pushKV("generated", true);
    }

    if (confirms > 0) {
        entry.pushKV("blockhash", rtx.blockHash.GetHex());
        entry.pushKV("blockindex", rtx.nIndex);
        PushTime(entry, "blocktime", rtx.nBlockTime);
    } else {
        entry.pushKV("trusted", phdw->IsTrusted(hash, rtx));
    }

    entry.pushKV("txid", hash.GetHex());
    UniValue conflicts(UniValue::VARR);
    for (const auto &conflict : phdw->GetConflicts(hash)) {
        conflicts.push_back(conflict.GetHex());
    }
    entry.pushKV("walletconflicts", conflicts);
    PushTime(entry, "time", rtx.GetTxTime());
    PushTime(entry, "timereceived", rtx.nTimeReceived);

    for (const auto &item : rtx.mapValue) {
        if (item.first == RTXVT_COMMENT) {
            entry.pushKV("comment", std::string(item.second.begin(), item.second.end()));
        } else
        if (item.first == RTXVT_TO) {
            entry.pushKV("comment_to", std::string(item.second.begin(), item.second.end()));
        }
    }

    /*
    // Add opt-in RBF status
    std::string rbfStatus = "no";
    if (confirms <= 0) {
        LOCK(mempool.cs);
        RBFTransactionState rbfState = IsRBFOptIn(wtx, mempool);
        if (rbfState == RBF_TRANSACTIONSTATE_UNKNOWN)
            rbfStatus = "unknown";
        else if (rbfState == RBF_TRANSACTIONSTATE_REPLACEABLE_BIP125)
            rbfStatus = "yes";
    }
    entry.push_back(Pair("bip125_replaceable", rbfStatus));
    */
}

static std::string LabelFromValue(const UniValue& value)
{
    std::string label = value.get_str();
    if (label == "*")
        throw JSONRPCError(RPC_WALLET_INVALID_LABEL_NAME, "Invalid label name");
    return label;
}

/**
 * Update coin control with fee estimation based on the given parameters
 *
 * @param[in]     wallet            Wallet reference
 * @param[in,out] cc                Coin control to be updated
 * @param[in]     conf_target       UniValue integer; confirmation target in blocks, values between 1 and 1008 are valid per policy/fees.h;
 * @param[in]     estimate_mode     UniValue string; fee estimation mode, valid values are "unset", "economical" or "conservative";
 * @param[in]     fee_rate          UniValue real; fee rate in sat/vB;
 *                                      if present, both conf_target and estimate_mode must either be null, or "unset"
 * @param[in]     override_min_fee  bool; whether to set fOverrideFeeRate to true to disable minimum fee rate checks and instead
 *                                      verify only that fee_rate is greater than 0
 * @throws a JSONRPCError if conf_target, estimate_mode, or fee_rate contain invalid values or are in conflict
 */
static void SetFeeEstimateMode(const CWallet& wallet, CCoinControl& cc, const UniValue& conf_target, const UniValue& estimate_mode, const UniValue& fee_rate, bool override_min_fee)
{
    if (!fee_rate.isNull()) {
        if (!conf_target.isNull()) {
            throw JSONRPCError(RPC_INVALID_PARAMETER, "Cannot specify both conf_target and fee_rate. Please provide either a confirmation target in blocks for automatic fee estimation, or an explicit fee rate.");
        }
        if (!estimate_mode.isNull() && estimate_mode.get_str() != "unset") {
            throw JSONRPCError(RPC_INVALID_PARAMETER, "Cannot specify both estimate_mode and fee_rate");
        }
        // Fee rates in sat/vB cannot represent more than 3 significant digits.
        cc.m_feerate = CFeeRate{AmountFromValue(fee_rate, /* decimals */ 3)};
        if (override_min_fee) cc.fOverrideFeeRate = true;
        // Default RBF to true for explicit fee_rate, if unset.
        if (!cc.m_signal_bip125_rbf) cc.m_signal_bip125_rbf = true;
        return;
    }
    if (!estimate_mode.isNull() && !FeeModeFromString(estimate_mode.get_str(), cc.m_fee_mode)) {
        throw JSONRPCError(RPC_INVALID_PARAMETER, InvalidEstimateModeErrorMessage());
    }
    if (!conf_target.isNull()) {
        cc.m_confirm_target = ParseConfirmTarget(conf_target, wallet.chain().estimateMaxBlocks());
    }
}

static RPCHelpMan getnewaddress()
{
    return RPCHelpMan{"getnewaddress",
                "\nReturns a new Particl address for receiving payments.\n"
                "If 'label' is specified, it is added to the address book \n"
                "so payments received with the address will be associated with 'label'.\n",
                {
                    {"label", RPCArg::Type::STR, RPCArg::Default{""}, "The label name for the address to be linked to. If not provided, the default label \"\" is used. It can also be set to the empty string \"\" to represent the default label. The label does not need to exist, it will be created if there is no label by the given name."},
                    {"bech32", RPCArg::Type::BOOL, RPCArg::Default{false}, "Use Bech32 encoding."},
                    {"hardened", RPCArg::Type::BOOL, RPCArg::Default{false}, "Derive a hardened key."},
                    {"256bit", RPCArg::Type::BOOL, RPCArg::Default{false}, "Use 256bit hash type."},
                    {"address_type", RPCArg::Type::STR, RPCArg::DefaultHint{"set by -addresstype"}, "The address type to use. Options are \"legacy\", \"p2sh-segwit\", and \"bech32\"."},
                },
                RPCResult{
                    RPCResult::Type::STR, "address", "The new particl address"
                },
                RPCExamples{
                    HelpExampleCli("getnewaddress", "")
            + HelpExampleRpc("getnewaddress", "")
                },
        [&](const RPCHelpMan& self, const JSONRPCRequest& request) -> UniValue
{
    std::shared_ptr<CWallet> const pwallet = GetWalletForJSONRPCRequest(request);
    if (!pwallet) return NullUniValue;

    //LOCK(pwallet->cs_wallet);

    if (!pwallet->IsParticlWallet()) {
        LOCK(pwallet->cs_wallet);
        if (!pwallet->CanGetAddresses()) {
            throw JSONRPCError(RPC_WALLET_ERROR, "Error: This wallet has no available keys");
        }
    }

    // Parse the label first so we don't generate a key if there's an error
    std::string label;
    if (!request.params[0].isNull())
        label = LabelFromValue(request.params[0]);

    OutputType output_type = pwallet->m_default_address_type;
    size_t type_ofs = fParticlMode ? 4 : 1;
    if (!request.params[type_ofs].isNull()) {
        std::optional<OutputType> parsed = ParseOutputType(request.params[type_ofs].get_str());
        if (!parsed) {
            throw JSONRPCError(RPC_INVALID_ADDRESS_OR_KEY, strprintf("Unknown address type '%s'", request.params[type_ofs].get_str()));
        } else if (parsed.value() == OutputType::BECH32M && pwallet->GetLegacyScriptPubKeyMan()) {
            throw JSONRPCError(RPC_INVALID_PARAMETER, "Legacy wallets cannot provide bech32m addresses");
        }
        output_type = parsed.value();
    }

    if (pwallet->IsParticlWallet()) {
        CKeyID keyID;

        bool fBech32 = request.params.size() > 1 ? GetBool(request.params[1]) : false;
        bool fHardened = request.params.size() > 2 ? GetBool(request.params[2]) : false;
        bool f256bit = request.params.size() > 3 ? GetBool(request.params[3]) : false;

        if (output_type == OutputType::P2SH_SEGWIT) {
            //throw JSONRPCError(RPC_INVALID_PARAMETER, "Valid address_types are \"legacy\" and \"bech32\"");
        }
        if (f256bit && output_type != OutputType::LEGACY) {
            throw JSONRPCError(RPC_INVALID_PARAMETER, "256bit must be used with address_type \"legacy\"");
        }

        CPubKey newKey;
        CHDWallet *phdw = GetParticlWallet(pwallet.get());
        {
            LOCK(phdw->cs_wallet);
            if (pwallet->IsWalletFlagSet(WALLET_FLAG_DISABLE_PRIVATE_KEYS)) {
                throw JSONRPCError(RPC_WALLET_ERROR, "Error: Private keys are disabled for this wallet");
            }
            if (phdw->idDefaultAccount.IsNull()) {
                if (!phdw->pEKMaster) {
                    throw JSONRPCError(RPC_WALLET_ERROR, "Wallet has no active master key.");
                }
                throw JSONRPCError(RPC_WALLET_ERROR, "No default account set.");
            }
        }
        if (0 != phdw->NewKeyFromAccount(newKey, false, fHardened, f256bit, fBech32, label.c_str())) {
            throw JSONRPCError(RPC_WALLET_ERROR, "NewKeyFromAccount failed.");
        }


        if (output_type != OutputType::LEGACY) {
            CTxDestination dest;
            LegacyScriptPubKeyMan* spk_man = pwallet->GetLegacyScriptPubKeyMan();
            if (spk_man) {
                spk_man->LearnRelatedScripts(newKey, output_type);
            }
            dest = GetDestinationForKey(newKey, output_type);
            return EncodeDestination(dest);
        }
        if (f256bit) {
            CKeyID256 idKey256 = newKey.GetID256();
            return CBitcoinAddress(idKey256, fBech32).ToString();
        }
        return CBitcoinAddress(PKHash(newKey), fBech32).ToString();
    }

    LOCK(pwallet->cs_wallet);

    CTxDestination dest;
    bilingual_str error;
    if (!pwallet->GetNewDestination(output_type, label, dest, error)) {
        throw JSONRPCError(RPC_WALLET_KEYPOOL_RAN_OUT, error.original);
    }

    return EncodeDestination(dest);
},
    };
}

static RPCHelpMan getrawchangeaddress()
{
    return RPCHelpMan{"getrawchangeaddress",
                "\nReturns a new Particl address, for receiving change.\n"
                "This is for use with raw transactions, NOT normal use.\n",
                {
                    {"address_type", RPCArg::Type::STR, RPCArg::DefaultHint{"set by -changetype"}, "The address type to use. Options are \"legacy\", \"p2sh-segwit\", and \"bech32\"."},
                },
                RPCResult{
                    RPCResult::Type::STR, "address", "The address"
                },
                RPCExamples{
                    HelpExampleCli("getrawchangeaddress", "")
            + HelpExampleRpc("getrawchangeaddress", "")
                },
        [&](const RPCHelpMan& self, const JSONRPCRequest& request) -> UniValue
{
    std::shared_ptr<CWallet> const pwallet = GetWalletForJSONRPCRequest(request);
    if (!pwallet) return NullUniValue;

    LOCK(pwallet->cs_wallet);

    if (pwallet->IsParticlWallet()) {
        CHDWallet *phdw = GetParticlWallet(pwallet.get());
        CPubKey pkOut;

        if (0 != phdw->NewKeyFromAccount(pkOut, true)) {
            throw JSONRPCError(RPC_WALLET_ERROR, "NewKeyFromAccount failed.");
        }
        return EncodeDestination(PKHash(pkOut.GetID()));
    }

    if (!pwallet->CanGetAddresses(true)) {
        throw JSONRPCError(RPC_WALLET_ERROR, "Error: This wallet has no available keys");
    }

    OutputType output_type = pwallet->m_default_change_type.value_or(pwallet->m_default_address_type);
    if (!request.params[0].isNull()) {
        std::optional<OutputType> parsed = ParseOutputType(request.params[0].get_str());
        if (!parsed) {
            throw JSONRPCError(RPC_INVALID_ADDRESS_OR_KEY, strprintf("Unknown address type '%s'", request.params[0].get_str()));
        } else if (parsed.value() == OutputType::BECH32M && pwallet->GetLegacyScriptPubKeyMan()) {
            throw JSONRPCError(RPC_INVALID_PARAMETER, "Legacy wallets cannot provide bech32m addresses");
        }
        output_type = parsed.value();
    }

    CTxDestination dest;
    bilingual_str error;
    if (!pwallet->GetNewChangeDestination(output_type, dest, error)) {
        throw JSONRPCError(RPC_WALLET_KEYPOOL_RAN_OUT, error.original);
    }
    return EncodeDestination(dest);
},
    };
}


static RPCHelpMan setlabel()
{
    return RPCHelpMan{"setlabel",
                "\nSets the label associated with the given address.\n",
                {
                    {"address", RPCArg::Type::STR, RPCArg::Optional::OMITTED_NAMED_ARG, "The particl address to be associated with a label."},
                    {"label", RPCArg::Type::STR, RPCArg::Optional::OMITTED_NAMED_ARG, "The label to assign to the address."},
                },
                RPCResult{RPCResult::Type::NONE, "", ""},
                RPCExamples{
                    HelpExampleCli("setlabel", "\"" + EXAMPLE_ADDRESS[0] + "\" \"tabby\"")
            + HelpExampleRpc("setlabel", "\"" + EXAMPLE_ADDRESS[0] + "\", \"tabby\"")
                },
        [&](const RPCHelpMan& self, const JSONRPCRequest& request) -> UniValue
{
    std::shared_ptr<CWallet> const pwallet = GetWalletForJSONRPCRequest(request);
    if (!pwallet) return NullUniValue;

    LOCK(pwallet->cs_wallet);

    CTxDestination dest = DecodeDestination(request.params[0].get_str());
    if (!IsValidDestination(dest)) {
        throw JSONRPCError(RPC_INVALID_ADDRESS_OR_KEY, "Invalid Particl address");
    }

    std::string label = LabelFromValue(request.params[1]);

    if (pwallet->IsMine(dest)) {
        pwallet->SetAddressBook(dest, label, "receive");
    } else {
        pwallet->SetAddressBook(dest, label, "send");
    }

    return NullUniValue;
},
    };
}

void ParseRecipients(const UniValue& address_amounts, const UniValue& subtract_fee_outputs, std::vector<CRecipient> &recipients) {
    std::set<CTxDestination> destinations;
    int i = 0;
    for (const std::string& address: address_amounts.getKeys()) {
        CTxDestination dest = DecodeDestination(address);
        if (!IsValidDestination(dest)) {
            throw JSONRPCError(RPC_INVALID_ADDRESS_OR_KEY, std::string("Invalid Particl address: ") + address);
        }

        if (destinations.count(dest)) {
            throw JSONRPCError(RPC_INVALID_PARAMETER, std::string("Invalid parameter, duplicated address: ") + address);
        }
        destinations.insert(dest);

        CScript script_pub_key = GetScriptForDestination(dest);
        CAmount amount = AmountFromValue(address_amounts[i++]);

        bool subtract_fee = false;
        for (unsigned int idx = 0; idx < subtract_fee_outputs.size(); idx++) {
            const UniValue& addr = subtract_fee_outputs[idx];
            if (addr.get_str() == address) {
                subtract_fee = true;
            }
        }

        CRecipient recipient = {script_pub_key, amount, subtract_fee};
        recipients.push_back(recipient);
    }
}

UniValue SendMoney(CWallet& wallet, const CCoinControl &coin_control, std::vector<CRecipient> &recipients, mapValue_t map_value, bool verbose)
{
    EnsureWalletIsUnlocked(wallet);

    // This function is only used by sendtoaddress and sendmany.
    // This should always try to sign, if we don't have private keys, don't try to do anything here.
    if (wallet.IsWalletFlagSet(WALLET_FLAG_DISABLE_PRIVATE_KEYS)) {
        throw JSONRPCError(RPC_WALLET_ERROR, "Error: Private keys are disabled for this wallet");
    }

    // Shuffle recipient list
    Shuffle(recipients.begin(), recipients.end(), FastRandomContext());

    // Send
    CAmount nFeeRequired = 0;
    int nChangePosRet = -1;
    bilingual_str error;
    CTransactionRef tx;
    FeeCalculation fee_calc_out;
    const bool fCreated = CreateTransaction(wallet, recipients, tx, nFeeRequired, nChangePosRet, error, coin_control, fee_calc_out, true);
    if (!fCreated) {
        throw JSONRPCError(RPC_WALLET_INSUFFICIENT_FUNDS, error.original);
    }
    wallet.CommitTransaction(tx, std::move(map_value), {} /* orderForm */);
    if (verbose) {
        UniValue entry(UniValue::VOBJ);
        entry.pushKV("txid", tx->GetHash().GetHex());
        entry.pushKV("fee_reason", StringForFeeReason(fee_calc_out.reason));
        return entry;
    }
    return tx->GetHash().GetHex();
}

extern UniValue SendTypeToInner(const JSONRPCRequest &request);
static RPCHelpMan sendtoaddress()
{
    return RPCHelpMan{"sendtoaddress",
                "\nSend an amount to a given address." +
        HELP_REQUIRING_PASSPHRASE,
                {
                    {"address", RPCArg::Type::STR, RPCArg::Optional::NO, "The particl address to send to."},
                    {"amount", RPCArg::Type::AMOUNT, RPCArg::Optional::NO, "The amount in " + CURRENCY_UNIT + " to send. eg 0.1"},
                    {"comment", RPCArg::Type::STR, RPCArg::Optional::OMITTED_NAMED_ARG, "A comment used to store what the transaction is for.\n"
                                         "This is not part of the transaction, just kept in your wallet."},
                    {"comment_to", RPCArg::Type::STR, RPCArg::Optional::OMITTED_NAMED_ARG, "A comment to store the name of the person or organization\n"
                                         "to which you're sending the transaction. This is not part of the \n"
                                         "transaction, just kept in your wallet."},
                    {"subtractfeefromamount", RPCArg::Type::BOOL, RPCArg::Default{false}, "The fee will be deducted from the amount being sent.\n"
                                         "The recipient will receive less particl than you enter in the amount field."},
                    {"narration", RPCArg::Type::STR, RPCArg::Default{""}, "Up to 24 characters sent with the transaction.\n"
                                         "Plaintext if sending to standard address type, encrypted when sending to stealthaddresses."},
                    {"replaceable", RPCArg::Type::BOOL, RPCArg::DefaultHint{"wallet default"}, "Allow this transaction to be replaced by a transaction with higher fees via BIP 125"},
                    {"conf_target", RPCArg::Type::NUM, RPCArg::DefaultHint{"wallet -txconfirmtarget"}, "Confirmation target in blocks"},
                    {"estimate_mode", RPCArg::Type::STR, RPCArg::Default{"unset"}, std::string() + "The fee estimate mode, must be one of (case insensitive):\n"
            "       \"" + FeeModes("\"\n\"") + "\""},
                    {"avoid_reuse", RPCArg::Type::BOOL, RPCArg::Default{true}, "(only available if avoid_reuse wallet flag is set) Avoid spending from dirty addresses; addresses are considered\n"
                                         "dirty if they have previously been used in a transaction. If true, this also activates avoidpartialspends, grouping outputs by their addresses."},
                    {"fee_rate", RPCArg::Type::AMOUNT, RPCArg::DefaultHint{"not set, fall back to wallet fee estimation"}, "Specify a fee rate in " + CURRENCY_ATOM + "/vB."},
                    {"verbose", RPCArg::Type::BOOL, RPCArg::Default{false}, "If true, return extra information about the transaction."},
                },
                {
                    RPCResult{"if verbose is not set or set to false",
                        RPCResult::Type::STR_HEX, "txid", "The transaction id."
                    },
                    RPCResult{"if verbose is set to true",
                        RPCResult::Type::OBJ, "", "",
                        {
                            {RPCResult::Type::STR_HEX, "txid", "The transaction id."},
                            {RPCResult::Type::STR, "fee_reason", "The transaction fee reason."}
                        },
                    },
                },
                RPCExamples{
                    "\nSend 0.1 PART\n"
                    + HelpExampleCli("sendtoaddress", "\"" + EXAMPLE_ADDRESS[0] + "\" 0.1") +
                    "\nSend 0.1 PART with a confirmation target of 6 blocks in economical fee estimate mode using positional arguments\n"
                    + HelpExampleCli("sendtoaddress", "\"" + EXAMPLE_ADDRESS[0] + "\" 0.1 \"donation\" \"sean's outpost\" false true 6 economical") +
                    "\nSend 0.1 PART with a fee rate of 1.1 " + CURRENCY_ATOM + "/vB, subtract fee from amount, BIP125-replaceable, using positional arguments\n"
                    + HelpExampleCli("sendtoaddress", "\"" + EXAMPLE_ADDRESS[0] + "\" 0.1 \"drinks\" \"room77\" true true null \"unset\" null 1.1") +
                    "\nSend 0.2 PART with a confirmation target of 6 blocks in economical fee estimate mode using named arguments\n"
                    + HelpExampleCli("-named sendtoaddress", "address=\"" + EXAMPLE_ADDRESS[0] + "\" amount=0.2 conf_target=6 estimate_mode=\"economical\"") +
                    "\nSend 0.5 PART with a fee rate of 25 " + CURRENCY_ATOM + "/vB using named arguments\n"
                    + HelpExampleCli("-named sendtoaddress", "address=\"" + EXAMPLE_ADDRESS[0] + "\" amount=0.5 fee_rate=25")
                    + HelpExampleCli("-named sendtoaddress", "address=\"" + EXAMPLE_ADDRESS[0] + "\" amount=0.5 fee_rate=25 subtractfeefromamount=false replaceable=true avoid_reuse=true comment=\"2 pizzas\" comment_to=\"jeremy\" verbose=true")
                },
        [&](const RPCHelpMan& self, const JSONRPCRequest& request) -> UniValue
{
    std::shared_ptr<CWallet> const pwallet = GetWalletForJSONRPCRequest(request);
    if (!pwallet) return NullUniValue;

    // Make sure the results are valid at least up to the most recent block
    // the user could have gotten from another RPC command prior to now
    pwallet->BlockUntilSyncedToCurrentChain();

    LOCK(pwallet->cs_wallet);

    // Wallet comments
    mapValue_t mapValue;
    if (!request.params[2].isNull() && !request.params[2].get_str().empty())
        mapValue["comment"] = request.params[2].get_str();
    if (!request.params[3].isNull() && !request.params[3].get_str().empty())
        mapValue["to"] = request.params[3].get_str();

    bool fSubtractFeeFromAmount = false;
    if (!request.params[4].isNull()) {
        fSubtractFeeFromAmount = request.params[4].get_bool();
    }

    CCoinControl coin_control;

    if (!request.params[6].isNull()) {
        coin_control.m_signal_bip125_rbf = request.params[6].get_bool();
    }

    coin_control.m_avoid_address_reuse = GetAvoidReuseFlag(*pwallet, request.params[9]);
    // We also enable partial spend avoidance if reuse avoidance is set.
    coin_control.m_avoid_partial_spends |= coin_control.m_avoid_address_reuse;

    SetFeeEstimateMode(*pwallet, coin_control, /* conf_target */ request.params[7], /* estimate_mode */ request.params[8], /* fee_rate */ request.params[10], /* override_min_fee */ false);

    if (pwallet->IsParticlWallet()) {
        JSONRPCRequest newRequest;
        newRequest.context = request.context;
        newRequest.fSkipBlock = true; // already blocked in this function
        newRequest.URI = request.URI;
        UniValue params(UniValue::VARR);
        params.push_back("part");
        params.push_back("part");
        UniValue arr(UniValue::VARR);
        UniValue out(UniValue::VOBJ);

        out.pushKV("address", request.params[0].get_str());
        out.pushKV("amount", request.params[1]);

        if (request.params.size() > 5) {
            out.pushKV("narr", request.params[5].get_str());
        }
        if (fSubtractFeeFromAmount) {
            UniValue uvBool(fSubtractFeeFromAmount);
            out.pushKV("subfee", uvBool);
        }
        arr.push_back(out);
        params.push_back(arr);

        std::string sComment, sCommentTo;
        if (!request.params[2].isNull() && !request.params[2].get_str().empty()) {
            sComment = request.params[2].get_str();
        }
        if (!request.params[3].isNull() && !request.params[3].get_str().empty()) {
            sCommentTo = request.params[3].get_str();
        }

        params.push_back(sComment);
        params.push_back(sCommentTo);

        // Add coinstake params
        if (request.params.size() > 6) {
            UniValue uvRingsize(4);
            params.push_back(uvRingsize);
            UniValue uvNumInputs(32);
            params.push_back(uvNumInputs);
            UniValue uvBool(false);
            params.push_back(uvBool); // test_fee

            UniValue uvCoinControl(UniValue::VOBJ);
            uvCoinControl.pushKV("replaceable", coin_control.m_signal_bip125_rbf.value_or(pwallet->m_signal_rbf));
            unsigned int target = coin_control.m_confirm_target ? *coin_control.m_confirm_target : pwallet->m_confirm_target;
            uvCoinControl.pushKV("conf_target", (int)target);
            std::string sEstimateMode = "UNSET";
            if (coin_control.m_fee_mode == FeeEstimateMode::ECONOMICAL) {
                sEstimateMode = "ECONOMICAL";
            } else
            if (coin_control.m_fee_mode == FeeEstimateMode::CONSERVATIVE) {
                sEstimateMode = "CONSERVATIVE";
            }
            uvCoinControl.pushKV("estimate_mode", sEstimateMode);

            params.push_back(uvCoinControl);
        }

        newRequest.params = params;
        return SendTypeToInner(newRequest);
    }

    EnsureWalletIsUnlocked(*pwallet);

    UniValue address_amounts(UniValue::VOBJ);
    const std::string address = request.params[0].get_str();
    address_amounts.pushKV(address, request.params[1]);
    UniValue subtractFeeFromAmount(UniValue::VARR);
    if (fSubtractFeeFromAmount) {
        subtractFeeFromAmount.push_back(address);
    }

    std::vector<CRecipient> recipients;
    ParseRecipients(address_amounts, subtractFeeFromAmount, recipients);
    const bool verbose{request.params[11].isNull() ? false : request.params[11].get_bool()};

    return SendMoney(*pwallet, coin_control, recipients, mapValue, verbose);
},
    };
}

static RPCHelpMan listaddressgroupings()
{
    return RPCHelpMan{"listaddressgroupings",
                "\nLists groups of addresses which have had their common ownership\n"
                "made public by common use as inputs or as the resulting change\n"
                "in past transactions\n",
                {},
                RPCResult{
                    RPCResult::Type::ARR, "", "",
                    {
                        {RPCResult::Type::ARR, "", "",
                        {
                            {RPCResult::Type::ARR_FIXED, "", "",
                            {
                                {RPCResult::Type::STR, "address", "The particl address"},
                                {RPCResult::Type::STR_AMOUNT, "amount", "The amount in " + CURRENCY_UNIT},
                                {RPCResult::Type::STR, "label", /* optional */ true, "The label"},
                            }},
                        }},
                    }
                },
                RPCExamples{
                    HelpExampleCli("listaddressgroupings", "")
            + HelpExampleRpc("listaddressgroupings", "")
                },
        [&](const RPCHelpMan& self, const JSONRPCRequest& request) -> UniValue
{
    std::shared_ptr<CWallet> const pwallet = GetWalletForJSONRPCRequest(request);
    if (!pwallet) return NullUniValue;

    // Make sure the results are valid at least up to the most recent block
    // the user could have gotten from another RPC command prior to now
    pwallet->BlockUntilSyncedToCurrentChain();

    LOCK(pwallet->cs_wallet);

    UniValue jsonGroupings(UniValue::VARR);
    std::map<CTxDestination, CAmount> balances = GetAddressBalances(*pwallet);
    for (const std::set<CTxDestination>& grouping : GetAddressGroupings(*pwallet)) {
        UniValue jsonGrouping(UniValue::VARR);
        for (const CTxDestination& address : grouping)
        {
            UniValue addressInfo(UniValue::VARR);
            addressInfo.push_back(EncodeDestination(address));
            addressInfo.push_back(ValueFromAmount(balances[address]));
            {
                const auto* address_book_entry = pwallet->FindAddressBookEntry(address);
                if (address_book_entry) {
                    addressInfo.push_back(address_book_entry->GetLabel());
                }
            }
            jsonGrouping.push_back(addressInfo);
        }
        jsonGroupings.push_back(jsonGrouping);
    }
    return jsonGroupings;
},
    };
}

static RPCHelpMan signmessage()
{
    return RPCHelpMan{"signmessage",
                "\nSign a message with the private key of an address" +
        HELP_REQUIRING_PASSPHRASE,
                {
                    {"address", RPCArg::Type::STR, RPCArg::Optional::NO, "The particl address to use for the private key."},
                    {"message", RPCArg::Type::STR, RPCArg::Optional::NO, "The message to create a signature of."},
                },
                RPCResult{
                    RPCResult::Type::STR, "signature", "The signature of the message encoded in base 64"
                },
                RPCExamples{
            "\nUnlock the wallet for 30 seconds\n"
            + HelpExampleCli("walletpassphrase", "\"mypassphrase\" 30") +
            "\nCreate the signature\n"
            + HelpExampleCli("signmessage", "\"PswXnorAgjpAtaySWkPSmWQe3Fc8LmviVc\" \"my message\"") +
            "\nVerify the signature\n"
            + HelpExampleCli("verifymessage", "\"PswXnorAgjpAtaySWkPSmWQe3Fc8LmviVc\" \"signature\" \"my message\"") +
            "\nAs a JSON-RPC call\n"
            + HelpExampleRpc("signmessage", "\"PswXnorAgjpAtaySWkPSmWQe3Fc8LmviVc\", \"my message\"")
                },
        [&](const RPCHelpMan& self, const JSONRPCRequest& request) -> UniValue
{
    std::shared_ptr<CWallet> const pwallet = GetWalletForJSONRPCRequest(request);
    if (!pwallet) return NullUniValue;

    LOCK(pwallet->cs_wallet);

    EnsureWalletIsUnlocked(*pwallet);

    std::string strAddress = request.params[0].get_str();
    std::string strMessage = request.params[1].get_str();

    CTxDestination dest = DecodeDestination(strAddress);
    if (!IsValidDestination(dest)) {
        throw JSONRPCError(RPC_INVALID_ADDRESS_OR_KEY, "Invalid address");
    }

    const PKHash *pkhash = std::get_if<PKHash>(&dest);
    const CKeyID256 *keyID256 = std::get_if<CKeyID256>(&dest);

    if (!pkhash && !keyID256) {
        throw JSONRPCError(RPC_TYPE_ERROR, "Address does not refer to key");
    }

    std::string signature;
    SigningResult err = keyID256 ? pwallet->SignMessage(strMessage, *keyID256, signature)
                                 : pwallet->SignMessage(strMessage, *pkhash, signature);
    if (err == SigningResult::SIGNING_FAILED) {
        throw JSONRPCError(RPC_INVALID_ADDRESS_OR_KEY, SigningResultString(err));
    } else if (err != SigningResult::OK){
        throw JSONRPCError(RPC_WALLET_ERROR, SigningResultString(err));
    }

    return signature;
},
    };
}

static CAmount GetReceived(const CWallet& wallet, const UniValue& params, bool by_label) EXCLUSIVE_LOCKS_REQUIRED(wallet.cs_wallet)
{
    std::set<CTxDestination> address_set;

    if (by_label) {
        // Get the set of addresses assigned to label
        std::string label = LabelFromValue(params[0]);
        address_set = wallet.GetLabelAddresses(label);
    } else {
        // Get the address
        CTxDestination dest = DecodeDestination(params[0].get_str());
        if (!IsValidDestination(dest)) {
            throw JSONRPCError(RPC_INVALID_ADDRESS_OR_KEY, "Invalid Particl address");
        }
        CScript script_pub_key = GetScriptForDestination(dest);
        if (!wallet.IsMine(script_pub_key)) {
            throw JSONRPCError(RPC_WALLET_ERROR, "Address not found in wallet");
        }
        address_set.insert(dest);
    }

    // Minimum confirmations
    int min_depth = 1;
    if (!params[1].isNull())
        min_depth = params[1].get_int();

    // Tally
    CAmount amount = 0;
    for (const std::pair<const uint256, CWalletTx>& wtx_pair : wallet.mapWallet) {
        const CWalletTx& wtx = wtx_pair.second;
        if ((!wallet.IsParticlWallet() && wtx.IsCoinBase()) || !wallet.chain().checkFinalTx(*wtx.tx) || wallet.GetTxDepthInMainChain(wtx) < min_depth) {
            continue;
        }
        if (wallet.IsParticlWallet()) {
            for (auto &txout : wtx.tx->vpout) {
                if (txout->IsStandardOutput()) {
                    CTxDestination address;
                    if (ExtractDestination(*txout->GetPScriptPubKey(), address) && wallet.IsMine(address) && address_set.count(address)) {
                        amount += txout->GetValue();
                    }
                }
            }
        } else
        for (const CTxOut& txout : wtx.tx->vout) {
            CTxDestination address;
            if (ExtractDestination(txout.scriptPubKey, address) && wallet.IsMine(address) && address_set.count(address)) {
                amount += txout.nValue;
            }
        }
    }

    return amount;
}


static RPCHelpMan getreceivedbyaddress()
{
    return RPCHelpMan{"getreceivedbyaddress",
                "\nReturns the total amount received by the given address in transactions with at least minconf confirmations.\n",
                {
                    {"address", RPCArg::Type::STR, RPCArg::Optional::NO, "The particl address for transactions."},
                    {"minconf", RPCArg::Type::NUM, RPCArg::Default{1}, "Only include transactions confirmed at least this many times."},
                },
                RPCResult{
                    RPCResult::Type::STR_AMOUNT, "amount", "The total amount in " + CURRENCY_UNIT + " received at this address."
                },
                RPCExamples{
            "\nThe amount from transactions with at least 1 confirmation\n"
            + HelpExampleCli("getreceivedbyaddress", "\"" + EXAMPLE_ADDRESS[0] + "\"") +
            "\nThe amount including unconfirmed transactions, zero confirmations\n"
            + HelpExampleCli("getreceivedbyaddress", "\"" + EXAMPLE_ADDRESS[0] + "\" 0") +
            "\nThe amount with at least 6 confirmations\n"
            + HelpExampleCli("getreceivedbyaddress", "\"" + EXAMPLE_ADDRESS[0] + "\" 6") +
            "\nAs a JSON-RPC call\n"
            + HelpExampleRpc("getreceivedbyaddress", "\"" + EXAMPLE_ADDRESS[0] + "\", 6")
                },
        [&](const RPCHelpMan& self, const JSONRPCRequest& request) -> UniValue
{
    std::shared_ptr<CWallet> const pwallet = GetWalletForJSONRPCRequest(request);
    if (!pwallet) return NullUniValue;

    // Make sure the results are valid at least up to the most recent block
    // the user could have gotten from another RPC command prior to now
    pwallet->BlockUntilSyncedToCurrentChain();

    LOCK(pwallet->cs_wallet);

    return ValueFromAmount(GetReceived(*pwallet, request.params, /* by_label */ false));
},
    };
}


static RPCHelpMan getreceivedbylabel()
{
    return RPCHelpMan{"getreceivedbylabel",
                "\nReturns the total amount received by addresses with <label> in transactions with at least [minconf] confirmations.\n",
                {
                    {"label", RPCArg::Type::STR, RPCArg::Optional::NO, "The selected label, may be the default label using \"\"."},
                    {"minconf", RPCArg::Type::NUM, RPCArg::Default{1}, "Only include transactions confirmed at least this many times."},
                },
                RPCResult{
                    RPCResult::Type::STR_AMOUNT, "amount", "The total amount in " + CURRENCY_UNIT + " received for this label."
                },
                RPCExamples{
            "\nAmount received by the default label with at least 1 confirmation\n"
            + HelpExampleCli("getreceivedbylabel", "\"\"") +
            "\nAmount received at the tabby label including unconfirmed amounts with zero confirmations\n"
            + HelpExampleCli("getreceivedbylabel", "\"tabby\" 0") +
            "\nThe amount with at least 6 confirmations\n"
            + HelpExampleCli("getreceivedbylabel", "\"tabby\" 6") +
            "\nAs a JSON-RPC call\n"
            + HelpExampleRpc("getreceivedbylabel", "\"tabby\", 6")
                },
        [&](const RPCHelpMan& self, const JSONRPCRequest& request) -> UniValue
{
    std::shared_ptr<CWallet> const pwallet = GetWalletForJSONRPCRequest(request);
    if (!pwallet) return NullUniValue;

    // Make sure the results are valid at least up to the most recent block
    // the user could have gotten from another RPC command prior to now
    pwallet->BlockUntilSyncedToCurrentChain();

    LOCK(pwallet->cs_wallet);

    return ValueFromAmount(GetReceived(*pwallet, request.params, /* by_label */ true));
},
    };
}


static RPCHelpMan getbalance()
{
    return RPCHelpMan{"getbalance",
                "\nReturns the total available balance.\n"
                "The available balance is what the wallet considers currently spendable, and is\n"
                "thus affected by options which limit spendability such as -spendzeroconfchange.\n",
                {
                    {"dummy", RPCArg::Type::STR, RPCArg::Optional::OMITTED_NAMED_ARG, "Remains for backward compatibility. Must be excluded or set to \"*\"."},
                    {"minconf", RPCArg::Type::NUM, RPCArg::Default{0}, "Only include transactions confirmed at least this many times."},
                    {"include_watchonly", RPCArg::Type::BOOL, RPCArg::DefaultHint{"true for watch-only wallets, otherwise false"}, "Also include balance in watch-only addresses (see 'importaddress')"},
                    {"avoid_reuse", RPCArg::Type::BOOL, RPCArg::Default{true}, "(only available if avoid_reuse wallet flag is set) Do not include balance in dirty outputs; addresses are considered dirty if they have previously been used in a transaction."},
                },
                RPCResult{
                    RPCResult::Type::STR_AMOUNT, "amount", "The total amount in " + CURRENCY_UNIT + " received for this wallet."
                },
                RPCExamples{
            "\nThe total amount in the wallet with 0 or more confirmations\n"
            + HelpExampleCli("getbalance", "") +
            "\nThe total amount in the wallet with at least 6 confirmations\n"
            + HelpExampleCli("getbalance", "\"*\" 6") +
            "\nAs a JSON-RPC call\n"
            + HelpExampleRpc("getbalance", "\"*\", 6")
                },
        [&](const RPCHelpMan& self, const JSONRPCRequest& request) -> UniValue
{
    std::shared_ptr<CWallet> const pwallet = GetWalletForJSONRPCRequest(request);
    if (!pwallet) return NullUniValue;

    // Make sure the results are valid at least up to the most recent block
    // the user could have gotten from another RPC command prior to now
    pwallet->BlockUntilSyncedToCurrentChain();

    LOCK(pwallet->cs_wallet);

    const UniValue& dummy_value = request.params[0];
    if (!dummy_value.isNull() && dummy_value.get_str() != "*") {
        throw JSONRPCError(RPC_METHOD_DEPRECATED, "dummy first argument must be excluded or set to \"*\".");
    }

    int min_depth = 0;
    if (!request.params[1].isNull()) {
        min_depth = request.params[1].get_int();
    }

    bool include_watchonly = ParseIncludeWatchonly(request.params[2], *pwallet);

    bool avoid_reuse = GetAvoidReuseFlag(*pwallet, request.params[3]);

    const auto bal = GetBalance(*pwallet, min_depth, avoid_reuse);

    return ValueFromAmount(bal.m_mine_trusted + (include_watchonly ? bal.m_watchonly_trusted : 0));
},
    };
}

static RPCHelpMan getunconfirmedbalance()
{
    return RPCHelpMan{"getunconfirmedbalance",
                "DEPRECATED\nIdentical to getbalances().mine.untrusted_pending\n",
                {},
                RPCResult{RPCResult::Type::NUM, "", "The balance"},
                RPCExamples{""},
        [&](const RPCHelpMan& self, const JSONRPCRequest& request) -> UniValue
{
    std::shared_ptr<CWallet> const pwallet = GetWalletForJSONRPCRequest(request);
    if (!pwallet) return NullUniValue;

    // Make sure the results are valid at least up to the most recent block
    // the user could have gotten from another RPC command prior to now
    pwallet->BlockUntilSyncedToCurrentChain();

    LOCK(pwallet->cs_wallet);

    return ValueFromAmount(GetBalance(*pwallet).m_mine_untrusted_pending);
},
    };
}


static RPCHelpMan sendmany()
{
    return RPCHelpMan{"sendmany",
                "\nSend multiple times. Amounts are double-precision floating point numbers." +
        HELP_REQUIRING_PASSPHRASE,
                {
                    {"dummy", RPCArg::Type::STR, RPCArg::Optional::NO, "Must be set to \"\" for backwards compatibility.", "\"\""},
                    {"amounts", RPCArg::Type::OBJ_USER_KEYS, RPCArg::Optional::NO, "The addresses and amounts",
                        {
                            {"address", RPCArg::Type::AMOUNT, RPCArg::Optional::NO, "The particl address is the key, the numeric amount (can be string) in " + CURRENCY_UNIT + " is the value"},
                        },
                    },
                    {"minconf", RPCArg::Type::NUM, RPCArg::Optional::OMITTED_NAMED_ARG, "Ignored dummy value"},
                    {"comment", RPCArg::Type::STR, RPCArg::Optional::OMITTED_NAMED_ARG, "A comment"},
                    {"subtractfeefrom", RPCArg::Type::ARR, RPCArg::Optional::OMITTED_NAMED_ARG, "The addresses.\n"
                                       "The fee will be equally deducted from the amount of each selected address.\n"
                                       "Those recipients will receive less particl than you enter in their corresponding amount field.\n"
                                       "If no addresses are specified here, the sender pays the fee.",
                        {
                            {"address", RPCArg::Type::STR, RPCArg::Optional::OMITTED, "Subtract fee from this address"},
                        },
                    },
                    {"replaceable", RPCArg::Type::BOOL, RPCArg::DefaultHint{"wallet default"}, "Allow this transaction to be replaced by a transaction with higher fees via BIP 125"},
                    {"conf_target", RPCArg::Type::NUM, RPCArg::DefaultHint{"wallet -txconfirmtarget"}, "Confirmation target in blocks"},
                    {"estimate_mode", RPCArg::Type::STR, RPCArg::Default{"unset"}, std::string() + "The fee estimate mode, must be one of (case insensitive):\n"
            "       \"" + FeeModes("\"\n\"") + "\""},
                    {"fee_rate", RPCArg::Type::AMOUNT, RPCArg::DefaultHint{"not set, fall back to wallet fee estimation"}, "Specify a fee rate in " + CURRENCY_ATOM + "/vB."},
                    {"verbose", RPCArg::Type::BOOL, RPCArg::Default{false}, "If true, return extra infomration about the transaction."},
                },
                {
                    RPCResult{"if verbose is not set or set to false",
                        RPCResult::Type::STR_HEX, "txid", "The transaction id for the send. Only 1 transaction is created regardless of\n"
                "the number of addresses."
                    },
                    RPCResult{"if verbose is set to true",
                        RPCResult::Type::OBJ, "", "",
                        {
                            {RPCResult::Type::STR_HEX, "txid", "The transaction id for the send. Only 1 transaction is created regardless of\n"
                "the number of addresses."},
                            {RPCResult::Type::STR, "fee_reason", "The transaction fee reason."}
                        },
                    },
                },
                RPCExamples{
            "\nSend two amounts to two different addresses:\n"
            + HelpExampleCli("sendmany", "\"\" \"{\\\"" + EXAMPLE_ADDRESS[0] + "\\\":0.01,\\\"" + EXAMPLE_ADDRESS[1] + "\\\":0.02}\"") +
            "\nSend two amounts to two different addresses setting the confirmation and comment:\n"
            + HelpExampleCli("sendmany", "\"\" \"{\\\"" + EXAMPLE_ADDRESS[0] + "\\\":0.01,\\\"" + EXAMPLE_ADDRESS[1] + "\\\":0.02}\" 6 \"testing\"") +
            "\nSend two amounts to two different addresses, subtract fee from amount:\n"
            + HelpExampleCli("sendmany", "\"\" \"{\\\"" + EXAMPLE_ADDRESS[0] + "\\\":0.01,\\\"" + EXAMPLE_ADDRESS[1] + "\\\":0.02}\" 1 \"\" \"[\\\"" + EXAMPLE_ADDRESS[0] + "\\\",\\\"" + EXAMPLE_ADDRESS[1] + "\\\"]\"") +
            "\nAs a JSON-RPC call\n"
            + HelpExampleRpc("sendmany", "\"\", {\"" + EXAMPLE_ADDRESS[0] + "\":0.01,\"" + EXAMPLE_ADDRESS[1] + "\":0.02}, 6, \"testing\"")
                },
        [&](const RPCHelpMan& self, const JSONRPCRequest& request) -> UniValue
{
    std::shared_ptr<CWallet> const pwallet = GetWalletForJSONRPCRequest(request);
    if (!pwallet) return NullUniValue;

    // Make sure the results are valid at least up to the most recent block
    // the user could have gotten from another RPC command prior to now
    pwallet->BlockUntilSyncedToCurrentChain();

    LOCK(pwallet->cs_wallet);

    if (!request.params[0].isNull() && !request.params[0].get_str().empty()) {
        throw JSONRPCError(RPC_INVALID_PARAMETER, "Dummy value must be set to \"\"");
    }
    UniValue sendTo = request.params[1].get_obj();

    mapValue_t mapValue;
    if (!request.params[3].isNull() && !request.params[3].get_str().empty())
        mapValue["comment"] = request.params[3].get_str();

    UniValue subtractFeeFromAmount(UniValue::VARR);
    if (!request.params[4].isNull())
        subtractFeeFromAmount = request.params[4].get_array();

    CCoinControl coin_control;
    if (!request.params[5].isNull()) {
        coin_control.m_signal_bip125_rbf = request.params[5].get_bool();
    }

    SetFeeEstimateMode(*pwallet, coin_control, /* conf_target */ request.params[6], /* estimate_mode */ request.params[7], /* fee_rate */ request.params[8], /* override_min_fee */ false);

    if (pwallet->IsParticlWallet()) {
        JSONRPCRequest newRequest;
        newRequest.context = request.context;
        //newRequest.mode = EXECUTE;
        newRequest.fSkipBlock = true; // already blocked in this function
        newRequest.URI = request.URI;
        UniValue params(UniValue::VARR);
        params.push_back("part");
        params.push_back("part");
        UniValue arr(UniValue::VARR);

        std::vector<std::string> keys = sendTo.getKeys();
        for (const std::string& name_ : keys) {
            UniValue out(UniValue::VOBJ);

            out.pushKV("address", name_);
            out.pushKV("amount", sendTo[name_]);

            bool fSubtractFeeFromAmount = false;
            for (unsigned int idx = 0; idx < subtractFeeFromAmount.size(); idx++) {
                const UniValue& addr = subtractFeeFromAmount[idx];
                if (addr.get_str() == name_)
                    fSubtractFeeFromAmount = true;
            }
            if (fSubtractFeeFromAmount) {
                UniValue uvBool(fSubtractFeeFromAmount);
                out.pushKV("subfee", uvBool);
            }
            arr.push_back(out);
        }
        params.push_back(arr);

        std::string sComment, sCommentTo;
        if (!request.params[3].isNull() && !request.params[3].get_str().empty())
            sComment = request.params[3].get_str();

        params.push_back(sComment);
        params.push_back(sCommentTo);

        // Add coincontrol params
        if (request.params.size() > 5) {
            UniValue uvRingsize(4);
            params.push_back(uvRingsize);
            UniValue uvNumInputs(32);
            params.push_back(uvNumInputs);
            UniValue uvBool(false);
            params.push_back(uvBool); // test_fee

            UniValue uvCoinControl(UniValue::VOBJ);
            uvCoinControl.pushKV("replaceable", coin_control.m_signal_bip125_rbf.value_or(pwallet->m_signal_rbf));
            unsigned int target = coin_control.m_confirm_target ? *coin_control.m_confirm_target : pwallet->m_confirm_target;
            uvCoinControl.pushKV("conf_target", (int)target);
            std::string sEstimateMode = "UNSET";
            if (coin_control.m_fee_mode == FeeEstimateMode::ECONOMICAL) {
                sEstimateMode = "ECONOMICAL";
            } else
            if (coin_control.m_fee_mode == FeeEstimateMode::CONSERVATIVE) {
                sEstimateMode = "CONSERVATIVE";
            }
            uvCoinControl.pushKV("estimate_mode", sEstimateMode);

            params.push_back(uvCoinControl);
        }

        newRequest.params = params;
        return SendTypeToInner(newRequest);
    }

    std::set<CTxDestination> destinations;
    std::vector<CRecipient> vecSend;

    std::vector<std::string> keys = sendTo.getKeys();
    for (const std::string& name_ : keys) {
        CTxDestination dest = DecodeDestination(name_);
        if (!IsValidDestination(dest)) {
            throw JSONRPCError(RPC_INVALID_ADDRESS_OR_KEY, std::string("Invalid Particl address: ") + name_);
        }

        if (destinations.count(dest)) {
            throw JSONRPCError(RPC_INVALID_PARAMETER, std::string("Invalid parameter, duplicated address: ") + name_);
        }
        destinations.insert(dest);

        CScript scriptPubKey = GetScriptForDestination(dest);
        CAmount nAmount = AmountFromValue(sendTo[name_]);
        if (nAmount <= 0)
            throw JSONRPCError(RPC_TYPE_ERROR, "Invalid amount for send");

        bool fSubtractFeeFromAmount = false;
        for (unsigned int idx = 0; idx < subtractFeeFromAmount.size(); idx++) {
            const UniValue& addr = subtractFeeFromAmount[idx];
            if (addr.get_str() == name_)
                fSubtractFeeFromAmount = true;
        }

        CRecipient recipient = {scriptPubKey, nAmount, fSubtractFeeFromAmount};
        vecSend.push_back(recipient);
    }

    EnsureWalletIsUnlocked(*pwallet);

    std::vector<CRecipient> recipients;
    ParseRecipients(sendTo, subtractFeeFromAmount, recipients);
    const bool verbose{request.params[9].isNull() ? false : request.params[9].get_bool()};

    return SendMoney(*pwallet, coin_control, recipients, std::move(mapValue), verbose);
},
    };
}


static RPCHelpMan addmultisigaddress()
{
    return RPCHelpMan{"addmultisigaddress",
                "\nAdd an nrequired-to-sign multisignature address to the wallet. Requires a new wallet backup.\n"
                "Each key is a Particl address or hex-encoded public key.\n"
                "This functionality is only intended for use with non-watchonly addresses.\n"
                "See `importaddress` for watchonly p2sh address support.\n"
                "If 'label' is specified, assign address to that label.\n",
                {
                    {"nrequired", RPCArg::Type::NUM, RPCArg::Optional::NO, "The number of required signatures out of the n keys or addresses."},
                    {"keys", RPCArg::Type::ARR, RPCArg::Optional::NO, "The particl addresses or hex-encoded public keys",
                        {
                            {"key", RPCArg::Type::STR, RPCArg::Optional::OMITTED, "particl address or hex-encoded public key"},
                        },
                        },
                    {"label", RPCArg::Type::STR, RPCArg::Optional::OMITTED_NAMED_ARG, "A label to assign the addresses to."},
                    {"bech32", RPCArg::Type::BOOL, RPCArg::Default{false}, "Use Bech32 encoding."},
                    {"256bit", RPCArg::Type::BOOL, RPCArg::Default{false}, "Use 256bit hash type."},
                    {"address_type", RPCArg::Type::STR, RPCArg::DefaultHint{"set by -addresstype"}, "The address type to use. Options are \"legacy\", \"p2sh-segwit\", and \"bech32\"."},
                },
                RPCResult{
                    RPCResult::Type::OBJ, "", "",
                    {
                        {RPCResult::Type::STR, "address", "The value of the new multisig address"},
                        {RPCResult::Type::STR_HEX, "redeemScript", "The string value of the hex-encoded redemption script"},
                        {RPCResult::Type::STR, "descriptor", "The descriptor for this multisig"},
                    }
                },
                RPCExamples{
            "\nAdd a multisig address from 2 addresses\n"
            + HelpExampleCli("addmultisigaddress", "2 \"[\\\"" + EXAMPLE_ADDRESS[0] + "\\\",\\\"" + EXAMPLE_ADDRESS[1] + "\\\"]\"") +
            "\nAs a JSON-RPC call\n"
            + HelpExampleRpc("addmultisigaddress", "2, \"[\\\"" + EXAMPLE_ADDRESS[0] + "\\\",\\\"" + EXAMPLE_ADDRESS[1] + "\\\"]\"")
                },
        [&](const RPCHelpMan& self, const JSONRPCRequest& request) -> UniValue
{
    std::shared_ptr<CWallet> const pwallet = GetWalletForJSONRPCRequest(request);
    if (!pwallet) return NullUniValue;

    LegacyScriptPubKeyMan& spk_man = EnsureLegacyScriptPubKeyMan(*pwallet);

    LOCK2(pwallet->cs_wallet, spk_man.cs_KeyStore);

    std::string label;
    if (!request.params[2].isNull())
        label = LabelFromValue(request.params[2]);

    int required = request.params[0].get_int();

    // Get the public keys
    const UniValue& keys_or_addrs = request.params[1].get_array();
    std::vector<CPubKey> pubkeys;
    for (unsigned int i = 0; i < keys_or_addrs.size(); ++i) {
        if (IsHex(keys_or_addrs[i].get_str()) && (keys_or_addrs[i].get_str().length() == 66 || keys_or_addrs[i].get_str().length() == 130)) {
            pubkeys.push_back(HexToPubKey(keys_or_addrs[i].get_str()));
        } else {
            pubkeys.push_back(AddrToPubKey(spk_man, keys_or_addrs[i].get_str()));
        }
    }

    OutputType output_type = pwallet->m_default_address_type;
    size_t type_ofs = fParticlMode ? 5 : 3;
    if (!request.params[type_ofs].isNull()) {
        std::optional<OutputType> parsed = ParseOutputType(request.params[type_ofs].get_str());
        if (!parsed) {
            throw JSONRPCError(RPC_INVALID_ADDRESS_OR_KEY, strprintf("Unknown address type '%s'", request.params[type_ofs].get_str()));
        } else if (parsed.value() == OutputType::BECH32M) {
            throw JSONRPCError(RPC_INVALID_ADDRESS_OR_KEY, "Bech32m multisig addresses cannot be created with legacy wallets");
        }
        output_type = parsed.value();
    }

    // Construct using pay-to-script-hash:
    CScript inner;
    CTxDestination dest = AddAndGetMultisigDestination(required, pubkeys, output_type, spk_man, inner);

    // Make the descriptor
    std::unique_ptr<Descriptor> descriptor = InferDescriptor(GetScriptForDestination(dest), spk_man);

    UniValue result(UniValue::VOBJ);
    bool fbech32 = fParticlMode && request.params.size() > 3 ? request.params[3].get_bool() : false;
    bool f256Hash = fParticlMode && request.params.size() > 4 ? request.params[4].get_bool() : false;

    if (f256Hash) {
        CScriptID256 innerID;
        innerID.Set(inner);
        pwallet->SetAddressBook(innerID, label, "send", fbech32);
        result.pushKV("address", CBitcoinAddress(innerID, fbech32).ToString());
    } else {
        pwallet->SetAddressBook(dest, label, "send", fbech32);
        result.pushKV("address", EncodeDestination(dest, fbech32));
    }

    result.pushKV("redeemScript", HexStr(inner));
    result.pushKV("descriptor", descriptor->ToString());
    return result;
},
    };
}

struct tallyitem
{
    CAmount nAmount{0};
    int nConf{std::numeric_limits<int>::max()};
    std::vector<uint256> txids;
    bool fIsWatchonly{false};
    tallyitem()
    {
    }
};

static UniValue ListReceived(const CWallet& wallet, const UniValue& params, bool by_label) EXCLUSIVE_LOCKS_REQUIRED(wallet.cs_wallet)
{
    // Minimum confirmations
    int nMinDepth = 1;
    if (!params[0].isNull())
        nMinDepth = params[0].get_int();

    // Whether to include empty labels
    bool fIncludeEmpty = false;
    if (!params[1].isNull())
        fIncludeEmpty = params[1].get_bool();

    isminefilter filter = ISMINE_SPENDABLE;

    if (ParseIncludeWatchonly(params[2], wallet)) {
        filter |= ISMINE_WATCH_ONLY;
    }

    bool has_filtered_address = false;
    CTxDestination filtered_address = CNoDestination();
    if (!by_label && params.size() > 3) {
        if (!IsValidDestinationString(params[3].get_str())) {
            throw JSONRPCError(RPC_WALLET_ERROR, "address_filter parameter was invalid");
        }
        filtered_address = DecodeDestination(params[3].get_str());
        has_filtered_address = true;
    }

    // Tally
    std::map<CTxDestination, tallyitem> mapTally;
    for (const std::pair<const uint256, CWalletTx>& pairWtx : wallet.mapWallet) {
        const CWalletTx& wtx = pairWtx.second;

        if (wtx.IsCoinBase() || !wallet.chain().checkFinalTx(*wtx.tx)) {
            continue;
        }

        int nDepth = wallet.GetTxDepthInMainChain(wtx);
        if (nDepth < nMinDepth)
            continue;

        for (auto &txout : wtx.tx->vpout)
        {
            if (!txout->IsType(OUTPUT_STANDARD))
                continue;
            CTxOutStandard *pOut = (CTxOutStandard*)txout.get();

            CTxDestination address;
            if (!ExtractDestination(pOut->scriptPubKey, address))
                continue;

            isminefilter mine = wallet.IsMine(address);
            if (!(mine & filter))
                continue;

            tallyitem& item = mapTally[address];
            item.nAmount += pOut->nValue;
            item.nConf = std::min(item.nConf, nDepth);
            item.txids.push_back(wtx.GetHash());
            if (mine & ISMINE_WATCH_ONLY)
                item.fIsWatchonly = true;
        };

        for (const CTxOut& txout : wtx.tx->vout)
        {
            CTxDestination address;
            if (!ExtractDestination(txout.scriptPubKey, address))
                continue;

            if (has_filtered_address && !(filtered_address == address)) {
                continue;
            }

            isminefilter mine = wallet.IsMine(address);
            if(!(mine & filter))
                continue;

            tallyitem& item = mapTally[address];
            item.nAmount += txout.nValue;
            item.nConf = std::min(item.nConf, nDepth);
            item.txids.push_back(wtx.GetHash());
            if (mine & ISMINE_WATCH_ONLY)
                item.fIsWatchonly = true;
        }
    }

    // Reply
    UniValue ret(UniValue::VARR);
    std::map<std::string, tallyitem> label_tally;

    // Create m_address_book iterator
    // If we aren't filtering, go from begin() to end()
    auto start = wallet.m_address_book.begin();
    auto end = wallet.m_address_book.end();
    // If we are filtering, find() the applicable entry
    if (has_filtered_address) {
        start = wallet.m_address_book.find(filtered_address);
        if (start != end) {
            end = std::next(start);
        }
    }

    for (auto item_it = start; item_it != end; ++item_it)
    {
        if (item_it->second.IsChange()) continue;
        const CTxDestination& address = item_it->first;
        const std::string& label = item_it->second.GetLabel();
        auto it = mapTally.find(address);
        if (it == mapTally.end() && !fIncludeEmpty)
            continue;

        CAmount nAmount = 0;
        int nConf = std::numeric_limits<int>::max();
        bool fIsWatchonly = false;
        if (it != mapTally.end())
        {
            nAmount = (*it).second.nAmount;
            nConf = (*it).second.nConf;
            fIsWatchonly = (*it).second.fIsWatchonly;
        }

        if (by_label)
        {
            tallyitem& _item = label_tally[label];
            _item.nAmount += nAmount;
            _item.nConf = std::min(_item.nConf, nConf);
            _item.fIsWatchonly = fIsWatchonly;
        }
        else
        {
            UniValue obj(UniValue::VOBJ);
            if(fIsWatchonly)
                obj.pushKV("involvesWatchonly", true);
            obj.pushKV("address",       EncodeDestination(address));
            obj.pushKV("amount",        ValueFromAmount(nAmount));
            obj.pushKV("confirmations", (nConf == std::numeric_limits<int>::max() ? 0 : nConf));
            obj.pushKV("label", label);
            UniValue transactions(UniValue::VARR);
            if (it != mapTally.end())
            {
                for (const uint256& _item : (*it).second.txids)
                {
                    transactions.push_back(_item.GetHex());
                }
            }
            obj.pushKV("txids", transactions);
            ret.push_back(obj);
        }
    }

    if (by_label)
    {
        for (const auto& entry : label_tally)
        {
            CAmount nAmount = entry.second.nAmount;
            int nConf = entry.second.nConf;
            UniValue obj(UniValue::VOBJ);
            if (entry.second.fIsWatchonly)
                obj.pushKV("involvesWatchonly", true);
            obj.pushKV("amount",        ValueFromAmount(nAmount));
            obj.pushKV("confirmations", (nConf == std::numeric_limits<int>::max() ? 0 : nConf));
            obj.pushKV("label",         entry.first);
            ret.push_back(obj);
        }
    }

    return ret;
}

static RPCHelpMan listreceivedbyaddress()
{
    return RPCHelpMan{"listreceivedbyaddress",
                "\nList balances by receiving address.\n",
                {
                    {"minconf", RPCArg::Type::NUM, RPCArg::Default{1}, "The minimum number of confirmations before payments are included."},
                    {"include_empty", RPCArg::Type::BOOL, RPCArg::Default{false}, "Whether to include addresses that haven't received any payments."},
                    {"include_watchonly", RPCArg::Type::BOOL, RPCArg::DefaultHint{"true for watch-only wallets, otherwise false"}, "Whether to include watch-only addresses (see 'importaddress')"},
                    {"address_filter", RPCArg::Type::STR, RPCArg::Optional::OMITTED_NAMED_ARG, "If present, only return information on this address."},
                },
                RPCResult{
                    RPCResult::Type::ARR, "", "",
                    {
                        {RPCResult::Type::OBJ, "", "",
                        {
                            {RPCResult::Type::BOOL, "involvesWatchonly", /* optional */ true, "Only returns true if imported addresses were involved in transaction"},
                            {RPCResult::Type::STR, "address", "The receiving address"},
                            {RPCResult::Type::STR_AMOUNT, "amount", "The total amount in " + CURRENCY_UNIT + " received by the address"},
                            {RPCResult::Type::NUM, "confirmations", "The number of confirmations of the most recent transaction included"},
                            {RPCResult::Type::STR, "label", "The label of the receiving address. The default label is \"\""},
                            {RPCResult::Type::ARR, "txids", "",
                            {
                                {RPCResult::Type::STR_HEX, "txid", "The ids of transactions received with the address"},
                            }},
                        }},
                    }
                },
                RPCExamples{
                    HelpExampleCli("listreceivedbyaddress", "")
            + HelpExampleCli("listreceivedbyaddress", "6 true")
            + HelpExampleRpc("listreceivedbyaddress", "6, true, true")
            + HelpExampleRpc("listreceivedbyaddress", "6, true, true, \"" + EXAMPLE_ADDRESS[0] + "\"")
                },
        [&](const RPCHelpMan& self, const JSONRPCRequest& request) -> UniValue
{
    std::shared_ptr<CWallet> const pwallet = GetWalletForJSONRPCRequest(request);
    if (!pwallet) return NullUniValue;

    // Make sure the results are valid at least up to the most recent block
    // the user could have gotten from another RPC command prior to now
    pwallet->BlockUntilSyncedToCurrentChain();

    LOCK(pwallet->cs_wallet);

    return ListReceived(*pwallet, request.params, false);
},
    };
}

static RPCHelpMan listreceivedbylabel()
{
    return RPCHelpMan{"listreceivedbylabel",
                "\nList received transactions by label.\n",
                {
                    {"minconf", RPCArg::Type::NUM, RPCArg::Default{1}, "The minimum number of confirmations before payments are included."},
                    {"include_empty", RPCArg::Type::BOOL, RPCArg::Default{false}, "Whether to include labels that haven't received any payments."},
                    {"include_watchonly", RPCArg::Type::BOOL, RPCArg::DefaultHint{"true for watch-only wallets, otherwise false"}, "Whether to include watch-only addresses (see 'importaddress')"},
                },
                RPCResult{
                    RPCResult::Type::ARR, "", "",
                    {
                        {RPCResult::Type::OBJ, "", "",
                        {
                            {RPCResult::Type::BOOL, "involvesWatchonly", /* optional */ true, "Only returns true if imported addresses were involved in transaction"},
                            {RPCResult::Type::STR_AMOUNT, "amount", "The total amount received by addresses with this label"},
                            {RPCResult::Type::NUM, "confirmations", "The number of confirmations of the most recent transaction included"},
                            {RPCResult::Type::STR, "label", "The label of the receiving address. The default label is \"\""},
                        }},
                    }
                },
                RPCExamples{
                    HelpExampleCli("listreceivedbylabel", "")
            + HelpExampleCli("listreceivedbylabel", "6 true")
            + HelpExampleRpc("listreceivedbylabel", "6, true, true")
                },
        [&](const RPCHelpMan& self, const JSONRPCRequest& request) -> UniValue
{
    std::shared_ptr<CWallet> const pwallet = GetWalletForJSONRPCRequest(request);
    if (!pwallet) return NullUniValue;

    // Make sure the results are valid at least up to the most recent block
    // the user could have gotten from another RPC command prior to now
    pwallet->BlockUntilSyncedToCurrentChain();

    LOCK(pwallet->cs_wallet);

    return ListReceived(*pwallet, request.params, true);
},
    };
}

static void MaybePushAddress(UniValue & entry, const CTxDestination &dest)
{
    if (IsValidDestination(dest)) {
        entry.pushKV("address", EncodeDestination(dest));
    }
}

/**
 * List transactions based on the given criteria.
 *
 * @param  wallet         The wallet.
 * @param  wtx            The wallet transaction.
 * @param  nMinDepth      The minimum confirmation depth.
 * @param  fLong          Whether to include the JSON version of the transaction.
 * @param  ret            The UniValue into which the result is stored.
 * @param  filter_ismine  The "is mine" filter flags.
 * @param  filter_label   Optional label string to filter incoming transactions.
 */
static void ListTransactions(const CWallet& wallet, const CWalletTx& wtx, int nMinDepth, bool fLong, UniValue& ret, const isminefilter& filter_ismine, const std::string* filter_label) EXCLUSIVE_LOCKS_REQUIRED(wallet.cs_wallet)
{
    CAmount nFee;
    std::list<COutputEntry> listReceived;
    std::list<COutputEntry> listSent;
    std::list<COutputEntry> listStaked;

    CachedTxGetAmounts(wallet, wtx, listReceived, listSent, listStaked, nFee, filter_ismine);

    bool involvesWatchonly = CachedTxIsFromMe(wallet, wtx, ISMINE_WATCH_ONLY);

    // Sent
    if (!filter_label)
    {
        for (const COutputEntry& s : listSent)
        {
            UniValue entry(UniValue::VOBJ);
            if (involvesWatchonly || (wallet.IsMine(s.destination) & ISMINE_WATCH_ONLY) || (s.ismine & ISMINE_WATCH_ONLY)) {
                entry.pushKV("involvesWatchonly", true);
            }
            MaybePushAddress(entry, s.destination);
            if (s.destStake.index() != DI::_CNoDestination) {
                entry.pushKV("coldstake_address", EncodeDestination(s.destStake));
            }
            entry.pushKV("category", "send");
            entry.pushKV("amount", ValueFromAmount(-s.amount));
            const auto* address_book_entry = wallet.FindAddressBookEntry(s.destination);
            if (address_book_entry) {
                entry.pushKV("label", address_book_entry->GetLabel());
            }
            entry.pushKV("vout", s.vout);
            entry.pushKV("fee", ValueFromAmount(-nFee));
            if (fLong) {
                WalletTxToJSON(wallet, wtx, entry);
            } else {
                std::string sNarrKey = strprintf("n%d", s.vout);
                mapValue_t::const_iterator mi = wtx.mapValue.find(sNarrKey);
                if (mi != wtx.mapValue.end() && !mi->second.empty())
                    entry.pushKV("narration", mi->second);
            }
            entry.pushKV("abandoned", wtx.isAbandoned());

            ret.push_back(entry);
        }
    }

    // Received
    if (listReceived.size() > 0 && wallet.GetTxDepthInMainChain(wtx) >= nMinDepth) {
        for (const COutputEntry& r : listReceived)
        {
            std::string label;
            const auto* address_book_entry = wallet.FindAddressBookEntry(r.destination);
            if (address_book_entry) {
                label = address_book_entry->GetLabel();
            }
            if (filter_label && label != *filter_label) {
                continue;
            }
            UniValue entry(UniValue::VOBJ);
            if (involvesWatchonly || (wallet.IsMine(r.destination) & ISMINE_WATCH_ONLY) || (r.ismine & ISMINE_WATCH_ONLY)) {
                entry.pushKV("involvesWatchonly", true);
            }

            if (wallet.IsParticlWallet()
                && r.destination.index() == DI::_PKHash) {
                CStealthAddress sx;
                CKeyID idK = ToKeyID(std::get<PKHash>(r.destination));
                if (GetParticlWallet(&wallet)->GetStealthLinked(idK, sx)) {
                    entry.pushKV("stealth_address", sx.Encoded());
                }
            }

            MaybePushAddress(entry, r.destination);
            if (r.destStake.index() != DI::_CNoDestination) {
                entry.pushKV("coldstake_address", EncodeDestination(r.destStake));
            }
            if (wtx.IsCoinBase()) {
                if (wallet.GetTxDepthInMainChain(wtx) < 1) {
                    entry.pushKV("category", "orphan");
                } else if (wallet.IsTxImmatureCoinBase(wtx)) {
                    entry.pushKV("category", "immature");
                } else {
                    entry.pushKV("category", (fParticlMode ? "coinbase" : "generate"));
                }
            } else {
                entry.pushKV("category", "receive");
            }
            entry.pushKV("amount", ValueFromAmount(r.amount));
            if (address_book_entry) {
                entry.pushKV("label", label);
                entry.pushKV("account", label); // For exchanges
            }
            entry.pushKV("vout", r.vout);
            if (fLong) {
                WalletTxToJSON(wallet, wtx, entry);
            } else {
                std::string sNarrKey = strprintf("n%d", r.vout);
                mapValue_t::const_iterator mi = wtx.mapValue.find(sNarrKey);
                if (mi != wtx.mapValue.end() && !mi->second.empty()) {
                    entry.pushKV("narration", mi->second);
                }
            }
            ret.push_back(entry);
        }
    }

    // Staked
    if (listStaked.size() > 0 && wallet.GetTxDepthInMainChain(wtx) >= nMinDepth) {
        for (const auto &s : listStaked) {
            UniValue entry(UniValue::VOBJ);
            if (involvesWatchonly || (s.ismine & ISMINE_WATCH_ONLY)) {
                entry.pushKV("involvesWatchonly", true);
            }
            MaybePushAddress(entry, s.destination);
            if (s.destStake.index() != DI::_CNoDestination) {
                entry.pushKV("coldstake_address", EncodeDestination(s.destStake));
            }
            entry.pushKV("category", wallet.GetTxDepthInMainChain(wtx) < 1 ? "orphaned_stake" : "stake");

            entry.pushKV("amount", ValueFromAmount(s.amount));
            const auto* address_book_entry = wallet.FindAddressBookEntry(s.destination);
            if (address_book_entry) {
                entry.pushKV("label", address_book_entry->GetLabel());
            }
            entry.pushKV("vout", s.vout);
            entry.pushKV("reward", ValueFromAmount(-nFee));
            if (fLong) {
                WalletTxToJSON(wallet, wtx, entry);
            }
            entry.pushKV("abandoned", wtx.isAbandoned());
            ret.push_back(entry);
        }
    }
}

static void ListRecord(const CHDWallet *phdw, const uint256 &hash, const CTransactionRecord &rtx,
    const std::string &strAccount, int nMinDepth, bool fLong, UniValue &ret, const isminefilter &filter) EXCLUSIVE_LOCKS_REQUIRED(phdw->cs_wallet)
{
    bool fAllAccounts = (strAccount == std::string("*"));

    for (const auto &r : rtx.vout) {
        if (r.nFlags & ORF_CHANGE) {
            continue;
        }

        if (!(r.nFlags & ORF_FROM) && !(r.nFlags & ORF_OWNED) && !(filter & ISMINE_WATCH_ONLY)) {
            continue;
        }

        std::string account;
        CBitcoinAddress addr;
        CTxDestination dest;
        if (ExtractDestination(r.scriptPubKey, dest) && !r.scriptPubKey.IsUnspendable()) {
            addr.Set(dest);

            std::map<CTxDestination, CAddressBookData>::const_iterator mai = phdw->m_address_book.find(dest);
            if (mai != phdw->m_address_book.end() && !mai->second.GetLabel().empty()) {
                account = mai->second.GetLabel();
            }
        }

        if (!fAllAccounts && (account != strAccount)) {
            continue;
        }

        UniValue entry(UniValue::VOBJ);
        if (r.nFlags & ORF_OWN_WATCH) {
            entry.pushKV("involvesWatchonly", true);
        }
        entry.pushKV("account", account);

        if (r.vPath.size() > 0) {
            if (r.vPath[0] == ORA_STEALTH) {
                if (r.vPath.size() < 5) {
                    LogPrintf("%s: Warning, malformed vPath.\n", __func__);
                } else {
                    uint32_t sidx;
                    memcpy(&sidx, &r.vPath[1], 4);
                    CStealthAddress sx;
                    if (phdw->GetStealthByIndex(sidx, sx)) {
                        entry.pushKV("stealth_address", sx.Encoded());
                    }
                }
            }
        } else {
            PKHash *pkh = std::get_if<PKHash>(&dest);
            if (pkh) {
                CStealthAddress sx;
                CKeyID idK = ToKeyID(*pkh);
                if (phdw->GetStealthLinked(idK, sx)) {
                    entry.pushKV("stealth_address", sx.Encoded());
                }
            }
        }

        if (r.nFlags & ORF_LOCKED) {
            entry.pushKV("requires_unlock", true);
        }

        if (dest.index() == DI::_CNoDestination) {
            entry.pushKV("address", "none");
        } else {
            entry.pushKV("address", addr.ToString());
        }

        std::string sCategory;
        if (r.nFlags & ORF_OWNED && r.nFlags & ORF_FROM) {
            // Sent to self
            sCategory = "receive";
        } else
        if (r.nFlags & ORF_OWN_ANY) {
            sCategory = "receive";
        } else
        if (r.nFlags & ORF_FROM) {
            sCategory = "send";
        }

        entry.pushKV("category", sCategory);
        entry.pushKV("type", r.nType == OUTPUT_STANDARD ? "standard"
                : r.nType == OUTPUT_CT ? "blind" : r.nType == OUTPUT_RINGCT ? "anon" : "unknown");

        if (r.nFlags & ORF_OWNED && r.nFlags & ORF_FROM) {
            entry.pushKV("fromself", "true");
        }

        entry.pushKV("amount", ValueFromAmount(r.nValue * ((r.nFlags & ORF_OWN_ANY) ? 1 : -1)));

        if (r.nFlags & ORF_FROM) {
            entry.pushKV("fee", ValueFromAmount(-rtx.nFee));
        }

        entry.pushKV("vout", r.n);

        int confirms = phdw->GetDepthInMainChain(rtx);
        entry.pushKV("confirmations", confirms);
        if (confirms > 0) {
            entry.pushKV("blockhash", rtx.blockHash.GetHex());
            entry.pushKV("blockindex", rtx.nIndex);
            PushTime(entry, "blocktime", rtx.nBlockTime);
        } else {
            entry.pushKV("trusted", phdw->IsTrusted(hash, rtx));
        }

        entry.pushKV("txid", hash.ToString());

        UniValue conflicts(UniValue::VARR);
        std::set<uint256> setconflicts = phdw->GetConflicts(hash);
        setconflicts.erase(hash);
        for (const auto &conflict : setconflicts) {
            conflicts.push_back(conflict.GetHex());
        }
        entry.pushKV("walletconflicts", conflicts);

        PushTime(entry, "time", rtx.GetTxTime());

        if (!r.sNarration.empty()) {
            entry.pushKV("narration", r.sNarration);
        }

        if (r.nFlags & ORF_FROM) {
            entry.pushKV("abandoned", rtx.IsAbandoned());
        }

        ret.push_back(entry);
    }
};

static const std::vector<RPCResult> TransactionDescriptionString()
{
    return{{RPCResult::Type::NUM, "confirmations", "The number of confirmations for the transaction. Negative confirmations means the\n"
               "transaction conflicted that many blocks ago."},
           {RPCResult::Type::BOOL, "generated", /* optional */ true, "Only present if transaction only input is a coinbase one."},
           {RPCResult::Type::BOOL, "trusted", /* optional */ true, "Only present if we consider transaction to be trusted and so safe to spend from."},
           {RPCResult::Type::STR_HEX, "blockhash", /* optional */ true, "The block hash containing the transaction."},
           {RPCResult::Type::NUM, "blockheight", /* optional */ true, "The block height containing the transaction."},
           {RPCResult::Type::NUM, "blockindex", /* optional */ true, "The index of the transaction in the block that includes it."},
           {RPCResult::Type::NUM_TIME, "blocktime", /* optional */ true, "The block time expressed in " + UNIX_EPOCH_TIME + "."},
           {RPCResult::Type::STR_HEX, "txid", "The transaction id."},
           {RPCResult::Type::ARR, "walletconflicts", "Conflicting transaction ids.",
           {
               {RPCResult::Type::STR_HEX, "txid", "The transaction id."},
           }},
           {RPCResult::Type::STR_HEX, "replaced_by_txid", /* optional */ true, "The txid if this tx was replaced."},
           {RPCResult::Type::STR_HEX, "replaces_txid", /* optional */ true, "The txid if the tx replaces one."},
           {RPCResult::Type::STR, "comment", /* optional */ true, ""},
           {RPCResult::Type::STR, "to", /* optional */ true, "If a comment to is associated with the transaction."},
           {RPCResult::Type::NUM_TIME, "time", "The transaction time expressed in " + UNIX_EPOCH_TIME + "."},
           {RPCResult::Type::NUM_TIME, "timereceived", "The time received expressed in " + UNIX_EPOCH_TIME + "."},
           {RPCResult::Type::STR, "comment", /* optional */ true, "If a comment is associated with the transaction, only present if not empty."},
           {RPCResult::Type::STR, "bip125-replaceable", "(\"yes|no|unknown\") Whether this transaction could be replaced due to BIP125 (replace-by-fee);\n"
               "may be unknown for unconfirmed transactions not in the mempool"}};
}

static RPCHelpMan listtransactions()
{
    return RPCHelpMan{"listtransactions",
                "\nIf a label name is provided, this will return only incoming transactions paying to addresses with the specified label.\n"
                "\nReturns up to 'count' most recent transactions skipping the first 'from' transactions.\n",
                {
                    {"label|dummy", RPCArg::Type::STR, RPCArg::Optional::OMITTED_NAMED_ARG, "If set, should be a valid label name to return only incoming transactions\n"
                          "with the specified label, or \"*\" to disable filtering and return all transactions."},
                    {"count", RPCArg::Type::NUM, RPCArg::Default{10}, "The number of transactions to return"},
                    {"skip", RPCArg::Type::NUM, RPCArg::Default{0}, "The number of transactions to skip"},
                    {"include_watchonly", RPCArg::Type::BOOL, RPCArg::DefaultHint{"true for watch-only wallets, otherwise false"}, "Include transactions to watch-only addresses (see 'importaddress')"},
                },
                RPCResult{
                    RPCResult::Type::ARR, "", "",
                    {
                        {RPCResult::Type::OBJ, "", "", Cat(Cat<std::vector<RPCResult>>(
                        {
                            {RPCResult::Type::BOOL, "involvesWatchonly", /* optional */ true, "Only returns true if imported addresses were involved in transaction."},
                            {RPCResult::Type::STR, "address", /* optional */ true, "The particl address of the transaction."},
                            {RPCResult::Type::STR, "category", "The transaction category.\n"
                                "\"send\"                  Transactions sent.\n"
                                "\"receive\"               Non-coinbase transactions received.\n"
                                "\"generate\"              Coinbase transactions received with more than 100 confirmations.\n"
                                "\"immature\"              Coinbase transactions received with 100 or fewer confirmations.\n"
                                "\"orphan\"                Orphaned coinbase transactions received."},
                            {RPCResult::Type::STR_AMOUNT, "amount", "The amount in " + CURRENCY_UNIT + ". This is negative for the 'send' category, and is positive\n"
                                "for all other categories"},
                            {RPCResult::Type::STR, "label", /* optional */ true, "A comment for the address/transaction, if any"},
                            {RPCResult::Type::NUM, "vout", "the vout value"},
                            {RPCResult::Type::STR_AMOUNT, "fee", /* optional */ true, "The amount of the fee in " + CURRENCY_UNIT + ". This is negative and only available for the\n"
                                 "'send' category of transactions."},
                        },
                        TransactionDescriptionString()),
                        {
                            {RPCResult::Type::BOOL, "abandoned", /* optional */ true, "'true' if the transaction has been abandoned (inputs are respendable). Only available for the \n"
                                 "'send' category of transactions."},
                        })},
                    }
                },
                RPCExamples{
            "\nList the most recent 10 transactions in the systems\n"
            + HelpExampleCli("listtransactions", "") +
            "\nList transactions 100 to 120\n"
            + HelpExampleCli("listtransactions", "\"*\" 20 100") +
            "\nAs a JSON-RPC call\n"
            + HelpExampleRpc("listtransactions", "\"*\", 20, 100")
                },
        [&](const RPCHelpMan& self, const JSONRPCRequest& request) -> UniValue
{
    std::shared_ptr<CWallet> const pwallet = GetWalletForJSONRPCRequest(request);
    if (!pwallet) return NullUniValue;

    // Make sure the results are valid at least up to the most recent block
    // the user could have gotten from another RPC command prior to now
    pwallet->BlockUntilSyncedToCurrentChain();

    const std::string* filter_label = nullptr;
    if (!request.params[0].isNull() && request.params[0].get_str() != "*") {
        filter_label = &request.params[0].get_str();
        if (filter_label->empty()) {
            throw JSONRPCError(RPC_INVALID_PARAMETER, "Label argument must be a valid label name or \"*\".");
        }
    }
    int nCount = 10;
    if (!request.params[1].isNull())
        nCount = request.params[1].get_int();
    int nFrom = 0;
    if (!request.params[2].isNull())
        nFrom = request.params[2].get_int();
    isminefilter filter = ISMINE_SPENDABLE;

    if (ParseIncludeWatchonly(request.params[3], *pwallet)) {
        filter |= ISMINE_WATCH_ONLY;
    }

    if (nCount < 0)
        throw JSONRPCError(RPC_INVALID_PARAMETER, "Negative count");
    if (nFrom < 0)
        throw JSONRPCError(RPC_INVALID_PARAMETER, "Negative from");


    // NOTE: nFrom and nCount seem to apply to the individual json entries, not the txn
    //  a txn producing 2 entries will output only 1 entry if nCount is 1
    // TODO: Change to count on unique txids?

    UniValue ret(UniValue::VARR);
    {
        LOCK(pwallet->cs_wallet);
        const CWallet::TxItems &txOrdered = pwallet->wtxOrdered;

        // iterate backwards until we have nCount items to return:
        for (CWallet::TxItems::const_reverse_iterator it = txOrdered.rbegin(); it != txOrdered.rend(); ++it) {
            CWalletTx *const pwtx = (*it).second;
            ListTransactions(*pwallet, *pwtx, 0, true, ret, filter, filter_label);
            if ((int)ret.size() >= (nCount+nFrom)) break;
        }
    }
    // ret must be newest to oldest
    ret.reverse();

    if (pwallet->IsParticlWallet()) {
        const CHDWallet *phdw = GetParticlWallet(pwallet.get());
        LOCK(phdw->cs_wallet);
        const RtxOrdered_t &txOrdered = phdw->rtxOrdered;

        // TODO: Combine finding and inserting into ret loops

        UniValue retRecords(UniValue::VARR);
        for (RtxOrdered_t::const_reverse_iterator it = txOrdered.rbegin(); it != txOrdered.rend(); ++it) {
            std::string strAccount = "*";
            ListRecord(phdw, it->second->first, it->second->second, strAccount, 0, true, retRecords, filter);
            if ((int)retRecords.size() >= nCount + nFrom) {
                break;
            }
        }

        size_t nSearchStart = 0;
        for(int i = (int)retRecords.size() - 1; i >= 0; --i) {
            int64_t nInsertTime = find_value(retRecords[i], "time").get_int64();
            bool fFound = false;
            for (size_t k = nSearchStart; k < ret.size(); k++) {
                nSearchStart = k;
                int64_t nTime = find_value(ret[k], "time").get_int64();
                if (nTime > nInsertTime) {
                    ret.insert(k, retRecords[i]);
                    fFound = true;
                    break;
                }
            }

            if (!fFound) {
                ret.push_back(retRecords[i]);
            }
        }

        if (nFrom > 0 && ret.size() > 0) {
            ret.erase(std::max((size_t)0, ret.size() - nFrom), ret.size());
        }

        if (ret.size() > (size_t)nCount) {
            ret.erase(0, ret.size() - nCount);
        }
    }

    return ret;
},
    };
}

static RPCHelpMan listsinceblock()
{
    return RPCHelpMan{"listsinceblock",
                "\nGet all transactions in blocks since block [blockhash], or all transactions if omitted.\n"
                "If \"blockhash\" is no longer a part of the main chain, transactions from the fork point onward are included.\n"
                "Additionally, if include_removed is set, transactions affecting the wallet which were removed are returned in the \"removed\" array.\n",
                {
                    {"blockhash", RPCArg::Type::STR, RPCArg::Optional::OMITTED_NAMED_ARG, "If set, the block hash to list transactions since, otherwise list all transactions."},
                    {"target_confirmations", RPCArg::Type::NUM, RPCArg::Default{1}, "Return the nth block hash from the main chain. e.g. 1 would mean the best block hash. Note: this is not used as a filter, but only affects [lastblock] in the return value"},
                    {"include_watchonly", RPCArg::Type::BOOL, RPCArg::DefaultHint{"true for watch-only wallets, otherwise false"}, "Include transactions to watch-only addresses (see 'importaddress')"},
                    {"include_removed", RPCArg::Type::BOOL, RPCArg::Default{true}, "Show transactions that were removed due to a reorg in the \"removed\" array\n"
                                                                       "(not guaranteed to work on pruned nodes)"},
                },
                RPCResult{
                    RPCResult::Type::OBJ, "", "",
                    {
                        {RPCResult::Type::ARR, "transactions", "",
                        {
                            {RPCResult::Type::OBJ, "", "", Cat(Cat<std::vector<RPCResult>>(
                            {
                                {RPCResult::Type::BOOL, "involvesWatchonly", /* optional */ true, "Only returns true if imported addresses were involved in transaction."},
                                {RPCResult::Type::STR, "address", /* optional */ true, "The particl address of the transaction."},
                                {RPCResult::Type::STR, "category", "The transaction category.\n"
                                    "\"send\"                  Transactions sent.\n"
                                    "\"receive\"               Non-coinbase transactions received.\n"
                                    "\"generate\"              Coinbase transactions received with more than 100 confirmations.\n"
                                    "\"immature\"              Coinbase transactions received with 100 or fewer confirmations.\n"
                                    "\"orphan\"                Orphaned coinbase transactions received."},
                                {RPCResult::Type::STR_AMOUNT, "amount", "The amount in " + CURRENCY_UNIT + ". This is negative for the 'send' category, and is positive\n"
                                    "for all other categories"},
                                {RPCResult::Type::NUM, "vout", "the vout value"},
                                {RPCResult::Type::STR_AMOUNT, "fee", /* optional */ true, "The amount of the fee in " + CURRENCY_UNIT + ". This is negative and only available for the\n"
                                     "'send' category of transactions."},
                            },
                            TransactionDescriptionString()),
                            {
                                {RPCResult::Type::BOOL, "abandoned", /* optional */ true, "'true' if the transaction has been abandoned (inputs are respendable). Only available for the \n"
                                     "'send' category of transactions."},
                                {RPCResult::Type::STR, "label", /* optional */ true, "A comment for the address/transaction, if any"},
                            })},
                        }},
                        {RPCResult::Type::ARR, "removed", /* optional */ true, "<structure is the same as \"transactions\" above, only present if include_removed=true>\n"
                            "Note: transactions that were re-added in the active chain will appear as-is in this array, and may thus have a positive confirmation count."
                        , {{RPCResult::Type::ELISION, "", ""},}},
                        {RPCResult::Type::STR_HEX, "lastblock", "The hash of the block (target_confirmations-1) from the best block on the main chain, or the genesis hash if the referenced block does not exist yet. This is typically used to feed back into listsinceblock the next time you call it. So you would generally use a target_confirmations of say 6, so you will be continually re-notified of transactions until they've reached 6 confirmations plus any new ones"},
                    }
                },
                RPCExamples{
                    HelpExampleCli("listsinceblock", "")
            + HelpExampleCli("listsinceblock", "\"000000000000000bacf66f7497b7dc45ef753ee9a7d38571037cdb1a57f663ad\" 6")
            + HelpExampleRpc("listsinceblock", "\"000000000000000bacf66f7497b7dc45ef753ee9a7d38571037cdb1a57f663ad\", 6")
                },
        [&](const RPCHelpMan& self, const JSONRPCRequest& request) -> UniValue
{
    std::shared_ptr<CWallet> const pwallet = GetWalletForJSONRPCRequest(request);
    if (!pwallet) return NullUniValue;

    const CWallet& wallet = *pwallet;
    // Make sure the results are valid at least up to the most recent block
    // the user could have gotten from another RPC command prior to now
    wallet.BlockUntilSyncedToCurrentChain();

    LOCK(wallet.cs_wallet);

    std::optional<int> height;    // Height of the specified block or the common ancestor, if the block provided was in a deactivated chain.
    std::optional<int> altheight; // Height of the specified block, even if it's in a deactivated chain.
    int target_confirms = 1;
    isminefilter filter = ISMINE_SPENDABLE;

    uint256 blockId;
    if (!request.params[0].isNull() && !request.params[0].get_str().empty()) {
        blockId = ParseHashV(request.params[0], "blockhash");
        height = int{};
        altheight = int{};
        if (!wallet.chain().findCommonAncestor(blockId, wallet.GetLastBlockHash(), /* ancestor out */ FoundBlock().height(*height), /* blockId out */ FoundBlock().height(*altheight))) {
            throw JSONRPCError(RPC_INVALID_ADDRESS_OR_KEY, "Block not found");
        }
    }

    if (!request.params[1].isNull()) {
        target_confirms = request.params[1].get_int();

        if (target_confirms < 1) {
            throw JSONRPCError(RPC_INVALID_PARAMETER, "Invalid parameter");
        }
    }

    if (ParseIncludeWatchonly(request.params[2], wallet)) {
        filter |= ISMINE_WATCH_ONLY;
    }

    bool include_removed = (request.params[3].isNull() || request.params[3].get_bool());

    int depth = height ? wallet.GetLastBlockHeight() + 1 - *height : -1;

    UniValue transactions(UniValue::VARR);

    for (const std::pair<const uint256, CWalletTx>& pairWtx : wallet.mapWallet) {
        const CWalletTx& tx = pairWtx.second;

        if (depth == -1 || abs(wallet.GetTxDepthInMainChain(tx)) < depth) {
            ListTransactions(wallet, tx, 0, true, transactions, filter, nullptr /* filter_label */);
        }
    }

    if (IsParticlWallet(&wallet)) {
        const CHDWallet *phdw = GetParticlWallet(&wallet);
        LOCK_ASSERTION(phdw->cs_wallet);

        for (const auto &ri : phdw->mapRecords) {
            const uint256 &txhash = ri.first;
            const CTransactionRecord &rtx = ri.second;
            if (depth == -1 || phdw->GetDepthInMainChain(rtx) < depth) {
                ListRecord(phdw, txhash, rtx, "*", 0, true, transactions, filter);
            }
        }
    }


    // when a reorg'd block is requested, we also list any relevant transactions
    // in the blocks of the chain that was detached
    UniValue removed(UniValue::VARR);
    while (include_removed && altheight && *altheight > *height) {
        CBlock block;
        if (!wallet.chain().findBlock(blockId, FoundBlock().data(block)) || block.IsNull()) {
            throw JSONRPCError(RPC_INTERNAL_ERROR, "Can't read block from disk");
        }
        for (const CTransactionRef& tx : block.vtx) {
            auto it = wallet.mapWallet.find(tx->GetHash());
            if (it != wallet.mapWallet.end()) {
                // We want all transactions regardless of confirmation count to appear here,
                // even negative confirmation ones, hence the big negative.
                ListTransactions(wallet, it->second, -100000000, true, removed, filter, nullptr /* filter_label */);
            } else
            if (IsParticlWallet(&wallet)) {
                const CHDWallet *phdw = GetParticlWallet(&wallet);
                LOCK_ASSERTION(phdw->cs_wallet);
                const uint256 &txhash = tx->GetHash();
                MapRecords_t::const_iterator mri = phdw->mapRecords.find(txhash);
                if (mri != phdw->mapRecords.end()) {
                    const CTransactionRecord &rtx = mri->second;
                    ListRecord(phdw, txhash, rtx, "*", -100000000, true, removed, filter);
                }
            }
        }
        blockId = block.hashPrevBlock;
        --*altheight;
    }

    uint256 lastblock;
    target_confirms = std::min(target_confirms, wallet.GetLastBlockHeight() + 1);
    CHECK_NONFATAL(wallet.chain().findAncestorByHeight(wallet.GetLastBlockHash(), wallet.GetLastBlockHeight() + 1 - target_confirms, FoundBlock().hash(lastblock)));

    UniValue ret(UniValue::VOBJ);
    ret.pushKV("transactions", transactions);
    if (include_removed) ret.pushKV("removed", removed);
    ret.pushKV("lastblock", lastblock.GetHex());

    return ret;
},
    };
}

UniValue gettransaction_inner(JSONRPCRequest const &request)
{
    std::shared_ptr<CWallet> const pwallet = GetWalletForJSONRPCRequest(request);
    if (!pwallet) return NullUniValue;

    // Make sure the results are valid at least up to the most recent block
    // the user could have gotten from another RPC command prior to now
    if (!request.fSkipBlock)
        pwallet->BlockUntilSyncedToCurrentChain();

    LOCK(pwallet->cs_wallet);

    uint256 hash(ParseHashV(request.params[0], "txid"));

    isminefilter filter = ISMINE_SPENDABLE;

    if (ParseIncludeWatchonly(request.params[1], *pwallet)) {
        filter |= ISMINE_WATCH_ONLY;
    }

    bool verbose = request.params[2].isNull() ? false : request.params[2].get_bool();

    UniValue entry(UniValue::VOBJ);
    auto it = pwallet->mapWallet.find(hash);
    if (it == pwallet->mapWallet.end()) {
        if (IsParticlWallet(pwallet.get())) {
            CHDWallet *phdw = GetParticlWallet(pwallet.get());
            LOCK_ASSERTION(phdw->cs_wallet);
            MapRecords_t::const_iterator mri = phdw->mapRecords.find(hash);

            if (mri != phdw->mapRecords.end()) {
                const CTransactionRecord &rtx = mri->second;
                RecordTxToJSON(pwallet->chain(), phdw, mri->first, rtx, entry);

                UniValue details(UniValue::VARR);
                ListRecord(phdw, hash, rtx, "*", 0, false, details, filter);
                entry.pushKV("details", details);

                CStoredTransaction stx;
                if (CHDWalletDB(phdw->GetDatabase()).ReadStoredTx(hash, stx)) { // TODO: cache / use mapTempWallet
                    std::string strHex = EncodeHexTx(*(stx.tx.get()), RPCSerializationFlags());
                    entry.pushKV("hex", strHex);

                    if (verbose) {
                        UniValue decoded(UniValue::VOBJ);
                        TxToUniv(*(stx.tx.get()), uint256(), decoded, false);
                        entry.pushKV("decoded", decoded);
                    }
                }

                return entry;
            }
        }

        throw JSONRPCError(RPC_INVALID_ADDRESS_OR_KEY, "Invalid or non-wallet transaction id");
    }
    const CWalletTx& wtx = it->second;

    CAmount nCredit = CachedTxGetCredit(*pwallet, wtx, filter);
    CAmount nDebit = CachedTxGetDebit(*pwallet, wtx, filter);
    CAmount nNet = nCredit - nDebit;
    CAmount nFee = (CachedTxIsFromMe(*pwallet, wtx, filter) ? wtx.tx->GetValueOut() - nDebit : 0);

    entry.pushKV("amount", ValueFromAmount(nNet - nFee));
    if (CachedTxIsFromMe(*pwallet, wtx, filter))
        entry.pushKV("fee", ValueFromAmount(nFee));

    WalletTxToJSON(*pwallet, wtx, entry);

    UniValue details(UniValue::VARR);
    ListTransactions(*pwallet, wtx, 0, false, details, filter, nullptr /* filter_label */);
    entry.pushKV("details", details);

    std::string strHex = EncodeHexTx(*wtx.tx, pwallet->chain().rpcSerializationFlags());
    entry.pushKV("hex", strHex);

    if (verbose) {
        UniValue decoded(UniValue::VOBJ);
        TxToUniv(*wtx.tx, uint256(), decoded, false);
        entry.pushKV("decoded", decoded);
    }

    return entry;
}

static RPCHelpMan gettransaction()
{
    return RPCHelpMan{"gettransaction",
                "\nGet detailed information about in-wallet transaction <txid>\n",
                {
                    {"txid", RPCArg::Type::STR, RPCArg::Optional::NO, "The transaction id"},
                    {"include_watchonly", RPCArg::Type::BOOL, RPCArg::DefaultHint{"true for watch-only wallets, otherwise false"},
                            "Whether to include watch-only addresses in balance calculation and details[]"},
                    {"verbose", RPCArg::Type::BOOL, RPCArg::Default{false},
                            "Whether to include a `decoded` field containing the decoded transaction (equivalent to RPC decoderawtransaction)"},
                },
                RPCResult{
                    RPCResult::Type::OBJ, "", "", Cat(Cat<std::vector<RPCResult>>(
                    {
                        {RPCResult::Type::STR_AMOUNT, "amount", "The amount in " + CURRENCY_UNIT},
                        {RPCResult::Type::STR_AMOUNT, "fee", /* optional */ true, "The amount of the fee in " + CURRENCY_UNIT + ". This is negative and only available for the\n"
                                     "'send' category of transactions."},
                    },
                    TransactionDescriptionString()),
                    {
                        {RPCResult::Type::ARR, "details", "",
                        {
                            {RPCResult::Type::OBJ, "", "",
                            {
                                {RPCResult::Type::BOOL, "involvesWatchonly", /* optional */ true, "Only returns true if imported addresses were involved in transaction."},
                                {RPCResult::Type::STR, "address", /* optional */ true, "The particl address involved in the transaction."},
                                {RPCResult::Type::STR, "category", "The transaction category.\n"
                                    "\"send\"                  Transactions sent.\n"
                                    "\"receive\"               Non-coinbase transactions received.\n"
                                    "\"generate\"              Coinbase transactions received with more than 100 confirmations.\n"
                                    "\"immature\"              Coinbase transactions received with 100 or fewer confirmations.\n"
                                    "\"orphan\"                Orphaned coinbase transactions received."},
                                {RPCResult::Type::STR_AMOUNT, "amount", "The amount in " + CURRENCY_UNIT},
                                {RPCResult::Type::STR, "label", /* optional */ true, "A comment for the address/transaction, if any"},
                                {RPCResult::Type::NUM, "vout", "the vout value"},
                                {RPCResult::Type::STR_AMOUNT, "fee", /* optional */ true, "The amount of the fee in " + CURRENCY_UNIT + ". This is negative and only available for the \n"
                                    "'send' category of transactions."},
                                {RPCResult::Type::BOOL, "abandoned", /* optional */ true, "'true' if the transaction has been abandoned (inputs are respendable). Only available for the \n"
                                     "'send' category of transactions."},
                            }},
                        }},
                        {RPCResult::Type::STR_HEX, "hex", "Raw data for transaction"},
                        {RPCResult::Type::OBJ, "decoded", /* optional */ true, "The decoded transaction (only present when `verbose` is passed)",
                        {
                            {RPCResult::Type::ELISION, "", "Equivalent to the RPC decoderawtransaction method, or the RPC getrawtransaction method when `verbose` is passed."},
                        }},
                    })
                },
                RPCExamples{
                    HelpExampleCli("gettransaction", "\"1075db55d416d3ca199f55b6084e2115b9345e16c5cf302fc80e9d5fbf5d48d\"")
            + HelpExampleCli("gettransaction", "\"1075db55d416d3ca199f55b6084e2115b9345e16c5cf302fc80e9d5fbf5d48d\" true")
            + HelpExampleCli("gettransaction", "\"1075db55d416d3ca199f55b6084e2115b9345e16c5cf302fc80e9d5fbf5d48d\" false true")
            + HelpExampleRpc("gettransaction", "\"1075db55d416d3ca199f55b6084e2115b9345e16c5cf302fc80e9d5fbf5d48d\"")
                },
        [&](const RPCHelpMan& self, const JSONRPCRequest& request) -> UniValue
{
    return gettransaction_inner(request);
},
    };
}

static RPCHelpMan abandontransaction()
{
    return RPCHelpMan{"abandontransaction",
                "\nMark in-wallet transaction <txid> as abandoned\n"
                "This will mark this transaction and all its in-wallet descendants as abandoned which will allow\n"
                "for their inputs to be respent.  It can be used to replace \"stuck\" or evicted transactions.\n"
                "It only works on transactions which are not included in a block and are not currently in the mempool.\n"
                "It has no effect on transactions which are already abandoned.\n",
                {
                    {"txid", RPCArg::Type::STR_HEX, RPCArg::Optional::NO, "The transaction id"},
                },
                RPCResult{RPCResult::Type::NONE, "", ""},
                RPCExamples{
                    HelpExampleCli("abandontransaction", "\"1075db55d416d3ca199f55b6084e2115b9345e16c5cf302fc80e9d5fbf5d48d\"")
            + HelpExampleRpc("abandontransaction", "\"1075db55d416d3ca199f55b6084e2115b9345e16c5cf302fc80e9d5fbf5d48d\"")
                },
        [&](const RPCHelpMan& self, const JSONRPCRequest& request) -> UniValue
{
    std::shared_ptr<CWallet> const pwallet = GetWalletForJSONRPCRequest(request);
    if (!pwallet) return NullUniValue;

    // Make sure the results are valid at least up to the most recent block
    // the user could have gotten from another RPC command prior to now
    pwallet->BlockUntilSyncedToCurrentChain();

    LOCK(pwallet->cs_wallet);

    uint256 hash(ParseHashV(request.params[0], "txid"));

    if (!pwallet->mapWallet.count(hash)) {
        if (!IsParticlWallet(pwallet.get())) {
            throw JSONRPCError(RPC_INVALID_ADDRESS_OR_KEY, "Invalid or non-wallet transaction id");
        }
        CHDWallet *phdw = GetParticlWallet(pwallet.get());
        if (!phdw) {
            throw JSONRPCError(RPC_INVALID_ADDRESS_OR_KEY, "Invalid or non-wallet transaction id");
        }
        LOCK_ASSERTION(phdw->cs_wallet);
        if (!phdw->HaveTransaction(hash)) {
            throw JSONRPCError(RPC_INVALID_ADDRESS_OR_KEY, "Invalid or non-wallet transaction id");
        }
    }
    if (!pwallet->AbandonTransaction(hash)) {
        throw JSONRPCError(RPC_INVALID_ADDRESS_OR_KEY, "Transaction not eligible for abandonment");
    }

    return NullUniValue;
},
    };
}


static RPCHelpMan backupwallet()
{
    return RPCHelpMan{"backupwallet",
                "\nSafely copies current wallet file to destination, which can be a directory or a path with filename.\n",
                {
                    {"destination", RPCArg::Type::STR, RPCArg::Optional::NO, "The destination directory or file"},
                },
                RPCResult{RPCResult::Type::NONE, "", ""},
                RPCExamples{
                    HelpExampleCli("backupwallet", "\"backup.dat\"")
            + HelpExampleRpc("backupwallet", "\"backup.dat\"")
                },
        [&](const RPCHelpMan& self, const JSONRPCRequest& request) -> UniValue
{
    std::shared_ptr<CWallet> const pwallet = GetWalletForJSONRPCRequest(request);
    if (!pwallet) return NullUniValue;

    // Make sure the results are valid at least up to the most recent block
    // the user could have gotten from another RPC command prior to now
    pwallet->BlockUntilSyncedToCurrentChain();

    LOCK(pwallet->cs_wallet);

    std::string strDest = request.params[0].get_str();
    if (!pwallet->BackupWallet(strDest)) {
        throw JSONRPCError(RPC_WALLET_ERROR, "Error: Wallet backup failed!");
    }

    return NullUniValue;
},
    };
}


static RPCHelpMan keypoolrefill()
{
    return RPCHelpMan{"keypoolrefill",
                "\nFills the keypool."+
        HELP_REQUIRING_PASSPHRASE,
                {
                    {"newsize", RPCArg::Type::NUM, RPCArg::Default{100}, "The new keypool size"},
                },
                RPCResult{RPCResult::Type::NONE, "", ""},
                RPCExamples{
                    HelpExampleCli("keypoolrefill", "")
            + HelpExampleRpc("keypoolrefill", "")
                },
        [&](const RPCHelpMan& self, const JSONRPCRequest& request) -> UniValue
{
    std::shared_ptr<CWallet> const pwallet = GetWalletForJSONRPCRequest(request);
    if (!pwallet) return NullUniValue;

    if (pwallet->IsLegacy() && pwallet->IsWalletFlagSet(WALLET_FLAG_DISABLE_PRIVATE_KEYS)) {
        throw JSONRPCError(RPC_WALLET_ERROR, "Error: Private keys are disabled for this wallet");
    }

    LOCK(pwallet->cs_wallet);

    // 0 is interpreted by TopUpKeyPool() as the default keypool size given by -keypool
    unsigned int kpSize = 0;
    if (!request.params[0].isNull()) {
        if (request.params[0].get_int() < 0)
            throw JSONRPCError(RPC_INVALID_PARAMETER, "Invalid parameter, expected valid size.");
        kpSize = (unsigned int)request.params[0].get_int();
    }

    EnsureWalletIsUnlocked(*pwallet);
    pwallet->TopUpKeyPool(kpSize);

    if (pwallet->GetKeyPoolSize() < kpSize) {
        throw JSONRPCError(RPC_WALLET_ERROR, "Error refreshing keypool.");
    }

    return NullUniValue;
},
    };
}

static RPCHelpMan walletpassphrase()
{
    return RPCHelpMan{"walletpassphrase",
                "\nStores the wallet decryption key in memory for 'timeout' seconds.\n"
                "This is needed prior to performing transactions related to private keys such as sending particl\n"
            "\nNote:\n"
            "Issuing the walletpassphrase command while the wallet is already unlocked will set a new unlock\n"
            "time that overrides the old one.\n"
            "If [stakingonly] is true and <timeout> is 0, the wallet will remain unlocked for staking until manually locked again.\n",
                {
                    {"passphrase", RPCArg::Type::STR, RPCArg::Optional::NO, "The wallet passphrase"},
                    {"timeout", RPCArg::Type::NUM, RPCArg::Optional::NO, "The time to keep the decryption key in seconds; capped at 100000000 (~3 years)."},
                    {"stakingonly", RPCArg::Type::BOOL, RPCArg::Default{false}, "If true, sending functions are disabled."},
                },
                RPCResult{RPCResult::Type::NONE, "", ""},
                RPCExamples{
            "\nUnlock the wallet for 60 seconds\n"
            + HelpExampleCli("walletpassphrase", "\"my pass phrase\" 60") +
            "\nLock the wallet again (before 60 seconds)\n"
            + HelpExampleCli("walletlock", "") +
            "\nAs a JSON-RPC call\n"
            + HelpExampleRpc("walletpassphrase", "\"my pass phrase\", 60")
                },
        [&](const RPCHelpMan& self, const JSONRPCRequest& request) -> UniValue
{
    std::shared_ptr<CWallet> const wallet = GetWalletForJSONRPCRequest(request);
    if (!wallet) return NullUniValue;
    CWallet* const pwallet = wallet.get();

    int64_t nSleepTime;
    int64_t relock_time;

    bool fWalletUnlockStakingOnly = false;
    if (request.params.size() > 2) {
        fWalletUnlockStakingOnly = request.params[2].get_bool();
    }

    // Prevent concurrent calls to walletpassphrase with the same wallet.
    LOCK(pwallet->m_unlock_mutex);
    {
        SecureString strWalletPass;
        {
        LOCK(pwallet->cs_wallet);

        if (!pwallet->IsCrypted()) {
            throw JSONRPCError(RPC_WALLET_WRONG_ENC_STATE, "Error: running with an unencrypted wallet, but walletpassphrase was called.");
        }

        // Note that the walletpassphrase is stored in request.params[0] which is not mlock()ed
        //SecureString strWalletPass;
        strWalletPass.reserve(100);
        // TODO: get rid of this .c_str() by implementing SecureString::operator=(std::string)
        // Alternately, find a way to make request.params[0] mlock()'d to begin with.
        strWalletPass = request.params[0].get_str().c_str();

        // Get the timeout
        nSleepTime = request.params[1].get_int64();
        // Timeout cannot be negative, otherwise it will relock immediately
        if (nSleepTime < 0) {
            throw JSONRPCError(RPC_INVALID_PARAMETER, "Timeout cannot be negative.");
        }
        // Clamp timeout
        constexpr int64_t MAX_SLEEP_TIME = 100000000; // larger values trigger a macos/libevent bug?
        if (nSleepTime > MAX_SLEEP_TIME) {
            nSleepTime = MAX_SLEEP_TIME;
        }

        if (strWalletPass.empty()) {
            throw JSONRPCError(RPC_INVALID_PARAMETER, "passphrase can not be empty");
        }
        }
        if (!pwallet->Unlock(strWalletPass)) {
            throw JSONRPCError(RPC_WALLET_PASSPHRASE_INCORRECT, "Error: The wallet passphrase entered was incorrect.");
        }

        {
        LOCK(pwallet->cs_wallet);
        pwallet->TopUpKeyPool();

        if (pwallet->IsParticlWallet()) {
            CHDWallet *phdw = GetParticlWallet(pwallet);
            phdw->fUnlockForStakingOnly = fWalletUnlockStakingOnly;
        }
        pwallet->nRelockTime = GetTime() + nSleepTime;
        relock_time = pwallet->nRelockTime;
        }
    }

    // rpcRunLater must be called without cs_wallet held otherwise a deadlock
    // can occur. The deadlock would happen when RPCRunLater removes the
    // previous timer (and waits for the callback to finish if already running)
    // and the callback locks cs_wallet.
    AssertLockNotHeld(wallet->cs_wallet);

    // Only allow unlimited timeout (nSleepTime=0) on staking.
    if (nSleepTime > 0 || !fWalletUnlockStakingOnly) {
        // Keep a weak pointer to the wallet so that it is possible to unload the
        // wallet before the following callback is called. If a valid shared pointer
        // is acquired in the callback then the wallet is still loaded.
        std::weak_ptr<CWallet> weak_wallet = wallet;
        pwallet->chain().rpcRunLater(strprintf("lockwallet(%s)", pwallet->GetName()), [weak_wallet, relock_time] {
            if (auto shared_wallet = weak_wallet.lock()) {
                LOCK(shared_wallet->cs_wallet);
                // Skip if this is not the most recent rpcRunLater callback.
                if (shared_wallet->nRelockTime != relock_time) return;
                shared_wallet->Lock();
                shared_wallet->nRelockTime = 0;
            }
        }, nSleepTime);
    } else {
        RPCRunLaterErase(strprintf("lockwallet(%s)", pwallet->GetName()));
        {
        LOCK(pwallet->cs_wallet);
        pwallet->nRelockTime = 0;
        }
    }
    return NullUniValue;
},
    };
}


static RPCHelpMan walletpassphrasechange()
{
    return RPCHelpMan{"walletpassphrasechange",
                "\nChanges the wallet passphrase from 'oldpassphrase' to 'newpassphrase'.\n",
                {
                    {"oldpassphrase", RPCArg::Type::STR, RPCArg::Optional::NO, "The current passphrase"},
                    {"newpassphrase", RPCArg::Type::STR, RPCArg::Optional::NO, "The new passphrase"},
                },
                RPCResult{RPCResult::Type::NONE, "", ""},
                RPCExamples{
                    HelpExampleCli("walletpassphrasechange", "\"old one\" \"new one\"")
            + HelpExampleRpc("walletpassphrasechange", "\"old one\", \"new one\"")
                },
        [&](const RPCHelpMan& self, const JSONRPCRequest& request) -> UniValue
{
    std::shared_ptr<CWallet> const pwallet = GetWalletForJSONRPCRequest(request);
    if (!pwallet) return NullUniValue;

    LOCK(pwallet->cs_wallet);

    if (!pwallet->IsCrypted()) {
        throw JSONRPCError(RPC_WALLET_WRONG_ENC_STATE, "Error: running with an unencrypted wallet, but walletpassphrasechange was called.");
    }

    // TODO: get rid of these .c_str() calls by implementing SecureString::operator=(std::string)
    // Alternately, find a way to make request.params[0] mlock()'d to begin with.
    SecureString strOldWalletPass;
    strOldWalletPass.reserve(100);
    strOldWalletPass = request.params[0].get_str().c_str();

    SecureString strNewWalletPass;
    strNewWalletPass.reserve(100);
    strNewWalletPass = request.params[1].get_str().c_str();

    if (strOldWalletPass.empty() || strNewWalletPass.empty()) {
        throw JSONRPCError(RPC_INVALID_PARAMETER, "passphrase can not be empty");
    }

    if (!pwallet->ChangeWalletPassphrase(strOldWalletPass, strNewWalletPass)) {
        throw JSONRPCError(RPC_WALLET_PASSPHRASE_INCORRECT, "Error: The wallet passphrase entered was incorrect.");
    }

    return NullUniValue;
},
    };
}


static RPCHelpMan walletlock()
{
    return RPCHelpMan{"walletlock",
                "\nRemoves the wallet encryption key from memory, locking the wallet.\n"
                "After calling this method, you will need to call walletpassphrase again\n"
                "before being able to call any methods which require the wallet to be unlocked.\n",
                {},
                RPCResult{RPCResult::Type::NONE, "", ""},
                RPCExamples{
            "\nSet the passphrase for 2 minutes to perform a transaction\n"
            + HelpExampleCli("walletpassphrase", "\"my pass phrase\" 120") +
            "\nPerform a send (requires passphrase set)\n"
            + HelpExampleCli("sendtoaddress", "\"" + EXAMPLE_ADDRESS[0] + "\" 1.0") +
            "\nClear the passphrase since we are done before 2 minutes is up\n"
            + HelpExampleCli("walletlock", "") +
            "\nAs a JSON-RPC call\n"
            + HelpExampleRpc("walletlock", "")
                },
        [&](const RPCHelpMan& self, const JSONRPCRequest& request) -> UniValue
{
    std::shared_ptr<CWallet> const pwallet = GetWalletForJSONRPCRequest(request);
    if (!pwallet) return NullUniValue;

    LOCK(pwallet->cs_wallet);

    if (!pwallet->IsCrypted()) {
        throw JSONRPCError(RPC_WALLET_WRONG_ENC_STATE, "Error: running with an unencrypted wallet, but walletlock was called.");
    }

    pwallet->Lock();
    pwallet->nRelockTime = 0;

    return NullUniValue;
},
    };
}


static RPCHelpMan encryptwallet()
{
    return RPCHelpMan{"encryptwallet",
                "\nEncrypts the wallet with 'passphrase'. This is for first time encryption.\n"
                "After this, any calls that interact with private keys such as sending or signing \n"
                "will require the passphrase to be set prior the making these calls.\n"
                "Use the walletpassphrase call for this, and then walletlock call.\n"
                "If the wallet is already encrypted, use the walletpassphrasechange call.\n",
                {
                    {"passphrase", RPCArg::Type::STR, RPCArg::Optional::NO, "The pass phrase to encrypt the wallet with. It must be at least 1 character, but should be long."},
                },
                RPCResult{RPCResult::Type::STR, "", "A string with further instructions"},
                RPCExamples{
            "\nEncrypt your wallet\n"
            + HelpExampleCli("encryptwallet", "\"my pass phrase\"") +
            "\nNow set the passphrase to use the wallet, such as for signing or sending particl\n"
            + HelpExampleCli("walletpassphrase", "\"my pass phrase\"") +
            "\nNow we can do something like sign\n"
            + HelpExampleCli("signmessage", "\"address\" \"test message\"") +
            "\nNow lock the wallet again by removing the passphrase\n"
            + HelpExampleCli("walletlock", "") +
            "\nAs a JSON-RPC call\n"
            + HelpExampleRpc("encryptwallet", "\"my pass phrase\"")
                },
        [&](const RPCHelpMan& self, const JSONRPCRequest& request) -> UniValue
{
    std::shared_ptr<CWallet> const pwallet = GetWalletForJSONRPCRequest(request);
    if (!pwallet) return NullUniValue;

    LOCK(pwallet->cs_wallet);

    if (pwallet->IsWalletFlagSet(WALLET_FLAG_DISABLE_PRIVATE_KEYS)) {
        throw JSONRPCError(RPC_WALLET_ENCRYPTION_FAILED, "Error: wallet does not contain private keys, nothing to encrypt.");
    }

    if (pwallet->IsCrypted()) {
        throw JSONRPCError(RPC_WALLET_WRONG_ENC_STATE, "Error: running with an encrypted wallet, but encryptwallet was called.");
    }

    // TODO: get rid of this .c_str() by implementing SecureString::operator=(std::string)
    // Alternately, find a way to make request.params[0] mlock()'d to begin with.
    SecureString strWalletPass;
    strWalletPass.reserve(100);
    strWalletPass = request.params[0].get_str().c_str();

    if (strWalletPass.empty()) {
        throw JSONRPCError(RPC_INVALID_PARAMETER, "passphrase can not be empty");
    }

    if (!pwallet->EncryptWallet(strWalletPass)) {
        throw JSONRPCError(RPC_WALLET_ENCRYPTION_FAILED, "Error: Failed to encrypt the wallet.");
    }

    return "wallet encrypted; You need to make a new backup.";
},
    };
}

static RPCHelpMan lockunspent()
{
    return RPCHelpMan{"lockunspent",
                "\nUpdates list of temporarily unspendable outputs.\n"
                "Temporarily lock (unlock=false) or unlock (unlock=true) specified transaction outputs.\n"
                "If no transaction outputs are specified when unlocking then all current locked transaction outputs are unlocked.\n"
                "A locked transaction output will not be chosen by automatic coin selection, when spending particl.\n"
                "Manually selected coins are automatically unlocked.\n"
                "Locks are stored in memory only, unless persistent=true, in which case they will be written to the\n"
                "wallet database and loaded on node start. Unwritten (persistent=false) locks are always cleared\n"
                "(by virtue of process exit) when a node stops or fails. Unlocking will clear both persistent and not.\n"
                "Also see the listunspent call\n",
                {
                    {"unlock", RPCArg::Type::BOOL, RPCArg::Optional::NO, "Whether to unlock (true) or lock (false) the specified transactions"},
                    {"transactions", RPCArg::Type::ARR, RPCArg::Default{UniValue::VARR}, "The transaction outputs and within each, the txid (string) vout (numeric).",
                        {
                            {"", RPCArg::Type::OBJ, RPCArg::Optional::OMITTED, "",
                                {
                                    {"txid", RPCArg::Type::STR_HEX, RPCArg::Optional::NO, "The transaction id"},
                                    {"vout", RPCArg::Type::NUM, RPCArg::Optional::NO, "The output number"},
                                },
                            },
                        },
                    },
                    {"persistent", RPCArg::Type::BOOL, RPCArg::Default{false}, "Whether to write/erase this lock in the wallet database, or keep the change in memory only. Ignored for unlocking."},
                },
                RPCResult{
                    RPCResult::Type::BOOL, "", "Whether the command was successful or not"
                },
                RPCExamples{
            "\nList the unspent transactions\n"
            + HelpExampleCli("listunspent", "") +
            "\nLock an unspent transaction\n"
            + HelpExampleCli("lockunspent", "false \"[{\\\"txid\\\":\\\"a08e6907dbbd3d809776dbfc5d82e371b764ed838b5655e72f463568df1aadf0\\\",\\\"vout\\\":1}]\"") +
            "\nList the locked transactions\n"
            + HelpExampleCli("listlockunspent", "") +
            "\nUnlock the transaction again\n"
            + HelpExampleCli("lockunspent", "true \"[{\\\"txid\\\":\\\"a08e6907dbbd3d809776dbfc5d82e371b764ed838b5655e72f463568df1aadf0\\\",\\\"vout\\\":1}]\"") +
            "\nLock the transaction persistently in the wallet database\n"
            + HelpExampleCli("lockunspent", "false \"[{\\\"txid\\\":\\\"a08e6907dbbd3d809776dbfc5d82e371b764ed838b5655e72f463568df1aadf0\\\",\\\"vout\\\":1}]\" true") +
            "\nAs a JSON-RPC call\n"
            + HelpExampleRpc("lockunspent", "false, \"[{\\\"txid\\\":\\\"a08e6907dbbd3d809776dbfc5d82e371b764ed838b5655e72f463568df1aadf0\\\",\\\"vout\\\":1}]\"")
                },
        [&](const RPCHelpMan& self, const JSONRPCRequest& request) -> UniValue
{
    std::shared_ptr<CWallet> const pwallet = GetWalletForJSONRPCRequest(request);
    if (!pwallet) return NullUniValue;

    // Make sure the results are valid at least up to the most recent block
    // the user could have gotten from another RPC command prior to now
    pwallet->BlockUntilSyncedToCurrentChain();

    LOCK(pwallet->cs_wallet);

    RPCTypeCheckArgument(request.params[0], UniValue::VBOOL);

    bool fUnlock = request.params[0].get_bool();

    const bool persistent{request.params[2].isNull() ? false : request.params[2].get_bool()};

    if (request.params[1].isNull()) {
        if (fUnlock) {
            if (!pwallet->UnlockAllCoins())
                throw JSONRPCError(RPC_WALLET_ERROR, "Unlocking coins failed");
        }
        return true;
    }

    RPCTypeCheckArgument(request.params[1], UniValue::VARR);

    const UniValue& output_params = request.params[1];

    // Create and validate the COutPoints first.

    std::vector<COutPoint> outputs;
    outputs.reserve(output_params.size());

    for (unsigned int idx = 0; idx < output_params.size(); idx++) {
        const UniValue& o = output_params[idx].get_obj();

        RPCTypeCheckObj(o,
            {
                {"txid", UniValueType(UniValue::VSTR)},
                {"vout", UniValueType(UniValue::VNUM)},
            });

        const uint256 txid(ParseHashO(o, "txid"));
        const int nOutput = find_value(o, "vout").get_int();
        if (nOutput < 0) {
            throw JSONRPCError(RPC_INVALID_PARAMETER, "Invalid parameter, vout cannot be negative");
        }

        const COutPoint outpt(txid, nOutput);

        if (IsParticlWallet(pwallet.get()))  {
            const auto it = pwallet->mapWallet.find(outpt.hash);
            if (it == pwallet->mapWallet.end()) {
                CHDWallet *phdw = GetParticlWallet(pwallet.get());
                const auto it = phdw->mapRecords.find(outpt.hash);
                if (it == phdw->mapRecords.end()) {
                    throw JSONRPCError(RPC_INVALID_PARAMETER, "Invalid parameter, unknown transaction");
                }
                const CTransactionRecord &rtx = it->second;
                if (!rtx.GetOutput(outpt.n)) {
                    throw JSONRPCError(RPC_INVALID_PARAMETER, "Invalid parameter, vout index out of bounds");
                }
            } else {
                const CWalletTx& trans = it->second;
                if (outpt.n >= trans.tx->GetNumVOuts()) {
                    throw JSONRPCError(RPC_INVALID_PARAMETER, "Invalid parameter, vout index out of bounds");
                }
            }
        } else {
        const auto it = pwallet->mapWallet.find(outpt.hash);
        if (it == pwallet->mapWallet.end()) {
            throw JSONRPCError(RPC_INVALID_PARAMETER, "Invalid parameter, unknown transaction");
        }

        const CWalletTx& trans = it->second;

        if (outpt.n >= trans.tx->vout.size()) {
            throw JSONRPCError(RPC_INVALID_PARAMETER, "Invalid parameter, vout index out of bounds");
        }
        }

        if (pwallet->IsSpent(outpt.hash, outpt.n)) {
            throw JSONRPCError(RPC_INVALID_PARAMETER, "Invalid parameter, expected unspent output");
        }

        const bool is_locked = pwallet->IsLockedCoin(outpt.hash, outpt.n);

        if (fUnlock && !is_locked) {
            throw JSONRPCError(RPC_INVALID_PARAMETER, "Invalid parameter, expected locked output");
        }

        if (!fUnlock && is_locked && !persistent) {
            throw JSONRPCError(RPC_INVALID_PARAMETER, "Invalid parameter, output already locked");
        }

        outputs.push_back(outpt);
    }

    std::unique_ptr<WalletBatch> batch = nullptr;
    // Unlock is always persistent
    if (fUnlock || persistent) batch = std::make_unique<WalletBatch>(pwallet->GetDatabase());

    // Atomically set (un)locked status for the outputs.
    for (const COutPoint& outpt : outputs) {
        if (fUnlock) {
            if (!pwallet->UnlockCoin(outpt, batch.get())) throw JSONRPCError(RPC_WALLET_ERROR, "Unlocking coin failed");
        } else {
            if (!pwallet->LockCoin(outpt, batch.get())) throw JSONRPCError(RPC_WALLET_ERROR, "Locking coin failed");
        }
    }

    return true;
},
    };
}

static RPCHelpMan listlockunspent()
{
    return RPCHelpMan{"listlockunspent",
                "\nReturns list of temporarily unspendable outputs.\n"
                "See the lockunspent call to lock and unlock transactions for spending.\n",
                {},
                RPCResult{
                    RPCResult::Type::ARR, "", "",
                    {
                        {RPCResult::Type::OBJ, "", "",
                        {
                            {RPCResult::Type::STR_HEX, "txid", "The transaction id locked"},
                            {RPCResult::Type::NUM, "vout", "The vout value"},
                        }},
                    }
                },
                RPCExamples{
            "\nList the unspent transactions\n"
            + HelpExampleCli("listunspent", "") +
            "\nLock an unspent transaction\n"
            + HelpExampleCli("lockunspent", "false \"[{\\\"txid\\\":\\\"a08e6907dbbd3d809776dbfc5d82e371b764ed838b5655e72f463568df1aadf0\\\",\\\"vout\\\":1}]\"") +
            "\nList the locked transactions\n"
            + HelpExampleCli("listlockunspent", "") +
            "\nUnlock the transaction again\n"
            + HelpExampleCli("lockunspent", "true \"[{\\\"txid\\\":\\\"a08e6907dbbd3d809776dbfc5d82e371b764ed838b5655e72f463568df1aadf0\\\",\\\"vout\\\":1}]\"") +
            "\nAs a JSON-RPC call\n"
            + HelpExampleRpc("listlockunspent", "")
                },
        [&](const RPCHelpMan& self, const JSONRPCRequest& request) -> UniValue
{
    std::shared_ptr<CWallet> const pwallet = GetWalletForJSONRPCRequest(request);
    if (!pwallet) return NullUniValue;

    LOCK(pwallet->cs_wallet);

    std::vector<COutPoint> vOutpts;
    pwallet->ListLockedCoins(vOutpts);

    UniValue ret(UniValue::VARR);

    for (const COutPoint& outpt : vOutpts) {
        UniValue o(UniValue::VOBJ);

        o.pushKV("txid", outpt.hash.GetHex());
        o.pushKV("vout", (int)outpt.n);
        ret.push_back(o);
    }

    return ret;
},
    };
}

static RPCHelpMan settxfee()
{
    return RPCHelpMan{"settxfee",
                "\nSet the transaction fee rate in " + CURRENCY_UNIT + "/kvB for this wallet. Overrides the global -paytxfee command line parameter.\n"
                "Can be deactivated by passing 0 as the fee. In that case automatic fee selection will be used by default.\n",
                {
                    {"amount", RPCArg::Type::AMOUNT, RPCArg::Optional::NO, "The transaction fee rate in " + CURRENCY_UNIT + "/kvB"},
                },
                RPCResult{
                    RPCResult::Type::BOOL, "", "Returns true if successful"
                },
                RPCExamples{
                    HelpExampleCli("settxfee", "0.00001")
            + HelpExampleRpc("settxfee", "0.00001")
                },
        [&](const RPCHelpMan& self, const JSONRPCRequest& request) -> UniValue
{
    std::shared_ptr<CWallet> const pwallet = GetWalletForJSONRPCRequest(request);
    if (!pwallet) return NullUniValue;

    LOCK(pwallet->cs_wallet);

    CAmount nAmount = AmountFromValue(request.params[0]);
    CFeeRate tx_fee_rate(nAmount, 1000);
    CFeeRate max_tx_fee_rate(pwallet->m_default_max_tx_fee, 1000);
    if (tx_fee_rate == CFeeRate(0)) {
        // automatic selection
    } else if (tx_fee_rate < pwallet->chain().relayMinFee()) {
        throw JSONRPCError(RPC_INVALID_PARAMETER, strprintf("txfee cannot be less than min relay tx fee (%s)", pwallet->chain().relayMinFee().ToString()));
    } else if (tx_fee_rate < pwallet->m_min_fee) {
        throw JSONRPCError(RPC_INVALID_PARAMETER, strprintf("txfee cannot be less than wallet min fee (%s)", pwallet->m_min_fee.ToString()));
    } else if (tx_fee_rate > max_tx_fee_rate) {
        throw JSONRPCError(RPC_INVALID_PARAMETER, strprintf("txfee cannot be more than wallet max tx fee (%s)", max_tx_fee_rate.ToString()));
    }

    pwallet->m_pay_tx_fee = tx_fee_rate;
    return true;
},
    };
}

static RPCHelpMan getbalances()
{
    return RPCHelpMan{
        "getbalances",
        "Returns an object with all balances in " + CURRENCY_UNIT + ".\n",
        {},
        RPCResult{
            RPCResult::Type::OBJ, "", "",
            {
                {RPCResult::Type::OBJ, "mine", "balances from outputs that the wallet can sign",
                {
                    {RPCResult::Type::STR_AMOUNT, "trusted", "trusted balance (outputs created by the wallet or confirmed outputs)"},
                    {RPCResult::Type::STR_AMOUNT, "untrusted_pending", "untrusted pending balance (outputs created by others that are in the mempool)"},
                    {RPCResult::Type::STR_AMOUNT, "immature", "balance from immature coinbase outputs"},
                    {RPCResult::Type::STR_AMOUNT, "used", /* optional */ true, "(only present if avoid_reuse is set) balance from coins sent to addresses that were previously spent from (potentially privacy violating)"},
                    {RPCResult::Type::STR_AMOUNT, "staked", /* optional */ true, "balance from staked outputs (non-spendable until maturity)"},
                    {RPCResult::Type::STR_AMOUNT, "blind_trusted", /* optional */ true, "trusted blinded balance (outputs created by the wallet or confirmed outputs)"},
                    {RPCResult::Type::STR_AMOUNT, "blind_untrusted_pending", /* optional */ true, "untrusted pending blinded balance (outputs created by others that are in the mempool)"},
                    {RPCResult::Type::STR_AMOUNT, "blind_used", /* optional */ true, "(only present if avoid_reuse is set) balance from coins sent to addresses that were previously spent from (potentially privacy violating)"},
                    {RPCResult::Type::STR_AMOUNT, "anon_trusted", /* optional */ true, "trusted anon balance (outputs created by the wallet or confirmed outputs)"},
                    {RPCResult::Type::STR_AMOUNT, "anon_immature", /* optional */ true, "immature anon balance (outputs created by the wallet or confirmed outputs below spendable depth)"},
                    {RPCResult::Type::STR_AMOUNT, "anon_untrusted_pending", /* optional */ true, "untrusted pending anon balance (outputs created by others that are in the mempool)"},
                }},
                {RPCResult::Type::OBJ, "watchonly", /* optional */ true, "watchonly balances (not present if wallet does not watch anything)",
                {
                    {RPCResult::Type::STR_AMOUNT, "trusted", "trusted balance (outputs created by the wallet or confirmed outputs)"},
                    {RPCResult::Type::STR_AMOUNT, "untrusted_pending", "untrusted pending balance (outputs created by others that are in the mempool)"},
                    {RPCResult::Type::STR_AMOUNT, "immature", "balance from immature coinbase outputs"},
                    {RPCResult::Type::STR_AMOUNT, "staked", "balance from staked outputs"},
                    {RPCResult::Type::STR_AMOUNT, "blind_trusted", "trusted blinded balance (outputs created by the wallet or confirmed outputs)"},
                    {RPCResult::Type::STR_AMOUNT, "blind_untrusted_pending", "untrusted pending blinded balance (outputs created by others that are in the mempool)"},
                    {RPCResult::Type::STR_AMOUNT, "anon_trusted", "trusted anon balance (outputs created by the wallet or confirmed outputs)"},
                    {RPCResult::Type::STR_AMOUNT, "anon_immature", "immature anon balance (outputs created by the wallet or confirmed outputs below spendable depth)"},
                    {RPCResult::Type::STR_AMOUNT, "anon_untrusted_pending", "untrusted pending anon balance (outputs created by others that are in the mempool)"},
                }},
            }
            },
        RPCExamples{
            HelpExampleCli("getbalances", "") +
            HelpExampleRpc("getbalances", "")},
        [&](const RPCHelpMan& self, const JSONRPCRequest& request) -> UniValue
{
    std::shared_ptr<CWallet> const rpc_wallet = GetWalletForJSONRPCRequest(request);
    if (!rpc_wallet) return NullUniValue;
    CWallet& wallet = *rpc_wallet;

    // Make sure the results are valid at least up to the most recent block
    // the user could have gotten from another RPC command prior to now
    wallet.BlockUntilSyncedToCurrentChain();

    LOCK(wallet.cs_wallet);

    if (IsParticlWallet(&wallet)) {
        const CHDWallet *pwhd = GetParticlWallet(&wallet);
        CHDWalletBalances bal;
        pwhd->GetBalances(bal);

        UniValue balances{UniValue::VOBJ};
        {
            UniValue balances_mine{UniValue::VOBJ};
            balances_mine.pushKV("trusted", ValueFromAmount(bal.nPart));
            balances_mine.pushKV("untrusted_pending", ValueFromAmount(bal.nPartUnconf));
            balances_mine.pushKV("immature", ValueFromAmount(bal.nPartImmature));
            balances_mine.pushKV("staked", ValueFromAmount(bal.nPartStaked));

            if (wallet.IsWalletFlagSet(WALLET_FLAG_AVOID_REUSE)) {

                // If the AVOID_REUSE flag is set, bal has been set to just the un-reused address balance. Get
                // the total balance, and then subtract bal to get the reused address balance.
                CHDWalletBalances full_bal;
                pwhd->GetBalances(full_bal, false);
                balances_mine.pushKV("used", ValueFromAmount(full_bal.nPart + full_bal.nPartUnconf - bal.nPart - bal.nPartUnconf));
                balances_mine.pushKV("blind_used", ValueFromAmount(full_bal.nBlind + full_bal.nBlindUnconf - bal.nBlind - bal.nBlindUnconf));
            }

            balances_mine.pushKV("blind_trusted", ValueFromAmount(bal.nBlind));
            balances_mine.pushKV("blind_untrusted_pending", ValueFromAmount(bal.nBlindUnconf));

            balances_mine.pushKV("anon_trusted", ValueFromAmount(bal.nAnon));
            balances_mine.pushKV("anon_immature", ValueFromAmount(bal.nAnonImmature));
            balances_mine.pushKV("anon_untrusted_pending", ValueFromAmount(bal.nAnonUnconf));

            balances.pushKV("mine", balances_mine);
        }
        if (bal.nPartWatchOnly > 0 || bal.nPartWatchOnlyUnconf > 0 || bal.nPartWatchOnlyStaked > 0 ||
            bal.nBlindWatchOnly > 0 || bal.nBlindWatchOnlyUnconf > 0 ||
            bal.nAnonWatchOnly > 0 || bal.nAnonWatchOnlyImmature > 0 || bal.nAnonWatchOnlyUnconf > 0) {
            UniValue balances_watchonly{UniValue::VOBJ};
            balances_watchonly.pushKV("trusted", ValueFromAmount(bal.nPartWatchOnly));
            balances_watchonly.pushKV("untrusted_pending", ValueFromAmount(bal.nPartWatchOnlyUnconf));
            balances_watchonly.pushKV("immature", ValueFromAmount(bal.nPartWatchOnlyImmature)); // Always 0, would only be non zero during chain bootstrapping
            balances_watchonly.pushKV("staked", ValueFromAmount(bal.nPartWatchOnlyStaked));
            balances_watchonly.pushKV("blind_trusted", ValueFromAmount(bal.nBlindWatchOnly));
            balances_watchonly.pushKV("blind_untrusted_pending", ValueFromAmount(bal.nBlindWatchOnlyUnconf));

            balances_watchonly.pushKV("anon_trusted", ValueFromAmount(bal.nAnonWatchOnly));
            balances_watchonly.pushKV("anon_immature", ValueFromAmount(bal.nAnonWatchOnlyImmature));
            balances_watchonly.pushKV("anon_untrusted_pending", ValueFromAmount(bal.nAnonWatchOnlyUnconf));

            balances.pushKV("watchonly", balances_watchonly);
        }
        return balances;
    }

    const auto bal = GetBalance(wallet);
    UniValue balances{UniValue::VOBJ};
    {
        UniValue balances_mine{UniValue::VOBJ};
        balances_mine.pushKV("trusted", ValueFromAmount(bal.m_mine_trusted));
        balances_mine.pushKV("untrusted_pending", ValueFromAmount(bal.m_mine_untrusted_pending));
        balances_mine.pushKV("immature", ValueFromAmount(bal.m_mine_immature));
        if (wallet.IsWalletFlagSet(WALLET_FLAG_AVOID_REUSE)) {
            // If the AVOID_REUSE flag is set, bal has been set to just the un-reused address balance. Get
            // the total balance, and then subtract bal to get the reused address balance.
            const auto full_bal = GetBalance(wallet, 0, false);
            balances_mine.pushKV("used", ValueFromAmount(full_bal.m_mine_trusted + full_bal.m_mine_untrusted_pending - bal.m_mine_trusted - bal.m_mine_untrusted_pending));
        }
        balances.pushKV("mine", balances_mine);
    }
    auto spk_man = wallet.GetLegacyScriptPubKeyMan();
    if (spk_man && spk_man->HaveWatchOnly()) {
        UniValue balances_watchonly{UniValue::VOBJ};
        balances_watchonly.pushKV("trusted", ValueFromAmount(bal.m_watchonly_trusted));
        balances_watchonly.pushKV("untrusted_pending", ValueFromAmount(bal.m_watchonly_untrusted_pending));
        balances_watchonly.pushKV("immature", ValueFromAmount(bal.m_watchonly_immature));
        balances.pushKV("watchonly", balances_watchonly);
    }
    return balances;
},
    };
}

static RPCHelpMan getwalletinfo()
{
    return RPCHelpMan{"getwalletinfo",
                "Returns an object containing various wallet state info.\n",
                {},
                RPCResult{
                    RPCResult::Type::OBJ, "", "",
                    {
                        {
                        {RPCResult::Type::STR, "walletname", "the wallet name"},
                        {RPCResult::Type::NUM, "walletversion", "the wallet version"},
                        {RPCResult::Type::STR_AMOUNT, "total_balance", "the total balance of the wallet in " + CURRENCY_UNIT},
                        {RPCResult::Type::STR, "format", "the database format (bdb or sqlite)"},
                        {RPCResult::Type::STR_AMOUNT, "balance", "DEPRECATED. Identical to getbalances().mine.trusted"},
                        {RPCResult::Type::STR_AMOUNT, "blind_balance", "DEPRECATED. Identical to getbalances().mine.blind_trusted"},
                        {RPCResult::Type::STR_AMOUNT, "anon_balance", "DEPRECATED. Identical to getbalances().mine.anon_trusted"},
                        {RPCResult::Type::STR_AMOUNT, "staked_balance", "DEPRECATED. Identical to getbalances().mine.staked"},
                        {RPCResult::Type::STR_AMOUNT, "unconfirmed_balance", "DEPRECATED. Identical to getbalances().mine.untrusted_pending"},
                        {RPCResult::Type::STR_AMOUNT, "immature_balance", "DEPRECATED. Identical to getbalances().mine.immature"},
                        {RPCResult::Type::STR_AMOUNT, "immature_anon_balance", "DEPRECATED. Identical to getbalances().mine.anon_immature"},
                        {RPCResult::Type::STR_AMOUNT, "reserve", "the reserve balance of the wallet in " + CURRENCY_UNIT},
                        {RPCResult::Type::NUM, "txcount", "the total number of transactions in the wallet"},
                        {RPCResult::Type::NUM_TIME, "keypoololdest", /* optional */ true, "the " + UNIX_EPOCH_TIME + " of the oldest pre-generated key in the key pool. Legacy wallets only."},
                        {RPCResult::Type::NUM, "keypoolsize", "how many new keys are pre-generated (only counts external keys)"},
                        {RPCResult::Type::NUM, "keypoolsize_hd_internal", /* optional */ true, "how many new keys are pre-generated for internal use (used for change outputs, only appears if the wallet is using this feature, otherwise external keys are used)"},
                        {RPCResult::Type::STR, "encryptionstatus", /* optional */ true, "the encryption status of this wallet: unencrypted/locked/unlocked"},
                        {RPCResult::Type::NUM_TIME, "unlocked_until", /* optional */ true, "the " + UNIX_EPOCH_TIME + " until which the wallet is unlocked for transfers, or 0 if the wallet is locked (only present for passphrase-encrypted wallets)"},
                        {RPCResult::Type::STR_AMOUNT, "paytxfee", "the transaction fee configuration, set in " + CURRENCY_UNIT + "/kvB"},
                        {RPCResult::Type::STR_HEX, "hdseedid", /* optional */ true, "the Hash160 of the HD seed (only present when HD is enabled)"},
                        {RPCResult::Type::BOOL, "private_keys_enabled", "false if privatekeys are disabled for this wallet (enforced watch-only wallet)"},
                        {RPCResult::Type::BOOL, "avoid_reuse", "whether this wallet tracks clean/dirty coins in terms of reuse"},
                        {RPCResult::Type::OBJ, "scanning", "current scanning details, or false if no scan is in progress",
                        {
                            {RPCResult::Type::NUM, "duration", "elapsed seconds since scan start"},
                            {RPCResult::Type::NUM, "progress", "scanning progress percentage [0.0, 1.0]"},
                        }},
                        {RPCResult::Type::BOOL, "descriptors", "whether this wallet uses descriptors for scriptPubKey management"},
                    }},
                },
                RPCExamples{
                    HelpExampleCli("getwalletinfo", "")
            + HelpExampleRpc("getwalletinfo", "")
                },
        [&](const RPCHelpMan& self, const JSONRPCRequest& request) -> UniValue
{
    std::shared_ptr<CWallet> const pwallet = GetWalletForJSONRPCRequest(request);
    if (!pwallet) return NullUniValue;

    // Make sure the results are valid at least up to the most recent block
    // the user could have gotten from another RPC command prior to now
    pwallet->BlockUntilSyncedToCurrentChain();

    LOCK(pwallet->cs_wallet);

    UniValue obj(UniValue::VOBJ);
    obj.pushKV("walletname", pwallet->GetName());
    obj.pushKV("walletversion", pwallet->GetVersion());
    obj.pushKV("format", pwallet->GetDatabase().Format());

    if (pwallet->IsParticlWallet()) {
        CHDWalletBalances bal;
        GetParticlWallet(pwallet.get())->GetBalances(bal);

        obj.pushKV("total_balance",         ValueFromAmount(
            bal.nPart + bal.nPartUnconf + bal.nPartStaked + bal.nPartImmature
            + bal.nBlind + bal.nBlindUnconf
            + bal.nAnon + bal.nAnonUnconf + bal.nAnonImmature));

        obj.pushKV("balance",               ValueFromAmount(bal.nPart));

        obj.pushKV("blind_balance",         ValueFromAmount(bal.nBlind));
        obj.pushKV("anon_balance",          ValueFromAmount(bal.nAnon));
        obj.pushKV("staked_balance",        ValueFromAmount(bal.nPartStaked));

        obj.pushKV("unconfirmed_balance",   ValueFromAmount(bal.nPartUnconf));
        obj.pushKV("unconfirmed_blind",     ValueFromAmount(bal.nBlindUnconf));
        obj.pushKV("unconfirmed_anon",      ValueFromAmount(bal.nAnonUnconf));
        obj.pushKV("immature_balance",      ValueFromAmount(bal.nPartImmature));
        obj.pushKV("immature_anon_balance", ValueFromAmount(bal.nAnonImmature));

        if (bal.nPartWatchOnly > 0 || bal.nPartWatchOnlyUnconf > 0 || bal.nPartWatchOnlyStaked > 0) {
            obj.pushKV("watchonly_balance",                 ValueFromAmount(bal.nPartWatchOnly));
            obj.pushKV("watchonly_staked_balance",          ValueFromAmount(bal.nPartWatchOnlyStaked));
            obj.pushKV("watchonly_unconfirmed_balance",     ValueFromAmount(bal.nPartWatchOnlyUnconf));
            obj.pushKV("watchonly_total_balance",
                ValueFromAmount(bal.nPartWatchOnly + bal.nPartWatchOnlyStaked + bal.nPartWatchOnlyUnconf));
        }
    } else {
        const auto bal = GetBalance(*pwallet);
        obj.pushKV("balance", ValueFromAmount(bal.m_mine_trusted));
        obj.pushKV("unconfirmed_balance", ValueFromAmount(bal.m_mine_untrusted_pending));
        obj.pushKV("immature_balance", ValueFromAmount(bal.m_mine_immature));
    }

    int nTxCount = (int)pwallet->mapWallet.size() + (pwallet->IsParticlWallet() ? (int)GetParticlWallet(pwallet.get())->mapRecords.size() : 0);
    obj.pushKV("txcount",       (int)nTxCount);

    CKeyID seed_id;
    if (IsParticlWallet(pwallet.get())) {
        const CHDWallet *pwhd = GetParticlWallet(pwallet.get());

        obj.pushKV("keypoololdest", pwhd->GetOldestActiveAccountTime());
        obj.pushKV("keypoolsize",   pwhd->CountActiveAccountKeys());

        obj.pushKV("reserve",   ValueFromAmount(pwhd->nReserveBalance));

        obj.pushKV("encryptionstatus", !pwhd->IsCrypted()
            ? "Unencrypted" : pwhd->IsLocked() ? "Locked" : pwhd->fUnlockForStakingOnly ? "Unlocked, staking only" : "Unlocked");

        seed_id = pwhd->idDefaultAccount;
    } else {
        size_t kpExternalSize = pwallet->KeypoolCountExternalKeys();

        int64_t kp_oldest = pwallet->GetOldestKeyPoolTime();
        if (kp_oldest > 0) {
            obj.pushKV("keypoololdest", pwallet->GetOldestKeyPoolTime());
        }
        obj.pushKV("keypoolsize", (int64_t)kpExternalSize);
        LegacyScriptPubKeyMan* spk_man = pwallet->GetLegacyScriptPubKeyMan();
        if (spk_man) {
            seed_id = spk_man->GetHDChain().seed_id;
        }
        if (pwallet->CanSupportFeature(FEATURE_HD_SPLIT)) {
            obj.pushKV("keypoolsize_hd_internal",   (int64_t)(pwallet->GetKeyPoolSize() - kpExternalSize));
        }
        obj.pushKV("encryptionstatus", !pwallet->IsCrypted()
            ? "Unencrypted" : pwallet->IsLocked() ? "Locked" : "Unlocked");
    }

    if (pwallet->IsCrypted())
        obj.pushKV("unlocked_until", pwallet->nRelockTime);

    obj.pushKV("paytxfee", ValueFromAmount(pwallet->m_pay_tx_fee.GetFeePerK()));

    if (!seed_id.IsNull()) {
        obj.pushKV("hdseedid", seed_id.GetHex());
    }
    obj.pushKV("private_keys_enabled", !pwallet->IsWalletFlagSet(WALLET_FLAG_DISABLE_PRIVATE_KEYS));
    obj.pushKV("avoid_reuse", pwallet->IsWalletFlagSet(WALLET_FLAG_AVOID_REUSE));
    if (pwallet->IsScanning()) {
        UniValue scanning(UniValue::VOBJ);
        scanning.pushKV("duration", pwallet->ScanningDuration() / 1000);
        scanning.pushKV("progress", pwallet->ScanningProgress());
        obj.pushKV("scanning", scanning);
    } else {
        obj.pushKV("scanning", false);
    }
    obj.pushKV("descriptors", pwallet->IsWalletFlagSet(WALLET_FLAG_DESCRIPTORS));
    return obj;
},
    };
}

static RPCHelpMan listwalletdir()
{
    return RPCHelpMan{"listwalletdir",
                "Returns a list of wallets in the wallet directory.\n",
                {},
                RPCResult{
                    RPCResult::Type::OBJ, "", "",
                    {
                        {RPCResult::Type::ARR, "wallets", "",
                        {
                            {RPCResult::Type::OBJ, "", "",
                            {
                                {RPCResult::Type::STR, "name", "The wallet name"},
                            }},
                        }},
                    }
                },
                RPCExamples{
                    HelpExampleCli("listwalletdir", "")
            + HelpExampleRpc("listwalletdir", "")
                },
        [&](const RPCHelpMan& self, const JSONRPCRequest& request) -> UniValue
{
    UniValue wallets(UniValue::VARR);
    for (const auto& path : ListDatabases(GetWalletDir())) {
        UniValue wallet(UniValue::VOBJ);
        wallet.pushKV("name", path.string());
        wallets.push_back(wallet);
    }

    UniValue result(UniValue::VOBJ);
    result.pushKV("wallets", wallets);
    return result;
},
    };
}

static RPCHelpMan listwallets()
{
    return RPCHelpMan{"listwallets",
                "Returns a list of currently loaded wallets.\n"
                "For full information on the wallet, use \"getwalletinfo\"\n",
                {},
                RPCResult{
                    RPCResult::Type::ARR, "", "",
                    {
                        {RPCResult::Type::STR, "walletname", "the wallet name"},
                    }
                },
                RPCExamples{
                    HelpExampleCli("listwallets", "")
            + HelpExampleRpc("listwallets", "")
                },
        [&](const RPCHelpMan& self, const JSONRPCRequest& request) -> UniValue
{
    UniValue obj(UniValue::VARR);

    WalletContext& context = EnsureWalletContext(request.context);
    for (const std::shared_ptr<CWallet>& wallet : GetWallets(context)) {
        LOCK(wallet->cs_wallet);
        obj.push_back(wallet->GetName());
    }

    return obj;
},
    };
}

static std::tuple<std::shared_ptr<CWallet>, std::vector<bilingual_str>> LoadWalletHelper(WalletContext& context, UniValue load_on_start_param, const std::string wallet_name)
{
    DatabaseOptions options;
    DatabaseStatus status;
    options.require_existing = true;
    bilingual_str error;
    std::vector<bilingual_str> warnings;
    std::optional<bool> load_on_start = load_on_start_param.isNull() ? std::nullopt : std::optional<bool>(load_on_start_param.get_bool());
    std::shared_ptr<CWallet> const wallet = LoadWallet(context, wallet_name, load_on_start, options, status, error, warnings);

    if (!wallet) {
        // Map bad format to not found, since bad format is returned when the
        // wallet directory exists, but doesn't contain a data file.
        RPCErrorCode code = RPC_WALLET_ERROR;
        switch (status) {
            case DatabaseStatus::FAILED_NOT_FOUND:
            case DatabaseStatus::FAILED_BAD_FORMAT:
                code = RPC_WALLET_NOT_FOUND;
                break;
            case DatabaseStatus::FAILED_ALREADY_LOADED:
                code = RPC_WALLET_ALREADY_LOADED;
                break;
            default: // RPC_WALLET_ERROR is returned for all other cases.
                break;
        }
        throw JSONRPCError(code, error.original);
    }

    return { wallet, warnings };
}

static RPCHelpMan loadwallet()
{
    return RPCHelpMan{"loadwallet",
                "\nLoads a wallet from a wallet file or directory."
                "\nNote that all wallet command-line options used when starting particld will be"
                "\napplied to the new wallet.\n",
                {
                    {"filename", RPCArg::Type::STR, RPCArg::Optional::NO, "The wallet directory or .dat file."},
                    {"load_on_startup", RPCArg::Type::BOOL, RPCArg::Optional::OMITTED_NAMED_ARG, "Save wallet name to persistent settings and load on startup. True to add wallet to startup list, false to remove, null to leave unchanged."},
                },
                RPCResult{
                    RPCResult::Type::OBJ, "", "",
                    {
                        {RPCResult::Type::STR, "name", "The wallet name if loaded successfully."},
                        {RPCResult::Type::STR, "warning", "Warning message if wallet was not loaded cleanly."},
                    }
                },
                RPCExamples{
                    HelpExampleCli("loadwallet", "\"test.dat\"")
            + HelpExampleRpc("loadwallet", "\"test.dat\"")
                },
        [&](const RPCHelpMan& self, const JSONRPCRequest& request) -> UniValue
{
    WalletContext& context = EnsureWalletContext(request.context);
    const std::string name(request.params[0].get_str());

    auto [wallet, warnings] = LoadWalletHelper(context, request.params[1], name);

    UniValue obj(UniValue::VOBJ);
    obj.pushKV("name", wallet->GetName());
    obj.pushKV("warning", Join(warnings, Untranslated("\n")).original);

    return obj;
},
    };
}

static RPCHelpMan setwalletflag()
{
            std::string flags = "";
            for (auto& it : WALLET_FLAG_MAP)
                if (it.second & MUTABLE_WALLET_FLAGS)
                    flags += (flags == "" ? "" : ", ") + it.first;

    return RPCHelpMan{"setwalletflag",
                "\nChange the state of the given wallet flag for a wallet.\n",
                {
                    {"flag", RPCArg::Type::STR, RPCArg::Optional::NO, "The name of the flag to change. Current available flags: " + flags},
                    {"value", RPCArg::Type::BOOL, RPCArg::Default{true}, "The new state."},
                },
                RPCResult{
                    RPCResult::Type::OBJ, "", "",
                    {
                        {RPCResult::Type::STR, "flag_name", "The name of the flag that was modified"},
                        {RPCResult::Type::BOOL, "flag_state", "The new state of the flag"},
                        {RPCResult::Type::STR, "warnings", "Any warnings associated with the change"},
                    }
                },
                RPCExamples{
                    HelpExampleCli("setwalletflag", "avoid_reuse")
                  + HelpExampleRpc("setwalletflag", "\"avoid_reuse\"")
                },
        [&](const RPCHelpMan& self, const JSONRPCRequest& request) -> UniValue
{
    std::shared_ptr<CWallet> const pwallet = GetWalletForJSONRPCRequest(request);
    if (!pwallet) return NullUniValue;

    std::string flag_str = request.params[0].get_str();
    bool value = request.params[1].isNull() || request.params[1].get_bool();

    if (!WALLET_FLAG_MAP.count(flag_str)) {
        throw JSONRPCError(RPC_INVALID_PARAMETER, strprintf("Unknown wallet flag: %s", flag_str));
    }

    auto flag = WALLET_FLAG_MAP.at(flag_str);

    if (!(flag & MUTABLE_WALLET_FLAGS)) {
        throw JSONRPCError(RPC_INVALID_PARAMETER, strprintf("Wallet flag is immutable: %s", flag_str));
    }

    UniValue res(UniValue::VOBJ);

    if (pwallet->IsWalletFlagSet(flag) == value) {
        throw JSONRPCError(RPC_INVALID_PARAMETER, strprintf("Wallet flag is already set to %s: %s", value ? "true" : "false", flag_str));
    }

    res.pushKV("flag_name", flag_str);
    res.pushKV("flag_state", value);

    if (value) {
        pwallet->SetWalletFlag(flag);
    } else {
        pwallet->UnsetWalletFlag(flag);
    }

    if (flag && value && WALLET_FLAG_CAVEATS.count(flag)) {
        res.pushKV("warnings", WALLET_FLAG_CAVEATS.at(flag));
    }

    return res;
},
    };
}

static RPCHelpMan createwallet()
{
    return RPCHelpMan{
        "createwallet",
        "\nCreates and loads a new wallet.\n",
        {
            {"wallet_name", RPCArg::Type::STR, RPCArg::Optional::NO, "The name for the new wallet. If this is a path, the wallet will be created at the path location."},
            {"disable_private_keys", RPCArg::Type::BOOL, RPCArg::Default{false}, "Disable the possibility of private keys (only watchonlys are possible in this mode)."},
            {"blank", RPCArg::Type::BOOL, RPCArg::Default{false}, "Create a blank wallet. A blank wallet has no keys or HD seed. One can be set using sethdseed."},
            {"passphrase", RPCArg::Type::STR, RPCArg::Optional::OMITTED_NAMED_ARG, "Encrypt the wallet with this passphrase."},
            {"avoid_reuse", RPCArg::Type::BOOL, RPCArg::Default{false}, "Keep track of coin reuse, and treat dirty and clean coins differently with privacy considerations in mind."},
            {"descriptors", RPCArg::Type::BOOL, RPCArg::Default{false}, "Create a native descriptor wallet. The wallet will use descriptors internally to handle address creation"},
            {"load_on_startup", RPCArg::Type::BOOL, RPCArg::Optional::OMITTED_NAMED_ARG, "Save wallet name to persistent settings and load on startup. True to add wallet to startup list, false to remove, null to leave unchanged."},
            {"external_signer", RPCArg::Type::BOOL, RPCArg::Default{false}, "Use an external signer such as a hardware wallet. Requires -signer to be configured. Wallet creation will fail if keys cannot be fetched. Requires disable_private_keys and descriptors set to true."},
        },
        RPCResult{
            RPCResult::Type::OBJ, "", "",
            {
                {RPCResult::Type::STR, "name", "The wallet name if created successfully. If the wallet was created using a full path, the wallet_name will be the full path."},
                {RPCResult::Type::STR, "warning", "Warning message if wallet was not loaded cleanly."},
            }
        },
        RPCExamples{
            HelpExampleCli("createwallet", "\"testwallet\"")
            + HelpExampleRpc("createwallet", "\"testwallet\"")
            + HelpExampleCliNamed("createwallet", {{"wallet_name", "descriptors"}, {"avoid_reuse", true}, {"descriptors", true}, {"load_on_startup", true}})
            + HelpExampleRpcNamed("createwallet", {{"wallet_name", "descriptors"}, {"avoid_reuse", true}, {"descriptors", true}, {"load_on_startup", true}})
        },
        [&](const RPCHelpMan& self, const JSONRPCRequest& request) -> UniValue
{
    WalletContext& context = EnsureWalletContext(request.context);
    uint64_t flags = 0;
    if (!request.params[1].isNull() && request.params[1].get_bool()) {
        flags |= WALLET_FLAG_DISABLE_PRIVATE_KEYS;
    }

    if (!request.params[2].isNull() && request.params[2].get_bool()) {
        flags |= WALLET_FLAG_BLANK_WALLET;
    }
    SecureString passphrase;
    passphrase.reserve(100);
    std::vector<bilingual_str> warnings;
    if (!request.params[3].isNull()) {
        passphrase = request.params[3].get_str().c_str();
        if (passphrase.empty()) {
            // Empty string means unencrypted
            warnings.emplace_back(Untranslated("Empty string given as passphrase, wallet will not be encrypted."));
        }
    }

    if (!request.params[4].isNull() && request.params[4].get_bool()) {
        flags |= WALLET_FLAG_AVOID_REUSE;
    }
    if (!request.params[5].isNull() && request.params[5].get_bool()) {
#ifndef USE_SQLITE
        throw JSONRPCError(RPC_WALLET_ERROR, "Compiled without sqlite support (required for descriptor wallets)");
#endif
        flags |= WALLET_FLAG_DESCRIPTORS;
        warnings.emplace_back(Untranslated("Wallet is an experimental descriptor wallet"));
    }
    if (!request.params[7].isNull() && request.params[7].get_bool()) {
#ifdef ENABLE_EXTERNAL_SIGNER
        flags |= WALLET_FLAG_EXTERNAL_SIGNER;
#else
        throw JSONRPCError(RPC_WALLET_ERROR, "Compiled without external signing support (required for external signing)");
#endif
    }

#ifndef USE_BDB
    if (!(flags & WALLET_FLAG_DESCRIPTORS)) {
        throw JSONRPCError(RPC_WALLET_ERROR, "Compiled without bdb support (required for legacy wallets)");
    }
#endif

    DatabaseOptions options;
    DatabaseStatus status;
    options.require_create = true;
    options.create_flags = flags;
    options.create_passphrase = passphrase;
    bilingual_str error;
    std::optional<bool> load_on_start = request.params[6].isNull() ? std::nullopt : std::optional<bool>(request.params[6].get_bool());
    std::shared_ptr<CWallet> wallet = CreateWallet(context, request.params[0].get_str(), load_on_start, options, status, error, warnings);
    if (!wallet) {
        RPCErrorCode code = status == DatabaseStatus::FAILED_ENCRYPT ? RPC_WALLET_ENCRYPTION_FAILED : RPC_WALLET_ERROR;
        throw JSONRPCError(code, error.original);
    }

    UniValue obj(UniValue::VOBJ);
    obj.pushKV("name", wallet->GetName());
    obj.pushKV("warning", Join(warnings, Untranslated("\n")).original);

    return obj;
},
    };
}

static RPCHelpMan restorewallet()
{
    return RPCHelpMan{
        "restorewallet",
        "\nRestore and loads a wallet from backup.\n",
        {
            {"wallet_name", RPCArg::Type::STR, RPCArg::Optional::NO, "The name that will be applied to the restored wallet"},
            {"backup_file", RPCArg::Type::STR, RPCArg::Optional::NO, "The backup file that will be used to restore the wallet."},
            {"load_on_startup", RPCArg::Type::BOOL, RPCArg::Optional::OMITTED_NAMED_ARG, "Save wallet name to persistent settings and load on startup. True to add wallet to startup list, false to remove, null to leave unchanged."},
        },
        RPCResult{
            RPCResult::Type::OBJ, "", "",
            {
                {RPCResult::Type::STR, "name", "The wallet name if restored successfully."},
                {RPCResult::Type::STR, "warning", "Warning message if wallet was not loaded cleanly."},
            }
        },
        RPCExamples{
            HelpExampleCli("restorewallet", "\"testwallet\" \"home\\backups\\backup-file.bak\"")
            + HelpExampleRpc("restorewallet", "\"testwallet\" \"home\\backups\\backup-file.bak\"")
            + HelpExampleCliNamed("restorewallet", {{"wallet_name", "testwallet"}, {"backup_file", "home\\backups\\backup-file.bak\""}, {"load_on_startup", true}})
            + HelpExampleRpcNamed("restorewallet", {{"wallet_name", "testwallet"}, {"backup_file", "home\\backups\\backup-file.bak\""}, {"load_on_startup", true}})
        },
        [&](const RPCHelpMan& self, const JSONRPCRequest& request) -> UniValue
{

    WalletContext& context = EnsureWalletContext(request.context);

    std::string backup_file = request.params[1].get_str();

    if (!fs::exists(backup_file)) {
        throw JSONRPCError(RPC_INVALID_PARAMETER, "Backup file does not exist");
    }

    std::string wallet_name = request.params[0].get_str();

    const fs::path wallet_path = fsbridge::AbsPathJoin(GetWalletDir(), wallet_name);

    if (fs::exists(wallet_path)) {
        throw JSONRPCError(RPC_INVALID_PARAMETER, "Wallet name already exists.");
    }

    if (!TryCreateDirectories(wallet_path)) {
        throw JSONRPCError(RPC_WALLET_ERROR, strprintf("Failed to create database path '%s'. Database already exists.", wallet_path.string()));
    }

    auto wallet_file = wallet_path / "wallet.dat";

    fs::copy_file(backup_file, wallet_file, fs::copy_option::fail_if_exists);

    auto [wallet, warnings] = LoadWalletHelper(context, request.params[2], wallet_name);

    UniValue obj(UniValue::VOBJ);
    obj.pushKV("name", wallet->GetName());
    obj.pushKV("warning", Join(warnings, Untranslated("\n")).original);

    return obj;

},
    };
}

static RPCHelpMan unloadwallet()
{
    return RPCHelpMan{"unloadwallet",
                "Unloads the wallet referenced by the request endpoint otherwise unloads the wallet specified in the argument.\n"
                "Specifying the wallet name on a wallet endpoint is invalid.",
                {
                    {"wallet_name", RPCArg::Type::STR, RPCArg::DefaultHint{"the wallet name from the RPC endpoint"}, "The name of the wallet to unload. If provided both here and in the RPC endpoint, the two must be identical."},
                    {"load_on_startup", RPCArg::Type::BOOL, RPCArg::Optional::OMITTED_NAMED_ARG, "Save wallet name to persistent settings and load on startup. True to add wallet to startup list, false to remove, null to leave unchanged."},
                },
                RPCResult{RPCResult::Type::OBJ, "", "", {
                    {RPCResult::Type::STR, "warning", "Warning message if wallet was not unloaded cleanly."},
                }},
                RPCExamples{
                    HelpExampleCli("unloadwallet", "wallet_name")
            + HelpExampleRpc("unloadwallet", "wallet_name")
                },
        [&](const RPCHelpMan& self, const JSONRPCRequest& request) -> UniValue
{
    std::string wallet_name;
    if (GetWalletNameFromJSONRPCRequest(request, wallet_name)) {
        if (!(request.params[0].isNull() || request.params[0].get_str() == wallet_name)) {
            throw JSONRPCError(RPC_INVALID_PARAMETER, "RPC endpoint wallet and wallet_name parameter specify different wallets");
        }
    } else {
        wallet_name = request.params[0].get_str();
    }

    WalletContext& context = EnsureWalletContext(request.context);
    std::shared_ptr<CWallet> wallet = GetWallet(context, wallet_name);
    if (!wallet) {
        throw JSONRPCError(RPC_WALLET_NOT_FOUND, "Requested wallet does not exist or is not loaded");
    }

    // Release the "main" shared pointer and prevent further notifications.
    // Note that any attempt to load the same wallet would fail until the wallet
    // is destroyed (see CheckUniqueFileid).
    std::vector<bilingual_str> warnings;
    std::optional<bool> load_on_start = request.params[1].isNull() ? std::nullopt : std::optional<bool>(request.params[1].get_bool());
    if (!RemoveWallet(context, wallet, load_on_start, warnings)) {
        throw JSONRPCError(RPC_MISC_ERROR, "Requested wallet already unloaded");
    }

    if (wallet->IsParticlWallet()) {
        ChainstateManager *chainman = wallet->HaveChain() ? wallet->chain().getChainman() : nullptr;
        if (chainman) {
            RestartStakingThreads(context, *chainman);
        } else {
            LogPrintf("Warning: Chainstate manager not found, not rebuilding stake threads.\n");
        }
    }

    UnloadWallet(std::move(wallet));

    UniValue result(UniValue::VOBJ);
    result.pushKV("warning", Join(warnings, Untranslated("\n")).original);
    return result;
},
    };
}

static RPCHelpMan resendwallettransactions()
{
    return RPCHelpMan{"resendwallettransactions",
                "Immediately re-broadcast unconfirmed wallet transactions to all peers.\n"
                "Intended only for testing; the wallet code periodically re-broadcasts\n"
                "automatically.\n",
                {},
                RPCResult{
                    RPCResult::Type::ARR, "rebroadcast_transactions", "", {
                        {RPCResult::Type::STR_HEX, "txid", "id of rebroadcast transaction"},
                    }
                },
                 RPCExamples{""},
        [&](const RPCHelpMan& self, const JSONRPCRequest& request) -> UniValue
{
    std::shared_ptr<CWallet> const pwallet = GetWalletForJSONRPCRequest(request);
    if (!pwallet) return NullUniValue;

    LOCK(pwallet->cs_wallet);

    if (!pwallet->GetBroadcastTransactions()) {
        throw JSONRPCError(RPC_WALLET_ERROR, "Error: Wallet transaction broadcasting is disabled with -walletbroadcast");
    }

    std::vector<uint256> txids = pwallet->ResendWalletTransactionsBefore(GetTime());
    UniValue result(UniValue::VARR);
    if (pwallet->IsParticlWallet()) {
        CHDWallet *phdw = GetParticlWallet(pwallet.get());
        std::vector<uint256> txidsRec;
        txidsRec = phdw->ResendRecordTransactionsBefore(GetTime());

        for (auto &txid : txidsRec) {
            result.push_back(txid.ToString());
        }
    }

    for (const uint256& txid : txids) {
        result.push_back(txid.ToString());
    }
    return result;
},
    };
}

static RPCHelpMan listunspent()
{
    return RPCHelpMan{
                "listunspent",
                "\nReturns array of unspent transaction outputs\n"
                "with between minconf and maxconf (inclusive) confirmations.\n"
                "Optionally filter to only include txouts paid to specified addresses.\n",
                {
                    {"minconf", RPCArg::Type::NUM, RPCArg::Default{1}, "The minimum confirmations to filter"},
                    {"maxconf", RPCArg::Type::NUM, RPCArg::Default{9999999}, "The maximum confirmations to filter"},
                    {"addresses", RPCArg::Type::ARR, RPCArg::Default{UniValue::VARR}, "The particl addresses to filter",
                        {
                            {"address", RPCArg::Type::STR, RPCArg::Optional::OMITTED, "particl address"},
                        },
                    },
                    {"include_unsafe", RPCArg::Type::BOOL, RPCArg::Default{true}, "Include outputs that are not safe to spend\n"
                              "See description of \"safe\" attribute below."},
                    {"query_options", RPCArg::Type::OBJ, RPCArg::Optional::OMITTED_NAMED_ARG, "JSON with query options",
                        {
                            {"minimumAmount", RPCArg::Type::AMOUNT, RPCArg::Default{FormatMoney(0)}, "Minimum value of each UTXO in " + CURRENCY_UNIT + ""},
                            {"maximumAmount", RPCArg::Type::AMOUNT, RPCArg::DefaultHint{"unlimited"}, "Maximum value of each UTXO in " + CURRENCY_UNIT + ""},
                            {"maximumCount", RPCArg::Type::NUM, RPCArg::DefaultHint{"unlimited"}, "Maximum number of UTXOs"},
                            {"minimumSumAmount", RPCArg::Type::AMOUNT, RPCArg::DefaultHint{"unlimited"}, "Minimum sum value of all UTXOs in " + CURRENCY_UNIT + ""},
                            {"cc_format", RPCArg::Type::BOOL, RPCArg::Default{false}, "Format output for coincontrol"},
                            {"include_immature", RPCArg::Type::BOOL, RPCArg::Default{false}, "Include immature staked outputs"},
                        },
                        "query_options"},
                },
                RPCResult{
                    RPCResult::Type::ARR, "", "",
                    {
                        {RPCResult::Type::OBJ, "", "",
                        {
                            {RPCResult::Type::STR_HEX, "txid", "the transaction id"},
                            {RPCResult::Type::NUM, "vout", "the vout value"},
                            {RPCResult::Type::STR, "address", /* optional */ true, "the particl address"},
                            {RPCResult::Type::STR, "coldstaking_address", /* optional */ true, "the particl address this output must stake on"},
                            {RPCResult::Type::STR, "label", /* optional */ true, "The associated label, or \"\" for the default label"},
                            {RPCResult::Type::STR, "scriptPubKey", "the script key"},
                            {RPCResult::Type::STR_AMOUNT, "amount", "the transaction output amount in " + CURRENCY_UNIT},
                            {RPCResult::Type::NUM, "confirmations", "The number of confirmations"},
                            {RPCResult::Type::NUM, "ancestorcount", /* optional */ true, "The number of in-mempool ancestor transactions, including this one (if transaction is in the mempool)"},
                            {RPCResult::Type::NUM, "ancestorsize", /* optional */ true, "The virtual transaction size of in-mempool ancestors, including this one (if transaction is in the mempool)"},
                            {RPCResult::Type::STR_AMOUNT, "ancestorfees", /* optional */ true, "The total fees of in-mempool ancestors (including this one) with fee deltas used for mining priority in " + CURRENCY_ATOM + " (if transaction is in the mempool)"},
                            {RPCResult::Type::STR_HEX, "redeemScript", /* optional */ true, "The redeemScript if scriptPubKey is P2SH"},
                            {RPCResult::Type::STR, "witnessScript", /* optional */ true, "witnessScript if the scriptPubKey is P2WSH or P2SH-P2WSH"},
                            {RPCResult::Type::BOOL, "spendable", "Whether we have the private keys to spend this output"},
                            {RPCResult::Type::BOOL, "solvable", "Whether we know how to spend this output, ignoring the lack of keys"},
                            {RPCResult::Type::BOOL, "stakeable", /* optional */ true, "Whether we have the private keys to stake this output"},
                            {RPCResult::Type::BOOL, "reused", /* optional */ true, "(only present if avoid_reuse is set) Whether this output is reused/dirty (sent to an address that was previously spent from)"},
                            {RPCResult::Type::STR, "desc", /* optional */ true, "(only when solvable) A descriptor for spending this output"},
                            {RPCResult::Type::BOOL, "safe", "Whether this output is considered safe to spend. Unconfirmed transactions\n"
                                                            "from outside keys and unconfirmed replacement transactions are considered unsafe\n"
                                                            "and are not eligible for spending by fundrawtransaction and sendtoaddress."},
                        }},
                    }
                },
                RPCExamples{
                    HelpExampleCli("listunspent", "")
            + HelpExampleCli("listunspent", "6 9999999 \"[\\\"" + EXAMPLE_ADDRESS[0] + "\\\",\\\"" + EXAMPLE_ADDRESS[1] + "\\\"]\"")
            + HelpExampleRpc("listunspent", "6, 9999999 \"[\\\"" + EXAMPLE_ADDRESS[0] + "\\\",\\\"" + EXAMPLE_ADDRESS[1] + "\\\"]\"")
            + HelpExampleCli("listunspent", "6 9999999 '[]' true '{ \"minimumAmount\": 0.005 }'")
            + HelpExampleRpc("listunspent", "6, 9999999, [] , true, { \"minimumAmount\": 0.005 } ")
            + HelpExampleCli("listunspent", "1 9999999 '[]' false '{\"include_immature\":true}'")
            + HelpExampleRpc("listunspent", "1, 9999999, [] , false, {\"include_immature\":true} ")
                },
        [&](const RPCHelpMan& self, const JSONRPCRequest& request) -> UniValue
{
    std::shared_ptr<CWallet> const pwallet = GetWalletForJSONRPCRequest(request);
    if (!pwallet) return NullUniValue;

    int nMinDepth = 1;
    if (!request.params[0].isNull()) {
        RPCTypeCheckArgument(request.params[0], UniValue::VNUM);
        nMinDepth = request.params[0].get_int();
    }

    int nMaxDepth = 9999999;
    if (!request.params[1].isNull()) {
        RPCTypeCheckArgument(request.params[1], UniValue::VNUM);
        nMaxDepth = request.params[1].get_int();
    }

    std::set<CTxDestination> destinations;
    if (!request.params[2].isNull()) {
        RPCTypeCheckArgument(request.params[2], UniValue::VARR);
        UniValue inputs = request.params[2].get_array();
        for (unsigned int idx = 0; idx < inputs.size(); idx++) {
            const UniValue& input = inputs[idx];
            CTxDestination dest = DecodeDestination(input.get_str());
            if (!IsValidDestination(dest)) {
                throw JSONRPCError(RPC_INVALID_ADDRESS_OR_KEY, std::string("Invalid Particl address: ") + input.get_str());
            }
            if (!destinations.insert(dest).second) {
                throw JSONRPCError(RPC_INVALID_PARAMETER, std::string("Invalid parameter, duplicated address: ") + input.get_str());
            }
        }
    }

    bool include_unsafe = true;
    if (!request.params[3].isNull()) {
        RPCTypeCheckArgument(request.params[3], UniValue::VBOOL);
        include_unsafe = request.params[3].get_bool();
    }

    bool fCCFormat = false;
    bool fIncludeImmature = false;
    CAmount nMinimumAmount = 0;
    CAmount nMaximumAmount = MAX_MONEY;
    CAmount nMinimumSumAmount = MAX_MONEY;
    uint64_t nMaximumCount = 0;

    if (!request.params[4].isNull()) {
        const UniValue& options = request.params[4].get_obj();

        RPCTypeCheckObj(options,
            {
                {"minimumAmount", UniValueType()},
                {"maximumAmount", UniValueType()},
                {"minimumSumAmount", UniValueType()},
                {"maximumCount", UniValueType(UniValue::VNUM)},
                {"cc_format",               UniValueType(UniValue::VBOOL)},
                {"include_immature",        UniValueType(UniValue::VBOOL)},
            },
            true, true);

        if (options.exists("minimumAmount"))
            nMinimumAmount = AmountFromValue(options["minimumAmount"]);

        if (options.exists("maximumAmount"))
            nMaximumAmount = AmountFromValue(options["maximumAmount"]);

        if (options.exists("minimumSumAmount"))
            nMinimumSumAmount = AmountFromValue(options["minimumSumAmount"]);

        if (options.exists("maximumCount"))
            nMaximumCount = options["maximumCount"].get_int64();

        if (options.exists("cc_format"))
            fCCFormat = options["cc_format"].get_bool();

        if (options.exists("include_immature"))
            fIncludeImmature = options["include_immature"].get_bool();
    }

    // Make sure the results are valid at least up to the most recent block
    // the user could have gotten from another RPC command prior to now
    pwallet->BlockUntilSyncedToCurrentChain();

    UniValue results(UniValue::VARR);
    std::vector<COutput> vecOutputs;
    {
        CCoinControl cctl;
        cctl.m_avoid_address_reuse = false;
        cctl.m_min_depth = nMinDepth;
        cctl.m_max_depth = nMaxDepth;
        cctl.m_include_unsafe_inputs = include_unsafe;
        cctl.m_include_immature = fIncludeImmature;
        LOCK(pwallet->cs_wallet);
        AvailableCoins(*pwallet, vecOutputs, &cctl, nMinimumAmount, nMaximumAmount, nMinimumSumAmount, nMaximumCount);
    }

    LOCK(pwallet->cs_wallet);

    const bool avoid_reuse = pwallet->IsWalletFlagSet(WALLET_FLAG_AVOID_REUSE);

    for (const COutput& out : vecOutputs) {

        CAmount nValue;
        CTxDestination address;
        const CScript *scriptPubKey;
        if (pwallet->IsParticlWallet()) {
            scriptPubKey = out.tx->tx->vpout[out.i]->GetPScriptPubKey();
            nValue = out.tx->tx->vpout[out.i]->GetValue();
        } else {
            scriptPubKey = &out.tx->tx->vout[out.i].scriptPubKey;
            nValue = out.tx->tx->vout[out.i].nValue;
        }

        bool fValidAddress = ExtractDestination(*scriptPubKey, address);
        bool reused = avoid_reuse && pwallet->IsSpentKey(out.tx->GetHash(), out.i);
        if (destinations.size() && (!fValidAddress || !destinations.count(address)))
            continue;

        UniValue entry(UniValue::VOBJ);
        entry.pushKV("txid", out.tx->GetHash().GetHex());
        entry.pushKV("vout", out.i);

        if (fValidAddress) {
            entry.pushKV("address", EncodeDestination(address));

            const auto* address_book_entry = pwallet->FindAddressBookEntry(address);
            if (address_book_entry) {
                entry.pushKV("label", address_book_entry->GetLabel());
            }

            std::unique_ptr<SigningProvider> provider = pwallet->GetSolvingProvider(*scriptPubKey);
            if (provider) {
                if (scriptPubKey->IsPayToScriptHash()) {
                    const CScriptID& hash = CScriptID(std::get<ScriptHash>(address));
                    CScript redeemScript;
                    if (provider->GetCScript(hash, redeemScript)) {
                        entry.pushKV("redeemScript", HexStr(redeemScript));
                        // Now check if the redeemScript is actually a P2WSH script
                        CTxDestination witness_destination;
                        if (redeemScript.IsPayToWitnessScriptHash()) {
                            bool extracted = ExtractDestination(redeemScript, witness_destination);
                            CHECK_NONFATAL(extracted);
                            // Also return the witness script
                            const WitnessV0ScriptHash& whash = std::get<WitnessV0ScriptHash>(witness_destination);
                            CScriptID id;
                            CRIPEMD160().Write(whash.begin(), whash.size()).Finalize(id.begin());
                            CScript witnessScript;
                            if (provider->GetCScript(id, witnessScript)) {
                                entry.pushKV("witnessScript", HexStr(witnessScript));
                            }
                        }
                    }
                } else if (scriptPubKey->IsPayToWitnessScriptHash()) {
                    const WitnessV0ScriptHash& whash = std::get<WitnessV0ScriptHash>(address);
                    CScriptID id;
                    CRIPEMD160().Write(whash.begin(), whash.size()).Finalize(id.begin());
                    CScript witnessScript;
                    if (provider->GetCScript(id, witnessScript)) {
                        entry.pushKV("witnessScript", HexStr(witnessScript));
                    }
                } else if (scriptPubKey->IsPayToScriptHash256()) {
                    const CScriptID256& hash = std::get<CScriptID256>(address);
                    CScriptID scriptID;
                    scriptID.Set(hash);
                    CScript redeemScript;
                    if (provider->GetCScript(scriptID, redeemScript)) {
                        entry.pushKV("redeemScript", HexStr(redeemScript));
                    }
                }
            }
        }

        if (HasIsCoinstakeOp(*scriptPubKey)) {
            CScript scriptStake;
            if (GetCoinstakeScriptPath(*scriptPubKey, scriptStake)) {
                if (ExtractDestination(scriptStake, address)) {
                    entry.pushKV("coldstaking_address", EncodeDestination(address));
                }
            }
        }

        entry.pushKV("scriptPubKey", HexStr(*scriptPubKey));

        if (fCCFormat) {
            entry.pushKV("time", out.tx->GetTxTime());
            entry.pushKV("amount", nValue);
        } else {
            entry.pushKV("amount", ValueFromAmount(nValue));
        }
        entry.pushKV("confirmations", out.nDepth);
        if (!out.nDepth) {
            size_t ancestor_count, descendant_count, ancestor_size;
            CAmount ancestor_fees;
            pwallet->chain().getTransactionAncestry(out.tx->GetHash(), ancestor_count, descendant_count, &ancestor_size, &ancestor_fees);
            if (ancestor_count) {
                entry.pushKV("ancestorcount", uint64_t(ancestor_count));
                entry.pushKV("ancestorsize", uint64_t(ancestor_size));
                entry.pushKV("ancestorfees", uint64_t(ancestor_fees));
            }
        }
        entry.pushKV("spendable", out.fSpendable);
        entry.pushKV("solvable", out.fSolvable);
        if (out.fSolvable) {
            std::unique_ptr<SigningProvider> provider = pwallet->GetSolvingProvider(*scriptPubKey);
            if (provider) {
                auto descriptor = InferDescriptor(*scriptPubKey, *provider);
                entry.pushKV("desc", descriptor->ToString());
            }
        }
        if (avoid_reuse) entry.pushKV("reused", reused);
        entry.pushKV("safe", out.fSafe);

        if (IsParticlWallet(pwallet.get())) {
            const CHDWallet *phdw = GetParticlWallet(pwallet.get());
            LOCK_ASSERTION(phdw->cs_wallet);
            CKeyID stakingKeyID;
            bool fStakeable = particl::ExtractStakingKeyID(*scriptPubKey, stakingKeyID);
            if (fStakeable) {
                isminetype mine = phdw->IsMine(stakingKeyID);
                if (!(mine & ISMINE_SPENDABLE)
                    || (mine & ISMINE_HARDWARE_DEVICE)) {
                    fStakeable = false;
                }
            }
            entry.pushKV("stakeable", fStakeable);
        }

        if (fIncludeImmature)
            entry.pushKV("mature", out.fMature);

        if (out.fNeedHardwareKey)
            entry.pushKV("ondevice", out.fNeedHardwareKey);

        results.push_back(entry);
    }

    return results;
},
    };
}

void FundTransaction(CWallet& wallet, CMutableTransaction& tx, CAmount& fee_out, int& change_position, const UniValue& options, CCoinControl& coinControl, bool override_min_fee)
{
    // Make sure the results are valid at least up to the most recent block
    // the user could have gotten from another RPC command prior to now
    wallet.BlockUntilSyncedToCurrentChain();

    change_position = -1;
    bool lockUnspents = false;
    UniValue subtractFeeFromOutputs;
    std::set<int> setSubtractFeeFromOutputs;

    if (!options.isNull()) {
      if (options.type() == UniValue::VBOOL) {
        // backward compatibility bool only fallback
        coinControl.fAllowWatchOnly = options.get_bool();
      }
      else {
        RPCTypeCheckArgument(options, UniValue::VOBJ);
        RPCTypeCheckObj(options,
            {
                {"add_inputs", UniValueType(UniValue::VBOOL)},
                {"include_unsafe", UniValueType(UniValue::VBOOL)},
                {"add_to_wallet", UniValueType(UniValue::VBOOL)},
                {"changeAddress", UniValueType(UniValue::VSTR)},
                {"change_address", UniValueType(UniValue::VSTR)},
                {"changePosition", UniValueType(UniValue::VNUM)},
                {"change_position", UniValueType(UniValue::VNUM)},
                {"change_type", UniValueType(UniValue::VSTR)},
                {"includeWatching", UniValueType(UniValue::VBOOL)},
                {"include_watching", UniValueType(UniValue::VBOOL)},
                {"inputs", UniValueType(UniValue::VARR)},
                {"lockUnspents", UniValueType(UniValue::VBOOL)},
                {"lock_unspents", UniValueType(UniValue::VBOOL)},
                {"locktime", UniValueType(UniValue::VNUM)},
                {"fee_rate", UniValueType()}, // will be checked by AmountFromValue() in SetFeeEstimateMode()
                {"feeRate", UniValueType()}, // will be checked by AmountFromValue() below
                {"psbt", UniValueType(UniValue::VBOOL)},
                {"solving_data", UniValueType(UniValue::VOBJ)},
                {"subtractFeeFromOutputs", UniValueType(UniValue::VARR)},
                {"subtract_fee_from_outputs", UniValueType(UniValue::VARR)},
                {"replaceable", UniValueType(UniValue::VBOOL)},
                {"conf_target", UniValueType(UniValue::VNUM)},
                {"estimate_mode", UniValueType(UniValue::VSTR)},
            },
            true, true);

        if (options.exists("add_inputs") ) {
            coinControl.m_add_inputs = options["add_inputs"].get_bool();
        }

        if (options.exists("changeAddress") || options.exists("change_address")) {
            const std::string change_address_str = (options.exists("change_address") ? options["change_address"] : options["changeAddress"]).get_str();
            CTxDestination dest = DecodeDestination(change_address_str);

            if (!IsValidDestination(dest)) {
                throw JSONRPCError(RPC_INVALID_ADDRESS_OR_KEY, "Change address must be a valid particl address");
            }

            coinControl.destChange = dest;
        }

        if (options.exists("changePosition") || options.exists("change_position")) {
            change_position = (options.exists("change_position") ? options["change_position"] : options["changePosition"]).get_int();
        }

        if (options.exists("change_type")) {
            if (options.exists("changeAddress") || options.exists("change_address")) {
                throw JSONRPCError(RPC_INVALID_PARAMETER, "Cannot specify both change address and address type options");
            }
            if (std::optional<OutputType> parsed = ParseOutputType(options["change_type"].get_str())) {
                coinControl.m_change_type.emplace(parsed.value());
            } else {
                throw JSONRPCError(RPC_INVALID_ADDRESS_OR_KEY, strprintf("Unknown change type '%s'", options["change_type"].get_str()));
            }
        }

        const UniValue include_watching_option = options.exists("include_watching") ? options["include_watching"] : options["includeWatching"];
        coinControl.fAllowWatchOnly = ParseIncludeWatchonly(include_watching_option, wallet);

        if (options.exists("lockUnspents") || options.exists("lock_unspents")) {
            lockUnspents = (options.exists("lock_unspents") ? options["lock_unspents"] : options["lockUnspents"]).get_bool();
        }

        if (options.exists("include_unsafe")) {
            coinControl.m_include_unsafe_inputs = options["include_unsafe"].get_bool();
        }

        if (options.exists("feeRate")) {
            if (options.exists("fee_rate")) {
                throw JSONRPCError(RPC_INVALID_PARAMETER, "Cannot specify both fee_rate (" + CURRENCY_ATOM + "/vB) and feeRate (" + CURRENCY_UNIT + "/kvB)");
            }
            if (options.exists("conf_target")) {
                throw JSONRPCError(RPC_INVALID_PARAMETER, "Cannot specify both conf_target and feeRate. Please provide either a confirmation target in blocks for automatic fee estimation, or an explicit fee rate.");
            }
            if (options.exists("estimate_mode")) {
                throw JSONRPCError(RPC_INVALID_PARAMETER, "Cannot specify both estimate_mode and feeRate");
            }
            coinControl.m_feerate = CFeeRate(AmountFromValue(options["feeRate"]));
            coinControl.fOverrideFeeRate = true;
        }

        if (options.exists("subtractFeeFromOutputs") || options.exists("subtract_fee_from_outputs") )
            subtractFeeFromOutputs = (options.exists("subtract_fee_from_outputs") ? options["subtract_fee_from_outputs"] : options["subtractFeeFromOutputs"]).get_array();

        if (options.exists("replaceable")) {
            coinControl.m_signal_bip125_rbf = options["replaceable"].get_bool();
        }
        SetFeeEstimateMode(wallet, coinControl, options["conf_target"], options["estimate_mode"], options["fee_rate"], override_min_fee);
      }
    } else {
        // if options is null and not a bool
        coinControl.fAllowWatchOnly = ParseIncludeWatchonly(NullUniValue, wallet);
    }

<<<<<<< HEAD
    size_t nOutputs = tx.GetNumVOuts();
    if (nOutputs == 0)
=======
    if (options.exists("solving_data")) {
        UniValue solving_data = options["solving_data"].get_obj();
        if (solving_data.exists("pubkeys")) {
            for (const UniValue& pk_univ : solving_data["pubkeys"].get_array().getValues()) {
                const std::string& pk_str = pk_univ.get_str();
                if (!IsHex(pk_str)) {
                    throw JSONRPCError(RPC_INVALID_ADDRESS_OR_KEY, strprintf("'%s' is not hex", pk_str));
                }
                const std::vector<unsigned char> data(ParseHex(pk_str));
                CPubKey pubkey(data.begin(), data.end());
                if (!pubkey.IsFullyValid()) {
                    throw JSONRPCError(RPC_INVALID_ADDRESS_OR_KEY, strprintf("'%s' is not a valid public key", pk_str));
                }
                coinControl.m_external_provider.pubkeys.emplace(pubkey.GetID(), pubkey);
                // Add witness script for pubkeys
                const CScript wit_script = GetScriptForDestination(WitnessV0KeyHash(pubkey));
                coinControl.m_external_provider.scripts.emplace(CScriptID(wit_script), wit_script);
            }
        }

        if (solving_data.exists("scripts")) {
            for (const UniValue& script_univ : solving_data["scripts"].get_array().getValues()) {
                const std::string& script_str = script_univ.get_str();
                if (!IsHex(script_str)) {
                    throw JSONRPCError(RPC_INVALID_ADDRESS_OR_KEY, strprintf("'%s' is not hex", script_str));
                }
                std::vector<unsigned char> script_data(ParseHex(script_str));
                const CScript script(script_data.begin(), script_data.end());
                coinControl.m_external_provider.scripts.emplace(CScriptID(script), script);
            }
        }

        if (solving_data.exists("descriptors")) {
            for (const UniValue& desc_univ : solving_data["descriptors"].get_array().getValues()) {
                const std::string& desc_str  = desc_univ.get_str();
                FlatSigningProvider desc_out;
                std::string error;
                std::vector<CScript> scripts_temp;
                std::unique_ptr<Descriptor> desc = Parse(desc_str, desc_out, error, true);
                if (!desc) {
                    throw JSONRPCError(RPC_INVALID_PARAMETER, strprintf("Unable to parse descriptor '%s': %s", desc_str, error));
                }
                desc->Expand(0, desc_out, scripts_temp, desc_out);
                coinControl.m_external_provider = Merge(coinControl.m_external_provider, desc_out);
            }
        }
    }

    if (tx.vout.size() == 0)
>>>>>>> 113b863f
        throw JSONRPCError(RPC_INVALID_PARAMETER, "TX must have at least one output");

    if (change_position != -1 && (change_position < 0 || (unsigned int)change_position > nOutputs))
        throw JSONRPCError(RPC_INVALID_PARAMETER, "changePosition out of bounds");

    for (unsigned int idx = 0; idx < subtractFeeFromOutputs.size(); idx++) {
        int pos = subtractFeeFromOutputs[idx].get_int();
        if (setSubtractFeeFromOutputs.count(pos))
            throw JSONRPCError(RPC_INVALID_PARAMETER, strprintf("Invalid parameter, duplicated position: %d", pos));
        if (pos < 0)
            throw JSONRPCError(RPC_INVALID_PARAMETER, strprintf("Invalid parameter, negative position: %d", pos));
        if (pos >= int(nOutputs))
            throw JSONRPCError(RPC_INVALID_PARAMETER, strprintf("Invalid parameter, position too large: %d", pos));
        setSubtractFeeFromOutputs.insert(pos);
    }

    // Fetch specified UTXOs from the UTXO set to get the scriptPubKeys and values of the outputs being selected
    // and to match with the given solving_data. Only used for non-wallet outputs.
    std::map<COutPoint, Coin> coins;
    for (const CTxIn& txin : tx.vin) {
        coins[txin.prevout]; // Create empty map entry keyed by prevout.
    }
    wallet.chain().findCoins(coins);
    for (const auto& coin : coins) {
        if (!coin.second.out.IsNull()) {
            coinControl.Select(coin.first, coin.second.out);
        }
    }

    bilingual_str error;

    if (!FundTransaction(wallet, tx, fee_out, change_position, error, lockUnspents, setSubtractFeeFromOutputs, coinControl)) {
        throw JSONRPCError(RPC_WALLET_ERROR, error.original);
    }
}

static RPCHelpMan fundrawtransaction()
{
    return RPCHelpMan{"fundrawtransaction",
                "\nIf the transaction has no inputs, they will be automatically selected to meet its out value.\n"
                "It will add at most one change output to the outputs.\n"
                "No existing outputs will be modified unless \"subtractFeeFromOutputs\" is specified.\n"
                "Note that inputs which were signed may need to be resigned after completion since in/outputs have been added.\n"
                "The inputs added will not be signed, use signrawtransactionwithkey\n"
                "or signrawtransactionwithwallet for that.\n"
                "All existing inputs must either have their previous output transaction be in the wallet\n"
                "or be in the UTXO set. Solving data must be provided for non-wallet inputs.\n"
                "Note that all inputs selected must be of standard form and P2SH scripts must be\n"
                "in the wallet using importaddress or addmultisigaddress (to calculate fees).\n"
                "You can see whether this is the case by checking the \"solvable\" field in the listunspent output.\n"
                "Only pay-to-pubkey, multisig, and P2SH versions thereof are currently supported for watch-only\n",
                {
                    {"hexstring", RPCArg::Type::STR_HEX, RPCArg::Optional::NO, "The hex string of the raw transaction"},
                    {"options", RPCArg::Type::OBJ, RPCArg::Optional::OMITTED_NAMED_ARG, "for backward compatibility: passing in a true instead of an object will result in {\"includeWatching\":true}",
                        {
                            {"add_inputs", RPCArg::Type::BOOL, RPCArg::Default{true}, "For a transaction with existing inputs, automatically include more if they are not enough."},
                            {"include_unsafe", RPCArg::Type::BOOL, RPCArg::Default{false}, "Include inputs that are not safe to spend (unconfirmed transactions from outside keys and unconfirmed replacement transactions).\n"
                                                          "Warning: the resulting transaction may become invalid if one of the unsafe inputs disappears.\n"
                                                          "If that happens, you will need to fund the transaction with different inputs and republish it."},
                            {"changeAddress", RPCArg::Type::STR, RPCArg::DefaultHint{"pool address"}, "The particl address to receive the change"},
                            {"changePosition", RPCArg::Type::NUM, RPCArg::DefaultHint{"random"}, "The index of the change output"},
                            {"change_type", RPCArg::Type::STR, RPCArg::DefaultHint{"set by -changetype"}, "The output type to use. Only valid if changeAddress is not specified. Options are \"legacy\", \"p2sh-segwit\", and \"bech32\"."},
                            {"includeWatching", RPCArg::Type::BOOL, RPCArg::DefaultHint{"true for watch-only wallets, otherwise false"}, "Also select inputs which are watch only.\n"
                                                          "Only solvable inputs can be used. Watch-only destinations are solvable if the public key and/or output script was imported,\n"
                                                          "e.g. with 'importpubkey' or 'importmulti' with the 'pubkeys' or 'desc' field."},
                            {"lockUnspents", RPCArg::Type::BOOL, RPCArg::Default{false}, "Lock selected unspent outputs"},
                            {"fee_rate", RPCArg::Type::AMOUNT, RPCArg::DefaultHint{"not set, fall back to wallet fee estimation"}, "Specify a fee rate in " + CURRENCY_ATOM + "/vB."},
                            {"feeRate", RPCArg::Type::AMOUNT, RPCArg::DefaultHint{"not set, fall back to wallet fee estimation"}, "Specify a fee rate in " + CURRENCY_UNIT + "/kvB."},
                            {"subtractFeeFromOutputs", RPCArg::Type::ARR, RPCArg::Default{UniValue::VARR}, "The integers.\n"
                                                          "The fee will be equally deducted from the amount of each specified output.\n"
                                                          "Those recipients will receive less particl than you enter in their corresponding amount field.\n"
                                                          "If no outputs are specified here, the sender pays the fee.",
                                {
                                    {"vout_index", RPCArg::Type::NUM, RPCArg::Optional::OMITTED, "The zero-based output index, before a change output is added."},
                                },
                            },
                            {"replaceable", RPCArg::Type::BOOL, RPCArg::DefaultHint{"wallet default"}, "Marks this transaction as BIP125 replaceable.\n"
                                                          "Allows this transaction to be replaced by a transaction with higher fees"},
                            {"conf_target", RPCArg::Type::NUM, RPCArg::DefaultHint{"wallet -txconfirmtarget"}, "Confirmation target in blocks"},
                            {"estimate_mode", RPCArg::Type::STR, RPCArg::Default{"unset"}, std::string() + "The fee estimate mode, must be one of (case insensitive):\n"
                            "       \"" + FeeModes("\"\n\"") + "\""},
                            {"solving_data", RPCArg::Type::OBJ, RPCArg::Optional::OMITTED_NAMED_ARG, "Keys and scripts needed for producing a final transaction with a dummy signature.\n"
                                "Used for fee estimation during coin selection.",
                                {
                                    {"pubkeys", RPCArg::Type::ARR, RPCArg::Default{UniValue::VARR}, "Public keys involved in this transaction.",
                                        {
                                            {"pubkey", RPCArg::Type::STR_HEX, RPCArg::Optional::OMITTED, "A public key"},
                                        },
                                    },
                                    {"scripts", RPCArg::Type::ARR, RPCArg::Default{UniValue::VARR}, "Scripts involved in this transaction.",
                                        {
                                            {"script", RPCArg::Type::STR_HEX, RPCArg::Optional::OMITTED, "A script"},
                                        },
                                    },
                                    {"descriptors", RPCArg::Type::ARR, RPCArg::Default{UniValue::VARR}, "Descriptors that provide solving data for this transaction.",
                                        {
                                            {"descriptor", RPCArg::Type::STR, RPCArg::Optional::OMITTED, "A descriptor"},
                                        },
                                    }
                                }
                            },
                        },
                        "options"},
                    {"iswitness", RPCArg::Type::BOOL, RPCArg::DefaultHint{"depends on heuristic tests"}, "Whether the transaction hex is a serialized witness transaction.\n"
                        "If iswitness is not present, heuristic tests will be used in decoding.\n"
                        "If true, only witness deserialization will be tried.\n"
                        "If false, only non-witness deserialization will be tried.\n"
                        "This boolean should reflect whether the transaction has inputs\n"
                        "(e.g. fully valid, or on-chain transactions), if known by the caller."
                    },
                },
                RPCResult{
                    RPCResult::Type::OBJ, "", "",
                    {
                        {RPCResult::Type::STR_HEX, "hex", "The resulting raw transaction (hex-encoded string)"},
                        {RPCResult::Type::STR_AMOUNT, "fee", "Fee in " + CURRENCY_UNIT + " the resulting transaction pays"},
                        {RPCResult::Type::NUM, "changepos", "The position of the added change output, or -1"},
                    }
                                },
                                RPCExamples{
                            "\nCreate a transaction with no inputs\n"
                            + HelpExampleCli("createrawtransaction", "\"[]\" \"{\\\"myaddress\\\":0.01}\"") +
                            "\nAdd sufficient unsigned inputs to meet the output value\n"
                            + HelpExampleCli("fundrawtransaction", "\"rawtransactionhex\"") +
                            "\nSign the transaction\n"
                            + HelpExampleCli("signrawtransactionwithwallet", "\"fundedtransactionhex\"") +
                            "\nSend the transaction\n"
                            + HelpExampleCli("sendrawtransaction", "\"signedtransactionhex\"")
                                },
        [&](const RPCHelpMan& self, const JSONRPCRequest& request) -> UniValue
{
    std::shared_ptr<CWallet> const pwallet = GetWalletForJSONRPCRequest(request);
    if (!pwallet) return NullUniValue;

    RPCTypeCheck(request.params, {UniValue::VSTR, UniValueType(), UniValue::VBOOL});

    // parse hex string from parameter
    CMutableTransaction tx;
    bool try_witness = request.params[2].isNull() ? true : request.params[2].get_bool();
    bool try_no_witness = request.params[2].isNull() ? true : !request.params[2].get_bool();
    if (!DecodeHexTx(tx, request.params[0].get_str(), try_no_witness, try_witness)) {
        throw JSONRPCError(RPC_DESERIALIZATION_ERROR, "TX decode failed");
    }

    CAmount fee;
    int change_position;
    CCoinControl coin_control;
    // Automatically select (additional) coins. Can be overridden by options.add_inputs.
    coin_control.m_add_inputs = true;
    FundTransaction(*pwallet, tx, fee, change_position, request.params[1], coin_control, /* override_min_fee */ true);

    UniValue result(UniValue::VOBJ);
    result.pushKV("hex", EncodeHexTx(CTransaction(tx)));
    result.pushKV("fee", ValueFromAmount(fee));
    result.pushKV("changepos", change_position);

    return result;
},
    };
}

RPCHelpMan signrawtransactionwithwallet()
{
    return RPCHelpMan{"signrawtransactionwithwallet",
                "\nSign inputs for raw transaction (serialized, hex-encoded).\n"
                "The second optional argument (may be null) is an array of previous transaction outputs that\n"
                "this transaction depends on but may not yet be in the block chain." +
        HELP_REQUIRING_PASSPHRASE,
                {
                    {"hexstring", RPCArg::Type::STR, RPCArg::Optional::NO, "The transaction hex string"},
                    {"prevtxs", RPCArg::Type::ARR, RPCArg::Optional::OMITTED_NAMED_ARG, "The previous dependent transaction outputs",
                        {
                            {"", RPCArg::Type::OBJ, RPCArg::Optional::OMITTED, "",
                                {
                                    {"txid", RPCArg::Type::STR_HEX, RPCArg::Optional::NO, "The transaction id"},
                                    {"vout", RPCArg::Type::NUM, RPCArg::Optional::NO, "The output number"},
                                    {"scriptPubKey", RPCArg::Type::STR_HEX, RPCArg::Optional::NO, "script key"},
                                    {"redeemScript", RPCArg::Type::STR_HEX, RPCArg::Optional::OMITTED, "(required for P2SH) redeem script"},
                                    {"witnessScript", RPCArg::Type::STR_HEX, RPCArg::Optional::OMITTED, "(required for P2WSH or P2SH-P2WSH) witness script"},
                                    {"amount", RPCArg::Type::AMOUNT, RPCArg::Optional::OMITTED, "(required for Segwit inputs) the amount spent"},
                                },
                            },
                        },
                    },
                    {"sighashtype", RPCArg::Type::STR, RPCArg::Default{"DEFAULT"}, "The signature hash type. Must be one of\n"
            "       \"DEFAULT\"\n"
            "       \"ALL\"\n"
            "       \"NONE\"\n"
            "       \"SINGLE\"\n"
            "       \"ALL|ANYONECANPAY\"\n"
            "       \"NONE|ANYONECANPAY\"\n"
            "       \"SINGLE|ANYONECANPAY\""},
                },
                RPCResult{
                    RPCResult::Type::OBJ, "", "",
                    {
                        {RPCResult::Type::STR_HEX, "hex", "The hex-encoded raw transaction with signature(s)"},
                        {RPCResult::Type::BOOL, "complete", "If the transaction has a complete set of signatures"},
                        {RPCResult::Type::ARR, "errors", /* optional */ true, "Script verification errors (if there are any)",
                        {
                            {RPCResult::Type::OBJ, "", "",
                            {
                                {RPCResult::Type::STR_HEX, "txid", "The hash of the referenced, previous transaction"},
                                {RPCResult::Type::NUM, "vout", "The index of the output to spent and used as input"},
                                {RPCResult::Type::ARR, "witness", "",
                                {
                                    {RPCResult::Type::STR_HEX, "witness", ""},
                                }},
                                {RPCResult::Type::STR_HEX, "scriptSig", "The hex-encoded signature script"},
                                {RPCResult::Type::NUM, "sequence", "Script sequence number"},
                                {RPCResult::Type::STR, "error", "Verification or signing error related to the input"},
                            }},
                        }},
                    }
                },
                RPCExamples{
                    HelpExampleCli("signrawtransactionwithwallet", "\"myhex\"")
            + HelpExampleRpc("signrawtransactionwithwallet", "\"myhex\"")
                },
        [&](const RPCHelpMan& self, const JSONRPCRequest& request) -> UniValue
{
    std::shared_ptr<CWallet> const pwallet = GetWalletForJSONRPCRequest(request);
    if (!pwallet) return NullUniValue;

    RPCTypeCheck(request.params, {UniValue::VSTR, UniValue::VARR, UniValue::VSTR}, true);

    CMutableTransaction mtx;
    if (!DecodeHexTx(mtx, request.params[0].get_str())) {
        throw JSONRPCError(RPC_DESERIALIZATION_ERROR, "TX decode failed. Make sure the tx has at least one input.");
    }

    // Sign the transaction
    LOCK(pwallet->cs_wallet);
    EnsureWalletIsUnlocked(*pwallet);

    // Fetch previous transactions (inputs):
    std::map<COutPoint, Coin> coins;
    for (const CTxIn& txin : mtx.vin) {
        coins[txin.prevout]; // Create empty map entry keyed by prevout.
    }
    pwallet->chain().findCoins(coins);

    // Parse the prevtxs array
    ParsePrevouts(request.params[1], nullptr, coins, mtx.IsCoinStake());

    int nHashType = ParseSighashString(request.params[2]);

    // Script verification errors
    std::map<int, bilingual_str> input_errors;

    bool complete = pwallet->SignTransaction(mtx, coins, nHashType, input_errors);
    UniValue result(UniValue::VOBJ);
    SignTransactionResultToJSON(mtx, complete, coins, input_errors, result);
    return result;
},
    };
}

static RPCHelpMan bumpfee_helper(std::string method_name)
{
    const bool want_psbt = method_name == "psbtbumpfee";
    const std::string incremental_fee{CFeeRate(DEFAULT_INCREMENTAL_RELAY_FEE).ToString(FeeEstimateMode::SAT_VB)};

    return RPCHelpMan{method_name,
        "\nBumps the fee of an opt-in-RBF transaction T, replacing it with a new transaction B.\n"
        + std::string(want_psbt ? "Returns a PSBT instead of creating and signing a new transaction.\n" : "") +
        "An opt-in RBF transaction with the given txid must be in the wallet.\n"
        "The command will pay the additional fee by reducing change outputs or adding inputs when necessary.\n"
        "It may add a new change output if one does not already exist.\n"
        "All inputs in the original transaction will be included in the replacement transaction.\n"
        "The command will fail if the wallet or mempool contains a transaction that spends one of T's outputs.\n"
        "By default, the new fee will be calculated automatically using the estimatesmartfee RPC.\n"
        "The user can specify a confirmation target for estimatesmartfee.\n"
        "Alternatively, the user can specify a fee rate in " + CURRENCY_ATOM + "/vB for the new transaction.\n"
        "At a minimum, the new fee rate must be high enough to pay an additional new relay fee (incrementalfee\n"
        "returned by getnetworkinfo) to enter the node's mempool.\n"
        "* WARNING: before version 0.21, fee_rate was in " + CURRENCY_UNIT + "/kvB. As of 0.21, fee_rate is in " + CURRENCY_ATOM + "/vB. *\n",
        {
            {"txid", RPCArg::Type::STR_HEX, RPCArg::Optional::NO, "The txid to be bumped"},
            {"options", RPCArg::Type::OBJ, RPCArg::Optional::OMITTED_NAMED_ARG, "",
                {
                    {"conf_target", RPCArg::Type::NUM, RPCArg::DefaultHint{"wallet -txconfirmtarget"}, "Confirmation target in blocks\n"},
                    {"fee_rate", RPCArg::Type::AMOUNT, RPCArg::DefaultHint{"not set, fall back to wallet fee estimation"},
                             "\nSpecify a fee rate in " + CURRENCY_ATOM + "/vB instead of relying on the built-in fee estimator.\n"
                             "Must be at least " + incremental_fee + " higher than the current transaction fee rate.\n"
                             "WARNING: before version 0.21, fee_rate was in " + CURRENCY_UNIT + "/kvB. As of 0.21, fee_rate is in " + CURRENCY_ATOM + "/vB.\n"},
                    {"replaceable", RPCArg::Type::BOOL, RPCArg::Default{true}, "Whether the new transaction should still be\n"
                             "marked bip-125 replaceable. If true, the sequence numbers in the transaction will\n"
                             "be left unchanged from the original. If false, any input sequence numbers in the\n"
                             "original transaction that were less than 0xfffffffe will be increased to 0xfffffffe\n"
                             "so the new transaction will not be explicitly bip-125 replaceable (though it may\n"
                             "still be replaceable in practice, for example if it has unconfirmed ancestors which\n"
                             "are replaceable).\n"},
                    {"estimate_mode", RPCArg::Type::STR, RPCArg::Default{"unset"}, "The fee estimate mode, must be one of (case insensitive):\n"
                             "\"" + FeeModes("\"\n\"") + "\""},
                },
                "options"},
        },
        RPCResult{
            RPCResult::Type::OBJ, "", "", Cat(
                want_psbt ?
                std::vector<RPCResult>{{RPCResult::Type::STR, "psbt", "The base64-encoded unsigned PSBT of the new transaction."}} :
                std::vector<RPCResult>{{RPCResult::Type::STR_HEX, "txid", "The id of the new transaction."}},
            {
                {RPCResult::Type::STR_AMOUNT, "origfee", "The fee of the replaced transaction."},
                {RPCResult::Type::STR_AMOUNT, "fee", "The fee of the new transaction."},
                {RPCResult::Type::ARR, "errors", "Errors encountered during processing (may be empty).",
                {
                    {RPCResult::Type::STR, "", ""},
                }},
            })
        },
        RPCExamples{
    "\nBump the fee, get the new transaction\'s " + std::string(want_psbt ? "psbt" : "txid") + "\n" +
            HelpExampleCli(method_name, "<txid>")
        },
        [want_psbt](const RPCHelpMan& self, const JSONRPCRequest& request) -> UniValue
{
    std::shared_ptr<CWallet> const pwallet = GetWalletForJSONRPCRequest(request);
    if (!pwallet) return NullUniValue;

    if (pwallet->IsWalletFlagSet(WALLET_FLAG_DISABLE_PRIVATE_KEYS) && !want_psbt) {
        throw JSONRPCError(RPC_WALLET_ERROR, "bumpfee is not available with wallets that have private keys disabled. Use psbtbumpfee instead.");
    }

    RPCTypeCheck(request.params, {UniValue::VSTR, UniValue::VOBJ});
    uint256 hash(ParseHashV(request.params[0], "txid"));

    CCoinControl coin_control;
    coin_control.fAllowWatchOnly = pwallet->IsWalletFlagSet(WALLET_FLAG_DISABLE_PRIVATE_KEYS);
    // optional parameters
    coin_control.m_signal_bip125_rbf = true;

    if (!request.params[1].isNull()) {
        UniValue options = request.params[1];
        RPCTypeCheckObj(options,
            {
                {"confTarget", UniValueType(UniValue::VNUM)},
                {"conf_target", UniValueType(UniValue::VNUM)},
                {"fee_rate", UniValueType()}, // will be checked by AmountFromValue() in SetFeeEstimateMode()
                {"replaceable", UniValueType(UniValue::VBOOL)},
                {"estimate_mode", UniValueType(UniValue::VSTR)},
            },
            true, true);

        if (options.exists("confTarget") && options.exists("conf_target")) {
            throw JSONRPCError(RPC_INVALID_PARAMETER, "confTarget and conf_target options should not both be set. Use conf_target (confTarget is deprecated).");
        }

        auto conf_target = options.exists("confTarget") ? options["confTarget"] : options["conf_target"];

        if (options.exists("replaceable")) {
            coin_control.m_signal_bip125_rbf = options["replaceable"].get_bool();
        }
        SetFeeEstimateMode(*pwallet, coin_control, conf_target, options["estimate_mode"], options["fee_rate"], /* override_min_fee */ false);
    }

    // Make sure the results are valid at least up to the most recent block
    // the user could have gotten from another RPC command prior to now
    pwallet->BlockUntilSyncedToCurrentChain();

    LOCK(pwallet->cs_wallet);

    EnsureWalletIsUnlocked(*pwallet);


    std::vector<bilingual_str> errors;
    CAmount old_fee;
    CAmount new_fee;
    CMutableTransaction mtx;
    feebumper::Result res;
    if (IsParticlWallet(pwallet.get())) {
        // Targeting total fee bump. Requires a change output of sufficient size.
        res = feebumper::CreateTotalBumpTransaction(pwallet.get(), hash, coin_control, errors, old_fee, new_fee, mtx);
    } else {
        // Targeting feerate bump.
        res = feebumper::CreateRateBumpTransaction(*pwallet, hash, coin_control, errors, old_fee, new_fee, mtx);
    }
    if (res != feebumper::Result::OK) {
        switch(res) {
            case feebumper::Result::INVALID_ADDRESS_OR_KEY:
                throw JSONRPCError(RPC_INVALID_ADDRESS_OR_KEY, errors[0].original);
                break;
            case feebumper::Result::INVALID_REQUEST:
                throw JSONRPCError(RPC_INVALID_REQUEST, errors[0].original);
                break;
            case feebumper::Result::INVALID_PARAMETER:
                throw JSONRPCError(RPC_INVALID_PARAMETER, errors[0].original);
                break;
            case feebumper::Result::WALLET_ERROR:
                throw JSONRPCError(RPC_WALLET_ERROR, errors[0].original);
                break;
            default:
                throw JSONRPCError(RPC_MISC_ERROR, errors[0].original);
                break;
        }
    }

    UniValue result(UniValue::VOBJ);

    // For bumpfee, return the new transaction id.
    // For psbtbumpfee, return the base64-encoded unsigned PSBT of the new transaction.
    if (!want_psbt) {
        if (!feebumper::SignTransaction(*pwallet, mtx)) {
            throw JSONRPCError(RPC_WALLET_ERROR, "Can't sign transaction.");
        }

        uint256 txid;
        if (feebumper::CommitTransaction(*pwallet, hash, std::move(mtx), errors, txid) != feebumper::Result::OK) {
            throw JSONRPCError(RPC_WALLET_ERROR, errors[0].original);
        }

        result.pushKV("txid", txid.GetHex());
    } else {
        PartiallySignedTransaction psbtx(mtx);
        bool complete = false;
        const TransactionError err = pwallet->FillPSBT(psbtx, complete, SIGHASH_DEFAULT, false /* sign */, true /* bip32derivs */);
        CHECK_NONFATAL(err == TransactionError::OK);
        CHECK_NONFATAL(!complete);
        CDataStream ssTx(SER_NETWORK, PROTOCOL_VERSION);
        ssTx << psbtx;
        result.pushKV("psbt", EncodeBase64(ssTx.str()));
    }

    result.pushKV("origfee", ValueFromAmount(old_fee));
    result.pushKV("fee", ValueFromAmount(new_fee));
    UniValue result_errors(UniValue::VARR);
    for (const bilingual_str& error : errors) {
        result_errors.push_back(error.original);
    }
    result.pushKV("errors", result_errors);

    return result;
},
    };
}

static RPCHelpMan bumpfee() { return bumpfee_helper("bumpfee"); }
static RPCHelpMan psbtbumpfee() { return bumpfee_helper("psbtbumpfee"); }

static RPCHelpMan rescanblockchain()
{
    return RPCHelpMan{"rescanblockchain",
                "\nRescan the local blockchain for wallet related transactions.\n"
                "Note: Use \"getwalletinfo\" to query the scanning progress.\n",
                {
                    {"start_height", RPCArg::Type::NUM, RPCArg::Default{0}, "block height where the rescan should start"},
                    {"stop_height", RPCArg::Type::NUM, RPCArg::Optional::OMITTED_NAMED_ARG, "the last block height that should be scanned. If none is provided it will rescan up to the tip at return time of this call."},
                },
                RPCResult{
                    RPCResult::Type::OBJ, "", "",
                    {
                        {RPCResult::Type::NUM, "start_height", "The block height where the rescan started (the requested height or 0)"},
                        {RPCResult::Type::NUM, "stop_height", "The height of the last rescanned block. May be null in rare cases if there was a reorg and the call didn't scan any blocks because they were already scanned in the background."},
                    }
                },
                RPCExamples{
                    HelpExampleCli("rescanblockchain", "100000 120000")
            + HelpExampleRpc("rescanblockchain", "100000, 120000")
                },
        [&](const RPCHelpMan& self, const JSONRPCRequest& request) -> UniValue
{
    std::shared_ptr<CWallet> const pwallet = GetWalletForJSONRPCRequest(request);
    if (!pwallet) return NullUniValue;

    WalletRescanReserver reserver(*pwallet);
    if (!reserver.reserve()) {
        throw JSONRPCError(RPC_WALLET_ERROR, "Wallet is currently rescanning. Abort existing rescan or wait.");
    }

    int start_height = 0;
    std::optional<int> stop_height;
    uint256 start_block;
    {
        LOCK(pwallet->cs_wallet);
        int tip_height = pwallet->GetLastBlockHeight();

        if (!request.params[0].isNull()) {
            start_height = request.params[0].get_int();
            if (start_height < 0 || start_height > tip_height) {
                throw JSONRPCError(RPC_INVALID_PARAMETER, "Invalid start_height");
            }
        }

        if (!request.params[1].isNull()) {
            stop_height = request.params[1].get_int();
            if (*stop_height < 0 || *stop_height > tip_height) {
                throw JSONRPCError(RPC_INVALID_PARAMETER, "Invalid stop_height");
            } else if (*stop_height < start_height) {
                throw JSONRPCError(RPC_INVALID_PARAMETER, "stop_height must be greater than start_height");
            }
        }

        // We can't rescan beyond non-pruned blocks, stop and throw an error
        if (!pwallet->chain().hasBlocks(pwallet->GetLastBlockHash(), start_height, stop_height)) {
            throw JSONRPCError(RPC_MISC_ERROR, "Can't rescan beyond pruned data. Use RPC call getblockchaininfo to determine your pruned height.");
        }

        CHECK_NONFATAL(pwallet->chain().findAncestorByHeight(pwallet->GetLastBlockHash(), start_height, FoundBlock().hash(start_block)));
    }

    CWallet::ScanResult result =
        pwallet->ScanForWalletTransactions(start_block, start_height, stop_height, reserver, true /* fUpdate */);
    switch (result.status) {
    case CWallet::ScanResult::SUCCESS:
        break;
    case CWallet::ScanResult::FAILURE:
        throw JSONRPCError(RPC_MISC_ERROR, "Rescan failed. Potentially corrupted data files.");
    case CWallet::ScanResult::USER_ABORT:
        throw JSONRPCError(RPC_MISC_ERROR, "Rescan aborted.");
        // no default case, so the compiler can warn about missing cases
    }
    UniValue response(UniValue::VOBJ);
    response.pushKV("start_height", start_height);
    response.pushKV("stop_height", result.last_scanned_height ? *result.last_scanned_height : UniValue());
    return response;
},
    };
}

class DescribeWalletAddressVisitor
{
public:
    const SigningProvider * const provider;

    void ProcessSubScript(const CScript& subscript, UniValue& obj) const
    {
        // Always present: script type and redeemscript
        std::vector<std::vector<unsigned char>> solutions_data;
        TxoutType which_type = Solver(subscript, solutions_data);
        obj.pushKV("script", GetTxnOutputType(which_type));
        obj.pushKV("hex", HexStr(subscript));

        CTxDestination embedded;
        if (ExtractDestination(subscript, embedded)) {
            // Only when the script corresponds to an address.
            UniValue subobj(UniValue::VOBJ);
            UniValue detail = DescribeAddress(embedded);
            subobj.pushKVs(detail);
            UniValue wallet_detail = std::visit(*this, embedded);
            subobj.pushKVs(wallet_detail);
            subobj.pushKV("address", EncodeDestination(embedded));
            subobj.pushKV("scriptPubKey", HexStr(subscript));
            // Always report the pubkey at the top level, so that `getnewaddress()['pubkey']` always works.
            if (subobj.exists("pubkey")) obj.pushKV("pubkey", subobj["pubkey"]);
            obj.pushKV("embedded", std::move(subobj));
        } else if (which_type == TxoutType::MULTISIG) {
            // Also report some information on multisig scripts (which do not have a corresponding address).
            obj.pushKV("sigsrequired", solutions_data[0][0]);
            UniValue pubkeys(UniValue::VARR);
            for (size_t i = 1; i < solutions_data.size() - 1; ++i) {
                CPubKey key(solutions_data[i].begin(), solutions_data[i].end());
                pubkeys.push_back(HexStr(key));
            }
            obj.pushKV("pubkeys", std::move(pubkeys));
        }
    }

    explicit DescribeWalletAddressVisitor(const SigningProvider* _provider) : provider(_provider) {}

    UniValue operator()(const CNoDestination& dest) const { return UniValue(UniValue::VOBJ); }

    UniValue operator()(const PKHash& pkhash) const
    {
        CKeyID keyID{ToKeyID(pkhash)};
        UniValue obj(UniValue::VOBJ);
        CPubKey vchPubKey;
        if (provider && provider->GetPubKey(keyID, vchPubKey)) {
            obj.pushKV("pubkey", HexStr(vchPubKey));
            obj.pushKV("iscompressed", vchPubKey.IsCompressed());
        }
        return obj;
    }

    UniValue operator()(const ScriptHash& scripthash) const
    {
        CScriptID scriptID(scripthash);
        UniValue obj(UniValue::VOBJ);
        CScript subscript;
        if (provider && provider->GetCScript(scriptID, subscript)) {
            ProcessSubScript(subscript, obj);
        }
        return obj;
    }

    UniValue operator()(const WitnessV0KeyHash& id) const
    {
        UniValue obj(UniValue::VOBJ);
        CPubKey pubkey;
        if (provider && provider->GetPubKey(ToKeyID(id), pubkey)) {
            obj.pushKV("pubkey", HexStr(pubkey));
        }
        return obj;
    }

    UniValue operator()(const WitnessV0ScriptHash& id) const
    {
        UniValue obj(UniValue::VOBJ);
        CScript subscript;
        CRIPEMD160 hasher;
        uint160 hash;
        hasher.Write(id.begin(), 32).Finalize(hash.begin());
        if (provider && provider->GetCScript(CScriptID(hash), subscript)) {
            ProcessSubScript(subscript, obj);
        }
        return obj;
    }

    UniValue operator()(const CExtPubKey &ekp) const {
        UniValue obj(UniValue::VOBJ);
        obj.pushKV("isextkey", true);
        return obj;
    }

    UniValue operator()(const CStealthAddress &sxAddr) const {
        UniValue obj(UniValue::VOBJ);
        obj.pushKV("isstealthaddress", true);
        obj.pushKV("prefix_num_bits", sxAddr.prefix.number_bits);
        obj.pushKV("prefix_bitfield", strprintf("0x%04x", sxAddr.prefix.bitfield));
        return obj;
    }

    UniValue operator()(const CKeyID256 &idk256) const {
        UniValue obj(UniValue::VOBJ);
        CPubKey vchPubKey;
        obj.pushKV("is256bit", true);
        CKeyID id160(idk256);
        if (provider && provider->GetPubKey(id160, vchPubKey)) {
            obj.pushKV("pubkey", HexStr(vchPubKey));
            obj.pushKV("iscompressed", vchPubKey.IsCompressed());
        }
        return obj;
    }

    UniValue operator()(const CScriptID256 &scriptID256) const {
        UniValue obj(UniValue::VOBJ);
        CScript subscript;
        obj.pushKV("is256bit", true);
        CScriptID scriptID;
        scriptID.Set(scriptID256);
        if (provider && provider->GetCScript(scriptID, subscript)) {
            ProcessSubScript(subscript, obj);
        }
        return obj;
    }

    UniValue operator()(const WitnessV1Taproot& id) const { return UniValue(UniValue::VOBJ); }
    UniValue operator()(const WitnessUnknown& id) const { return UniValue(UniValue::VOBJ); }
};

static UniValue DescribeWalletAddress(const CWallet& wallet, const CTxDestination& dest)
{
    UniValue ret(UniValue::VOBJ);
    UniValue detail = DescribeAddress(dest);
    CScript script = GetScriptForDestination(dest);
    std::unique_ptr<SigningProvider> provider = nullptr;
    provider = wallet.GetSolvingProvider(script);
    ret.pushKVs(detail);
    ret.pushKVs(std::visit(DescribeWalletAddressVisitor(provider.get()), dest));
    return ret;
}

/** Convert CAddressBookData to JSON record.  */
static UniValue AddressBookDataToJSON(const CAddressBookData& data, const bool verbose)
{
    UniValue ret(UniValue::VOBJ);
    if (verbose) {
        ret.pushKV("name", data.GetLabel());
    }
    ret.pushKV("purpose", data.purpose);
    return ret;
}

RPCHelpMan getaddressinfo()
{
    return RPCHelpMan{"getaddressinfo",
                "\nReturn information about the given particl address.\n"
                "Some of the information will only be present if the address is in the active wallet.\n",                {
                    {"address", RPCArg::Type::STR, RPCArg::Optional::NO, "The particl address to get the information of."},
                },
                RPCResult{
                    RPCResult::Type::OBJ, "", "",
                    {
                        {RPCResult::Type::STR, "address", "The particl address validated."},
                        {RPCResult::Type::STR_HEX, "scriptPubKey", "The hex-encoded scriptPubKey generated by the address."},
                        {RPCResult::Type::BOOL, "ismine", "If the address is yours."},
                        {RPCResult::Type::BOOL, "iswatchonly", "If the address is watchonly."},
                        {RPCResult::Type::BOOL, "solvable", "If we know how to spend coins sent to this address, ignoring the possible lack of private keys."},
                        {RPCResult::Type::STR, "desc", /* optional */ true, "A descriptor for spending coins sent to this address (only when solvable)."},
                        {RPCResult::Type::STR, "parent_desc", /* optional */ true, "The descriptor used to derive this address if this is a descriptor wallet"},
                        {RPCResult::Type::BOOL, "isscript", "If the key is a script."},
                        {RPCResult::Type::BOOL, "ischange", "If the address was used for change output."},
                        {RPCResult::Type::BOOL, "iswitness", "If the address is a witness address."},
                        {RPCResult::Type::NUM, "witness_version", /* optional */ true, "The version number of the witness program."},
                        {RPCResult::Type::STR_HEX, "witness_program", /* optional */ true, "The hex value of the witness program."},
                        {RPCResult::Type::STR, "script", /* optional */ true, "The output script type. Only if isscript is true and the redeemscript is known. Possible\n"
                                                                     "types: nonstandard, pubkey, pubkeyhash, scripthash, multisig, nulldata, witness_v0_keyhash,\n"
                            "witness_v0_scripthash, witness_unknown."},
                        {RPCResult::Type::STR_HEX, "hex", /* optional */ true, "The redeemscript for the p2sh address."},
                        {RPCResult::Type::ARR, "pubkeys", /* optional */ true, "Array of pubkeys associated with the known redeemscript (only if script is multisig).",
                        {
                            {RPCResult::Type::STR, "pubkey", ""},
                        }},
                        {RPCResult::Type::NUM, "sigsrequired", /* optional */ true, "The number of signatures required to spend multisig output (only if script is multisig)."},
                        {RPCResult::Type::STR_HEX, "pubkey", /* optional */ true, "The hex value of the raw public key for single-key addresses (possibly embedded in P2SH or P2WSH)."},
                        {RPCResult::Type::OBJ, "embedded", /* optional */ true, "Information about the address embedded in P2SH or P2WSH, if relevant and known.",
                        {
                            {RPCResult::Type::ELISION, "", "Includes all getaddressinfo output fields for the embedded address, excluding metadata (timestamp, hdkeypath, hdseedid)\n"
                            "and relation to the wallet (ismine, iswatchonly)."},
                        }},
                        {RPCResult::Type::BOOL, "iscompressed", /* optional */ true, "If the pubkey is compressed."},
                        {RPCResult::Type::NUM_TIME, "timestamp", /* optional */ true, "The creation time of the key, if available, expressed in " + UNIX_EPOCH_TIME + "."},
                        {RPCResult::Type::STR, "hdkeypath", /* optional */ true, "The HD keypath, if the key is HD and available."},
                        {RPCResult::Type::STR_HEX, "hdseedid", /* optional */ true, "The Hash160 of the HD seed."},
                        {RPCResult::Type::STR_HEX, "hdmasterfingerprint", /* optional */ true, "The fingerprint of the master key."},
                        {RPCResult::Type::ARR, "labels", "Array of labels associated with the address. Currently limited to one label but returned\n"
                            "as an array to keep the API stable if multiple labels are enabled in the future.",
                        {
                            {RPCResult::Type::STR, "label name", "Label name (defaults to \"\")."},
                        }},
                    }
                },
                RPCExamples{
                    HelpExampleCli("getaddressinfo", "\"" + EXAMPLE_ADDRESS[0] + "\"") +
                    HelpExampleRpc("getaddressinfo", "\"" + EXAMPLE_ADDRESS[0] + "\"")
                },
        [&](const RPCHelpMan& self, const JSONRPCRequest& request) -> UniValue
{
    std::shared_ptr<CWallet> const pwallet = GetWalletForJSONRPCRequest(request);
    if (!pwallet) return NullUniValue;

    LOCK(pwallet->cs_wallet);


    UniValue ret(UniValue::VOBJ);
    std::string error_msg;
    std::string s = request.params[0].get_str();
    bool fBech32 = bech32::Decode(s).data.size() > 0;
    bool is_stake_only_version = false;
    CTxDestination dest = DecodeDestination(s, error_msg);
    if (fBech32 && !IsValidDestination(dest)) {
        dest = DecodeDestination(s, true);
        is_stake_only_version = true;
    }

    // Make sure the destination is valid
    if (!IsValidDestination(dest)) {
        // Set generic error message in case 'DecodeDestination' didn't set it
        if (error_msg.empty()) error_msg = "Invalid address";

        throw JSONRPCError(RPC_INVALID_ADDRESS_OR_KEY, error_msg);
    }

    std::string currentAddress = EncodeDestination(dest, fBech32, is_stake_only_version);
    ret.pushKV("address", currentAddress);

    CScript scriptPubKey = GetScriptForDestination(dest);
    ret.pushKV("scriptPubKey", HexStr(scriptPubKey));

    std::unique_ptr<SigningProvider> provider = pwallet->GetSolvingProvider(scriptPubKey);

    isminetype mine = ISMINE_NO;
    if (IsParticlWallet(pwallet.get())) {
        const CHDWallet *phdw = GetParticlWallet(pwallet.get());
        LOCK_ASSERTION(phdw->cs_wallet);
        if (dest.index() == DI::_CExtPubKey) {
            CExtPubKey ek = std::get<CExtPubKey>(dest);
            CKeyID id = ek.GetID();
            mine = phdw->HaveExtKey(id);
        } else
        if (dest.index() == DI::_CStealthAddress) {
            const CStealthAddress &sxAddr = std::get<CStealthAddress>(dest);
            ret.pushKV("scan_public_key", HexStr(sxAddr.scan_pubkey));
            ret.pushKV("spend_public_key", HexStr(sxAddr.spend_pubkey));
            const CExtKeyAccount *pa = nullptr;
            const CEKAStealthKey *pask = nullptr;
            mine = phdw->IsMine(sxAddr, pa, pask);
            if (pa && pask) {
                ret.pushKV("account", pa->GetIDString58());
                CStoredExtKey *sek = pa->GetChain(pask->nScanParent);
                std::string sPath;
                if (sek) {
                    std::vector<uint32_t> vPath;
                    AppendChainPath(sek, vPath);
                    vPath.push_back(pask->nScanKey);
                    PathToString(vPath, sPath);
                    ret.pushKV("scan_path", sPath);
                }
                sek = pa->GetChain(pask->akSpend.nParent);
                if (sek) {
                    std::vector<uint32_t> vPath;
                    AppendChainPath(sek, vPath);
                    vPath.push_back(pask->akSpend.nKey);
                    PathToString(vPath, sPath);
                    ret.pushKV("spend_path", sPath);
                }
            }
        } else
        if (dest.index() == DI::_PKHash
            || dest.index() == DI::_CKeyID256) {
            CKeyID idk;
            const CEKAKey *pak = nullptr;
            const CEKASCKey *pasc = nullptr;
            CExtKeyAccount *pa = nullptr;
            bool isInvalid = false;
            mine = phdw->IsMine(scriptPubKey, idk, pak, pasc, pa, isInvalid);

            if (pa && pak) {
                CStoredExtKey *sek = pa->GetChain(pak->nParent);
                if (sek) {
                    ret.pushKV("from_ext_address_id", sek->GetIDString58());
                    std::string sPath;
                    std::vector<uint32_t> vPath;
                    AppendChainPath(sek, vPath);
                    vPath.push_back(pak->nKey);
                    PathToString(vPath, sPath);
                    ret.pushKV("path", sPath);
                } else {
                    ret.pushKV("error", "Unknown chain.");
                }
            } else
            if (dest.index() == DI::_PKHash) {
                CStealthAddress sx;
                idk = ToKeyID(std::get<PKHash>(dest));
                if (phdw->GetStealthLinked(idk, sx)) {
                    ret.pushKV("from_stealth_address", sx.Encoded());
                }
            }
        } else {
            mine = phdw->IsMine(dest);
        }
        if (mine & ISMINE_HARDWARE_DEVICE) {
            ret.pushKV("isondevice", true);
        }
    } else {
        mine = pwallet->IsMine(dest);
    }

    ret.pushKV("ismine", bool(mine & ISMINE_SPENDABLE));

    if (provider) {
        auto inferred = InferDescriptor(scriptPubKey, *provider);
        bool solvable = inferred->IsSolvable() || IsSolvable(*provider, scriptPubKey);
        ret.pushKV("solvable", solvable);
        if (solvable) {
            ret.pushKV("desc", inferred->ToString());
        }
    } else {
        ret.pushKV("solvable", false);
    }


    DescriptorScriptPubKeyMan* desc_spk_man = dynamic_cast<DescriptorScriptPubKeyMan*>(pwallet->GetScriptPubKeyMan(scriptPubKey));
    if (desc_spk_man) {
        std::string desc_str;
        if (desc_spk_man->GetDescriptorString(desc_str, /* priv */ false)) {
            ret.pushKV("parent_desc", desc_str);
        }
    }

    ret.pushKV("iswatchonly", bool(mine & ISMINE_WATCH_ONLY));
    if (is_stake_only_version) {
        ret.pushKV("isstakeonly", true);
    }

    UniValue detail = DescribeWalletAddress(*pwallet, dest);
    ret.pushKVs(detail);

    ret.pushKV("ischange", ScriptIsChange(*pwallet, scriptPubKey));

    ScriptPubKeyMan* spk_man = pwallet->GetScriptPubKeyMan(scriptPubKey);
    if (spk_man) {
        if (const std::unique_ptr<CKeyMetadata> meta = spk_man->GetMetadata(dest)) {
            ret.pushKV("timestamp", meta->nCreateTime);
            if (meta->has_key_origin) {
                ret.pushKV("hdkeypath", WriteHDKeypath(meta->key_origin.path));
                ret.pushKV("hdseedid", meta->hd_seed_id.GetHex());
                ret.pushKV("hdmasterfingerprint", HexStr(meta->key_origin.fingerprint));
            }
        }
    }

    // Return a `labels` array containing the label associated with the address,
    // equivalent to the `label` field above. Currently only one label can be
    // associated with an address, but we return an array so the API remains
    // stable if we allow multiple labels to be associated with an address in
    // the future.
    UniValue labels(UniValue::VARR);
    const auto* address_book_entry = pwallet->FindAddressBookEntry(dest);
    if (address_book_entry) {
        labels.push_back(address_book_entry->GetLabel());
    }
    ret.pushKV("labels", std::move(labels));

    return ret;
},
    };
}

static RPCHelpMan getaddressesbylabel()
{
    return RPCHelpMan{"getaddressesbylabel",
                "\nReturns the list of addresses assigned the specified label.\n",
                {
                    {"label", RPCArg::Type::STR, RPCArg::Optional::NO, "The label."},
                },
                RPCResult{
                    RPCResult::Type::OBJ_DYN, "", "json object with addresses as keys",
                    {
                        {RPCResult::Type::OBJ, "address", "json object with information about address",
                        {
                            {RPCResult::Type::STR, "purpose", "Purpose of address (\"send\" for sending address, \"receive\" for receiving address)"},
                        }},
                    }
                },
                RPCExamples{
                    HelpExampleCli("getaddressesbylabel", "\"tabby\"")
            + HelpExampleRpc("getaddressesbylabel", "\"tabby\"")
                },
        [&](const RPCHelpMan& self, const JSONRPCRequest& request) -> UniValue
{
    std::shared_ptr<CWallet> const pwallet = GetWalletForJSONRPCRequest(request);
    if (!pwallet) return NullUniValue;

    LOCK(pwallet->cs_wallet);

    std::string label = LabelFromValue(request.params[0]);

    // Find all addresses that have the given label
    UniValue ret(UniValue::VOBJ);
    std::set<std::string> addresses;
    for (const std::pair<const CTxDestination, CAddressBookData>& item : pwallet->m_address_book) {
        if (item.second.IsChange()) continue;
        if (item.second.GetLabel() == label) {
            std::string address = EncodeDestination(item.first);
            // CWallet::m_address_book is not expected to contain duplicate
            // address strings, but build a separate set as a precaution just in
            // case it does.
            bool unique = addresses.emplace(address).second;
            CHECK_NONFATAL(unique);
            // UniValue::pushKV checks if the key exists in O(N)
            // and since duplicate addresses are unexpected (checked with
            // std::set in O(log(N))), UniValue::__pushKV is used instead,
            // which currently is O(1).
            ret.__pushKV(address, AddressBookDataToJSON(item.second, false));
        }
    }

    if (ret.empty()) {
        throw JSONRPCError(RPC_WALLET_INVALID_LABEL_NAME, std::string("No addresses with label " + label));
    }

    return ret;
},
    };
}

static RPCHelpMan listlabels()
{
    return RPCHelpMan{"listlabels",
                "\nReturns the list of all labels, or labels that are assigned to addresses with a specific purpose.\n",
                {
                    {"purpose", RPCArg::Type::STR, RPCArg::Optional::OMITTED_NAMED_ARG, "Address purpose to list labels for ('send','receive'). An empty string is the same as not providing this argument."},
                },
                RPCResult{
                    RPCResult::Type::ARR, "", "",
                    {
                        {RPCResult::Type::STR, "label", "Label name"},
                    }
                },
                RPCExamples{
            "\nList all labels\n"
            + HelpExampleCli("listlabels", "") +
            "\nList labels that have receiving addresses\n"
            + HelpExampleCli("listlabels", "receive") +
            "\nList labels that have sending addresses\n"
            + HelpExampleCli("listlabels", "send") +
            "\nAs a JSON-RPC call\n"
            + HelpExampleRpc("listlabels", "receive")
                },
        [&](const RPCHelpMan& self, const JSONRPCRequest& request) -> UniValue
{
    std::shared_ptr<CWallet> const pwallet = GetWalletForJSONRPCRequest(request);
    if (!pwallet) return NullUniValue;

    LOCK(pwallet->cs_wallet);

    std::string purpose;
    if (!request.params[0].isNull()) {
        purpose = request.params[0].get_str();
    }

    // Add to a set to sort by label name, then insert into Univalue array
    std::set<std::string> label_set;
    for (const std::pair<const CTxDestination, CAddressBookData>& entry : pwallet->m_address_book) {
        if (entry.second.IsChange()) continue;
        if (purpose.empty() || entry.second.purpose == purpose) {
            label_set.insert(entry.second.GetLabel());
        }
    }

    UniValue ret(UniValue::VARR);
    for (const std::string& name : label_set) {
        ret.push_back(name);
    }

    return ret;
},
    };
}

static RPCHelpMan send()
{
    return RPCHelpMan{"send",
        "\nEXPERIMENTAL warning: this call may be changed in future releases.\n"
        "\nSend a transaction.\n",
        {
            {"outputs", RPCArg::Type::ARR, RPCArg::Optional::NO, "The outputs (key-value pairs), where none of the keys are duplicated.\n"
                    "That is, each address can only appear once and there can only be one 'data' object.\n"
                    "For convenience, a dictionary, which holds the key-value pairs directly, is also accepted.",
                {
                    {"", RPCArg::Type::OBJ_USER_KEYS, RPCArg::Optional::OMITTED, "",
                        {
                            {"address", RPCArg::Type::AMOUNT, RPCArg::Optional::NO, "A key-value pair. The key (string) is the particl address, the value (float or string) is the amount in " + CURRENCY_UNIT + ""},
                        },
                        },
                    {"", RPCArg::Type::OBJ, RPCArg::Optional::OMITTED, "",
                        {
                            {"data", RPCArg::Type::STR_HEX, RPCArg::Optional::NO, "A key-value pair. The key must be \"data\", the value is hex-encoded data"},
                        },
                    },
                },
            },
            {"conf_target", RPCArg::Type::NUM, RPCArg::DefaultHint{"wallet -txconfirmtarget"}, "Confirmation target in blocks"},
            {"estimate_mode", RPCArg::Type::STR, RPCArg::Default{"unset"}, std::string() + "The fee estimate mode, must be one of (case insensitive):\n"
                        "       \"" + FeeModes("\"\n\"") + "\""},
            {"fee_rate", RPCArg::Type::AMOUNT, RPCArg::DefaultHint{"not set, fall back to wallet fee estimation"}, "Specify a fee rate in " + CURRENCY_ATOM + "/vB."},
            {"options", RPCArg::Type::OBJ, RPCArg::Optional::OMITTED_NAMED_ARG, "",
                {
                    {"add_inputs", RPCArg::Type::BOOL, RPCArg::Default{false}, "If inputs are specified, automatically include more if they are not enough."},
                    {"include_unsafe", RPCArg::Type::BOOL, RPCArg::Default{false}, "Include inputs that are not safe to spend (unconfirmed transactions from outside keys and unconfirmed replacement transactions).\n"
                                                          "Warning: the resulting transaction may become invalid if one of the unsafe inputs disappears.\n"
                                                          "If that happens, you will need to fund the transaction with different inputs and republish it."},
                    {"add_to_wallet", RPCArg::Type::BOOL, RPCArg::Default{true}, "When false, returns a serialized transaction which will not be added to the wallet or broadcast"},
                    {"change_address", RPCArg::Type::STR_HEX, RPCArg::DefaultHint{"pool address"}, "The particl address to receive the change"},
                    {"change_position", RPCArg::Type::NUM, RPCArg::DefaultHint{"random"}, "The index of the change output"},
                    {"change_type", RPCArg::Type::STR, RPCArg::DefaultHint{"set by -changetype"}, "The output type to use. Only valid if change_address is not specified. Options are \"legacy\", \"p2sh-segwit\", and \"bech32\"."},
                    {"conf_target", RPCArg::Type::NUM, RPCArg::DefaultHint{"wallet -txconfirmtarget"}, "Confirmation target in blocks"},
                    {"estimate_mode", RPCArg::Type::STR, RPCArg::Default{"unset"}, std::string() + "The fee estimate mode, must be one of (case insensitive):\n"
            "       \"" + FeeModes("\"\n\"") + "\""},
                    {"fee_rate", RPCArg::Type::AMOUNT, RPCArg::DefaultHint{"not set, fall back to wallet fee estimation"}, "Specify a fee rate in " + CURRENCY_ATOM + "/vB."},
                    {"include_watching", RPCArg::Type::BOOL, RPCArg::DefaultHint{"true for watch-only wallets, otherwise false"}, "Also select inputs which are watch only.\n"
                                          "Only solvable inputs can be used. Watch-only destinations are solvable if the public key and/or output script was imported,\n"
                                          "e.g. with 'importpubkey' or 'importmulti' with the 'pubkeys' or 'desc' field."},
                    {"inputs", RPCArg::Type::ARR, RPCArg::Default{UniValue::VARR}, "Specify inputs instead of adding them automatically. A JSON array of JSON objects",
                        {
                            {"txid", RPCArg::Type::STR_HEX, RPCArg::Optional::NO, "The transaction id"},
                            {"vout", RPCArg::Type::NUM, RPCArg::Optional::NO, "The output number"},
                            {"sequence", RPCArg::Type::NUM, RPCArg::Optional::NO, "The sequence number"},
                        },
                    },
                    {"locktime", RPCArg::Type::NUM, RPCArg::Default{0}, "Raw locktime. Non-0 value also locktime-activates inputs"},
                    {"lock_unspents", RPCArg::Type::BOOL, RPCArg::Default{false}, "Lock selected unspent outputs"},
                    {"psbt", RPCArg::Type::BOOL,  RPCArg::DefaultHint{"automatic"}, "Always return a PSBT, implies add_to_wallet=false."},
                    {"subtract_fee_from_outputs", RPCArg::Type::ARR, RPCArg::Default{UniValue::VARR}, "Outputs to subtract the fee from, specified as integer indices.\n"
                    "The fee will be equally deducted from the amount of each specified output.\n"
                    "Those recipients will receive less particl than you enter in their corresponding amount field.\n"
                    "If no outputs are specified here, the sender pays the fee.",
                        {
                            {"vout_index", RPCArg::Type::NUM, RPCArg::Optional::OMITTED, "The zero-based output index, before a change output is added."},
                        },
                    },
                    {"replaceable", RPCArg::Type::BOOL, RPCArg::DefaultHint{"wallet default"}, "Marks this transaction as BIP125 replaceable.\n"
                                                  "Allows this transaction to be replaced by a transaction with higher fees"},
                    {"solving_data", RPCArg::Type::OBJ, RPCArg::Optional::OMITTED_NAMED_ARG, "Keys and scripts needed for producing a final transaction with a dummy signature.\n"
                        "Used for fee estimation during coin selection.",
                        {
                            {"pubkeys", RPCArg::Type::ARR, RPCArg::Default{UniValue::VARR}, "Public keys involved in this transaction.",
                                {
                                    {"pubkey", RPCArg::Type::STR_HEX, RPCArg::Optional::OMITTED, "A public key"},
                                },
                            },
                            {"scripts", RPCArg::Type::ARR, RPCArg::Default{UniValue::VARR}, "Scripts involved in this transaction.",
                                {
                                    {"script", RPCArg::Type::STR_HEX, RPCArg::Optional::OMITTED, "A script"},
                                },
                            },
                            {"descriptors", RPCArg::Type::ARR, RPCArg::Default{UniValue::VARR}, "Descriptors that provide solving data for this transaction.",
                                {
                                    {"descriptor", RPCArg::Type::STR, RPCArg::Optional::OMITTED, "A descriptor"},
                                },
                            }
                        }
                    },
                },
                "options"},
        },
        RPCResult{
            RPCResult::Type::OBJ, "", "",
                {
                    {RPCResult::Type::BOOL, "complete", "If the transaction has a complete set of signatures"},
                    {RPCResult::Type::STR_HEX, "txid", /* optional */ true, "The transaction id for the send. Only 1 transaction is created regardless of the number of addresses."},
                    {RPCResult::Type::STR_HEX, "hex", /* optional */ true, "If add_to_wallet is false, the hex-encoded raw transaction with signature(s)"},
                    {RPCResult::Type::STR, "psbt", /* optional */ true, "If more signatures are needed, or if add_to_wallet is false, the base64-encoded (partially) signed transaction"}
                }
        },
        RPCExamples{""
        "\nSend 0.1 BTC with a confirmation target of 6 blocks in economical fee estimate mode\n"
        + HelpExampleCli("send", "'{\"" + EXAMPLE_ADDRESS[0] + "\": 0.1}' 6 economical\n") +
        "Send 0.2 BTC with a fee rate of 1.1 " + CURRENCY_ATOM + "/vB using positional arguments\n"
        + HelpExampleCli("send", "'{\"" + EXAMPLE_ADDRESS[0] + "\": 0.2}' null \"unset\" 1.1\n") +
        "Send 0.2 BTC with a fee rate of 1 " + CURRENCY_ATOM + "/vB using the options argument\n"
        + HelpExampleCli("send", "'{\"" + EXAMPLE_ADDRESS[0] + "\": 0.2}' null \"unset\" null '{\"fee_rate\": 1}'\n") +
        "Send 0.3 BTC with a fee rate of 25 " + CURRENCY_ATOM + "/vB using named arguments\n"
        + HelpExampleCli("-named send", "outputs='{\"" + EXAMPLE_ADDRESS[0] + "\": 0.3}' fee_rate=25\n") +
        "Create a transaction that should confirm the next block, with a specific input, and return result without adding to wallet or broadcasting to the network\n"
        + HelpExampleCli("send", "'{\"" + EXAMPLE_ADDRESS[0] + "\": 0.1}' 1 economical '{\"add_to_wallet\": false, \"inputs\": [{\"txid\":\"a08e6907dbbd3d809776dbfc5d82e371b764ed838b5655e72f463568df1aadf0\", \"vout\":1}]}'")
        },
        [&](const RPCHelpMan& self, const JSONRPCRequest& request) -> UniValue
        {
            RPCTypeCheck(request.params, {
                UniValueType(), // outputs (ARR or OBJ, checked later)
                UniValue::VNUM, // conf_target
                UniValue::VSTR, // estimate_mode
                UniValueType(), // fee_rate, will be checked by AmountFromValue() in SetFeeEstimateMode()
                UniValue::VOBJ, // options
                }, true
            );

            std::shared_ptr<CWallet> const pwallet = GetWalletForJSONRPCRequest(request);
            if (!pwallet) return NullUniValue;

            UniValue options{request.params[4].isNull() ? UniValue::VOBJ : request.params[4]};
            if (options.exists("conf_target") || options.exists("estimate_mode")) {
                if (!request.params[1].isNull() || !request.params[2].isNull()) {
                    throw JSONRPCError(RPC_INVALID_PARAMETER, "Pass conf_target and estimate_mode either as arguments or in the options object, but not both");
                }
            } else {
                options.pushKV("conf_target", request.params[1]);
                options.pushKV("estimate_mode", request.params[2]);
            }
            if (options.exists("fee_rate")) {
                if (!request.params[3].isNull()) {
                    throw JSONRPCError(RPC_INVALID_PARAMETER, "Pass the fee_rate either as an argument, or in the options object, but not both");
                }
            } else {
                options.pushKV("fee_rate", request.params[3]);
            }
            if (!options["conf_target"].isNull() && (options["estimate_mode"].isNull() || (options["estimate_mode"].get_str() == "unset"))) {
                throw JSONRPCError(RPC_INVALID_PARAMETER, "Specify estimate_mode");
            }
            if (options.exists("feeRate")) {
                throw JSONRPCError(RPC_INVALID_PARAMETER, "Use fee_rate (" + CURRENCY_ATOM + "/vB) instead of feeRate");
            }
            if (options.exists("changeAddress")) {
                throw JSONRPCError(RPC_INVALID_PARAMETER, "Use change_address");
            }
            if (options.exists("changePosition")) {
                throw JSONRPCError(RPC_INVALID_PARAMETER, "Use change_position");
            }
            if (options.exists("includeWatching")) {
                throw JSONRPCError(RPC_INVALID_PARAMETER, "Use include_watching");
            }
            if (options.exists("lockUnspents")) {
                throw JSONRPCError(RPC_INVALID_PARAMETER, "Use lock_unspents");
            }
            if (options.exists("subtractFeeFromOutputs")) {
                throw JSONRPCError(RPC_INVALID_PARAMETER, "Use subtract_fee_from_outputs");
            }

            const bool psbt_opt_in = options.exists("psbt") && options["psbt"].get_bool();

            CAmount fee;
            int change_position;
            bool rbf = pwallet->m_signal_rbf;
            if (options.exists("replaceable")) {
                rbf = options["replaceable"].get_bool();
            }
            CMutableTransaction rawTx = ConstructTransaction(options["inputs"], request.params[0], options["locktime"], rbf);
            CCoinControl coin_control;
            // Automatically select coins, unless at least one is manually selected. Can
            // be overridden by options.add_inputs.
            coin_control.m_add_inputs = rawTx.vin.size() == 0;
            FundTransaction(*pwallet, rawTx, fee, change_position, options, coin_control, /* override_min_fee */ false);

            bool add_to_wallet = true;
            if (options.exists("add_to_wallet")) {
                add_to_wallet = options["add_to_wallet"].get_bool();
            }

            // Make a blank psbt
            PartiallySignedTransaction psbtx(rawTx);

            // First fill transaction with our data without signing,
            // so external signers are not asked sign more than once.
            bool complete;
            pwallet->FillPSBT(psbtx, complete, SIGHASH_DEFAULT, false, true);
            const TransactionError err = pwallet->FillPSBT(psbtx, complete, SIGHASH_DEFAULT, true, false);
            if (err != TransactionError::OK) {
                throw JSONRPCTransactionError(err);
            }

            CMutableTransaction mtx;
            complete = FinalizeAndExtractPSBT(psbtx, mtx);

            UniValue result(UniValue::VOBJ);

            if (psbt_opt_in || !complete || !add_to_wallet) {
                // Serialize the PSBT
                CDataStream ssTx(SER_NETWORK, PROTOCOL_VERSION);
                ssTx << psbtx;
                result.pushKV("psbt", EncodeBase64(ssTx.str()));
            }

            if (complete) {
                std::string err_string;
                std::string hex = EncodeHexTx(CTransaction(mtx));
                CTransactionRef tx(MakeTransactionRef(std::move(mtx)));
                result.pushKV("txid", tx->GetHash().GetHex());
                if (add_to_wallet && !psbt_opt_in) {
                    pwallet->CommitTransaction(tx, {}, {} /* orderForm */);
                } else {
                    result.pushKV("hex", hex);
                }
            }
            result.pushKV("complete", complete);

            return result;
        }
    };
}

static RPCHelpMan sethdseed()
{
    return RPCHelpMan{"sethdseed",
                "\nSet or generate a new HD wallet seed. Non-HD wallets will not be upgraded to being a HD wallet. Wallets that are already\n"
                "HD will have a new HD seed set so that new keys added to the keypool will be derived from this new seed.\n"
                "\nNote that you will need to MAKE A NEW BACKUP of your wallet after setting the HD wallet seed." +
        HELP_REQUIRING_PASSPHRASE,
                {
                    {"newkeypool", RPCArg::Type::BOOL, RPCArg::Default{true}, "Whether to flush old unused addresses, including change addresses, from the keypool and regenerate it.\n"
                                         "If true, the next address from getnewaddress and change address from getrawchangeaddress will be from this new seed.\n"
                                         "If false, addresses (including change addresses if the wallet already had HD Chain Split enabled) from the existing\n"
                                         "keypool will be used until it has been depleted."},
                    {"seed", RPCArg::Type::STR, RPCArg::DefaultHint{"random seed"}, "The WIF private key to use as the new HD seed.\n"
                                         "The seed value can be retrieved using the dumpwallet command. It is the private key marked hdseed=1"},
                },
                RPCResult{RPCResult::Type::NONE, "", ""},
                RPCExamples{
                    HelpExampleCli("sethdseed", "")
            + HelpExampleCli("sethdseed", "false")
            + HelpExampleCli("sethdseed", "true \"wifkey\"")
            + HelpExampleRpc("sethdseed", "true, \"wifkey\"")
                },
        [&](const RPCHelpMan& self, const JSONRPCRequest& request) -> UniValue
{
    std::shared_ptr<CWallet> const pwallet = GetWalletForJSONRPCRequest(request);
    if (!pwallet) return NullUniValue;

    LegacyScriptPubKeyMan& spk_man = EnsureLegacyScriptPubKeyMan(*pwallet, true);

    if (pwallet->IsWalletFlagSet(WALLET_FLAG_DISABLE_PRIVATE_KEYS)) {
        throw JSONRPCError(RPC_WALLET_ERROR, "Cannot set a HD seed to a wallet with private keys disabled");
    }

    LOCK2(pwallet->cs_wallet, spk_man.cs_KeyStore);

    // Do not do anything to non-HD wallets
    if (!pwallet->CanSupportFeature(FEATURE_HD)) {
        throw JSONRPCError(RPC_WALLET_ERROR, "Cannot set an HD seed on a non-HD wallet. Use the upgradewallet RPC in order to upgrade a non-HD wallet to HD");
    }

    if (IsParticlWallet(pwallet.get()))
        throw JSONRPCError(RPC_WALLET_ERROR, "Not necessary in Particl mode.");

    EnsureWalletIsUnlocked(*pwallet);

    bool flush_key_pool = true;
    if (!request.params[0].isNull()) {
        flush_key_pool = request.params[0].get_bool();
    }

    CPubKey master_pub_key;
    if (request.params[1].isNull()) {
        master_pub_key = spk_man.GenerateNewSeed();
    } else {
        CKey key = DecodeSecret(request.params[1].get_str());
        if (!key.IsValid()) {
            throw JSONRPCError(RPC_INVALID_ADDRESS_OR_KEY, "Invalid private key");
        }

        if (HaveKey(spk_man, key)) {
            throw JSONRPCError(RPC_INVALID_ADDRESS_OR_KEY, "Already have this key (either as an HD seed or as a loose private key)");
        }

        master_pub_key = spk_man.DeriveNewSeed(key);
    }

    spk_man.SetHDSeed(master_pub_key);
    if (flush_key_pool) spk_man.NewKeyPool();

    return NullUniValue;
},
    };
}

static RPCHelpMan walletprocesspsbt()
{
    return RPCHelpMan{"walletprocesspsbt",
                "\nUpdate a PSBT with input information from our wallet and then sign inputs\n"
                "that we can sign for." +
        HELP_REQUIRING_PASSPHRASE,
                {
                    {"psbt", RPCArg::Type::STR, RPCArg::Optional::NO, "The transaction base64 string"},
                    {"sign", RPCArg::Type::BOOL, RPCArg::Default{true}, "Also sign the transaction when updating (requires wallet to be unlocked)"},
                    {"sighashtype", RPCArg::Type::STR, RPCArg::Default{"DEFAULT"}, "The signature hash type to sign with if not specified by the PSBT. Must be one of\n"
            "       \"DEFAULT\"\n"
            "       \"ALL\"\n"
            "       \"NONE\"\n"
            "       \"SINGLE\"\n"
            "       \"ALL|ANYONECANPAY\"\n"
            "       \"NONE|ANYONECANPAY\"\n"
            "       \"SINGLE|ANYONECANPAY\""},
                    {"bip32derivs", RPCArg::Type::BOOL, RPCArg::Default{true}, "Include BIP 32 derivation paths for public keys if we know them"},
                },
                RPCResult{
                    RPCResult::Type::OBJ, "", "",
                    {
                        {RPCResult::Type::STR, "psbt", "The base64-encoded partially signed transaction"},
                        {RPCResult::Type::BOOL, "complete", "If the transaction has a complete set of signatures"},
                    }
                },
                RPCExamples{
                    HelpExampleCli("walletprocesspsbt", "\"psbt\"")
                },
        [&](const RPCHelpMan& self, const JSONRPCRequest& request) -> UniValue
{
    std::shared_ptr<CWallet> const pwallet = GetWalletForJSONRPCRequest(request);
    if (!pwallet) return NullUniValue;

    const CWallet& wallet{*pwallet};
    // Make sure the results are valid at least up to the most recent block
    // the user could have gotten from another RPC command prior to now
    wallet.BlockUntilSyncedToCurrentChain();

    RPCTypeCheck(request.params, {UniValue::VSTR, UniValue::VBOOL, UniValue::VSTR});

    // Unserialize the transaction
    PartiallySignedTransaction psbtx;
    std::string error;
    if (!DecodeBase64PSBT(psbtx, request.params[0].get_str(), error)) {
        throw JSONRPCError(RPC_DESERIALIZATION_ERROR, strprintf("TX decode failed %s", error));
    }

    // Get the sighash type
    int nHashType = ParseSighashString(request.params[2]);

    // Fill transaction with our data and also sign
    bool sign = request.params[1].isNull() ? true : request.params[1].get_bool();
    bool bip32derivs = request.params[3].isNull() ? true : request.params[3].get_bool();
    bool complete = true;

    if (sign) EnsureWalletIsUnlocked(*pwallet);

    const TransactionError err{wallet.FillPSBT(psbtx, complete, nHashType, sign, bip32derivs)};
    if (err != TransactionError::OK) {
        throw JSONRPCTransactionError(err);
    }

    UniValue result(UniValue::VOBJ);
    CDataStream ssTx(SER_NETWORK, PROTOCOL_VERSION);
    ssTx << psbtx;
    result.pushKV("psbt", EncodeBase64(ssTx.str()));
    result.pushKV("complete", complete);

    return result;
},
    };
}

static RPCHelpMan walletcreatefundedpsbt()
{
    return RPCHelpMan{"walletcreatefundedpsbt",
                "\nCreates and funds a transaction in the Partially Signed Transaction format.\n"
                "Implements the Creator and Updater roles.\n"
                "All existing inputs must either have their previous output transaction be in the wallet\n"
                "or be in the UTXO set. Solving data must be provided for non-wallet inputs.\n",
                {
                    {"inputs", RPCArg::Type::ARR, RPCArg::Optional::OMITTED_NAMED_ARG, "Leave empty to add inputs automatically. See add_inputs option.",
                        {
                            {"", RPCArg::Type::OBJ, RPCArg::Optional::OMITTED, "",
                                {
                                    {"txid", RPCArg::Type::STR_HEX, RPCArg::Optional::NO, "The transaction id"},
                                    {"vout", RPCArg::Type::NUM, RPCArg::Optional::NO, "The output number"},
                                    {"sequence", RPCArg::Type::NUM, RPCArg::DefaultHint{"depends on the value of the 'locktime' and 'options.replaceable' arguments"}, "The sequence number"},
                                },
                            },
                        },
                        },
                    {"outputs", RPCArg::Type::ARR, RPCArg::Optional::NO, "The outputs (key-value pairs), where none of the keys are duplicated.\n"
                            "That is, each address can only appear once and there can only be one 'data' object.\n"
                            "For compatibility reasons, a dictionary, which holds the key-value pairs directly, is also\n"
                            "accepted as second parameter.",
                        {
                            {"", RPCArg::Type::OBJ_USER_KEYS, RPCArg::Optional::OMITTED, "",
                                {
                                    {"address", RPCArg::Type::AMOUNT, RPCArg::Optional::NO, "A key-value pair. The key (string) is the particl address, the value (float or string) is the amount in " + CURRENCY_UNIT + ""},
                                },
                                },
                            {"", RPCArg::Type::OBJ, RPCArg::Optional::OMITTED, "",
                                {
                                    {"data", RPCArg::Type::STR_HEX, RPCArg::Optional::NO, "A key-value pair. The key must be \"data\", the value is hex-encoded data"},
                                },
                            },
                        },
                    },
                    {"locktime", RPCArg::Type::NUM, RPCArg::Default{0}, "Raw locktime. Non-0 value also locktime-activates inputs"},
                    {"options", RPCArg::Type::OBJ, RPCArg::Optional::OMITTED_NAMED_ARG, "",
                        {
                            {"add_inputs", RPCArg::Type::BOOL, RPCArg::Default{false}, "If inputs are specified, automatically include more if they are not enough."},
                            {"include_unsafe", RPCArg::Type::BOOL, RPCArg::Default{false}, "Include inputs that are not safe to spend (unconfirmed transactions from outside keys and unconfirmed replacement transactions).\n"
                                                          "Warning: the resulting transaction may become invalid if one of the unsafe inputs disappears.\n"
                                                          "If that happens, you will need to fund the transaction with different inputs and republish it."},
                            {"changeAddress", RPCArg::Type::STR_HEX, RPCArg::DefaultHint{"pool address"}, "The particl address to receive the change"},
                            {"changePosition", RPCArg::Type::NUM, RPCArg::DefaultHint{"random"}, "The index of the change output"},
                            {"change_type", RPCArg::Type::STR, RPCArg::DefaultHint{"set by -changetype"}, "The output type to use. Only valid if changeAddress is not specified. Options are \"legacy\", \"p2sh-segwit\", and \"bech32\"."},
                            {"includeWatching", RPCArg::Type::BOOL, RPCArg::DefaultHint{"true for watch-only wallets, otherwise false"}, "Also select inputs which are watch only"},
                            {"lockUnspents", RPCArg::Type::BOOL, RPCArg::Default{false}, "Lock selected unspent outputs"},
                            {"fee_rate", RPCArg::Type::AMOUNT, RPCArg::DefaultHint{"not set, fall back to wallet fee estimation"}, "Specify a fee rate in " + CURRENCY_ATOM + "/vB."},
                            {"feeRate", RPCArg::Type::AMOUNT, RPCArg::DefaultHint{"not set, fall back to wallet fee estimation"}, "Specify a fee rate in " + CURRENCY_UNIT + "/kvB."},
                            {"subtractFeeFromOutputs", RPCArg::Type::ARR, RPCArg::Default{UniValue::VARR}, "The outputs to subtract the fee from.\n"
                                                          "The fee will be equally deducted from the amount of each specified output.\n"
                                                          "Those recipients will receive less particl than you enter in their corresponding amount field.\n"
                                                          "If no outputs are specified here, the sender pays the fee.",
                                {
                                    {"vout_index", RPCArg::Type::NUM, RPCArg::Optional::OMITTED, "The zero-based output index, before a change output is added."},
                                },
                            },
                            {"replaceable", RPCArg::Type::BOOL, RPCArg::DefaultHint{"wallet default"}, "Marks this transaction as BIP125 replaceable.\n"
                                                          "Allows this transaction to be replaced by a transaction with higher fees"},
                            {"conf_target", RPCArg::Type::NUM, RPCArg::DefaultHint{"wallet -txconfirmtarget"}, "Confirmation target in blocks"},
                            {"estimate_mode", RPCArg::Type::STR, RPCArg::Default{"unset"}, std::string() + "The fee estimate mode, must be one of (case insensitive):\n"
                            "         \"" + FeeModes("\"\n\"") + "\""},
                            {"solving_data", RPCArg::Type::OBJ, RPCArg::Optional::OMITTED_NAMED_ARG, "Keys and scripts needed for producing a final transaction with a dummy signature.\n"
                                "Used for fee estimation during coin selection.",
                                {
                                    {"pubkeys", RPCArg::Type::ARR, RPCArg::Default{UniValue::VARR}, "Public keys involved in this transaction.",
                                        {
                                            {"pubkey", RPCArg::Type::STR_HEX, RPCArg::Optional::OMITTED, "A public key"},
                                        },
                                    },
                                    {"scripts", RPCArg::Type::ARR, RPCArg::Default{UniValue::VARR}, "Scripts involved in this transaction.",
                                        {
                                            {"script", RPCArg::Type::STR_HEX, RPCArg::Optional::OMITTED, "A script"},
                                        },
                                    },
                                    {"descriptors", RPCArg::Type::ARR, RPCArg::Default{UniValue::VARR}, "Descriptors that provide solving data for this transaction.",
                                        {
                                            {"descriptor", RPCArg::Type::STR, RPCArg::Optional::OMITTED, "A descriptor"},
                                        },
                                    }
                                }
                            },
                        },
                        "options"},
                    {"bip32derivs", RPCArg::Type::BOOL, RPCArg::Default{true}, "Include BIP 32 derivation paths for public keys if we know them"},
                },
                RPCResult{
                    RPCResult::Type::OBJ, "", "",
                    {
                        {RPCResult::Type::STR, "psbt", "The resulting raw transaction (base64-encoded string)"},
                        {RPCResult::Type::STR_AMOUNT, "fee", "Fee in " + CURRENCY_UNIT + " the resulting transaction pays"},
                        {RPCResult::Type::NUM, "changepos", "The position of the added change output, or -1"},
                    }
                                },
                                RPCExamples{
                            "\nCreate a transaction with no inputs\n"
                            + HelpExampleCli("walletcreatefundedpsbt", "\"[{\\\"txid\\\":\\\"myid\\\",\\\"vout\\\":0}]\" \"[{\\\"data\\\":\\\"00010203\\\"}]\"")
                                },
        [&](const RPCHelpMan& self, const JSONRPCRequest& request) -> UniValue
{
    std::shared_ptr<CWallet> const pwallet = GetWalletForJSONRPCRequest(request);
    if (!pwallet) return NullUniValue;

    CWallet& wallet{*pwallet};
    // Make sure the results are valid at least up to the most recent block
    // the user could have gotten from another RPC command prior to now
    wallet.BlockUntilSyncedToCurrentChain();

    RPCTypeCheck(request.params, {
        UniValue::VARR,
        UniValueType(), // ARR or OBJ, checked later
        UniValue::VNUM,
        UniValue::VOBJ,
        UniValue::VBOOL
        }, true
    );

    CAmount fee;
    int change_position;
    bool rbf{wallet.m_signal_rbf};
    const UniValue &replaceable_arg = request.params[3]["replaceable"];
    if (!replaceable_arg.isNull()) {
        RPCTypeCheckArgument(replaceable_arg, UniValue::VBOOL);
        rbf = replaceable_arg.isTrue();
    }
    CMutableTransaction rawTx = ConstructTransaction(request.params[0], request.params[1], request.params[2], rbf);
    CCoinControl coin_control;
    // Automatically select coins, unless at least one is manually selected. Can
    // be overridden by options.add_inputs.
    coin_control.m_add_inputs = rawTx.vin.size() == 0;
    FundTransaction(wallet, rawTx, fee, change_position, request.params[3], coin_control, /* override_min_fee */ true);

    // Make a blank psbt
    PartiallySignedTransaction psbtx(rawTx);

    // Fill transaction with out data but don't sign
    bool bip32derivs = request.params[4].isNull() ? true : request.params[4].get_bool();
    bool complete = true;
    const TransactionError err{wallet.FillPSBT(psbtx, complete, 1, false, bip32derivs)};
    if (err != TransactionError::OK) {
        throw JSONRPCTransactionError(err);
    }

    // Serialize the PSBT
    CDataStream ssTx(SER_NETWORK, PROTOCOL_VERSION);
    ssTx << psbtx;

    UniValue result(UniValue::VOBJ);
    result.pushKV("psbt", EncodeBase64(ssTx.str()));
    result.pushKV("fee", ValueFromAmount(fee));
    result.pushKV("changepos", change_position);
    return result;
},
    };
}

static RPCHelpMan upgradewallet()
{
    return RPCHelpMan{"upgradewallet",
        "\nUpgrade the wallet. Upgrades to the latest version if no version number is specified.\n"
        "New keys may be generated and a new wallet backup will need to be made.",
        {
            {"version", RPCArg::Type::NUM, RPCArg::Default{FEATURE_LATEST}, "The version number to upgrade to. Default is the latest wallet version."}
        },
        RPCResult{
            RPCResult::Type::OBJ, "", "",
            {
                {RPCResult::Type::STR, "wallet_name", "Name of wallet this operation was performed on"},
                {RPCResult::Type::NUM, "previous_version", "Version of wallet before this operation"},
                {RPCResult::Type::NUM, "current_version", "Version of wallet after this operation"},
                {RPCResult::Type::STR, "result", /* optional */ true, "Description of result, if no error"},
                {RPCResult::Type::STR, "error", /* optional */ true, "Error message (if there is one)"}
            },
        },
        RPCExamples{
            HelpExampleCli("upgradewallet", "169900")
            + HelpExampleRpc("upgradewallet", "169900")
        },
        [&](const RPCHelpMan& self, const JSONRPCRequest& request) -> UniValue
{
    std::shared_ptr<CWallet> const pwallet = GetWalletForJSONRPCRequest(request);
    if (!pwallet) return NullUniValue;

    RPCTypeCheck(request.params, {UniValue::VNUM}, true);

    EnsureWalletIsUnlocked(*pwallet);

    int version = 0;
    if (!request.params[0].isNull()) {
        version = request.params[0].get_int();
    }
    bilingual_str error;
    const int previous_version{pwallet->GetVersion()};
    const bool wallet_upgraded{pwallet->UpgradeWallet(version, error)};
    const int current_version{pwallet->GetVersion()};
    std::string result;

    if (wallet_upgraded) {
        if (previous_version == current_version) {
            result = "Already at latest version. Wallet version unchanged.";
        } else {
            result = strprintf("Wallet upgraded successfully from version %i to version %i.", previous_version, current_version);
        }
    }

    UniValue obj(UniValue::VOBJ);
    obj.pushKV("wallet_name", pwallet->GetName());
    obj.pushKV("previous_version", previous_version);
    obj.pushKV("current_version", current_version);
    if (!result.empty()) {
        obj.pushKV("result", result);
    } else {
        CHECK_NONFATAL(!error.empty());
        obj.pushKV("error", error.original);
    }
    return obj;
},
    };
}

#ifdef ENABLE_EXTERNAL_SIGNER
static RPCHelpMan walletdisplayaddress()
{
    return RPCHelpMan{
        "walletdisplayaddress",
        "Display address on an external signer for verification.",
        {
            {"address", RPCArg::Type::STR, RPCArg::Optional::NO, "particl address to display"},
        },
        RPCResult{
            RPCResult::Type::OBJ,"","",
            {
                {RPCResult::Type::STR, "address", "The address as confirmed by the signer"},
            }
        },
        RPCExamples{""},
        [&](const RPCHelpMan& self, const JSONRPCRequest& request) -> UniValue
        {
            std::shared_ptr<CWallet> const wallet = GetWalletForJSONRPCRequest(request);
            if (!wallet) return NullUniValue;
            CWallet* const pwallet = wallet.get();

            LOCK(pwallet->cs_wallet);

            CTxDestination dest = DecodeDestination(request.params[0].get_str());

            // Make sure the destination is valid
            if (!IsValidDestination(dest)) {
                throw JSONRPCError(RPC_INVALID_ADDRESS_OR_KEY, "Invalid address");
            }

            if (!pwallet->DisplayAddress(dest)) {
                throw JSONRPCError(RPC_MISC_ERROR, "Failed to display address");
            }

            UniValue result(UniValue::VOBJ);
            result.pushKV("address", request.params[0].get_str());
            return result;
        }
    };
}
#endif // ENABLE_EXTERNAL_SIGNER

RPCHelpMan abortrescan();
RPCHelpMan dumpprivkey();
RPCHelpMan importprivkey();
RPCHelpMan importaddress();
RPCHelpMan importpubkey();
RPCHelpMan dumpwallet();
RPCHelpMan importwallet();
RPCHelpMan importprunedfunds();
RPCHelpMan removeprunedfunds();
RPCHelpMan importmulti();
RPCHelpMan importdescriptors();
RPCHelpMan listdescriptors();

Span<const CRPCCommand> GetWalletRPCCommands()
{
// clang-format off
static const CRPCCommand commands[] =
{ //  category              actor (function)
  //  ------------------    ------------------------
    { "rawtransactions",    &fundrawtransaction,             },
    { "wallet",             &abandontransaction,             },
    { "wallet",             &abortrescan,                    },
    { "wallet",             &addmultisigaddress,             },
    { "wallet",             &backupwallet,                   },
    { "wallet",             &bumpfee,                        },
    { "wallet",             &psbtbumpfee,                    },
    { "wallet",             &createwallet,                   },
    { "wallet",             &restorewallet,                  },
    { "wallet",             &dumpprivkey,                    },
    { "wallet",             &dumpwallet,                     },
    { "wallet",             &encryptwallet,                  },
    { "wallet",             &getaddressesbylabel,            },
    { "wallet",             &getaddressinfo,                 },
    { "wallet",             &getbalance,                     },
    { "wallet",             &getnewaddress,                  },
    { "wallet",             &getrawchangeaddress,            },
    { "wallet",             &getreceivedbyaddress,           },
    { "wallet",             &getreceivedbylabel,             },
    { "wallet",             &gettransaction,                 },
    { "wallet",             &getunconfirmedbalance,          },
    { "wallet",             &getbalances,                    },
    { "wallet",             &getwalletinfo,                  },
    { "wallet",             &importaddress,                  },
    { "wallet",             &importdescriptors,              },
    { "wallet",             &importmulti,                    },
    { "wallet",             &importprivkey,                  },
    { "wallet",             &importprunedfunds,              },
    { "wallet",             &importpubkey,                   },
    { "wallet",             &importwallet,                   },
    { "wallet",             &keypoolrefill,                  },
    { "wallet",             &listaddressgroupings,           },
    { "wallet",             &listdescriptors,                },
    { "wallet",             &listlabels,                     },
    { "wallet",             &listlockunspent,                },
    { "wallet",             &listreceivedbyaddress,          },
    { "wallet",             &listreceivedbylabel,            },
    { "wallet",             &listsinceblock,                 },
    { "wallet",             &listtransactions,               },
    { "wallet",             &listunspent,                    },
    { "wallet",             &listwalletdir,                  },
    { "wallet",             &listwallets,                    },
    { "wallet",             &loadwallet,                     },
    { "wallet",             &lockunspent,                    },
    { "wallet",             &removeprunedfunds,              },
    { "wallet",             &rescanblockchain,               },
    { "wallet",             &send,                           },
    { "wallet",             &sendmany,                       },
    { "wallet",             &sendtoaddress,                  },
    { "wallet",             &sethdseed,                      },
    { "wallet",             &setlabel,                       },
    { "wallet",             &settxfee,                       },
    { "wallet",             &setwalletflag,                  },
    { "wallet",             &signmessage,                    },
    { "wallet",             &signrawtransactionwithwallet,   },
    { "wallet",             &unloadwallet,                   },
    { "wallet",             &upgradewallet,                  },
    { "wallet",             &walletcreatefundedpsbt,         },
#ifdef ENABLE_EXTERNAL_SIGNER
    { "wallet",             &walletdisplayaddress,           },
#endif // ENABLE_EXTERNAL_SIGNER
    { "wallet",             &walletlock,                     },
    { "wallet",             &walletpassphrase,               },
    { "wallet",             &walletpassphrasechange,         },
    { "wallet",             &walletprocesspsbt,              },

    { "hidden",             &resendwallettransactions,       },
};
// clang-format on
    return MakeSpan(commands);
}<|MERGE_RESOLUTION|>--- conflicted
+++ resolved
@@ -42,12 +42,11 @@
 #include <stdint.h>
 #include <univalue.h>
 
-<<<<<<< HEAD
+#include <map>
+
+// Particl includes
 #include <wallet/hdwallet.h>
 
-=======
-#include <map>
->>>>>>> 113b863f
 
 using interfaces::FoundBlock;
 
@@ -4231,10 +4230,6 @@
         coinControl.fAllowWatchOnly = ParseIncludeWatchonly(NullUniValue, wallet);
     }
 
-<<<<<<< HEAD
-    size_t nOutputs = tx.GetNumVOuts();
-    if (nOutputs == 0)
-=======
     if (options.exists("solving_data")) {
         UniValue solving_data = options["solving_data"].get_obj();
         if (solving_data.exists("pubkeys")) {
@@ -4283,8 +4278,8 @@
         }
     }
 
-    if (tx.vout.size() == 0)
->>>>>>> 113b863f
+    size_t nOutputs = tx.GetNumVOuts();
+    if (nOutputs == 0)
         throw JSONRPCError(RPC_INVALID_PARAMETER, "TX must have at least one output");
 
     if (change_position != -1 && (change_position < 0 || (unsigned int)change_position > nOutputs))
