--- conflicted
+++ resolved
@@ -3045,11 +3045,10 @@
     auto locked_chain = wallet.chain().lock();
     LOCK(wallet.cs_wallet);
 
-<<<<<<< HEAD
-    CWallet* const pwallet = rpc_wallet.get();
-    if (IsParticlWallet(pwallet)) {
+    if (IsParticlWallet(&wallet)) {
+        const CHDWallet *pwhd = GetParticlWallet(&wallet);
         CHDWalletBalances bal;
-        ((CHDWallet*)pwallet)->GetBalances(bal);
+        pwhd->GetBalances(bal);
 
         UniValue balances{UniValue::VOBJ};
         {
@@ -3064,7 +3063,7 @@
                 // If the AVOID_REUSE flag is set, bal has been set to just the un-reused address balance. Get
                 // the total balance, and then subtract bal to get the reused address balance.
                 CHDWalletBalances full_bal;
-                ((CHDWallet*)pwallet)->GetBalances(full_bal, false);
+                pwhd->GetBalances(full_bal, false);
                 balances_mine.pushKV("used", ValueFromAmount(full_bal.nPart + full_bal.nPartUnconf - bal.nPart - bal.nPartUnconf));
                 balances_mine.pushKV("blind_used", ValueFromAmount(full_bal.nBlind + full_bal.nBlindUnconf - bal.nBlind - bal.nBlindUnconf));
             }
@@ -3092,8 +3091,6 @@
         return balances;
     }
 
-=======
->>>>>>> 5f9cd62f
     const auto bal = wallet.GetBalance();
     UniValue balances{UniValue::VOBJ};
     {
