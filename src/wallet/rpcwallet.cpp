--- conflicted
+++ resolved
@@ -95,11 +95,7 @@
         throw JSONRPCError(RPC_WALLET_UNLOCK_NEEDED, "Error: Wallet is unlocked for staking only.");
 }
 
-<<<<<<< HEAD
-void WalletTxToJSON(const CWalletTx& wtx, UniValue& entry, bool fFilterMode)
-=======
-static void WalletTxToJSON(const CWalletTx& wtx, UniValue& entry) EXCLUSIVE_LOCKS_REQUIRED(cs_main)
->>>>>>> 427253cf
+void WalletTxToJSON(const CWalletTx& wtx, UniValue& entry, bool fFilterMode) EXCLUSIVE_LOCKS_REQUIRED(cs_main)
 {
     int confirms = wtx.GetDepthInMainChain();
     entry.pushKV("confirmations", confirms);
@@ -4009,15 +4005,15 @@
     std::vector<uint256> txids = pwallet->ResendWalletTransactionsBefore(GetTime(), g_connman.get());
 
     UniValue result(UniValue::VARR);
-    if (IsParticlWallet(pwallet))
-    {
+    if (IsParticlWallet(pwallet)) {
         CHDWallet *phdw = GetParticlWallet(pwallet);
         std::vector<uint256> txidsRec;
         txidsRec = phdw->ResendRecordTransactionsBefore(GetTime(), g_connman.get());
 
-        for (auto &txid : txidsRec)
+        for (auto &txid : txidsRec) {
             result.push_back(txid.ToString());
-    };
+        }
+    }
 
     for (const uint256& txid : txids)
     {
