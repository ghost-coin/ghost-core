--- conflicted
+++ resolved
@@ -230,11 +230,6 @@
         throw JSONRPCError(RPC_WALLET_ERROR, "Error: Private keys are disabled for this wallet");
     }
 
-<<<<<<< HEAD
-=======
-    LOCK(pwallet->cs_wallet);
-
->>>>>>> 55c18a45
     // Parse the label first so we don't generate a key if there's an error
     std::string label;
     if (!request.params[0].isNull())
