// Copyright (c) 2010 Satoshi Nakamoto
// Copyright (c) 2009-2020 The Bitcoin Core developers
// Distributed under the MIT software license, see the accompanying
// file COPYING or http://www.opensource.org/licenses/mit-license.php.

#include <amount.h>
#include <core_io.h>
#include <interfaces/chain.h>
#include <key_io.h>
#include <node/context.h>
#include <outputtype.h>
#include <policy/feerate.h>
#include <policy/fees.h>
#include <policy/rbf.h>
#include <rpc/rawtransaction_util.h>
#include <rpc/server.h>
#include <rpc/util.h>
#include <script/descriptor.h>
#include <script/sign.h>
#include <util/bip32.h>
#include <util/fees.h>
#include <util/message.h> // For MessageSign()
#include <util/moneystr.h>
#include <util/string.h>
#include <util/system.h>
#include <util/url.h>
#include <util/vector.h>
#include <wallet/coincontrol.h>
#include <wallet/feebumper.h>
#include <wallet/psbtwallet.h>
#include <wallet/rpcwallet.h>
#include <wallet/wallet.h>
#include <wallet/walletdb.h>
#include <wallet/walletutil.h>

#include <wallet/hdwallet.h>


#include <stdint.h>

#include <univalue.h>


static const std::string WALLET_ENDPOINT_BASE = "/wallet/";

<<<<<<< HEAD
bool GetAvoidReuseFlag(CWallet * const pwallet, const UniValue& param) {
=======
static inline bool GetAvoidReuseFlag(const CWallet* const pwallet, const UniValue& param) {
>>>>>>> 5e12a610
    bool can_avoid_reuse = pwallet->IsWalletFlagSet(WALLET_FLAG_AVOID_REUSE);
    bool avoid_reuse = param.isNull() ? can_avoid_reuse : param.get_bool();

    if (avoid_reuse && !can_avoid_reuse) {
        throw JSONRPCError(RPC_WALLET_ERROR, "wallet does not have the \"avoid reuse\" feature enabled");
    }

    return avoid_reuse;
}


/** Used by RPC commands that have an include_watchonly parameter.
 *  We default to true for watchonly wallets if include_watchonly isn't
 *  explicitly set.
 */
static bool ParseIncludeWatchonly(const UniValue& include_watchonly, const CWallet& pwallet)
{
    if (include_watchonly.isNull()) {
        // if include_watchonly isn't explicitly set, then check if we have a watchonly wallet
        return pwallet.IsWalletFlagSet(WALLET_FLAG_DISABLE_PRIVATE_KEYS);
    }

    // otherwise return whatever include_watchonly was set to
    return include_watchonly.get_bool();
}


/** Checks if a CKey is in the given CWallet compressed or otherwise*/
bool HaveKey(const SigningProvider& wallet, const CKey& key)
{
    CKey key2;
    key2.Set(key.begin(), key.end(), !key.IsCompressed());
    return wallet.HaveKey(key.GetPubKey().GetID()) || wallet.HaveKey(key2.GetPubKey().GetID());
}

bool GetWalletNameFromJSONRPCRequest(const JSONRPCRequest& request, std::string& wallet_name)
{
    if (request.URI.substr(0, WALLET_ENDPOINT_BASE.size()) == WALLET_ENDPOINT_BASE) {
        // wallet endpoint was used
        wallet_name = urlDecode(request.URI.substr(WALLET_ENDPOINT_BASE.size()));
        return true;
    }
    return false;
}

std::shared_ptr<CWallet> GetWalletForJSONRPCRequest(const JSONRPCRequest& request)
{
    std::string wallet_name;
    if (GetWalletNameFromJSONRPCRequest(request, wallet_name)) {
        std::shared_ptr<CWallet> pwallet = GetWallet(wallet_name);
        if (!pwallet) throw JSONRPCError(RPC_WALLET_NOT_FOUND, "Requested wallet does not exist or is not loaded");
        return pwallet;
    }

    std::vector<std::shared_ptr<CWallet>> wallets = GetWallets();
    return wallets.size() == 1 || (request.fHelp && wallets.size() > 0) ? wallets[0] : nullptr;
}

std::string HelpRequiringPassphrase(const CWallet* pwallet)
{
    return pwallet && pwallet->IsCrypted()
        ? "\nRequires wallet passphrase to be set with walletpassphrase call."
        : "";
}

bool EnsureWalletIsAvailable(const CWallet* pwallet, bool avoidException)
{
    if (pwallet) return true;
    if (avoidException) return false;
    if (!HasWallets()) {
        throw JSONRPCError(
            RPC_METHOD_NOT_FOUND, "Method not found (wallet method is disabled because no wallet is loaded)");
    }
    throw JSONRPCError(RPC_WALLET_NOT_SPECIFIED,
        "Wallet file not specified (must request wallet RPC through /wallet/<filename> uri-path).");
}

void EnsureWalletIsUnlocked(const CWallet* pwallet)
{
    if (pwallet->IsLocked())
        throw JSONRPCError(RPC_WALLET_UNLOCK_NEEDED, "Error: Please enter the wallet passphrase with walletpassphrase first.");

    if (IsParticlWallet(pwallet)
        && GetParticlWallet(pwallet)->fUnlockForStakingOnly)
        throw JSONRPCError(RPC_WALLET_UNLOCK_NEEDED, "Error: Wallet is unlocked for staking only.");
}

// also_create should only be set to true only when the RPC is expected to add things to a blank wallet and make it no longer blank
LegacyScriptPubKeyMan& EnsureLegacyScriptPubKeyMan(CWallet& wallet, bool also_create)
{
    LegacyScriptPubKeyMan* spk_man = wallet.GetLegacyScriptPubKeyMan();
    if (!spk_man && also_create) {
        spk_man = wallet.GetOrCreateLegacyScriptPubKeyMan();
    }
    if (!spk_man) {
        throw JSONRPCError(RPC_WALLET_ERROR, "This type of wallet does not support this command");
    }
    return *spk_man;
}

void WalletTxToJSON(interfaces::Chain& chain, interfaces::Chain::Lock& locked_chain, const CWalletTx& wtx, UniValue& entry, bool fFilterMode=false)
{
    int confirms = wtx.GetDepthInMainChain();
    entry.pushKV("confirmations", confirms);
    if (wtx.IsCoinBase())
        entry.pushKV("generated", true);
    if (confirms > 0)
    {
        entry.pushKV("blockhash", wtx.m_confirm.hashBlock.GetHex());
        entry.pushKV("blockheight", wtx.m_confirm.block_height);
        entry.pushKV("blockindex", wtx.m_confirm.nIndex);
        int64_t block_time;
        bool found_block = chain.findBlock(wtx.m_confirm.hashBlock, nullptr /* block */, &block_time);
        CHECK_NONFATAL(found_block);
        PushTime(entry, "blocktime", block_time);
    } else {
        entry.pushKV("trusted", wtx.IsTrusted(locked_chain));
    }
    uint256 hash = wtx.GetHash();
    entry.pushKV("txid", hash.GetHex());
    UniValue conflicts(UniValue::VARR);
    for (const uint256& conflict : wtx.GetConflicts())
        conflicts.push_back(conflict.GetHex());
    if (conflicts.size() > 0 || !fFilterMode)
        entry.pushKV("walletconflicts", conflicts);
    PushTime(entry, "time", wtx.GetTxTime());
    PushTime(entry, "timereceived", wtx.nTimeReceived);

    // Add opt-in RBF status
    std::string rbfStatus = "no";
    if (confirms <= 0) {
        RBFTransactionState rbfState = chain.isRBFOptIn(*wtx.tx);
        if (rbfState == RBFTransactionState::UNKNOWN)
            rbfStatus = "unknown";
        else if (rbfState == RBFTransactionState::REPLACEABLE_BIP125)
            rbfStatus = "yes";
    }
    entry.pushKV("bip125_replaceable", rbfStatus);

    if (!fFilterMode)
        for (const std::pair<const std::string, std::string>& item : wtx.mapValue) {
            entry.pushKV(item.first, item.second);
        }
}

void RecordTxToJSON(interfaces::Chain& chain, interfaces::Chain::Lock& locked_chain, CHDWallet *phdw, const uint256 &hash, const CTransactionRecord& rtx, UniValue &entry) EXCLUSIVE_LOCKS_REQUIRED(phdw->cs_wallet)
{
    int confirms = phdw->GetDepthInMainChain(rtx);
    entry.pushKV("confirmations", confirms);

    if (rtx.IsCoinStake()) {
        entry.pushKV("coinstake", true);
    } else
    if (rtx.IsCoinBase()) {
        entry.pushKV("generated", true);
    }

    if (confirms > 0) {
        entry.pushKV("blockhash", rtx.blockHash.GetHex());
        entry.pushKV("blockindex", rtx.nIndex);
        PushTime(entry, "blocktime", rtx.nBlockTime);
    } else {
        entry.pushKV("trusted", phdw->IsTrusted(locked_chain, hash, rtx));
    }

    entry.pushKV("txid", hash.GetHex());
    UniValue conflicts(UniValue::VARR);
    for (const auto &conflict : phdw->GetConflicts(hash)) {
        conflicts.push_back(conflict.GetHex());
    }
    entry.pushKV("walletconflicts", conflicts);
    PushTime(entry, "time", rtx.GetTxTime());
    PushTime(entry, "timereceived", rtx.nTimeReceived);

    for (const auto &item : rtx.mapValue) {
        if (item.first == RTXVT_COMMENT) {
            entry.pushKV("comment", std::string(item.second.begin(), item.second.end()));
        } else
        if (item.first == RTXVT_TO) {
            entry.pushKV("comment_to", std::string(item.second.begin(), item.second.end()));
        }
    }

    /*
    // Add opt-in RBF status
    std::string rbfStatus = "no";
    if (confirms <= 0) {
        LOCK(mempool.cs);
        RBFTransactionState rbfState = IsRBFOptIn(wtx, mempool);
        if (rbfState == RBF_TRANSACTIONSTATE_UNKNOWN)
            rbfStatus = "unknown";
        else if (rbfState == RBF_TRANSACTIONSTATE_REPLACEABLE_BIP125)
            rbfStatus = "yes";
    }
    entry.push_back(Pair("bip125_replaceable", rbfStatus));
    */
}

static std::string LabelFromValue(const UniValue& value)
{
    std::string label = value.get_str();
    if (label == "*")
        throw JSONRPCError(RPC_WALLET_INVALID_LABEL_NAME, "Invalid label name");
    return label;
}

static UniValue getnewaddress(const JSONRPCRequest& request)
{
    std::shared_ptr<CWallet> const wallet = GetWalletForJSONRPCRequest(request);
    CWallet* const pwallet = wallet.get();

    if (!EnsureWalletIsAvailable(pwallet, request.fHelp)) {
        return NullUniValue;
    }

            RPCHelpMan{"getnewaddress",
                "\nReturns a new Particl address for receiving payments.\n"
                "If 'label' is specified, it is added to the address book \n"
                "so payments received with the address will be associated with 'label'.\n",
                {
                    {"label", RPCArg::Type::STR, /* default */ "\"\"", "The label name for the address to be linked to. If not provided, the default label \"\" is used. It can also be set to the empty string \"\" to represent the default label. The label does not need to exist, it will be created if there is no label by the given name."},
                    {"bech32", RPCArg::Type::BOOL, /* default */ "false", "Use Bech32 encoding."},
                    {"hardened", RPCArg::Type::BOOL, /* default */ "false", "Derive a hardened key."},
                    {"256bit", RPCArg::Type::BOOL, /* default */ "false", "Use 256bit hash type."},
                    {"address_type", RPCArg::Type::STR, /* default */ "set by -addresstype", "The address type to use. Options are \"legacy\", \"p2sh-segwit\", and \"bech32\"."},
                },
                RPCResult{
                    RPCResult::Type::STR, "address", "The new particl address"
                },
                RPCExamples{
                    HelpExampleCli("getnewaddress", "")
            + HelpExampleRpc("getnewaddress", "")
                },
            }.Check(request);

    if (!IsParticlWallet(pwallet)) {
        LOCK(pwallet->cs_wallet);
        if (!pwallet->CanGetAddresses()) {
            throw JSONRPCError(RPC_WALLET_ERROR, "Error: This wallet has no available keys");
        }
    }

    // Parse the label first so we don't generate a key if there's an error
    std::string label;
    if (!request.params[0].isNull())
        label = LabelFromValue(request.params[0]);

    OutputType output_type = pwallet->m_default_address_type;
    size_t type_ofs = fParticlMode ? 4 : 1;
    if (!request.params[type_ofs].isNull()) {
        if (!ParseOutputType(request.params[type_ofs].get_str(), output_type)) {
            throw JSONRPCError(RPC_INVALID_ADDRESS_OR_KEY, strprintf("Unknown address type '%s'", request.params[type_ofs].get_str()));
        }
    }

    if (IsParticlWallet(pwallet)) {
        CKeyID keyID;

        bool fBech32 = request.params.size() > 1 ? GetBool(request.params[1]) : false;
        bool fHardened = request.params.size() > 2 ? GetBool(request.params[2]) : false;
        bool f256bit = request.params.size() > 3 ? GetBool(request.params[3]) : false;

        if (output_type == OutputType::P2SH_SEGWIT) {
            //throw JSONRPCError(RPC_INVALID_PARAMETER, "Valid address_types are \"legacy\" and \"bech32\"");
        }
        if (f256bit && output_type != OutputType::LEGACY) {
            throw JSONRPCError(RPC_INVALID_PARAMETER, "256bit must be used with address_type \"legacy\"");
        }

        CPubKey newKey;
        CHDWallet *phdw = GetParticlWallet(pwallet);
        {
            LOCK(cs_main);
            {
                LOCK(phdw->cs_wallet);
                if (pwallet->IsWalletFlagSet(WALLET_FLAG_DISABLE_PRIVATE_KEYS)) {
                    throw JSONRPCError(RPC_WALLET_ERROR, "Error: Private keys are disabled for this wallet");
                }
                if (phdw->idDefaultAccount.IsNull()) {
                    if (!phdw->pEKMaster) {
                        throw JSONRPCError(RPC_WALLET_ERROR, "Wallet has no active master key.");
                    }
                    throw JSONRPCError(RPC_WALLET_ERROR, "No default account set.");
                }
            }
            if (0 != phdw->NewKeyFromAccount(newKey, false, fHardened, f256bit, fBech32, label.c_str())) {
                throw JSONRPCError(RPC_WALLET_ERROR, "NewKeyFromAccount failed.");
            }
        }

        if (output_type != OutputType::LEGACY) {
            CTxDestination dest;
            LegacyScriptPubKeyMan* spk_man = pwallet->GetLegacyScriptPubKeyMan();
            if (spk_man) {
                spk_man->LearnRelatedScripts(newKey, output_type);
            }
            dest = GetDestinationForKey(newKey, output_type);
            return EncodeDestination(dest);
        }
        if (f256bit) {
            CKeyID256 idKey256 = newKey.GetID256();
            return CBitcoinAddress(idKey256, fBech32).ToString();
        }
        return CBitcoinAddress(PKHash(newKey), fBech32).ToString();
    }

    LOCK2(cs_main, pwallet->cs_wallet);

    CTxDestination dest;
    std::string error;
    if (!pwallet->GetNewDestination(output_type, label, dest, error)) {
        throw JSONRPCError(RPC_WALLET_KEYPOOL_RAN_OUT, error);
    }

    return EncodeDestination(dest);
}

static UniValue getrawchangeaddress(const JSONRPCRequest& request)
{
    std::shared_ptr<CWallet> const wallet = GetWalletForJSONRPCRequest(request);
    CWallet* const pwallet = wallet.get();

    if (!EnsureWalletIsAvailable(pwallet, request.fHelp)) {
        return NullUniValue;
    }

            RPCHelpMan{"getrawchangeaddress",
                "\nReturns a new Particl address, for receiving change.\n"
                "This is for use with raw transactions, NOT normal use.\n",
                {
                    {"address_type", RPCArg::Type::STR, /* default */ "set by -changetype", "The address type to use. Options are \"legacy\", \"p2sh-segwit\", and \"bech32\"."},
                },
                RPCResult{
                    RPCResult::Type::STR, "address", "The address"
                },
                RPCExamples{
                    HelpExampleCli("getrawchangeaddress", "")
            + HelpExampleRpc("getrawchangeaddress", "")
                },
            }.Check(request);

    LOCK(pwallet->cs_wallet);

    if (IsParticlWallet(pwallet)) {
        CHDWallet *phdw = GetParticlWallet(pwallet);
        CPubKey pkOut;

        if (0 != phdw->NewKeyFromAccount(pkOut, true)) {
            throw JSONRPCError(RPC_WALLET_ERROR, "NewKeyFromAccount failed.");
        }
        return EncodeDestination(PKHash(pkOut.GetID()));
    }

    if (!pwallet->CanGetAddresses(true)) {
        throw JSONRPCError(RPC_WALLET_ERROR, "Error: This wallet has no available keys");
    }

    OutputType output_type = pwallet->m_default_change_type != OutputType::CHANGE_AUTO ? pwallet->m_default_change_type : pwallet->m_default_address_type;
    if (!request.params[0].isNull()) {
        if (!ParseOutputType(request.params[0].get_str(), output_type)) {
            throw JSONRPCError(RPC_INVALID_ADDRESS_OR_KEY, strprintf("Unknown address type '%s'", request.params[0].get_str()));
        }
    }

    CTxDestination dest;
    std::string error;
    if (!pwallet->GetNewChangeDestination(output_type, dest, error)) {
        throw JSONRPCError(RPC_WALLET_KEYPOOL_RAN_OUT, error);
    }
    return EncodeDestination(dest);
}


static UniValue setlabel(const JSONRPCRequest& request)
{
    std::shared_ptr<CWallet> const wallet = GetWalletForJSONRPCRequest(request);
    CWallet* const pwallet = wallet.get();

    if (!EnsureWalletIsAvailable(pwallet, request.fHelp)) {
        return NullUniValue;
    }

            RPCHelpMan{"setlabel",
                "\nSets the label associated with the given address.\n",
                {
                    {"address", RPCArg::Type::STR, RPCArg::Optional::OMITTED_NAMED_ARG, "The particl address to be associated with a label."},
                    {"label", RPCArg::Type::STR, RPCArg::Optional::OMITTED_NAMED_ARG, "The label to assign to the address."},
                },
                RPCResults{},
                RPCExamples{
                    HelpExampleCli("setlabel", "\"PswXnorAgjpAtaySWkPSmWQe3Fc8LmviVc\" \"tabby\"")
            + HelpExampleRpc("setlabel", "\"PswXnorAgjpAtaySWkPSmWQe3Fc8LmviVc\", \"tabby\"")
                },
            }.Check(request);

    LOCK(pwallet->cs_wallet);

    CTxDestination dest = DecodeDestination(request.params[0].get_str());
    if (!IsValidDestination(dest)) {
        throw JSONRPCError(RPC_INVALID_ADDRESS_OR_KEY, "Invalid Particl address");
    }

    std::string label = LabelFromValue(request.params[1]);

    if (pwallet->IsMine(dest)) {
        pwallet->SetAddressBook(dest, label, "receive");
    } else {
        pwallet->SetAddressBook(dest, label, "send");
    }

    return NullUniValue;
}


static CTransactionRef SendMoney(interfaces::Chain::Lock& locked_chain, CWallet * const pwallet, const CTxDestination &address, CAmount nValue, bool fSubtractFeeFromAmount, const CCoinControl& coin_control, mapValue_t mapValue)
{
    CAmount curBalance = pwallet->GetBalance(0, coin_control.m_avoid_address_reuse).m_mine_trusted;

    // Check amount
    if (nValue <= 0)
        throw JSONRPCError(RPC_INVALID_PARAMETER, "Invalid amount");

    if (nValue > curBalance)
        throw JSONRPCError(RPC_WALLET_INSUFFICIENT_FUNDS, "Insufficient funds");

    // Parse Bitcoin address
    CScript scriptPubKey = GetScriptForDestination(address);

    // Create and send the transaction
    CAmount nFeeRequired;
    std::string strError;
    std::vector<CRecipient> vecSend;
    int nChangePosRet = -1;
    CRecipient recipient = {scriptPubKey, nValue, fSubtractFeeFromAmount};
    vecSend.push_back(recipient);
    CTransactionRef tx;
    if (!pwallet->CreateTransaction(locked_chain, vecSend, tx, nFeeRequired, nChangePosRet, strError, coin_control)) {
        if (!fSubtractFeeFromAmount && nValue + nFeeRequired > curBalance)
            strError = strprintf("Error: This transaction requires a transaction fee of at least %s", FormatMoney(nFeeRequired));
        throw JSONRPCError(RPC_WALLET_ERROR, strError);
    }
    pwallet->CommitTransaction(tx, std::move(mapValue), {} /* orderForm */);
    return tx;
}

extern UniValue sendtypeto(const JSONRPCRequest &request);
static UniValue sendtoaddress(const JSONRPCRequest& request)
{
    std::shared_ptr<CWallet> const wallet = GetWalletForJSONRPCRequest(request);
    CWallet* const pwallet = wallet.get();

    if (!EnsureWalletIsAvailable(pwallet, request.fHelp)) {
        return NullUniValue;
    }

            RPCHelpMan{"sendtoaddress",
                "\nSend an amount to a given address." +
                    HelpRequiringPassphrase(pwallet) + "\n",
                {
                    {"address", RPCArg::Type::STR, RPCArg::Optional::NO, "The particl address to send to."},
                    {"amount", RPCArg::Type::AMOUNT, RPCArg::Optional::NO, "The amount in " + CURRENCY_UNIT + " to send. eg 0.1"},
                    {"comment", RPCArg::Type::STR, RPCArg::Optional::OMITTED_NAMED_ARG, "A comment used to store what the transaction is for.\n"
            "                             This is not part of the transaction, just kept in your wallet."},
                    {"comment_to", RPCArg::Type::STR, RPCArg::Optional::OMITTED_NAMED_ARG, "A comment to store the name of the person or organization\n"
            "                             to which you're sending the transaction. This is not part of the \n"
            "                             transaction, just kept in your wallet."},
                    {"subtractfeefromamount", RPCArg::Type::BOOL, /* default */ "false", "The fee will be deducted from the amount being sent.\n"
            "                             The recipient will receive less particl than you enter in the amount field."},
                    {"narration", RPCArg::Type::STR, /* default */ "", "Up to 24 characters sent with the transaction.\n"
            "                             Plaintext if sending to standard address type, encrypted when sending to stealthaddresses."},
                    {"replaceable", RPCArg::Type::BOOL, /* default */ "wallet default", "Allow this transaction to be replaced by a transaction with higher fees via BIP 125"},
                    {"conf_target", RPCArg::Type::NUM, /* default */ "wallet default", "Confirmation target (in blocks)"},
                    {"estimate_mode", RPCArg::Type::STR, /* default */ "UNSET", "The fee estimate mode, must be one of:\n"
            "       \"UNSET\"\n"
            "       \"ECONOMICAL\"\n"
            "       \"CONSERVATIVE\""},
                    {"avoid_reuse", RPCArg::Type::BOOL, /* default */ "true", "(only available if avoid_reuse wallet flag is set) Avoid spending from dirty addresses; addresses are considered\n"
            "                             dirty if they have previously been used in a transaction."},
                },
                RPCResult{
                    RPCResult::Type::STR_HEX, "txid", "The transaction id."
                },
                RPCExamples{
                    HelpExampleCli("sendtoaddress", "\"PbpVcjgYatnkKgveaeqhkeQBFwjqR7jKBR\" 0.1")
            + HelpExampleCli("sendtoaddress", "\"PbpVcjgYatnkKgveaeqhkeQBFwjqR7jKBR\" 0.1 \"donation\" \"seans outpost\"")
            + HelpExampleCli("sendtoaddress", "\"PbpVcjgYatnkKgveaeqhkeQBFwjqR7jKBR\" 0.1 \"\" \"\" true")
            + HelpExampleRpc("sendtoaddress", "\"PbpVcjgYatnkKgveaeqhkeQBFwjqR7jKBR\", 0.1, \"donation\", \"seans outpost\"")
                },
            }.Check(request);

    // Make sure the results are valid at least up to the most recent block
    // the user could have gotten from another RPC command prior to now
    pwallet->BlockUntilSyncedToCurrentChain();

    auto locked_chain = pwallet->chain().lock();
    LOCK(pwallet->cs_wallet);

    CTxDestination dest = DecodeDestination(request.params[0].get_str());
    if (!IsValidDestination(dest)) {
        throw JSONRPCError(RPC_INVALID_ADDRESS_OR_KEY, "Invalid address");
    }

    // Amount
    CAmount nAmount = AmountFromValue(request.params[1]);
    if (nAmount <= 0)
        throw JSONRPCError(RPC_TYPE_ERROR, "Invalid amount for send");

    // Wallet comments
    mapValue_t mapValue;
    if (!request.params[2].isNull() && !request.params[2].get_str().empty())
        mapValue["comment"] = request.params[2].get_str();
    if (!request.params[3].isNull() && !request.params[3].get_str().empty())
        mapValue["to"] = request.params[3].get_str();

    bool fSubtractFeeFromAmount = false;
    if (!request.params[4].isNull()) {
        fSubtractFeeFromAmount = request.params[4].get_bool();
    }

    CCoinControl coin_control;
    if (!request.params[6].isNull()) {
        coin_control.m_signal_bip125_rbf = request.params[6].get_bool();
    }

    if (!request.params[7].isNull()) {
        coin_control.m_confirm_target = ParseConfirmTarget(request.params[7], pwallet->chain().estimateMaxBlocks());
    }

    if (!request.params[8].isNull()) {
        if (!FeeModeFromString(request.params[8].get_str(), coin_control.m_fee_mode)) {
            throw JSONRPCError(RPC_INVALID_PARAMETER, "Invalid estimate_mode parameter");
        }
    }

    coin_control.m_avoid_address_reuse = GetAvoidReuseFlag(pwallet, request.params[9]);
    // We also enable partial spend avoidance if reuse avoidance is set.
    coin_control.m_avoid_partial_spends |= coin_control.m_avoid_address_reuse;

    if (IsParticlWallet(pwallet)) {
        JSONRPCRequest newRequest;
        newRequest.fHelp = false;
        newRequest.fSkipBlock = true; // already blocked in this function
        newRequest.URI = request.URI;
        UniValue params(UniValue::VARR);
        params.push_back("part");
        params.push_back("part");
        UniValue arr(UniValue::VARR);
        UniValue out(UniValue::VOBJ);

        out.pushKV("address", request.params[0].get_str());
        out.pushKV("amount", request.params[1]);

        if (request.params.size() > 5) {
            out.pushKV("narr", request.params[5].get_str());
        }
        if (fSubtractFeeFromAmount) {
            UniValue uvBool(fSubtractFeeFromAmount);
            out.pushKV("subfee", uvBool);
        }
        arr.push_back(out);
        params.push_back(arr);

        std::string sComment, sCommentTo;
        if (!request.params[2].isNull() && !request.params[2].get_str().empty()) {
            sComment = request.params[2].get_str();
        }
        if (!request.params[3].isNull() && !request.params[3].get_str().empty()) {
            sCommentTo = request.params[3].get_str();
        }

        params.push_back(sComment);
        params.push_back(sCommentTo);

        // Add coinstake params
        if (request.params.size() > 6) {
            UniValue uvRingsize(4);
            params.push_back(uvRingsize);
            UniValue uvNumInputs(32);
            params.push_back(uvNumInputs);
            UniValue uvBool(false);
            params.push_back(uvBool); // test_fee

            UniValue uvCoinControl(UniValue::VOBJ);
            uvCoinControl.pushKV("replaceable", coin_control.m_signal_bip125_rbf.get_value_or(pwallet->m_signal_rbf));
            unsigned int target = coin_control.m_confirm_target ? *coin_control.m_confirm_target : pwallet->m_confirm_target;
            uvCoinControl.pushKV("conf_target", (int)target);
            std::string sEstimateMode = "UNSET";
            if (coin_control.m_fee_mode == FeeEstimateMode::ECONOMICAL) {
                sEstimateMode = "ECONOMICAL";
            } else
            if (coin_control.m_fee_mode == FeeEstimateMode::CONSERVATIVE) {
                sEstimateMode = "CONSERVATIVE";
            }
            uvCoinControl.pushKV("estimate_mode", sEstimateMode);

            params.push_back(uvCoinControl);
        }

        newRequest.params = params;
        return sendtypeto(newRequest);
    }

    EnsureWalletIsUnlocked(pwallet);

    CTransactionRef tx = SendMoney(*locked_chain, pwallet, dest, nAmount, fSubtractFeeFromAmount, coin_control, std::move(mapValue));
    return tx->GetHash().GetHex();
}

static UniValue listaddressgroupings(const JSONRPCRequest& request)
{
    std::shared_ptr<CWallet> const wallet = GetWalletForJSONRPCRequest(request);
    const CWallet* const pwallet = wallet.get();

    if (!EnsureWalletIsAvailable(pwallet, request.fHelp)) {
        return NullUniValue;
    }

            RPCHelpMan{"listaddressgroupings",
                "\nLists groups of addresses which have had their common ownership\n"
                "made public by common use as inputs or as the resulting change\n"
                "in past transactions\n",
                {},
                RPCResult{
                    RPCResult::Type::ARR, "", "",
                    {
                        {RPCResult::Type::ARR, "", "",
                        {
                            {RPCResult::Type::ARR, "", "",
                            {
                                {RPCResult::Type::STR, "address", "The particl address"},
                                {RPCResult::Type::STR_AMOUNT, "amount", "The amount in " + CURRENCY_UNIT},
                                {RPCResult::Type::STR, "label", /* optional */ true, "The label"},
                            }},
                        }},
                    }
                },
                RPCExamples{
                    HelpExampleCli("listaddressgroupings", "")
            + HelpExampleRpc("listaddressgroupings", "")
                },
            }.Check(request);

    // Make sure the results are valid at least up to the most recent block
    // the user could have gotten from another RPC command prior to now
    pwallet->BlockUntilSyncedToCurrentChain();

    auto locked_chain = pwallet->chain().lock();
    LOCK(pwallet->cs_wallet);

    UniValue jsonGroupings(UniValue::VARR);
    std::map<CTxDestination, CAmount> balances = pwallet->GetAddressBalances(*locked_chain);
    for (const std::set<CTxDestination>& grouping : pwallet->GetAddressGroupings()) {
        UniValue jsonGrouping(UniValue::VARR);
        for (const CTxDestination& address : grouping)
        {
            UniValue addressInfo(UniValue::VARR);
            addressInfo.push_back(EncodeDestination(address));
            addressInfo.push_back(ValueFromAmount(balances[address]));
            {
                if (pwallet->mapAddressBook.find(address) != pwallet->mapAddressBook.end()) {
                    addressInfo.push_back(pwallet->mapAddressBook.find(address)->second.name);
                }
            }
            jsonGrouping.push_back(addressInfo);
        }
        jsonGroupings.push_back(jsonGrouping);
    }
    return jsonGroupings;
}

static UniValue signmessage(const JSONRPCRequest& request)
{
    std::shared_ptr<CWallet> const wallet = GetWalletForJSONRPCRequest(request);
    const CWallet* const pwallet = wallet.get();

    if (!EnsureWalletIsAvailable(pwallet, request.fHelp)) {
        return NullUniValue;
    }

            RPCHelpMan{"signmessage",
                "\nSign a message with the private key of an address" +
                    HelpRequiringPassphrase(pwallet) + "\n",
                {
                    {"address", RPCArg::Type::STR, RPCArg::Optional::NO, "The particl address to use for the private key."},
                    {"message", RPCArg::Type::STR, RPCArg::Optional::NO, "The message to create a signature of."},
                },
                RPCResult{
                    RPCResult::Type::STR, "signature", "The signature of the message encoded in base 64"
                },
                RPCExamples{
            "\nUnlock the wallet for 30 seconds\n"
            + HelpExampleCli("walletpassphrase", "\"mypassphrase\" 30") +
            "\nCreate the signature\n"
            + HelpExampleCli("signmessage", "\"PswXnorAgjpAtaySWkPSmWQe3Fc8LmviVc\" \"my message\"") +
            "\nVerify the signature\n"
            + HelpExampleCli("verifymessage", "\"PswXnorAgjpAtaySWkPSmWQe3Fc8LmviVc\" \"signature\" \"my message\"") +
            "\nAs a JSON-RPC call\n"
            + HelpExampleRpc("signmessage", "\"PswXnorAgjpAtaySWkPSmWQe3Fc8LmviVc\", \"my message\"")
                },
            }.Check(request);

    auto locked_chain = pwallet->chain().lock();
    LOCK(pwallet->cs_wallet);

    EnsureWalletIsUnlocked(pwallet);

    std::string strAddress = request.params[0].get_str();
    std::string strMessage = request.params[1].get_str();

    CTxDestination dest = DecodeDestination(strAddress);
    if (!IsValidDestination(dest)) {
        throw JSONRPCError(RPC_TYPE_ERROR, "Invalid address");
    }

    const PKHash *pkhash = boost::get<PKHash>(&dest);
    const CKeyID256 *keyID256 = boost::get<CKeyID256>(&dest);

    if (!pkhash && !keyID256) {
        throw JSONRPCError(RPC_TYPE_ERROR, "Address does not refer to key");
    }

    CScript script_pub_key = pkhash ? GetScriptForDestination(*pkhash) : GetScriptForDestination(*keyID256);
    std::unique_ptr<SigningProvider> provider = pwallet->GetSigningProvider(script_pub_key);
    if (!provider) {
        throw JSONRPCError(RPC_WALLET_ERROR, "Private key not available");
    }

    CKey key;
    if (pkhash) {
        CKeyID keyID(*pkhash);
        if (!provider->GetKey(keyID, key)) {
            throw JSONRPCError(RPC_WALLET_ERROR, "Private key not available");
        }
    } else {
        if (!provider->GetKey(CKeyID(*keyID256), key)) {
            throw JSONRPCError(RPC_WALLET_ERROR, "Private key not available");
        }
    }

    std::string signature;

    if (!MessageSign(key, strMessage, signature)) {
        throw JSONRPCError(RPC_INVALID_ADDRESS_OR_KEY, "Sign failed");
    }

    return signature;
}

static UniValue getreceivedbyaddress(const JSONRPCRequest& request)
{
    std::shared_ptr<CWallet> const wallet = GetWalletForJSONRPCRequest(request);
    const CWallet* const pwallet = wallet.get();

    if (!EnsureWalletIsAvailable(pwallet, request.fHelp)) {
        return NullUniValue;
    }

            RPCHelpMan{"getreceivedbyaddress",
                "\nReturns the total amount received by the given address in transactions with at least minconf confirmations.\n",
                {
                    {"address", RPCArg::Type::STR, RPCArg::Optional::NO, "The particl address for transactions."},
                    {"minconf", RPCArg::Type::NUM, /* default */ "1", "Only include transactions confirmed at least this many times."},
                },
                RPCResult{
                    RPCResult::Type::STR_AMOUNT, "amount", "The total amount in " + CURRENCY_UNIT + " received at this address."
                },
                RPCExamples{
            "\nThe amount from transactions with at least 1 confirmation\n"
            + HelpExampleCli("getreceivedbyaddress", "\"PswXnorAgjpAtaySWkPSmWQe3Fc8LmviVc\"") +
            "\nThe amount including unconfirmed transactions, zero confirmations\n"
            + HelpExampleCli("getreceivedbyaddress", "\"PswXnorAgjpAtaySWkPSmWQe3Fc8LmviVc\" 0") +
            "\nThe amount with at least 6 confirmation\n"
            + HelpExampleCli("getreceivedbyaddress", "\"PswXnorAgjpAtaySWkPSmWQe3Fc8LmviVc\" 6") +
            "\nAs a JSON-RPC call\n"
            + HelpExampleRpc("getreceivedbyaddress", "\"PswXnorAgjpAtaySWkPSmWQe3Fc8LmviVc\", 6")
                },
            }.Check(request);

    // Make sure the results are valid at least up to the most recent block
    // the user could have gotten from another RPC command prior to now
    pwallet->BlockUntilSyncedToCurrentChain();

    auto locked_chain = pwallet->chain().lock();
    LOCK(pwallet->cs_wallet);

    // Bitcoin address
    CTxDestination dest = DecodeDestination(request.params[0].get_str());
    if (!IsValidDestination(dest)) {
        throw JSONRPCError(RPC_INVALID_ADDRESS_OR_KEY, "Invalid Particl address");
    }
    CScript scriptPubKey = GetScriptForDestination(dest);
    if (!pwallet->IsMine(scriptPubKey)) {
        throw JSONRPCError(RPC_WALLET_ERROR, "Address not found in wallet");
    }

    // Minimum confirmations
    int nMinDepth = 1;
    if (!request.params[1].isNull())
        nMinDepth = request.params[1].get_int();

    // Tally
    CAmount nAmount = 0;
    for (const std::pair<const uint256, CWalletTx>& pairWtx : pwallet->mapWallet) {
        const CWalletTx& wtx = pairWtx.second;

        if ((!pwallet->IsParticlWallet() && wtx.IsCoinBase()) || !locked_chain->checkFinalTx(*wtx.tx)) {
            continue;
        }

        if (pwallet->IsParticlWallet()) {
            for (auto &txout : wtx.tx->vpout) {
                if (txout->IsStandardOutput()
                    && *txout->GetPScriptPubKey() == scriptPubKey) {
                    if (wtx.GetDepthInMainChain() >= nMinDepth) {
                        nAmount += txout->GetValue();
                    }
                }
            }
        } else
        for (const CTxOut& txout : wtx.tx->vout)
            if (txout.scriptPubKey == scriptPubKey)
                if (wtx.GetDepthInMainChain() >= nMinDepth)
                    nAmount += txout.nValue;
    }

    return  ValueFromAmount(nAmount);
}


static UniValue getreceivedbylabel(const JSONRPCRequest& request)
{
    std::shared_ptr<CWallet> const wallet = GetWalletForJSONRPCRequest(request);
    const CWallet* const pwallet = wallet.get();

    if (!EnsureWalletIsAvailable(pwallet, request.fHelp)) {
        return NullUniValue;
    }

            RPCHelpMan{"getreceivedbylabel",
                "\nReturns the total amount received by addresses with <label> in transactions with at least [minconf] confirmations.\n",
                {
                    {"label", RPCArg::Type::STR, RPCArg::Optional::NO, "The selected label, may be the default label using \"\"."},
                    {"minconf", RPCArg::Type::NUM, /* default */ "1", "Only include transactions confirmed at least this many times."},
                },
                RPCResult{
                    RPCResult::Type::STR_AMOUNT, "amount", "The total amount in " + CURRENCY_UNIT + " received for this label."
                },
                RPCExamples{
            "\nAmount received by the default label with at least 1 confirmation\n"
            + HelpExampleCli("getreceivedbylabel", "\"\"") +
            "\nAmount received at the tabby label including unconfirmed amounts with zero confirmations\n"
            + HelpExampleCli("getreceivedbylabel", "\"tabby\" 0") +
            "\nThe amount with at least 6 confirmations\n"
            + HelpExampleCli("getreceivedbylabel", "\"tabby\" 6") +
            "\nAs a JSON-RPC call\n"
            + HelpExampleRpc("getreceivedbylabel", "\"tabby\", 6")
                },
            }.Check(request);

    // Make sure the results are valid at least up to the most recent block
    // the user could have gotten from another RPC command prior to now
    pwallet->BlockUntilSyncedToCurrentChain();

    auto locked_chain = pwallet->chain().lock();
    LOCK(pwallet->cs_wallet);

    // Minimum confirmations
    int nMinDepth = 1;
    if (!request.params[1].isNull())
        nMinDepth = request.params[1].get_int();

    // Get the set of pub keys assigned to label
    std::string label = LabelFromValue(request.params[0]);
    std::set<CTxDestination> setAddress = pwallet->GetLabelAddresses(label);

    // Tally
    CAmount nAmount = 0;
    for (const std::pair<const uint256, CWalletTx>& pairWtx : pwallet->mapWallet) {
        const CWalletTx& wtx = pairWtx.second;
        if ((!pwallet->IsParticlWallet() && wtx.IsCoinBase()) || !locked_chain->checkFinalTx(*wtx.tx)) {
            continue;
        }

        if (pwallet->IsParticlWallet()) {
            for (auto &txout : wtx.tx->vpout) {
                CTxDestination address;
                if (txout->IsStandardOutput()
                    && ExtractDestination(*txout->GetPScriptPubKey(), address) && pwallet->IsMine(address) && setAddress.count(address)) {
                    if (wtx.GetDepthInMainChain() >= nMinDepth) {
                        nAmount += txout->GetValue();
                    }
                }
            }
        } else
        for (const CTxOut& txout : wtx.tx->vout)
        {
            CTxDestination address;
            if (ExtractDestination(txout.scriptPubKey, address) && pwallet->IsMine(address) && setAddress.count(address)) {
                if (wtx.GetDepthInMainChain() >= nMinDepth)
                    nAmount += txout.nValue;
            }
        }
    }

    return ValueFromAmount(nAmount);
}


static UniValue getbalance(const JSONRPCRequest& request)
{
    std::shared_ptr<CWallet> const wallet = GetWalletForJSONRPCRequest(request);
    const CWallet* const pwallet = wallet.get();

    if (!EnsureWalletIsAvailable(pwallet, request.fHelp)) {
        return NullUniValue;
    }

            RPCHelpMan{"getbalance",
                "\nReturns the total available balance.\n"
                "The available balance is what the wallet considers currently spendable, and is\n"
                "thus affected by options which limit spendability such as -spendzeroconfchange.\n",
                {
                    {"dummy", RPCArg::Type::STR, RPCArg::Optional::OMITTED_NAMED_ARG, "Remains for backward compatibility. Must be excluded or set to \"*\"."},
                    {"minconf", RPCArg::Type::NUM, /* default */ "0", "Only include transactions confirmed at least this many times."},
                    {"include_watchonly", RPCArg::Type::BOOL, /* default */ "true for watch-only wallets, otherwise false", "Also include balance in watch-only addresses (see 'importaddress')"},
                    {"avoid_reuse", RPCArg::Type::BOOL, /* default */ "true", "(only available if avoid_reuse wallet flag is set) Do not include balance in dirty outputs; addresses are considered dirty if they have previously been used in a transaction."},
                },
                RPCResult{
                    RPCResult::Type::STR_AMOUNT, "amount", "The total amount in " + CURRENCY_UNIT + " received for this wallet."
                },
                RPCExamples{
            "\nThe total amount in the wallet with 1 or more confirmations\n"
            + HelpExampleCli("getbalance", "") +
            "\nThe total amount in the wallet at least 6 blocks confirmed\n"
            + HelpExampleCli("getbalance", "\"*\" 6") +
            "\nAs a JSON-RPC call\n"
            + HelpExampleRpc("getbalance", "\"*\", 6")
                },
            }.Check(request);

    // Make sure the results are valid at least up to the most recent block
    // the user could have gotten from another RPC command prior to now
    pwallet->BlockUntilSyncedToCurrentChain();

    auto locked_chain = pwallet->chain().lock();
    LOCK(pwallet->cs_wallet);

    const UniValue& dummy_value = request.params[0];
    if (!dummy_value.isNull() && dummy_value.get_str() != "*") {
        throw JSONRPCError(RPC_METHOD_DEPRECATED, "dummy first argument must be excluded or set to \"*\".");
    }

    int min_depth = 0;
    if (!request.params[1].isNull()) {
        min_depth = request.params[1].get_int();
    }

    bool include_watchonly = ParseIncludeWatchonly(request.params[2], *pwallet);

    bool avoid_reuse = GetAvoidReuseFlag(pwallet, request.params[3]);

    const auto bal = pwallet->GetBalance(min_depth, avoid_reuse);

    return ValueFromAmount(bal.m_mine_trusted + (include_watchonly ? bal.m_watchonly_trusted : 0));
}

static UniValue getunconfirmedbalance(const JSONRPCRequest &request)
{
    std::shared_ptr<CWallet> const wallet = GetWalletForJSONRPCRequest(request);
    const CWallet* const pwallet = wallet.get();

    if (!EnsureWalletIsAvailable(pwallet, request.fHelp)) {
        return NullUniValue;
    }

            RPCHelpMan{"getunconfirmedbalance",
                "DEPRECATED\nIdentical to getbalances().mine.untrusted_pending\n",
                {},
                RPCResults{},
                RPCExamples{""},
            }.Check(request);

    // Make sure the results are valid at least up to the most recent block
    // the user could have gotten from another RPC command prior to now
    pwallet->BlockUntilSyncedToCurrentChain();

    auto locked_chain = pwallet->chain().lock();
    LOCK(pwallet->cs_wallet);

    return ValueFromAmount(pwallet->GetBalance().m_mine_untrusted_pending);
}

static UniValue sendmany(const JSONRPCRequest& request)
{
    std::shared_ptr<CWallet> const wallet = GetWalletForJSONRPCRequest(request);
    CWallet* const pwallet = wallet.get();

    if (!EnsureWalletIsAvailable(pwallet, request.fHelp)) {
        return NullUniValue;
    }

    RPCHelpMan{"sendmany",
                "\nSend multiple times. Amounts are double-precision floating point numbers." +
                    HelpRequiringPassphrase(pwallet) + "\n",
                {
                    {"dummy", RPCArg::Type::STR, RPCArg::Optional::NO, "Must be set to \"\" for backwards compatibility.", "\"\""},
                    {"amounts", RPCArg::Type::OBJ, RPCArg::Optional::NO, "A json object with addresses and amounts",
                        {
                            {"address", RPCArg::Type::AMOUNT, RPCArg::Optional::NO, "The particl address is the key, the numeric amount (can be string) in " + CURRENCY_UNIT + " is the value"},
                        },
                    },
                    {"minconf", RPCArg::Type::NUM, RPCArg::Optional::OMITTED_NAMED_ARG, "Ignored dummy value"},
                    {"comment", RPCArg::Type::STR, RPCArg::Optional::OMITTED_NAMED_ARG, "A comment"},
                    {"subtractfeefrom", RPCArg::Type::ARR, RPCArg::Optional::OMITTED_NAMED_ARG, "A json array with addresses.\n"
            "                           The fee will be equally deducted from the amount of each selected address.\n"
            "                           Those recipients will receive less particl than you enter in their corresponding amount field.\n"
            "                           If no addresses are specified here, the sender pays the fee.",
                        {
                            {"address", RPCArg::Type::STR, RPCArg::Optional::OMITTED, "Subtract fee from this address"},
                        },
                    },
                    {"replaceable", RPCArg::Type::BOOL, /* default */ "wallet default", "Allow this transaction to be replaced by a transaction with higher fees via BIP 125"},
                    {"conf_target", RPCArg::Type::NUM, /* default */ "wallet default", "Confirmation target (in blocks)"},
                    {"estimate_mode", RPCArg::Type::STR, /* default */ "UNSET", "The fee estimate mode, must be one of:\n"
            "       \"UNSET\"\n"
            "       \"ECONOMICAL\"\n"
            "       \"CONSERVATIVE\""},
                },
                 RPCResult{
                     RPCResult::Type::STR_HEX, "txid", "The transaction id for the send. Only 1 transaction is created regardless of\n"
            "the number of addresses."
                 },
                RPCExamples{
            "\nSend two amounts to two different addresses:\n"
            + HelpExampleCli("sendmany", "\"\" \"{\\\"PswXnorAgjpAtaySWkPSmWQe3Fc8LmviVc\\\":0.01,\\\"PvhJj4j9s6SsuRsAkPZUfHPCjZRNKLeuqP\\\":0.02}\"") +
            "\nSend two amounts to two different addresses setting the confirmation and comment:\n"
            + HelpExampleCli("sendmany", "\"\" \"{\\\"PswXnorAgjpAtaySWkPSmWQe3Fc8LmviVc\\\":0.01,\\\"PvhJj4j9s6SsuRsAkPZUfHPCjZRNKLeuqP\\\":0.02}\" 6 \"testing\"") +
            "\nSend two amounts to two different addresses, subtract fee from amount:\n"
            + HelpExampleCli("sendmany", "\"\" \"{\\\"PswXnorAgjpAtaySWkPSmWQe3Fc8LmviVc\\\":0.01,\\\"PvhJj4j9s6SsuRsAkPZUfHPCjZRNKLeuqP\\\":0.02}\" 1 \"\" \"[\\\"PswXnorAgjpAtaySWkPSmWQe3Fc8LmviVc\\\",\\\"PvhJj4j9s6SsuRsAkPZUfHPCjZRNKLeuqP\\\"]\"") +
            "\nAs a JSON-RPC call\n"
            + HelpExampleRpc("sendmany", "\"\", {\"PswXnorAgjpAtaySWkPSmWQe3Fc8LmviVc\":0.01,\"PvhJj4j9s6SsuRsAkPZUfHPCjZRNKLeuqP\":0.02}, 6, \"testing\"")
                },
    }.Check(request);

    // Make sure the results are valid at least up to the most recent block
    // the user could have gotten from another RPC command prior to now
    pwallet->BlockUntilSyncedToCurrentChain();

    auto locked_chain = pwallet->chain().lock();
    LOCK(pwallet->cs_wallet);

    if (!request.params[0].isNull() && !request.params[0].get_str().empty()) {
        throw JSONRPCError(RPC_INVALID_PARAMETER, "Dummy value must be set to \"\"");
    }
    UniValue sendTo = request.params[1].get_obj();

    mapValue_t mapValue;
    if (!request.params[3].isNull() && !request.params[3].get_str().empty())
        mapValue["comment"] = request.params[3].get_str();

    UniValue subtractFeeFromAmount(UniValue::VARR);
    if (!request.params[4].isNull())
        subtractFeeFromAmount = request.params[4].get_array();

    CCoinControl coin_control;
    if (!request.params[5].isNull()) {
        coin_control.m_signal_bip125_rbf = request.params[5].get_bool();
    }

    if (!request.params[6].isNull()) {
        coin_control.m_confirm_target = ParseConfirmTarget(request.params[6], pwallet->chain().estimateMaxBlocks());
    }

    if (!request.params[7].isNull()) {
        if (!FeeModeFromString(request.params[7].get_str(), coin_control.m_fee_mode)) {
            throw JSONRPCError(RPC_INVALID_PARAMETER, "Invalid estimate_mode parameter");
        }
    }
    if (IsParticlWallet(pwallet)) {
        JSONRPCRequest newRequest;
        newRequest.fHelp = false;
        newRequest.fSkipBlock = true; // already blocked in this function
        newRequest.URI = request.URI;
        UniValue params(UniValue::VARR);
        params.push_back("part");
        params.push_back("part");
        UniValue arr(UniValue::VARR);

        std::vector<std::string> keys = sendTo.getKeys();
        for (const std::string& name_ : keys) {
            UniValue out(UniValue::VOBJ);

            out.pushKV("address", name_);
            out.pushKV("amount", sendTo[name_]);

            bool fSubtractFeeFromAmount = false;
            for (unsigned int idx = 0; idx < subtractFeeFromAmount.size(); idx++) {
                const UniValue& addr = subtractFeeFromAmount[idx];
                if (addr.get_str() == name_)
                    fSubtractFeeFromAmount = true;
            }
            if (fSubtractFeeFromAmount) {
                UniValue uvBool(fSubtractFeeFromAmount);
                out.pushKV("subfee", uvBool);
            }
            arr.push_back(out);
        }
        params.push_back(arr);

        std::string sComment, sCommentTo;
        if (!request.params[3].isNull() && !request.params[3].get_str().empty())
            sComment = request.params[3].get_str();

        params.push_back(sComment);
        params.push_back(sCommentTo);

        // Add coinstake params
        if (request.params.size() > 5) {
            UniValue uvRingsize(4);
            params.push_back(uvRingsize);
            UniValue uvNumInputs(32);
            params.push_back(uvNumInputs);
            UniValue uvBool(false);
            params.push_back(uvBool); // test_fee

            UniValue uvCoinControl(UniValue::VOBJ);
            uvCoinControl.pushKV("replaceable", coin_control.m_signal_bip125_rbf.get_value_or(pwallet->m_signal_rbf));
            unsigned int target = coin_control.m_confirm_target ? *coin_control.m_confirm_target : pwallet->m_confirm_target;
            uvCoinControl.pushKV("conf_target", (int)target);
            std::string sEstimateMode = "UNSET";
            if (coin_control.m_fee_mode == FeeEstimateMode::ECONOMICAL) {
                sEstimateMode = "ECONOMICAL";
            } else
            if (coin_control.m_fee_mode == FeeEstimateMode::CONSERVATIVE) {
                sEstimateMode = "CONSERVATIVE";
            }
            uvCoinControl.pushKV("estimate_mode", sEstimateMode);

            params.push_back(uvCoinControl);
        }

        newRequest.params = params;
        return sendtypeto(newRequest);
    }

    std::set<CTxDestination> destinations;
    std::vector<CRecipient> vecSend;

    std::vector<std::string> keys = sendTo.getKeys();
    for (const std::string& name_ : keys) {
        CTxDestination dest = DecodeDestination(name_);
        if (!IsValidDestination(dest)) {
            throw JSONRPCError(RPC_INVALID_ADDRESS_OR_KEY, std::string("Invalid Particl address: ") + name_);
        }

        if (destinations.count(dest)) {
            throw JSONRPCError(RPC_INVALID_PARAMETER, std::string("Invalid parameter, duplicated address: ") + name_);
        }
        destinations.insert(dest);

        CScript scriptPubKey = GetScriptForDestination(dest);
        CAmount nAmount = AmountFromValue(sendTo[name_]);
        if (nAmount <= 0)
            throw JSONRPCError(RPC_TYPE_ERROR, "Invalid amount for send");

        bool fSubtractFeeFromAmount = false;
        for (unsigned int idx = 0; idx < subtractFeeFromAmount.size(); idx++) {
            const UniValue& addr = subtractFeeFromAmount[idx];
            if (addr.get_str() == name_)
                fSubtractFeeFromAmount = true;
        }

        CRecipient recipient = {scriptPubKey, nAmount, fSubtractFeeFromAmount};
        vecSend.push_back(recipient);
    }

    EnsureWalletIsUnlocked(pwallet);

    // Shuffle recipient list
    std::shuffle(vecSend.begin(), vecSend.end(), FastRandomContext());

    // Send
    CAmount nFeeRequired = 0;
    int nChangePosRet = -1;
    std::string strFailReason;
    CTransactionRef tx;
    bool fCreated = pwallet->CreateTransaction(*locked_chain, vecSend, tx, nFeeRequired, nChangePosRet, strFailReason, coin_control);
    if (!fCreated)
        throw JSONRPCError(RPC_WALLET_INSUFFICIENT_FUNDS, strFailReason);
    pwallet->CommitTransaction(tx, std::move(mapValue), {} /* orderForm */);
    return tx->GetHash().GetHex();
}

static UniValue addmultisigaddress(const JSONRPCRequest& request)
{
    std::shared_ptr<CWallet> const wallet = GetWalletForJSONRPCRequest(request);
    CWallet* const pwallet = wallet.get();

    if (!EnsureWalletIsAvailable(pwallet, request.fHelp)) {
        return NullUniValue;
    }

            RPCHelpMan{"addmultisigaddress",
                "\nAdd an nrequired-to-sign multisignature address to the wallet. Requires a new wallet backup.\n"
                "Each key is a Particl address or hex-encoded public key.\n"
                "This functionality is only intended for use with non-watchonly addresses.\n"
                "See `importaddress` for watchonly p2sh address support.\n"
                "If 'label' is specified, assign address to that label.\n",
                {
                    {"nrequired", RPCArg::Type::NUM, RPCArg::Optional::NO, "The number of required signatures out of the n keys or addresses."},
                    {"keys", RPCArg::Type::ARR, RPCArg::Optional::NO, "A json array of particl addresses or hex-encoded public keys",
                        {
                            {"key", RPCArg::Type::STR, RPCArg::Optional::OMITTED, "particl address or hex-encoded public key"},
                        },
                        },
                    {"label", RPCArg::Type::STR, RPCArg::Optional::OMITTED_NAMED_ARG, "A label to assign the addresses to."},
                    {"bech32", RPCArg::Type::BOOL, /* default */ "false", "Use Bech32 encoding."},
                    {"256bit", RPCArg::Type::BOOL, /* default */ "false", "Use 256bit hash type."},
                    {"address_type", RPCArg::Type::STR, /* default_val */ "set by -addresstype", "The address type to use. Options are \"legacy\", \"p2sh-segwit\", and \"bech32\". Default is set by -addresstype."},
                },
                RPCResult{
                    RPCResult::Type::OBJ, "", "",
                    {
                        {RPCResult::Type::STR, "address", "The value of the new multisig address"},
                        {RPCResult::Type::STR_HEX, "redeemScript", "The string value of the hex-encoded redemption script"},
                        {RPCResult::Type::STR, "descriptor", "The descriptor for this multisig"},
                    }
                },
                RPCExamples{
            "\nAdd a multisig address from 2 addresses\n"
            + HelpExampleCli("addmultisigaddress", "2 \"[\\\"PbpVcjgYatnkKgveaeqhkeQBFwjqR7jKBR\\\",\\\"PswXnorAgjpAtaySWkPSmWQe3Fc8LmviVc\\\"]\"") +
            "\nAs a JSON-RPC call\n"
            + HelpExampleRpc("addmultisigaddress", "2, \"[\\\"PbpVcjgYatnkKgveaeqhkeQBFwjqR7jKBR\\\",\\\"PswXnorAgjpAtaySWkPSmWQe3Fc8LmviVc\\\"]\"")
                },
            }.Check(request);

    LegacyScriptPubKeyMan& spk_man = EnsureLegacyScriptPubKeyMan(*pwallet);

    auto locked_chain = pwallet->chain().lock();
    LOCK2(pwallet->cs_wallet, spk_man.cs_KeyStore);

    std::string label;
    if (!request.params[2].isNull())
        label = LabelFromValue(request.params[2]);

    int required = request.params[0].get_int();

    // Get the public keys
    const UniValue& keys_or_addrs = request.params[1].get_array();
    std::vector<CPubKey> pubkeys;
    for (unsigned int i = 0; i < keys_or_addrs.size(); ++i) {
        if (IsHex(keys_or_addrs[i].get_str()) && (keys_or_addrs[i].get_str().length() == 66 || keys_or_addrs[i].get_str().length() == 130)) {
            pubkeys.push_back(HexToPubKey(keys_or_addrs[i].get_str()));
        } else {
            pubkeys.push_back(AddrToPubKey(spk_man, keys_or_addrs[i].get_str()));
        }
    }

    OutputType output_type = pwallet->m_default_address_type;
    size_t type_ofs = fParticlMode ? 5 : 3;
    if (!request.params[type_ofs].isNull()) {
        if (!ParseOutputType(request.params[type_ofs].get_str(), output_type)) {
            throw JSONRPCError(RPC_INVALID_ADDRESS_OR_KEY, strprintf("Unknown address type '%s'", request.params[type_ofs].get_str()));
        }
    }

    // Construct using pay-to-script-hash:
    CScript inner;
    CTxDestination dest = AddAndGetMultisigDestination(required, pubkeys, output_type, spk_man, inner);

    // Make the descriptor
    std::unique_ptr<Descriptor> descriptor = InferDescriptor(GetScriptForDestination(dest), spk_man);

    UniValue result(UniValue::VOBJ);
    bool fbech32 = fParticlMode && request.params.size() > 3 ? request.params[3].get_bool() : false;
    bool f256Hash = fParticlMode && request.params.size() > 4 ? request.params[4].get_bool() : false;

    if (f256Hash) {
        CScriptID256 innerID;
        innerID.Set(inner);
        pwallet->SetAddressBook(innerID, label, "send", fbech32);
        result.pushKV("address", CBitcoinAddress(innerID, fbech32).ToString());
    } else {
        pwallet->SetAddressBook(dest, label, "send", fbech32);
        result.pushKV("address", EncodeDestination(dest, fbech32));
    }

    result.pushKV("redeemScript", HexStr(inner.begin(), inner.end()));
    result.pushKV("descriptor", descriptor->ToString());
    return result;
}

struct tallyitem
{
    CAmount nAmount{0};
    int nConf{std::numeric_limits<int>::max()};
    std::vector<uint256> txids;
    bool fIsWatchonly{false};
    tallyitem()
    {
    }
};

static UniValue ListReceived(interfaces::Chain::Lock& locked_chain, const CWallet* const pwallet, const UniValue& params, bool by_label) EXCLUSIVE_LOCKS_REQUIRED(pwallet->cs_wallet)
{
    // Minimum confirmations
    int nMinDepth = 1;
    if (!params[0].isNull())
        nMinDepth = params[0].get_int();

    // Whether to include empty labels
    bool fIncludeEmpty = false;
    if (!params[1].isNull())
        fIncludeEmpty = params[1].get_bool();

    isminefilter filter = ISMINE_SPENDABLE;

    if (ParseIncludeWatchonly(params[2], *pwallet)) {
        filter |= ISMINE_WATCH_ONLY;
    }

    bool has_filtered_address = false;
    CTxDestination filtered_address = CNoDestination();
    if (!by_label && params.size() > 3) {
        if (!IsValidDestinationString(params[3].get_str())) {
            throw JSONRPCError(RPC_WALLET_ERROR, "address_filter parameter was invalid");
        }
        filtered_address = DecodeDestination(params[3].get_str());
        has_filtered_address = true;
    }

    // Tally
    std::map<CTxDestination, tallyitem> mapTally;
    for (const std::pair<const uint256, CWalletTx>& pairWtx : pwallet->mapWallet) {
        const CWalletTx& wtx = pairWtx.second;

        if (wtx.IsCoinBase() || !locked_chain.checkFinalTx(*wtx.tx)) {
            continue;
        }

        int nDepth = wtx.GetDepthInMainChain();
        if (nDepth < nMinDepth)
            continue;

        for (auto &txout : wtx.tx->vpout)
        {
            if (!txout->IsType(OUTPUT_STANDARD))
                continue;
            CTxOutStandard *pOut = (CTxOutStandard*)txout.get();

            CTxDestination address;
            if (!ExtractDestination(pOut->scriptPubKey, address))
                continue;

            isminefilter mine = pwallet->IsMine(address);
            if (!(mine & filter))
                continue;

            tallyitem& item = mapTally[address];
            item.nAmount += pOut->nValue;
            item.nConf = std::min(item.nConf, nDepth);
            item.txids.push_back(wtx.GetHash());
            if (mine & ISMINE_WATCH_ONLY)
                item.fIsWatchonly = true;
        };

        for (const CTxOut& txout : wtx.tx->vout)
        {
            CTxDestination address;
            if (!ExtractDestination(txout.scriptPubKey, address))
                continue;

            if (has_filtered_address && !(filtered_address == address)) {
                continue;
            }

            isminefilter mine = pwallet->IsMine(address);
            if(!(mine & filter))
                continue;

            tallyitem& item = mapTally[address];
            item.nAmount += txout.nValue;
            item.nConf = std::min(item.nConf, nDepth);
            item.txids.push_back(wtx.GetHash());
            if (mine & ISMINE_WATCH_ONLY)
                item.fIsWatchonly = true;
        }
    }

    // Reply
    UniValue ret(UniValue::VARR);
    std::map<std::string, tallyitem> label_tally;

    // Create mapAddressBook iterator
    // If we aren't filtering, go from begin() to end()
    auto start = pwallet->mapAddressBook.begin();
    auto end = pwallet->mapAddressBook.end();
    // If we are filtering, find() the applicable entry
    if (has_filtered_address) {
        start = pwallet->mapAddressBook.find(filtered_address);
        if (start != end) {
            end = std::next(start);
        }
    }

    for (auto item_it = start; item_it != end; ++item_it)
    {
        const CTxDestination& address = item_it->first;
        const std::string& label = item_it->second.name;
        auto it = mapTally.find(address);
        if (it == mapTally.end() && !fIncludeEmpty)
            continue;

        CAmount nAmount = 0;
        int nConf = std::numeric_limits<int>::max();
        bool fIsWatchonly = false;
        if (it != mapTally.end())
        {
            nAmount = (*it).second.nAmount;
            nConf = (*it).second.nConf;
            fIsWatchonly = (*it).second.fIsWatchonly;
        }

        if (by_label)
        {
            tallyitem& _item = label_tally[label];
            _item.nAmount += nAmount;
            _item.nConf = std::min(_item.nConf, nConf);
            _item.fIsWatchonly = fIsWatchonly;
        }
        else
        {
            UniValue obj(UniValue::VOBJ);
            if(fIsWatchonly)
                obj.pushKV("involvesWatchonly", true);
            obj.pushKV("address",       EncodeDestination(address));
            obj.pushKV("amount",        ValueFromAmount(nAmount));
            obj.pushKV("confirmations", (nConf == std::numeric_limits<int>::max() ? 0 : nConf));
            obj.pushKV("label", label);
            UniValue transactions(UniValue::VARR);
            if (it != mapTally.end())
            {
                for (const uint256& _item : (*it).second.txids)
                {
                    transactions.push_back(_item.GetHex());
                }
            }
            obj.pushKV("txids", transactions);
            ret.push_back(obj);
        }
    }

    if (by_label)
    {
        for (const auto& entry : label_tally)
        {
            CAmount nAmount = entry.second.nAmount;
            int nConf = entry.second.nConf;
            UniValue obj(UniValue::VOBJ);
            if (entry.second.fIsWatchonly)
                obj.pushKV("involvesWatchonly", true);
            obj.pushKV("amount",        ValueFromAmount(nAmount));
            obj.pushKV("confirmations", (nConf == std::numeric_limits<int>::max() ? 0 : nConf));
            obj.pushKV("label",         entry.first);
            ret.push_back(obj);
        }
    }

    return ret;
}

static UniValue listreceivedbyaddress(const JSONRPCRequest& request)
{
    std::shared_ptr<CWallet> const wallet = GetWalletForJSONRPCRequest(request);
    const CWallet* const pwallet = wallet.get();

    if (!EnsureWalletIsAvailable(pwallet, request.fHelp)) {
        return NullUniValue;
    }

            RPCHelpMan{"listreceivedbyaddress",
                "\nList balances by receiving address.\n",
                {
                    {"minconf", RPCArg::Type::NUM, /* default */ "1", "The minimum number of confirmations before payments are included."},
                    {"include_empty", RPCArg::Type::BOOL, /* default */ "false", "Whether to include addresses that haven't received any payments."},
                    {"include_watchonly", RPCArg::Type::BOOL, /* default */ "true for watch-only wallets, otherwise false", "Whether to include watch-only addresses (see 'importaddress')"},
                    {"address_filter", RPCArg::Type::STR, RPCArg::Optional::OMITTED_NAMED_ARG, "If present, only return information on this address."},
                },
                RPCResult{
                    RPCResult::Type::ARR, "", "",
                    {
                        {RPCResult::Type::OBJ, "", "",
                        {
                            {RPCResult::Type::BOOL, "involvesWatchonly", "Only returns true if imported addresses were involved in transaction"},
                            {RPCResult::Type::STR, "address", "The receiving address"},
                            {RPCResult::Type::STR_AMOUNT, "amount", "The total amount in " + CURRENCY_UNIT + " received by the address"},
                            {RPCResult::Type::NUM, "confirmations", "The number of confirmations of the most recent transaction included"},
                            {RPCResult::Type::STR, "label", "The label of the receiving address. The default label is \"\""},
                            {RPCResult::Type::ARR, "txids", "",
                            {
                                {RPCResult::Type::STR_HEX, "txid", "The ids of transactions received with the address"},
                            }},
                        }},
                    }
                },
                RPCExamples{
                    HelpExampleCli("listreceivedbyaddress", "")
            + HelpExampleCli("listreceivedbyaddress", "6 true")
            + HelpExampleRpc("listreceivedbyaddress", "6, true, true")
            + HelpExampleRpc("listreceivedbyaddress", "6, true, true, \"1M72Sfpbz1BPpXFHz9m3CdqATR44Jvaydd\"")
                },
            }.Check(request);

    // Make sure the results are valid at least up to the most recent block
    // the user could have gotten from another RPC command prior to now
    pwallet->BlockUntilSyncedToCurrentChain();

    auto locked_chain = pwallet->chain().lock();
    LOCK(pwallet->cs_wallet);

    return ListReceived(*locked_chain, pwallet, request.params, false);
}

static UniValue listreceivedbylabel(const JSONRPCRequest& request)
{
    std::shared_ptr<CWallet> const wallet = GetWalletForJSONRPCRequest(request);
    const CWallet* const pwallet = wallet.get();

    if (!EnsureWalletIsAvailable(pwallet, request.fHelp)) {
        return NullUniValue;
    }

            RPCHelpMan{"listreceivedbylabel",
                "\nList received transactions by label.\n",
                {
                    {"minconf", RPCArg::Type::NUM, /* default */ "1", "The minimum number of confirmations before payments are included."},
                    {"include_empty", RPCArg::Type::BOOL, /* default */ "false", "Whether to include labels that haven't received any payments."},
                    {"include_watchonly", RPCArg::Type::BOOL, /* default */ "true for watch-only wallets, otherwise false", "Whether to include watch-only addresses (see 'importaddress')"},
                },
                RPCResult{
                    RPCResult::Type::ARR, "", "",
                    {
                        {RPCResult::Type::OBJ, "", "",
                        {
                            {RPCResult::Type::BOOL, "involvesWatchonly", "Only returns true if imported addresses were involved in transaction"},
                            {RPCResult::Type::STR_AMOUNT, "amount", "The total amount received by addresses with this label"},
                            {RPCResult::Type::NUM, "confirmations", "The number of confirmations of the most recent transaction included"},
                            {RPCResult::Type::STR, "label", "The label of the receiving address. The default label is \"\""},
                        }},
                    }
                },
                RPCExamples{
                    HelpExampleCli("listreceivedbylabel", "")
            + HelpExampleCli("listreceivedbylabel", "6 true")
            + HelpExampleRpc("listreceivedbylabel", "6, true, true")
                },
            }.Check(request);

    // Make sure the results are valid at least up to the most recent block
    // the user could have gotten from another RPC command prior to now
    pwallet->BlockUntilSyncedToCurrentChain();

    auto locked_chain = pwallet->chain().lock();
    LOCK(pwallet->cs_wallet);

    return ListReceived(*locked_chain, pwallet, request.params, true);
}

static void MaybePushAddress(UniValue & entry, const CTxDestination &dest)
{
    if (IsValidDestination(dest)) {
        entry.pushKV("address", EncodeDestination(dest));
    }
}

/**
 * List transactions based on the given criteria.
 *
 * @param  pwallet        The wallet.
 * @param  wtx            The wallet transaction.
 * @param  nMinDepth      The minimum confirmation depth.
 * @param  fLong          Whether to include the JSON version of the transaction.
 * @param  ret            The UniValue into which the result is stored.
 * @param  filter_ismine  The "is mine" filter flags.
 * @param  filter_label   Optional label string to filter incoming transactions.
 */
static void ListTransactions(interfaces::Chain::Lock& locked_chain, const CWallet* const pwallet, const CWalletTx& wtx, int nMinDepth, bool fLong, UniValue& ret, const isminefilter& filter_ismine, const std::string* filter_label) EXCLUSIVE_LOCKS_REQUIRED(pwallet->cs_wallet)
{
    CAmount nFee;
    std::list<COutputEntry> listReceived;
    std::list<COutputEntry> listSent;
    std::list<COutputEntry> listStaked;

    wtx.GetAmounts(listReceived, listSent, listStaked, nFee, filter_ismine);

    bool involvesWatchonly = wtx.IsFromMe(ISMINE_WATCH_ONLY);

    // Sent
    if (!filter_label)
    {
        for (const COutputEntry& s : listSent)
        {
            UniValue entry(UniValue::VOBJ);
            if (involvesWatchonly || (s.ismine & ISMINE_WATCH_ONLY)) {
                entry.pushKV("involvesWatchonly", true);
            }
            MaybePushAddress(entry, s.destination);
            if (s.destStake.type() != typeid(CNoDestination)) {
                entry.pushKV("coldstake_address", EncodeDestination(s.destStake));
            }
            entry.pushKV("category", "send");
            entry.pushKV("amount", ValueFromAmount(-s.amount));
            if (pwallet->mapAddressBook.count(s.destination)) {
                entry.pushKV("label", pwallet->mapAddressBook.at(s.destination).name);
            }
            entry.pushKV("vout", s.vout);
            entry.pushKV("fee", ValueFromAmount(-nFee));
            if (fLong) {
                WalletTxToJSON(pwallet->chain(), locked_chain, wtx, entry);
            } else {
                std::string sNarrKey = strprintf("n%d", s.vout);
                mapValue_t::const_iterator mi = wtx.mapValue.find(sNarrKey);
                if (mi != wtx.mapValue.end() && !mi->second.empty())
                    entry.pushKV("narration", mi->second);
            }
            entry.pushKV("abandoned", wtx.isAbandoned());

            ret.push_back(entry);
        }
    }

    // Received
    if (listReceived.size() > 0 && wtx.GetDepthInMainChain() >= nMinDepth) {
        for (const COutputEntry& r : listReceived)
        {
            std::string label;
            if (pwallet->mapAddressBook.count(r.destination)) {
                label = pwallet->mapAddressBook.at(r.destination).name;
            }
            if (filter_label && label != *filter_label) {
                continue;
            }
            UniValue entry(UniValue::VOBJ);
            if (involvesWatchonly || (r.ismine & ISMINE_WATCH_ONLY)) {
                entry.pushKV("involvesWatchonly", true);
            }

            if (pwallet->IsParticlWallet()
                && r.destination.type() == typeid(PKHash)) {
                CStealthAddress sx;
                CKeyID idK = CKeyID(boost::get<PKHash>(r.destination));
                if (GetParticlWallet(pwallet)->GetStealthLinked(idK, sx)) {
                    entry.pushKV("stealth_address", sx.Encoded());
                }
            }

            MaybePushAddress(entry, r.destination);
            if (r.destStake.type() != typeid(CNoDestination)) {
                entry.pushKV("coldstake_address", EncodeDestination(r.destStake));
            }
            if (wtx.IsCoinBase()) {
                if (wtx.GetDepthInMainChain() < 1) {
                    entry.pushKV("category", "orphan");
                } else
                if (wtx.IsImmatureCoinBase()) {
                    entry.pushKV("category", "immature");
                } else {
                    entry.pushKV("category", (fParticlMode ? "coinbase" : "generate"));
                }
            } else {
                entry.pushKV("category", "receive");
            }
            entry.pushKV("amount", ValueFromAmount(r.amount));
            if (pwallet->mapAddressBook.count(r.destination)) {
                entry.pushKV("label", label);
                entry.pushKV("account", label); // For exchanges
            }
            entry.pushKV("vout", r.vout);
            if (fLong) {
                WalletTxToJSON(pwallet->chain(), locked_chain, wtx, entry);
            } else {
                std::string sNarrKey = strprintf("n%d", r.vout);
                mapValue_t::const_iterator mi = wtx.mapValue.find(sNarrKey);
                if (mi != wtx.mapValue.end() && !mi->second.empty()) {
                    entry.pushKV("narration", mi->second);
                }
            }
            ret.push_back(entry);
        }
    }

    // Staked
    if (listStaked.size() > 0 && wtx.GetDepthInMainChain() >= nMinDepth) {
        for (const auto &s : listStaked) {
            UniValue entry(UniValue::VOBJ);
            if (involvesWatchonly || (s.ismine & ISMINE_WATCH_ONLY)) {
                entry.pushKV("involvesWatchonly", true);
            }
            MaybePushAddress(entry, s.destination);
            if (s.destStake.type() != typeid(CNoDestination)) {
                entry.pushKV("coldstake_address", EncodeDestination(s.destStake));
            }
            entry.pushKV("category", wtx.GetDepthInMainChain() < 1 ? "orphaned_stake" : "stake");

            entry.pushKV("amount", ValueFromAmount(s.amount));
            if (pwallet->mapAddressBook.count(s.destination)) {
                entry.pushKV("label", pwallet->mapAddressBook[s.destination].name);
            }
            entry.pushKV("vout", s.vout);
            entry.pushKV("reward", ValueFromAmount(-nFee));
            if (fLong) {
                WalletTxToJSON(pwallet->chain(), locked_chain, wtx, entry);
            }
            entry.pushKV("abandoned", wtx.isAbandoned());
            ret.push_back(entry);
        }
    }
}

static void ListRecord(interfaces::Chain::Lock& locked_chain, CHDWallet *phdw, const uint256 &hash, const CTransactionRecord &rtx,
    const std::string &strAccount, int nMinDepth, bool fLong, UniValue &ret, const isminefilter &filter) EXCLUSIVE_LOCKS_REQUIRED(phdw->cs_wallet)
{
    bool fAllAccounts = (strAccount == std::string("*"));

    for (const auto &r : rtx.vout) {
        if (r.nFlags & ORF_CHANGE) {
            continue;
        }

        if (!(r.nFlags & ORF_FROM) && !(r.nFlags & ORF_OWNED) && !(filter & ISMINE_WATCH_ONLY)) {
            continue;
        }

        std::string account;
        CBitcoinAddress addr;
        CTxDestination dest;
        if (ExtractDestination(r.scriptPubKey, dest) && !r.scriptPubKey.IsUnspendable()) {
            addr.Set(dest);

            std::map<CTxDestination, CAddressBookData>::iterator mai = phdw->mapAddressBook.find(dest);
            if (mai != phdw->mapAddressBook.end() && !mai->second.name.empty()) {
                account = mai->second.name;
            }
        }

        if (!fAllAccounts && (account != strAccount)) {
            continue;
        }

        UniValue entry(UniValue::VOBJ);
        if (r.nFlags & ORF_OWN_WATCH) {
            entry.pushKV("involvesWatchonly", true);
        }
        entry.pushKV("account", account);

        if (r.vPath.size() > 0) {
            if (r.vPath[0] == ORA_STEALTH) {
                if (r.vPath.size() < 5) {
                    LogPrintf("%s: Warning, malformed vPath.\n", __func__);
                } else {
                    uint32_t sidx;
                    memcpy(&sidx, &r.vPath[1], 4);
                    CStealthAddress sx;
                    if (phdw->GetStealthByIndex(sidx, sx)) {
                        entry.pushKV("stealth_address", sx.Encoded());
                    }
                }
            }
        } else {
            if (dest.type() == typeid(PKHash)) {
                CStealthAddress sx;
                CKeyID idK = CKeyID(boost::get<PKHash>(dest));
                if (phdw->GetStealthLinked(idK, sx)) {
                    entry.pushKV("stealth_address", sx.Encoded());
                }
            }
        }

        if (r.nFlags & ORF_LOCKED) {
            entry.pushKV("requires_unlock", true);
        }

        if (dest.type() == typeid(CNoDestination)) {
            entry.pushKV("address", "none");
        } else {
            entry.pushKV("address", addr.ToString());
        }

        std::string sCategory;
        if (r.nFlags & ORF_OWNED && r.nFlags & ORF_FROM) {
            // sent to self
            //continue;
            sCategory = "receive";
        } else
        if (r.nFlags & ORF_OWN_ANY) {
            sCategory = "receive";
        } else
        if (r.nFlags & ORF_FROM) {
            sCategory = "send";
        }

        entry.pushKV("category", sCategory);
        entry.pushKV("type", r.nType == OUTPUT_STANDARD ? "standard"
                : r.nType == OUTPUT_CT ? "blind" : r.nType == OUTPUT_RINGCT ? "anon" : "unknown");

        if (r.nFlags & ORF_OWNED && r.nFlags & ORF_FROM) {
            entry.pushKV("fromself", "true");
        }

        entry.pushKV("amount", ValueFromAmount(r.nValue * ((r.nFlags & ORF_OWN_ANY) ? 1 : -1)));

        if (r.nFlags & ORF_FROM) {
            entry.pushKV("fee", ValueFromAmount(-rtx.nFee));
        }

        entry.pushKV("vout", r.n);

        int confirms = phdw->GetDepthInMainChain(rtx);
        entry.pushKV("confirmations", confirms);
        if (confirms > 0) {
            entry.pushKV("blockhash", rtx.blockHash.GetHex());
            entry.pushKV("blockindex", rtx.nIndex);
            PushTime(entry, "blocktime", rtx.nBlockTime);
        } else {
            entry.pushKV("trusted", phdw->IsTrusted(locked_chain, hash, rtx));
        }

        entry.pushKV("txid", hash.ToString());

        UniValue conflicts(UniValue::VARR);
        std::set<uint256> setconflicts = phdw->GetConflicts(hash);
        setconflicts.erase(hash);
        for (const auto &conflict : setconflicts) {
            conflicts.push_back(conflict.GetHex());
        }
        entry.pushKV("walletconflicts", conflicts);

        PushTime(entry, "time", rtx.nTimeReceived);

        if (!r.sNarration.empty()) {
            entry.pushKV("narration", r.sNarration);
        }

        if (r.nFlags & ORF_FROM) {
            entry.pushKV("abandoned", rtx.IsAbandoned());
        }

        ret.push_back(entry);
    }
};

static const std::vector<RPCResult> TransactionDescriptionString()
{
    return{{RPCResult::Type::NUM, "confirmations", "The number of confirmations for the transaction. Negative confirmations means the\n"
               "transaction conflicted that many blocks ago."},
           {RPCResult::Type::BOOL, "generated", "Only present if transaction only input is a coinbase one."},
           {RPCResult::Type::BOOL, "trusted", "Only present if we consider transaction to be trusted and so safe to spend from."},
           {RPCResult::Type::STR_HEX, "blockhash", "The block hash containing the transaction."},
           {RPCResult::Type::NUM, "blockheight", "The block height containing the transaction."},
           {RPCResult::Type::NUM, "blockindex", "The index of the transaction in the block that includes it."},
           {RPCResult::Type::NUM_TIME, "blocktime", "The block time expressed in " + UNIX_EPOCH_TIME + "."},
           {RPCResult::Type::STR_HEX, "txid", "The transaction id."},
           {RPCResult::Type::ARR, "walletconflicts", "Conflicting transaction ids.",
           {
               {RPCResult::Type::STR_HEX, "txid", "The transaction id."},
           }},
           {RPCResult::Type::NUM_TIME, "time", "The transaction time expressed in " + UNIX_EPOCH_TIME + "."},
           {RPCResult::Type::NUM_TIME, "timereceived", "The time received expressed in " + UNIX_EPOCH_TIME + "."},
           {RPCResult::Type::STR, "comment", "If a comment is associated with the transaction, only present if not empty."},
           {RPCResult::Type::STR, "bip125-replaceable", "(\"yes|no|unknown\") Whether this transaction could be replaced due to BIP125 (replace-by-fee);\n"
               "may be unknown for unconfirmed transactions not in the mempool"}};
}

UniValue listtransactions(const JSONRPCRequest& request)
{
    std::shared_ptr<CWallet> const wallet = GetWalletForJSONRPCRequest(request);
    const CWallet* const pwallet = wallet.get();

    if (!EnsureWalletIsAvailable(pwallet, request.fHelp)) {
        return NullUniValue;
    }

            RPCHelpMan{"listtransactions",
                "\nIf a label name is provided, this will return only incoming transactions paying to addresses with the specified label.\n"
                "\nReturns up to 'count' most recent transactions skipping the first 'from' transactions.\n",
                {
                    {"label", RPCArg::Type::STR, RPCArg::Optional::OMITTED_NAMED_ARG, "If set, should be a valid label name to return only incoming transactions\n"
            "              with the specified label, or \"*\" to disable filtering and return all transactions."},
                    {"count", RPCArg::Type::NUM, /* default */ "10", "The number of transactions to return"},
                    {"skip", RPCArg::Type::NUM, /* default */ "0", "The number of transactions to skip"},
                    {"include_watchonly", RPCArg::Type::BOOL, /* default */ "true for watch-only wallets, otherwise false", "Include transactions to watch-only addresses (see 'importaddress')"},
                },
                RPCResult{
                    RPCResult::Type::ARR, "", "",
                    {
                        {RPCResult::Type::OBJ, "", "", Cat(Cat<std::vector<RPCResult>>(
                        {
                            {RPCResult::Type::BOOL, "involvesWatchonly", "Only returns true if imported addresses were involved in transaction."},
                            {RPCResult::Type::STR, "address", "The particl address of the transaction."},
                            {RPCResult::Type::STR, "category", "The transaction category.\n"
                                "\"send\"                  Transactions sent.\n"
                                "\"receive\"               Non-coinbase transactions received.\n"
                                "\"generate\"              Coinbase transactions received with more than 100 confirmations.\n"
                                "\"immature\"              Coinbase transactions received with 100 or fewer confirmations.\n"
                                "\"orphan\"                Orphaned coinbase transactions received."},
                            {RPCResult::Type::STR_AMOUNT, "amount", "The amount in " + CURRENCY_UNIT + ". This is negative for the 'send' category, and is positive\n"
                                "for all other categories"},
                            {RPCResult::Type::STR, "label", "A comment for the address/transaction, if any"},
                            {RPCResult::Type::NUM, "vout", "the vout value"},
                            {RPCResult::Type::STR_AMOUNT, "fee", "The amount of the fee in " + CURRENCY_UNIT + ". This is negative and only available for the\n"
                                 "'send' category of transactions."},
                        },
                        TransactionDescriptionString()),
                        {
                            {RPCResult::Type::BOOL, "abandoned", "'true' if the transaction has been abandoned (inputs are respendable). Only available for the \n"
                                 "'send' category of transactions."},
                        })},
                    }
                },
                RPCExamples{
            "\nList the most recent 10 transactions in the systems\n"
            + HelpExampleCli("listtransactions", "") +
            "\nList transactions 100 to 120\n"
            + HelpExampleCli("listtransactions", "\"*\" 20 100") +
            "\nAs a JSON-RPC call\n"
            + HelpExampleRpc("listtransactions", "\"*\", 20, 100")
                },
            }.Check(request);

    // Make sure the results are valid at least up to the most recent block
    // the user could have gotten from another RPC command prior to now
    pwallet->BlockUntilSyncedToCurrentChain();

    const std::string* filter_label = nullptr;
    if (!request.params[0].isNull() && request.params[0].get_str() != "*") {
        filter_label = &request.params[0].get_str();
        if (filter_label->empty()) {
            throw JSONRPCError(RPC_INVALID_PARAMETER, "Label argument must be a valid label name or \"*\".");
        }
    }
    int nCount = 10;
    if (!request.params[1].isNull())
        nCount = request.params[1].get_int();
    int nFrom = 0;
    if (!request.params[2].isNull())
        nFrom = request.params[2].get_int();
    isminefilter filter = ISMINE_SPENDABLE;

    if (ParseIncludeWatchonly(request.params[3], *pwallet)) {
        filter |= ISMINE_WATCH_ONLY;
    }

    if (nCount < 0)
        throw JSONRPCError(RPC_INVALID_PARAMETER, "Negative count");
    if (nFrom < 0)
        throw JSONRPCError(RPC_INVALID_PARAMETER, "Negative from");


    // NOTE: nFrom and nCount seem to apply to the individual json entries, not the txn
    //  a txn producing 2 entries will output only 1 entry if nCount is 1
    // TODO: Change to count on unique txids?

    UniValue ret(UniValue::VARR);
    {
        auto locked_chain = pwallet->chain().lock();
        LOCK(pwallet->cs_wallet);
        const CWallet::TxItems &txOrdered = pwallet->wtxOrdered;

        // iterate backwards until we have nCount items to return:
        for (CWallet::TxItems::const_reverse_iterator it = txOrdered.rbegin(); it != txOrdered.rend(); ++it) {
            CWalletTx *const pwtx = (*it).second;
            ListTransactions(*locked_chain, pwallet, *pwtx, 0, true, ret, filter, filter_label);
            if ((int)ret.size() >= nCount + nFrom) break;
        }
    }
    // ret must be newest to oldest
    ret.reverse();

    if (IsParticlWallet(pwallet)) {
        auto locked_chain = pwallet->chain().lock();
        LOCK(pwallet->cs_wallet);

        CHDWallet *phdw = GetParticlWallet(pwallet);
        const RtxOrdered_t &txOrdered = phdw->rtxOrdered;

        // TODO: Combine finding and inserting into ret loops

        UniValue retRecords(UniValue::VARR);
        for (RtxOrdered_t::const_reverse_iterator it = txOrdered.rbegin(); it != txOrdered.rend(); ++it) {
            std::string strAccount = "*";
            ListRecord(*locked_chain, phdw, it->second->first, it->second->second, strAccount, 0, true, retRecords, filter);
            if ((int)retRecords.size() >= nCount + nFrom) {
                break;
            }
        }

        size_t nSearchStart = 0;
        for(int i = (int)retRecords.size() - 1; i >= 0; --i) {
            int64_t nInsertTime = find_value(retRecords[i], "time").get_int64();
            bool fFound = false;
            for (size_t k = nSearchStart; k < ret.size(); k++) {
                nSearchStart = k;
                int64_t nTime = find_value(ret[k], "time").get_int64();
                if (nTime > nInsertTime) {
                    ret.insert(k, retRecords[i]);
                    fFound = true;
                    break;
                }
            }

            if (!fFound) {
                ret.push_back(retRecords[i]);
            }
        }

        if (nFrom > 0 && ret.size() > 0) {
            ret.erase(std::max((size_t)0, ret.size() - nFrom), ret.size());
        }

        if (ret.size() > (size_t)nCount) {
            ret.erase(0, ret.size() - nCount);
        }
    }

    return ret;
}

static UniValue listsinceblock(const JSONRPCRequest& request)
{
    std::shared_ptr<CWallet> const wallet = GetWalletForJSONRPCRequest(request);
    const CWallet* const pwallet = wallet.get();

    if (!EnsureWalletIsAvailable(pwallet, request.fHelp)) {
        return NullUniValue;
    }

            RPCHelpMan{"listsinceblock",
                "\nGet all transactions in blocks since block [blockhash], or all transactions if omitted.\n"
                "If \"blockhash\" is no longer a part of the main chain, transactions from the fork point onward are included.\n"
                "Additionally, if include_removed is set, transactions affecting the wallet which were removed are returned in the \"removed\" array.\n",
                {
                    {"blockhash", RPCArg::Type::STR, RPCArg::Optional::OMITTED_NAMED_ARG, "If set, the block hash to list transactions since, otherwise list all transactions."},
                    {"target_confirmations", RPCArg::Type::NUM, /* default */ "1", "Return the nth block hash from the main chain. e.g. 1 would mean the best block hash. Note: this is not used as a filter, but only affects [lastblock] in the return value"},
                    {"include_watchonly", RPCArg::Type::BOOL, /* default */ "true for watch-only wallets, otherwise false", "Include transactions to watch-only addresses (see 'importaddress')"},
                    {"include_removed", RPCArg::Type::BOOL, /* default */ "true", "Show transactions that were removed due to a reorg in the \"removed\" array\n"
            "                                                           (not guaranteed to work on pruned nodes)"},
                },
                RPCResult{
                    RPCResult::Type::OBJ, "", "",
                    {
                        {RPCResult::Type::ARR, "transactions", "",
                        {
                            {RPCResult::Type::OBJ, "", "", Cat(Cat<std::vector<RPCResult>>(
                            {
                                {RPCResult::Type::BOOL, "involvesWatchonly", "Only returns true if imported addresses were involved in transaction."},
                                {RPCResult::Type::STR, "address", "The particl address of the transaction."},
                                {RPCResult::Type::STR, "category", "The transaction category.\n"
                                    "\"send\"                  Transactions sent.\n"
                                    "\"receive\"               Non-coinbase transactions received.\n"
                                    "\"generate\"              Coinbase transactions received with more than 100 confirmations.\n"
                                    "\"immature\"              Coinbase transactions received with 100 or fewer confirmations.\n"
                                    "\"orphan\"                Orphaned coinbase transactions received."},
                                {RPCResult::Type::STR_AMOUNT, "amount", "The amount in " + CURRENCY_UNIT + ". This is negative for the 'send' category, and is positive\n"
                                    "for all other categories"},
                                {RPCResult::Type::NUM, "vout", "the vout value"},
                                {RPCResult::Type::STR_AMOUNT, "fee", "The amount of the fee in " + CURRENCY_UNIT + ". This is negative and only available for the\n"
                                     "'send' category of transactions."},
                            },
                            TransactionDescriptionString()),
                            {
                                {RPCResult::Type::BOOL, "abandoned", "'true' if the transaction has been abandoned (inputs are respendable). Only available for the \n"
                                     "'send' category of transactions."},
                                {RPCResult::Type::STR, "label", "A comment for the address/transaction, if any"},
                                {RPCResult::Type::STR, "to", "If a comment to is associated with the transaction."},
                            })},
                        }},
                        {RPCResult::Type::ARR, "removed", "<structure is the same as \"transactions\" above, only present if include_removed=true>\n"
                            "Note: transactions that were re-added in the active chain will appear as-is in this array, and may thus have a positive confirmation count."
                        , {{RPCResult::Type::ELISION, "", ""},}},
                        {RPCResult::Type::STR_HEX, "lastblock", "The hash of the block (target_confirmations-1) from the best block on the main chain. This is typically used to feed back into listsinceblock the next time you call it. So you would generally use a target_confirmations of say 6, so you will be continually re-notified of transactions until they've reached 6 confirmations plus any new ones"},
                    }
                },
                RPCExamples{
                    HelpExampleCli("listsinceblock", "")
            + HelpExampleCli("listsinceblock", "\"000000000000000bacf66f7497b7dc45ef753ee9a7d38571037cdb1a57f663ad\" 6")
            + HelpExampleRpc("listsinceblock", "\"000000000000000bacf66f7497b7dc45ef753ee9a7d38571037cdb1a57f663ad\", 6")
                },
            }.Check(request);

    // Make sure the results are valid at least up to the most recent block
    // the user could have gotten from another RPC command prior to now
    pwallet->BlockUntilSyncedToCurrentChain();

    auto locked_chain = pwallet->chain().lock();
    LOCK(pwallet->cs_wallet);

    // The way the 'height' is initialized is just a workaround for the gcc bug #47679 since version 4.6.0.
    Optional<int> height = MakeOptional(false, int()); // Height of the specified block or the common ancestor, if the block provided was in a deactivated chain.
    Optional<int> altheight; // Height of the specified block, even if it's in a deactivated chain.
    int target_confirms = 1;
    isminefilter filter = ISMINE_SPENDABLE;

    uint256 blockId;
    if (!request.params[0].isNull() && !request.params[0].get_str().empty()) {
        blockId = ParseHashV(request.params[0], "blockhash");
        height = locked_chain->findFork(blockId, &altheight);
        if (!height) {
            throw JSONRPCError(RPC_INVALID_ADDRESS_OR_KEY, "Block not found");
        }
    }

    if (!request.params[1].isNull()) {
        target_confirms = request.params[1].get_int();

        if (target_confirms < 1) {
            throw JSONRPCError(RPC_INVALID_PARAMETER, "Invalid parameter");
        }
    }

    if (ParseIncludeWatchonly(request.params[2], *pwallet)) {
        filter |= ISMINE_WATCH_ONLY;
    }

    bool include_removed = (request.params[3].isNull() || request.params[3].get_bool());

    const Optional<int> tip_height = locked_chain->getHeight();
    int depth = tip_height && height ? (1 + *tip_height - *height) : -1;

    UniValue transactions(UniValue::VARR);

    for (const std::pair<const uint256, CWalletTx>& pairWtx : pwallet->mapWallet) {
        CWalletTx tx = pairWtx.second;

        if (depth == -1 || abs(tx.GetDepthInMainChain()) < depth) {
            ListTransactions(*locked_chain, pwallet, tx, 0, true, transactions, filter, nullptr /* filter_label */);
        }
    }

    if (IsParticlWallet(pwallet)) {
        CHDWallet *phdw = GetParticlWallet(pwallet);

        for (const auto &ri : phdw->mapRecords) {
            const uint256 &txhash = ri.first;
            const CTransactionRecord &rtx = ri.second;
            if (depth == -1 || phdw->GetDepthInMainChain(rtx) < depth) {
                ListRecord(*locked_chain, phdw, txhash, rtx, "*", 0, true, transactions, filter);
            }
        }
    }


    // when a reorg'd block is requested, we also list any relevant transactions
    // in the blocks of the chain that was detached
    UniValue removed(UniValue::VARR);
    while (include_removed && altheight && *altheight > *height) {
        CBlock block;
        if (!pwallet->chain().findBlock(blockId, &block) || block.IsNull()) {
            throw JSONRPCError(RPC_INTERNAL_ERROR, "Can't read block from disk");
        }
        for (const CTransactionRef& tx : block.vtx) {
            auto it = pwallet->mapWallet.find(tx->GetHash());
            if (it != pwallet->mapWallet.end()) {
                // We want all transactions regardless of confirmation count to appear here,
                // even negative confirmation ones, hence the big negative.
                ListTransactions(*locked_chain, pwallet, it->second, -100000000, true, removed, filter, nullptr /* filter_label */);
            } else
            if (IsParticlWallet(pwallet)) {
                CHDWallet *phdw = GetParticlWallet(pwallet);
                const uint256 &txhash = tx->GetHash();
                MapRecords_t::const_iterator mri = phdw->mapRecords.find(txhash);
                if (mri != phdw->mapRecords.end()) {
                    const CTransactionRecord &rtx = mri->second;
                    ListRecord(*locked_chain, phdw, txhash, rtx, "*", -100000000, true, removed, filter);
                }
            }
        }
        blockId = block.hashPrevBlock;
        --*altheight;
    }

    int last_height = tip_height ? *tip_height + 1 - target_confirms : -1;
    uint256 lastblock = last_height >= 0 ? locked_chain->getBlockHash(last_height) : uint256();

    UniValue ret(UniValue::VOBJ);
    ret.pushKV("transactions", transactions);
    if (include_removed) ret.pushKV("removed", removed);
    ret.pushKV("lastblock", lastblock.GetHex());

    return ret;
}

UniValue gettransaction(const JSONRPCRequest& request)
{
    std::shared_ptr<CWallet> const wallet = GetWalletForJSONRPCRequest(request);
    const CWallet* const pwallet = wallet.get();

    if (!EnsureWalletIsAvailable(pwallet, request.fHelp)) {
        return NullUniValue;
    }

            RPCHelpMan{"gettransaction",
                "\nGet detailed information about in-wallet transaction <txid>\n",
                {
                    {"txid", RPCArg::Type::STR, RPCArg::Optional::NO, "The transaction id"},
                    {"include_watchonly", RPCArg::Type::BOOL, /* default */ "true for watch-only wallets, otherwise false",
                            "Whether to include watch-only addresses in balance calculation and details[]"},
                    {"verbose", RPCArg::Type::BOOL, /* default */ "false",
                            "Whether to include a `decoded` field containing the decoded transaction (equivalent to RPC decoderawtransaction)"},
                },
                RPCResult{
                    RPCResult::Type::OBJ, "", "", Cat(Cat<std::vector<RPCResult>>(
                    {
                        {RPCResult::Type::STR_AMOUNT, "amount", "The amount in " + CURRENCY_UNIT},
                        {RPCResult::Type::STR_AMOUNT, "fee", "The amount of the fee in " + CURRENCY_UNIT + ". This is negative and only available for the\n"
                                     "'send' category of transactions."},
                    },
                    TransactionDescriptionString()),
                    {
                        {RPCResult::Type::ARR, "details", "",
                        {
                            {RPCResult::Type::OBJ, "", "",
                            {
                                {RPCResult::Type::BOOL, "involvesWatchonly", "Only returns true if imported addresses were involved in transaction."},
                                {RPCResult::Type::STR, "address", "The particl address involved in the transaction."},
                                {RPCResult::Type::STR, "category", "The transaction category.\n"
                                    "\"send\"                  Transactions sent.\n"
                                    "\"receive\"               Non-coinbase transactions received.\n"
                                    "\"generate\"              Coinbase transactions received with more than 100 confirmations.\n"
                                    "\"immature\"              Coinbase transactions received with 100 or fewer confirmations.\n"
                                    "\"orphan\"                Orphaned coinbase transactions received."},
                                {RPCResult::Type::STR_AMOUNT, "amount", "The amount in " + CURRENCY_UNIT},
                                {RPCResult::Type::STR, "label", "A comment for the address/transaction, if any"},
                                {RPCResult::Type::NUM, "vout", "the vout value"},
                                {RPCResult::Type::STR_AMOUNT, "fee", "The amount of the fee in " + CURRENCY_UNIT + ". This is negative and only available for the \n"
                                    "'send' category of transactions."},
                                {RPCResult::Type::BOOL, "abandoned", "'true' if the transaction has been abandoned (inputs are respendable). Only available for the \n"
                                     "'send' category of transactions."},
                            }},
                        }},
                        {RPCResult::Type::STR_HEX, "hex", "Raw data for transaction"},
                        {RPCResult::Type::OBJ, "decoded", "Optional, the decoded transaction (only present when `verbose` is passed)",
                        {
                            {RPCResult::Type::ELISION, "", "Equivalent to the RPC decoderawtransaction method, or the RPC getrawtransaction method when `verbose` is passed."},
                        }},
                    })
                },
                RPCExamples{
                    HelpExampleCli("gettransaction", "\"1075db55d416d3ca199f55b6084e2115b9345e16c5cf302fc80e9d5fbf5d48d\"")
            + HelpExampleCli("gettransaction", "\"1075db55d416d3ca199f55b6084e2115b9345e16c5cf302fc80e9d5fbf5d48d\" true")
            + HelpExampleCli("gettransaction", "\"1075db55d416d3ca199f55b6084e2115b9345e16c5cf302fc80e9d5fbf5d48d\" false true")
            + HelpExampleRpc("gettransaction", "\"1075db55d416d3ca199f55b6084e2115b9345e16c5cf302fc80e9d5fbf5d48d\"")
                },
            }.Check(request);

    // Make sure the results are valid at least up to the most recent block
    // the user could have gotten from another RPC command prior to now
    if (!request.fSkipBlock)
        pwallet->BlockUntilSyncedToCurrentChain();

    auto locked_chain = pwallet->chain().lock();
    LOCK(pwallet->cs_wallet);

    uint256 hash(ParseHashV(request.params[0], "txid"));

    isminefilter filter = ISMINE_SPENDABLE;

    if (ParseIncludeWatchonly(request.params[1], *pwallet)) {
        filter |= ISMINE_WATCH_ONLY;
    }

    bool verbose = request.params[2].isNull() ? false : request.params[2].get_bool();

    UniValue entry(UniValue::VOBJ);
    auto it = pwallet->mapWallet.find(hash);
    if (it == pwallet->mapWallet.end()) {
        if (IsParticlWallet(pwallet)) {
            CHDWallet *phdw = GetParticlWallet(pwallet);
            MapRecords_t::const_iterator mri = phdw->mapRecords.find(hash);

            if (mri != phdw->mapRecords.end()) {
                const CTransactionRecord &rtx = mri->second;
                RecordTxToJSON(pwallet->chain(), *locked_chain, phdw, mri->first, rtx, entry);

                UniValue details(UniValue::VARR);
                ListRecord(*locked_chain, phdw, hash, rtx, "*", 0, false, details, filter);
                entry.pushKV("details", details);

                CStoredTransaction stx;
                if (CHDWalletDB(phdw->GetDBHandle()).ReadStoredTx(hash, stx)) { // TODO: cache / use mapTempWallet
                    std::string strHex = EncodeHexTx(*(stx.tx.get()), RPCSerializationFlags());
                    entry.pushKV("hex", strHex);
                }

                return entry;
            }
        }

        throw JSONRPCError(RPC_INVALID_ADDRESS_OR_KEY, "Invalid or non-wallet transaction id");
    }
    const CWalletTx& wtx = it->second;

    CAmount nCredit = wtx.GetCredit(filter);
    CAmount nDebit = wtx.GetDebit(filter);
    CAmount nNet = nCredit - nDebit;
    CAmount nFee = (wtx.IsFromMe(filter) ? wtx.tx->GetValueOut() - nDebit : 0);

    entry.pushKV("amount", ValueFromAmount(nNet - nFee));
    if (wtx.IsFromMe(filter))
        entry.pushKV("fee", ValueFromAmount(nFee));

    WalletTxToJSON(pwallet->chain(), *locked_chain, wtx, entry);

    UniValue details(UniValue::VARR);
    ListTransactions(*locked_chain, pwallet, wtx, 0, false, details, filter, nullptr /* filter_label */);
    entry.pushKV("details", details);

    std::string strHex = EncodeHexTx(*wtx.tx, pwallet->chain().rpcSerializationFlags());
    entry.pushKV("hex", strHex);

    if (verbose) {
        UniValue decoded(UniValue::VOBJ);
        TxToUniv(*wtx.tx, uint256(), decoded, false);
        entry.pushKV("decoded", decoded);
    }

    return entry;
}

static UniValue abandontransaction(const JSONRPCRequest& request)
{
    std::shared_ptr<CWallet> const wallet = GetWalletForJSONRPCRequest(request);
    CWallet* const pwallet = wallet.get();

    if (!EnsureWalletIsAvailable(pwallet, request.fHelp)) {
        return NullUniValue;
    }

            RPCHelpMan{"abandontransaction",
                "\nMark in-wallet transaction <txid> as abandoned\n"
                "This will mark this transaction and all its in-wallet descendants as abandoned which will allow\n"
                "for their inputs to be respent.  It can be used to replace \"stuck\" or evicted transactions.\n"
                "It only works on transactions which are not included in a block and are not currently in the mempool.\n"
                "It has no effect on transactions which are already abandoned.\n",
                {
                    {"txid", RPCArg::Type::STR_HEX, RPCArg::Optional::NO, "The transaction id"},
                },
                RPCResults{},
                RPCExamples{
                    HelpExampleCli("abandontransaction", "\"1075db55d416d3ca199f55b6084e2115b9345e16c5cf302fc80e9d5fbf5d48d\"")
            + HelpExampleRpc("abandontransaction", "\"1075db55d416d3ca199f55b6084e2115b9345e16c5cf302fc80e9d5fbf5d48d\"")
                },
            }.Check(request);

    // Make sure the results are valid at least up to the most recent block
    // the user could have gotten from another RPC command prior to now
    pwallet->BlockUntilSyncedToCurrentChain();

    auto locked_chain = pwallet->chain().lock();
    LOCK(pwallet->cs_wallet);

    uint256 hash(ParseHashV(request.params[0], "txid"));

    if (!pwallet->mapWallet.count(hash)) {
        if (!IsParticlWallet(pwallet) || !GetParticlWallet(pwallet)->HaveTransaction(hash)) {
            throw JSONRPCError(RPC_INVALID_ADDRESS_OR_KEY, "Invalid or non-wallet transaction id");
        }
    }
    if (!pwallet->AbandonTransaction(hash)) {
        throw JSONRPCError(RPC_INVALID_ADDRESS_OR_KEY, "Transaction not eligible for abandonment");
    }

    return NullUniValue;
}


static UniValue backupwallet(const JSONRPCRequest& request)
{
    std::shared_ptr<CWallet> const wallet = GetWalletForJSONRPCRequest(request);
    const CWallet* const pwallet = wallet.get();

    if (!EnsureWalletIsAvailable(pwallet, request.fHelp)) {
        return NullUniValue;
    }

            RPCHelpMan{"backupwallet",
                "\nSafely copies current wallet file to destination, which can be a directory or a path with filename.\n",
                {
                    {"destination", RPCArg::Type::STR, RPCArg::Optional::NO, "The destination directory or file"},
                },
                RPCResults{},
                RPCExamples{
                    HelpExampleCli("backupwallet", "\"backup.dat\"")
            + HelpExampleRpc("backupwallet", "\"backup.dat\"")
                },
            }.Check(request);

    // Make sure the results are valid at least up to the most recent block
    // the user could have gotten from another RPC command prior to now
    pwallet->BlockUntilSyncedToCurrentChain();

    auto locked_chain = pwallet->chain().lock();
    LOCK(pwallet->cs_wallet);

    std::string strDest = request.params[0].get_str();
    if (!pwallet->BackupWallet(strDest)) {
        throw JSONRPCError(RPC_WALLET_ERROR, "Error: Wallet backup failed!");
    }

    return NullUniValue;
}


static UniValue keypoolrefill(const JSONRPCRequest& request)
{
    std::shared_ptr<CWallet> const wallet = GetWalletForJSONRPCRequest(request);
    CWallet* const pwallet = wallet.get();

    if (!EnsureWalletIsAvailable(pwallet, request.fHelp)) {
        return NullUniValue;
    }

            RPCHelpMan{"keypoolrefill",
                "\nFills the keypool."+
                    HelpRequiringPassphrase(pwallet) + "\n",
                {
                    {"newsize", RPCArg::Type::NUM, /* default */ "100", "The new keypool size"},
                },
                RPCResults{},
                RPCExamples{
                    HelpExampleCli("keypoolrefill", "")
            + HelpExampleRpc("keypoolrefill", "")
                },
            }.Check(request);

    if (pwallet->IsWalletFlagSet(WALLET_FLAG_DISABLE_PRIVATE_KEYS)) {
        throw JSONRPCError(RPC_WALLET_ERROR, "Error: Private keys are disabled for this wallet");
    }

    auto locked_chain = pwallet->chain().lock();
    LOCK(pwallet->cs_wallet);

    // 0 is interpreted by TopUpKeyPool() as the default keypool size given by -keypool
    unsigned int kpSize = 0;
    if (!request.params[0].isNull()) {
        if (request.params[0].get_int() < 0)
            throw JSONRPCError(RPC_INVALID_PARAMETER, "Invalid parameter, expected valid size.");
        kpSize = (unsigned int)request.params[0].get_int();
    }

    EnsureWalletIsUnlocked(pwallet);
    pwallet->TopUpKeyPool(kpSize);

    if (pwallet->GetKeyPoolSize() < kpSize) {
        throw JSONRPCError(RPC_WALLET_ERROR, "Error refreshing keypool.");
    }

    return NullUniValue;
}

static UniValue walletpassphrase(const JSONRPCRequest& request)
{
    std::shared_ptr<CWallet> const wallet = GetWalletForJSONRPCRequest(request);
    CWallet* const pwallet = wallet.get();

    if (!EnsureWalletIsAvailable(pwallet, request.fHelp)) {
        return NullUniValue;
    }

            RPCHelpMan{"walletpassphrase",
                "\nStores the wallet decryption key in memory for 'timeout' seconds.\n"
                "This is needed prior to performing transactions related to private keys such as sending particl\n"
            "\nNote:\n"
            "Issuing the walletpassphrase command while the wallet is already unlocked will set a new unlock\n"
            "time that overrides the old one.\n"
            "If [stakingonly] is true and <timeout> is 0, the wallet will remain unlocked for staking until manually locked again.\n",
                {
                    {"passphrase", RPCArg::Type::STR, RPCArg::Optional::NO, "The wallet passphrase"},
                    {"timeout", RPCArg::Type::NUM, RPCArg::Optional::NO, "The time to keep the decryption key in seconds; capped at 100000000 (~3 years)."},
                    {"stakingonly", RPCArg::Type::NUM, /* default */ "false", "If true, sending functions are disabled."},
                },
                RPCResults{},
                RPCExamples{
            "\nUnlock the wallet for 60 seconds\n"
            + HelpExampleCli("walletpassphrase", "\"my pass phrase\" 60") +
            "\nLock the wallet again (before 60 seconds)\n"
            + HelpExampleCli("walletlock", "") +
            "\nAs a JSON-RPC call\n"
            + HelpExampleRpc("walletpassphrase", "\"my pass phrase\", 60")
                },
            }.Check(request);

    auto locked_chain = pwallet->chain().lock();
    //LOCK(pwallet->cs_wallet);

    if (!pwallet->IsCrypted()) {
        throw JSONRPCError(RPC_WALLET_WRONG_ENC_STATE, "Error: running with an unencrypted wallet, but walletpassphrase was called.");
    }

    // Note that the walletpassphrase is stored in request.params[0] which is not mlock()ed
    SecureString strWalletPass;
    strWalletPass.reserve(100);
    // TODO: get rid of this .c_str() by implementing SecureString::operator=(std::string)
    // Alternately, find a way to make request.params[0] mlock()'d to begin with.
    strWalletPass = request.params[0].get_str().c_str();

    // Get the timeout
    int64_t nSleepTime = request.params[1].get_int64();
    // Timeout cannot be negative, otherwise it will relock immediately
    if (nSleepTime < 0) {
        throw JSONRPCError(RPC_INVALID_PARAMETER, "Timeout cannot be negative.");
    }
    // Clamp timeout
    constexpr int64_t MAX_SLEEP_TIME = 100000000; // larger values trigger a macos/libevent bug?
    if (nSleepTime > MAX_SLEEP_TIME) {
        nSleepTime = MAX_SLEEP_TIME;
    }

    if (strWalletPass.empty()) {
        throw JSONRPCError(RPC_INVALID_PARAMETER, "passphrase can not be empty");
    }

    if (!pwallet->Unlock(strWalletPass)) {
        throw JSONRPCError(RPC_WALLET_PASSPHRASE_INCORRECT, "Error: The wallet passphrase entered was incorrect.");
    }

    {
    LOCK(pwallet->cs_wallet);
    pwallet->TopUpKeyPool();

    bool fWalletUnlockStakingOnly = false;
    if (request.params.size() > 2) {
        fWalletUnlockStakingOnly = request.params[2].get_bool();
    }

    if (IsParticlWallet(pwallet)) {
        CHDWallet *phdw = GetParticlWallet(pwallet);
        LOCK(phdw->cs_wallet);
        phdw->fUnlockForStakingOnly = fWalletUnlockStakingOnly;
    }
    pwallet->nRelockTime = GetTime() + nSleepTime;

    // Only allow unlimited timeout (nSleepTime=0) on staking.
    if (nSleepTime > 0 || !fWalletUnlockStakingOnly) {
        // Keep a weak pointer to the wallet so that it is possible to unload the
        // wallet before the following callback is called. If a valid shared pointer
        // is acquired in the callback then the wallet is still loaded.
        std::weak_ptr<CWallet> weak_wallet = wallet;
        pwallet->chain().rpcRunLater(strprintf("lockwallet(%s)", pwallet->GetName()), [weak_wallet] {
            if (auto shared_wallet = weak_wallet.lock()) {
                LOCK(shared_wallet->cs_wallet);
                shared_wallet->Lock();
                shared_wallet->nRelockTime = 0;
            }
        }, nSleepTime);
    } else {
        RPCRunLaterErase(strprintf("lockwallet(%s)", pwallet->GetName()));
        pwallet->nRelockTime = 0;
    }
    }
    return NullUniValue;
}


static UniValue walletpassphrasechange(const JSONRPCRequest& request)
{
    std::shared_ptr<CWallet> const wallet = GetWalletForJSONRPCRequest(request);
    CWallet* const pwallet = wallet.get();

    if (!EnsureWalletIsAvailable(pwallet, request.fHelp)) {
        return NullUniValue;
    }

            RPCHelpMan{"walletpassphrasechange",
                "\nChanges the wallet passphrase from 'oldpassphrase' to 'newpassphrase'.\n",
                {
                    {"oldpassphrase", RPCArg::Type::STR, RPCArg::Optional::NO, "The current passphrase"},
                    {"newpassphrase", RPCArg::Type::STR, RPCArg::Optional::NO, "The new passphrase"},
                },
                RPCResults{},
                RPCExamples{
                    HelpExampleCli("walletpassphrasechange", "\"old one\" \"new one\"")
            + HelpExampleRpc("walletpassphrasechange", "\"old one\", \"new one\"")
                },
            }.Check(request);

    auto locked_chain = pwallet->chain().lock();
    LOCK(pwallet->cs_wallet);

    if (!pwallet->IsCrypted()) {
        throw JSONRPCError(RPC_WALLET_WRONG_ENC_STATE, "Error: running with an unencrypted wallet, but walletpassphrasechange was called.");
    }

    // TODO: get rid of these .c_str() calls by implementing SecureString::operator=(std::string)
    // Alternately, find a way to make request.params[0] mlock()'d to begin with.
    SecureString strOldWalletPass;
    strOldWalletPass.reserve(100);
    strOldWalletPass = request.params[0].get_str().c_str();

    SecureString strNewWalletPass;
    strNewWalletPass.reserve(100);
    strNewWalletPass = request.params[1].get_str().c_str();

    if (strOldWalletPass.empty() || strNewWalletPass.empty()) {
        throw JSONRPCError(RPC_INVALID_PARAMETER, "passphrase can not be empty");
    }

    if (!pwallet->ChangeWalletPassphrase(strOldWalletPass, strNewWalletPass)) {
        throw JSONRPCError(RPC_WALLET_PASSPHRASE_INCORRECT, "Error: The wallet passphrase entered was incorrect.");
    }

    return NullUniValue;
}


static UniValue walletlock(const JSONRPCRequest& request)
{
    std::shared_ptr<CWallet> const wallet = GetWalletForJSONRPCRequest(request);
    CWallet* const pwallet = wallet.get();

    if (!EnsureWalletIsAvailable(pwallet, request.fHelp)) {
        return NullUniValue;
    }

            RPCHelpMan{"walletlock",
                "\nRemoves the wallet encryption key from memory, locking the wallet.\n"
                "After calling this method, you will need to call walletpassphrase again\n"
                "before being able to call any methods which require the wallet to be unlocked.\n",
                {},
                RPCResults{},
                RPCExamples{
            "\nSet the passphrase for 2 minutes to perform a transaction\n"
            + HelpExampleCli("walletpassphrase", "\"my pass phrase\" 120") +
            "\nPerform a send (requires passphrase set)\n"
            + HelpExampleCli("sendtoaddress", "\"PbpVcjgYatnkKgveaeqhkeQBFwjqR7jKBR\" 1.0") +
            "\nClear the passphrase since we are done before 2 minutes is up\n"
            + HelpExampleCli("walletlock", "") +
            "\nAs a JSON-RPC call\n"
            + HelpExampleRpc("walletlock", "")
                },
            }.Check(request);

    auto locked_chain = pwallet->chain().lock();
    LOCK(pwallet->cs_wallet);

    if (!pwallet->IsCrypted()) {
        throw JSONRPCError(RPC_WALLET_WRONG_ENC_STATE, "Error: running with an unencrypted wallet, but walletlock was called.");
    }

    pwallet->Lock();
    pwallet->nRelockTime = 0;

    return NullUniValue;
}


static UniValue encryptwallet(const JSONRPCRequest& request)
{
    std::shared_ptr<CWallet> const wallet = GetWalletForJSONRPCRequest(request);
    CWallet* const pwallet = wallet.get();

    if (!EnsureWalletIsAvailable(pwallet, request.fHelp)) {
        return NullUniValue;
    }

            RPCHelpMan{"encryptwallet",
                "\nEncrypts the wallet with 'passphrase'. This is for first time encryption.\n"
                "After this, any calls that interact with private keys such as sending or signing \n"
                "will require the passphrase to be set prior the making these calls.\n"
                "Use the walletpassphrase call for this, and then walletlock call.\n"
                "If the wallet is already encrypted, use the walletpassphrasechange call.\n",
                {
                    {"passphrase", RPCArg::Type::STR, RPCArg::Optional::NO, "The pass phrase to encrypt the wallet with. It must be at least 1 character, but should be long."},
                },
                RPCResults{},
                RPCExamples{
            "\nEncrypt your wallet\n"
            + HelpExampleCli("encryptwallet", "\"my pass phrase\"") +
            "\nNow set the passphrase to use the wallet, such as for signing or sending particl\n"
            + HelpExampleCli("walletpassphrase", "\"my pass phrase\"") +
            "\nNow we can do something like sign\n"
            + HelpExampleCli("signmessage", "\"address\" \"test message\"") +
            "\nNow lock the wallet again by removing the passphrase\n"
            + HelpExampleCli("walletlock", "") +
            "\nAs a JSON-RPC call\n"
            + HelpExampleRpc("encryptwallet", "\"my pass phrase\"")
                },
            }.Check(request);

    auto locked_chain = pwallet->chain().lock();
    LOCK(pwallet->cs_wallet);

    if (pwallet->IsWalletFlagSet(WALLET_FLAG_DISABLE_PRIVATE_KEYS)) {
        throw JSONRPCError(RPC_WALLET_ENCRYPTION_FAILED, "Error: wallet does not contain private keys, nothing to encrypt.");
    }

    if (pwallet->IsCrypted()) {
        throw JSONRPCError(RPC_WALLET_WRONG_ENC_STATE, "Error: running with an encrypted wallet, but encryptwallet was called.");
    }

    // TODO: get rid of this .c_str() by implementing SecureString::operator=(std::string)
    // Alternately, find a way to make request.params[0] mlock()'d to begin with.
    SecureString strWalletPass;
    strWalletPass.reserve(100);
    strWalletPass = request.params[0].get_str().c_str();

    if (strWalletPass.empty()) {
        throw JSONRPCError(RPC_INVALID_PARAMETER, "passphrase can not be empty");
    }

    if (!pwallet->EncryptWallet(strWalletPass)) {
        throw JSONRPCError(RPC_WALLET_ENCRYPTION_FAILED, "Error: Failed to encrypt the wallet.");
    }

    return "wallet encrypted; You need to make a new backup.";
}

static UniValue lockunspent(const JSONRPCRequest& request)
{
    std::shared_ptr<CWallet> const wallet = GetWalletForJSONRPCRequest(request);
    CWallet* const pwallet = wallet.get();

    if (!EnsureWalletIsAvailable(pwallet, request.fHelp)) {
        return NullUniValue;
    }

            RPCHelpMan{"lockunspent",
                "\nUpdates list of temporarily unspendable outputs.\n"
                "Temporarily lock (unlock=false) or unlock (unlock=true) specified transaction outputs.\n"
                "If no transaction outputs are specified when unlocking then all current locked transaction outputs are unlocked.\n"
                "A locked transaction output will not be chosen by automatic coin selection, when spending " + CURRENCY_UNIT + ".\n"
                "Locks are stored in memory only. Nodes start with zero locked outputs, and the locked output list\n"
                "is always cleared (by virtue of process exit) when a node stops or fails.\n"
                "When (permanent=true) locks are recorded in the wallet database and restored at startup"
                "Also see the listunspent call\n",
                {
                    {"unlock", RPCArg::Type::BOOL, RPCArg::Optional::NO, "Whether to unlock (true) or lock (false) the specified transactions"},
                    {"transactions", RPCArg::Type::ARR, /* default */ "empty array", "A json array of objects. Each object the txid (string) vout (numeric).",
                        {
                            {"", RPCArg::Type::OBJ, RPCArg::Optional::OMITTED, "",
                                {
                                    {"txid", RPCArg::Type::STR_HEX, RPCArg::Optional::NO, "The transaction id"},
                                    {"vout", RPCArg::Type::NUM, RPCArg::Optional::NO, "The output number"},
                                },
                            },
                        },
                    },
                    {"permanent", RPCArg::Type::BOOL, /* default */ "false", "If true the lock/s are recorded in the wallet database and restored at startup"},
                },
                RPCResult{
                    RPCResult::Type::BOOL, "", "Whether the command was successful or not"
                },
                RPCExamples{
            "\nList the unspent transactions\n"
            + HelpExampleCli("listunspent", "") +
            "\nLock an unspent transaction\n"
            + HelpExampleCli("lockunspent", "false \"[{\\\"txid\\\":\\\"a08e6907dbbd3d809776dbfc5d82e371b764ed838b5655e72f463568df1aadf0\\\",\\\"vout\\\":1}]\"") +
            "\nList the locked transactions\n"
            + HelpExampleCli("listlockunspent", "") +
            "\nUnlock the transaction again\n"
            + HelpExampleCli("lockunspent", "true \"[{\\\"txid\\\":\\\"a08e6907dbbd3d809776dbfc5d82e371b764ed838b5655e72f463568df1aadf0\\\",\\\"vout\\\":1}]\"") +
            "\nAs a JSON-RPC call\n"
            + HelpExampleRpc("lockunspent", "false, \"[{\\\"txid\\\":\\\"a08e6907dbbd3d809776dbfc5d82e371b764ed838b5655e72f463568df1aadf0\\\",\\\"vout\\\":1}]\"")
                },
            }.Check(request);

    // Make sure the results are valid at least up to the most recent block
    // the user could have gotten from another RPC command prior to now
    pwallet->BlockUntilSyncedToCurrentChain();

    auto locked_chain = pwallet->chain().lock();
    LOCK(pwallet->cs_wallet);

    RPCTypeCheckArgument(request.params[0], UniValue::VBOOL);

    bool fUnlock = request.params[0].get_bool();

    if (request.params[1].isNull()) {
        if (fUnlock)
            pwallet->UnlockAllCoins();
        return true;
    }

    RPCTypeCheckArgument(request.params[1], UniValue::VARR);

    const UniValue& output_params = request.params[1];

    // Create and validate the COutPoints first.

    std::vector<COutPoint> outputs;
    outputs.reserve(output_params.size());

    for (unsigned int idx = 0; idx < output_params.size(); idx++) {
        const UniValue& o = output_params[idx].get_obj();

        RPCTypeCheckObj(o,
            {
                {"txid", UniValueType(UniValue::VSTR)},
                {"vout", UniValueType(UniValue::VNUM)},
            });

        const uint256 txid(ParseHashO(o, "txid"));
        const int nOutput = find_value(o, "vout").get_int();
        if (nOutput < 0) {
            throw JSONRPCError(RPC_INVALID_PARAMETER, "Invalid parameter, vout must be positive");
        }

        const COutPoint outpt(txid, nOutput);

        if (IsParticlWallet(pwallet))  {
            const auto it = pwallet->mapWallet.find(outpt.hash);
            if (it == pwallet->mapWallet.end()) {
                CHDWallet *phdw = GetParticlWallet(pwallet);
                const auto it = phdw->mapRecords.find(outpt.hash);
                if (it == phdw->mapRecords.end()) {
                    throw JSONRPCError(RPC_INVALID_PARAMETER, "Invalid parameter, unknown transaction");
                }
                const CTransactionRecord &rtx = it->second;
                if (!rtx.GetOutput(outpt.n)) {
                    throw JSONRPCError(RPC_INVALID_PARAMETER, "Invalid parameter, vout index out of bounds");
                }
            } else {
                const CWalletTx& trans = it->second;
                if (outpt.n >= trans.tx->GetNumVOuts()) {
                    throw JSONRPCError(RPC_INVALID_PARAMETER, "Invalid parameter, vout index out of bounds");
                }
            }
        } else {
        const auto it = pwallet->mapWallet.find(outpt.hash);
        if (it == pwallet->mapWallet.end()) {
            throw JSONRPCError(RPC_INVALID_PARAMETER, "Invalid parameter, unknown transaction");
        }

        const CWalletTx& trans = it->second;

        if (outpt.n >= trans.tx->vout.size()) {
            throw JSONRPCError(RPC_INVALID_PARAMETER, "Invalid parameter, vout index out of bounds");
        }
        }

        if (pwallet->IsSpent(outpt.hash, outpt.n)) {
            throw JSONRPCError(RPC_INVALID_PARAMETER, "Invalid parameter, expected unspent output");
        }

        const bool is_locked = pwallet->IsLockedCoin(outpt.hash, outpt.n);

        if (fUnlock && !is_locked) {
            throw JSONRPCError(RPC_INVALID_PARAMETER, "Invalid parameter, expected locked output");
        }

        if (!fUnlock && is_locked) {
            throw JSONRPCError(RPC_INVALID_PARAMETER, "Invalid parameter, output already locked");
        }

        outputs.push_back(outpt);
    }

    bool fPermanent = false;
    if (!request.params[2].isNull()) {
        RPCTypeCheckArgument(request.params[2], UniValue::VBOOL);
        fPermanent = request.params[2].get_bool();
    }

    // Atomically set (un)locked status for the outputs.
    for (const COutPoint& outpt : outputs) {
        if (fUnlock) pwallet->UnlockCoin(outpt);
        else pwallet->LockCoin(outpt, fPermanent);
    }

    return true;
}

static UniValue listlockunspent(const JSONRPCRequest& request)
{
    std::shared_ptr<CWallet> const wallet = GetWalletForJSONRPCRequest(request);
    const CWallet* const pwallet = wallet.get();

    if (!EnsureWalletIsAvailable(pwallet, request.fHelp)) {
        return NullUniValue;
    }

            RPCHelpMan{"listlockunspent",
                "\nReturns list of temporarily unspendable outputs.\n"
                "See the lockunspent call to lock and unlock transactions for spending.\n",
                {},
                RPCResult{
                    RPCResult::Type::ARR, "", "",
                    {
                        {RPCResult::Type::OBJ, "", "",
                        {
                            {RPCResult::Type::STR_HEX, "txid", "The transaction id locked"},
                            {RPCResult::Type::NUM, "vout", "The vout value"},
                        }},
                    }
                },
                RPCExamples{
            "\nList the unspent transactions\n"
            + HelpExampleCli("listunspent", "") +
            "\nLock an unspent transaction\n"
            + HelpExampleCli("lockunspent", "false \"[{\\\"txid\\\":\\\"a08e6907dbbd3d809776dbfc5d82e371b764ed838b5655e72f463568df1aadf0\\\",\\\"vout\\\":1}]\"") +
            "\nList the locked transactions\n"
            + HelpExampleCli("listlockunspent", "") +
            "\nUnlock the transaction again\n"
            + HelpExampleCli("lockunspent", "true \"[{\\\"txid\\\":\\\"a08e6907dbbd3d809776dbfc5d82e371b764ed838b5655e72f463568df1aadf0\\\",\\\"vout\\\":1}]\"") +
            "\nAs a JSON-RPC call\n"
            + HelpExampleRpc("listlockunspent", "")
                },
            }.Check(request);

    auto locked_chain = pwallet->chain().lock();
    LOCK(pwallet->cs_wallet);

    std::vector<COutPoint> vOutpts;
    pwallet->ListLockedCoins(vOutpts);

    UniValue ret(UniValue::VARR);

    for (const COutPoint& outpt : vOutpts) {
        UniValue o(UniValue::VOBJ);

        o.pushKV("txid", outpt.hash.GetHex());
        o.pushKV("vout", (int)outpt.n);
        ret.push_back(o);
    }

    return ret;
}

static UniValue settxfee(const JSONRPCRequest& request)
{
    std::shared_ptr<CWallet> const wallet = GetWalletForJSONRPCRequest(request);
    CWallet* const pwallet = wallet.get();

    if (!EnsureWalletIsAvailable(pwallet, request.fHelp)) {
        return NullUniValue;
    }

            RPCHelpMan{"settxfee",
                "\nSet the transaction fee per kB for this wallet. Overrides the global -paytxfee command line parameter.\n",
                {
                    {"amount", RPCArg::Type::AMOUNT, RPCArg::Optional::NO, "The transaction fee in " + CURRENCY_UNIT + "/kB"},
                },
                RPCResult{
                    RPCResult::Type::BOOL, "", "Returns true if successful"
                },
                RPCExamples{
                    HelpExampleCli("settxfee", "0.00001")
            + HelpExampleRpc("settxfee", "0.00001")
                },
            }.Check(request);

    auto locked_chain = pwallet->chain().lock();
    LOCK(pwallet->cs_wallet);

    CAmount nAmount = AmountFromValue(request.params[0]);
    CFeeRate tx_fee_rate(nAmount, 1000);
    if (tx_fee_rate == CFeeRate(0)) {
        // automatic selection
    } else if (tx_fee_rate < pwallet->chain().relayMinFee()) {
        throw JSONRPCError(RPC_INVALID_PARAMETER, strprintf("txfee cannot be less than min relay tx fee (%s)", pwallet->chain().relayMinFee().ToString()));
    } else if (tx_fee_rate < pwallet->m_min_fee) {
        throw JSONRPCError(RPC_INVALID_PARAMETER, strprintf("txfee cannot be less than wallet min fee (%s)", pwallet->m_min_fee.ToString()));
    }

    pwallet->m_pay_tx_fee = tx_fee_rate;
    return true;
}

static UniValue getbalances(const JSONRPCRequest& request)
{
    std::shared_ptr<CWallet> const rpc_wallet = GetWalletForJSONRPCRequest(request);
    if (!EnsureWalletIsAvailable(rpc_wallet.get(), request.fHelp)) {
        return NullUniValue;
    }
    CWallet& wallet = *rpc_wallet;

    RPCHelpMan{
        "getbalances",
        "Returns an object with all balances in " + CURRENCY_UNIT + ".\n",
        {},
        RPCResult{
            RPCResult::Type::OBJ, "", "",
            {
                {RPCResult::Type::OBJ, "mine", "balances from outputs that the wallet can sign",
                {
                    {RPCResult::Type::STR_AMOUNT, "trusted", "trusted balance (outputs created by the wallet or confirmed outputs)"},
                    {RPCResult::Type::STR_AMOUNT, "untrusted_pending", "untrusted pending balance (outputs created by others that are in the mempool)"},
                    {RPCResult::Type::STR_AMOUNT, "immature", "balance from immature coinbase outputs"},
                    {RPCResult::Type::STR_AMOUNT, "used", "(only present if avoid_reuse is set) balance from coins sent to addresses that were previously spent from (potentially privacy violating)"},
                    {RPCResult::Type::STR_AMOUNT, "staked", "balance from staked outputs (non-spendable until maturity)"},
                    {RPCResult::Type::STR_AMOUNT, "blind_trusted", "trusted blinded balance (outputs created by the wallet or confirmed outputs)"},
                    {RPCResult::Type::STR_AMOUNT, "blind_untrusted_pending", "untrusted pending blinded balance (outputs created by others that are in the mempool)"},
                    {RPCResult::Type::STR_AMOUNT, "blind_used", "(only present if avoid_reuse is set) balance from coins sent to addresses that were previously spent from (potentially privacy violating)"},
                    {RPCResult::Type::STR_AMOUNT, "anon_trusted", "trusted anon balance (outputs created by the wallet or confirmed outputs)"},
                    {RPCResult::Type::STR_AMOUNT, "anon_immature", "immature anon balance (outputs created by the wallet or confirmed outputs below spendable depth)"},
                    {RPCResult::Type::STR_AMOUNT, "anon_untrusted_pending", "untrusted pending anon balance (outputs created by others that are in the mempool)"},
                }},
                {RPCResult::Type::OBJ, "watchonly", "watchonly balances (not present if wallet does not watch anything)",
                {
                    {RPCResult::Type::STR_AMOUNT, "trusted", "trusted balance (outputs created by the wallet or confirmed outputs)"},
                    {RPCResult::Type::STR_AMOUNT, "untrusted_pending", "untrusted pending balance (outputs created by others that are in the mempool)"},
                    {RPCResult::Type::STR_AMOUNT, "immature", "balance from immature coinbase outputs"},
                    {RPCResult::Type::STR_AMOUNT, "staked", "balance from staked outputs"},
                }},
            }
            },
        RPCExamples{
            HelpExampleCli("getbalances", "") +
            HelpExampleRpc("getbalances", "")},
    }.Check(request);

    // Make sure the results are valid at least up to the most recent block
    // the user could have gotten from another RPC command prior to now
    wallet.BlockUntilSyncedToCurrentChain();

    auto locked_chain = wallet.chain().lock();
    LOCK(wallet.cs_wallet);

    CWallet* const pwallet = rpc_wallet.get();
    if (IsParticlWallet(pwallet)) {
        CHDWalletBalances bal;
        ((CHDWallet*)pwallet)->GetBalances(bal);

        UniValue balances{UniValue::VOBJ};
        {
            UniValue balances_mine{UniValue::VOBJ};
            balances_mine.pushKV("trusted", ValueFromAmount(bal.nPart));
            balances_mine.pushKV("untrusted_pending", ValueFromAmount(bal.nPartUnconf));
            balances_mine.pushKV("immature", ValueFromAmount(bal.nPartImmature));
            balances_mine.pushKV("staked", ValueFromAmount(bal.nPartStaked));

            if (wallet.IsWalletFlagSet(WALLET_FLAG_AVOID_REUSE)) {

                // If the AVOID_REUSE flag is set, bal has been set to just the un-reused address balance. Get
                // the total balance, and then subtract bal to get the reused address balance.
                CHDWalletBalances full_bal;
                ((CHDWallet*)pwallet)->GetBalances(full_bal, false);
                balances_mine.pushKV("used", ValueFromAmount(full_bal.nPart + full_bal.nPartUnconf - bal.nPart - bal.nPartUnconf));
                balances_mine.pushKV("blind_used", ValueFromAmount(full_bal.nBlind + full_bal.nBlindUnconf - bal.nBlind - bal.nBlindUnconf));
            }

            balances_mine.pushKV("blind_trusted", ValueFromAmount(bal.nBlind));
            balances_mine.pushKV("blind_untrusted_pending", ValueFromAmount(bal.nBlindUnconf));

            balances_mine.pushKV("anon_trusted", ValueFromAmount(bal.nAnon));
            balances_mine.pushKV("anon_immature", ValueFromAmount(bal.nAnonImmature));
            balances_mine.pushKV("anon_untrusted_pending", ValueFromAmount(bal.nAnonUnconf));

            balances.pushKV("mine", balances_mine);
        }
        if (bal.nPartWatchOnly > 0 || bal.nPartWatchOnlyUnconf > 0 || bal.nPartWatchOnlyStaked > 0) {
            UniValue balances_watchonly{UniValue::VOBJ};
            balances_watchonly.pushKV("trusted", ValueFromAmount(bal.nPartWatchOnly));
            balances_watchonly.pushKV("untrusted_pending", ValueFromAmount(bal.nPartWatchOnlyUnconf));
            balances_watchonly.pushKV("immature", ValueFromAmount(bal.nPartWatchOnlyImmature)); // Always 0, would only be non zero during chain bootstrapping
            balances_watchonly.pushKV("staked", ValueFromAmount(bal.nPartWatchOnlyStaked));
            balances.pushKV("watchonly", balances_watchonly);
        }
        return balances;
    }

    const auto bal = wallet.GetBalance();
    UniValue balances{UniValue::VOBJ};
    {
        UniValue balances_mine{UniValue::VOBJ};
        balances_mine.pushKV("trusted", ValueFromAmount(bal.m_mine_trusted));
        balances_mine.pushKV("untrusted_pending", ValueFromAmount(bal.m_mine_untrusted_pending));
        balances_mine.pushKV("immature", ValueFromAmount(bal.m_mine_immature));
        if (wallet.IsWalletFlagSet(WALLET_FLAG_AVOID_REUSE)) {
            // If the AVOID_REUSE flag is set, bal has been set to just the un-reused address balance. Get
            // the total balance, and then subtract bal to get the reused address balance.
            const auto full_bal = wallet.GetBalance(0, false);
            balances_mine.pushKV("used", ValueFromAmount(full_bal.m_mine_trusted + full_bal.m_mine_untrusted_pending - bal.m_mine_trusted - bal.m_mine_untrusted_pending));
        }
        balances.pushKV("mine", balances_mine);
    }
    auto spk_man = wallet.GetLegacyScriptPubKeyMan();
    if (spk_man && spk_man->HaveWatchOnly()) {
        UniValue balances_watchonly{UniValue::VOBJ};
        balances_watchonly.pushKV("trusted", ValueFromAmount(bal.m_watchonly_trusted));
        balances_watchonly.pushKV("untrusted_pending", ValueFromAmount(bal.m_watchonly_untrusted_pending));
        balances_watchonly.pushKV("immature", ValueFromAmount(bal.m_watchonly_immature));
        balances.pushKV("watchonly", balances_watchonly);
    }
    return balances;
}

static UniValue getwalletinfo(const JSONRPCRequest& request)
{
    std::shared_ptr<CWallet> const wallet = GetWalletForJSONRPCRequest(request);
    const CWallet* const pwallet = wallet.get();

    if (!EnsureWalletIsAvailable(pwallet, request.fHelp)) {
        return NullUniValue;
    }

    RPCHelpMan{"getwalletinfo",
                "Returns an object containing various wallet state info.\n",
                {},
                RPCResult{
                    RPCResult::Type::OBJ, "", "",
                    {
                        {
                        {RPCResult::Type::STR, "walletname", "the wallet name"},
                        {RPCResult::Type::NUM, "walletversion", "the wallet version"},
                        {RPCResult::Type::STR_AMOUNT, "total_balance", "the total balance of the wallet in " + CURRENCY_UNIT},
                        {RPCResult::Type::STR_AMOUNT, "balance", "DEPRECATED. Identical to getbalances().mine.trusted"},
                        {RPCResult::Type::STR_AMOUNT, "blind_balance", "DEPRECATED. Identical to getbalances().mine.blind_trusted"},
                        {RPCResult::Type::STR_AMOUNT, "anon_balance", "DEPRECATED. Identical to getbalances().mine.anon_trusted"},
                        {RPCResult::Type::STR_AMOUNT, "staked_balance", "DEPRECATED. Identical to getbalances().mine.staked"},
                        {RPCResult::Type::STR_AMOUNT, "unconfirmed_balance", "DEPRECATED. Identical to getbalances().mine.untrusted_pending"},
                        {RPCResult::Type::STR_AMOUNT, "immature_balance", "DEPRECATED. Identical to getbalances().mine.immature"},
                        {RPCResult::Type::STR_AMOUNT, "immature_anon_balance", "DEPRECATED. Identical to getbalances().mine.anon_immature"},
                        {RPCResult::Type::STR_AMOUNT, "reserve", "the reserve balance of the wallet in " + CURRENCY_UNIT},
                        {RPCResult::Type::NUM, "txcount", "the total number of transactions in the wallet"},
                        {RPCResult::Type::NUM_TIME, "keypoololdest", "the " + UNIX_EPOCH_TIME + " of the oldest pre-generated key in the key pool"},
                        {RPCResult::Type::NUM, "keypoolsize", "how many new keys are pre-generated (only counts external keys)"},
                        {RPCResult::Type::NUM, "keypoolsize_hd_internal", "how many new keys are pre-generated for internal use (used for change outputs, only appears if the wallet is using this feature, otherwise external keys are used)"},
                        {RPCResult::Type::STR, "encryptionstatus", "the encryption status of this wallet: unencrypted/locked/unlocked"},
                        {RPCResult::Type::NUM_TIME, "unlocked_until", "the " + UNIX_EPOCH_TIME + " until which the wallet is unlocked for transfers, or 0 if the wallet is locked"},
                        {RPCResult::Type::STR_AMOUNT, "paytxfee", "the transaction fee configuration, set in " + CURRENCY_UNIT + "/kB"},
                        {RPCResult::Type::STR_HEX, "hdseedid", /* optional */ true, "the Hash160 of the HD seed (only present when HD is enabled)"},
                        {RPCResult::Type::BOOL, "private_keys_enabled", "false if privatekeys are disabled for this wallet (enforced watch-only wallet)"},
                        {RPCResult::Type::BOOL, "avoid_reuse", "whether this wallet tracks clean/dirty coins in terms of reuse"},
                        {RPCResult::Type::OBJ, "scanning", "current scanning details, or false if no scan is in progress",
                        {
                            {RPCResult::Type::NUM, "duration", "elapsed seconds since scan start"},
                            {RPCResult::Type::NUM, "progress", "scanning progress percentage [0.0, 1.0]"},
                        }},
                    }},
                },
                RPCExamples{
                    HelpExampleCli("getwalletinfo", "")
            + HelpExampleRpc("getwalletinfo", "")
                },
    }.Check(request);

    // Make sure the results are valid at least up to the most recent block
    // the user could have gotten from another RPC command prior to now
    pwallet->BlockUntilSyncedToCurrentChain();

    auto locked_chain = pwallet->chain().lock();
    LOCK(pwallet->cs_wallet);

    UniValue obj(UniValue::VOBJ);
    obj.pushKV("walletname", pwallet->GetName());
    obj.pushKV("walletversion", pwallet->GetVersion());

    if (pwallet->IsParticlWallet()) {
        CHDWalletBalances bal;
        ((CHDWallet*)pwallet)->GetBalances(bal);

        obj.pushKV("total_balance",         ValueFromAmount(
            bal.nPart + bal.nPartUnconf + bal.nPartStaked + bal.nPartImmature
            + bal.nBlind + bal.nBlindUnconf
            + bal.nAnon + bal.nAnonUnconf + bal.nAnonImmature));

        obj.pushKV("balance",               ValueFromAmount(bal.nPart));

        obj.pushKV("blind_balance",         ValueFromAmount(bal.nBlind));
        obj.pushKV("anon_balance",          ValueFromAmount(bal.nAnon));
        obj.pushKV("staked_balance",        ValueFromAmount(bal.nPartStaked));

        obj.pushKV("unconfirmed_balance",   ValueFromAmount(bal.nPartUnconf));
        obj.pushKV("unconfirmed_blind",     ValueFromAmount(bal.nBlindUnconf));
        obj.pushKV("unconfirmed_anon",      ValueFromAmount(bal.nAnonUnconf));
        obj.pushKV("immature_balance",      ValueFromAmount(bal.nPartImmature));
        obj.pushKV("immature_anon_balance", ValueFromAmount(bal.nAnonImmature));

        if (bal.nPartWatchOnly > 0 || bal.nPartWatchOnlyUnconf > 0 || bal.nPartWatchOnlyStaked > 0) {
            obj.pushKV("watchonly_balance",                 ValueFromAmount(bal.nPartWatchOnly));
            obj.pushKV("watchonly_staked_balance",          ValueFromAmount(bal.nPartWatchOnlyStaked));
            obj.pushKV("watchonly_unconfirmed_balance",     ValueFromAmount(bal.nPartWatchOnlyUnconf));
            obj.pushKV("watchonly_total_balance",
                ValueFromAmount(bal.nPartWatchOnly + bal.nPartWatchOnlyStaked + bal.nPartWatchOnlyUnconf));
        }
    } else {
        const auto bal = pwallet->GetBalance();
        obj.pushKV("balance", ValueFromAmount(bal.m_mine_trusted));
        obj.pushKV("unconfirmed_balance", ValueFromAmount(bal.m_mine_untrusted_pending));
        obj.pushKV("immature_balance", ValueFromAmount(bal.m_mine_immature));
    }

    int nTxCount = (int)pwallet->mapWallet.size() + (pwallet->IsParticlWallet() ? (int)((CHDWallet*)pwallet)->mapRecords.size() : 0);
    obj.pushKV("txcount",       (int)nTxCount);

    CKeyID seed_id;
    if (IsParticlWallet(pwallet)) {
        CHDWallet *pwhd = GetParticlWallet(pwallet);

        obj.pushKV("keypoololdest", pwhd->GetOldestActiveAccountTime());
        obj.pushKV("keypoolsize",   pwhd->CountActiveAccountKeys());

        obj.pushKV("reserve",   ValueFromAmount(pwhd->nReserveBalance));

        obj.pushKV("encryptionstatus", !pwhd->IsCrypted()
            ? "Unencrypted" : pwhd->IsLocked() ? "Locked" : pwhd->fUnlockForStakingOnly ? "Unlocked, staking only" : "Unlocked");

        seed_id = pwhd->idDefaultAccount;
    } else {
        size_t kpExternalSize = pwallet->KeypoolCountExternalKeys();
        obj.pushKV("keypoololdest", pwallet->GetOldestKeyPoolTime());
        obj.pushKV("keypoolsize", (int64_t)kpExternalSize);
        LegacyScriptPubKeyMan* spk_man = pwallet->GetLegacyScriptPubKeyMan();
        if (spk_man) {
            seed_id = spk_man->GetHDChain().seed_id;
        }
        if (pwallet->CanSupportFeature(FEATURE_HD_SPLIT)) {
            obj.pushKV("keypoolsize_hd_internal",   (int64_t)(pwallet->GetKeyPoolSize() - kpExternalSize));
        }
        obj.pushKV("encryptionstatus", !pwallet->IsCrypted()
            ? "Unencrypted" : pwallet->IsLocked() ? "Locked" : "Unlocked");
    }

    if (pwallet->IsCrypted())
        obj.pushKV("unlocked_until", pwallet->nRelockTime);

    obj.pushKV("paytxfee", ValueFromAmount(pwallet->m_pay_tx_fee.GetFeePerK()));

    if (!seed_id.IsNull()) {
        obj.pushKV("hdseedid", seed_id.GetHex());
    }
    obj.pushKV("private_keys_enabled", !pwallet->IsWalletFlagSet(WALLET_FLAG_DISABLE_PRIVATE_KEYS));
    obj.pushKV("avoid_reuse", pwallet->IsWalletFlagSet(WALLET_FLAG_AVOID_REUSE));
    if (pwallet->IsScanning()) {
        UniValue scanning(UniValue::VOBJ);
        scanning.pushKV("duration", pwallet->ScanningDuration() / 1000);
        scanning.pushKV("progress", pwallet->ScanningProgress());
        obj.pushKV("scanning", scanning);
    } else {
        obj.pushKV("scanning", false);
    }
    return obj;
}

static UniValue listwalletdir(const JSONRPCRequest& request)
{
            RPCHelpMan{"listwalletdir",
                "Returns a list of wallets in the wallet directory.\n",
                {},
                RPCResult{
                    RPCResult::Type::OBJ, "", "",
                    {
                        {RPCResult::Type::ARR, "wallets", "",
                        {
                            {RPCResult::Type::OBJ, "", "",
                            {
                                {RPCResult::Type::STR, "name", "The wallet name"},
                            }},
                        }},
                    }
                },
                RPCExamples{
                    HelpExampleCli("listwalletdir", "")
            + HelpExampleRpc("listwalletdir", "")
                },
            }.Check(request);

    UniValue wallets(UniValue::VARR);
    for (const auto& path : ListWalletDir()) {
        UniValue wallet(UniValue::VOBJ);
        wallet.pushKV("name", path.string());
        wallets.push_back(wallet);
    }

    UniValue result(UniValue::VOBJ);
    result.pushKV("wallets", wallets);
    return result;
}

static UniValue listwallets(const JSONRPCRequest& request)
{
            RPCHelpMan{"listwallets",
                "Returns a list of currently loaded wallets.\n"
                "For full information on the wallet, use \"getwalletinfo\"\n",
                {},
                RPCResult{
                    RPCResult::Type::ARR, "", "",
                    {
                        {RPCResult::Type::STR, "walletname", "the wallet name"},
                    }
                },
                RPCExamples{
                    HelpExampleCli("listwallets", "")
            + HelpExampleRpc("listwallets", "")
                },
            }.Check(request);

    UniValue obj(UniValue::VARR);

    for (const std::shared_ptr<CWallet>& wallet : GetWallets()) {
        if (!EnsureWalletIsAvailable(wallet.get(), request.fHelp)) {
            return NullUniValue;
        }

        LOCK(wallet->cs_wallet);

        obj.push_back(wallet->GetName());
    }

    return obj;
}

static UniValue loadwallet(const JSONRPCRequest& request)
{
            RPCHelpMan{"loadwallet",
                "\nLoads a wallet from a wallet file or directory."
                "\nNote that all wallet command-line options used when starting particld will be"
                "\napplied to the new wallet (eg -zapwallettxes, upgradewallet, rescan, etc).\n",
                {
                    {"filename", RPCArg::Type::STR, RPCArg::Optional::NO, "The wallet directory or .dat file."},
                },
                RPCResult{
                    RPCResult::Type::OBJ, "", "",
                    {
                        {RPCResult::Type::STR, "name", "The wallet name if loaded successfully."},
                        {RPCResult::Type::STR, "warning", "Warning message if wallet was not loaded cleanly."},
                    }
                },
                RPCExamples{
                    HelpExampleCli("loadwallet", "\"test.dat\"")
            + HelpExampleRpc("loadwallet", "\"test.dat\"")
                },
            }.Check(request);

    WalletLocation location(request.params[0].get_str());

    if (!location.Exists()) {
        throw JSONRPCError(RPC_WALLET_NOT_FOUND, "Wallet " + location.GetName() + " not found.");
    } else if (fs::is_directory(location.GetPath())) {
        // The given filename is a directory. Check that there's a wallet.dat file.
        fs::path wallet_dat_file = location.GetPath() / "wallet.dat";
        if (fs::symlink_status(wallet_dat_file).type() == fs::file_not_found) {
            throw JSONRPCError(RPC_WALLET_NOT_FOUND, "Directory " + location.GetName() + " does not contain a wallet.dat file.");
        }
    }

    std::string error;
    std::vector<std::string> warning;
    std::shared_ptr<CWallet> const wallet = LoadWallet(*g_rpc_chain, location, error, warning);
    if (!wallet) throw JSONRPCError(RPC_WALLET_ERROR, error);

    UniValue obj(UniValue::VOBJ);
    obj.pushKV("name", wallet->GetName());
    obj.pushKV("warning", Join(warning, "\n"));

    return obj;
}

static UniValue setwalletflag(const JSONRPCRequest& request)
{
    std::shared_ptr<CWallet> const wallet = GetWalletForJSONRPCRequest(request);
    CWallet* const pwallet = wallet.get();

    if (!EnsureWalletIsAvailable(pwallet, request.fHelp)) {
        return NullUniValue;
    }

            std::string flags = "";
            for (auto& it : WALLET_FLAG_MAP)
                if (it.second & MUTABLE_WALLET_FLAGS)
                    flags += (flags == "" ? "" : ", ") + it.first;
            RPCHelpMan{"setwalletflag",
                "\nChange the state of the given wallet flag for a wallet.\n",
                {
                    {"flag", RPCArg::Type::STR, RPCArg::Optional::NO, "The name of the flag to change. Current available flags: " + flags},
                    {"value", RPCArg::Type::BOOL, /* default */ "true", "The new state."},
                },
                RPCResult{
                    RPCResult::Type::OBJ, "", "",
                    {
                        {RPCResult::Type::STR, "flag_name", "The name of the flag that was modified"},
                        {RPCResult::Type::BOOL, "flag_state", "The new state of the flag"},
                        {RPCResult::Type::STR, "warnings", "Any warnings associated with the change"},
                    }
                },
                RPCExamples{
                    HelpExampleCli("setwalletflag", "avoid_reuse")
                  + HelpExampleRpc("setwalletflag", "\"avoid_reuse\"")
                },
            }.Check(request);

    std::string flag_str = request.params[0].get_str();
    bool value = request.params[1].isNull() || request.params[1].get_bool();

    if (!WALLET_FLAG_MAP.count(flag_str)) {
        throw JSONRPCError(RPC_INVALID_PARAMETER, strprintf("Unknown wallet flag: %s", flag_str));
    }

    auto flag = WALLET_FLAG_MAP.at(flag_str);

    if (!(flag & MUTABLE_WALLET_FLAGS)) {
        throw JSONRPCError(RPC_INVALID_PARAMETER, strprintf("Wallet flag is immutable: %s", flag_str));
    }

    UniValue res(UniValue::VOBJ);

    if (pwallet->IsWalletFlagSet(flag) == value) {
        throw JSONRPCError(RPC_INVALID_PARAMETER, strprintf("Wallet flag is already set to %s: %s", value ? "true" : "false", flag_str));
    }

    res.pushKV("flag_name", flag_str);
    res.pushKV("flag_state", value);

    if (value) {
        pwallet->SetWalletFlag(flag);
    } else {
        pwallet->UnsetWalletFlag(flag);
    }

    if (flag && value && WALLET_FLAG_CAVEATS.count(flag)) {
        res.pushKV("warnings", WALLET_FLAG_CAVEATS.at(flag));
    }

    return res;
}

static UniValue createwallet(const JSONRPCRequest& request)
{
    RPCHelpMan{
        "createwallet",
        "\nCreates and loads a new wallet.\n",
        {
            {"wallet_name", RPCArg::Type::STR, RPCArg::Optional::NO, "The name for the new wallet. If this is a path, the wallet will be created at the path location."},
            {"disable_private_keys", RPCArg::Type::BOOL, /* default */ "false", "Disable the possibility of private keys (only watchonlys are possible in this mode)."},
            {"blank", RPCArg::Type::BOOL, /* default */ "false", "Create a blank wallet. A blank wallet has no keys or HD seed. One can be set using sethdseed."},
            {"passphrase", RPCArg::Type::STR, RPCArg::Optional::OMITTED, "Encrypt the wallet with this passphrase."},
            {"avoid_reuse", RPCArg::Type::BOOL, /* default */ "false", "Keep track of coin reuse, and treat dirty and clean coins differently with privacy considerations in mind."},
        },
        RPCResult{
            RPCResult::Type::OBJ, "", "",
            {
                {RPCResult::Type::STR, "name", "The wallet name if created successfully. If the wallet was created using a full path, the wallet_name will be the full path."},
                {RPCResult::Type::STR, "warning", "Warning message if wallet was not loaded cleanly."},
            }
        },
        RPCExamples{
            HelpExampleCli("createwallet", "\"testwallet\"")
            + HelpExampleRpc("createwallet", "\"testwallet\"")
        },
    }.Check(request);

    uint64_t flags = 0;
    if (!request.params[1].isNull() && request.params[1].get_bool()) {
        flags |= WALLET_FLAG_DISABLE_PRIVATE_KEYS;
    }

    if (!request.params[2].isNull() && request.params[2].get_bool()) {
        flags |= WALLET_FLAG_BLANK_WALLET;
    }
    SecureString passphrase;
    passphrase.reserve(100);
    std::vector<std::string> warnings;
    if (!request.params[3].isNull()) {
        passphrase = request.params[3].get_str().c_str();
        if (passphrase.empty()) {
            // Empty string means unencrypted
            warnings.emplace_back("Empty string given as passphrase, wallet will not be encrypted.");
        }
    }

    if (!request.params[4].isNull() && request.params[4].get_bool()) {
        flags |= WALLET_FLAG_AVOID_REUSE;
    }

    std::string error;
    std::shared_ptr<CWallet> wallet;
    WalletCreationStatus status = CreateWallet(*g_rpc_chain, passphrase, flags, request.params[0].get_str(), error, warnings, wallet);
    switch (status) {
        case WalletCreationStatus::CREATION_FAILED:
            throw JSONRPCError(RPC_WALLET_ERROR, error);
        case WalletCreationStatus::ENCRYPTION_FAILED:
            throw JSONRPCError(RPC_WALLET_ENCRYPTION_FAILED, error);
        case WalletCreationStatus::SUCCESS:
            break;
        // no default case, so the compiler can warn about missing cases
    }

    UniValue obj(UniValue::VOBJ);
    obj.pushKV("name", wallet->GetName());
    obj.pushKV("warning", Join(warnings, "\n"));

    return obj;
}

static UniValue unloadwallet(const JSONRPCRequest& request)
{
            RPCHelpMan{"unloadwallet",
                "Unloads the wallet referenced by the request endpoint otherwise unloads the wallet specified in the argument.\n"
                "Specifying the wallet name on a wallet endpoint is invalid.",
                {
                    {"wallet_name", RPCArg::Type::STR, /* default */ "the wallet name from the RPC request", "The name of the wallet to unload."},
                },
                RPCResults{},
                RPCExamples{
                    HelpExampleCli("unloadwallet", "wallet_name")
            + HelpExampleRpc("unloadwallet", "wallet_name")
                },
            }.Check(request);

    std::string wallet_name;
    if (GetWalletNameFromJSONRPCRequest(request, wallet_name)) {
        if (!request.params[0].isNull()) {
            throw JSONRPCError(RPC_INVALID_PARAMETER, "Cannot unload the requested wallet");
        }
    } else {
        wallet_name = request.params[0].get_str();
    }

    std::shared_ptr<CWallet> wallet = GetWallet(wallet_name);
    if (!wallet) {
        throw JSONRPCError(RPC_WALLET_NOT_FOUND, "Requested wallet does not exist or is not loaded");
    }

    // Release the "main" shared pointer and prevent further notifications.
    // Note that any attempt to load the same wallet would fail until the wallet
    // is destroyed (see CheckUniqueFileid).
    if (!RemoveWallet(wallet)) {
        throw JSONRPCError(RPC_MISC_ERROR, "Requested wallet already unloaded");
    }

    if (fParticlMode) {
        RestartStakingThreads();
    }

    UnloadWallet(std::move(wallet));

    return NullUniValue;
}

static UniValue resendwallettransactions(const JSONRPCRequest& request)
{
    std::shared_ptr<CWallet> const wallet = GetWalletForJSONRPCRequest(request);
    CWallet* const pwallet = wallet.get();

    if (!EnsureWalletIsAvailable(pwallet, request.fHelp)) {
        return NullUniValue;
    }

            RPCHelpMan{"resendwallettransactions",
                "Immediately re-broadcast unconfirmed wallet transactions to all peers.\n"
                "Intended only for testing; the wallet code periodically re-broadcasts\n"
                "automatically.\n",
                {},
                RPCResult{
                    RPCResult::Type::ARR, "rebroadcast_transactions", "", {
                        {RPCResult::Type::STR_HEX, "txid", "id of rebroadcast transaction"},
                    }
                },
                 RPCExamples{""},
             }.Check(request);

    auto locked_chain = pwallet->chain().lock();
    LOCK(pwallet->cs_wallet);

    if (!pwallet->GetBroadcastTransactions()) {
        throw JSONRPCError(RPC_WALLET_ERROR, "Error: Wallet transaction broadcasting is disabled with -walletbroadcast");
    }

    std::vector<uint256> txids = pwallet->ResendWalletTransactionsBefore(GetTime());
    UniValue result(UniValue::VARR);
    if (IsParticlWallet(pwallet)) {
        CHDWallet *phdw = GetParticlWallet(pwallet);
        std::vector<uint256> txidsRec;
        txidsRec = phdw->ResendRecordTransactionsBefore(GetTime());

        for (auto &txid : txidsRec) {
            result.push_back(txid.ToString());
        }
    }

    for (const uint256& txid : txids)
    {
        result.push_back(txid.ToString());
    }
    return result;
}

static UniValue listunspent(const JSONRPCRequest& request)
{
    std::shared_ptr<CWallet> const wallet = GetWalletForJSONRPCRequest(request);
    const CWallet* const pwallet = wallet.get();

    if (!EnsureWalletIsAvailable(pwallet, request.fHelp)) {
        return NullUniValue;
    }

    RPCHelpMan{
                "listunspent",
                "\nReturns array of unspent transaction outputs\n"
                "with between minconf and maxconf (inclusive) confirmations.\n"
                "Optionally filter to only include txouts paid to specified addresses.\n",
                {
                    {"minconf", RPCArg::Type::NUM, /* default */ "1", "The minimum confirmations to filter"},
                    {"maxconf", RPCArg::Type::NUM, /* default */ "9999999", "The maximum confirmations to filter"},
                    {"addresses", RPCArg::Type::ARR, /* default */ "empty array", "A json array of particl addresses to filter",
                        {
                            {"address", RPCArg::Type::STR, RPCArg::Optional::OMITTED, "particl address"},
                        },
                    },
                    {"include_unsafe", RPCArg::Type::BOOL, /* default */ "true", "Include outputs that are not safe to spend\n"
            "                  See description of \"safe\" attribute below."},
                    {"query_options", RPCArg::Type::OBJ, RPCArg::Optional::OMITTED_NAMED_ARG, "JSON with query options",
                        {
                            {"minimumAmount", RPCArg::Type::AMOUNT, /* default */ "0", "Minimum value of each UTXO in " + CURRENCY_UNIT + ""},
                            {"maximumAmount", RPCArg::Type::AMOUNT, /* default */ "unlimited", "Maximum value of each UTXO in " + CURRENCY_UNIT + ""},
                            {"maximumCount", RPCArg::Type::NUM, /* default */ "unlimited", "Maximum number of UTXOs"},
                            {"minimumSumAmount", RPCArg::Type::AMOUNT, /* default */ "unlimited", "Minimum sum value of all UTXOs in " + CURRENCY_UNIT + ""},
                            {"cc_format", RPCArg::Type::BOOL, /* default */ "false", "Format output for coincontrol"},
                            {"include_immature", RPCArg::Type::BOOL, /* default */ "false", "Include immature staked outputs"},
                        },
                        "query_options"},
                },
                RPCResult{
                    RPCResult::Type::ARR, "", "",
                    {
                        {RPCResult::Type::OBJ, "", "",
                        {
                            {RPCResult::Type::STR_HEX, "txid", "the transaction id"},
                            {RPCResult::Type::NUM, "vout", "the vout value"},
                            {RPCResult::Type::STR, "address", "the particl address"},
                            {RPCResult::Type::STR, "coldstaking_address", "the particl address this output must stake on"},
                            {RPCResult::Type::STR, "label", "The associated label, or \"\" for the default label"},
                            {RPCResult::Type::STR, "scriptPubKey", "the script key"},
                            {RPCResult::Type::STR_AMOUNT, "amount", "the transaction output amount in " + CURRENCY_UNIT},
                            {RPCResult::Type::NUM, "confirmations", "The number of confirmations"},
                            {RPCResult::Type::STR_HEX, "redeemScript", "The redeemScript if scriptPubKey is P2SH"},
                            {RPCResult::Type::STR, "witnessScript", "witnessScript if the scriptPubKey is P2WSH or P2SH-P2WSH"},
                            {RPCResult::Type::BOOL, "spendable", "Whether we have the private keys to spend this output"},
                            {RPCResult::Type::BOOL, "solvable", "Whether we know how to spend this output, ignoring the lack of keys"},
                            {RPCResult::Type::BOOL, "stakeable", "Whether we have the private keys to stake this output"},
                            {RPCResult::Type::BOOL, "reused", "(only present if avoid_reuse is set) Whether this output is reused/dirty (sent to an address that was previously spent from)"},
                            {RPCResult::Type::STR, "desc", "(only when solvable) A descriptor for spending this output"},
                            {RPCResult::Type::BOOL, "safe", "Whether this output is considered safe to spend. Unconfirmed transactions"
            "                              from outside keys and unconfirmed replacement transactions are considered unsafe\n"
                                "and are not eligible for spending by fundrawtransaction and sendtoaddress."},
                        }},
                    }
                },
                RPCExamples{
                    HelpExampleCli("listunspent", "")
            + HelpExampleCli("listunspent", "6 9999999 \"[\\\"PfqK97PXYfqRFtdYcZw82x3dzPrZbEAcYa\\\",\\\"Pka9M2Bva8WetQhQ4ngC255HAbMJf5P5Dc\\\"]\"")
            + HelpExampleRpc("listunspent", "6, 9999999 \"[\\\"PfqK97PXYfqRFtdYcZw82x3dzPrZbEAcYa\\\",\\\"Pka9M2Bva8WetQhQ4ngC255HAbMJf5P5Dc\\\"]\"")
            + HelpExampleCli("listunspent", "6 9999999 '[]' true '{ \"minimumAmount\": 0.005 }'")
            + HelpExampleRpc("listunspent", "6, 9999999, [] , true, { \"minimumAmount\": 0.005 } ")
            + HelpExampleCli("listunspent", "1 9999999 '[]' false '{\"include_immature\":true}'")
            + HelpExampleRpc("listunspent", "1, 9999999, [] , false, {\"include_immature\":true} ")
                },
            }.Check(request);

    int nMinDepth = 1;
    if (!request.params[0].isNull()) {
        RPCTypeCheckArgument(request.params[0], UniValue::VNUM);
        nMinDepth = request.params[0].get_int();
    }

    int nMaxDepth = 9999999;
    if (!request.params[1].isNull()) {
        RPCTypeCheckArgument(request.params[1], UniValue::VNUM);
        nMaxDepth = request.params[1].get_int();
    }

    std::set<CTxDestination> destinations;
    if (!request.params[2].isNull()) {
        RPCTypeCheckArgument(request.params[2], UniValue::VARR);
        UniValue inputs = request.params[2].get_array();
        for (unsigned int idx = 0; idx < inputs.size(); idx++) {
            const UniValue& input = inputs[idx];
            CTxDestination dest = DecodeDestination(input.get_str());
            if (!IsValidDestination(dest)) {
                throw JSONRPCError(RPC_INVALID_ADDRESS_OR_KEY, std::string("Invalid Particl address: ") + input.get_str());
            }
            if (!destinations.insert(dest).second) {
                throw JSONRPCError(RPC_INVALID_PARAMETER, std::string("Invalid parameter, duplicated address: ") + input.get_str());
            }
        }
    }

    bool include_unsafe = true;
    if (!request.params[3].isNull()) {
        RPCTypeCheckArgument(request.params[3], UniValue::VBOOL);
        include_unsafe = request.params[3].get_bool();
    }

    bool fCCFormat = false;
    bool fIncludeImmature = false;
    CAmount nMinimumAmount = 0;
    CAmount nMaximumAmount = MAX_MONEY;
    CAmount nMinimumSumAmount = MAX_MONEY;
    uint64_t nMaximumCount = 0;

    if (!request.params[4].isNull()) {
        const UniValue& options = request.params[4].get_obj();

        RPCTypeCheckObj(options,
            {
                {"maximumCount",            UniValueType(UniValue::VNUM)},
                {"cc_format",               UniValueType(UniValue::VBOOL)},
                {"include_immature",        UniValueType(UniValue::VBOOL)},
            }, true, false);

        if (options.exists("minimumAmount"))
            nMinimumAmount = AmountFromValue(options["minimumAmount"]);

        if (options.exists("maximumAmount"))
            nMaximumAmount = AmountFromValue(options["maximumAmount"]);

        if (options.exists("minimumSumAmount"))
            nMinimumSumAmount = AmountFromValue(options["minimumSumAmount"]);

        if (options.exists("maximumCount"))
            nMaximumCount = options["maximumCount"].get_int64();

        if (options.exists("cc_format"))
            fCCFormat = options["cc_format"].get_bool();

        if (options.exists("include_immature"))
            fIncludeImmature = options["include_immature"].get_bool();
    }

    // Make sure the results are valid at least up to the most recent block
    // the user could have gotten from another RPC command prior to now
    pwallet->BlockUntilSyncedToCurrentChain();

    UniValue results(UniValue::VARR);
    std::vector<COutput> vecOutputs;
    {
        CCoinControl cctl;
        cctl.m_avoid_address_reuse = false;
        cctl.m_min_depth = nMinDepth;
        cctl.m_max_depth = nMaxDepth;
        cctl.m_include_immature = fIncludeImmature;
        auto locked_chain = pwallet->chain().lock();
        LOCK(pwallet->cs_wallet);
        pwallet->AvailableCoins(*locked_chain, vecOutputs, !include_unsafe, &cctl, nMinimumAmount, nMaximumAmount, nMinimumSumAmount, nMaximumCount);
    }

    LOCK(pwallet->cs_wallet);

    const bool avoid_reuse = pwallet->IsWalletFlagSet(WALLET_FLAG_AVOID_REUSE);

    for (const COutput& out : vecOutputs) {

        CAmount nValue;
        CTxDestination address;
        const CScript *scriptPubKey;
        if (pwallet->IsParticlWallet()) {
            scriptPubKey = out.tx->tx->vpout[out.i]->GetPScriptPubKey();
            nValue = out.tx->tx->vpout[out.i]->GetValue();
        } else {
            scriptPubKey = &out.tx->tx->vout[out.i].scriptPubKey;
            nValue = out.tx->tx->vout[out.i].nValue;
        }

        bool fValidAddress = ExtractDestination(*scriptPubKey, address);
        bool reused = avoid_reuse && pwallet->IsSpentKey(out.tx->GetHash(), out.i);
        if (destinations.size() && (!fValidAddress || !destinations.count(address)))
            continue;

        UniValue entry(UniValue::VOBJ);
        entry.pushKV("txid", out.tx->GetHash().GetHex());
        entry.pushKV("vout", out.i);

        if (fValidAddress) {
            entry.pushKV("address", EncodeDestination(address));

            auto i = pwallet->mapAddressBook.find(address);
            if (i != pwallet->mapAddressBook.end()) {
                entry.pushKV("label", i->second.name);
            }

            std::unique_ptr<SigningProvider> provider = pwallet->GetSigningProvider(*scriptPubKey);
            if (provider) {
                if (scriptPubKey->IsPayToScriptHash()) {
                    const CScriptID& hash = CScriptID(boost::get<ScriptHash>(address));
                    CScript redeemScript;
                    if (provider->GetCScript(hash, redeemScript)) {
                        entry.pushKV("redeemScript", HexStr(redeemScript.begin(), redeemScript.end()));
                        // Now check if the redeemScript is actually a P2WSH script
                        CTxDestination witness_destination;
                        if (redeemScript.IsPayToWitnessScriptHash()) {
                            bool extracted = ExtractDestination(redeemScript, witness_destination);
                            CHECK_NONFATAL(extracted);
                            // Also return the witness script
                            const WitnessV0ScriptHash& whash = boost::get<WitnessV0ScriptHash>(witness_destination);
                            CScriptID id;
                            CRIPEMD160().Write(whash.begin(), whash.size()).Finalize(id.begin());
                            CScript witnessScript;
                            if (provider->GetCScript(id, witnessScript)) {
                                entry.pushKV("witnessScript", HexStr(witnessScript.begin(), witnessScript.end()));
                            }
                        }
                    }
                } else if (scriptPubKey->IsPayToWitnessScriptHash()) {
                    const WitnessV0ScriptHash& whash = boost::get<WitnessV0ScriptHash>(address);
                    CScriptID id;
                    CRIPEMD160().Write(whash.begin(), whash.size()).Finalize(id.begin());
                    CScript witnessScript;
                    if (provider->GetCScript(id, witnessScript)) {
                        entry.pushKV("witnessScript", HexStr(witnessScript.begin(), witnessScript.end()));
                    }
                } else if (scriptPubKey->IsPayToScriptHash256()) {
                    const CScriptID256& hash = boost::get<CScriptID256>(address);
                    CScriptID scriptID;
                    scriptID.Set(hash);
                    CScript redeemScript;
                    if (provider->GetCScript(scriptID, redeemScript)) {
                        entry.pushKV("redeemScript", HexStr(redeemScript.begin(), redeemScript.end()));
                    }
                }
            }
        }

        if (HasIsCoinstakeOp(*scriptPubKey)) {
            CScript scriptStake;
            if (GetCoinstakeScriptPath(*scriptPubKey, scriptStake)) {
                if (ExtractDestination(scriptStake, address)) {
                    entry.pushKV("coldstaking_address", EncodeDestination(address));
                }
            }
        }

        entry.pushKV("scriptPubKey", HexStr(scriptPubKey->begin(), scriptPubKey->end()));

        if (fCCFormat) {
            entry.pushKV("time", out.tx->GetTxTime());
            entry.pushKV("amount", nValue);
        } else {
            entry.pushKV("amount", ValueFromAmount(nValue));
        }

        entry.pushKV("confirmations", out.nDepth);
        entry.pushKV("spendable", out.fSpendable);
        entry.pushKV("solvable", out.fSolvable);
        if (out.fSolvable) {
            std::unique_ptr<SigningProvider> provider = pwallet->GetSigningProvider(*scriptPubKey);
            if (provider) {
                auto descriptor = InferDescriptor(*scriptPubKey, *provider);
                entry.pushKV("desc", descriptor->ToString());
            }
        }
        if (avoid_reuse) entry.pushKV("reused", reused);
        entry.pushKV("safe", out.fSafe);

        if (IsParticlWallet(pwallet)) {
            CHDWallet *phdw = GetParticlWallet(pwallet);
            CKeyID stakingKeyID;
            bool fStakeable = ExtractStakingKeyID(*scriptPubKey, stakingKeyID);
            if (fStakeable) {
                isminetype mine = phdw->IsMine(stakingKeyID);
                if (!(mine & ISMINE_SPENDABLE)
                    || (mine & ISMINE_HARDWARE_DEVICE)) {
                    fStakeable = false;
                }
            }
            entry.pushKV("stakeable", fStakeable);
        }

        if (fIncludeImmature)
            entry.pushKV("mature", out.fMature);

        if (out.fNeedHardwareKey)
            entry.pushKV("ondevice", out.fNeedHardwareKey);

        results.push_back(entry);
    }

    return results;
}

void FundTransaction(CWallet* const pwallet, CMutableTransaction& tx, CAmount& fee_out, int& change_position, UniValue options)
{
    // Make sure the results are valid at least up to the most recent block
    // the user could have gotten from another RPC command prior to now
    pwallet->BlockUntilSyncedToCurrentChain();

    CCoinControl coinControl;
    change_position = -1;
    bool lockUnspents = false;
    UniValue subtractFeeFromOutputs;
    std::set<int> setSubtractFeeFromOutputs;

    if (!options.isNull()) {
      if (options.type() == UniValue::VBOOL) {
        // backward compatibility bool only fallback
        coinControl.fAllowWatchOnly = options.get_bool();
      }
      else {
        RPCTypeCheckArgument(options, UniValue::VOBJ);
        RPCTypeCheckObj(options,
            {
                {"changeAddress", UniValueType(UniValue::VSTR)},
                {"changePosition", UniValueType(UniValue::VNUM)},
                {"change_type", UniValueType(UniValue::VSTR)},
                {"includeWatching", UniValueType(UniValue::VBOOL)},
                {"lockUnspents", UniValueType(UniValue::VBOOL)},
                {"feeRate", UniValueType()}, // will be checked below
                {"subtractFeeFromOutputs", UniValueType(UniValue::VARR)},
                {"replaceable", UniValueType(UniValue::VBOOL)},
                {"conf_target", UniValueType(UniValue::VNUM)},
                {"estimate_mode", UniValueType(UniValue::VSTR)},
            },
            true, true);

        if (options.exists("changeAddress")) {
            CTxDestination dest = DecodeDestination(options["changeAddress"].get_str());

            if (!IsValidDestination(dest)) {
                throw JSONRPCError(RPC_INVALID_ADDRESS_OR_KEY, "changeAddress must be a valid particl address");
            }

            coinControl.destChange = dest;
        }

        if (options.exists("changePosition"))
            change_position = options["changePosition"].get_int();

        if (options.exists("change_type")) {
            if (options.exists("changeAddress")) {
                throw JSONRPCError(RPC_INVALID_PARAMETER, "Cannot specify both changeAddress and address_type options");
            }
            coinControl.m_change_type = pwallet->m_default_change_type;
            if (!ParseOutputType(options["change_type"].get_str(), *coinControl.m_change_type)) {
                throw JSONRPCError(RPC_INVALID_ADDRESS_OR_KEY, strprintf("Unknown change type '%s'", options["change_type"].get_str()));
            }
        }

        coinControl.fAllowWatchOnly = ParseIncludeWatchonly(options["includeWatching"], *pwallet);

        if (options.exists("lockUnspents"))
            lockUnspents = options["lockUnspents"].get_bool();

        if (options.exists("feeRate"))
        {
            coinControl.m_feerate = CFeeRate(AmountFromValue(options["feeRate"]));
            coinControl.fOverrideFeeRate = true;
        }

        if (options.exists("subtractFeeFromOutputs"))
            subtractFeeFromOutputs = options["subtractFeeFromOutputs"].get_array();

        if (options.exists("replaceable")) {
            coinControl.m_signal_bip125_rbf = options["replaceable"].get_bool();
        }
        if (options.exists("conf_target")) {
            if (options.exists("feeRate")) {
                throw JSONRPCError(RPC_INVALID_PARAMETER, "Cannot specify both conf_target and feeRate");
            }
            coinControl.m_confirm_target = ParseConfirmTarget(options["conf_target"], pwallet->chain().estimateMaxBlocks());
        }
        if (options.exists("estimate_mode")) {
            if (options.exists("feeRate")) {
                throw JSONRPCError(RPC_INVALID_PARAMETER, "Cannot specify both estimate_mode and feeRate");
            }
            if (!FeeModeFromString(options["estimate_mode"].get_str(), coinControl.m_fee_mode)) {
                throw JSONRPCError(RPC_INVALID_PARAMETER, "Invalid estimate_mode parameter");
            }
        }
      }
    } else {
        // if options is null and not a bool
        coinControl.fAllowWatchOnly = ParseIncludeWatchonly(NullUniValue, *pwallet);
    }

    size_t nOutputs = IsParticlWallet(pwallet) ? tx.vpout.size() : tx.vout.size();
    if (nOutputs == 0)
        throw JSONRPCError(RPC_INVALID_PARAMETER, "TX must have at least one output");

    if (change_position != -1 && (change_position < 0 || (unsigned int)change_position > nOutputs))
        throw JSONRPCError(RPC_INVALID_PARAMETER, "changePosition out of bounds");

    for (unsigned int idx = 0; idx < subtractFeeFromOutputs.size(); idx++) {
        int pos = subtractFeeFromOutputs[idx].get_int();
        if (setSubtractFeeFromOutputs.count(pos))
            throw JSONRPCError(RPC_INVALID_PARAMETER, strprintf("Invalid parameter, duplicated position: %d", pos));
        if (pos < 0)
            throw JSONRPCError(RPC_INVALID_PARAMETER, strprintf("Invalid parameter, negative position: %d", pos));
        if (pos >= int(nOutputs))
            throw JSONRPCError(RPC_INVALID_PARAMETER, strprintf("Invalid parameter, position too large: %d", pos));
        setSubtractFeeFromOutputs.insert(pos);
    }

    std::string strFailReason;

    if (!pwallet->FundTransaction(tx, fee_out, change_position, strFailReason, lockUnspents, setSubtractFeeFromOutputs, coinControl)) {
        throw JSONRPCError(RPC_WALLET_ERROR, strFailReason);
    }
}

static UniValue fundrawtransaction(const JSONRPCRequest& request)
{
    std::shared_ptr<CWallet> const wallet = GetWalletForJSONRPCRequest(request);
    CWallet* const pwallet = wallet.get();

    if (!EnsureWalletIsAvailable(pwallet, request.fHelp)) {
        return NullUniValue;
    }

    RPCHelpMan{"fundrawtransaction",
                "\nAdd inputs to a transaction until it has enough in value to meet its out value.\n"
                "This will not modify existing inputs, and will add at most one change output to the outputs.\n"
                "No existing outputs will be modified unless \"subtractFeeFromOutputs\" is specified.\n"
                "Note that inputs which were signed may need to be resigned after completion since in/outputs have been added.\n"
                "The inputs added will not be signed, use signrawtransactionwithkey\n"
                " or signrawtransactionwithwallet for that.\n"
                "Note that all existing inputs must have their previous output transaction be in the wallet.\n"
                "Note that all inputs selected must be of standard form and P2SH scripts must be\n"
                "in the wallet using importaddress or addmultisigaddress (to calculate fees).\n"
                "You can see whether this is the case by checking the \"solvable\" field in the listunspent output.\n"
                "Only pay-to-pubkey, multisig, and P2SH versions thereof are currently supported for watch-only\n",
                {
                    {"hexstring", RPCArg::Type::STR_HEX, RPCArg::Optional::NO, "The hex string of the raw transaction"},
                    {"options", RPCArg::Type::OBJ, RPCArg::Optional::OMITTED_NAMED_ARG, "for backward compatibility: passing in a true instead of an object will result in {\"includeWatching\":true}",
                        {
                            {"changeAddress", RPCArg::Type::STR, /* default */ "pool address", "The particl address to receive the change"},
                            {"changePosition", RPCArg::Type::NUM, /* default */ "random", "The index of the change output"},
                            {"change_type", RPCArg::Type::STR, /* default */ "set by -changetype", "The output type to use. Only valid if changeAddress is not specified. Options are \"legacy\", \"p2sh-segwit\", and \"bech32\"."},
                            {"includeWatching", RPCArg::Type::BOOL, /* default */ "true for watch-only wallets, otherwise false", "Also select inputs which are watch only.\n"
                                                          "Only solvable inputs can be used. Watch-only destinations are solvable if the public key and/or output script was imported,\n"
                                                          "e.g. with 'importpubkey' or 'importmulti' with the 'pubkeys' or 'desc' field."},
                            {"lockUnspents", RPCArg::Type::BOOL, /* default */ "false", "Lock selected unspent outputs"},
                            {"feeRate", RPCArg::Type::AMOUNT, /* default */ "not set: makes wallet determine the fee", "Set a specific fee rate in " + CURRENCY_UNIT + "/kB"},
                            {"subtractFeeFromOutputs", RPCArg::Type::ARR, /* default */ "empty array", "A json array of integers.\n"
                            "                              The fee will be equally deducted from the amount of each specified output.\n"
                            "                              Those recipients will receive less particl than you enter in their corresponding amount field.\n"
                            "                              If no outputs are specified here, the sender pays the fee.",
                                {
                                    {"vout_index", RPCArg::Type::NUM, RPCArg::Optional::OMITTED, "The zero-based output index, before a change output is added."},
                                },
                            },
                            {"replaceable", RPCArg::Type::BOOL, /* default */ "wallet default", "Marks this transaction as BIP125 replaceable.\n"
                            "                              Allows this transaction to be replaced by a transaction with higher fees"},
                            {"conf_target", RPCArg::Type::NUM, /* default */ "wallet default", "Confirmation target (in blocks)"},
                            {"estimate_mode", RPCArg::Type::STR, /* default */ "UNSET", "The fee estimate mode, must be one of:\n"
                            "         \"UNSET\"\n"
                            "         \"ECONOMICAL\"\n"
                            "         \"CONSERVATIVE\""},
                        },
                        "options"},
                    {"iswitness", RPCArg::Type::BOOL, /* default */ "depends on heuristic tests", "Whether the transaction hex is a serialized witness transaction.\n"
                        "If iswitness is not present, heuristic tests will be used in decoding.\n"
                        "If true, only witness deserialization will be tried.\n"
                        "If false, only non-witness deserialization will be tried.\n"
                        "This boolean should reflect whether the transaction has inputs\n"
                        "(e.g. fully valid, or on-chain transactions), if known by the caller."
                    },
                },
                RPCResult{
                    RPCResult::Type::OBJ, "", "",
                    {
                        {RPCResult::Type::STR_HEX, "hex", "The resulting raw transaction (hex-encoded string)"},
                        {RPCResult::Type::STR_AMOUNT, "fee", "Fee in " + CURRENCY_UNIT + " the resulting transaction pays"},
                        {RPCResult::Type::NUM, "changepos", "The position of the added change output, or -1"},
                    }
                                },
                                RPCExamples{
                            "\nCreate a transaction with no inputs\n"
                            + HelpExampleCli("createrawtransaction", "\"[]\" \"{\\\"myaddress\\\":0.01}\"") +
                            "\nAdd sufficient unsigned inputs to meet the output value\n"
                            + HelpExampleCli("fundrawtransaction", "\"rawtransactionhex\"") +
                            "\nSign the transaction\n"
                            + HelpExampleCli("signrawtransactionwithwallet", "\"fundedtransactionhex\"") +
                            "\nSend the transaction\n"
                            + HelpExampleCli("sendrawtransaction", "\"signedtransactionhex\"")
                                },
    }.Check(request);

    RPCTypeCheck(request.params, {UniValue::VSTR, UniValueType(), UniValue::VBOOL});

    // parse hex string from parameter
    CMutableTransaction tx;
    bool try_witness = request.params[2].isNull() ? true : request.params[2].get_bool();
    bool try_no_witness = request.params[2].isNull() ? true : !request.params[2].get_bool();
    if (!DecodeHexTx(tx, request.params[0].get_str(), try_no_witness, try_witness)) {
        throw JSONRPCError(RPC_DESERIALIZATION_ERROR, "TX decode failed");
    }

    CAmount fee;
    int change_position;
    FundTransaction(pwallet, tx, fee, change_position, request.params[1]);

    UniValue result(UniValue::VOBJ);
    result.pushKV("hex", EncodeHexTx(CTransaction(tx)));
    result.pushKV("fee", ValueFromAmount(fee));
    result.pushKV("changepos", change_position);

    return result;
}

UniValue signrawtransactionwithwallet(const JSONRPCRequest& request)
{
    std::shared_ptr<CWallet> const wallet = GetWalletForJSONRPCRequest(request);
    const CWallet* const pwallet = wallet.get();

    if (!EnsureWalletIsAvailable(pwallet, request.fHelp)) {
        return NullUniValue;
    }

            RPCHelpMan{"signrawtransactionwithwallet",
                "\nSign inputs for raw transaction (serialized, hex-encoded).\n"
                "The second optional argument (may be null) is an array of previous transaction outputs that\n"
                "this transaction depends on but may not yet be in the block chain." +
                    HelpRequiringPassphrase(pwallet) + "\n",
                {
                    {"hexstring", RPCArg::Type::STR, RPCArg::Optional::NO, "The transaction hex string"},
                    {"prevtxs", RPCArg::Type::ARR, RPCArg::Optional::OMITTED_NAMED_ARG, "A json array of previous dependent transaction outputs",
                        {
                            {"", RPCArg::Type::OBJ, RPCArg::Optional::OMITTED, "",
                                {
                                    {"txid", RPCArg::Type::STR_HEX, RPCArg::Optional::NO, "The transaction id"},
                                    {"vout", RPCArg::Type::NUM, RPCArg::Optional::NO, "The output number"},
                                    {"scriptPubKey", RPCArg::Type::STR_HEX, RPCArg::Optional::NO, "script key"},
                                    {"redeemScript", RPCArg::Type::STR_HEX, RPCArg::Optional::OMITTED, "(required for P2SH) redeem script"},
                                    {"witnessScript", RPCArg::Type::STR_HEX, RPCArg::Optional::OMITTED, "(required for P2WSH or P2SH-P2WSH) witness script"},
                                    {"amount", RPCArg::Type::AMOUNT, RPCArg::Optional::OMITTED, "(required for Segwit inputs) the amount spent"},
                                },
                            },
                        },
                    },
                    {"sighashtype", RPCArg::Type::STR, /* default */ "ALL", "The signature hash type. Must be one of\n"
            "       \"ALL\"\n"
            "       \"NONE\"\n"
            "       \"SINGLE\"\n"
            "       \"ALL|ANYONECANPAY\"\n"
            "       \"NONE|ANYONECANPAY\"\n"
            "       \"SINGLE|ANYONECANPAY\""},
                },
                RPCResult{
                    RPCResult::Type::OBJ, "", "",
                    {
                        {RPCResult::Type::STR_HEX, "hex", "The hex-encoded raw transaction with signature(s)"},
                        {RPCResult::Type::BOOL, "complete", "If the transaction has a complete set of signatures"},
                        {RPCResult::Type::ARR, "errors", "Script verification errors (if there are any)",
                        {
                            {RPCResult::Type::OBJ, "", "",
                            {
                                {RPCResult::Type::STR_HEX, "txid", "The hash of the referenced, previous transaction"},
                                {RPCResult::Type::NUM, "vout", "The index of the output to spent and used as input"},
                                {RPCResult::Type::STR_HEX, "scriptSig", "The hex-encoded signature script"},
                                {RPCResult::Type::NUM, "sequence", "Script sequence number"},
                                {RPCResult::Type::STR, "error", "Verification or signing error related to the input"},
                            }},
                        }},
                    }
                },
                RPCExamples{
                    HelpExampleCli("signrawtransactionwithwallet", "\"myhex\"")
            + HelpExampleRpc("signrawtransactionwithwallet", "\"myhex\"")
                },
            }.Check(request);

    RPCTypeCheck(request.params, {UniValue::VSTR, UniValue::VARR, UniValue::VSTR}, true);

    CMutableTransaction mtx;
    if (!DecodeHexTx(mtx, request.params[0].get_str(), true)) {
        throw JSONRPCError(RPC_DESERIALIZATION_ERROR, "TX decode failed");
    }

    // Sign the transaction
    auto locked_chain = pwallet->chain().lock();
    LOCK(pwallet->cs_wallet);
    EnsureWalletIsUnlocked(pwallet);

    // Fetch previous transactions (inputs):
    std::map<COutPoint, Coin> coins;
    for (const CTxIn& txin : mtx.vin) {
        coins[txin.prevout]; // Create empty map entry keyed by prevout.
    }
    pwallet->chain().findCoins(coins);

    // Parse the prevtxs array
    ParsePrevouts(request.params[1], nullptr, coins, mtx.IsCoinStake());

    std::set<std::shared_ptr<SigningProvider>> providers;
    for (const std::pair<COutPoint, Coin> coin_pair : coins) {
        std::unique_ptr<SigningProvider> provider = pwallet->GetSigningProvider(coin_pair.second.out.scriptPubKey);
        if (provider) {
            providers.insert(std::move(provider));
        }
    }
    if (providers.size() == 0) {
        // When there are no available providers, use a dummy SigningProvider so we can check if the tx is complete
        providers.insert(std::make_shared<SigningProvider>());
    }

    UniValue result(UniValue::VOBJ);
    for (std::shared_ptr<SigningProvider> provider : providers) {
        SignTransaction(mtx, provider.get(), coins, request.params[2], result);
    }
     return result;
}

static UniValue bumpfee(const JSONRPCRequest& request)
{
    std::shared_ptr<CWallet> const wallet = GetWalletForJSONRPCRequest(request);
    CWallet* const pwallet = wallet.get();

    if (!EnsureWalletIsAvailable(pwallet, request.fHelp))
        return NullUniValue;

            RPCHelpMan{"bumpfee",
                "\nBumps the fee of an opt-in-RBF transaction T, replacing it with a new transaction B.\n"
                "An opt-in RBF transaction with the given txid must be in the wallet.\n"
                "The command will pay the additional fee by reducing change outputs or adding inputs when necessary. It may add a new change output if one does not already exist.\n"
                "If `totalFee` (DEPRECATED) is given, adding inputs is not supported, so there must be a single change output that is big enough or it will fail.\n"
                "All inputs in the original transaction will be included in the replacement transaction.\n"
                "The command will fail if the wallet or mempool contains a transaction that spends one of T's outputs.\n"
                "By default, the new fee will be calculated automatically using estimatesmartfee.\n"
                "The user can specify a confirmation target for estimatesmartfee.\n"
                "Alternatively, the user can specify totalFee (DEPRECATED), or fee_rate (" + CURRENCY_UNIT + " per kB) for the new transaction .\n"
                "At a minimum, the new fee rate must be high enough to pay an additional new relay fee (incrementalfee\n"
                "returned by getnetworkinfo) to enter the node's mempool.\n",
                {
                    {"txid", RPCArg::Type::STR_HEX, RPCArg::Optional::NO, "The txid to be bumped"},
                    {"options", RPCArg::Type::OBJ, RPCArg::Optional::OMITTED_NAMED_ARG, "",
                        {
                            {"confTarget", RPCArg::Type::NUM, /* default */ "wallet default", "Confirmation target (in blocks)"},
                            {"totalFee", RPCArg::Type::NUM, /* default */ "fallback to 'confTarget'", "Total fee (NOT feerate) to pay, in satoshis. (DEPRECATED)\n"
            "                         In rare cases, the actual fee paid might be slightly higher than the specified\n"
            "                         totalFee if the tx change output has to be removed because it is too close to\n"
            "                         the dust threshold."},
                            {"fee_rate", RPCArg::Type::NUM, /* default */ "fallback to 'confTarget'", "FeeRate (NOT total fee) to pay, in " + CURRENCY_UNIT + " per kB\n"
            "                         Specify a fee rate instead of relying on the built-in fee estimator.\n"
            "                         Must be at least 0.0001 BTC per kB higher than the current transaction fee rate.\n"},
                            {"replaceable", RPCArg::Type::BOOL, /* default */ "true", "Whether the new transaction should still be\n"
            "                         marked bip-125 replaceable. If true, the sequence numbers in the transaction will\n"
            "                         be left unchanged from the original. If false, any input sequence numbers in the\n"
            "                         original transaction that were less than 0xfffffffe will be increased to 0xfffffffe\n"
            "                         so the new transaction will not be explicitly bip-125 replaceable (though it may\n"
            "                         still be replaceable in practice, for example if it has unconfirmed ancestors which\n"
            "                         are replaceable)."},
                            {"estimate_mode", RPCArg::Type::STR, /* default */ "UNSET", "The fee estimate mode, must be one of:\n"
            "         \"UNSET\"\n"
            "         \"ECONOMICAL\"\n"
            "         \"CONSERVATIVE\""},
                        },
                        "options"},
                },
                RPCResult{
                    RPCResult::Type::OBJ, "", "", {
                        {RPCResult::Type::STR, "psbt", "The base64-encoded unsigned PSBT of the new transaction. Only returned when wallet private keys are disabled."},
                        {RPCResult::Type::STR_HEX, "txid", "The id of the new transaction. Only returned when wallet private keys are enabled."},
                        {RPCResult::Type::STR_AMOUNT, "origfee", "The fee of the replaced transaction."},
                        {RPCResult::Type::STR_AMOUNT, "fee", "The fee of the new transaction."},
                        {RPCResult::Type::ARR, "errors", "Errors encountered during processing (may be empty).",
                        {
                            {RPCResult::Type::STR, "", ""},
                        }},
                    }
                },
                RPCExamples{
            "\nBump the fee, get the new transaction\'s txid\n" +
                    HelpExampleCli("bumpfee", "<txid>")
                },
            }.Check(request);

    RPCTypeCheck(request.params, {UniValue::VSTR, UniValue::VOBJ});
    uint256 hash(ParseHashV(request.params[0], "txid"));

    CCoinControl coin_control;
    coin_control.fAllowWatchOnly = pwallet->IsWalletFlagSet(WALLET_FLAG_DISABLE_PRIVATE_KEYS);
    // optional parameters
    CAmount totalFee = 0;
    coin_control.m_signal_bip125_rbf = true;

    if (!request.params[1].isNull()) {
        UniValue options = request.params[1];
        RPCTypeCheckObj(options,
            {
                {"confTarget", UniValueType(UniValue::VNUM)},
                {"totalFee", UniValueType(UniValue::VNUM)},
                {"fee_rate", UniValueType(UniValue::VNUM)},
                {"replaceable", UniValueType(UniValue::VBOOL)},
                {"estimate_mode", UniValueType(UniValue::VSTR)},
            },
            true, true);
        if (options.exists("confTarget") && (options.exists("totalFee") || options.exists("fee_rate"))) {
            throw JSONRPCError(RPC_INVALID_PARAMETER, "confTarget can't be set with totalFee or fee_rate. Please provide either a confirmation target in blocks for automatic fee estimation, or an explicit fee rate.");
        } else if (options.exists("fee_rate") && options.exists("totalFee")) {
            throw JSONRPCError(RPC_INVALID_PARAMETER, "fee_rate can't be set along with totalFee.");
        } else if (options.exists("confTarget")) { // TODO: alias this to conf_target
            coin_control.m_confirm_target = ParseConfirmTarget(options["confTarget"], pwallet->chain().estimateMaxBlocks());
        } else if (options.exists("totalFee")) {
            if (!pwallet->chain().rpcEnableDeprecated("totalFee")) {
                throw JSONRPCError(RPC_INVALID_PARAMETER, "totalFee argument has been deprecated and will be removed in 0.20. Please use -deprecatedrpc=totalFee to continue using this argument until removal.");
            }
            totalFee = options["totalFee"].get_int64();
            if (totalFee <= 0) {
                throw JSONRPCError(RPC_INVALID_PARAMETER, strprintf("Invalid totalFee %s (must be greater than 0)", FormatMoney(totalFee)));
            }
        } else if (options.exists("fee_rate")) {
            CFeeRate fee_rate(AmountFromValue(options["fee_rate"]));
            if (fee_rate <= CFeeRate(0)) {
                throw JSONRPCError(RPC_INVALID_PARAMETER, strprintf("Invalid fee_rate %s (must be greater than 0)", fee_rate.ToString()));
            }
            coin_control.m_feerate = fee_rate;
        }

        if (options.exists("replaceable")) {
            coin_control.m_signal_bip125_rbf = options["replaceable"].get_bool();
        }
        if (options.exists("estimate_mode")) {
            if (!FeeModeFromString(options["estimate_mode"].get_str(), coin_control.m_fee_mode)) {
                throw JSONRPCError(RPC_INVALID_PARAMETER, "Invalid estimate_mode parameter");
            }
        }
    }

    // Make sure the results are valid at least up to the most recent block
    // the user could have gotten from another RPC command prior to now
    pwallet->BlockUntilSyncedToCurrentChain();

    auto locked_chain = pwallet->chain().lock();
    LOCK(pwallet->cs_wallet);
    EnsureWalletIsUnlocked(pwallet);


    std::vector<std::string> errors;
    CAmount old_fee;
    CAmount new_fee;
    CMutableTransaction mtx;
    feebumper::Result res;
    if (totalFee > 0 || IsParticlWallet(pwallet)) {
        // Targeting total fee bump. Requires a change output of sufficient size.
        res = feebumper::CreateTotalBumpTransaction(pwallet, hash, coin_control, totalFee, errors, old_fee, new_fee, mtx);
    } else {
        // Targeting feerate bump.
        res = feebumper::CreateRateBumpTransaction(*pwallet, hash, coin_control, errors, old_fee, new_fee, mtx);
    }
    if (res != feebumper::Result::OK) {
        switch(res) {
            case feebumper::Result::INVALID_ADDRESS_OR_KEY:
                throw JSONRPCError(RPC_INVALID_ADDRESS_OR_KEY, errors[0]);
                break;
            case feebumper::Result::INVALID_REQUEST:
                throw JSONRPCError(RPC_INVALID_REQUEST, errors[0]);
                break;
            case feebumper::Result::INVALID_PARAMETER:
                throw JSONRPCError(RPC_INVALID_PARAMETER, errors[0]);
                break;
            case feebumper::Result::WALLET_ERROR:
                throw JSONRPCError(RPC_WALLET_ERROR, errors[0]);
                break;
            default:
                throw JSONRPCError(RPC_MISC_ERROR, errors[0]);
                break;
        }
    }

    UniValue result(UniValue::VOBJ);

    // If wallet private keys are enabled, return the new transaction id,
    // otherwise return the base64-encoded unsigned PSBT of the new transaction.
    if (!pwallet->IsWalletFlagSet(WALLET_FLAG_DISABLE_PRIVATE_KEYS)) {
        if (!feebumper::SignTransaction(*pwallet, mtx)) {
            throw JSONRPCError(RPC_WALLET_ERROR, "Can't sign transaction.");
        }

        uint256 txid;
        if (feebumper::CommitTransaction(*pwallet, hash, std::move(mtx), errors, txid) != feebumper::Result::OK) {
            throw JSONRPCError(RPC_WALLET_ERROR, errors[0]);
        }

        result.pushKV("txid", txid.GetHex());
    } else {
        PartiallySignedTransaction psbtx(mtx);
        bool complete = false;
        const TransactionError err = FillPSBT(pwallet, psbtx, complete, SIGHASH_ALL, false /* sign */, true /* bip32derivs */);
        CHECK_NONFATAL(err == TransactionError::OK);
        CHECK_NONFATAL(!complete);
        CDataStream ssTx(SER_NETWORK, PROTOCOL_VERSION);
        ssTx << psbtx;
        result.pushKV("psbt", EncodeBase64(ssTx.str()));
    }

    result.pushKV("origfee", ValueFromAmount(old_fee));
    result.pushKV("fee", ValueFromAmount(new_fee));
    UniValue result_errors(UniValue::VARR);
    for (const std::string& error : errors) {
        result_errors.push_back(error);
    }
    result.pushKV("errors", result_errors);

    return result;
}

UniValue rescanblockchain(const JSONRPCRequest& request)
{
    std::shared_ptr<CWallet> const wallet = GetWalletForJSONRPCRequest(request);
    CWallet* const pwallet = wallet.get();

    if (!EnsureWalletIsAvailable(pwallet, request.fHelp)) {
        return NullUniValue;
    }

            RPCHelpMan{"rescanblockchain",
                "\nRescan the local blockchain for wallet related transactions.\n"
                "Note: Use \"getwalletinfo\" to query the scanning progress.\n",
                {
                    {"start_height", RPCArg::Type::NUM, /* default */ "0", "block height where the rescan should start"},
                    {"stop_height", RPCArg::Type::NUM, RPCArg::Optional::OMITTED_NAMED_ARG, "the last block height that should be scanned. If none is provided it will rescan up to the tip at return time of this call."},
                },
                RPCResult{
                    RPCResult::Type::OBJ, "", "",
                    {
                        {RPCResult::Type::NUM, "start_height", "The block height where the rescan started (the requested height or 0)"},
                        {RPCResult::Type::NUM, "stop_height", "The height of the last rescanned block. May be null in rare cases if there was a reorg and the call didn't scan any blocks because they were already scanned in the background."},
                    }
                },
                RPCExamples{
                    HelpExampleCli("rescanblockchain", "100000 120000")
            + HelpExampleRpc("rescanblockchain", "100000, 120000")
                },
            }.Check(request);

    WalletRescanReserver reserver(pwallet);
    if (!reserver.reserve()) {
        throw JSONRPCError(RPC_WALLET_ERROR, "Wallet is currently rescanning. Abort existing rescan or wait.");
    }

    int start_height = 0;
    uint256 start_block, stop_block;
    {
        auto locked_chain = pwallet->chain().lock();
        Optional<int> tip_height = locked_chain->getHeight();

        if (!request.params[0].isNull()) {
            start_height = request.params[0].get_int();
            if (start_height < 0 || !tip_height || start_height > *tip_height) {
                throw JSONRPCError(RPC_INVALID_PARAMETER, "Invalid start_height");
            }
        }

        Optional<int> stop_height;
        if (!request.params[1].isNull()) {
            stop_height = request.params[1].get_int();
            if (*stop_height < 0 || !tip_height || *stop_height > *tip_height) {
                throw JSONRPCError(RPC_INVALID_PARAMETER, "Invalid stop_height");
            }
            else if (*stop_height < start_height) {
                throw JSONRPCError(RPC_INVALID_PARAMETER, "stop_height must be greater than start_height");
            }
        }

        // We can't rescan beyond non-pruned blocks, stop and throw an error
        if (locked_chain->findPruned(start_height, stop_height)) {
            throw JSONRPCError(RPC_MISC_ERROR, "Can't rescan beyond pruned data. Use RPC call getblockchaininfo to determine your pruned height.");
        }

        if (tip_height) {
            start_block = locked_chain->getBlockHash(start_height);
            // If called with a stop_height, set the stop_height here to
            // trigger a rescan to that height.
            // If called without a stop height, leave stop_height as null here
            // so rescan continues to the tip (even if the tip advances during
            // rescan).
            if (stop_height) {
                stop_block = locked_chain->getBlockHash(*stop_height);
            }
        }
    }

    CWallet::ScanResult result =
        pwallet->ScanForWalletTransactions(start_block, stop_block, reserver, true /* fUpdate */);
    switch (result.status) {
    case CWallet::ScanResult::SUCCESS:
        break;
    case CWallet::ScanResult::FAILURE:
        throw JSONRPCError(RPC_MISC_ERROR, "Rescan failed. Potentially corrupted data files.");
    case CWallet::ScanResult::USER_ABORT:
        throw JSONRPCError(RPC_MISC_ERROR, "Rescan aborted.");
        // no default case, so the compiler can warn about missing cases
    }
    UniValue response(UniValue::VOBJ);
    response.pushKV("start_height", start_height);
    response.pushKV("stop_height", result.last_scanned_height ? *result.last_scanned_height : UniValue());
    return response;
}

class DescribeWalletAddressVisitor : public boost::static_visitor<UniValue>
{
public:
    const SigningProvider * const provider;

    void ProcessSubScript(const CScript& subscript, UniValue& obj) const
    {
        // Always present: script type and redeemscript
        std::vector<std::vector<unsigned char>> solutions_data;
        txnouttype which_type = Solver(subscript, solutions_data);
        obj.pushKV("script", GetTxnOutputType(which_type));
        obj.pushKV("hex", HexStr(subscript.begin(), subscript.end()));

        CTxDestination embedded;
        if (ExtractDestination(subscript, embedded)) {
            // Only when the script corresponds to an address.
            UniValue subobj(UniValue::VOBJ);
            UniValue detail = DescribeAddress(embedded);
            subobj.pushKVs(detail);
            UniValue wallet_detail = boost::apply_visitor(*this, embedded);
            subobj.pushKVs(wallet_detail);
            subobj.pushKV("address", EncodeDestination(embedded));
            subobj.pushKV("scriptPubKey", HexStr(subscript.begin(), subscript.end()));
            // Always report the pubkey at the top level, so that `getnewaddress()['pubkey']` always works.
            if (subobj.exists("pubkey")) obj.pushKV("pubkey", subobj["pubkey"]);
            obj.pushKV("embedded", std::move(subobj));
        } else if (which_type == TX_MULTISIG) {
            // Also report some information on multisig scripts (which do not have a corresponding address).
            // TODO: abstract out the common functionality between this logic and ExtractDestinations.
            obj.pushKV("sigsrequired", solutions_data[0][0]);
            UniValue pubkeys(UniValue::VARR);
            for (size_t i = 1; i < solutions_data.size() - 1; ++i) {
                CPubKey key(solutions_data[i].begin(), solutions_data[i].end());
                pubkeys.push_back(HexStr(key.begin(), key.end()));
            }
            obj.pushKV("pubkeys", std::move(pubkeys));
        }
    }

    explicit DescribeWalletAddressVisitor(const SigningProvider* _provider) : provider(_provider) {}

    UniValue operator()(const CNoDestination& dest) const { return UniValue(UniValue::VOBJ); }

    UniValue operator()(const PKHash& pkhash) const
    {
        CKeyID keyID(pkhash);
        UniValue obj(UniValue::VOBJ);
        CPubKey vchPubKey;
        if (provider && provider->GetPubKey(keyID, vchPubKey)) {
            obj.pushKV("pubkey", HexStr(vchPubKey));
            obj.pushKV("iscompressed", vchPubKey.IsCompressed());
        }
        return obj;
    }

    UniValue operator()(const ScriptHash& scripthash) const
    {
        CScriptID scriptID(scripthash);
        UniValue obj(UniValue::VOBJ);
        CScript subscript;
        if (provider && provider->GetCScript(scriptID, subscript)) {
            ProcessSubScript(subscript, obj);
        }
        return obj;
    }

    UniValue operator()(const WitnessV0KeyHash& id) const
    {
        UniValue obj(UniValue::VOBJ);
        CPubKey pubkey;
        if (provider && provider->GetPubKey(CKeyID(id), pubkey)) {
            obj.pushKV("pubkey", HexStr(pubkey));
        }
        return obj;
    }

    UniValue operator()(const WitnessV0ScriptHash& id) const
    {
        UniValue obj(UniValue::VOBJ);
        CScript subscript;
        CRIPEMD160 hasher;
        uint160 hash;
        hasher.Write(id.begin(), 32).Finalize(hash.begin());
        if (provider && provider->GetCScript(CScriptID(hash), subscript)) {
            ProcessSubScript(subscript, obj);
        }
        return obj;
    }

    UniValue operator()(const CExtKeyPair &ekp) const {
        UniValue obj(UniValue::VOBJ);
        obj.pushKV("isextkey", true);
        return obj;
    }

    UniValue operator()(const CStealthAddress &sxAddr) const {
        UniValue obj(UniValue::VOBJ);
        obj.pushKV("isstealthaddress", true);
        obj.pushKV("prefix_num_bits", sxAddr.prefix.number_bits);
        obj.pushKV("prefix_bitfield", strprintf("0x%04x", sxAddr.prefix.bitfield));
        return obj;
    }

    UniValue operator()(const CKeyID256 &idk256) const {
        UniValue obj(UniValue::VOBJ);
        CPubKey vchPubKey;
        obj.pushKV("is256bit", true);
        CKeyID id160(idk256);
        if (provider && provider->GetPubKey(id160, vchPubKey)) {
            obj.pushKV("pubkey", HexStr(vchPubKey));
            obj.pushKV("iscompressed", vchPubKey.IsCompressed());
        }
        return obj;
    }

    UniValue operator()(const CScriptID256 &scriptID256) const {
        UniValue obj(UniValue::VOBJ);
        CScript subscript;
        obj.pushKV("is256bit", true);
        CScriptID scriptID;
        scriptID.Set(scriptID256);
        if (provider && provider->GetCScript(scriptID, subscript)) {
            ProcessSubScript(subscript, obj);
        }
        return obj;
    }

    UniValue operator()(const WitnessUnknown& id) const { return UniValue(UniValue::VOBJ); }
};

static UniValue DescribeWalletAddress(const CWallet* const pwallet, const CTxDestination& dest)
{
    UniValue ret(UniValue::VOBJ);
    UniValue detail = DescribeAddress(dest);
    CScript script = GetScriptForDestination(dest);
    std::unique_ptr<SigningProvider> provider = nullptr;
    if (pwallet) {
        provider = pwallet->GetSigningProvider(script);
    }
    ret.pushKVs(detail);
    ret.pushKVs(boost::apply_visitor(DescribeWalletAddressVisitor(provider.get()), dest));
    return ret;
}

/** Convert CAddressBookData to JSON record.  */
static UniValue AddressBookDataToJSON(const CAddressBookData& data, const bool verbose)
{
    UniValue ret(UniValue::VOBJ);
    if (verbose) {
        ret.pushKV("name", data.name);
    }
    ret.pushKV("purpose", data.purpose);
    return ret;
}

UniValue getaddressinfo(const JSONRPCRequest& request)
{
    std::shared_ptr<CWallet> const wallet = GetWalletForJSONRPCRequest(request);
    const CWallet* const pwallet = wallet.get();

    if (!EnsureWalletIsAvailable(pwallet, request.fHelp)) {
        return NullUniValue;
    }

            RPCHelpMan{"getaddressinfo",
                "\nReturn information about the given bitcoin address.\n"
                "Some of the information will only be present if the address is in the active wallet.\n",                {
                    {"address", RPCArg::Type::STR, RPCArg::Optional::NO, "The particl address to get the information of."},
                },
                RPCResult{
                    RPCResult::Type::OBJ, "", "",
                    {
                        {RPCResult::Type::STR, "address", "The particl address validated."},
                        {RPCResult::Type::STR_HEX, "scriptPubKey", "The hex-encoded scriptPubKey generated by the address."},
                        {RPCResult::Type::BOOL, "ismine", "If the address is yours."},
                        {RPCResult::Type::BOOL, "iswatchonly", "If the address is watchonly."},
                        {RPCResult::Type::BOOL, "solvable", "If we know how to spend coins sent to this address, ignoring the possible lack of private keys."},
                        {RPCResult::Type::STR, "desc", /* optional */ true, "A descriptor for spending coins sent to this address (only when solvable)."},
                        {RPCResult::Type::BOOL, "isscript", "If the key is a script."},
                        {RPCResult::Type::BOOL, "ischange", "If the address was used for change output."},
                        {RPCResult::Type::BOOL, "iswitness", "If the address is a witness address."},
                        {RPCResult::Type::NUM, "witness_version", /* optional */ true, "The version number of the witness program."},
                        {RPCResult::Type::STR_HEX, "witness_program", /* optional */ true, "The hex value of the witness program."},
                        {RPCResult::Type::STR, "script", /* optional */ true, "The output script type. Only if isscript is true and the redeemscript is known. Possible\n"
            "                                                         types: nonstandard, pubkey, pubkeyhash, scripthash, multisig, nulldata, witness_v0_keyhash,\n"
                            "witness_v0_scripthash, witness_unknown."},
                        {RPCResult::Type::STR_HEX, "hex", /* optional */ true, "The redeemscript for the p2sh address."},
                        {RPCResult::Type::ARR, "pubkeys", /* optional */ true, "Array of pubkeys associated with the known redeemscript (only if script is multisig).",
                        {
                            {RPCResult::Type::STR, "pubkey", ""},
                        }},
                        {RPCResult::Type::NUM, "sigsrequired", /* optional */ true, "The number of signatures required to spend multisig output (only if script is multisig)."},
                        {RPCResult::Type::STR_HEX, "pubkey", /* optional */ true, "The hex value of the raw public key for single-key addresses (possibly embedded in P2SH or P2WSH)."},
                        {RPCResult::Type::OBJ, "embedded", /* optional */ true, "Information about the address embedded in P2SH or P2WSH, if relevant and known.",
                        {
                            {RPCResult::Type::ELISION, "", "Includes all\n"
            "                                                         getaddressinfo output fields for the embedded address, excluding metadata (timestamp, hdkeypath,\n"
                            "hdseedid) and relation to the wallet (ismine, iswatchonly)."},
                        }},
                        {RPCResult::Type::BOOL, "iscompressed", /* optional */ true, "If the pubkey is compressed."},
                        {RPCResult::Type::STR, "label", "DEPRECATED. The label associated with the address. Defaults to \"\". Replaced by the labels array below."},
                        {RPCResult::Type::NUM_TIME, "timestamp", /* optional */ true, "The creation time of the key, if available, expressed in " + UNIX_EPOCH_TIME + "."},
                        {RPCResult::Type::STR, "hdkeypath", /* optional */ true, "The HD keypath, if the key is HD and available."},
                        {RPCResult::Type::STR_HEX, "hdseedid", /* optional */ true, "The Hash160 of the HD seed."},
                        {RPCResult::Type::STR_HEX, "hdmasterfingerprint", /* optional */ true, "The fingerprint of the master key."},
                        {RPCResult::Type::ARR, "labels", "Array of labels associated with the address. Currently limited to one label but returned\n"
                            "as an array to keep the API stable if multiple labels are enabled in the future.",
                        {
                            {RPCResult::Type::STR, "label name", "The label name. Defaults to \"\"."},
                            {RPCResult::Type::OBJ, "", "label data, DEPRECATED, will be removed in 0.21. To re-enable, launch bitcoind with `-deprecatedrpc=labelspurpose`",
                            {
                                {RPCResult::Type::STR, "name", "The label name. Defaults to \"\"."},
                                {RPCResult::Type::STR, "purpose", "The purpose of the associated address (send or receive)."},
                            }},
                        }},
                    }
                },
                RPCExamples{
                    HelpExampleCli("getaddressinfo", EXAMPLE_ADDRESS) +
                    HelpExampleRpc("getaddressinfo", EXAMPLE_ADDRESS)
                },
            }.Check(request);

    LOCK(pwallet->cs_wallet);

    UniValue ret(UniValue::VOBJ);
    std::string s = request.params[0].get_str();
    bool fBech32 = bech32::Decode(s).second.size() > 0;
    bool is_stake_only_version = false;
    CTxDestination dest = DecodeDestination(s);
    if (fBech32 && !IsValidDestination(dest)) {
        dest = DecodeDestination(s, true);
        is_stake_only_version = true;
    }

    // Make sure the destination is valid
    if (!IsValidDestination(dest)) {
        throw JSONRPCError(RPC_INVALID_ADDRESS_OR_KEY, "Invalid address");
    }

    std::string currentAddress = EncodeDestination(dest, fBech32, is_stake_only_version);
    ret.pushKV("address", currentAddress);

    CScript scriptPubKey = GetScriptForDestination(dest);
    ret.pushKV("scriptPubKey", HexStr(scriptPubKey.begin(), scriptPubKey.end()));

    std::unique_ptr<SigningProvider> provider = pwallet->GetSigningProvider(scriptPubKey);

    isminetype mine = ISMINE_NO;
    if (IsParticlWallet(pwallet)) {
        CHDWallet *phdw = GetParticlWallet(pwallet);
        if (dest.type() == typeid(CExtKeyPair)) {
            CExtKeyPair ek = boost::get<CExtKeyPair>(dest);
            CKeyID id = ek.GetID();
            mine = phdw->HaveExtKey(id);
        } else
        if (dest.type() == typeid(CStealthAddress)) {
            const CStealthAddress &sxAddr = boost::get<CStealthAddress>(dest);
            const CExtKeyAccount *pa = nullptr;
            const CEKAStealthKey *pask = nullptr;
            mine = phdw->IsMine(sxAddr, pa, pask);
            if (pa && pask) {
                ret.pushKV("account", pa->GetIDString58());
                CStoredExtKey *sek = pa->GetChain(pask->nScanParent);
                std::string sPath;
                if (sek) {
                    std::vector<uint32_t> vPath;
                    AppendChainPath(sek, vPath);
                    vPath.push_back(pask->nScanKey);
                    PathToString(vPath, sPath);
                    ret.pushKV("scan_path", sPath);
                }
                sek = pa->GetChain(pask->akSpend.nParent);
                if (sek) {
                    std::vector<uint32_t> vPath;
                    AppendChainPath(sek, vPath);
                    vPath.push_back(pask->akSpend.nKey);
                    PathToString(vPath, sPath);
                    ret.pushKV("spend_path", sPath);
                }
            }
        } else
        if (dest.type() == typeid(PKHash)
            || dest.type() == typeid(CKeyID256)) {
            CKeyID idk;
            const CEKAKey *pak = nullptr;
            const CEKASCKey *pasc = nullptr;
            CExtKeyAccount *pa = nullptr;
            bool isInvalid;
            mine = phdw->IsMine(scriptPubKey, idk, pak, pasc, pa, isInvalid);

            if (pa && pak) {
                CStoredExtKey *sek = pa->GetChain(pak->nParent);
                if (sek) {
                    ret.pushKV("from_ext_address_id", sek->GetIDString58());
                    std::string sPath;
                    std::vector<uint32_t> vPath;
                    AppendChainPath(sek, vPath);
                    vPath.push_back(pak->nKey);
                    PathToString(vPath, sPath);
                    ret.pushKV("path", sPath);
                } else {
                    ret.pushKV("error", "Unknown chain.");
                }
            } else
            if (dest.type() == typeid(PKHash)) {
                CStealthAddress sx;
                idk = CKeyID(boost::get<PKHash>(dest));
                if (phdw->GetStealthLinked(idk, sx)) {
                    ret.pushKV("from_stealth_address", sx.Encoded());
                }
            }
        } else {
            mine = phdw->IsMine(dest);
        }
        if (mine & ISMINE_HARDWARE_DEVICE) {
            ret.pushKV("isondevice", true);
        }
    } else {
        mine = pwallet->IsMine(dest);
    }

    ret.pushKV("ismine", bool(mine & ISMINE_SPENDABLE));

    bool solvable = provider && IsSolvable(*provider, scriptPubKey);
    ret.pushKV("solvable", solvable);

    if (solvable) {
       ret.pushKV("desc", InferDescriptor(scriptPubKey, *provider)->ToString());
    }

    ret.pushKV("iswatchonly", bool(mine & ISMINE_WATCH_ONLY));
    if (is_stake_only_version) {
        ret.pushKV("isstakeonly", true);
    }

    UniValue detail = DescribeWalletAddress(pwallet, dest);
    ret.pushKVs(detail);

    // DEPRECATED: Return label field if existing. Currently only one label can
    // be associated with an address, so the label should be equivalent to the
    // value of the name key/value pair in the labels array below.
    if ((pwallet->chain().rpcEnableDeprecated("label")) && (pwallet->mapAddressBook.count(dest))) {
        ret.pushKV("label", pwallet->mapAddressBook.at(dest).name);
    }

    ret.pushKV("ischange", pwallet->IsChange(scriptPubKey));

    ScriptPubKeyMan* spk_man = pwallet->GetScriptPubKeyMan(scriptPubKey);
    if (spk_man) {
        if (const CKeyMetadata* meta = spk_man->GetMetadata(dest)) {
            ret.pushKV("timestamp", meta->nCreateTime);
            if (meta->has_key_origin) {
                ret.pushKV("hdkeypath", WriteHDKeypath(meta->key_origin.path));
                ret.pushKV("hdseedid", meta->hd_seed_id.GetHex());
                ret.pushKV("hdmasterfingerprint", HexStr(meta->key_origin.fingerprint, meta->key_origin.fingerprint + 4));
            }
        }
    }

    // Return a `labels` array containing the label associated with the address,
    // equivalent to the `label` field above. Currently only one label can be
    // associated with an address, but we return an array so the API remains
    // stable if we allow multiple labels to be associated with an address in
    // the future.
    UniValue labels(UniValue::VARR);
    std::map<CTxDestination, CAddressBookData>::const_iterator mi = pwallet->mapAddressBook.find(dest);
    if (mi != pwallet->mapAddressBook.end()) {
        // DEPRECATED: The previous behavior of returning an array containing a
        // JSON object of `name` and `purpose` key/value pairs is deprecated.
        if (pwallet->chain().rpcEnableDeprecated("labelspurpose")) {
            labels.push_back(AddressBookDataToJSON(mi->second, true));
        } else {
            labels.push_back(mi->second.name);
        }
    }
    ret.pushKV("labels", std::move(labels));

    return ret;
}

static UniValue getaddressesbylabel(const JSONRPCRequest& request)
{
    std::shared_ptr<CWallet> const wallet = GetWalletForJSONRPCRequest(request);
    const CWallet* const pwallet = wallet.get();

    if (!EnsureWalletIsAvailable(pwallet, request.fHelp)) {
        return NullUniValue;
    }

            RPCHelpMan{"getaddressesbylabel",
                "\nReturns the list of addresses assigned the specified label.\n",
                {
                    {"label", RPCArg::Type::STR, RPCArg::Optional::NO, "The label."},
                },
                RPCResult{
                    RPCResult::Type::OBJ_DYN, "", "json object with addresses as keys",
                    {
                        {RPCResult::Type::OBJ, "address", "json object with information about address",
                        {
                            {RPCResult::Type::STR, "purpose", "Purpose of address (\"send\" for sending address, \"receive\" for receiving address)"},
                        }},
                    }
                },
                RPCExamples{
                    HelpExampleCli("getaddressesbylabel", "\"tabby\"")
            + HelpExampleRpc("getaddressesbylabel", "\"tabby\"")
                },
            }.Check(request);

    LOCK(pwallet->cs_wallet);

    std::string label = LabelFromValue(request.params[0]);

    // Find all addresses that have the given label
    UniValue ret(UniValue::VOBJ);
    std::set<std::string> addresses;
    for (const std::pair<const CTxDestination, CAddressBookData>& item : pwallet->mapAddressBook) {
        if (item.second.name == label) {
            std::string address = EncodeDestination(item.first);
            // CWallet::mapAddressBook is not expected to contain duplicate
            // address strings, but build a separate set as a precaution just in
            // case it does.
            bool unique = addresses.emplace(address).second;
            CHECK_NONFATAL(unique);
            // UniValue::pushKV checks if the key exists in O(N)
            // and since duplicate addresses are unexpected (checked with
            // std::set in O(log(N))), UniValue::__pushKV is used instead,
            // which currently is O(1).
            ret.__pushKV(address, AddressBookDataToJSON(item.second, false));
        }
    }

    if (ret.empty()) {
        throw JSONRPCError(RPC_WALLET_INVALID_LABEL_NAME, std::string("No addresses with label " + label));
    }

    return ret;
}

static UniValue listlabels(const JSONRPCRequest& request)
{
    std::shared_ptr<CWallet> const wallet = GetWalletForJSONRPCRequest(request);
    const CWallet* const pwallet = wallet.get();

    if (!EnsureWalletIsAvailable(pwallet, request.fHelp)) {
        return NullUniValue;
    }

            RPCHelpMan{"listlabels",
                "\nReturns the list of all labels, or labels that are assigned to addresses with a specific purpose.\n",
                {
                    {"purpose", RPCArg::Type::STR, RPCArg::Optional::OMITTED_NAMED_ARG, "Address purpose to list labels for ('send','receive'). An empty string is the same as not providing this argument."},
                },
                RPCResult{
                    RPCResult::Type::ARR, "", "",
                    {
                        {RPCResult::Type::STR, "label", "Label name"},
                    }
                },
                RPCExamples{
            "\nList all labels\n"
            + HelpExampleCli("listlabels", "") +
            "\nList labels that have receiving addresses\n"
            + HelpExampleCli("listlabels", "receive") +
            "\nList labels that have sending addresses\n"
            + HelpExampleCli("listlabels", "send") +
            "\nAs a JSON-RPC call\n"
            + HelpExampleRpc("listlabels", "receive")
                },
            }.Check(request);

    LOCK(pwallet->cs_wallet);

    std::string purpose;
    if (!request.params[0].isNull()) {
        purpose = request.params[0].get_str();
    }

    // Add to a set to sort by label name, then insert into Univalue array
    std::set<std::string> label_set;
    for (const std::pair<const CTxDestination, CAddressBookData>& entry : pwallet->mapAddressBook) {
        if (purpose.empty() || entry.second.purpose == purpose) {
            label_set.insert(entry.second.name);
        }
    }

    UniValue ret(UniValue::VARR);
    for (const std::string& name : label_set) {
        ret.push_back(name);
    }

    return ret;
}

UniValue sethdseed(const JSONRPCRequest& request)
{
    std::shared_ptr<CWallet> const wallet = GetWalletForJSONRPCRequest(request);
    CWallet* const pwallet = wallet.get();

    if (!EnsureWalletIsAvailable(pwallet, request.fHelp)) {
        return NullUniValue;
    }

            RPCHelpMan{"sethdseed",
                "\nSet or generate a new HD wallet seed. Non-HD wallets will not be upgraded to being a HD wallet. Wallets that are already\n"
                "HD will have a new HD seed set so that new keys added to the keypool will be derived from this new seed.\n"
                "\nNote that you will need to MAKE A NEW BACKUP of your wallet after setting the HD wallet seed." +
                    HelpRequiringPassphrase(pwallet) + "\n",
                {
                    {"newkeypool", RPCArg::Type::BOOL, /* default */ "true", "Whether to flush old unused addresses, including change addresses, from the keypool and regenerate it.\n"
            "                             If true, the next address from getnewaddress and change address from getrawchangeaddress will be from this new seed.\n"
            "                             If false, addresses (including change addresses if the wallet already had HD Chain Split enabled) from the existing\n"
            "                             keypool will be used until it has been depleted."},
                    {"seed", RPCArg::Type::STR, /* default */ "random seed", "The WIF private key to use as the new HD seed.\n"
            "                             The seed value can be retrieved using the dumpwallet command. It is the private key marked hdseed=1"},
                },
                RPCResults{},
                RPCExamples{
                    HelpExampleCli("sethdseed", "")
            + HelpExampleCli("sethdseed", "false")
            + HelpExampleCli("sethdseed", "true \"wifkey\"")
            + HelpExampleRpc("sethdseed", "true, \"wifkey\"")
                },
            }.Check(request);

    LegacyScriptPubKeyMan& spk_man = EnsureLegacyScriptPubKeyMan(*pwallet, true);

    if (pwallet->chain().isInitialBlockDownload()) {
        throw JSONRPCError(RPC_CLIENT_IN_INITIAL_DOWNLOAD, "Cannot set a new HD seed while still in Initial Block Download");
    }

    if (pwallet->IsWalletFlagSet(WALLET_FLAG_DISABLE_PRIVATE_KEYS)) {
        throw JSONRPCError(RPC_WALLET_ERROR, "Cannot set a HD seed to a wallet with private keys disabled");
    }

    auto locked_chain = pwallet->chain().lock();
    LOCK2(pwallet->cs_wallet, spk_man.cs_KeyStore);

    // Do not do anything to non-HD wallets
    if (!pwallet->CanSupportFeature(FEATURE_HD)) {
        throw JSONRPCError(RPC_WALLET_ERROR, "Cannot set a HD seed on a non-HD wallet. Start with -upgradewallet in order to upgrade a non-HD wallet to HD");
    }

    if (IsParticlWallet(pwallet))
        throw JSONRPCError(RPC_WALLET_ERROR, "Not necessary in Particl mode.");

    EnsureWalletIsUnlocked(pwallet);

    bool flush_key_pool = true;
    if (!request.params[0].isNull()) {
        flush_key_pool = request.params[0].get_bool();
    }

    CPubKey master_pub_key;
    if (request.params[1].isNull()) {
        master_pub_key = spk_man.GenerateNewSeed();
    } else {
        CKey key = DecodeSecret(request.params[1].get_str());
        if (!key.IsValid()) {
            throw JSONRPCError(RPC_INVALID_ADDRESS_OR_KEY, "Invalid private key");
        }

        if (HaveKey(spk_man, key)) {
            throw JSONRPCError(RPC_INVALID_ADDRESS_OR_KEY, "Already have this key (either as an HD seed or as a loose private key)");
        }

        master_pub_key = spk_man.DeriveNewSeed(key);
    }

    spk_man.SetHDSeed(master_pub_key);
    if (flush_key_pool) spk_man.NewKeyPool();

    return NullUniValue;
}

UniValue walletprocesspsbt(const JSONRPCRequest& request)
{
    std::shared_ptr<CWallet> const wallet = GetWalletForJSONRPCRequest(request);
    const CWallet* const pwallet = wallet.get();

    if (!EnsureWalletIsAvailable(pwallet, request.fHelp)) {
        return NullUniValue;
    }

            RPCHelpMan{"walletprocesspsbt",
                "\nUpdate a PSBT with input information from our wallet and then sign inputs\n"
                "that we can sign for." +
                    HelpRequiringPassphrase(pwallet) + "\n",
                {
                    {"psbt", RPCArg::Type::STR, RPCArg::Optional::NO, "The transaction base64 string"},
                    {"sign", RPCArg::Type::BOOL, /* default */ "true", "Also sign the transaction when updating"},
                    {"sighashtype", RPCArg::Type::STR, /* default */ "ALL", "The signature hash type to sign with if not specified by the PSBT. Must be one of\n"
            "       \"ALL\"\n"
            "       \"NONE\"\n"
            "       \"SINGLE\"\n"
            "       \"ALL|ANYONECANPAY\"\n"
            "       \"NONE|ANYONECANPAY\"\n"
            "       \"SINGLE|ANYONECANPAY\""},
                    {"bip32derivs", RPCArg::Type::BOOL, /* default */ "true", "Include BIP 32 derivation paths for public keys if we know them"},
                },
                RPCResult{
                    RPCResult::Type::OBJ, "", "",
                    {
                        {RPCResult::Type::STR, "psbt", "The base64-encoded partially signed transaction"},
                        {RPCResult::Type::BOOL, "complete", "If the transaction has a complete set of signatures"},
                    }
                },
                RPCExamples{
                    HelpExampleCli("walletprocesspsbt", "\"psbt\"")
                },
            }.Check(request);

    RPCTypeCheck(request.params, {UniValue::VSTR, UniValue::VBOOL, UniValue::VSTR});

    // Unserialize the transaction
    PartiallySignedTransaction psbtx;
    std::string error;
    if (!DecodeBase64PSBT(psbtx, request.params[0].get_str(), error)) {
        throw JSONRPCError(RPC_DESERIALIZATION_ERROR, strprintf("TX decode failed %s", error));
    }

    // Get the sighash type
    int nHashType = ParseSighashString(request.params[2]);

    // Fill transaction with our data and also sign
    bool sign = request.params[1].isNull() ? true : request.params[1].get_bool();
    bool bip32derivs = request.params[3].isNull() ? true : request.params[3].get_bool();
    bool complete = true;
    const TransactionError err = FillPSBT(pwallet, psbtx, complete, nHashType, sign, bip32derivs);
    if (err != TransactionError::OK) {
        throw JSONRPCTransactionError(err);
    }

    UniValue result(UniValue::VOBJ);
    CDataStream ssTx(SER_NETWORK, PROTOCOL_VERSION);
    ssTx << psbtx;
    result.pushKV("psbt", EncodeBase64(ssTx.str()));
    result.pushKV("complete", complete);

    return result;
}

UniValue walletcreatefundedpsbt(const JSONRPCRequest& request)
{
    std::shared_ptr<CWallet> const wallet = GetWalletForJSONRPCRequest(request);
    CWallet* const pwallet = wallet.get();

    if (!EnsureWalletIsAvailable(pwallet, request.fHelp)) {
        return NullUniValue;
    }

            RPCHelpMan{"walletcreatefundedpsbt",
                "\nCreates and funds a transaction in the Partially Signed Transaction format. Inputs will be added if supplied inputs are not enough\n"
                "Implements the Creator and Updater roles.\n",
                {
                    {"inputs", RPCArg::Type::ARR, RPCArg::Optional::NO, "A json array of json objects",
                        {
                            {"", RPCArg::Type::OBJ, RPCArg::Optional::OMITTED, "",
                                {
                                    {"txid", RPCArg::Type::STR_HEX, RPCArg::Optional::NO, "The transaction id"},
                                    {"vout", RPCArg::Type::NUM, RPCArg::Optional::NO, "The output number"},
                                    {"sequence", RPCArg::Type::NUM, RPCArg::Optional::NO, "The sequence number"},
                                },
                            },
                        },
                        },
                    {"outputs", RPCArg::Type::ARR, RPCArg::Optional::NO, "a json array with outputs (key-value pairs), where none of the keys are duplicated.\n"
                            "That is, each address can only appear once and there can only be one 'data' object.\n"
                            "For compatibility reasons, a dictionary, which holds the key-value pairs directly, is also\n"
                            "                             accepted as second parameter.",
                        {
                            {"", RPCArg::Type::OBJ, RPCArg::Optional::OMITTED, "",
                                {
                                    {"address", RPCArg::Type::AMOUNT, RPCArg::Optional::NO, "A key-value pair. The key (string) is the particl address, the value (float or string) is the amount in " + CURRENCY_UNIT + ""},
                                },
                                },
                            {"", RPCArg::Type::OBJ, RPCArg::Optional::OMITTED, "",
                                {
                                    {"data", RPCArg::Type::STR_HEX, RPCArg::Optional::NO, "A key-value pair. The key must be \"data\", the value is hex-encoded data"},
                                },
                            },
                        },
                    },
                    {"locktime", RPCArg::Type::NUM, /* default */ "0", "Raw locktime. Non-0 value also locktime-activates inputs"},
                    {"options", RPCArg::Type::OBJ, RPCArg::Optional::OMITTED_NAMED_ARG, "",
                        {
                            {"changeAddress", RPCArg::Type::STR_HEX, /* default */ "pool address", "The particl address to receive the change"},
                            {"changePosition", RPCArg::Type::NUM, /* default */ "random", "The index of the change output"},
                            {"change_type", RPCArg::Type::STR, /* default */ "set by -changetype", "The output type to use. Only valid if changeAddress is not specified. Options are \"legacy\", \"p2sh-segwit\", and \"bech32\"."},
                            {"includeWatching", RPCArg::Type::BOOL, /* default */ "true for watch-only wallets, otherwise false", "Also select inputs which are watch only"},
                            {"lockUnspents", RPCArg::Type::BOOL, /* default */ "false", "Lock selected unspent outputs"},
                            {"feeRate", RPCArg::Type::AMOUNT, /* default */ "not set: makes wallet determine the fee", "Set a specific fee rate in " + CURRENCY_UNIT + "/kB"},
                            {"subtractFeeFromOutputs", RPCArg::Type::ARR, /* default */ "empty array", "A json array of integers.\n"
                            "                              The fee will be equally deducted from the amount of each specified output.\n"
                            "                              Those recipients will receive less particl than you enter in their corresponding amount field.\n"
                            "                              If no outputs are specified here, the sender pays the fee.",
                                {
                                    {"vout_index", RPCArg::Type::NUM, RPCArg::Optional::OMITTED, "The zero-based output index, before a change output is added."},
                                },
                            },
                            {"replaceable", RPCArg::Type::BOOL, /* default */ "wallet default", "Marks this transaction as BIP125 replaceable.\n"
                            "                              Allows this transaction to be replaced by a transaction with higher fees"},
                            {"conf_target", RPCArg::Type::NUM, /* default */ "Fallback to wallet's confirmation target", "Confirmation target (in blocks)"},
                            {"estimate_mode", RPCArg::Type::STR, /* default */ "UNSET", "The fee estimate mode, must be one of:\n"
                            "         \"UNSET\"\n"
                            "         \"ECONOMICAL\"\n"
                            "         \"CONSERVATIVE\""},
                        },
                        "options"},
                    {"bip32derivs", RPCArg::Type::BOOL, /* default */ "true", "Include BIP 32 derivation paths for public keys if we know them"},
                },
                RPCResult{
                    RPCResult::Type::OBJ, "", "",
                    {
                        {RPCResult::Type::STR, "psbt", "The resulting raw transaction (base64-encoded string)"},
                        {RPCResult::Type::STR_AMOUNT, "fee", "Fee in " + CURRENCY_UNIT + " the resulting transaction pays"},
                        {RPCResult::Type::NUM, "changepos", "The position of the added change output, or -1"},
                    }
                                },
                                RPCExamples{
                            "\nCreate a transaction with no inputs\n"
                            + HelpExampleCli("walletcreatefundedpsbt", "\"[{\\\"txid\\\":\\\"myid\\\",\\\"vout\\\":0}]\" \"[{\\\"data\\\":\\\"00010203\\\"}]\"")
                                },
                            }.Check(request);

    RPCTypeCheck(request.params, {
        UniValue::VARR,
        UniValueType(), // ARR or OBJ, checked later
        UniValue::VNUM,
        UniValue::VOBJ,
        UniValue::VBOOL
        }, true
    );

    CAmount fee;
    int change_position;
    bool rbf = pwallet->m_signal_rbf;
    const UniValue &replaceable_arg = request.params[3]["replaceable"];
    if (!replaceable_arg.isNull()) {
        RPCTypeCheckArgument(replaceable_arg, UniValue::VBOOL);
        rbf = replaceable_arg.isTrue();
    }
    CMutableTransaction rawTx = ConstructTransaction(request.params[0], request.params[1], request.params[2], rbf);
    FundTransaction(pwallet, rawTx, fee, change_position, request.params[3]);

    // Make a blank psbt
    PartiallySignedTransaction psbtx(rawTx);

    // Fill transaction with out data but don't sign
    bool bip32derivs = request.params[4].isNull() ? true : request.params[4].get_bool();
    bool complete = true;
    const TransactionError err = FillPSBT(pwallet, psbtx, complete, 1, false, bip32derivs);
    if (err != TransactionError::OK) {
        throw JSONRPCTransactionError(err);
    }

    // Serialize the PSBT
    CDataStream ssTx(SER_NETWORK, PROTOCOL_VERSION);
    ssTx << psbtx;

    UniValue result(UniValue::VOBJ);
    result.pushKV("psbt", EncodeBase64(ssTx.str()));
    result.pushKV("fee", ValueFromAmount(fee));
    result.pushKV("changepos", change_position);
    return result;
}

UniValue abortrescan(const JSONRPCRequest& request); // in rpcdump.cpp
UniValue dumpprivkey(const JSONRPCRequest& request); // in rpcdump.cpp
UniValue importprivkey(const JSONRPCRequest& request);
UniValue importaddress(const JSONRPCRequest& request);
UniValue importpubkey(const JSONRPCRequest& request);
UniValue dumpwallet(const JSONRPCRequest& request);
UniValue importwallet(const JSONRPCRequest& request);
UniValue importprunedfunds(const JSONRPCRequest& request);
UniValue removeprunedfunds(const JSONRPCRequest& request);
UniValue importmulti(const JSONRPCRequest& request);

// clang-format off
static const CRPCCommand commands[] =
{ //  category              name                                actor (function)                argNames
    //  --------------------- ------------------------          -----------------------         ----------
    { "hidden",             "resendwallettransactions",         &resendwallettransactions,      {} },
    { "rawtransactions",    "fundrawtransaction",               &fundrawtransaction,            {"hexstring","options","iswitness"} },
    { "wallet",             "abandontransaction",               &abandontransaction,            {"txid"} },
    { "wallet",             "abortrescan",                      &abortrescan,                   {} },
    { "wallet",             "addmultisigaddress",               &addmultisigaddress,            {"nrequired","keys","label|account","bech32","256bit","address_type"} },
    { "wallet",             "backupwallet",                     &backupwallet,                  {"destination"} },
    { "wallet",             "bumpfee",                          &bumpfee,                       {"txid", "options"} },
    { "wallet",             "createwallet",                     &createwallet,                  {"wallet_name", "disable_private_keys", "blank", "passphrase", "avoid_reuse"} },
    { "wallet",             "dumpprivkey",                      &dumpprivkey,                   {"address"}  },
    { "wallet",             "dumpwallet",                       &dumpwallet,                    {"filename"} },
    { "wallet",             "encryptwallet",                    &encryptwallet,                 {"passphrase"} },
    { "wallet",             "getaddressesbylabel",              &getaddressesbylabel,           {"label"} },
    { "wallet",             "getaddressinfo",                   &getaddressinfo,                {"address"} },
    { "wallet",             "getbalance",                       &getbalance,                    {"dummy","minconf","include_watchonly","avoid_reuse"} },
    //{ "wallet",             "getnewaddress",                    &getnewaddress,                 {"label","bech32","hardened","256bit","address_type"} },
    { "wallet",             "getnewaddress",                    &getnewaddress,                 {"label","address_type"} },
    { "wallet",             "getrawchangeaddress",              &getrawchangeaddress,           {"address_type"} },
    { "wallet",             "getreceivedbyaddress",             &getreceivedbyaddress,          {"address","minconf"} },
    { "wallet",             "getreceivedbylabel",               &getreceivedbylabel,            {"label","minconf"} },
    { "wallet",             "gettransaction",                   &gettransaction,                {"txid","include_watchonly","verbose"} },
    { "wallet",             "getunconfirmedbalance",            &getunconfirmedbalance,         {} },
    { "wallet",             "getbalances",                      &getbalances,                   {} },
    { "wallet",             "getwalletinfo",                    &getwalletinfo,                 {} },
    { "wallet",             "importaddress",                    &importaddress,                 {"address","label","rescan","p2sh"} },
    { "wallet",             "importmulti",                      &importmulti,                   {"requests","options"} },
    { "wallet",             "importprivkey",                    &importprivkey,                 {"privkey","label","rescan"} },
    { "wallet",             "importprunedfunds",                &importprunedfunds,             {"rawtransaction","txoutproof"} },
    { "wallet",             "importpubkey",                     &importpubkey,                  {"pubkey","label","rescan"} },
    { "wallet",             "importwallet",                     &importwallet,                  {"filename"} },
    { "wallet",             "keypoolrefill",                    &keypoolrefill,                 {"newsize"} },
    { "wallet",             "listaddressgroupings",             &listaddressgroupings,          {} },
    { "wallet",             "listlabels",                       &listlabels,                    {"purpose"} },
    { "wallet",             "listlockunspent",                  &listlockunspent,               {} },
    { "wallet",             "listreceivedbyaddress",            &listreceivedbyaddress,         {"minconf","include_empty","include_watchonly","address_filter"} },
    { "wallet",             "listreceivedbylabel",              &listreceivedbylabel,           {"minconf","include_empty","include_watchonly"} },
    { "wallet",             "listsinceblock",                   &listsinceblock,                {"blockhash","target_confirmations","include_watchonly","include_removed"} },
    { "wallet",             "listtransactions",                 &listtransactions,              {"label|dummy","count","skip","include_watchonly"} },
    { "wallet",             "listunspent",                      &listunspent,                   {"minconf","maxconf","addresses","include_unsafe","query_options"} },
    { "wallet",             "listwalletdir",                    &listwalletdir,                 {} },
    { "wallet",             "listwallets",                      &listwallets,                   {} },
    { "wallet",             "loadwallet",                       &loadwallet,                    {"filename"} },
    { "wallet",             "lockunspent",                      &lockunspent,                   {"unlock","transactions","permanent"} },
    { "wallet",             "removeprunedfunds",                &removeprunedfunds,             {"txid"} },
    { "wallet",             "rescanblockchain",                 &rescanblockchain,              {"start_height", "stop_height"} },
    { "wallet",             "sendmany",                         &sendmany,                      {"dummy","amounts","minconf","comment","subtractfeefrom","replaceable","conf_target","estimate_mode"} },
    { "wallet",             "sendtoaddress",                    &sendtoaddress,                 {"address","amount","comment","comment_to","subtractfeefromamount","narration","replaceable","conf_target","estimate_mode","avoid_reuse"} },
    { "wallet",             "sethdseed",                        &sethdseed,                     {"newkeypool","seed"} },
    { "wallet",             "setlabel",                         &setlabel,                      {"address","label"} },
    { "wallet",             "settxfee",                         &settxfee,                      {"amount"} },
    { "wallet",             "setwalletflag",                    &setwalletflag,                 {"flag","value"} },
    { "wallet",             "signmessage",                      &signmessage,                   {"address","message"} },
    { "wallet",             "signrawtransactionwithwallet",     &signrawtransactionwithwallet,  {"hexstring","prevtxs","sighashtype"} },
    { "wallet",             "unloadwallet",                     &unloadwallet,                  {"wallet_name"} },
    { "wallet",             "walletcreatefundedpsbt",           &walletcreatefundedpsbt,        {"inputs","outputs","locktime","options","bip32derivs"} },
    { "wallet",             "walletlock",                       &walletlock,                    {} },
    { "wallet",             "walletpassphrase",                 &walletpassphrase,              {"passphrase","timeout","stakingonly"} },
    { "wallet",             "walletpassphrasechange",           &walletpassphrasechange,        {"oldpassphrase","newpassphrase"} },
    { "wallet",             "walletprocesspsbt",                &walletprocesspsbt,             {"psbt","sign","sighashtype","bip32derivs"} },
};
// clang-format on

void RegisterWalletRPCCommands(interfaces::Chain& chain, std::vector<std::unique_ptr<interfaces::Handler>>& handlers)
{
    for (unsigned int vcidx = 0; vcidx < ARRAYLEN(commands); vcidx++)
        handlers.emplace_back(chain.handleRpc(commands[vcidx]));
}

interfaces::Chain* g_rpc_chain = nullptr;<|MERGE_RESOLUTION|>--- conflicted
+++ resolved
@@ -43,11 +43,7 @@
 
 static const std::string WALLET_ENDPOINT_BASE = "/wallet/";
 
-<<<<<<< HEAD
-bool GetAvoidReuseFlag(CWallet * const pwallet, const UniValue& param) {
-=======
-static inline bool GetAvoidReuseFlag(const CWallet* const pwallet, const UniValue& param) {
->>>>>>> 5e12a610
+bool GetAvoidReuseFlag(const CWallet* const pwallet, const UniValue& param) {
     bool can_avoid_reuse = pwallet->IsWalletFlagSet(WALLET_FLAG_AVOID_REUSE);
     bool avoid_reuse = param.isNull() ? can_avoid_reuse : param.get_bool();
 
@@ -193,7 +189,7 @@
         }
 }
 
-void RecordTxToJSON(interfaces::Chain& chain, interfaces::Chain::Lock& locked_chain, CHDWallet *phdw, const uint256 &hash, const CTransactionRecord& rtx, UniValue &entry) EXCLUSIVE_LOCKS_REQUIRED(phdw->cs_wallet)
+void RecordTxToJSON(interfaces::Chain& chain, interfaces::Chain::Lock& locked_chain, const CHDWallet *phdw, const uint256 &hash, const CTransactionRecord& rtx, UniValue &entry) EXCLUSIVE_LOCKS_REQUIRED(phdw->cs_wallet)
 {
     int confirms = phdw->GetDepthInMainChain(rtx);
     entry.pushKV("confirmations", confirms);
@@ -1754,7 +1750,7 @@
 
             entry.pushKV("amount", ValueFromAmount(s.amount));
             if (pwallet->mapAddressBook.count(s.destination)) {
-                entry.pushKV("label", pwallet->mapAddressBook[s.destination].name);
+                entry.pushKV("label", pwallet->mapAddressBook.at(s.destination).name);
             }
             entry.pushKV("vout", s.vout);
             entry.pushKV("reward", ValueFromAmount(-nFee));
@@ -1767,7 +1763,7 @@
     }
 }
 
-static void ListRecord(interfaces::Chain::Lock& locked_chain, CHDWallet *phdw, const uint256 &hash, const CTransactionRecord &rtx,
+static void ListRecord(interfaces::Chain::Lock& locked_chain, const CHDWallet *phdw, const uint256 &hash, const CTransactionRecord &rtx,
     const std::string &strAccount, int nMinDepth, bool fLong, UniValue &ret, const isminefilter &filter) EXCLUSIVE_LOCKS_REQUIRED(phdw->cs_wallet)
 {
     bool fAllAccounts = (strAccount == std::string("*"));
@@ -1787,7 +1783,7 @@
         if (ExtractDestination(r.scriptPubKey, dest) && !r.scriptPubKey.IsUnspendable()) {
             addr.Set(dest);
 
-            std::map<CTxDestination, CAddressBookData>::iterator mai = phdw->mapAddressBook.find(dest);
+            std::map<CTxDestination, CAddressBookData>::const_iterator mai = phdw->mapAddressBook.find(dest);
             if (mai != phdw->mapAddressBook.end() && !mai->second.name.empty()) {
                 account = mai->second.name;
             }
@@ -2030,7 +2026,7 @@
         auto locked_chain = pwallet->chain().lock();
         LOCK(pwallet->cs_wallet);
 
-        CHDWallet *phdw = GetParticlWallet(pwallet);
+        const CHDWallet *phdw = GetParticlWallet(pwallet);
         const RtxOrdered_t &txOrdered = phdw->rtxOrdered;
 
         // TODO: Combine finding and inserting into ret loops
@@ -2187,7 +2183,7 @@
     }
 
     if (IsParticlWallet(pwallet)) {
-        CHDWallet *phdw = GetParticlWallet(pwallet);
+        const CHDWallet *phdw = GetParticlWallet(pwallet);
 
         for (const auto &ri : phdw->mapRecords) {
             const uint256 &txhash = ri.first;
@@ -2215,7 +2211,7 @@
                 ListTransactions(*locked_chain, pwallet, it->second, -100000000, true, removed, filter, nullptr /* filter_label */);
             } else
             if (IsParticlWallet(pwallet)) {
-                CHDWallet *phdw = GetParticlWallet(pwallet);
+                const CHDWallet *phdw = GetParticlWallet(pwallet);
                 const uint256 &txhash = tx->GetHash();
                 MapRecords_t::const_iterator mri = phdw->mapRecords.find(txhash);
                 if (mri != phdw->mapRecords.end()) {
@@ -2242,7 +2238,7 @@
 UniValue gettransaction(const JSONRPCRequest& request)
 {
     std::shared_ptr<CWallet> const wallet = GetWalletForJSONRPCRequest(request);
-    const CWallet* const pwallet = wallet.get();
+    CWallet* const pwallet = wallet.get();
 
     if (!EnsureWalletIsAvailable(pwallet, request.fHelp)) {
         return NullUniValue;
@@ -3235,7 +3231,7 @@
 
     CKeyID seed_id;
     if (IsParticlWallet(pwallet)) {
-        CHDWallet *pwhd = GetParticlWallet(pwallet);
+        const CHDWallet *pwhd = GetParticlWallet(pwallet);
 
         obj.pushKV("keypoololdest", pwhd->GetOldestActiveAccountTime());
         obj.pushKV("keypoolsize",   pwhd->CountActiveAccountKeys());
@@ -3892,7 +3888,7 @@
         entry.pushKV("safe", out.fSafe);
 
         if (IsParticlWallet(pwallet)) {
-            CHDWallet *phdw = GetParticlWallet(pwallet);
+            const CHDWallet *phdw = GetParticlWallet(pwallet);
             CKeyID stakingKeyID;
             bool fStakeable = ExtractStakingKeyID(*scriptPubKey, stakingKeyID);
             if (fStakeable) {
@@ -4776,7 +4772,7 @@
 
     isminetype mine = ISMINE_NO;
     if (IsParticlWallet(pwallet)) {
-        CHDWallet *phdw = GetParticlWallet(pwallet);
+        const CHDWallet *phdw = GetParticlWallet(pwallet);
         if (dest.type() == typeid(CExtKeyPair)) {
             CExtKeyPair ek = boost::get<CExtKeyPair>(dest);
             CKeyID id = ek.GetID();
