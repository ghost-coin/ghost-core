--- conflicted
+++ resolved
@@ -802,10 +802,19 @@
     CAmount amount = 0;
     for (const std::pair<const uint256, CWalletTx>& wtx_pair : wallet.mapWallet) {
         const CWalletTx& wtx = wtx_pair.second;
-        if (wtx.IsCoinBase() || !locked_chain.checkFinalTx(*wtx.tx) || wtx.GetDepthInMainChain() < min_depth) {
+        if ((!wallet.IsParticlWallet() && wtx.IsCoinBase()) || !locked_chain.checkFinalTx(*wtx.tx) || wtx.GetDepthInMainChain() < min_depth) {
             continue;
         }
-
+        if (wallet.IsParticlWallet()) {
+            for (auto &txout : wtx.tx->vpout) {
+                if (txout->IsStandardOutput()) {
+                    CTxDestination address;
+                    if (ExtractDestination(*txout->GetPScriptPubKey(), address) && wallet.IsMine(address) && address_set.count(address)) {
+                        amount += txout->GetValue();
+                    }
+                }
+            }
+        } else
         for (const CTxOut& txout : wtx.tx->vout) {
             CTxDestination address;
             if (ExtractDestination(txout.scriptPubKey, address) && wallet.IsMine(address) && address_set.count(address)) {
@@ -855,51 +864,7 @@
     auto locked_chain = pwallet->chain().lock();
     LOCK(pwallet->cs_wallet);
 
-<<<<<<< HEAD
-    // Bitcoin address
-    CTxDestination dest = DecodeDestination(request.params[0].get_str());
-    if (!IsValidDestination(dest)) {
-        throw JSONRPCError(RPC_INVALID_ADDRESS_OR_KEY, "Invalid Particl address");
-    }
-    CScript scriptPubKey = GetScriptForDestination(dest);
-    if (!pwallet->IsMine(scriptPubKey)) {
-        throw JSONRPCError(RPC_WALLET_ERROR, "Address not found in wallet");
-    }
-
-    // Minimum confirmations
-    int nMinDepth = 1;
-    if (!request.params[1].isNull())
-        nMinDepth = request.params[1].get_int();
-
-    // Tally
-    CAmount nAmount = 0;
-    for (const std::pair<const uint256, CWalletTx>& pairWtx : pwallet->mapWallet) {
-        const CWalletTx& wtx = pairWtx.second;
-
-        if ((!pwallet->IsParticlWallet() && wtx.IsCoinBase()) || !locked_chain->checkFinalTx(*wtx.tx)) {
-            continue;
-        }
-
-        if (pwallet->IsParticlWallet()) {
-            for (auto &txout : wtx.tx->vpout) {
-                if (txout->IsStandardOutput()
-                    && *txout->GetPScriptPubKey() == scriptPubKey) {
-                    if (wtx.GetDepthInMainChain() >= nMinDepth) {
-                        nAmount += txout->GetValue();
-                    }
-                }
-            }
-        } else
-        for (const CTxOut& txout : wtx.tx->vout)
-            if (txout.scriptPubKey == scriptPubKey)
-                if (wtx.GetDepthInMainChain() >= nMinDepth)
-                    nAmount += txout.nValue;
-    }
-
-    return  ValueFromAmount(nAmount);
-=======
     return ValueFromAmount(GetReceived(*locked_chain, *pwallet, request.params, /* by_label */ false));
->>>>>>> 7d1a3bda
 }
 
 
@@ -940,49 +905,7 @@
     auto locked_chain = pwallet->chain().lock();
     LOCK(pwallet->cs_wallet);
 
-<<<<<<< HEAD
-    // Minimum confirmations
-    int nMinDepth = 1;
-    if (!request.params[1].isNull())
-        nMinDepth = request.params[1].get_int();
-
-    // Get the set of pub keys assigned to label
-    std::string label = LabelFromValue(request.params[0]);
-    std::set<CTxDestination> setAddress = pwallet->GetLabelAddresses(label);
-
-    // Tally
-    CAmount nAmount = 0;
-    for (const std::pair<const uint256, CWalletTx>& pairWtx : pwallet->mapWallet) {
-        const CWalletTx& wtx = pairWtx.second;
-        if ((!pwallet->IsParticlWallet() && wtx.IsCoinBase()) || !locked_chain->checkFinalTx(*wtx.tx)) {
-            continue;
-        }
-
-        if (pwallet->IsParticlWallet()) {
-            for (auto &txout : wtx.tx->vpout) {
-                CTxDestination address;
-                if (txout->IsStandardOutput()
-                    && ExtractDestination(*txout->GetPScriptPubKey(), address) && pwallet->IsMine(address) && setAddress.count(address)) {
-                    if (wtx.GetDepthInMainChain() >= nMinDepth) {
-                        nAmount += txout->GetValue();
-                    }
-                }
-            }
-        } else
-        for (const CTxOut& txout : wtx.tx->vout)
-        {
-            CTxDestination address;
-            if (ExtractDestination(txout.scriptPubKey, address) && pwallet->IsMine(address) && setAddress.count(address)) {
-                if (wtx.GetDepthInMainChain() >= nMinDepth)
-                    nAmount += txout.nValue;
-            }
-        }
-    }
-
-    return ValueFromAmount(nAmount);
-=======
     return ValueFromAmount(GetReceived(*locked_chain, *pwallet, request.params, /* by_label */ true));
->>>>>>> 7d1a3bda
 }
 
 
