--- conflicted
+++ resolved
@@ -1988,15 +1988,11 @@
                         {RPCResult::Type::OBJ, "", "", Cat(Cat<std::vector<RPCResult>>(
                         {
                             {RPCResult::Type::BOOL, "involvesWatchonly", "Only returns true if imported addresses were involved in transaction."},
-<<<<<<< HEAD
-                            {RPCResult::Type::STR, "address", "The ghost address of the transaction."},
-=======
                             {RPCResult::Type::STR, "address", "The particl address of the transaction."},
                             {RPCResult::Type::STR, "account", /*optional=*/true, "Alias of label."},
                             {RPCResult::Type::STR, "stealth_address", /*optional=*/true, "The stealth address the transaction was received on."},
                             {RPCResult::Type::STR, "coldstake_address", /*optional=*/true, "The address the transaction is staking on."},
                             {RPCResult::Type::STR, "type", /*optional=*/true, "anon/blind/standard."},
->>>>>>> f0fdf2d9
                             {RPCResult::Type::STR, "category", "The transaction category.\n"
                                 "\"send\"                  Transactions sent.\n"
                                 "\"receive\"               Non-coinbase transactions received.\n"
@@ -2150,15 +2146,11 @@
                             {RPCResult::Type::OBJ, "", "", Cat(Cat<std::vector<RPCResult>>(
                             {
                                 {RPCResult::Type::BOOL, "involvesWatchonly", "Only returns true if imported addresses were involved in transaction."},
-<<<<<<< HEAD
                                 {RPCResult::Type::STR, "address", "The ghost address of the transaction."},
-=======
-                                {RPCResult::Type::STR, "address", "The particl address of the transaction."},
                                 {RPCResult::Type::STR, "account", /*optional=*/true, "Alias of label."},
                                 {RPCResult::Type::STR, "stealth_address", /*optional=*/true, "The stealth address the transaction was received on."},
                                 {RPCResult::Type::STR, "coldstake_address", /*optional=*/true, "The address the transaction is staking on."},
                                 {RPCResult::Type::STR, "type", /*optional=*/true, "anon/blind/standard."},
->>>>>>> f0fdf2d9
                                 {RPCResult::Type::STR, "category", "The transaction category.\n"
                                     "\"send\"                  Transactions sent.\n"
                                     "\"receive\"               Non-coinbase transactions received.\n"
