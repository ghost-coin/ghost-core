// Copyright (c) 2010 Satoshi Nakamoto
// Copyright (c) 2009-2020 The Bitcoin Core developers
// Distributed under the MIT software license, see the accompanying
// file COPYING or http://www.opensource.org/licenses/mit-license.php.

#include <amount.h>
#include <core_io.h>
#include <interfaces/chain.h>
#include <key_io.h>
#include <node/context.h>
#include <optional.h>
#include <outputtype.h>
#include <policy/feerate.h>
#include <policy/fees.h>
#include <policy/policy.h>
#include <policy/rbf.h>
#include <rpc/rawtransaction_util.h>
#include <rpc/server.h>
#include <rpc/util.h>
#include <script/descriptor.h>
#include <script/sign.h>
#include <util/bip32.h>
#include <util/fees.h>
#include <util/message.h> // For MessageSign()
#include <util/moneystr.h>
#include <util/ref.h>
#include <util/string.h>
#include <util/system.h>
#include <util/translation.h>
#include <util/url.h>
#include <util/vector.h>
#include <wallet/coincontrol.h>
#include <wallet/context.h>
#include <wallet/feebumper.h>
#include <wallet/load.h>
#include <wallet/rpcwallet.h>
#include <wallet/wallet.h>
#include <wallet/walletdb.h>
#include <wallet/walletutil.h>

#include <wallet/hdwallet.h>


#include <stdint.h>

#include <univalue.h>


using interfaces::FoundBlock;

static const std::string WALLET_ENDPOINT_BASE = "/wallet/";
static const std::string HELP_REQUIRING_PASSPHRASE{"\nRequires wallet passphrase to be set with walletpassphrase call if wallet is encrypted.\n"};

bool GetAvoidReuseFlag(const CWallet* const pwallet, const UniValue& param) {
    bool can_avoid_reuse = pwallet->IsWalletFlagSet(WALLET_FLAG_AVOID_REUSE);
    bool avoid_reuse = param.isNull() ? can_avoid_reuse : param.get_bool();

    if (avoid_reuse && !can_avoid_reuse) {
        throw JSONRPCError(RPC_WALLET_ERROR, "wallet does not have the \"avoid reuse\" feature enabled");
    }

    return avoid_reuse;
}


/** Used by RPC commands that have an include_watchonly parameter.
 *  We default to true for watchonly wallets if include_watchonly isn't
 *  explicitly set.
 */
static bool ParseIncludeWatchonly(const UniValue& include_watchonly, const CWallet& pwallet)
{
    if (include_watchonly.isNull()) {
        // if include_watchonly isn't explicitly set, then check if we have a watchonly wallet
        return pwallet.IsWalletFlagSet(WALLET_FLAG_DISABLE_PRIVATE_KEYS);
    }

    // otherwise return whatever include_watchonly was set to
    return include_watchonly.get_bool();
}


/** Checks if a CKey is in the given CWallet compressed or otherwise*/
bool HaveKey(const SigningProvider& wallet, const CKey& key)
{
    CKey key2;
    key2.Set(key.begin(), key.end(), !key.IsCompressed());
    return wallet.HaveKey(key.GetPubKey().GetID()) || wallet.HaveKey(key2.GetPubKey().GetID());
}

bool GetWalletNameFromJSONRPCRequest(const JSONRPCRequest& request, std::string& wallet_name)
{
    if (URL_DECODE && request.URI.substr(0, WALLET_ENDPOINT_BASE.size()) == WALLET_ENDPOINT_BASE) {
        // wallet endpoint was used
        wallet_name = URL_DECODE(request.URI.substr(WALLET_ENDPOINT_BASE.size()));
        return true;
    }
    return false;
}

std::shared_ptr<CWallet> GetWalletForJSONRPCRequest(const JSONRPCRequest& request)
{
    CHECK_NONFATAL(!request.fHelp);
    std::string wallet_name;
    if (GetWalletNameFromJSONRPCRequest(request, wallet_name)) {
        std::shared_ptr<CWallet> pwallet = GetWallet(wallet_name);
        if (!pwallet) throw JSONRPCError(RPC_WALLET_NOT_FOUND, "Requested wallet does not exist or is not loaded");
        return pwallet;
    }

    std::vector<std::shared_ptr<CWallet>> wallets = GetWallets();
    if (wallets.size() == 1) {
        return wallets[0];
    }

    if (wallets.empty()) {
        throw JSONRPCError(
            RPC_WALLET_NOT_FOUND, "No wallet is loaded. Load a wallet using loadwallet or create a new one with createwallet. (Note: A default wallet is no longer automatically created)");
    }
    throw JSONRPCError(RPC_WALLET_NOT_SPECIFIED,
        "Wallet file not specified (must request wallet RPC through /wallet/<filename> uri-path).");
}

void EnsureWalletIsUnlocked(const CWallet* pwallet)
{
    if (pwallet->IsLocked())
        throw JSONRPCError(RPC_WALLET_UNLOCK_NEEDED, "Error: Please enter the wallet passphrase with walletpassphrase first.");

    if (IsParticlWallet(pwallet)
        && GetParticlWallet(pwallet)->fUnlockForStakingOnly)
        throw JSONRPCError(RPC_WALLET_UNLOCK_NEEDED, "Error: Wallet is unlocked for staking only.");
}

WalletContext& EnsureWalletContext(const util::Ref& context)
{
    if (!context.Has<WalletContext>()) {
        throw JSONRPCError(RPC_INTERNAL_ERROR, "Wallet context not found");
    }
    return context.Get<WalletContext>();
}

// also_create should only be set to true only when the RPC is expected to add things to a blank wallet and make it no longer blank
LegacyScriptPubKeyMan& EnsureLegacyScriptPubKeyMan(CWallet& wallet, bool also_create)
{
    LegacyScriptPubKeyMan* spk_man = wallet.GetLegacyScriptPubKeyMan();
    if (!spk_man && also_create) {
        spk_man = wallet.GetOrCreateLegacyScriptPubKeyMan();
    }
    if (!spk_man) {
        throw JSONRPCError(RPC_WALLET_ERROR, "This type of wallet does not support this command");
    }
    return *spk_man;
}

void WalletTxToJSON(interfaces::Chain& chain, const CWalletTx& wtx, UniValue& entry, bool fFilterMode=false)
{
    int confirms = wtx.GetDepthInMainChain();
    entry.pushKV("confirmations", confirms);
    if (wtx.IsCoinBase())
        entry.pushKV("generated", true);
    if (confirms > 0)
    {
        entry.pushKV("blockhash", wtx.m_confirm.hashBlock.GetHex());
        entry.pushKV("blockheight", wtx.m_confirm.block_height);
        entry.pushKV("blockindex", wtx.m_confirm.nIndex);
        int64_t block_time;
        CHECK_NONFATAL(chain.findBlock(wtx.m_confirm.hashBlock, FoundBlock().time(block_time)));
        PushTime(entry, "blocktime", block_time);
    } else {
        entry.pushKV("trusted", wtx.IsTrusted());
    }
    uint256 hash = wtx.GetHash();
    entry.pushKV("txid", hash.GetHex());
    UniValue conflicts(UniValue::VARR);
    for (const uint256& conflict : wtx.GetConflicts())
        conflicts.push_back(conflict.GetHex());
    if (conflicts.size() > 0 || !fFilterMode)
        entry.pushKV("walletconflicts", conflicts);
    PushTime(entry, "time", wtx.GetTxTime());
    PushTime(entry, "timereceived", wtx.nTimeReceived);

    // Add opt-in RBF status
    std::string rbfStatus = "no";
    if (confirms <= 0) {
        RBFTransactionState rbfState = chain.isRBFOptIn(*wtx.tx);
        if (rbfState == RBFTransactionState::UNKNOWN)
            rbfStatus = "unknown";
        else if (rbfState == RBFTransactionState::REPLACEABLE_BIP125)
            rbfStatus = "yes";
    }
    entry.pushKV("bip125_replaceable", rbfStatus);

    if (!fFilterMode)
        for (const std::pair<const std::string, std::string>& item : wtx.mapValue) {
            entry.pushKV(item.first, item.second);
        }
}

void RecordTxToJSON(interfaces::Chain& chain, const CHDWallet *phdw, const uint256 &hash, const CTransactionRecord& rtx, UniValue &entry) EXCLUSIVE_LOCKS_REQUIRED(phdw->cs_wallet)
{
    int confirms = phdw->GetDepthInMainChain(rtx);
    entry.pushKV("confirmations", confirms);

    if (rtx.IsCoinStake()) {
        entry.pushKV("coinstake", true);
    } else
    if (rtx.IsCoinBase()) {
        entry.pushKV("generated", true);
    }

    if (confirms > 0) {
        entry.pushKV("blockhash", rtx.blockHash.GetHex());
        entry.pushKV("blockindex", rtx.nIndex);
        PushTime(entry, "blocktime", rtx.nBlockTime);
    } else {
        entry.pushKV("trusted", phdw->IsTrusted(hash, rtx));
    }

    entry.pushKV("txid", hash.GetHex());
    UniValue conflicts(UniValue::VARR);
    for (const auto &conflict : phdw->GetConflicts(hash)) {
        conflicts.push_back(conflict.GetHex());
    }
    entry.pushKV("walletconflicts", conflicts);
    PushTime(entry, "time", rtx.GetTxTime());
    PushTime(entry, "timereceived", rtx.nTimeReceived);

    for (const auto &item : rtx.mapValue) {
        if (item.first == RTXVT_COMMENT) {
            entry.pushKV("comment", std::string(item.second.begin(), item.second.end()));
        } else
        if (item.first == RTXVT_TO) {
            entry.pushKV("comment_to", std::string(item.second.begin(), item.second.end()));
        }
    }

    /*
    // Add opt-in RBF status
    std::string rbfStatus = "no";
    if (confirms <= 0) {
        LOCK(mempool.cs);
        RBFTransactionState rbfState = IsRBFOptIn(wtx, mempool);
        if (rbfState == RBF_TRANSACTIONSTATE_UNKNOWN)
            rbfStatus = "unknown";
        else if (rbfState == RBF_TRANSACTIONSTATE_REPLACEABLE_BIP125)
            rbfStatus = "yes";
    }
    entry.push_back(Pair("bip125_replaceable", rbfStatus));
    */
}

static std::string LabelFromValue(const UniValue& value)
{
    std::string label = value.get_str();
    if (label == "*")
        throw JSONRPCError(RPC_WALLET_INVALID_LABEL_NAME, "Invalid label name");
    return label;
}

/**
 * Update coin control with fee estimation based on the given parameters
 *
 * @param[in]     wallet            Wallet reference
 * @param[in,out] cc                Coin control to be updated
 * @param[in]     conf_target       UniValue integer; confirmation target in blocks, values between 1 and 1008 are valid per policy/fees.h;
 * @param[in]     estimate_mode     UniValue string; fee estimation mode, valid values are "unset", "economical" or "conservative";
 * @param[in]     fee_rate          UniValue real; fee rate in sat/vB;
 *                                      if present, both conf_target and estimate_mode must either be null, or "unset"
 * @param[in]     override_min_fee  bool; whether to set fOverrideFeeRate to true to disable minimum fee rate checks and instead
 *                                      verify only that fee_rate is greater than 0
 * @throws a JSONRPCError if conf_target, estimate_mode, or fee_rate contain invalid values or are in conflict
 */
static void SetFeeEstimateMode(const CWallet& wallet, CCoinControl& cc, const UniValue& conf_target, const UniValue& estimate_mode, const UniValue& fee_rate, bool override_min_fee)
{
    if (!fee_rate.isNull()) {
        if (!conf_target.isNull()) {
            throw JSONRPCError(RPC_INVALID_PARAMETER, "Cannot specify both conf_target and fee_rate. Please provide either a confirmation target in blocks for automatic fee estimation, or an explicit fee rate.");
        }
        if (!estimate_mode.isNull() && estimate_mode.get_str() != "unset") {
            throw JSONRPCError(RPC_INVALID_PARAMETER, "Cannot specify both estimate_mode and fee_rate");
        }
        cc.m_feerate = CFeeRate(AmountFromValue(fee_rate), COIN);
        if (override_min_fee) cc.fOverrideFeeRate = true;
        // Default RBF to true for explicit fee_rate, if unset.
        if (cc.m_signal_bip125_rbf == nullopt) cc.m_signal_bip125_rbf = true;
        return;
    }
    if (!estimate_mode.isNull() && !FeeModeFromString(estimate_mode.get_str(), cc.m_fee_mode)) {
        throw JSONRPCError(RPC_INVALID_PARAMETER, InvalidEstimateModeErrorMessage());
    }
    if (!conf_target.isNull()) {
        cc.m_confirm_target = ParseConfirmTarget(conf_target, wallet.chain().estimateMaxBlocks());
    }
}

static RPCHelpMan getnewaddress()
{
    return RPCHelpMan{"getnewaddress",
                "\nReturns a new Particl address for receiving payments.\n"
                "If 'label' is specified, it is added to the address book \n"
                "so payments received with the address will be associated with 'label'.\n",
                {
                    {"label", RPCArg::Type::STR, /* default */ "\"\"", "The label name for the address to be linked to. If not provided, the default label \"\" is used. It can also be set to the empty string \"\" to represent the default label. The label does not need to exist, it will be created if there is no label by the given name."},
                    {"bech32", RPCArg::Type::BOOL, /* default */ "false", "Use Bech32 encoding."},
                    {"hardened", RPCArg::Type::BOOL, /* default */ "false", "Derive a hardened key."},
                    {"256bit", RPCArg::Type::BOOL, /* default */ "false", "Use 256bit hash type."},
                    {"address_type", RPCArg::Type::STR, /* default */ "set by -addresstype", "The address type to use. Options are \"legacy\", \"p2sh-segwit\", and \"bech32\"."},
                },
                RPCResult{
                    RPCResult::Type::STR, "address", "The new particl address"
                },
                RPCExamples{
                    HelpExampleCli("getnewaddress", "")
            + HelpExampleRpc("getnewaddress", "")
                },
        [&](const RPCHelpMan& self, const JSONRPCRequest& request) -> UniValue
{
    std::shared_ptr<CWallet> const wallet = GetWalletForJSONRPCRequest(request);
    if (!wallet) return NullUniValue;
    CWallet* const pwallet = wallet.get();

    //LOCK(pwallet->cs_wallet);

    if (!IsParticlWallet(pwallet)) {
        LOCK(pwallet->cs_wallet);
        if (!pwallet->CanGetAddresses()) {
            throw JSONRPCError(RPC_WALLET_ERROR, "Error: This wallet has no available keys");
        }
    }

    // Parse the label first so we don't generate a key if there's an error
    std::string label;
    if (!request.params[0].isNull())
        label = LabelFromValue(request.params[0]);

    OutputType output_type = pwallet->m_default_address_type;
    size_t type_ofs = fParticlMode ? 4 : 1;
    if (!request.params[type_ofs].isNull()) {
        if (!ParseOutputType(request.params[type_ofs].get_str(), output_type)) {
            throw JSONRPCError(RPC_INVALID_ADDRESS_OR_KEY, strprintf("Unknown address type '%s'", request.params[type_ofs].get_str()));
        }
    }


    if (IsParticlWallet(pwallet)) {
        CKeyID keyID;

        bool fBech32 = request.params.size() > 1 ? GetBool(request.params[1]) : false;
        bool fHardened = request.params.size() > 2 ? GetBool(request.params[2]) : false;
        bool f256bit = request.params.size() > 3 ? GetBool(request.params[3]) : false;

        if (output_type == OutputType::P2SH_SEGWIT) {
            //throw JSONRPCError(RPC_INVALID_PARAMETER, "Valid address_types are \"legacy\" and \"bech32\"");
        }
        if (f256bit && output_type != OutputType::LEGACY) {
            throw JSONRPCError(RPC_INVALID_PARAMETER, "256bit must be used with address_type \"legacy\"");
        }

        CPubKey newKey;
        CHDWallet *phdw = GetParticlWallet(pwallet);
        {
            LOCK(phdw->cs_wallet);
            if (pwallet->IsWalletFlagSet(WALLET_FLAG_DISABLE_PRIVATE_KEYS)) {
                throw JSONRPCError(RPC_WALLET_ERROR, "Error: Private keys are disabled for this wallet");
            }
            if (phdw->idDefaultAccount.IsNull()) {
                if (!phdw->pEKMaster) {
                    throw JSONRPCError(RPC_WALLET_ERROR, "Wallet has no active master key.");
                }
                throw JSONRPCError(RPC_WALLET_ERROR, "No default account set.");
            }
        }
        if (0 != phdw->NewKeyFromAccount(newKey, false, fHardened, f256bit, fBech32, label.c_str())) {
            throw JSONRPCError(RPC_WALLET_ERROR, "NewKeyFromAccount failed.");
        }


        if (output_type != OutputType::LEGACY) {
            CTxDestination dest;
            LegacyScriptPubKeyMan* spk_man = pwallet->GetLegacyScriptPubKeyMan();
            if (spk_man) {
                spk_man->LearnRelatedScripts(newKey, output_type);
            }
            dest = GetDestinationForKey(newKey, output_type);
            return EncodeDestination(dest);
        }
        if (f256bit) {
            CKeyID256 idKey256 = newKey.GetID256();
            return CBitcoinAddress(idKey256, fBech32).ToString();
        }
        return CBitcoinAddress(PKHash(newKey), fBech32).ToString();
    }

    LOCK(pwallet->cs_wallet);

    CTxDestination dest;
    std::string error;
    if (!pwallet->GetNewDestination(output_type, label, dest, error)) {
        throw JSONRPCError(RPC_WALLET_KEYPOOL_RAN_OUT, error);
    }

    return EncodeDestination(dest);
},
    };
}

static RPCHelpMan getrawchangeaddress()
{
    return RPCHelpMan{"getrawchangeaddress",
                "\nReturns a new Particl address, for receiving change.\n"
                "This is for use with raw transactions, NOT normal use.\n",
                {
                    {"address_type", RPCArg::Type::STR, /* default */ "set by -changetype", "The address type to use. Options are \"legacy\", \"p2sh-segwit\", and \"bech32\"."},
                },
                RPCResult{
                    RPCResult::Type::STR, "address", "The address"
                },
                RPCExamples{
                    HelpExampleCli("getrawchangeaddress", "")
            + HelpExampleRpc("getrawchangeaddress", "")
                },
        [&](const RPCHelpMan& self, const JSONRPCRequest& request) -> UniValue
{
    std::shared_ptr<CWallet> const wallet = GetWalletForJSONRPCRequest(request);
    if (!wallet) return NullUniValue;
    CWallet* const pwallet = wallet.get();

    LOCK(pwallet->cs_wallet);

    if (IsParticlWallet(pwallet)) {
        CHDWallet *phdw = GetParticlWallet(pwallet);
        CPubKey pkOut;

        if (0 != phdw->NewKeyFromAccount(pkOut, true)) {
            throw JSONRPCError(RPC_WALLET_ERROR, "NewKeyFromAccount failed.");
        }
        return EncodeDestination(PKHash(pkOut.GetID()));
    }

    if (!pwallet->CanGetAddresses(true)) {
        throw JSONRPCError(RPC_WALLET_ERROR, "Error: This wallet has no available keys");
    }

    OutputType output_type = pwallet->m_default_change_type.value_or(pwallet->m_default_address_type);
    if (!request.params[0].isNull()) {
        if (!ParseOutputType(request.params[0].get_str(), output_type)) {
            throw JSONRPCError(RPC_INVALID_ADDRESS_OR_KEY, strprintf("Unknown address type '%s'", request.params[0].get_str()));
        }
    }

    CTxDestination dest;
    std::string error;
    if (!pwallet->GetNewChangeDestination(output_type, dest, error)) {
        throw JSONRPCError(RPC_WALLET_KEYPOOL_RAN_OUT, error);
    }
    return EncodeDestination(dest);
},
    };
}


static RPCHelpMan setlabel()
{
    return RPCHelpMan{"setlabel",
                "\nSets the label associated with the given address.\n",
                {
                    {"address", RPCArg::Type::STR, RPCArg::Optional::OMITTED_NAMED_ARG, "The particl address to be associated with a label."},
                    {"label", RPCArg::Type::STR, RPCArg::Optional::OMITTED_NAMED_ARG, "The label to assign to the address."},
                },
                RPCResult{RPCResult::Type::NONE, "", ""},
                RPCExamples{
                    HelpExampleCli("setlabel", "\"" + EXAMPLE_ADDRESS[0] + "\" \"tabby\"")
            + HelpExampleRpc("setlabel", "\"" + EXAMPLE_ADDRESS[0] + "\", \"tabby\"")
                },
        [&](const RPCHelpMan& self, const JSONRPCRequest& request) -> UniValue
{
    std::shared_ptr<CWallet> const wallet = GetWalletForJSONRPCRequest(request);
    if (!wallet) return NullUniValue;
    CWallet* const pwallet = wallet.get();

    LOCK(pwallet->cs_wallet);

    CTxDestination dest = DecodeDestination(request.params[0].get_str());
    if (!IsValidDestination(dest)) {
        throw JSONRPCError(RPC_INVALID_ADDRESS_OR_KEY, "Invalid Particl address");
    }

    std::string label = LabelFromValue(request.params[1]);

    if (pwallet->IsMine(dest)) {
        pwallet->SetAddressBook(dest, label, "receive");
    } else {
        pwallet->SetAddressBook(dest, label, "send");
    }

    return NullUniValue;
},
    };
}

void ParseRecipients(const UniValue& address_amounts, const UniValue& subtract_fee_outputs, std::vector<CRecipient> &recipients) {
    std::set<CTxDestination> destinations;
    int i = 0;
    for (const std::string& address: address_amounts.getKeys()) {
        CTxDestination dest = DecodeDestination(address);
        if (!IsValidDestination(dest)) {
            throw JSONRPCError(RPC_INVALID_ADDRESS_OR_KEY, std::string("Invalid Particl address: ") + address);
        }

        if (destinations.count(dest)) {
            throw JSONRPCError(RPC_INVALID_PARAMETER, std::string("Invalid parameter, duplicated address: ") + address);
        }
        destinations.insert(dest);

        CScript script_pub_key = GetScriptForDestination(dest);
        CAmount amount = AmountFromValue(address_amounts[i++]);

        bool subtract_fee = false;
        for (unsigned int idx = 0; idx < subtract_fee_outputs.size(); idx++) {
            const UniValue& addr = subtract_fee_outputs[idx];
            if (addr.get_str() == address) {
                subtract_fee = true;
            }
        }

        CRecipient recipient = {script_pub_key, amount, subtract_fee};
        recipients.push_back(recipient);
    }
}

UniValue SendMoney(CWallet* const pwallet, const CCoinControl &coin_control, std::vector<CRecipient> &recipients, mapValue_t map_value, bool verbose)
{
    EnsureWalletIsUnlocked(pwallet);

    // Shuffle recipient list
    std::shuffle(recipients.begin(), recipients.end(), FastRandomContext());

    // Send
    CAmount nFeeRequired = 0;
    int nChangePosRet = -1;
    bilingual_str error;
    CTransactionRef tx;
    FeeCalculation fee_calc_out;
    bool fCreated = pwallet->CreateTransaction(recipients, tx, nFeeRequired, nChangePosRet, error, coin_control, fee_calc_out, !pwallet->IsWalletFlagSet(WALLET_FLAG_DISABLE_PRIVATE_KEYS));
    if (!fCreated) {
        throw JSONRPCError(RPC_WALLET_INSUFFICIENT_FUNDS, error.original);
    }
    pwallet->CommitTransaction(tx, std::move(map_value), {} /* orderForm */);
    if (verbose) {
        UniValue entry(UniValue::VOBJ);
        entry.pushKV("txid", tx->GetHash().GetHex());
        entry.pushKV("fee_reason", StringForFeeReason(fee_calc_out.reason));
        return entry;
    }
    return tx->GetHash().GetHex();
}

extern UniValue SendTypeToInner(const JSONRPCRequest &request);
static RPCHelpMan sendtoaddress()
{
    return RPCHelpMan{"sendtoaddress",
                "\nSend an amount to a given address." +
        HELP_REQUIRING_PASSPHRASE,
                {
                    {"address", RPCArg::Type::STR, RPCArg::Optional::NO, "The particl address to send to."},
                    {"amount", RPCArg::Type::AMOUNT, RPCArg::Optional::NO, "The amount in " + CURRENCY_UNIT + " to send. eg 0.1"},
                    {"comment", RPCArg::Type::STR, RPCArg::Optional::OMITTED_NAMED_ARG, "A comment used to store what the transaction is for.\n"
                                         "This is not part of the transaction, just kept in your wallet."},
                    {"comment_to", RPCArg::Type::STR, RPCArg::Optional::OMITTED_NAMED_ARG, "A comment to store the name of the person or organization\n"
                                         "to which you're sending the transaction. This is not part of the \n"
                                         "transaction, just kept in your wallet."},
                    {"subtractfeefromamount", RPCArg::Type::BOOL, /* default */ "false", "The fee will be deducted from the amount being sent.\n"
                                         "The recipient will receive less particl than you enter in the amount field."},
                    {"narration", RPCArg::Type::STR, /* default */ "", "Up to 24 characters sent with the transaction.\n"
                                         "Plaintext if sending to standard address type, encrypted when sending to stealthaddresses."},
                    {"replaceable", RPCArg::Type::BOOL, /* default */ "wallet default", "Allow this transaction to be replaced by a transaction with higher fees via BIP 125"},
                    {"conf_target", RPCArg::Type::NUM, /* default */ "wallet -txconfirmtarget", "Confirmation target in blocks"},
                    {"estimate_mode", RPCArg::Type::STR, /* default */ "unset", std::string() + "The fee estimate mode, must be one of (case insensitive):\n"
            "       \"" + FeeModes("\"\n\"") + "\""},
                    {"avoid_reuse", RPCArg::Type::BOOL, /* default */ "true", "(only available if avoid_reuse wallet flag is set) Avoid spending from dirty addresses; addresses are considered\n"
                                         "dirty if they have previously been used in a transaction."},
                    {"fee_rate", RPCArg::Type::AMOUNT, /* default */ "not set, fall back to wallet fee estimation", "Specify a fee rate in " + CURRENCY_ATOM + "/vB."},
                    {"verbose", RPCArg::Type::BOOL, /* default */ "false", "If true, return extra information about the transaction."},
                },
                {
                    RPCResult{"if verbose is not set or set to false",
                        RPCResult::Type::STR_HEX, "txid", "The transaction id."
                    },
                    RPCResult{"if verbose is set to true",
                        RPCResult::Type::OBJ, "", "",
                        {
                            {RPCResult::Type::STR_HEX, "txid", "The transaction id."},
                            {RPCResult::Type::STR, "fee reason", "The transaction fee reason."}
                        },
                    },
                },
                RPCExamples{
                    "\nSend 0.1 PART\n"
                    + HelpExampleCli("sendtoaddress", "\"" + EXAMPLE_ADDRESS[0] + "\" 0.1") +
                    "\nSend 0.1 PART with a confirmation target of 6 blocks in economical fee estimate mode using positional arguments\n"
                    + HelpExampleCli("sendtoaddress", "\"" + EXAMPLE_ADDRESS[0] + "\" 0.1 \"donation\" \"sean's outpost\" false true 6 economical") +
<<<<<<< HEAD
                    "\nSend 0.1 PART with a fee rate of 1 " + CURRENCY_ATOM + "/vB, subtract fee from amount, BIP125-replaceable, using positional arguments\n"
                    + HelpExampleCli("sendtoaddress", "\"" + EXAMPLE_ADDRESS[0] + "\" 0.1 \"drinks\" \"room77\" true true 0 \"\" 1") +
                    "\nSend 0.2 PART with a confirmation target of 6 blocks in economical fee estimate mode using named arguments\n"
=======
                    "\nSend 0.1 BTC with a fee rate of 1.1 " + CURRENCY_ATOM + "/vB, subtract fee from amount, BIP125-replaceable, using positional arguments\n"
                    + HelpExampleCli("sendtoaddress", "\"" + EXAMPLE_ADDRESS[0] + "\" 0.1 \"drinks\" \"room77\" true true null \"unset\" null 1.1") +
                    "\nSend 0.2 BTC with a confirmation target of 6 blocks in economical fee estimate mode using named arguments\n"
>>>>>>> 9c3765ad
                    + HelpExampleCli("-named sendtoaddress", "address=\"" + EXAMPLE_ADDRESS[0] + "\" amount=0.2 conf_target=6 estimate_mode=\"economical\"") +
                    "\nSend 0.5 PART with a fee rate of 25 " + CURRENCY_ATOM + "/vB using named arguments\n"
                    + HelpExampleCli("-named sendtoaddress", "address=\"" + EXAMPLE_ADDRESS[0] + "\" amount=0.5 fee_rate=25")
                    + HelpExampleCli("-named sendtoaddress", "address=\"" + EXAMPLE_ADDRESS[0] + "\" amount=0.5 fee_rate=25 subtractfeefromamount=false replaceable=true avoid_reuse=true comment=\"2 pizzas\" comment_to=\"jeremy\" verbose=true")
                },
        [&](const RPCHelpMan& self, const JSONRPCRequest& request) -> UniValue
{
    std::shared_ptr<CWallet> const wallet = GetWalletForJSONRPCRequest(request);
    if (!wallet) return NullUniValue;
    CWallet* const pwallet = wallet.get();

    // Make sure the results are valid at least up to the most recent block
    // the user could have gotten from another RPC command prior to now
    pwallet->BlockUntilSyncedToCurrentChain();

    LOCK(pwallet->cs_wallet);

    // Wallet comments
    mapValue_t mapValue;
    if (!request.params[2].isNull() && !request.params[2].get_str().empty())
        mapValue["comment"] = request.params[2].get_str();
    if (!request.params[3].isNull() && !request.params[3].get_str().empty())
        mapValue["to"] = request.params[3].get_str();

    bool fSubtractFeeFromAmount = false;
    if (!request.params[4].isNull()) {
        fSubtractFeeFromAmount = request.params[4].get_bool();
    }

    CCoinControl coin_control;

    if (!request.params[6].isNull()) {
        coin_control.m_signal_bip125_rbf = request.params[6].get_bool();
    }

    coin_control.m_avoid_address_reuse = GetAvoidReuseFlag(pwallet, request.params[9]);
    // We also enable partial spend avoidance if reuse avoidance is set.
    coin_control.m_avoid_partial_spends |= coin_control.m_avoid_address_reuse;

<<<<<<< HEAD
    SetFeeEstimateMode(pwallet, coin_control, /* conf_target */ request.params[7], /* estimate_mode */ request.params[8], /* fee_rate */ request.params[10], /* override_min_fee */ false);

    if (IsParticlWallet(pwallet)) {
        JSONRPCRequest newRequest(request.context);
        newRequest.fHelp = false;
        newRequest.fSkipBlock = true; // already blocked in this function
        newRequest.URI = request.URI;
        UniValue params(UniValue::VARR);
        params.push_back("part");
        params.push_back("part");
        UniValue arr(UniValue::VARR);
        UniValue out(UniValue::VOBJ);

        out.pushKV("address", request.params[0].get_str());
        out.pushKV("amount", request.params[1]);

        if (request.params.size() > 5) {
            out.pushKV("narr", request.params[5].get_str());
        }
        if (fSubtractFeeFromAmount) {
            UniValue uvBool(fSubtractFeeFromAmount);
            out.pushKV("subfee", uvBool);
        }
        arr.push_back(out);
        params.push_back(arr);

        std::string sComment, sCommentTo;
        if (!request.params[2].isNull() && !request.params[2].get_str().empty()) {
            sComment = request.params[2].get_str();
        }
        if (!request.params[3].isNull() && !request.params[3].get_str().empty()) {
            sCommentTo = request.params[3].get_str();
        }

        params.push_back(sComment);
        params.push_back(sCommentTo);

        // Add coinstake params
        if (request.params.size() > 6) {
            UniValue uvRingsize(4);
            params.push_back(uvRingsize);
            UniValue uvNumInputs(32);
            params.push_back(uvNumInputs);
            UniValue uvBool(false);
            params.push_back(uvBool); // test_fee

            UniValue uvCoinControl(UniValue::VOBJ);
            uvCoinControl.pushKV("replaceable", coin_control.m_signal_bip125_rbf.get_value_or(pwallet->m_signal_rbf));
            unsigned int target = coin_control.m_confirm_target ? *coin_control.m_confirm_target : pwallet->m_confirm_target;
            uvCoinControl.pushKV("conf_target", (int)target);
            std::string sEstimateMode = "UNSET";
            if (coin_control.m_fee_mode == FeeEstimateMode::ECONOMICAL) {
                sEstimateMode = "ECONOMICAL";
            } else
            if (coin_control.m_fee_mode == FeeEstimateMode::CONSERVATIVE) {
                sEstimateMode = "CONSERVATIVE";
            }
            uvCoinControl.pushKV("estimate_mode", sEstimateMode);

            params.push_back(uvCoinControl);
        }

        newRequest.params = params;
        return SendTypeToInner(newRequest);
    }
=======
    SetFeeEstimateMode(*pwallet, coin_control, /* conf_target */ request.params[6], /* estimate_mode */ request.params[7], /* fee_rate */ request.params[9], /* override_min_fee */ false);
>>>>>>> 9c3765ad

    EnsureWalletIsUnlocked(pwallet);

    UniValue address_amounts(UniValue::VOBJ);
    const std::string address = request.params[0].get_str();
    address_amounts.pushKV(address, request.params[1]);
    UniValue subtractFeeFromAmount(UniValue::VARR);
    if (fSubtractFeeFromAmount) {
        subtractFeeFromAmount.push_back(address);
    }

    std::vector<CRecipient> recipients;
    ParseRecipients(address_amounts, subtractFeeFromAmount, recipients);
    const bool verbose{request.params[11].isNull() ? false : request.params[11].get_bool()};

    return SendMoney(pwallet, coin_control, recipients, mapValue, verbose);
},
    };
}

static RPCHelpMan listaddressgroupings()
{
    return RPCHelpMan{"listaddressgroupings",
                "\nLists groups of addresses which have had their common ownership\n"
                "made public by common use as inputs or as the resulting change\n"
                "in past transactions\n",
                {},
                RPCResult{
                    RPCResult::Type::ARR, "", "",
                    {
                        {RPCResult::Type::ARR, "", "",
                        {
                            {RPCResult::Type::ARR, "", "",
                            {
                                {RPCResult::Type::STR, "address", "The particl address"},
                                {RPCResult::Type::STR_AMOUNT, "amount", "The amount in " + CURRENCY_UNIT},
                                {RPCResult::Type::STR, "label", /* optional */ true, "The label"},
                            }},
                        }},
                    }
                },
                RPCExamples{
                    HelpExampleCli("listaddressgroupings", "")
            + HelpExampleRpc("listaddressgroupings", "")
                },
        [&](const RPCHelpMan& self, const JSONRPCRequest& request) -> UniValue
{
    std::shared_ptr<CWallet> const wallet = GetWalletForJSONRPCRequest(request);
    if (!wallet) return NullUniValue;
    const CWallet* const pwallet = wallet.get();

    // Make sure the results are valid at least up to the most recent block
    // the user could have gotten from another RPC command prior to now
    pwallet->BlockUntilSyncedToCurrentChain();

    LOCK(pwallet->cs_wallet);

    UniValue jsonGroupings(UniValue::VARR);
    std::map<CTxDestination, CAmount> balances = pwallet->GetAddressBalances();
    for (const std::set<CTxDestination>& grouping : pwallet->GetAddressGroupings()) {
        UniValue jsonGrouping(UniValue::VARR);
        for (const CTxDestination& address : grouping)
        {
            UniValue addressInfo(UniValue::VARR);
            addressInfo.push_back(EncodeDestination(address));
            addressInfo.push_back(ValueFromAmount(balances[address]));
            {
                const auto* address_book_entry = pwallet->FindAddressBookEntry(address);
                if (address_book_entry) {
                    addressInfo.push_back(address_book_entry->GetLabel());
                }
            }
            jsonGrouping.push_back(addressInfo);
        }
        jsonGroupings.push_back(jsonGrouping);
    }
    return jsonGroupings;
},
    };
}

static RPCHelpMan signmessage()
{
    return RPCHelpMan{"signmessage",
                "\nSign a message with the private key of an address" +
        HELP_REQUIRING_PASSPHRASE,
                {
                    {"address", RPCArg::Type::STR, RPCArg::Optional::NO, "The particl address to use for the private key."},
                    {"message", RPCArg::Type::STR, RPCArg::Optional::NO, "The message to create a signature of."},
                },
                RPCResult{
                    RPCResult::Type::STR, "signature", "The signature of the message encoded in base 64"
                },
                RPCExamples{
            "\nUnlock the wallet for 30 seconds\n"
            + HelpExampleCli("walletpassphrase", "\"mypassphrase\" 30") +
            "\nCreate the signature\n"
            + HelpExampleCli("signmessage", "\"PswXnorAgjpAtaySWkPSmWQe3Fc8LmviVc\" \"my message\"") +
            "\nVerify the signature\n"
            + HelpExampleCli("verifymessage", "\"PswXnorAgjpAtaySWkPSmWQe3Fc8LmviVc\" \"signature\" \"my message\"") +
            "\nAs a JSON-RPC call\n"
            + HelpExampleRpc("signmessage", "\"PswXnorAgjpAtaySWkPSmWQe3Fc8LmviVc\", \"my message\"")
                },
        [&](const RPCHelpMan& self, const JSONRPCRequest& request) -> UniValue
{
    std::shared_ptr<CWallet> const wallet = GetWalletForJSONRPCRequest(request);
    if (!wallet) return NullUniValue;
    const CWallet* const pwallet = wallet.get();

    LOCK(pwallet->cs_wallet);

    EnsureWalletIsUnlocked(pwallet);

    std::string strAddress = request.params[0].get_str();
    std::string strMessage = request.params[1].get_str();

    CTxDestination dest = DecodeDestination(strAddress);
    if (!IsValidDestination(dest)) {
        throw JSONRPCError(RPC_TYPE_ERROR, "Invalid address");
    }

    const PKHash *pkhash = boost::get<PKHash>(&dest);
    const CKeyID256 *keyID256 = boost::get<CKeyID256>(&dest);

    if (!pkhash && !keyID256) {
        throw JSONRPCError(RPC_TYPE_ERROR, "Address does not refer to key");
    }

    std::string signature;
    SigningResult err = keyID256 ? pwallet->SignMessage(strMessage, *keyID256, signature)
                                 : pwallet->SignMessage(strMessage, *pkhash, signature);
    if (err == SigningResult::SIGNING_FAILED) {
        throw JSONRPCError(RPC_INVALID_ADDRESS_OR_KEY, SigningResultString(err));
    } else if (err != SigningResult::OK){
        throw JSONRPCError(RPC_WALLET_ERROR, SigningResultString(err));
    }

    return signature;
},
    };
}

static CAmount GetReceived(const CWallet& wallet, const UniValue& params, bool by_label) EXCLUSIVE_LOCKS_REQUIRED(wallet.cs_wallet)
{
    std::set<CTxDestination> address_set;

    if (by_label) {
        // Get the set of addresses assigned to label
        std::string label = LabelFromValue(params[0]);
        address_set = wallet.GetLabelAddresses(label);
    } else {
        // Get the address
        CTxDestination dest = DecodeDestination(params[0].get_str());
        if (!IsValidDestination(dest)) {
            throw JSONRPCError(RPC_INVALID_ADDRESS_OR_KEY, "Invalid Particl address");
        }
        CScript script_pub_key = GetScriptForDestination(dest);
        if (!wallet.IsMine(script_pub_key)) {
            throw JSONRPCError(RPC_WALLET_ERROR, "Address not found in wallet");
        }
        address_set.insert(dest);
    }

    // Minimum confirmations
    int min_depth = 1;
    if (!params[1].isNull())
        min_depth = params[1].get_int();

    // Tally
    CAmount amount = 0;
    for (const std::pair<const uint256, CWalletTx>& wtx_pair : wallet.mapWallet) {
        const CWalletTx& wtx = wtx_pair.second;
        if ((!wallet.IsParticlWallet() && wtx.IsCoinBase()) || !wallet.chain().checkFinalTx(*wtx.tx) || wtx.GetDepthInMainChain() < min_depth) {
            continue;
        }
        if (wallet.IsParticlWallet()) {
            for (auto &txout : wtx.tx->vpout) {
                if (txout->IsStandardOutput()) {
                    CTxDestination address;
                    if (ExtractDestination(*txout->GetPScriptPubKey(), address) && wallet.IsMine(address) && address_set.count(address)) {
                        amount += txout->GetValue();
                    }
                }
            }
        } else
        for (const CTxOut& txout : wtx.tx->vout) {
            CTxDestination address;
            if (ExtractDestination(txout.scriptPubKey, address) && wallet.IsMine(address) && address_set.count(address)) {
                amount += txout.nValue;
            }
        }
    }

    return amount;
}


static RPCHelpMan getreceivedbyaddress()
{
    return RPCHelpMan{"getreceivedbyaddress",
                "\nReturns the total amount received by the given address in transactions with at least minconf confirmations.\n",
                {
                    {"address", RPCArg::Type::STR, RPCArg::Optional::NO, "The particl address for transactions."},
                    {"minconf", RPCArg::Type::NUM, /* default */ "1", "Only include transactions confirmed at least this many times."},
                },
                RPCResult{
                    RPCResult::Type::STR_AMOUNT, "amount", "The total amount in " + CURRENCY_UNIT + " received at this address."
                },
                RPCExamples{
            "\nThe amount from transactions with at least 1 confirmation\n"
            + HelpExampleCli("getreceivedbyaddress", "\"" + EXAMPLE_ADDRESS[0] + "\"") +
            "\nThe amount including unconfirmed transactions, zero confirmations\n"
            + HelpExampleCli("getreceivedbyaddress", "\"" + EXAMPLE_ADDRESS[0] + "\" 0") +
            "\nThe amount with at least 6 confirmations\n"
            + HelpExampleCli("getreceivedbyaddress", "\"" + EXAMPLE_ADDRESS[0] + "\" 6") +
            "\nAs a JSON-RPC call\n"
            + HelpExampleRpc("getreceivedbyaddress", "\"" + EXAMPLE_ADDRESS[0] + "\", 6")
                },
        [&](const RPCHelpMan& self, const JSONRPCRequest& request) -> UniValue
{
    std::shared_ptr<CWallet> const wallet = GetWalletForJSONRPCRequest(request);
    if (!wallet) return NullUniValue;
    const CWallet* const pwallet = wallet.get();

    // Make sure the results are valid at least up to the most recent block
    // the user could have gotten from another RPC command prior to now
    pwallet->BlockUntilSyncedToCurrentChain();

    LOCK(pwallet->cs_wallet);

    return ValueFromAmount(GetReceived(*pwallet, request.params, /* by_label */ false));
},
    };
}


static RPCHelpMan getreceivedbylabel()
{
    return RPCHelpMan{"getreceivedbylabel",
                "\nReturns the total amount received by addresses with <label> in transactions with at least [minconf] confirmations.\n",
                {
                    {"label", RPCArg::Type::STR, RPCArg::Optional::NO, "The selected label, may be the default label using \"\"."},
                    {"minconf", RPCArg::Type::NUM, /* default */ "1", "Only include transactions confirmed at least this many times."},
                },
                RPCResult{
                    RPCResult::Type::STR_AMOUNT, "amount", "The total amount in " + CURRENCY_UNIT + " received for this label."
                },
                RPCExamples{
            "\nAmount received by the default label with at least 1 confirmation\n"
            + HelpExampleCli("getreceivedbylabel", "\"\"") +
            "\nAmount received at the tabby label including unconfirmed amounts with zero confirmations\n"
            + HelpExampleCli("getreceivedbylabel", "\"tabby\" 0") +
            "\nThe amount with at least 6 confirmations\n"
            + HelpExampleCli("getreceivedbylabel", "\"tabby\" 6") +
            "\nAs a JSON-RPC call\n"
            + HelpExampleRpc("getreceivedbylabel", "\"tabby\", 6")
                },
        [&](const RPCHelpMan& self, const JSONRPCRequest& request) -> UniValue
{
    std::shared_ptr<CWallet> const wallet = GetWalletForJSONRPCRequest(request);
    if (!wallet) return NullUniValue;
    const CWallet* const pwallet = wallet.get();

    // Make sure the results are valid at least up to the most recent block
    // the user could have gotten from another RPC command prior to now
    pwallet->BlockUntilSyncedToCurrentChain();

    LOCK(pwallet->cs_wallet);

    return ValueFromAmount(GetReceived(*pwallet, request.params, /* by_label */ true));
},
    };
}


static RPCHelpMan getbalance()
{
    return RPCHelpMan{"getbalance",
                "\nReturns the total available balance.\n"
                "The available balance is what the wallet considers currently spendable, and is\n"
                "thus affected by options which limit spendability such as -spendzeroconfchange.\n",
                {
                    {"dummy", RPCArg::Type::STR, RPCArg::Optional::OMITTED_NAMED_ARG, "Remains for backward compatibility. Must be excluded or set to \"*\"."},
                    {"minconf", RPCArg::Type::NUM, /* default */ "0", "Only include transactions confirmed at least this many times."},
                    {"include_watchonly", RPCArg::Type::BOOL, /* default */ "true for watch-only wallets, otherwise false", "Also include balance in watch-only addresses (see 'importaddress')"},
                    {"avoid_reuse", RPCArg::Type::BOOL, /* default */ "true", "(only available if avoid_reuse wallet flag is set) Do not include balance in dirty outputs; addresses are considered dirty if they have previously been used in a transaction."},
                },
                RPCResult{
                    RPCResult::Type::STR_AMOUNT, "amount", "The total amount in " + CURRENCY_UNIT + " received for this wallet."
                },
                RPCExamples{
            "\nThe total amount in the wallet with 0 or more confirmations\n"
            + HelpExampleCli("getbalance", "") +
            "\nThe total amount in the wallet with at least 6 confirmations\n"
            + HelpExampleCli("getbalance", "\"*\" 6") +
            "\nAs a JSON-RPC call\n"
            + HelpExampleRpc("getbalance", "\"*\", 6")
                },
        [&](const RPCHelpMan& self, const JSONRPCRequest& request) -> UniValue
{
    std::shared_ptr<CWallet> const wallet = GetWalletForJSONRPCRequest(request);
    if (!wallet) return NullUniValue;
    const CWallet* const pwallet = wallet.get();

    // Make sure the results are valid at least up to the most recent block
    // the user could have gotten from another RPC command prior to now
    pwallet->BlockUntilSyncedToCurrentChain();

    LOCK(pwallet->cs_wallet);

    const UniValue& dummy_value = request.params[0];
    if (!dummy_value.isNull() && dummy_value.get_str() != "*") {
        throw JSONRPCError(RPC_METHOD_DEPRECATED, "dummy first argument must be excluded or set to \"*\".");
    }

    int min_depth = 0;
    if (!request.params[1].isNull()) {
        min_depth = request.params[1].get_int();
    }

    bool include_watchonly = ParseIncludeWatchonly(request.params[2], *pwallet);

    bool avoid_reuse = GetAvoidReuseFlag(pwallet, request.params[3]);

    const auto bal = pwallet->GetBalance(min_depth, avoid_reuse);

    return ValueFromAmount(bal.m_mine_trusted + (include_watchonly ? bal.m_watchonly_trusted : 0));
},
    };
}

static RPCHelpMan getunconfirmedbalance()
{
    return RPCHelpMan{"getunconfirmedbalance",
                "DEPRECATED\nIdentical to getbalances().mine.untrusted_pending\n",
                {},
                RPCResult{RPCResult::Type::NUM, "", "The balance"},
                RPCExamples{""},
        [&](const RPCHelpMan& self, const JSONRPCRequest& request) -> UniValue
{
    std::shared_ptr<CWallet> const wallet = GetWalletForJSONRPCRequest(request);
    if (!wallet) return NullUniValue;
    const CWallet* const pwallet = wallet.get();

    // Make sure the results are valid at least up to the most recent block
    // the user could have gotten from another RPC command prior to now
    pwallet->BlockUntilSyncedToCurrentChain();

    LOCK(pwallet->cs_wallet);

    return ValueFromAmount(pwallet->GetBalance().m_mine_untrusted_pending);
},
    };
}


static RPCHelpMan sendmany()
{
    return RPCHelpMan{"sendmany",
                "\nSend multiple times. Amounts are double-precision floating point numbers." +
        HELP_REQUIRING_PASSPHRASE,
                {
                    {"dummy", RPCArg::Type::STR, RPCArg::Optional::NO, "Must be set to \"\" for backwards compatibility.", "\"\""},
                    {"amounts", RPCArg::Type::OBJ, RPCArg::Optional::NO, "The addresses and amounts",
                        {
                            {"address", RPCArg::Type::AMOUNT, RPCArg::Optional::NO, "The particl address is the key, the numeric amount (can be string) in " + CURRENCY_UNIT + " is the value"},
                        },
                    },
                    {"minconf", RPCArg::Type::NUM, RPCArg::Optional::OMITTED_NAMED_ARG, "Ignored dummy value"},
                    {"comment", RPCArg::Type::STR, RPCArg::Optional::OMITTED_NAMED_ARG, "A comment"},
                    {"subtractfeefrom", RPCArg::Type::ARR, RPCArg::Optional::OMITTED_NAMED_ARG, "The addresses.\n"
                                       "The fee will be equally deducted from the amount of each selected address.\n"
                                       "Those recipients will receive less particl than you enter in their corresponding amount field.\n"
                                       "If no addresses are specified here, the sender pays the fee.",
                        {
                            {"address", RPCArg::Type::STR, RPCArg::Optional::OMITTED, "Subtract fee from this address"},
                        },
                    },
                    {"replaceable", RPCArg::Type::BOOL, /* default */ "wallet default", "Allow this transaction to be replaced by a transaction with higher fees via BIP 125"},
                    {"conf_target", RPCArg::Type::NUM, /* default */ "wallet -txconfirmtarget", "Confirmation target in blocks"},
                    {"estimate_mode", RPCArg::Type::STR, /* default */ "unset", std::string() + "The fee estimate mode, must be one of (case insensitive):\n"
            "       \"" + FeeModes("\"\n\"") + "\""},
                    {"fee_rate", RPCArg::Type::AMOUNT, /* default */ "not set, fall back to wallet fee estimation", "Specify a fee rate in " + CURRENCY_ATOM + "/vB."},
                    {"verbose", RPCArg::Type::BOOL, /* default */ "false", "If true, return extra infomration about the transaction."},
                },
                {
                    RPCResult{"if verbose is not set or set to false",
                        RPCResult::Type::STR_HEX, "txid", "The transaction id for the send. Only 1 transaction is created regardless of\n"
                "the number of addresses."
                    },
                    RPCResult{"if verbose is set to true",
                        RPCResult::Type::OBJ, "", "",
                        {
                            {RPCResult::Type::STR_HEX, "txid", "The transaction id for the send. Only 1 transaction is created regardless of\n"
                "the number of addresses."},
                            {RPCResult::Type::STR, "fee reason", "The transaction fee reason."}
                        },
                    },
                },
                RPCExamples{
            "\nSend two amounts to two different addresses:\n"
            + HelpExampleCli("sendmany", "\"\" \"{\\\"" + EXAMPLE_ADDRESS[0] + "\\\":0.01,\\\"" + EXAMPLE_ADDRESS[1] + "\\\":0.02}\"") +
            "\nSend two amounts to two different addresses setting the confirmation and comment:\n"
            + HelpExampleCli("sendmany", "\"\" \"{\\\"" + EXAMPLE_ADDRESS[0] + "\\\":0.01,\\\"" + EXAMPLE_ADDRESS[1] + "\\\":0.02}\" 6 \"testing\"") +
            "\nSend two amounts to two different addresses, subtract fee from amount:\n"
            + HelpExampleCli("sendmany", "\"\" \"{\\\"" + EXAMPLE_ADDRESS[0] + "\\\":0.01,\\\"" + EXAMPLE_ADDRESS[1] + "\\\":0.02}\" 1 \"\" \"[\\\"" + EXAMPLE_ADDRESS[0] + "\\\",\\\"" + EXAMPLE_ADDRESS[1] + "\\\"]\"") +
            "\nAs a JSON-RPC call\n"
            + HelpExampleRpc("sendmany", "\"\", {\"" + EXAMPLE_ADDRESS[0] + "\":0.01,\"" + EXAMPLE_ADDRESS[1] + "\":0.02}, 6, \"testing\"")
                },
        [&](const RPCHelpMan& self, const JSONRPCRequest& request) -> UniValue
{
    std::shared_ptr<CWallet> const wallet = GetWalletForJSONRPCRequest(request);
    if (!wallet) return NullUniValue;
    CWallet* const pwallet = wallet.get();

    // Make sure the results are valid at least up to the most recent block
    // the user could have gotten from another RPC command prior to now
    pwallet->BlockUntilSyncedToCurrentChain();

    LOCK(pwallet->cs_wallet);

    if (!request.params[0].isNull() && !request.params[0].get_str().empty()) {
        throw JSONRPCError(RPC_INVALID_PARAMETER, "Dummy value must be set to \"\"");
    }
    UniValue sendTo = request.params[1].get_obj();

    mapValue_t mapValue;
    if (!request.params[3].isNull() && !request.params[3].get_str().empty())
        mapValue["comment"] = request.params[3].get_str();

    UniValue subtractFeeFromAmount(UniValue::VARR);
    if (!request.params[4].isNull())
        subtractFeeFromAmount = request.params[4].get_array();

    CCoinControl coin_control;
    if (!request.params[5].isNull()) {
        coin_control.m_signal_bip125_rbf = request.params[5].get_bool();
    }

    SetFeeEstimateMode(*pwallet, coin_control, /* conf_target */ request.params[6], /* estimate_mode */ request.params[7], /* fee_rate */ request.params[8], /* override_min_fee */ false);

    if (IsParticlWallet(pwallet)) {
        JSONRPCRequest newRequest(request.context);
        newRequest.fHelp = false;
        newRequest.fSkipBlock = true; // already blocked in this function
        newRequest.URI = request.URI;
        UniValue params(UniValue::VARR);
        params.push_back("part");
        params.push_back("part");
        UniValue arr(UniValue::VARR);

        std::vector<std::string> keys = sendTo.getKeys();
        for (const std::string& name_ : keys) {
            UniValue out(UniValue::VOBJ);

            out.pushKV("address", name_);
            out.pushKV("amount", sendTo[name_]);

            bool fSubtractFeeFromAmount = false;
            for (unsigned int idx = 0; idx < subtractFeeFromAmount.size(); idx++) {
                const UniValue& addr = subtractFeeFromAmount[idx];
                if (addr.get_str() == name_)
                    fSubtractFeeFromAmount = true;
            }
            if (fSubtractFeeFromAmount) {
                UniValue uvBool(fSubtractFeeFromAmount);
                out.pushKV("subfee", uvBool);
            }
            arr.push_back(out);
        }
        params.push_back(arr);

        std::string sComment, sCommentTo;
        if (!request.params[3].isNull() && !request.params[3].get_str().empty())
            sComment = request.params[3].get_str();

        params.push_back(sComment);
        params.push_back(sCommentTo);

        // Add coincontrol params
        if (request.params.size() > 5) {
            UniValue uvRingsize(4);
            params.push_back(uvRingsize);
            UniValue uvNumInputs(32);
            params.push_back(uvNumInputs);
            UniValue uvBool(false);
            params.push_back(uvBool); // test_fee

            UniValue uvCoinControl(UniValue::VOBJ);
            uvCoinControl.pushKV("replaceable", coin_control.m_signal_bip125_rbf.get_value_or(pwallet->m_signal_rbf));
            unsigned int target = coin_control.m_confirm_target ? *coin_control.m_confirm_target : pwallet->m_confirm_target;
            uvCoinControl.pushKV("conf_target", (int)target);
            std::string sEstimateMode = "UNSET";
            if (coin_control.m_fee_mode == FeeEstimateMode::ECONOMICAL) {
                sEstimateMode = "ECONOMICAL";
            } else
            if (coin_control.m_fee_mode == FeeEstimateMode::CONSERVATIVE) {
                sEstimateMode = "CONSERVATIVE";
            }
            uvCoinControl.pushKV("estimate_mode", sEstimateMode);

            params.push_back(uvCoinControl);
        }

        newRequest.params = params;
        return SendTypeToInner(newRequest);
    }

    std::set<CTxDestination> destinations;
    std::vector<CRecipient> vecSend;

    std::vector<std::string> keys = sendTo.getKeys();
    for (const std::string& name_ : keys) {
        CTxDestination dest = DecodeDestination(name_);
        if (!IsValidDestination(dest)) {
            throw JSONRPCError(RPC_INVALID_ADDRESS_OR_KEY, std::string("Invalid Particl address: ") + name_);
        }

        if (destinations.count(dest)) {
            throw JSONRPCError(RPC_INVALID_PARAMETER, std::string("Invalid parameter, duplicated address: ") + name_);
        }
        destinations.insert(dest);

        CScript scriptPubKey = GetScriptForDestination(dest);
        CAmount nAmount = AmountFromValue(sendTo[name_]);
        if (nAmount <= 0)
            throw JSONRPCError(RPC_TYPE_ERROR, "Invalid amount for send");

        bool fSubtractFeeFromAmount = false;
        for (unsigned int idx = 0; idx < subtractFeeFromAmount.size(); idx++) {
            const UniValue& addr = subtractFeeFromAmount[idx];
            if (addr.get_str() == name_)
                fSubtractFeeFromAmount = true;
        }

        CRecipient recipient = {scriptPubKey, nAmount, fSubtractFeeFromAmount};
        vecSend.push_back(recipient);
    }

    EnsureWalletIsUnlocked(pwallet);

    std::vector<CRecipient> recipients;
    ParseRecipients(sendTo, subtractFeeFromAmount, recipients);
    const bool verbose{request.params[9].isNull() ? false : request.params[9].get_bool()};

    return SendMoney(pwallet, coin_control, recipients, std::move(mapValue), verbose);
},
    };
}


static RPCHelpMan addmultisigaddress()
{
    return RPCHelpMan{"addmultisigaddress",
                "\nAdd an nrequired-to-sign multisignature address to the wallet. Requires a new wallet backup.\n"
                "Each key is a Particl address or hex-encoded public key.\n"
                "This functionality is only intended for use with non-watchonly addresses.\n"
                "See `importaddress` for watchonly p2sh address support.\n"
                "If 'label' is specified, assign address to that label.\n",
                {
                    {"nrequired", RPCArg::Type::NUM, RPCArg::Optional::NO, "The number of required signatures out of the n keys or addresses."},
                    {"keys", RPCArg::Type::ARR, RPCArg::Optional::NO, "The particl addresses or hex-encoded public keys",
                        {
                            {"key", RPCArg::Type::STR, RPCArg::Optional::OMITTED, "particl address or hex-encoded public key"},
                        },
                        },
                    {"label", RPCArg::Type::STR, RPCArg::Optional::OMITTED_NAMED_ARG, "A label to assign the addresses to."},
                    {"bech32", RPCArg::Type::BOOL, /* default */ "false", "Use Bech32 encoding."},
                    {"256bit", RPCArg::Type::BOOL, /* default */ "false", "Use 256bit hash type."},
                    {"address_type", RPCArg::Type::STR, /* default_val */ "set by -addresstype", "The address type to use. Options are \"legacy\", \"p2sh-segwit\", and \"bech32\". Default is set by -addresstype."},
                },
                RPCResult{
                    RPCResult::Type::OBJ, "", "",
                    {
                        {RPCResult::Type::STR, "address", "The value of the new multisig address"},
                        {RPCResult::Type::STR_HEX, "redeemScript", "The string value of the hex-encoded redemption script"},
                        {RPCResult::Type::STR, "descriptor", "The descriptor for this multisig"},
                    }
                },
                RPCExamples{
            "\nAdd a multisig address from 2 addresses\n"
            + HelpExampleCli("addmultisigaddress", "2 \"[\\\"" + EXAMPLE_ADDRESS[0] + "\\\",\\\"" + EXAMPLE_ADDRESS[1] + "\\\"]\"") +
            "\nAs a JSON-RPC call\n"
            + HelpExampleRpc("addmultisigaddress", "2, \"[\\\"" + EXAMPLE_ADDRESS[0] + "\\\",\\\"" + EXAMPLE_ADDRESS[1] + "\\\"]\"")
                },
        [&](const RPCHelpMan& self, const JSONRPCRequest& request) -> UniValue
{
    std::shared_ptr<CWallet> const wallet = GetWalletForJSONRPCRequest(request);
    if (!wallet) return NullUniValue;
    CWallet* const pwallet = wallet.get();

    LegacyScriptPubKeyMan& spk_man = EnsureLegacyScriptPubKeyMan(*pwallet);

    LOCK2(pwallet->cs_wallet, spk_man.cs_KeyStore);

    std::string label;
    if (!request.params[2].isNull())
        label = LabelFromValue(request.params[2]);

    int required = request.params[0].get_int();

    // Get the public keys
    const UniValue& keys_or_addrs = request.params[1].get_array();
    std::vector<CPubKey> pubkeys;
    for (unsigned int i = 0; i < keys_or_addrs.size(); ++i) {
        if (IsHex(keys_or_addrs[i].get_str()) && (keys_or_addrs[i].get_str().length() == 66 || keys_or_addrs[i].get_str().length() == 130)) {
            pubkeys.push_back(HexToPubKey(keys_or_addrs[i].get_str()));
        } else {
            pubkeys.push_back(AddrToPubKey(spk_man, keys_or_addrs[i].get_str()));
        }
    }

    OutputType output_type = pwallet->m_default_address_type;
    size_t type_ofs = fParticlMode ? 5 : 3;
    if (!request.params[type_ofs].isNull()) {
        if (!ParseOutputType(request.params[type_ofs].get_str(), output_type)) {
            throw JSONRPCError(RPC_INVALID_ADDRESS_OR_KEY, strprintf("Unknown address type '%s'", request.params[type_ofs].get_str()));
        }
    }

    // Construct using pay-to-script-hash:
    CScript inner;
    CTxDestination dest = AddAndGetMultisigDestination(required, pubkeys, output_type, spk_man, inner);

    // Make the descriptor
    std::unique_ptr<Descriptor> descriptor = InferDescriptor(GetScriptForDestination(dest), spk_man);

    UniValue result(UniValue::VOBJ);
    bool fbech32 = fParticlMode && request.params.size() > 3 ? request.params[3].get_bool() : false;
    bool f256Hash = fParticlMode && request.params.size() > 4 ? request.params[4].get_bool() : false;

    if (f256Hash) {
        CScriptID256 innerID;
        innerID.Set(inner);
        pwallet->SetAddressBook(innerID, label, "send", fbech32);
        result.pushKV("address", CBitcoinAddress(innerID, fbech32).ToString());
    } else {
        pwallet->SetAddressBook(dest, label, "send", fbech32);
        result.pushKV("address", EncodeDestination(dest, fbech32));
    }

    result.pushKV("redeemScript", HexStr(inner));
    result.pushKV("descriptor", descriptor->ToString());
    return result;
},
    };
}

struct tallyitem
{
    CAmount nAmount{0};
    int nConf{std::numeric_limits<int>::max()};
    std::vector<uint256> txids;
    bool fIsWatchonly{false};
    tallyitem()
    {
    }
};

static UniValue ListReceived(const CWallet* const pwallet, const UniValue& params, bool by_label) EXCLUSIVE_LOCKS_REQUIRED(pwallet->cs_wallet)
{
    // Minimum confirmations
    int nMinDepth = 1;
    if (!params[0].isNull())
        nMinDepth = params[0].get_int();

    // Whether to include empty labels
    bool fIncludeEmpty = false;
    if (!params[1].isNull())
        fIncludeEmpty = params[1].get_bool();

    isminefilter filter = ISMINE_SPENDABLE;

    if (ParseIncludeWatchonly(params[2], *pwallet)) {
        filter |= ISMINE_WATCH_ONLY;
    }

    bool has_filtered_address = false;
    CTxDestination filtered_address = CNoDestination();
    if (!by_label && params.size() > 3) {
        if (!IsValidDestinationString(params[3].get_str())) {
            throw JSONRPCError(RPC_WALLET_ERROR, "address_filter parameter was invalid");
        }
        filtered_address = DecodeDestination(params[3].get_str());
        has_filtered_address = true;
    }

    // Tally
    std::map<CTxDestination, tallyitem> mapTally;
    for (const std::pair<const uint256, CWalletTx>& pairWtx : pwallet->mapWallet) {
        const CWalletTx& wtx = pairWtx.second;

        if (wtx.IsCoinBase() || !pwallet->chain().checkFinalTx(*wtx.tx)) {
            continue;
        }

        int nDepth = wtx.GetDepthInMainChain();
        if (nDepth < nMinDepth)
            continue;

        for (auto &txout : wtx.tx->vpout)
        {
            if (!txout->IsType(OUTPUT_STANDARD))
                continue;
            CTxOutStandard *pOut = (CTxOutStandard*)txout.get();

            CTxDestination address;
            if (!ExtractDestination(pOut->scriptPubKey, address))
                continue;

            isminefilter mine = pwallet->IsMine(address);
            if (!(mine & filter))
                continue;

            tallyitem& item = mapTally[address];
            item.nAmount += pOut->nValue;
            item.nConf = std::min(item.nConf, nDepth);
            item.txids.push_back(wtx.GetHash());
            if (mine & ISMINE_WATCH_ONLY)
                item.fIsWatchonly = true;
        };

        for (const CTxOut& txout : wtx.tx->vout)
        {
            CTxDestination address;
            if (!ExtractDestination(txout.scriptPubKey, address))
                continue;

            if (has_filtered_address && !(filtered_address == address)) {
                continue;
            }

            isminefilter mine = pwallet->IsMine(address);
            if(!(mine & filter))
                continue;

            tallyitem& item = mapTally[address];
            item.nAmount += txout.nValue;
            item.nConf = std::min(item.nConf, nDepth);
            item.txids.push_back(wtx.GetHash());
            if (mine & ISMINE_WATCH_ONLY)
                item.fIsWatchonly = true;
        }
    }

    // Reply
    UniValue ret(UniValue::VARR);
    std::map<std::string, tallyitem> label_tally;

    // Create m_address_book iterator
    // If we aren't filtering, go from begin() to end()
    auto start = pwallet->m_address_book.begin();
    auto end = pwallet->m_address_book.end();
    // If we are filtering, find() the applicable entry
    if (has_filtered_address) {
        start = pwallet->m_address_book.find(filtered_address);
        if (start != end) {
            end = std::next(start);
        }
    }

    for (auto item_it = start; item_it != end; ++item_it)
    {
        if (item_it->second.IsChange()) continue;
        const CTxDestination& address = item_it->first;
        const std::string& label = item_it->second.GetLabel();
        auto it = mapTally.find(address);
        if (it == mapTally.end() && !fIncludeEmpty)
            continue;

        CAmount nAmount = 0;
        int nConf = std::numeric_limits<int>::max();
        bool fIsWatchonly = false;
        if (it != mapTally.end())
        {
            nAmount = (*it).second.nAmount;
            nConf = (*it).second.nConf;
            fIsWatchonly = (*it).second.fIsWatchonly;
        }

        if (by_label)
        {
            tallyitem& _item = label_tally[label];
            _item.nAmount += nAmount;
            _item.nConf = std::min(_item.nConf, nConf);
            _item.fIsWatchonly = fIsWatchonly;
        }
        else
        {
            UniValue obj(UniValue::VOBJ);
            if(fIsWatchonly)
                obj.pushKV("involvesWatchonly", true);
            obj.pushKV("address",       EncodeDestination(address));
            obj.pushKV("amount",        ValueFromAmount(nAmount));
            obj.pushKV("confirmations", (nConf == std::numeric_limits<int>::max() ? 0 : nConf));
            obj.pushKV("label", label);
            UniValue transactions(UniValue::VARR);
            if (it != mapTally.end())
            {
                for (const uint256& _item : (*it).second.txids)
                {
                    transactions.push_back(_item.GetHex());
                }
            }
            obj.pushKV("txids", transactions);
            ret.push_back(obj);
        }
    }

    if (by_label)
    {
        for (const auto& entry : label_tally)
        {
            CAmount nAmount = entry.second.nAmount;
            int nConf = entry.second.nConf;
            UniValue obj(UniValue::VOBJ);
            if (entry.second.fIsWatchonly)
                obj.pushKV("involvesWatchonly", true);
            obj.pushKV("amount",        ValueFromAmount(nAmount));
            obj.pushKV("confirmations", (nConf == std::numeric_limits<int>::max() ? 0 : nConf));
            obj.pushKV("label",         entry.first);
            ret.push_back(obj);
        }
    }

    return ret;
}

static RPCHelpMan listreceivedbyaddress()
{
    return RPCHelpMan{"listreceivedbyaddress",
                "\nList balances by receiving address.\n",
                {
                    {"minconf", RPCArg::Type::NUM, /* default */ "1", "The minimum number of confirmations before payments are included."},
                    {"include_empty", RPCArg::Type::BOOL, /* default */ "false", "Whether to include addresses that haven't received any payments."},
                    {"include_watchonly", RPCArg::Type::BOOL, /* default */ "true for watch-only wallets, otherwise false", "Whether to include watch-only addresses (see 'importaddress')"},
                    {"address_filter", RPCArg::Type::STR, RPCArg::Optional::OMITTED_NAMED_ARG, "If present, only return information on this address."},
                },
                RPCResult{
                    RPCResult::Type::ARR, "", "",
                    {
                        {RPCResult::Type::OBJ, "", "",
                        {
                            {RPCResult::Type::BOOL, "involvesWatchonly", "Only returns true if imported addresses were involved in transaction"},
                            {RPCResult::Type::STR, "address", "The receiving address"},
                            {RPCResult::Type::STR_AMOUNT, "amount", "The total amount in " + CURRENCY_UNIT + " received by the address"},
                            {RPCResult::Type::NUM, "confirmations", "The number of confirmations of the most recent transaction included"},
                            {RPCResult::Type::STR, "label", "The label of the receiving address. The default label is \"\""},
                            {RPCResult::Type::ARR, "txids", "",
                            {
                                {RPCResult::Type::STR_HEX, "txid", "The ids of transactions received with the address"},
                            }},
                        }},
                    }
                },
                RPCExamples{
                    HelpExampleCli("listreceivedbyaddress", "")
            + HelpExampleCli("listreceivedbyaddress", "6 true")
            + HelpExampleRpc("listreceivedbyaddress", "6, true, true")
            + HelpExampleRpc("listreceivedbyaddress", "6, true, true, \"" + EXAMPLE_ADDRESS[0] + "\"")
                },
        [&](const RPCHelpMan& self, const JSONRPCRequest& request) -> UniValue
{
    std::shared_ptr<CWallet> const wallet = GetWalletForJSONRPCRequest(request);
    if (!wallet) return NullUniValue;
    const CWallet* const pwallet = wallet.get();

    // Make sure the results are valid at least up to the most recent block
    // the user could have gotten from another RPC command prior to now
    pwallet->BlockUntilSyncedToCurrentChain();

    LOCK(pwallet->cs_wallet);

    return ListReceived(pwallet, request.params, false);
},
    };
}

static RPCHelpMan listreceivedbylabel()
{
    return RPCHelpMan{"listreceivedbylabel",
                "\nList received transactions by label.\n",
                {
                    {"minconf", RPCArg::Type::NUM, /* default */ "1", "The minimum number of confirmations before payments are included."},
                    {"include_empty", RPCArg::Type::BOOL, /* default */ "false", "Whether to include labels that haven't received any payments."},
                    {"include_watchonly", RPCArg::Type::BOOL, /* default */ "true for watch-only wallets, otherwise false", "Whether to include watch-only addresses (see 'importaddress')"},
                },
                RPCResult{
                    RPCResult::Type::ARR, "", "",
                    {
                        {RPCResult::Type::OBJ, "", "",
                        {
                            {RPCResult::Type::BOOL, "involvesWatchonly", "Only returns true if imported addresses were involved in transaction"},
                            {RPCResult::Type::STR_AMOUNT, "amount", "The total amount received by addresses with this label"},
                            {RPCResult::Type::NUM, "confirmations", "The number of confirmations of the most recent transaction included"},
                            {RPCResult::Type::STR, "label", "The label of the receiving address. The default label is \"\""},
                        }},
                    }
                },
                RPCExamples{
                    HelpExampleCli("listreceivedbylabel", "")
            + HelpExampleCli("listreceivedbylabel", "6 true")
            + HelpExampleRpc("listreceivedbylabel", "6, true, true")
                },
        [&](const RPCHelpMan& self, const JSONRPCRequest& request) -> UniValue
{
    std::shared_ptr<CWallet> const wallet = GetWalletForJSONRPCRequest(request);
    if (!wallet) return NullUniValue;
    const CWallet* const pwallet = wallet.get();

    // Make sure the results are valid at least up to the most recent block
    // the user could have gotten from another RPC command prior to now
    pwallet->BlockUntilSyncedToCurrentChain();

    LOCK(pwallet->cs_wallet);

    return ListReceived(pwallet, request.params, true);
},
    };
}

static void MaybePushAddress(UniValue & entry, const CTxDestination &dest)
{
    if (IsValidDestination(dest)) {
        entry.pushKV("address", EncodeDestination(dest));
    }
}

/**
 * List transactions based on the given criteria.
 *
 * @param  pwallet        The wallet.
 * @param  wtx            The wallet transaction.
 * @param  nMinDepth      The minimum confirmation depth.
 * @param  fLong          Whether to include the JSON version of the transaction.
 * @param  ret            The UniValue into which the result is stored.
 * @param  filter_ismine  The "is mine" filter flags.
 * @param  filter_label   Optional label string to filter incoming transactions.
 */
static void ListTransactions(const CWallet* const pwallet, const CWalletTx& wtx, int nMinDepth, bool fLong, UniValue& ret, const isminefilter& filter_ismine, const std::string* filter_label) EXCLUSIVE_LOCKS_REQUIRED(pwallet->cs_wallet)
{
    CAmount nFee;
    std::list<COutputEntry> listReceived;
    std::list<COutputEntry> listSent;
    std::list<COutputEntry> listStaked;

    wtx.GetAmounts(listReceived, listSent, listStaked, nFee, filter_ismine);

    bool involvesWatchonly = wtx.IsFromMe(ISMINE_WATCH_ONLY);

    // Sent
    if (!filter_label)
    {
        for (const COutputEntry& s : listSent)
        {
            UniValue entry(UniValue::VOBJ);
            if (involvesWatchonly || (s.ismine & ISMINE_WATCH_ONLY)) {
                entry.pushKV("involvesWatchonly", true);
            }
            MaybePushAddress(entry, s.destination);
            if (s.destStake.type() != typeid(CNoDestination)) {
                entry.pushKV("coldstake_address", EncodeDestination(s.destStake));
            }
            entry.pushKV("category", "send");
            entry.pushKV("amount", ValueFromAmount(-s.amount));
            const auto* address_book_entry = pwallet->FindAddressBookEntry(s.destination);
            if (address_book_entry) {
                entry.pushKV("label", address_book_entry->GetLabel());
            }
            entry.pushKV("vout", s.vout);
            entry.pushKV("fee", ValueFromAmount(-nFee));
            if (fLong) {
                WalletTxToJSON(pwallet->chain(), wtx, entry);
            } else {
                std::string sNarrKey = strprintf("n%d", s.vout);
                mapValue_t::const_iterator mi = wtx.mapValue.find(sNarrKey);
                if (mi != wtx.mapValue.end() && !mi->second.empty())
                    entry.pushKV("narration", mi->second);
            }
            entry.pushKV("abandoned", wtx.isAbandoned());

            ret.push_back(entry);
        }
    }

    // Received
    if (listReceived.size() > 0 && wtx.GetDepthInMainChain() >= nMinDepth) {
        for (const COutputEntry& r : listReceived)
        {
            std::string label;
            const auto* address_book_entry = pwallet->FindAddressBookEntry(r.destination);
            if (address_book_entry) {
                label = address_book_entry->GetLabel();
            }
            if (filter_label && label != *filter_label) {
                continue;
            }
            UniValue entry(UniValue::VOBJ);
            if (involvesWatchonly || (r.ismine & ISMINE_WATCH_ONLY)) {
                entry.pushKV("involvesWatchonly", true);
            }

            if (pwallet->IsParticlWallet()
                && r.destination.type() == typeid(PKHash)) {
                CStealthAddress sx;
                CKeyID idK = ToKeyID(boost::get<PKHash>(r.destination));
                if (GetParticlWallet(pwallet)->GetStealthLinked(idK, sx)) {
                    entry.pushKV("stealth_address", sx.Encoded());
                }
            }

            MaybePushAddress(entry, r.destination);
            if (r.destStake.type() != typeid(CNoDestination)) {
                entry.pushKV("coldstake_address", EncodeDestination(r.destStake));
            }
            if (wtx.IsCoinBase()) {
                if (wtx.GetDepthInMainChain() < 1) {
                    entry.pushKV("category", "orphan");
                } else
                if (wtx.IsImmatureCoinBase()) {
                    entry.pushKV("category", "immature");
                } else {
                    entry.pushKV("category", (fParticlMode ? "coinbase" : "generate"));
                }
            } else {
                entry.pushKV("category", "receive");
            }
            entry.pushKV("amount", ValueFromAmount(r.amount));
            if (address_book_entry) {
                entry.pushKV("label", label);
                entry.pushKV("account", label); // For exchanges
            }
            entry.pushKV("vout", r.vout);
            if (fLong) {
                WalletTxToJSON(pwallet->chain(), wtx, entry);
            } else {
                std::string sNarrKey = strprintf("n%d", r.vout);
                mapValue_t::const_iterator mi = wtx.mapValue.find(sNarrKey);
                if (mi != wtx.mapValue.end() && !mi->second.empty()) {
                    entry.pushKV("narration", mi->second);
                }
            }
            ret.push_back(entry);
        }
    }

    // Staked
    if (listStaked.size() > 0 && wtx.GetDepthInMainChain() >= nMinDepth) {
        for (const auto &s : listStaked) {
            UniValue entry(UniValue::VOBJ);
            if (involvesWatchonly || (s.ismine & ISMINE_WATCH_ONLY)) {
                entry.pushKV("involvesWatchonly", true);
            }
            MaybePushAddress(entry, s.destination);
            if (s.destStake.type() != typeid(CNoDestination)) {
                entry.pushKV("coldstake_address", EncodeDestination(s.destStake));
            }
            entry.pushKV("category", wtx.GetDepthInMainChain() < 1 ? "orphaned_stake" : "stake");

            entry.pushKV("amount", ValueFromAmount(s.amount));
            const auto* address_book_entry = pwallet->FindAddressBookEntry(s.destination);
            if (address_book_entry) {
                entry.pushKV("label", address_book_entry->GetLabel());
            }
            entry.pushKV("vout", s.vout);
            entry.pushKV("reward", ValueFromAmount(-nFee));
            if (fLong) {
                WalletTxToJSON(pwallet->chain(), wtx, entry);
            }
            entry.pushKV("abandoned", wtx.isAbandoned());
            ret.push_back(entry);
        }
    }
}

static void ListRecord(const CHDWallet *phdw, const uint256 &hash, const CTransactionRecord &rtx,
    const std::string &strAccount, int nMinDepth, bool fLong, UniValue &ret, const isminefilter &filter) EXCLUSIVE_LOCKS_REQUIRED(phdw->cs_wallet)
{
    bool fAllAccounts = (strAccount == std::string("*"));

    for (const auto &r : rtx.vout) {
        if (r.nFlags & ORF_CHANGE) {
            continue;
        }

        if (!(r.nFlags & ORF_FROM) && !(r.nFlags & ORF_OWNED) && !(filter & ISMINE_WATCH_ONLY)) {
            continue;
        }

        std::string account;
        CBitcoinAddress addr;
        CTxDestination dest;
        if (ExtractDestination(r.scriptPubKey, dest) && !r.scriptPubKey.IsUnspendable()) {
            addr.Set(dest);

            std::map<CTxDestination, CAddressBookData>::const_iterator mai = phdw->m_address_book.find(dest);
            if (mai != phdw->m_address_book.end() && !mai->second.GetLabel().empty()) {
                account = mai->second.GetLabel();
            }
        }

        if (!fAllAccounts && (account != strAccount)) {
            continue;
        }

        UniValue entry(UniValue::VOBJ);
        if (r.nFlags & ORF_OWN_WATCH) {
            entry.pushKV("involvesWatchonly", true);
        }
        entry.pushKV("account", account);

        if (r.vPath.size() > 0) {
            if (r.vPath[0] == ORA_STEALTH) {
                if (r.vPath.size() < 5) {
                    LogPrintf("%s: Warning, malformed vPath.\n", __func__);
                } else {
                    uint32_t sidx;
                    memcpy(&sidx, &r.vPath[1], 4);
                    CStealthAddress sx;
                    if (phdw->GetStealthByIndex(sidx, sx)) {
                        entry.pushKV("stealth_address", sx.Encoded());
                    }
                }
            }
        } else {
            if (dest.type() == typeid(PKHash)) {
                CStealthAddress sx;
                CKeyID idK = ToKeyID(boost::get<PKHash>(dest));
                if (phdw->GetStealthLinked(idK, sx)) {
                    entry.pushKV("stealth_address", sx.Encoded());
                }
            }
        }

        if (r.nFlags & ORF_LOCKED) {
            entry.pushKV("requires_unlock", true);
        }

        if (dest.type() == typeid(CNoDestination)) {
            entry.pushKV("address", "none");
        } else {
            entry.pushKV("address", addr.ToString());
        }

        std::string sCategory;
        if (r.nFlags & ORF_OWNED && r.nFlags & ORF_FROM) {
            // sent to self
            //continue;
            sCategory = "receive";
        } else
        if (r.nFlags & ORF_OWN_ANY) {
            sCategory = "receive";
        } else
        if (r.nFlags & ORF_FROM) {
            sCategory = "send";
        }

        entry.pushKV("category", sCategory);
        entry.pushKV("type", r.nType == OUTPUT_STANDARD ? "standard"
                : r.nType == OUTPUT_CT ? "blind" : r.nType == OUTPUT_RINGCT ? "anon" : "unknown");

        if (r.nFlags & ORF_OWNED && r.nFlags & ORF_FROM) {
            entry.pushKV("fromself", "true");
        }

        entry.pushKV("amount", ValueFromAmount(r.nValue * ((r.nFlags & ORF_OWN_ANY) ? 1 : -1)));

        if (r.nFlags & ORF_FROM) {
            entry.pushKV("fee", ValueFromAmount(-rtx.nFee));
        }

        entry.pushKV("vout", r.n);

        int confirms = phdw->GetDepthInMainChain(rtx);
        entry.pushKV("confirmations", confirms);
        if (confirms > 0) {
            entry.pushKV("blockhash", rtx.blockHash.GetHex());
            entry.pushKV("blockindex", rtx.nIndex);
            PushTime(entry, "blocktime", rtx.nBlockTime);
        } else {
            entry.pushKV("trusted", phdw->IsTrusted(hash, rtx));
        }

        entry.pushKV("txid", hash.ToString());

        UniValue conflicts(UniValue::VARR);
        std::set<uint256> setconflicts = phdw->GetConflicts(hash);
        setconflicts.erase(hash);
        for (const auto &conflict : setconflicts) {
            conflicts.push_back(conflict.GetHex());
        }
        entry.pushKV("walletconflicts", conflicts);

        PushTime(entry, "time", rtx.nTimeReceived);

        if (!r.sNarration.empty()) {
            entry.pushKV("narration", r.sNarration);
        }

        if (r.nFlags & ORF_FROM) {
            entry.pushKV("abandoned", rtx.IsAbandoned());
        }

        ret.push_back(entry);
    }
};

static const std::vector<RPCResult> TransactionDescriptionString()
{
    return{{RPCResult::Type::NUM, "confirmations", "The number of confirmations for the transaction. Negative confirmations means the\n"
               "transaction conflicted that many blocks ago."},
           {RPCResult::Type::BOOL, "generated", "Only present if transaction only input is a coinbase one."},
           {RPCResult::Type::BOOL, "trusted", "Only present if we consider transaction to be trusted and so safe to spend from."},
           {RPCResult::Type::STR_HEX, "blockhash", "The block hash containing the transaction."},
           {RPCResult::Type::NUM, "blockheight", "The block height containing the transaction."},
           {RPCResult::Type::NUM, "blockindex", "The index of the transaction in the block that includes it."},
           {RPCResult::Type::NUM_TIME, "blocktime", "The block time expressed in " + UNIX_EPOCH_TIME + "."},
           {RPCResult::Type::STR_HEX, "txid", "The transaction id."},
           {RPCResult::Type::ARR, "walletconflicts", "Conflicting transaction ids.",
           {
               {RPCResult::Type::STR_HEX, "txid", "The transaction id."},
           }},
           {RPCResult::Type::NUM_TIME, "time", "The transaction time expressed in " + UNIX_EPOCH_TIME + "."},
           {RPCResult::Type::NUM_TIME, "timereceived", "The time received expressed in " + UNIX_EPOCH_TIME + "."},
           {RPCResult::Type::STR, "comment", "If a comment is associated with the transaction, only present if not empty."},
           {RPCResult::Type::STR, "bip125-replaceable", "(\"yes|no|unknown\") Whether this transaction could be replaced due to BIP125 (replace-by-fee);\n"
               "may be unknown for unconfirmed transactions not in the mempool"}};
}

static RPCHelpMan listtransactions()
{
    return RPCHelpMan{"listtransactions",
                "\nIf a label name is provided, this will return only incoming transactions paying to addresses with the specified label.\n"
                "\nReturns up to 'count' most recent transactions skipping the first 'from' transactions.\n",
                {
                    {"label|dummy", RPCArg::Type::STR, RPCArg::Optional::OMITTED_NAMED_ARG, "If set, should be a valid label name to return only incoming transactions\n"
                          "with the specified label, or \"*\" to disable filtering and return all transactions."},
                    {"count", RPCArg::Type::NUM, /* default */ "10", "The number of transactions to return"},
                    {"skip", RPCArg::Type::NUM, /* default */ "0", "The number of transactions to skip"},
                    {"include_watchonly", RPCArg::Type::BOOL, /* default */ "true for watch-only wallets, otherwise false", "Include transactions to watch-only addresses (see 'importaddress')"},
                },
                RPCResult{
                    RPCResult::Type::ARR, "", "",
                    {
                        {RPCResult::Type::OBJ, "", "", Cat(Cat<std::vector<RPCResult>>(
                        {
                            {RPCResult::Type::BOOL, "involvesWatchonly", "Only returns true if imported addresses were involved in transaction."},
                            {RPCResult::Type::STR, "address", "The particl address of the transaction."},
                            {RPCResult::Type::STR, "category", "The transaction category.\n"
                                "\"send\"                  Transactions sent.\n"
                                "\"receive\"               Non-coinbase transactions received.\n"
                                "\"generate\"              Coinbase transactions received with more than 100 confirmations.\n"
                                "\"immature\"              Coinbase transactions received with 100 or fewer confirmations.\n"
                                "\"orphan\"                Orphaned coinbase transactions received."},
                            {RPCResult::Type::STR_AMOUNT, "amount", "The amount in " + CURRENCY_UNIT + ". This is negative for the 'send' category, and is positive\n"
                                "for all other categories"},
                            {RPCResult::Type::STR, "label", "A comment for the address/transaction, if any"},
                            {RPCResult::Type::NUM, "vout", "the vout value"},
                            {RPCResult::Type::STR_AMOUNT, "fee", "The amount of the fee in " + CURRENCY_UNIT + ". This is negative and only available for the\n"
                                 "'send' category of transactions."},
                        },
                        TransactionDescriptionString()),
                        {
                            {RPCResult::Type::BOOL, "abandoned", "'true' if the transaction has been abandoned (inputs are respendable). Only available for the \n"
                                 "'send' category of transactions."},
                        })},
                    }
                },
                RPCExamples{
            "\nList the most recent 10 transactions in the systems\n"
            + HelpExampleCli("listtransactions", "") +
            "\nList transactions 100 to 120\n"
            + HelpExampleCli("listtransactions", "\"*\" 20 100") +
            "\nAs a JSON-RPC call\n"
            + HelpExampleRpc("listtransactions", "\"*\", 20, 100")
                },
        [&](const RPCHelpMan& self, const JSONRPCRequest& request) -> UniValue
{
    std::shared_ptr<CWallet> const wallet = GetWalletForJSONRPCRequest(request);
    if (!wallet) return NullUniValue;
    const CWallet* const pwallet = wallet.get();

    // Make sure the results are valid at least up to the most recent block
    // the user could have gotten from another RPC command prior to now
    pwallet->BlockUntilSyncedToCurrentChain();

    const std::string* filter_label = nullptr;
    if (!request.params[0].isNull() && request.params[0].get_str() != "*") {
        filter_label = &request.params[0].get_str();
        if (filter_label->empty()) {
            throw JSONRPCError(RPC_INVALID_PARAMETER, "Label argument must be a valid label name or \"*\".");
        }
    }
    int nCount = 10;
    if (!request.params[1].isNull())
        nCount = request.params[1].get_int();
    int nFrom = 0;
    if (!request.params[2].isNull())
        nFrom = request.params[2].get_int();
    isminefilter filter = ISMINE_SPENDABLE;

    if (ParseIncludeWatchonly(request.params[3], *pwallet)) {
        filter |= ISMINE_WATCH_ONLY;
    }

    if (nCount < 0)
        throw JSONRPCError(RPC_INVALID_PARAMETER, "Negative count");
    if (nFrom < 0)
        throw JSONRPCError(RPC_INVALID_PARAMETER, "Negative from");


    // NOTE: nFrom and nCount seem to apply to the individual json entries, not the txn
    //  a txn producing 2 entries will output only 1 entry if nCount is 1
    // TODO: Change to count on unique txids?

    UniValue ret(UniValue::VARR);
    {
        LOCK(pwallet->cs_wallet);
        const CWallet::TxItems &txOrdered = pwallet->wtxOrdered;

        // iterate backwards until we have nCount items to return:
        for (CWallet::TxItems::const_reverse_iterator it = txOrdered.rbegin(); it != txOrdered.rend(); ++it) {
            CWalletTx *const pwtx = (*it).second;
            ListTransactions(pwallet, *pwtx, 0, true, ret, filter, filter_label);
            if ((int)ret.size() >= (nCount+nFrom)) break;
        }
    }
    // ret must be newest to oldest
    ret.reverse();

    if (IsParticlWallet(pwallet)) {
        const CHDWallet *phdw = GetParticlWallet(pwallet);
        LOCK(phdw->cs_wallet);
        const RtxOrdered_t &txOrdered = phdw->rtxOrdered;

        // TODO: Combine finding and inserting into ret loops

        UniValue retRecords(UniValue::VARR);
        for (RtxOrdered_t::const_reverse_iterator it = txOrdered.rbegin(); it != txOrdered.rend(); ++it) {
            std::string strAccount = "*";
            ListRecord(phdw, it->second->first, it->second->second, strAccount, 0, true, retRecords, filter);
            if ((int)retRecords.size() >= nCount + nFrom) {
                break;
            }
        }

        size_t nSearchStart = 0;
        for(int i = (int)retRecords.size() - 1; i >= 0; --i) {
            int64_t nInsertTime = find_value(retRecords[i], "time").get_int64();
            bool fFound = false;
            for (size_t k = nSearchStart; k < ret.size(); k++) {
                nSearchStart = k;
                int64_t nTime = find_value(ret[k], "time").get_int64();
                if (nTime > nInsertTime) {
                    ret.insert(k, retRecords[i]);
                    fFound = true;
                    break;
                }
            }

            if (!fFound) {
                ret.push_back(retRecords[i]);
            }
        }

        if (nFrom > 0 && ret.size() > 0) {
            ret.erase(std::max((size_t)0, ret.size() - nFrom), ret.size());
        }

        if (ret.size() > (size_t)nCount) {
            ret.erase(0, ret.size() - nCount);
        }
    }

    return ret;
},
    };
}

static RPCHelpMan listsinceblock()
{
    return RPCHelpMan{"listsinceblock",
                "\nGet all transactions in blocks since block [blockhash], or all transactions if omitted.\n"
                "If \"blockhash\" is no longer a part of the main chain, transactions from the fork point onward are included.\n"
                "Additionally, if include_removed is set, transactions affecting the wallet which were removed are returned in the \"removed\" array.\n",
                {
                    {"blockhash", RPCArg::Type::STR, RPCArg::Optional::OMITTED_NAMED_ARG, "If set, the block hash to list transactions since, otherwise list all transactions."},
                    {"target_confirmations", RPCArg::Type::NUM, /* default */ "1", "Return the nth block hash from the main chain. e.g. 1 would mean the best block hash. Note: this is not used as a filter, but only affects [lastblock] in the return value"},
                    {"include_watchonly", RPCArg::Type::BOOL, /* default */ "true for watch-only wallets, otherwise false", "Include transactions to watch-only addresses (see 'importaddress')"},
                    {"include_removed", RPCArg::Type::BOOL, /* default */ "true", "Show transactions that were removed due to a reorg in the \"removed\" array\n"
                                                                       "(not guaranteed to work on pruned nodes)"},
                },
                RPCResult{
                    RPCResult::Type::OBJ, "", "",
                    {
                        {RPCResult::Type::ARR, "transactions", "",
                        {
                            {RPCResult::Type::OBJ, "", "", Cat(Cat<std::vector<RPCResult>>(
                            {
                                {RPCResult::Type::BOOL, "involvesWatchonly", "Only returns true if imported addresses were involved in transaction."},
                                {RPCResult::Type::STR, "address", "The particl address of the transaction."},
                                {RPCResult::Type::STR, "category", "The transaction category.\n"
                                    "\"send\"                  Transactions sent.\n"
                                    "\"receive\"               Non-coinbase transactions received.\n"
                                    "\"generate\"              Coinbase transactions received with more than 100 confirmations.\n"
                                    "\"immature\"              Coinbase transactions received with 100 or fewer confirmations.\n"
                                    "\"orphan\"                Orphaned coinbase transactions received."},
                                {RPCResult::Type::STR_AMOUNT, "amount", "The amount in " + CURRENCY_UNIT + ". This is negative for the 'send' category, and is positive\n"
                                    "for all other categories"},
                                {RPCResult::Type::NUM, "vout", "the vout value"},
                                {RPCResult::Type::STR_AMOUNT, "fee", "The amount of the fee in " + CURRENCY_UNIT + ". This is negative and only available for the\n"
                                     "'send' category of transactions."},
                            },
                            TransactionDescriptionString()),
                            {
                                {RPCResult::Type::BOOL, "abandoned", "'true' if the transaction has been abandoned (inputs are respendable). Only available for the \n"
                                     "'send' category of transactions."},
                                {RPCResult::Type::STR, "label", "A comment for the address/transaction, if any"},
                                {RPCResult::Type::STR, "to", "If a comment to is associated with the transaction."},
                            })},
                        }},
                        {RPCResult::Type::ARR, "removed", "<structure is the same as \"transactions\" above, only present if include_removed=true>\n"
                            "Note: transactions that were re-added in the active chain will appear as-is in this array, and may thus have a positive confirmation count."
                        , {{RPCResult::Type::ELISION, "", ""},}},
                        {RPCResult::Type::STR_HEX, "lastblock", "The hash of the block (target_confirmations-1) from the best block on the main chain, or the genesis hash if the referenced block does not exist yet. This is typically used to feed back into listsinceblock the next time you call it. So you would generally use a target_confirmations of say 6, so you will be continually re-notified of transactions until they've reached 6 confirmations plus any new ones"},
                    }
                },
                RPCExamples{
                    HelpExampleCli("listsinceblock", "")
            + HelpExampleCli("listsinceblock", "\"000000000000000bacf66f7497b7dc45ef753ee9a7d38571037cdb1a57f663ad\" 6")
            + HelpExampleRpc("listsinceblock", "\"000000000000000bacf66f7497b7dc45ef753ee9a7d38571037cdb1a57f663ad\", 6")
                },
        [&](const RPCHelpMan& self, const JSONRPCRequest& request) -> UniValue
{
    std::shared_ptr<CWallet> const pwallet = GetWalletForJSONRPCRequest(request);
    if (!pwallet) return NullUniValue;

    const CWallet& wallet = *pwallet;
    // Make sure the results are valid at least up to the most recent block
    // the user could have gotten from another RPC command prior to now
    wallet.BlockUntilSyncedToCurrentChain();

    LOCK(wallet.cs_wallet);

    Optional<int> height;    // Height of the specified block or the common ancestor, if the block provided was in a deactivated chain.
    Optional<int> altheight; // Height of the specified block, even if it's in a deactivated chain.
    int target_confirms = 1;
    isminefilter filter = ISMINE_SPENDABLE;

    uint256 blockId;
    if (!request.params[0].isNull() && !request.params[0].get_str().empty()) {
        blockId = ParseHashV(request.params[0], "blockhash");
        height = int{};
        altheight = int{};
        if (!wallet.chain().findCommonAncestor(blockId, wallet.GetLastBlockHash(), /* ancestor out */ FoundBlock().height(*height), /* blockId out */ FoundBlock().height(*altheight))) {
            throw JSONRPCError(RPC_INVALID_ADDRESS_OR_KEY, "Block not found");
        }
    }

    if (!request.params[1].isNull()) {
        target_confirms = request.params[1].get_int();

        if (target_confirms < 1) {
            throw JSONRPCError(RPC_INVALID_PARAMETER, "Invalid parameter");
        }
    }

    if (ParseIncludeWatchonly(request.params[2], wallet)) {
        filter |= ISMINE_WATCH_ONLY;
    }

    bool include_removed = (request.params[3].isNull() || request.params[3].get_bool());

    int depth = height ? wallet.GetLastBlockHeight() + 1 - *height : -1;

    UniValue transactions(UniValue::VARR);

    for (const std::pair<const uint256, CWalletTx>& pairWtx : wallet.mapWallet) {
        const CWalletTx& tx = pairWtx.second;

        if (depth == -1 || abs(tx.GetDepthInMainChain()) < depth) {
            ListTransactions(&wallet, tx, 0, true, transactions, filter, nullptr /* filter_label */);
        }
    }

    if (IsParticlWallet(&wallet)) {
        const CHDWallet *phdw = GetParticlWallet(&wallet);
        LOCK_ASSERTION(phdw->cs_wallet);

        for (const auto &ri : phdw->mapRecords) {
            const uint256 &txhash = ri.first;
            const CTransactionRecord &rtx = ri.second;
            if (depth == -1 || phdw->GetDepthInMainChain(rtx) < depth) {
                ListRecord(phdw, txhash, rtx, "*", 0, true, transactions, filter);
            }
        }
    }


    // when a reorg'd block is requested, we also list any relevant transactions
    // in the blocks of the chain that was detached
    UniValue removed(UniValue::VARR);
    while (include_removed && altheight && *altheight > *height) {
        CBlock block;
        if (!wallet.chain().findBlock(blockId, FoundBlock().data(block)) || block.IsNull()) {
            throw JSONRPCError(RPC_INTERNAL_ERROR, "Can't read block from disk");
        }
        for (const CTransactionRef& tx : block.vtx) {
            auto it = wallet.mapWallet.find(tx->GetHash());
            if (it != wallet.mapWallet.end()) {
                // We want all transactions regardless of confirmation count to appear here,
                // even negative confirmation ones, hence the big negative.
                ListTransactions(&wallet, it->second, -100000000, true, removed, filter, nullptr /* filter_label */);
            } else
            if (IsParticlWallet(&wallet)) {
                const CHDWallet *phdw = GetParticlWallet(&wallet);
                LOCK_ASSERTION(phdw->cs_wallet);
                const uint256 &txhash = tx->GetHash();
                MapRecords_t::const_iterator mri = phdw->mapRecords.find(txhash);
                if (mri != phdw->mapRecords.end()) {
                    const CTransactionRecord &rtx = mri->second;
                    ListRecord(phdw, txhash, rtx, "*", -100000000, true, removed, filter);
                }
            }
        }
        blockId = block.hashPrevBlock;
        --*altheight;
    }

    uint256 lastblock;
    target_confirms = std::min(target_confirms, wallet.GetLastBlockHeight() + 1);
    CHECK_NONFATAL(wallet.chain().findAncestorByHeight(wallet.GetLastBlockHash(), wallet.GetLastBlockHeight() + 1 - target_confirms, FoundBlock().hash(lastblock)));

    UniValue ret(UniValue::VOBJ);
    ret.pushKV("transactions", transactions);
    if (include_removed) ret.pushKV("removed", removed);
    ret.pushKV("lastblock", lastblock.GetHex());

    return ret;
},
    };
}

UniValue gettransaction_inner(JSONRPCRequest const &request)
{
    std::shared_ptr<CWallet> const wallet = GetWalletForJSONRPCRequest(request);
    if (!wallet) return NullUniValue;
    CWallet* pwallet = wallet.get();

    // Make sure the results are valid at least up to the most recent block
    // the user could have gotten from another RPC command prior to now
    if (!request.fSkipBlock)
        pwallet->BlockUntilSyncedToCurrentChain();

    LOCK(pwallet->cs_wallet);

    uint256 hash(ParseHashV(request.params[0], "txid"));

    isminefilter filter = ISMINE_SPENDABLE;

    if (ParseIncludeWatchonly(request.params[1], *pwallet)) {
        filter |= ISMINE_WATCH_ONLY;
    }

    bool verbose = request.params[2].isNull() ? false : request.params[2].get_bool();

    UniValue entry(UniValue::VOBJ);
    auto it = pwallet->mapWallet.find(hash);
    if (it == pwallet->mapWallet.end()) {
        if (IsParticlWallet(pwallet)) {
            CHDWallet *phdw = GetParticlWallet(pwallet);
            LOCK_ASSERTION(phdw->cs_wallet);
            MapRecords_t::const_iterator mri = phdw->mapRecords.find(hash);

            if (mri != phdw->mapRecords.end()) {
                const CTransactionRecord &rtx = mri->second;
                RecordTxToJSON(pwallet->chain(), phdw, mri->first, rtx, entry);

                UniValue details(UniValue::VARR);
                ListRecord(phdw, hash, rtx, "*", 0, false, details, filter);
                entry.pushKV("details", details);

                CStoredTransaction stx;
                if (CHDWalletDB(phdw->GetDBHandle()).ReadStoredTx(hash, stx)) { // TODO: cache / use mapTempWallet
                    std::string strHex = EncodeHexTx(*(stx.tx.get()), RPCSerializationFlags());
                    entry.pushKV("hex", strHex);

                    if (verbose) {
                        UniValue decoded(UniValue::VOBJ);
                        TxToUniv(*(stx.tx.get()), uint256(), decoded, false);
                        entry.pushKV("decoded", decoded);
                    }
                }

                return entry;
            }
        }

        throw JSONRPCError(RPC_INVALID_ADDRESS_OR_KEY, "Invalid or non-wallet transaction id");
    }
    const CWalletTx& wtx = it->second;

    CAmount nCredit = wtx.GetCredit(filter);
    CAmount nDebit = wtx.GetDebit(filter);
    CAmount nNet = nCredit - nDebit;
    CAmount nFee = (wtx.IsFromMe(filter) ? wtx.tx->GetValueOut() - nDebit : 0);

    entry.pushKV("amount", ValueFromAmount(nNet - nFee));
    if (wtx.IsFromMe(filter))
        entry.pushKV("fee", ValueFromAmount(nFee));

    WalletTxToJSON(pwallet->chain(), wtx, entry);

    UniValue details(UniValue::VARR);
    ListTransactions(pwallet, wtx, 0, false, details, filter, nullptr /* filter_label */);
    entry.pushKV("details", details);

    std::string strHex = EncodeHexTx(*wtx.tx, pwallet->chain().rpcSerializationFlags());
    entry.pushKV("hex", strHex);

    if (verbose) {
        UniValue decoded(UniValue::VOBJ);
        TxToUniv(*wtx.tx, uint256(), decoded, false);
        entry.pushKV("decoded", decoded);
    }

    return entry;
}

static RPCHelpMan gettransaction()
{
    return RPCHelpMan{"gettransaction",
                "\nGet detailed information about in-wallet transaction <txid>\n",
                {
                    {"txid", RPCArg::Type::STR, RPCArg::Optional::NO, "The transaction id"},
                    {"include_watchonly", RPCArg::Type::BOOL, /* default */ "true for watch-only wallets, otherwise false",
                            "Whether to include watch-only addresses in balance calculation and details[]"},
                    {"verbose", RPCArg::Type::BOOL, /* default */ "false",
                            "Whether to include a `decoded` field containing the decoded transaction (equivalent to RPC decoderawtransaction)"},
                },
                RPCResult{
                    RPCResult::Type::OBJ, "", "", Cat(Cat<std::vector<RPCResult>>(
                    {
                        {RPCResult::Type::STR_AMOUNT, "amount", "The amount in " + CURRENCY_UNIT},
                        {RPCResult::Type::STR_AMOUNT, "fee", "The amount of the fee in " + CURRENCY_UNIT + ". This is negative and only available for the\n"
                                     "'send' category of transactions."},
                    },
                    TransactionDescriptionString()),
                    {
                        {RPCResult::Type::ARR, "details", "",
                        {
                            {RPCResult::Type::OBJ, "", "",
                            {
                                {RPCResult::Type::BOOL, "involvesWatchonly", "Only returns true if imported addresses were involved in transaction."},
                                {RPCResult::Type::STR, "address", "The particl address involved in the transaction."},
                                {RPCResult::Type::STR, "category", "The transaction category.\n"
                                    "\"send\"                  Transactions sent.\n"
                                    "\"receive\"               Non-coinbase transactions received.\n"
                                    "\"generate\"              Coinbase transactions received with more than 100 confirmations.\n"
                                    "\"immature\"              Coinbase transactions received with 100 or fewer confirmations.\n"
                                    "\"orphan\"                Orphaned coinbase transactions received."},
                                {RPCResult::Type::STR_AMOUNT, "amount", "The amount in " + CURRENCY_UNIT},
                                {RPCResult::Type::STR, "label", "A comment for the address/transaction, if any"},
                                {RPCResult::Type::NUM, "vout", "the vout value"},
                                {RPCResult::Type::STR_AMOUNT, "fee", "The amount of the fee in " + CURRENCY_UNIT + ". This is negative and only available for the \n"
                                    "'send' category of transactions."},
                                {RPCResult::Type::BOOL, "abandoned", "'true' if the transaction has been abandoned (inputs are respendable). Only available for the \n"
                                     "'send' category of transactions."},
                            }},
                        }},
                        {RPCResult::Type::STR_HEX, "hex", "Raw data for transaction"},
                        {RPCResult::Type::OBJ, "decoded", "Optional, the decoded transaction (only present when `verbose` is passed)",
                        {
                            {RPCResult::Type::ELISION, "", "Equivalent to the RPC decoderawtransaction method, or the RPC getrawtransaction method when `verbose` is passed."},
                        }},
                    })
                },
                RPCExamples{
                    HelpExampleCli("gettransaction", "\"1075db55d416d3ca199f55b6084e2115b9345e16c5cf302fc80e9d5fbf5d48d\"")
            + HelpExampleCli("gettransaction", "\"1075db55d416d3ca199f55b6084e2115b9345e16c5cf302fc80e9d5fbf5d48d\" true")
            + HelpExampleCli("gettransaction", "\"1075db55d416d3ca199f55b6084e2115b9345e16c5cf302fc80e9d5fbf5d48d\" false true")
            + HelpExampleRpc("gettransaction", "\"1075db55d416d3ca199f55b6084e2115b9345e16c5cf302fc80e9d5fbf5d48d\"")
                },
        [&](const RPCHelpMan& self, const JSONRPCRequest& request) -> UniValue
{
    return gettransaction_inner(request);
},
    };
}

static RPCHelpMan abandontransaction()
{
    return RPCHelpMan{"abandontransaction",
                "\nMark in-wallet transaction <txid> as abandoned\n"
                "This will mark this transaction and all its in-wallet descendants as abandoned which will allow\n"
                "for their inputs to be respent.  It can be used to replace \"stuck\" or evicted transactions.\n"
                "It only works on transactions which are not included in a block and are not currently in the mempool.\n"
                "It has no effect on transactions which are already abandoned.\n",
                {
                    {"txid", RPCArg::Type::STR_HEX, RPCArg::Optional::NO, "The transaction id"},
                },
                RPCResult{RPCResult::Type::NONE, "", ""},
                RPCExamples{
                    HelpExampleCli("abandontransaction", "\"1075db55d416d3ca199f55b6084e2115b9345e16c5cf302fc80e9d5fbf5d48d\"")
            + HelpExampleRpc("abandontransaction", "\"1075db55d416d3ca199f55b6084e2115b9345e16c5cf302fc80e9d5fbf5d48d\"")
                },
        [&](const RPCHelpMan& self, const JSONRPCRequest& request) -> UniValue
{
    std::shared_ptr<CWallet> const wallet = GetWalletForJSONRPCRequest(request);
    if (!wallet) return NullUniValue;
    CWallet* const pwallet = wallet.get();

    // Make sure the results are valid at least up to the most recent block
    // the user could have gotten from another RPC command prior to now
    pwallet->BlockUntilSyncedToCurrentChain();

    LOCK(pwallet->cs_wallet);

    uint256 hash(ParseHashV(request.params[0], "txid"));

    if (!pwallet->mapWallet.count(hash)) {
        if (!IsParticlWallet(pwallet)) {
            throw JSONRPCError(RPC_INVALID_ADDRESS_OR_KEY, "Invalid or non-wallet transaction id");
        }
        CHDWallet *phdw = GetParticlWallet(pwallet);
        if (!phdw) {
            throw JSONRPCError(RPC_INVALID_ADDRESS_OR_KEY, "Invalid or non-wallet transaction id");
        }
        LOCK_ASSERTION(phdw->cs_wallet);
        if (!phdw->HaveTransaction(hash)) {
            throw JSONRPCError(RPC_INVALID_ADDRESS_OR_KEY, "Invalid or non-wallet transaction id");
        }
    }
    if (!pwallet->AbandonTransaction(hash)) {
        throw JSONRPCError(RPC_INVALID_ADDRESS_OR_KEY, "Transaction not eligible for abandonment");
    }

    return NullUniValue;
},
    };
}


static RPCHelpMan backupwallet()
{
    return RPCHelpMan{"backupwallet",
                "\nSafely copies current wallet file to destination, which can be a directory or a path with filename.\n",
                {
                    {"destination", RPCArg::Type::STR, RPCArg::Optional::NO, "The destination directory or file"},
                },
                RPCResult{RPCResult::Type::NONE, "", ""},
                RPCExamples{
                    HelpExampleCli("backupwallet", "\"backup.dat\"")
            + HelpExampleRpc("backupwallet", "\"backup.dat\"")
                },
        [&](const RPCHelpMan& self, const JSONRPCRequest& request) -> UniValue
{
    std::shared_ptr<CWallet> const wallet = GetWalletForJSONRPCRequest(request);
    if (!wallet) return NullUniValue;
    const CWallet* const pwallet = wallet.get();

    // Make sure the results are valid at least up to the most recent block
    // the user could have gotten from another RPC command prior to now
    pwallet->BlockUntilSyncedToCurrentChain();

    LOCK(pwallet->cs_wallet);

    std::string strDest = request.params[0].get_str();
    if (!pwallet->BackupWallet(strDest)) {
        throw JSONRPCError(RPC_WALLET_ERROR, "Error: Wallet backup failed!");
    }

    return NullUniValue;
},
    };
}


static RPCHelpMan keypoolrefill()
{
    return RPCHelpMan{"keypoolrefill",
                "\nFills the keypool."+
        HELP_REQUIRING_PASSPHRASE,
                {
                    {"newsize", RPCArg::Type::NUM, /* default */ "100", "The new keypool size"},
                },
                RPCResult{RPCResult::Type::NONE, "", ""},
                RPCExamples{
                    HelpExampleCli("keypoolrefill", "")
            + HelpExampleRpc("keypoolrefill", "")
                },
        [&](const RPCHelpMan& self, const JSONRPCRequest& request) -> UniValue
{
    std::shared_ptr<CWallet> const wallet = GetWalletForJSONRPCRequest(request);
    if (!wallet) return NullUniValue;
    CWallet* const pwallet = wallet.get();

    if (pwallet->IsLegacy() && pwallet->IsWalletFlagSet(WALLET_FLAG_DISABLE_PRIVATE_KEYS)) {
        throw JSONRPCError(RPC_WALLET_ERROR, "Error: Private keys are disabled for this wallet");
    }

    LOCK(pwallet->cs_wallet);

    // 0 is interpreted by TopUpKeyPool() as the default keypool size given by -keypool
    unsigned int kpSize = 0;
    if (!request.params[0].isNull()) {
        if (request.params[0].get_int() < 0)
            throw JSONRPCError(RPC_INVALID_PARAMETER, "Invalid parameter, expected valid size.");
        kpSize = (unsigned int)request.params[0].get_int();
    }

    EnsureWalletIsUnlocked(pwallet);
    pwallet->TopUpKeyPool(kpSize);

    if (pwallet->GetKeyPoolSize() < kpSize) {
        throw JSONRPCError(RPC_WALLET_ERROR, "Error refreshing keypool.");
    }

    return NullUniValue;
},
    };
}

static RPCHelpMan walletpassphrase()
{
    return RPCHelpMan{"walletpassphrase",
                "\nStores the wallet decryption key in memory for 'timeout' seconds.\n"
                "This is needed prior to performing transactions related to private keys such as sending particl\n"
            "\nNote:\n"
            "Issuing the walletpassphrase command while the wallet is already unlocked will set a new unlock\n"
            "time that overrides the old one.\n"
            "If [stakingonly] is true and <timeout> is 0, the wallet will remain unlocked for staking until manually locked again.\n",
                {
                    {"passphrase", RPCArg::Type::STR, RPCArg::Optional::NO, "The wallet passphrase"},
                    {"timeout", RPCArg::Type::NUM, RPCArg::Optional::NO, "The time to keep the decryption key in seconds; capped at 100000000 (~3 years)."},
                    {"stakingonly", RPCArg::Type::NUM, /* default */ "false", "If true, sending functions are disabled."},
                },
                RPCResult{RPCResult::Type::NONE, "", ""},
                RPCExamples{
            "\nUnlock the wallet for 60 seconds\n"
            + HelpExampleCli("walletpassphrase", "\"my pass phrase\" 60") +
            "\nLock the wallet again (before 60 seconds)\n"
            + HelpExampleCli("walletlock", "") +
            "\nAs a JSON-RPC call\n"
            + HelpExampleRpc("walletpassphrase", "\"my pass phrase\", 60")
                },
        [&](const RPCHelpMan& self, const JSONRPCRequest& request) -> UniValue
{
    std::shared_ptr<CWallet> const wallet = GetWalletForJSONRPCRequest(request);
    if (!wallet) return NullUniValue;
    CWallet* const pwallet = wallet.get();

    int64_t nSleepTime;
    int64_t relock_time;

    bool fWalletUnlockStakingOnly = false;
    if (request.params.size() > 2) {
        fWalletUnlockStakingOnly = request.params[2].get_bool();
    }

    // Prevent concurrent calls to walletpassphrase with the same wallet.
    LOCK(pwallet->m_unlock_mutex);
    {
        SecureString strWalletPass;
        {
        LOCK(pwallet->cs_wallet);

        if (!pwallet->IsCrypted()) {
            throw JSONRPCError(RPC_WALLET_WRONG_ENC_STATE, "Error: running with an unencrypted wallet, but walletpassphrase was called.");
        }

        // Note that the walletpassphrase is stored in request.params[0] which is not mlock()ed
        //SecureString strWalletPass;
        strWalletPass.reserve(100);
        // TODO: get rid of this .c_str() by implementing SecureString::operator=(std::string)
        // Alternately, find a way to make request.params[0] mlock()'d to begin with.
        strWalletPass = request.params[0].get_str().c_str();

        // Get the timeout
        nSleepTime = request.params[1].get_int64();
        // Timeout cannot be negative, otherwise it will relock immediately
        if (nSleepTime < 0) {
            throw JSONRPCError(RPC_INVALID_PARAMETER, "Timeout cannot be negative.");
        }
        // Clamp timeout
        constexpr int64_t MAX_SLEEP_TIME = 100000000; // larger values trigger a macos/libevent bug?
        if (nSleepTime > MAX_SLEEP_TIME) {
            nSleepTime = MAX_SLEEP_TIME;
        }

        if (strWalletPass.empty()) {
            throw JSONRPCError(RPC_INVALID_PARAMETER, "passphrase can not be empty");
        }
        }
        if (!pwallet->Unlock(strWalletPass)) {
            throw JSONRPCError(RPC_WALLET_PASSPHRASE_INCORRECT, "Error: The wallet passphrase entered was incorrect.");
        }

        {
        LOCK(pwallet->cs_wallet);
        pwallet->TopUpKeyPool();

        if (IsParticlWallet(pwallet)) {
            CHDWallet *phdw = GetParticlWallet(pwallet);
            phdw->fUnlockForStakingOnly = fWalletUnlockStakingOnly;
        }
        pwallet->nRelockTime = GetTime() + nSleepTime;
        relock_time = pwallet->nRelockTime;
        }
    }

    // rpcRunLater must be called without cs_wallet held otherwise a deadlock
    // can occur. The deadlock would happen when RPCRunLater removes the
    // previous timer (and waits for the callback to finish if already running)
    // and the callback locks cs_wallet.
    AssertLockNotHeld(wallet->cs_wallet);

    // Only allow unlimited timeout (nSleepTime=0) on staking.
    if (nSleepTime > 0 || !fWalletUnlockStakingOnly) {
        // Keep a weak pointer to the wallet so that it is possible to unload the
        // wallet before the following callback is called. If a valid shared pointer
        // is acquired in the callback then the wallet is still loaded.
        std::weak_ptr<CWallet> weak_wallet = wallet;
        pwallet->chain().rpcRunLater(strprintf("lockwallet(%s)", pwallet->GetName()), [weak_wallet, relock_time] {
            if (auto shared_wallet = weak_wallet.lock()) {
                LOCK(shared_wallet->cs_wallet);
                // Skip if this is not the most recent rpcRunLater callback.
                if (shared_wallet->nRelockTime != relock_time) return;
                shared_wallet->Lock();
                shared_wallet->nRelockTime = 0;
            }
        }, nSleepTime);
    } else {
        RPCRunLaterErase(strprintf("lockwallet(%s)", pwallet->GetName()));
        {
        LOCK(pwallet->cs_wallet);
        pwallet->nRelockTime = 0;
        }
    }
    return NullUniValue;
},
    };
}


static RPCHelpMan walletpassphrasechange()
{
    return RPCHelpMan{"walletpassphrasechange",
                "\nChanges the wallet passphrase from 'oldpassphrase' to 'newpassphrase'.\n",
                {
                    {"oldpassphrase", RPCArg::Type::STR, RPCArg::Optional::NO, "The current passphrase"},
                    {"newpassphrase", RPCArg::Type::STR, RPCArg::Optional::NO, "The new passphrase"},
                },
                RPCResult{RPCResult::Type::NONE, "", ""},
                RPCExamples{
                    HelpExampleCli("walletpassphrasechange", "\"old one\" \"new one\"")
            + HelpExampleRpc("walletpassphrasechange", "\"old one\", \"new one\"")
                },
        [&](const RPCHelpMan& self, const JSONRPCRequest& request) -> UniValue
{
    std::shared_ptr<CWallet> const wallet = GetWalletForJSONRPCRequest(request);
    if (!wallet) return NullUniValue;
    CWallet* const pwallet = wallet.get();

    LOCK(pwallet->cs_wallet);

    if (!pwallet->IsCrypted()) {
        throw JSONRPCError(RPC_WALLET_WRONG_ENC_STATE, "Error: running with an unencrypted wallet, but walletpassphrasechange was called.");
    }

    // TODO: get rid of these .c_str() calls by implementing SecureString::operator=(std::string)
    // Alternately, find a way to make request.params[0] mlock()'d to begin with.
    SecureString strOldWalletPass;
    strOldWalletPass.reserve(100);
    strOldWalletPass = request.params[0].get_str().c_str();

    SecureString strNewWalletPass;
    strNewWalletPass.reserve(100);
    strNewWalletPass = request.params[1].get_str().c_str();

    if (strOldWalletPass.empty() || strNewWalletPass.empty()) {
        throw JSONRPCError(RPC_INVALID_PARAMETER, "passphrase can not be empty");
    }

    if (!pwallet->ChangeWalletPassphrase(strOldWalletPass, strNewWalletPass)) {
        throw JSONRPCError(RPC_WALLET_PASSPHRASE_INCORRECT, "Error: The wallet passphrase entered was incorrect.");
    }

    return NullUniValue;
},
    };
}


static RPCHelpMan walletlock()
{
    return RPCHelpMan{"walletlock",
                "\nRemoves the wallet encryption key from memory, locking the wallet.\n"
                "After calling this method, you will need to call walletpassphrase again\n"
                "before being able to call any methods which require the wallet to be unlocked.\n",
                {},
                RPCResult{RPCResult::Type::NONE, "", ""},
                RPCExamples{
            "\nSet the passphrase for 2 minutes to perform a transaction\n"
            + HelpExampleCli("walletpassphrase", "\"my pass phrase\" 120") +
            "\nPerform a send (requires passphrase set)\n"
            + HelpExampleCli("sendtoaddress", "\"" + EXAMPLE_ADDRESS[0] + "\" 1.0") +
            "\nClear the passphrase since we are done before 2 minutes is up\n"
            + HelpExampleCli("walletlock", "") +
            "\nAs a JSON-RPC call\n"
            + HelpExampleRpc("walletlock", "")
                },
        [&](const RPCHelpMan& self, const JSONRPCRequest& request) -> UniValue
{
    std::shared_ptr<CWallet> const wallet = GetWalletForJSONRPCRequest(request);
    if (!wallet) return NullUniValue;
    CWallet* const pwallet = wallet.get();

    LOCK(pwallet->cs_wallet);

    if (!pwallet->IsCrypted()) {
        throw JSONRPCError(RPC_WALLET_WRONG_ENC_STATE, "Error: running with an unencrypted wallet, but walletlock was called.");
    }

    pwallet->Lock();
    pwallet->nRelockTime = 0;

    return NullUniValue;
},
    };
}


static RPCHelpMan encryptwallet()
{
    return RPCHelpMan{"encryptwallet",
                "\nEncrypts the wallet with 'passphrase'. This is for first time encryption.\n"
                "After this, any calls that interact with private keys such as sending or signing \n"
                "will require the passphrase to be set prior the making these calls.\n"
                "Use the walletpassphrase call for this, and then walletlock call.\n"
                "If the wallet is already encrypted, use the walletpassphrasechange call.\n",
                {
                    {"passphrase", RPCArg::Type::STR, RPCArg::Optional::NO, "The pass phrase to encrypt the wallet with. It must be at least 1 character, but should be long."},
                },
                RPCResult{RPCResult::Type::STR, "", "A string with further instructions"},
                RPCExamples{
            "\nEncrypt your wallet\n"
            + HelpExampleCli("encryptwallet", "\"my pass phrase\"") +
            "\nNow set the passphrase to use the wallet, such as for signing or sending particl\n"
            + HelpExampleCli("walletpassphrase", "\"my pass phrase\"") +
            "\nNow we can do something like sign\n"
            + HelpExampleCli("signmessage", "\"address\" \"test message\"") +
            "\nNow lock the wallet again by removing the passphrase\n"
            + HelpExampleCli("walletlock", "") +
            "\nAs a JSON-RPC call\n"
            + HelpExampleRpc("encryptwallet", "\"my pass phrase\"")
                },
        [&](const RPCHelpMan& self, const JSONRPCRequest& request) -> UniValue
{
    std::shared_ptr<CWallet> const wallet = GetWalletForJSONRPCRequest(request);
    if (!wallet) return NullUniValue;
    CWallet* const pwallet = wallet.get();

    LOCK(pwallet->cs_wallet);

    if (pwallet->IsWalletFlagSet(WALLET_FLAG_DISABLE_PRIVATE_KEYS)) {
        throw JSONRPCError(RPC_WALLET_ENCRYPTION_FAILED, "Error: wallet does not contain private keys, nothing to encrypt.");
    }

    if (pwallet->IsCrypted()) {
        throw JSONRPCError(RPC_WALLET_WRONG_ENC_STATE, "Error: running with an encrypted wallet, but encryptwallet was called.");
    }

    // TODO: get rid of this .c_str() by implementing SecureString::operator=(std::string)
    // Alternately, find a way to make request.params[0] mlock()'d to begin with.
    SecureString strWalletPass;
    strWalletPass.reserve(100);
    strWalletPass = request.params[0].get_str().c_str();

    if (strWalletPass.empty()) {
        throw JSONRPCError(RPC_INVALID_PARAMETER, "passphrase can not be empty");
    }

    if (!pwallet->EncryptWallet(strWalletPass)) {
        throw JSONRPCError(RPC_WALLET_ENCRYPTION_FAILED, "Error: Failed to encrypt the wallet.");
    }

    return "wallet encrypted; You need to make a new backup.";
},
    };
}

static RPCHelpMan lockunspent()
{
    return RPCHelpMan{"lockunspent",
                "\nUpdates list of temporarily unspendable outputs.\n"
                "Temporarily lock (unlock=false) or unlock (unlock=true) specified transaction outputs.\n"
                "If no transaction outputs are specified when unlocking then all current locked transaction outputs are unlocked.\n"
                "A locked transaction output will not be chosen by automatic coin selection, when spending particl.\n"
                "Manually selected coins are automatically unlocked.\n"
                "Locks are stored in memory only. Nodes start with zero locked outputs, and the locked output list\n"
                "is always cleared (by virtue of process exit) when a node stops or fails.\n"
                "When (permanent=true) locks are recorded in the wallet database and restored at startup"
                "Also see the listunspent call\n",
                {
                    {"unlock", RPCArg::Type::BOOL, RPCArg::Optional::NO, "Whether to unlock (true) or lock (false) the specified transactions"},
                    {"transactions", RPCArg::Type::ARR, /* default */ "empty array", "The transaction outputs and within each, the txid (string) vout (numeric).",
                        {
                            {"", RPCArg::Type::OBJ, RPCArg::Optional::OMITTED, "",
                                {
                                    {"txid", RPCArg::Type::STR_HEX, RPCArg::Optional::NO, "The transaction id"},
                                    {"vout", RPCArg::Type::NUM, RPCArg::Optional::NO, "The output number"},
                                },
                            },
                        },
                    },
                    {"permanent", RPCArg::Type::BOOL, /* default */ "false", "If true the lock/s are recorded in the wallet database and restored at startup"},
                },
                RPCResult{
                    RPCResult::Type::BOOL, "", "Whether the command was successful or not"
                },
                RPCExamples{
            "\nList the unspent transactions\n"
            + HelpExampleCli("listunspent", "") +
            "\nLock an unspent transaction\n"
            + HelpExampleCli("lockunspent", "false \"[{\\\"txid\\\":\\\"a08e6907dbbd3d809776dbfc5d82e371b764ed838b5655e72f463568df1aadf0\\\",\\\"vout\\\":1}]\"") +
            "\nList the locked transactions\n"
            + HelpExampleCli("listlockunspent", "") +
            "\nUnlock the transaction again\n"
            + HelpExampleCli("lockunspent", "true \"[{\\\"txid\\\":\\\"a08e6907dbbd3d809776dbfc5d82e371b764ed838b5655e72f463568df1aadf0\\\",\\\"vout\\\":1}]\"") +
            "\nAs a JSON-RPC call\n"
            + HelpExampleRpc("lockunspent", "false, \"[{\\\"txid\\\":\\\"a08e6907dbbd3d809776dbfc5d82e371b764ed838b5655e72f463568df1aadf0\\\",\\\"vout\\\":1}]\"")
                },
        [&](const RPCHelpMan& self, const JSONRPCRequest& request) -> UniValue
{
    std::shared_ptr<CWallet> const wallet = GetWalletForJSONRPCRequest(request);
    if (!wallet) return NullUniValue;
    CWallet* const pwallet = wallet.get();

    // Make sure the results are valid at least up to the most recent block
    // the user could have gotten from another RPC command prior to now
    pwallet->BlockUntilSyncedToCurrentChain();

    LOCK(pwallet->cs_wallet);

    RPCTypeCheckArgument(request.params[0], UniValue::VBOOL);

    bool fUnlock = request.params[0].get_bool();

    if (request.params[1].isNull()) {
        if (fUnlock)
            pwallet->UnlockAllCoins();
        return true;
    }

    RPCTypeCheckArgument(request.params[1], UniValue::VARR);

    const UniValue& output_params = request.params[1];

    // Create and validate the COutPoints first.

    std::vector<COutPoint> outputs;
    outputs.reserve(output_params.size());

    for (unsigned int idx = 0; idx < output_params.size(); idx++) {
        const UniValue& o = output_params[idx].get_obj();

        RPCTypeCheckObj(o,
            {
                {"txid", UniValueType(UniValue::VSTR)},
                {"vout", UniValueType(UniValue::VNUM)},
            });

        const uint256 txid(ParseHashO(o, "txid"));
        const int nOutput = find_value(o, "vout").get_int();
        if (nOutput < 0) {
            throw JSONRPCError(RPC_INVALID_PARAMETER, "Invalid parameter, vout cannot be negative");
        }

        const COutPoint outpt(txid, nOutput);

        if (IsParticlWallet(pwallet))  {
            const auto it = pwallet->mapWallet.find(outpt.hash);
            if (it == pwallet->mapWallet.end()) {
                CHDWallet *phdw = GetParticlWallet(pwallet);
                const auto it = phdw->mapRecords.find(outpt.hash);
                if (it == phdw->mapRecords.end()) {
                    throw JSONRPCError(RPC_INVALID_PARAMETER, "Invalid parameter, unknown transaction");
                }
                const CTransactionRecord &rtx = it->second;
                if (!rtx.GetOutput(outpt.n)) {
                    throw JSONRPCError(RPC_INVALID_PARAMETER, "Invalid parameter, vout index out of bounds");
                }
            } else {
                const CWalletTx& trans = it->second;
                if (outpt.n >= trans.tx->GetNumVOuts()) {
                    throw JSONRPCError(RPC_INVALID_PARAMETER, "Invalid parameter, vout index out of bounds");
                }
            }
        } else {
        const auto it = pwallet->mapWallet.find(outpt.hash);
        if (it == pwallet->mapWallet.end()) {
            throw JSONRPCError(RPC_INVALID_PARAMETER, "Invalid parameter, unknown transaction");
        }

        const CWalletTx& trans = it->second;

        if (outpt.n >= trans.tx->vout.size()) {
            throw JSONRPCError(RPC_INVALID_PARAMETER, "Invalid parameter, vout index out of bounds");
        }
        }

        if (pwallet->IsSpent(outpt.hash, outpt.n)) {
            throw JSONRPCError(RPC_INVALID_PARAMETER, "Invalid parameter, expected unspent output");
        }

        const bool is_locked = pwallet->IsLockedCoin(outpt.hash, outpt.n);

        if (fUnlock && !is_locked) {
            throw JSONRPCError(RPC_INVALID_PARAMETER, "Invalid parameter, expected locked output");
        }

        if (!fUnlock && is_locked) {
            throw JSONRPCError(RPC_INVALID_PARAMETER, "Invalid parameter, output already locked");
        }

        outputs.push_back(outpt);
    }

    bool fPermanent = false;
    if (!request.params[2].isNull()) {
        RPCTypeCheckArgument(request.params[2], UniValue::VBOOL);
        fPermanent = request.params[2].get_bool();
    }

    // Atomically set (un)locked status for the outputs.
    for (const COutPoint& outpt : outputs) {
        if (fUnlock) pwallet->UnlockCoin(outpt);
        else pwallet->LockCoin(outpt, fPermanent);
    }

    return true;
},
    };
}

static RPCHelpMan listlockunspent()
{
    return RPCHelpMan{"listlockunspent",
                "\nReturns list of temporarily unspendable outputs.\n"
                "See the lockunspent call to lock and unlock transactions for spending.\n",
                {},
                RPCResult{
                    RPCResult::Type::ARR, "", "",
                    {
                        {RPCResult::Type::OBJ, "", "",
                        {
                            {RPCResult::Type::STR_HEX, "txid", "The transaction id locked"},
                            {RPCResult::Type::NUM, "vout", "The vout value"},
                        }},
                    }
                },
                RPCExamples{
            "\nList the unspent transactions\n"
            + HelpExampleCli("listunspent", "") +
            "\nLock an unspent transaction\n"
            + HelpExampleCli("lockunspent", "false \"[{\\\"txid\\\":\\\"a08e6907dbbd3d809776dbfc5d82e371b764ed838b5655e72f463568df1aadf0\\\",\\\"vout\\\":1}]\"") +
            "\nList the locked transactions\n"
            + HelpExampleCli("listlockunspent", "") +
            "\nUnlock the transaction again\n"
            + HelpExampleCli("lockunspent", "true \"[{\\\"txid\\\":\\\"a08e6907dbbd3d809776dbfc5d82e371b764ed838b5655e72f463568df1aadf0\\\",\\\"vout\\\":1}]\"") +
            "\nAs a JSON-RPC call\n"
            + HelpExampleRpc("listlockunspent", "")
                },
        [&](const RPCHelpMan& self, const JSONRPCRequest& request) -> UniValue
{
    std::shared_ptr<CWallet> const wallet = GetWalletForJSONRPCRequest(request);
    if (!wallet) return NullUniValue;
    const CWallet* const pwallet = wallet.get();

    LOCK(pwallet->cs_wallet);

    std::vector<COutPoint> vOutpts;
    pwallet->ListLockedCoins(vOutpts);

    UniValue ret(UniValue::VARR);

    for (const COutPoint& outpt : vOutpts) {
        UniValue o(UniValue::VOBJ);

        o.pushKV("txid", outpt.hash.GetHex());
        o.pushKV("vout", (int)outpt.n);
        ret.push_back(o);
    }

    return ret;
},
    };
}

static RPCHelpMan settxfee()
{
    return RPCHelpMan{"settxfee",
                "\nSet the transaction fee per kB for this wallet. Overrides the global -paytxfee command line parameter.\n"
                "Can be deactivated by passing 0 as the fee. In that case automatic fee selection will be used by default.\n",
                {
                    {"amount", RPCArg::Type::AMOUNT, RPCArg::Optional::NO, "The transaction fee in " + CURRENCY_UNIT + "/kvB"},
                },
                RPCResult{
                    RPCResult::Type::BOOL, "", "Returns true if successful"
                },
                RPCExamples{
                    HelpExampleCli("settxfee", "0.00001")
            + HelpExampleRpc("settxfee", "0.00001")
                },
        [&](const RPCHelpMan& self, const JSONRPCRequest& request) -> UniValue
{
    std::shared_ptr<CWallet> const wallet = GetWalletForJSONRPCRequest(request);
    if (!wallet) return NullUniValue;
    CWallet* const pwallet = wallet.get();

    LOCK(pwallet->cs_wallet);

    CAmount nAmount = AmountFromValue(request.params[0]);
    CFeeRate tx_fee_rate(nAmount, 1000);
    CFeeRate max_tx_fee_rate(pwallet->m_default_max_tx_fee, 1000);
    if (tx_fee_rate == CFeeRate(0)) {
        // automatic selection
    } else if (tx_fee_rate < pwallet->chain().relayMinFee()) {
        throw JSONRPCError(RPC_INVALID_PARAMETER, strprintf("txfee cannot be less than min relay tx fee (%s)", pwallet->chain().relayMinFee().ToString()));
    } else if (tx_fee_rate < pwallet->m_min_fee) {
        throw JSONRPCError(RPC_INVALID_PARAMETER, strprintf("txfee cannot be less than wallet min fee (%s)", pwallet->m_min_fee.ToString()));
    } else if (tx_fee_rate > max_tx_fee_rate) {
        throw JSONRPCError(RPC_INVALID_PARAMETER, strprintf("txfee cannot be more than wallet max tx fee (%s)", max_tx_fee_rate.ToString()));
    }

    pwallet->m_pay_tx_fee = tx_fee_rate;
    return true;
},
    };
}

static RPCHelpMan getbalances()
{
    return RPCHelpMan{
        "getbalances",
        "Returns an object with all balances in " + CURRENCY_UNIT + ".\n",
        {},
        RPCResult{
            RPCResult::Type::OBJ, "", "",
            {
                {RPCResult::Type::OBJ, "mine", "balances from outputs that the wallet can sign",
                {
                    {RPCResult::Type::STR_AMOUNT, "trusted", "trusted balance (outputs created by the wallet or confirmed outputs)"},
                    {RPCResult::Type::STR_AMOUNT, "untrusted_pending", "untrusted pending balance (outputs created by others that are in the mempool)"},
                    {RPCResult::Type::STR_AMOUNT, "immature", "balance from immature coinbase outputs"},
                    {RPCResult::Type::STR_AMOUNT, "used", "(only present if avoid_reuse is set) balance from coins sent to addresses that were previously spent from (potentially privacy violating)"},
                    {RPCResult::Type::STR_AMOUNT, "staked", "balance from staked outputs (non-spendable until maturity)"},
                    {RPCResult::Type::STR_AMOUNT, "blind_trusted", "trusted blinded balance (outputs created by the wallet or confirmed outputs)"},
                    {RPCResult::Type::STR_AMOUNT, "blind_untrusted_pending", "untrusted pending blinded balance (outputs created by others that are in the mempool)"},
                    {RPCResult::Type::STR_AMOUNT, "blind_used", "(only present if avoid_reuse is set) balance from coins sent to addresses that were previously spent from (potentially privacy violating)"},
                    {RPCResult::Type::STR_AMOUNT, "anon_trusted", "trusted anon balance (outputs created by the wallet or confirmed outputs)"},
                    {RPCResult::Type::STR_AMOUNT, "anon_immature", "immature anon balance (outputs created by the wallet or confirmed outputs below spendable depth)"},
                    {RPCResult::Type::STR_AMOUNT, "anon_untrusted_pending", "untrusted pending anon balance (outputs created by others that are in the mempool)"},
                }},
                {RPCResult::Type::OBJ, "watchonly", "watchonly balances (not present if wallet does not watch anything)",
                {
                    {RPCResult::Type::STR_AMOUNT, "trusted", "trusted balance (outputs created by the wallet or confirmed outputs)"},
                    {RPCResult::Type::STR_AMOUNT, "untrusted_pending", "untrusted pending balance (outputs created by others that are in the mempool)"},
                    {RPCResult::Type::STR_AMOUNT, "immature", "balance from immature coinbase outputs"},
                    {RPCResult::Type::STR_AMOUNT, "staked", "balance from staked outputs"},
                }},
            }
            },
        RPCExamples{
            HelpExampleCli("getbalances", "") +
            HelpExampleRpc("getbalances", "")},
        [&](const RPCHelpMan& self, const JSONRPCRequest& request) -> UniValue
{
    std::shared_ptr<CWallet> const rpc_wallet = GetWalletForJSONRPCRequest(request);
    if (!rpc_wallet) return NullUniValue;
    CWallet& wallet = *rpc_wallet;

    // Make sure the results are valid at least up to the most recent block
    // the user could have gotten from another RPC command prior to now
    wallet.BlockUntilSyncedToCurrentChain();

    LOCK(wallet.cs_wallet);

    if (IsParticlWallet(&wallet)) {
        const CHDWallet *pwhd = GetParticlWallet(&wallet);
        CHDWalletBalances bal;
        pwhd->GetBalances(bal);

        UniValue balances{UniValue::VOBJ};
        {
            UniValue balances_mine{UniValue::VOBJ};
            balances_mine.pushKV("trusted", ValueFromAmount(bal.nPart));
            balances_mine.pushKV("untrusted_pending", ValueFromAmount(bal.nPartUnconf));
            balances_mine.pushKV("immature", ValueFromAmount(bal.nPartImmature));
            balances_mine.pushKV("staked", ValueFromAmount(bal.nPartStaked));

            if (wallet.IsWalletFlagSet(WALLET_FLAG_AVOID_REUSE)) {

                // If the AVOID_REUSE flag is set, bal has been set to just the un-reused address balance. Get
                // the total balance, and then subtract bal to get the reused address balance.
                CHDWalletBalances full_bal;
                pwhd->GetBalances(full_bal, false);
                balances_mine.pushKV("used", ValueFromAmount(full_bal.nPart + full_bal.nPartUnconf - bal.nPart - bal.nPartUnconf));
                balances_mine.pushKV("blind_used", ValueFromAmount(full_bal.nBlind + full_bal.nBlindUnconf - bal.nBlind - bal.nBlindUnconf));
            }

            balances_mine.pushKV("blind_trusted", ValueFromAmount(bal.nBlind));
            balances_mine.pushKV("blind_untrusted_pending", ValueFromAmount(bal.nBlindUnconf));

            balances_mine.pushKV("anon_trusted", ValueFromAmount(bal.nAnon));
            balances_mine.pushKV("anon_immature", ValueFromAmount(bal.nAnonImmature));
            balances_mine.pushKV("anon_untrusted_pending", ValueFromAmount(bal.nAnonUnconf));

            balances.pushKV("mine", balances_mine);
        }
        if (bal.nPartWatchOnly > 0 || bal.nPartWatchOnlyUnconf > 0 || bal.nPartWatchOnlyStaked > 0 ||
            bal.nBlindWatchOnly > 0 || bal.nBlindWatchOnlyUnconf > 0) {
            UniValue balances_watchonly{UniValue::VOBJ};
            balances_watchonly.pushKV("trusted", ValueFromAmount(bal.nPartWatchOnly));
            balances_watchonly.pushKV("untrusted_pending", ValueFromAmount(bal.nPartWatchOnlyUnconf));
            balances_watchonly.pushKV("immature", ValueFromAmount(bal.nPartWatchOnlyImmature)); // Always 0, would only be non zero during chain bootstrapping
            balances_watchonly.pushKV("staked", ValueFromAmount(bal.nPartWatchOnlyStaked));
            balances_watchonly.pushKV("blind_trusted", ValueFromAmount(bal.nBlindWatchOnly));
            balances_watchonly.pushKV("blind_untrusted_pending", ValueFromAmount(bal.nBlindWatchOnlyUnconf));
            balances.pushKV("watchonly", balances_watchonly);
        }
        return balances;
    }

    const auto bal = wallet.GetBalance();
    UniValue balances{UniValue::VOBJ};
    {
        UniValue balances_mine{UniValue::VOBJ};
        balances_mine.pushKV("trusted", ValueFromAmount(bal.m_mine_trusted));
        balances_mine.pushKV("untrusted_pending", ValueFromAmount(bal.m_mine_untrusted_pending));
        balances_mine.pushKV("immature", ValueFromAmount(bal.m_mine_immature));
        if (wallet.IsWalletFlagSet(WALLET_FLAG_AVOID_REUSE)) {
            // If the AVOID_REUSE flag is set, bal has been set to just the un-reused address balance. Get
            // the total balance, and then subtract bal to get the reused address balance.
            const auto full_bal = wallet.GetBalance(0, false);
            balances_mine.pushKV("used", ValueFromAmount(full_bal.m_mine_trusted + full_bal.m_mine_untrusted_pending - bal.m_mine_trusted - bal.m_mine_untrusted_pending));
        }
        balances.pushKV("mine", balances_mine);
    }
    auto spk_man = wallet.GetLegacyScriptPubKeyMan();
    if (spk_man && spk_man->HaveWatchOnly()) {
        UniValue balances_watchonly{UniValue::VOBJ};
        balances_watchonly.pushKV("trusted", ValueFromAmount(bal.m_watchonly_trusted));
        balances_watchonly.pushKV("untrusted_pending", ValueFromAmount(bal.m_watchonly_untrusted_pending));
        balances_watchonly.pushKV("immature", ValueFromAmount(bal.m_watchonly_immature));
        balances.pushKV("watchonly", balances_watchonly);
    }
    return balances;
},
    };
}

static RPCHelpMan getwalletinfo()
{
    return RPCHelpMan{"getwalletinfo",
                "Returns an object containing various wallet state info.\n",
                {},
                RPCResult{
                    RPCResult::Type::OBJ, "", "",
                    {
                        {
                        {RPCResult::Type::STR, "walletname", "the wallet name"},
                        {RPCResult::Type::NUM, "walletversion", "the wallet version"},
                        {RPCResult::Type::STR_AMOUNT, "total_balance", "the total balance of the wallet in " + CURRENCY_UNIT},
                        {RPCResult::Type::STR, "format", "the database format (bdb or sqlite)"},
                        {RPCResult::Type::STR_AMOUNT, "balance", "DEPRECATED. Identical to getbalances().mine.trusted"},
                        {RPCResult::Type::STR_AMOUNT, "blind_balance", "DEPRECATED. Identical to getbalances().mine.blind_trusted"},
                        {RPCResult::Type::STR_AMOUNT, "anon_balance", "DEPRECATED. Identical to getbalances().mine.anon_trusted"},
                        {RPCResult::Type::STR_AMOUNT, "staked_balance", "DEPRECATED. Identical to getbalances().mine.staked"},
                        {RPCResult::Type::STR_AMOUNT, "unconfirmed_balance", "DEPRECATED. Identical to getbalances().mine.untrusted_pending"},
                        {RPCResult::Type::STR_AMOUNT, "immature_balance", "DEPRECATED. Identical to getbalances().mine.immature"},
                        {RPCResult::Type::STR_AMOUNT, "immature_anon_balance", "DEPRECATED. Identical to getbalances().mine.anon_immature"},
                        {RPCResult::Type::STR_AMOUNT, "reserve", "the reserve balance of the wallet in " + CURRENCY_UNIT},
                        {RPCResult::Type::NUM, "txcount", "the total number of transactions in the wallet"},
                        {RPCResult::Type::NUM_TIME, "keypoololdest", "the " + UNIX_EPOCH_TIME + " of the oldest pre-generated key in the key pool. Legacy wallets only."},
                        {RPCResult::Type::NUM, "keypoolsize", "how many new keys are pre-generated (only counts external keys)"},
                        {RPCResult::Type::NUM, "keypoolsize_hd_internal", "how many new keys are pre-generated for internal use (used for change outputs, only appears if the wallet is using this feature, otherwise external keys are used)"},
                        {RPCResult::Type::STR, "encryptionstatus", "the encryption status of this wallet: unencrypted/locked/unlocked"},
                        {RPCResult::Type::NUM_TIME, "unlocked_until", /* optional */ true, "the " + UNIX_EPOCH_TIME + " until which the wallet is unlocked for transfers, or 0 if the wallet is locked (only present for passphrase-encrypted wallets)"},
                        {RPCResult::Type::STR_AMOUNT, "paytxfee", "the transaction fee configuration, set in " + CURRENCY_UNIT + "/kvB"},
                        {RPCResult::Type::STR_HEX, "hdseedid", /* optional */ true, "the Hash160 of the HD seed (only present when HD is enabled)"},
                        {RPCResult::Type::BOOL, "private_keys_enabled", "false if privatekeys are disabled for this wallet (enforced watch-only wallet)"},
                        {RPCResult::Type::BOOL, "avoid_reuse", "whether this wallet tracks clean/dirty coins in terms of reuse"},
                        {RPCResult::Type::OBJ, "scanning", "current scanning details, or false if no scan is in progress",
                        {
                            {RPCResult::Type::NUM, "duration", "elapsed seconds since scan start"},
                            {RPCResult::Type::NUM, "progress", "scanning progress percentage [0.0, 1.0]"},
                        }},
                        {RPCResult::Type::BOOL, "descriptors", "whether this wallet uses descriptors for scriptPubKey management"},
                    }},
                },
                RPCExamples{
                    HelpExampleCli("getwalletinfo", "")
            + HelpExampleRpc("getwalletinfo", "")
                },
        [&](const RPCHelpMan& self, const JSONRPCRequest& request) -> UniValue
{
    std::shared_ptr<CWallet> const wallet = GetWalletForJSONRPCRequest(request);
    if (!wallet) return NullUniValue;
    const CWallet* const pwallet = wallet.get();

    // Make sure the results are valid at least up to the most recent block
    // the user could have gotten from another RPC command prior to now
    pwallet->BlockUntilSyncedToCurrentChain();

    LOCK(pwallet->cs_wallet);

    UniValue obj(UniValue::VOBJ);
    obj.pushKV("walletname", pwallet->GetName());
    obj.pushKV("walletversion", pwallet->GetVersion());
    obj.pushKV("format", pwallet->GetDatabase().Format());

    if (pwallet->IsParticlWallet()) {
        CHDWalletBalances bal;
        ((CHDWallet*)pwallet)->GetBalances(bal);

        obj.pushKV("total_balance",         ValueFromAmount(
            bal.nPart + bal.nPartUnconf + bal.nPartStaked + bal.nPartImmature
            + bal.nBlind + bal.nBlindUnconf
            + bal.nAnon + bal.nAnonUnconf + bal.nAnonImmature));

        obj.pushKV("balance",               ValueFromAmount(bal.nPart));

        obj.pushKV("blind_balance",         ValueFromAmount(bal.nBlind));
        obj.pushKV("anon_balance",          ValueFromAmount(bal.nAnon));
        obj.pushKV("staked_balance",        ValueFromAmount(bal.nPartStaked));

        obj.pushKV("unconfirmed_balance",   ValueFromAmount(bal.nPartUnconf));
        obj.pushKV("unconfirmed_blind",     ValueFromAmount(bal.nBlindUnconf));
        obj.pushKV("unconfirmed_anon",      ValueFromAmount(bal.nAnonUnconf));
        obj.pushKV("immature_balance",      ValueFromAmount(bal.nPartImmature));
        obj.pushKV("immature_anon_balance", ValueFromAmount(bal.nAnonImmature));

        if (bal.nPartWatchOnly > 0 || bal.nPartWatchOnlyUnconf > 0 || bal.nPartWatchOnlyStaked > 0) {
            obj.pushKV("watchonly_balance",                 ValueFromAmount(bal.nPartWatchOnly));
            obj.pushKV("watchonly_staked_balance",          ValueFromAmount(bal.nPartWatchOnlyStaked));
            obj.pushKV("watchonly_unconfirmed_balance",     ValueFromAmount(bal.nPartWatchOnlyUnconf));
            obj.pushKV("watchonly_total_balance",
                ValueFromAmount(bal.nPartWatchOnly + bal.nPartWatchOnlyStaked + bal.nPartWatchOnlyUnconf));
        }
    } else {
        const auto bal = pwallet->GetBalance();
        obj.pushKV("balance", ValueFromAmount(bal.m_mine_trusted));
        obj.pushKV("unconfirmed_balance", ValueFromAmount(bal.m_mine_untrusted_pending));
        obj.pushKV("immature_balance", ValueFromAmount(bal.m_mine_immature));
    }

    int nTxCount = (int)pwallet->mapWallet.size() + (pwallet->IsParticlWallet() ? (int)((CHDWallet*)pwallet)->mapRecords.size() : 0);
    obj.pushKV("txcount",       (int)nTxCount);

    CKeyID seed_id;
    if (IsParticlWallet(pwallet)) {
        const CHDWallet *pwhd = GetParticlWallet(pwallet);

        obj.pushKV("keypoololdest", pwhd->GetOldestActiveAccountTime());
        obj.pushKV("keypoolsize",   pwhd->CountActiveAccountKeys());

        obj.pushKV("reserve",   ValueFromAmount(pwhd->nReserveBalance));

        obj.pushKV("encryptionstatus", !pwhd->IsCrypted()
            ? "Unencrypted" : pwhd->IsLocked() ? "Locked" : pwhd->fUnlockForStakingOnly ? "Unlocked, staking only" : "Unlocked");

        seed_id = pwhd->idDefaultAccount;
    } else {
        size_t kpExternalSize = pwallet->KeypoolCountExternalKeys();

        int64_t kp_oldest = pwallet->GetOldestKeyPoolTime();
        if (kp_oldest > 0) {
            obj.pushKV("keypoololdest", pwallet->GetOldestKeyPoolTime());
        }
        obj.pushKV("keypoolsize", (int64_t)kpExternalSize);
        LegacyScriptPubKeyMan* spk_man = pwallet->GetLegacyScriptPubKeyMan();
        if (spk_man) {
            seed_id = spk_man->GetHDChain().seed_id;
        }
        if (pwallet->CanSupportFeature(FEATURE_HD_SPLIT)) {
            obj.pushKV("keypoolsize_hd_internal",   (int64_t)(pwallet->GetKeyPoolSize() - kpExternalSize));
        }
        obj.pushKV("encryptionstatus", !pwallet->IsCrypted()
            ? "Unencrypted" : pwallet->IsLocked() ? "Locked" : "Unlocked");
    }

    if (pwallet->IsCrypted())
        obj.pushKV("unlocked_until", pwallet->nRelockTime);

    obj.pushKV("paytxfee", ValueFromAmount(pwallet->m_pay_tx_fee.GetFeePerK()));

    if (!seed_id.IsNull()) {
        obj.pushKV("hdseedid", seed_id.GetHex());
    }
    obj.pushKV("private_keys_enabled", !pwallet->IsWalletFlagSet(WALLET_FLAG_DISABLE_PRIVATE_KEYS));
    obj.pushKV("avoid_reuse", pwallet->IsWalletFlagSet(WALLET_FLAG_AVOID_REUSE));
    if (pwallet->IsScanning()) {
        UniValue scanning(UniValue::VOBJ);
        scanning.pushKV("duration", pwallet->ScanningDuration() / 1000);
        scanning.pushKV("progress", pwallet->ScanningProgress());
        obj.pushKV("scanning", scanning);
    } else {
        obj.pushKV("scanning", false);
    }
    obj.pushKV("descriptors", pwallet->IsWalletFlagSet(WALLET_FLAG_DESCRIPTORS));
    return obj;
},
    };
}

static RPCHelpMan listwalletdir()
{
    return RPCHelpMan{"listwalletdir",
                "Returns a list of wallets in the wallet directory.\n",
                {},
                RPCResult{
                    RPCResult::Type::OBJ, "", "",
                    {
                        {RPCResult::Type::ARR, "wallets", "",
                        {
                            {RPCResult::Type::OBJ, "", "",
                            {
                                {RPCResult::Type::STR, "name", "The wallet name"},
                            }},
                        }},
                    }
                },
                RPCExamples{
                    HelpExampleCli("listwalletdir", "")
            + HelpExampleRpc("listwalletdir", "")
                },
        [&](const RPCHelpMan& self, const JSONRPCRequest& request) -> UniValue
{
    UniValue wallets(UniValue::VARR);
    for (const auto& path : ListDatabases(GetWalletDir())) {
        UniValue wallet(UniValue::VOBJ);
        wallet.pushKV("name", path.string());
        wallets.push_back(wallet);
    }

    UniValue result(UniValue::VOBJ);
    result.pushKV("wallets", wallets);
    return result;
},
    };
}

static RPCHelpMan listwallets()
{
    return RPCHelpMan{"listwallets",
                "Returns a list of currently loaded wallets.\n"
                "For full information on the wallet, use \"getwalletinfo\"\n",
                {},
                RPCResult{
                    RPCResult::Type::ARR, "", "",
                    {
                        {RPCResult::Type::STR, "walletname", "the wallet name"},
                    }
                },
                RPCExamples{
                    HelpExampleCli("listwallets", "")
            + HelpExampleRpc("listwallets", "")
                },
        [&](const RPCHelpMan& self, const JSONRPCRequest& request) -> UniValue
{
    UniValue obj(UniValue::VARR);

    for (const std::shared_ptr<CWallet>& wallet : GetWallets()) {
        LOCK(wallet->cs_wallet);
        obj.push_back(wallet->GetName());
    }

    return obj;
},
    };
}

static RPCHelpMan loadwallet()
{
    return RPCHelpMan{"loadwallet",
                "\nLoads a wallet from a wallet file or directory."
                "\nNote that all wallet command-line options used when starting particld will be"
                "\napplied to the new wallet (eg -rescan, etc).\n",
                {
                    {"filename", RPCArg::Type::STR, RPCArg::Optional::NO, "The wallet directory or .dat file."},
                    {"load_on_startup", RPCArg::Type::BOOL, /* default */ "null", "Save wallet name to persistent settings and load on startup. True to add wallet to startup list, false to remove, null to leave unchanged."},
                },
                RPCResult{
                    RPCResult::Type::OBJ, "", "",
                    {
                        {RPCResult::Type::STR, "name", "The wallet name if loaded successfully."},
                        {RPCResult::Type::STR, "warning", "Warning message if wallet was not loaded cleanly."},
                    }
                },
                RPCExamples{
                    HelpExampleCli("loadwallet", "\"test.dat\"")
            + HelpExampleRpc("loadwallet", "\"test.dat\"")
                },
        [&](const RPCHelpMan& self, const JSONRPCRequest& request) -> UniValue
{
    WalletContext& context = EnsureWalletContext(request.context);
    const std::string name(request.params[0].get_str());

    DatabaseOptions options;
    DatabaseStatus status;
    options.require_existing = true;
    bilingual_str error;
    std::vector<bilingual_str> warnings;
    Optional<bool> load_on_start = request.params[1].isNull() ? nullopt : Optional<bool>(request.params[1].get_bool());
    std::shared_ptr<CWallet> const wallet = LoadWallet(*context.chain, name, load_on_start, options, status, error, warnings);
    if (!wallet) {
        // Map bad format to not found, since bad format is returned when the
        // wallet directory exists, but doesn't contain a data file.
        RPCErrorCode code = status == DatabaseStatus::FAILED_NOT_FOUND || status == DatabaseStatus::FAILED_BAD_FORMAT ? RPC_WALLET_NOT_FOUND : RPC_WALLET_ERROR;
        throw JSONRPCError(code, error.original);
    }

    UniValue obj(UniValue::VOBJ);
    obj.pushKV("name", wallet->GetName());
    obj.pushKV("warning", Join(warnings, Untranslated("\n")).original);

    return obj;
},
    };
}

static RPCHelpMan setwalletflag()
{
            std::string flags = "";
            for (auto& it : WALLET_FLAG_MAP)
                if (it.second & MUTABLE_WALLET_FLAGS)
                    flags += (flags == "" ? "" : ", ") + it.first;

    return RPCHelpMan{"setwalletflag",
                "\nChange the state of the given wallet flag for a wallet.\n",
                {
                    {"flag", RPCArg::Type::STR, RPCArg::Optional::NO, "The name of the flag to change. Current available flags: " + flags},
                    {"value", RPCArg::Type::BOOL, /* default */ "true", "The new state."},
                },
                RPCResult{
                    RPCResult::Type::OBJ, "", "",
                    {
                        {RPCResult::Type::STR, "flag_name", "The name of the flag that was modified"},
                        {RPCResult::Type::BOOL, "flag_state", "The new state of the flag"},
                        {RPCResult::Type::STR, "warnings", "Any warnings associated with the change"},
                    }
                },
                RPCExamples{
                    HelpExampleCli("setwalletflag", "avoid_reuse")
                  + HelpExampleRpc("setwalletflag", "\"avoid_reuse\"")
                },
        [&](const RPCHelpMan& self, const JSONRPCRequest& request) -> UniValue
{
    std::shared_ptr<CWallet> const wallet = GetWalletForJSONRPCRequest(request);
    if (!wallet) return NullUniValue;
    CWallet* const pwallet = wallet.get();

    std::string flag_str = request.params[0].get_str();
    bool value = request.params[1].isNull() || request.params[1].get_bool();

    if (!WALLET_FLAG_MAP.count(flag_str)) {
        throw JSONRPCError(RPC_INVALID_PARAMETER, strprintf("Unknown wallet flag: %s", flag_str));
    }

    auto flag = WALLET_FLAG_MAP.at(flag_str);

    if (!(flag & MUTABLE_WALLET_FLAGS)) {
        throw JSONRPCError(RPC_INVALID_PARAMETER, strprintf("Wallet flag is immutable: %s", flag_str));
    }

    UniValue res(UniValue::VOBJ);

    if (pwallet->IsWalletFlagSet(flag) == value) {
        throw JSONRPCError(RPC_INVALID_PARAMETER, strprintf("Wallet flag is already set to %s: %s", value ? "true" : "false", flag_str));
    }

    res.pushKV("flag_name", flag_str);
    res.pushKV("flag_state", value);

    if (value) {
        pwallet->SetWalletFlag(flag);
    } else {
        pwallet->UnsetWalletFlag(flag);
    }

    if (flag && value && WALLET_FLAG_CAVEATS.count(flag)) {
        res.pushKV("warnings", WALLET_FLAG_CAVEATS.at(flag));
    }

    return res;
},
    };
}

static RPCHelpMan createwallet()
{
    return RPCHelpMan{
        "createwallet",
        "\nCreates and loads a new wallet.\n",
        {
            {"wallet_name", RPCArg::Type::STR, RPCArg::Optional::NO, "The name for the new wallet. If this is a path, the wallet will be created at the path location."},
            {"disable_private_keys", RPCArg::Type::BOOL, /* default */ "false", "Disable the possibility of private keys (only watchonlys are possible in this mode)."},
            {"blank", RPCArg::Type::BOOL, /* default */ "false", "Create a blank wallet. A blank wallet has no keys or HD seed. One can be set using sethdseed."},
            {"passphrase", RPCArg::Type::STR, RPCArg::Optional::OMITTED, "Encrypt the wallet with this passphrase."},
            {"avoid_reuse", RPCArg::Type::BOOL, /* default */ "false", "Keep track of coin reuse, and treat dirty and clean coins differently with privacy considerations in mind."},
            {"descriptors", RPCArg::Type::BOOL, /* default */ "false", "Create a native descriptor wallet. The wallet will use descriptors internally to handle address creation"},
            {"load_on_startup", RPCArg::Type::BOOL, /* default */ "null", "Save wallet name to persistent settings and load on startup. True to add wallet to startup list, false to remove, null to leave unchanged."},
        },
        RPCResult{
            RPCResult::Type::OBJ, "", "",
            {
                {RPCResult::Type::STR, "name", "The wallet name if created successfully. If the wallet was created using a full path, the wallet_name will be the full path."},
                {RPCResult::Type::STR, "warning", "Warning message if wallet was not loaded cleanly."},
            }
        },
        RPCExamples{
            HelpExampleCli("createwallet", "\"testwallet\"")
            + HelpExampleRpc("createwallet", "\"testwallet\"")
        },
        [&](const RPCHelpMan& self, const JSONRPCRequest& request) -> UniValue
{
    WalletContext& context = EnsureWalletContext(request.context);
    uint64_t flags = 0;
    if (!request.params[1].isNull() && request.params[1].get_bool()) {
        flags |= WALLET_FLAG_DISABLE_PRIVATE_KEYS;
    }

    if (!request.params[2].isNull() && request.params[2].get_bool()) {
        flags |= WALLET_FLAG_BLANK_WALLET;
    }
    SecureString passphrase;
    passphrase.reserve(100);
    std::vector<bilingual_str> warnings;
    if (!request.params[3].isNull()) {
        passphrase = request.params[3].get_str().c_str();
        if (passphrase.empty()) {
            // Empty string means unencrypted
            warnings.emplace_back(Untranslated("Empty string given as passphrase, wallet will not be encrypted."));
        }
    }

    if (!request.params[4].isNull() && request.params[4].get_bool()) {
        flags |= WALLET_FLAG_AVOID_REUSE;
    }
    if (!request.params[5].isNull() && request.params[5].get_bool()) {
#ifndef USE_SQLITE
        throw JSONRPCError(RPC_WALLET_ERROR, "Compiled without sqlite support (required for descriptor wallets)");
#endif
        flags |= WALLET_FLAG_DESCRIPTORS;
        warnings.emplace_back(Untranslated("Wallet is an experimental descriptor wallet"));
    }

#ifndef USE_BDB
    if (!(flags & WALLET_FLAG_DESCRIPTORS)) {
        throw JSONRPCError(RPC_WALLET_ERROR, "Compiled without bdb support (required for legacy wallets)");
    }
#endif

    DatabaseOptions options;
    DatabaseStatus status;
    options.require_create = true;
    options.create_flags = flags;
    options.create_passphrase = passphrase;
    bilingual_str error;
    Optional<bool> load_on_start = request.params[6].isNull() ? nullopt : Optional<bool>(request.params[6].get_bool());
    std::shared_ptr<CWallet> wallet = CreateWallet(*context.chain, request.params[0].get_str(), load_on_start, options, status, error, warnings);
    if (!wallet) {
        RPCErrorCode code = status == DatabaseStatus::FAILED_ENCRYPT ? RPC_WALLET_ENCRYPTION_FAILED : RPC_WALLET_ERROR;
        throw JSONRPCError(code, error.original);
    }

    UniValue obj(UniValue::VOBJ);
    obj.pushKV("name", wallet->GetName());
    obj.pushKV("warning", Join(warnings, Untranslated("\n")).original);

    return obj;
},
    };
}

static RPCHelpMan unloadwallet()
{
    return RPCHelpMan{"unloadwallet",
                "Unloads the wallet referenced by the request endpoint otherwise unloads the wallet specified in the argument.\n"
                "Specifying the wallet name on a wallet endpoint is invalid.",
                {
                    {"wallet_name", RPCArg::Type::STR, /* default */ "the wallet name from the RPC endpoint", "The name of the wallet to unload. If provided both here and in the RPC endpoint, the two must be identical."},
                    {"load_on_startup", RPCArg::Type::BOOL, /* default */ "null", "Save wallet name to persistent settings and load on startup. True to add wallet to startup list, false to remove, null to leave unchanged."},
                },
                RPCResult{RPCResult::Type::OBJ, "", "", {
                    {RPCResult::Type::STR, "warning", "Warning message if wallet was not unloaded cleanly."},
                }},
                RPCExamples{
                    HelpExampleCli("unloadwallet", "wallet_name")
            + HelpExampleRpc("unloadwallet", "wallet_name")
                },
        [&](const RPCHelpMan& self, const JSONRPCRequest& request) -> UniValue
{
    std::string wallet_name;
    if (GetWalletNameFromJSONRPCRequest(request, wallet_name)) {
        if (!(request.params[0].isNull() || request.params[0].get_str() == wallet_name)) {
            throw JSONRPCError(RPC_INVALID_PARAMETER, "RPC endpoint wallet and wallet_name parameter specify different wallets");
        }
    } else {
        wallet_name = request.params[0].get_str();
    }

    std::shared_ptr<CWallet> wallet = GetWallet(wallet_name);
    if (!wallet) {
        throw JSONRPCError(RPC_WALLET_NOT_FOUND, "Requested wallet does not exist or is not loaded");
    }

    // Release the "main" shared pointer and prevent further notifications.
    // Note that any attempt to load the same wallet would fail until the wallet
    // is destroyed (see CheckUniqueFileid).
    std::vector<bilingual_str> warnings;
    Optional<bool> load_on_start = request.params[1].isNull() ? nullopt : Optional<bool>(request.params[1].get_bool());
    if (!RemoveWallet(wallet, load_on_start, warnings)) {
        throw JSONRPCError(RPC_MISC_ERROR, "Requested wallet already unloaded");
    }

    if (fParticlMode) {
        RestartStakingThreads();
    }

    UnloadWallet(std::move(wallet));

    UniValue result(UniValue::VOBJ);
    result.pushKV("warning", Join(warnings, Untranslated("\n")).original);
    return result;
},
    };
}

static RPCHelpMan resendwallettransactions()
{
    return RPCHelpMan{"resendwallettransactions",
                "Immediately re-broadcast unconfirmed wallet transactions to all peers.\n"
                "Intended only for testing; the wallet code periodically re-broadcasts\n"
                "automatically.\n",
                {},
                RPCResult{
                    RPCResult::Type::ARR, "rebroadcast_transactions", "", {
                        {RPCResult::Type::STR_HEX, "txid", "id of rebroadcast transaction"},
                    }
                },
                 RPCExamples{""},
        [&](const RPCHelpMan& self, const JSONRPCRequest& request) -> UniValue
{
    std::shared_ptr<CWallet> wallet = GetWalletForJSONRPCRequest(request);
    if (!wallet) return NullUniValue;
    CWallet* pwallet = wallet.get();

    LOCK(pwallet->cs_wallet);

    if (!pwallet->GetBroadcastTransactions()) {
        throw JSONRPCError(RPC_WALLET_ERROR, "Error: Wallet transaction broadcasting is disabled with -walletbroadcast");
    }

    std::vector<uint256> txids = pwallet->ResendWalletTransactionsBefore(GetTime());
    UniValue result(UniValue::VARR);
    if (IsParticlWallet(pwallet)) {
        CHDWallet *phdw = GetParticlWallet(pwallet);
        std::vector<uint256> txidsRec;
        txidsRec = phdw->ResendRecordTransactionsBefore(GetTime());

        for (auto &txid : txidsRec) {
            result.push_back(txid.ToString());
        }
    }

    for (const uint256& txid : txids) {
        result.push_back(txid.ToString());
    }
    return result;
},
    };
}

static RPCHelpMan listunspent()
{
    return RPCHelpMan{
                "listunspent",
                "\nReturns array of unspent transaction outputs\n"
                "with between minconf and maxconf (inclusive) confirmations.\n"
                "Optionally filter to only include txouts paid to specified addresses.\n",
                {
                    {"minconf", RPCArg::Type::NUM, /* default */ "1", "The minimum confirmations to filter"},
                    {"maxconf", RPCArg::Type::NUM, /* default */ "9999999", "The maximum confirmations to filter"},
                    {"addresses", RPCArg::Type::ARR, /* default */ "empty array", "The particl addresses to filter",
                        {
                            {"address", RPCArg::Type::STR, RPCArg::Optional::OMITTED, "particl address"},
                        },
                    },
                    {"include_unsafe", RPCArg::Type::BOOL, /* default */ "true", "Include outputs that are not safe to spend\n"
                              "See description of \"safe\" attribute below."},
                    {"query_options", RPCArg::Type::OBJ, RPCArg::Optional::OMITTED_NAMED_ARG, "JSON with query options",
                        {
                            {"minimumAmount", RPCArg::Type::AMOUNT, /* default */ "0", "Minimum value of each UTXO in " + CURRENCY_UNIT + ""},
                            {"maximumAmount", RPCArg::Type::AMOUNT, /* default */ "unlimited", "Maximum value of each UTXO in " + CURRENCY_UNIT + ""},
                            {"maximumCount", RPCArg::Type::NUM, /* default */ "unlimited", "Maximum number of UTXOs"},
                            {"minimumSumAmount", RPCArg::Type::AMOUNT, /* default */ "unlimited", "Minimum sum value of all UTXOs in " + CURRENCY_UNIT + ""},
                            {"cc_format", RPCArg::Type::BOOL, /* default */ "false", "Format output for coincontrol"},
                            {"include_immature", RPCArg::Type::BOOL, /* default */ "false", "Include immature staked outputs"},
                        },
                        "query_options"},
                },
                RPCResult{
                    RPCResult::Type::ARR, "", "",
                    {
                        {RPCResult::Type::OBJ, "", "",
                        {
                            {RPCResult::Type::STR_HEX, "txid", "the transaction id"},
                            {RPCResult::Type::NUM, "vout", "the vout value"},
                            {RPCResult::Type::STR, "address", "the particl address"},
                            {RPCResult::Type::STR, "coldstaking_address", "the particl address this output must stake on"},
                            {RPCResult::Type::STR, "label", "The associated label, or \"\" for the default label"},
                            {RPCResult::Type::STR, "scriptPubKey", "the script key"},
                            {RPCResult::Type::STR_AMOUNT, "amount", "the transaction output amount in " + CURRENCY_UNIT},
                            {RPCResult::Type::NUM, "confirmations", "The number of confirmations"},
                            {RPCResult::Type::STR_HEX, "redeemScript", "The redeemScript if scriptPubKey is P2SH"},
                            {RPCResult::Type::STR, "witnessScript", "witnessScript if the scriptPubKey is P2WSH or P2SH-P2WSH"},
                            {RPCResult::Type::BOOL, "spendable", "Whether we have the private keys to spend this output"},
                            {RPCResult::Type::BOOL, "solvable", "Whether we know how to spend this output, ignoring the lack of keys"},
                            {RPCResult::Type::BOOL, "stakeable", "Whether we have the private keys to stake this output"},
                            {RPCResult::Type::BOOL, "reused", "(only present if avoid_reuse is set) Whether this output is reused/dirty (sent to an address that was previously spent from)"},
                            {RPCResult::Type::STR, "desc", "(only when solvable) A descriptor for spending this output"},
                            {RPCResult::Type::BOOL, "safe", "Whether this output is considered safe to spend. Unconfirmed transactions\n"
                                                            "from outside keys and unconfirmed replacement transactions are considered unsafe\n"
                                                            "and are not eligible for spending by fundrawtransaction and sendtoaddress."},
                        }},
                    }
                },
                RPCExamples{
                    HelpExampleCli("listunspent", "")
            + HelpExampleCli("listunspent", "6 9999999 \"[\\\"" + EXAMPLE_ADDRESS[0] + "\\\",\\\"" + EXAMPLE_ADDRESS[1] + "\\\"]\"")
            + HelpExampleRpc("listunspent", "6, 9999999 \"[\\\"" + EXAMPLE_ADDRESS[0] + "\\\",\\\"" + EXAMPLE_ADDRESS[1] + "\\\"]\"")
            + HelpExampleCli("listunspent", "6 9999999 '[]' true '{ \"minimumAmount\": 0.005 }'")
            + HelpExampleRpc("listunspent", "6, 9999999, [] , true, { \"minimumAmount\": 0.005 } ")
            + HelpExampleCli("listunspent", "1 9999999 '[]' false '{\"include_immature\":true}'")
            + HelpExampleRpc("listunspent", "1, 9999999, [] , false, {\"include_immature\":true} ")
                },
        [&](const RPCHelpMan& self, const JSONRPCRequest& request) -> UniValue
{
    std::shared_ptr<CWallet> const wallet = GetWalletForJSONRPCRequest(request);
    if (!wallet) return NullUniValue;
    const CWallet* const pwallet = wallet.get();

    int nMinDepth = 1;
    if (!request.params[0].isNull()) {
        RPCTypeCheckArgument(request.params[0], UniValue::VNUM);
        nMinDepth = request.params[0].get_int();
    }

    int nMaxDepth = 9999999;
    if (!request.params[1].isNull()) {
        RPCTypeCheckArgument(request.params[1], UniValue::VNUM);
        nMaxDepth = request.params[1].get_int();
    }

    std::set<CTxDestination> destinations;
    if (!request.params[2].isNull()) {
        RPCTypeCheckArgument(request.params[2], UniValue::VARR);
        UniValue inputs = request.params[2].get_array();
        for (unsigned int idx = 0; idx < inputs.size(); idx++) {
            const UniValue& input = inputs[idx];
            CTxDestination dest = DecodeDestination(input.get_str());
            if (!IsValidDestination(dest)) {
                throw JSONRPCError(RPC_INVALID_ADDRESS_OR_KEY, std::string("Invalid Particl address: ") + input.get_str());
            }
            if (!destinations.insert(dest).second) {
                throw JSONRPCError(RPC_INVALID_PARAMETER, std::string("Invalid parameter, duplicated address: ") + input.get_str());
            }
        }
    }

    bool include_unsafe = true;
    if (!request.params[3].isNull()) {
        RPCTypeCheckArgument(request.params[3], UniValue::VBOOL);
        include_unsafe = request.params[3].get_bool();
    }

    bool fCCFormat = false;
    bool fIncludeImmature = false;
    CAmount nMinimumAmount = 0;
    CAmount nMaximumAmount = MAX_MONEY;
    CAmount nMinimumSumAmount = MAX_MONEY;
    uint64_t nMaximumCount = 0;

    if (!request.params[4].isNull()) {
        const UniValue& options = request.params[4].get_obj();

        RPCTypeCheckObj(options,
            {
                {"minimumAmount", UniValueType()},
                {"maximumAmount", UniValueType()},
                {"minimumSumAmount", UniValueType()},
                {"maximumCount", UniValueType(UniValue::VNUM)},
                {"cc_format",               UniValueType(UniValue::VBOOL)},
                {"include_immature",        UniValueType(UniValue::VBOOL)},
            },
            true, true);

        if (options.exists("minimumAmount"))
            nMinimumAmount = AmountFromValue(options["minimumAmount"]);

        if (options.exists("maximumAmount"))
            nMaximumAmount = AmountFromValue(options["maximumAmount"]);

        if (options.exists("minimumSumAmount"))
            nMinimumSumAmount = AmountFromValue(options["minimumSumAmount"]);

        if (options.exists("maximumCount"))
            nMaximumCount = options["maximumCount"].get_int64();

        if (options.exists("cc_format"))
            fCCFormat = options["cc_format"].get_bool();

        if (options.exists("include_immature"))
            fIncludeImmature = options["include_immature"].get_bool();
    }

    // Make sure the results are valid at least up to the most recent block
    // the user could have gotten from another RPC command prior to now
    pwallet->BlockUntilSyncedToCurrentChain();

    UniValue results(UniValue::VARR);
    std::vector<COutput> vecOutputs;
    {
        CCoinControl cctl;
        cctl.m_avoid_address_reuse = false;
        cctl.m_min_depth = nMinDepth;
        cctl.m_max_depth = nMaxDepth;
        cctl.m_include_immature = fIncludeImmature;
        LOCK(pwallet->cs_wallet);
        pwallet->AvailableCoins(vecOutputs, !include_unsafe, &cctl, nMinimumAmount, nMaximumAmount, nMinimumSumAmount, nMaximumCount);
    }

    LOCK(pwallet->cs_wallet);

    const bool avoid_reuse = pwallet->IsWalletFlagSet(WALLET_FLAG_AVOID_REUSE);

    for (const COutput& out : vecOutputs) {

        CAmount nValue;
        CTxDestination address;
        const CScript *scriptPubKey;
        if (pwallet->IsParticlWallet()) {
            scriptPubKey = out.tx->tx->vpout[out.i]->GetPScriptPubKey();
            nValue = out.tx->tx->vpout[out.i]->GetValue();
        } else {
            scriptPubKey = &out.tx->tx->vout[out.i].scriptPubKey;
            nValue = out.tx->tx->vout[out.i].nValue;
        }

        bool fValidAddress = ExtractDestination(*scriptPubKey, address);
        bool reused = avoid_reuse && pwallet->IsSpentKey(out.tx->GetHash(), out.i);
        if (destinations.size() && (!fValidAddress || !destinations.count(address)))
            continue;

        UniValue entry(UniValue::VOBJ);
        entry.pushKV("txid", out.tx->GetHash().GetHex());
        entry.pushKV("vout", out.i);

        if (fValidAddress) {
            entry.pushKV("address", EncodeDestination(address));

            const auto* address_book_entry = pwallet->FindAddressBookEntry(address);
            if (address_book_entry) {
                entry.pushKV("label", address_book_entry->GetLabel());
            }

            std::unique_ptr<SigningProvider> provider = pwallet->GetSolvingProvider(*scriptPubKey);
            if (provider) {
                if (scriptPubKey->IsPayToScriptHash()) {
                    const CScriptID& hash = CScriptID(boost::get<ScriptHash>(address));
                    CScript redeemScript;
                    if (provider->GetCScript(hash, redeemScript)) {
                        entry.pushKV("redeemScript", HexStr(redeemScript));
                        // Now check if the redeemScript is actually a P2WSH script
                        CTxDestination witness_destination;
                        if (redeemScript.IsPayToWitnessScriptHash()) {
                            bool extracted = ExtractDestination(redeemScript, witness_destination);
                            CHECK_NONFATAL(extracted);
                            // Also return the witness script
                            const WitnessV0ScriptHash& whash = boost::get<WitnessV0ScriptHash>(witness_destination);
                            CScriptID id;
                            CRIPEMD160().Write(whash.begin(), whash.size()).Finalize(id.begin());
                            CScript witnessScript;
                            if (provider->GetCScript(id, witnessScript)) {
                                entry.pushKV("witnessScript", HexStr(witnessScript));
                            }
                        }
                    }
                } else if (scriptPubKey->IsPayToWitnessScriptHash()) {
                    const WitnessV0ScriptHash& whash = boost::get<WitnessV0ScriptHash>(address);
                    CScriptID id;
                    CRIPEMD160().Write(whash.begin(), whash.size()).Finalize(id.begin());
                    CScript witnessScript;
                    if (provider->GetCScript(id, witnessScript)) {
                        entry.pushKV("witnessScript", HexStr(witnessScript));
                    }
                } else if (scriptPubKey->IsPayToScriptHash256()) {
                    const CScriptID256& hash = boost::get<CScriptID256>(address);
                    CScriptID scriptID;
                    scriptID.Set(hash);
                    CScript redeemScript;
                    if (provider->GetCScript(scriptID, redeemScript)) {
                        entry.pushKV("redeemScript", HexStr(redeemScript));
                    }
                }
            }
        }

        if (HasIsCoinstakeOp(*scriptPubKey)) {
            CScript scriptStake;
            if (GetCoinstakeScriptPath(*scriptPubKey, scriptStake)) {
                if (ExtractDestination(scriptStake, address)) {
                    entry.pushKV("coldstaking_address", EncodeDestination(address));
                }
            }
        }

        entry.pushKV("scriptPubKey", HexStr(*scriptPubKey));

        if (fCCFormat) {
            entry.pushKV("time", out.tx->GetTxTime());
            entry.pushKV("amount", nValue);
        } else {
            entry.pushKV("amount", ValueFromAmount(nValue));
        }
        entry.pushKV("confirmations", out.nDepth);
        entry.pushKV("spendable", out.fSpendable);
        entry.pushKV("solvable", out.fSolvable);
        if (out.fSolvable) {
            std::unique_ptr<SigningProvider> provider = pwallet->GetSolvingProvider(*scriptPubKey);
            if (provider) {
                auto descriptor = InferDescriptor(*scriptPubKey, *provider);
                entry.pushKV("desc", descriptor->ToString());
            }
        }
        if (avoid_reuse) entry.pushKV("reused", reused);
        entry.pushKV("safe", out.fSafe);

        if (IsParticlWallet(pwallet)) {
            const CHDWallet *phdw = GetParticlWallet(pwallet);
            LOCK_ASSERTION(phdw->cs_wallet);
            CKeyID stakingKeyID;
            bool fStakeable = ExtractStakingKeyID(*scriptPubKey, stakingKeyID);
            if (fStakeable) {
                isminetype mine = phdw->IsMine(stakingKeyID);
                if (!(mine & ISMINE_SPENDABLE)
                    || (mine & ISMINE_HARDWARE_DEVICE)) {
                    fStakeable = false;
                }
            }
            entry.pushKV("stakeable", fStakeable);
        }

        if (fIncludeImmature)
            entry.pushKV("mature", out.fMature);

        if (out.fNeedHardwareKey)
            entry.pushKV("ondevice", out.fNeedHardwareKey);

        results.push_back(entry);
    }

    return results;
},
    };
}

void FundTransaction(CWallet* const pwallet, CMutableTransaction& tx, CAmount& fee_out, int& change_position, const UniValue& options, CCoinControl& coinControl, bool override_min_fee)
{
    // Make sure the results are valid at least up to the most recent block
    // the user could have gotten from another RPC command prior to now
    pwallet->BlockUntilSyncedToCurrentChain();

    change_position = -1;
    bool lockUnspents = false;
    UniValue subtractFeeFromOutputs;
    std::set<int> setSubtractFeeFromOutputs;

    if (!options.isNull()) {
      if (options.type() == UniValue::VBOOL) {
        // backward compatibility bool only fallback
        coinControl.fAllowWatchOnly = options.get_bool();
      }
      else {
        RPCTypeCheckArgument(options, UniValue::VOBJ);
        RPCTypeCheckObj(options,
            {
                {"add_inputs", UniValueType(UniValue::VBOOL)},
                {"add_to_wallet", UniValueType(UniValue::VBOOL)},
                {"changeAddress", UniValueType(UniValue::VSTR)},
                {"change_address", UniValueType(UniValue::VSTR)},
                {"changePosition", UniValueType(UniValue::VNUM)},
                {"change_position", UniValueType(UniValue::VNUM)},
                {"change_type", UniValueType(UniValue::VSTR)},
                {"includeWatching", UniValueType(UniValue::VBOOL)},
                {"include_watching", UniValueType(UniValue::VBOOL)},
                {"inputs", UniValueType(UniValue::VARR)},
                {"lockUnspents", UniValueType(UniValue::VBOOL)},
                {"lock_unspents", UniValueType(UniValue::VBOOL)},
                {"locktime", UniValueType(UniValue::VNUM)},
                {"fee_rate", UniValueType()}, // will be checked by AmountFromValue() in SetFeeEstimateMode()
                {"feeRate", UniValueType()}, // will be checked by AmountFromValue() below
                {"psbt", UniValueType(UniValue::VBOOL)},
                {"subtractFeeFromOutputs", UniValueType(UniValue::VARR)},
                {"subtract_fee_from_outputs", UniValueType(UniValue::VARR)},
                {"replaceable", UniValueType(UniValue::VBOOL)},
                {"conf_target", UniValueType(UniValue::VNUM)},
                {"estimate_mode", UniValueType(UniValue::VSTR)},
            },
            true, true);

        if (options.exists("add_inputs") ) {
            coinControl.m_add_inputs = options["add_inputs"].get_bool();
        }

        if (options.exists("changeAddress") || options.exists("change_address")) {
            const std::string change_address_str = (options.exists("change_address") ? options["change_address"] : options["changeAddress"]).get_str();
            CTxDestination dest = DecodeDestination(change_address_str);

            if (!IsValidDestination(dest)) {
                throw JSONRPCError(RPC_INVALID_ADDRESS_OR_KEY, "Change address must be a valid particl address");
            }

            coinControl.destChange = dest;
        }

        if (options.exists("changePosition") || options.exists("change_position")) {
            change_position = (options.exists("change_position") ? options["change_position"] : options["changePosition"]).get_int();
        }

        if (options.exists("change_type")) {
            if (options.exists("changeAddress") || options.exists("change_address")) {
                throw JSONRPCError(RPC_INVALID_PARAMETER, "Cannot specify both change address and address type options");
            }
            OutputType out_type;
            if (!ParseOutputType(options["change_type"].get_str(), out_type)) {
                throw JSONRPCError(RPC_INVALID_ADDRESS_OR_KEY, strprintf("Unknown change type '%s'", options["change_type"].get_str()));
            }
            coinControl.m_change_type.emplace(out_type);
        }

        const UniValue include_watching_option = options.exists("include_watching") ? options["include_watching"] : options["includeWatching"];
        coinControl.fAllowWatchOnly = ParseIncludeWatchonly(include_watching_option, *pwallet);

        if (options.exists("lockUnspents") || options.exists("lock_unspents")) {
            lockUnspents = (options.exists("lock_unspents") ? options["lock_unspents"] : options["lockUnspents"]).get_bool();
        }

        if (options.exists("feeRate")) {
            if (options.exists("fee_rate")) {
                throw JSONRPCError(RPC_INVALID_PARAMETER, "Cannot specify both fee_rate (" + CURRENCY_ATOM + "/vB) and feeRate (" + CURRENCY_UNIT + "/kvB)");
            }
            if (options.exists("conf_target")) {
                throw JSONRPCError(RPC_INVALID_PARAMETER, "Cannot specify both conf_target and feeRate. Please provide either a confirmation target in blocks for automatic fee estimation, or an explicit fee rate.");
            }
            if (options.exists("estimate_mode")) {
                throw JSONRPCError(RPC_INVALID_PARAMETER, "Cannot specify both estimate_mode and feeRate");
            }
            coinControl.m_feerate = CFeeRate(AmountFromValue(options["feeRate"]));
            coinControl.fOverrideFeeRate = true;
        }

        if (options.exists("subtractFeeFromOutputs") || options.exists("subtract_fee_from_outputs") )
            subtractFeeFromOutputs = (options.exists("subtract_fee_from_outputs") ? options["subtract_fee_from_outputs"] : options["subtractFeeFromOutputs"]).get_array();

        if (options.exists("replaceable")) {
            coinControl.m_signal_bip125_rbf = options["replaceable"].get_bool();
        }
        SetFeeEstimateMode(*pwallet, coinControl, options["conf_target"], options["estimate_mode"], options["fee_rate"], override_min_fee);
      }
    } else {
        // if options is null and not a bool
        coinControl.fAllowWatchOnly = ParseIncludeWatchonly(NullUniValue, *pwallet);
    }

    size_t nOutputs = IsParticlWallet(pwallet) ? tx.vpout.size() : tx.vout.size();
    if (nOutputs == 0)
        throw JSONRPCError(RPC_INVALID_PARAMETER, "TX must have at least one output");

    if (change_position != -1 && (change_position < 0 || (unsigned int)change_position > nOutputs))
        throw JSONRPCError(RPC_INVALID_PARAMETER, "changePosition out of bounds");

    for (unsigned int idx = 0; idx < subtractFeeFromOutputs.size(); idx++) {
        int pos = subtractFeeFromOutputs[idx].get_int();
        if (setSubtractFeeFromOutputs.count(pos))
            throw JSONRPCError(RPC_INVALID_PARAMETER, strprintf("Invalid parameter, duplicated position: %d", pos));
        if (pos < 0)
            throw JSONRPCError(RPC_INVALID_PARAMETER, strprintf("Invalid parameter, negative position: %d", pos));
        if (pos >= int(nOutputs))
            throw JSONRPCError(RPC_INVALID_PARAMETER, strprintf("Invalid parameter, position too large: %d", pos));
        setSubtractFeeFromOutputs.insert(pos);
    }

    bilingual_str error;

    if (!pwallet->FundTransaction(tx, fee_out, change_position, error, lockUnspents, setSubtractFeeFromOutputs, coinControl)) {
        throw JSONRPCError(RPC_WALLET_ERROR, error.original);
    }
}

static RPCHelpMan fundrawtransaction()
{
    return RPCHelpMan{"fundrawtransaction",
                "\nIf the transaction has no inputs, they will be automatically selected to meet its out value.\n"
                "It will add at most one change output to the outputs.\n"
                "No existing outputs will be modified unless \"subtractFeeFromOutputs\" is specified.\n"
                "Note that inputs which were signed may need to be resigned after completion since in/outputs have been added.\n"
                "The inputs added will not be signed, use signrawtransactionwithkey\n"
                " or signrawtransactionwithwallet for that.\n"
                "Note that all existing inputs must have their previous output transaction be in the wallet.\n"
                "Note that all inputs selected must be of standard form and P2SH scripts must be\n"
                "in the wallet using importaddress or addmultisigaddress (to calculate fees).\n"
                "You can see whether this is the case by checking the \"solvable\" field in the listunspent output.\n"
                "Only pay-to-pubkey, multisig, and P2SH versions thereof are currently supported for watch-only\n",
                {
                    {"hexstring", RPCArg::Type::STR_HEX, RPCArg::Optional::NO, "The hex string of the raw transaction"},
                    {"options", RPCArg::Type::OBJ, RPCArg::Optional::OMITTED_NAMED_ARG, "for backward compatibility: passing in a true instead of an object will result in {\"includeWatching\":true}",
                        {
                            {"add_inputs", RPCArg::Type::BOOL, /* default */ "true", "For a transaction with existing inputs, automatically include more if they are not enough."},
                            {"changeAddress", RPCArg::Type::STR, /* default */ "pool address", "The particl address to receive the change"},
                            {"changePosition", RPCArg::Type::NUM, /* default */ "random", "The index of the change output"},
                            {"change_type", RPCArg::Type::STR, /* default */ "set by -changetype", "The output type to use. Only valid if changeAddress is not specified. Options are \"legacy\", \"p2sh-segwit\", and \"bech32\"."},
                            {"includeWatching", RPCArg::Type::BOOL, /* default */ "true for watch-only wallets, otherwise false", "Also select inputs which are watch only.\n"
                                                          "Only solvable inputs can be used. Watch-only destinations are solvable if the public key and/or output script was imported,\n"
                                                          "e.g. with 'importpubkey' or 'importmulti' with the 'pubkeys' or 'desc' field."},
                            {"lockUnspents", RPCArg::Type::BOOL, /* default */ "false", "Lock selected unspent outputs"},
                            {"fee_rate", RPCArg::Type::AMOUNT, /* default */ "not set, fall back to wallet fee estimation", "Specify a fee rate in " + CURRENCY_ATOM + "/vB."},
                            {"feeRate", RPCArg::Type::AMOUNT, /* default */ "not set, fall back to wallet fee estimation", "Specify a fee rate in " + CURRENCY_UNIT + "/kvB."},
                            {"subtractFeeFromOutputs", RPCArg::Type::ARR, /* default */ "empty array", "The integers.\n"
                                                          "The fee will be equally deducted from the amount of each specified output.\n"
                                                          "Those recipients will receive less particl than you enter in their corresponding amount field.\n"
                                                          "If no outputs are specified here, the sender pays the fee.",
                                {
                                    {"vout_index", RPCArg::Type::NUM, RPCArg::Optional::OMITTED, "The zero-based output index, before a change output is added."},
                                },
                            },
                            {"replaceable", RPCArg::Type::BOOL, /* default */ "wallet default", "Marks this transaction as BIP125 replaceable.\n"
                                                          "Allows this transaction to be replaced by a transaction with higher fees"},
                            {"conf_target", RPCArg::Type::NUM, /* default */ "wallet -txconfirmtarget", "Confirmation target in blocks"},
                            {"estimate_mode", RPCArg::Type::STR, /* default */ "unset", std::string() + "The fee estimate mode, must be one of (case insensitive):\n"
                            "       \"" + FeeModes("\"\n\"") + "\""},
                        },
                        "options"},
                    {"iswitness", RPCArg::Type::BOOL, /* default */ "depends on heuristic tests", "Whether the transaction hex is a serialized witness transaction.\n"
                        "If iswitness is not present, heuristic tests will be used in decoding.\n"
                        "If true, only witness deserialization will be tried.\n"
                        "If false, only non-witness deserialization will be tried.\n"
                        "This boolean should reflect whether the transaction has inputs\n"
                        "(e.g. fully valid, or on-chain transactions), if known by the caller."
                    },
                },
                RPCResult{
                    RPCResult::Type::OBJ, "", "",
                    {
                        {RPCResult::Type::STR_HEX, "hex", "The resulting raw transaction (hex-encoded string)"},
                        {RPCResult::Type::STR_AMOUNT, "fee", "Fee in " + CURRENCY_UNIT + " the resulting transaction pays"},
                        {RPCResult::Type::NUM, "changepos", "The position of the added change output, or -1"},
                    }
                                },
                                RPCExamples{
                            "\nCreate a transaction with no inputs\n"
                            + HelpExampleCli("createrawtransaction", "\"[]\" \"{\\\"myaddress\\\":0.01}\"") +
                            "\nAdd sufficient unsigned inputs to meet the output value\n"
                            + HelpExampleCli("fundrawtransaction", "\"rawtransactionhex\"") +
                            "\nSign the transaction\n"
                            + HelpExampleCli("signrawtransactionwithwallet", "\"fundedtransactionhex\"") +
                            "\nSend the transaction\n"
                            + HelpExampleCli("sendrawtransaction", "\"signedtransactionhex\"")
                                },
        [&](const RPCHelpMan& self, const JSONRPCRequest& request) -> UniValue
{
    std::shared_ptr<CWallet> const wallet = GetWalletForJSONRPCRequest(request);
    if (!wallet) return NullUniValue;
    CWallet* const pwallet = wallet.get();

    RPCTypeCheck(request.params, {UniValue::VSTR, UniValueType(), UniValue::VBOOL});

    // parse hex string from parameter
    CMutableTransaction tx;
    bool try_witness = request.params[2].isNull() ? true : request.params[2].get_bool();
    bool try_no_witness = request.params[2].isNull() ? true : !request.params[2].get_bool();
    if (!DecodeHexTx(tx, request.params[0].get_str(), try_no_witness, try_witness)) {
        throw JSONRPCError(RPC_DESERIALIZATION_ERROR, "TX decode failed");
    }

    CAmount fee;
    int change_position;
    CCoinControl coin_control;
    // Automatically select (additional) coins. Can be overridden by options.add_inputs.
    coin_control.m_add_inputs = true;
    FundTransaction(pwallet, tx, fee, change_position, request.params[1], coin_control, /* override_min_fee */ true);

    UniValue result(UniValue::VOBJ);
    result.pushKV("hex", EncodeHexTx(CTransaction(tx)));
    result.pushKV("fee", ValueFromAmount(fee));
    result.pushKV("changepos", change_position);

    return result;
},
    };
}

RPCHelpMan signrawtransactionwithwallet()
{
    return RPCHelpMan{"signrawtransactionwithwallet",
                "\nSign inputs for raw transaction (serialized, hex-encoded).\n"
                "The second optional argument (may be null) is an array of previous transaction outputs that\n"
                "this transaction depends on but may not yet be in the block chain." +
        HELP_REQUIRING_PASSPHRASE,
                {
                    {"hexstring", RPCArg::Type::STR, RPCArg::Optional::NO, "The transaction hex string"},
                    {"prevtxs", RPCArg::Type::ARR, RPCArg::Optional::OMITTED_NAMED_ARG, "The previous dependent transaction outputs",
                        {
                            {"", RPCArg::Type::OBJ, RPCArg::Optional::OMITTED, "",
                                {
                                    {"txid", RPCArg::Type::STR_HEX, RPCArg::Optional::NO, "The transaction id"},
                                    {"vout", RPCArg::Type::NUM, RPCArg::Optional::NO, "The output number"},
                                    {"scriptPubKey", RPCArg::Type::STR_HEX, RPCArg::Optional::NO, "script key"},
                                    {"redeemScript", RPCArg::Type::STR_HEX, RPCArg::Optional::OMITTED, "(required for P2SH) redeem script"},
                                    {"witnessScript", RPCArg::Type::STR_HEX, RPCArg::Optional::OMITTED, "(required for P2WSH or P2SH-P2WSH) witness script"},
                                    {"amount", RPCArg::Type::AMOUNT, RPCArg::Optional::OMITTED, "(required for Segwit inputs) the amount spent"},
                                },
                            },
                        },
                    },
                    {"sighashtype", RPCArg::Type::STR, /* default */ "ALL", "The signature hash type. Must be one of\n"
            "       \"ALL\"\n"
            "       \"NONE\"\n"
            "       \"SINGLE\"\n"
            "       \"ALL|ANYONECANPAY\"\n"
            "       \"NONE|ANYONECANPAY\"\n"
            "       \"SINGLE|ANYONECANPAY\""},
                },
                RPCResult{
                    RPCResult::Type::OBJ, "", "",
                    {
                        {RPCResult::Type::STR_HEX, "hex", "The hex-encoded raw transaction with signature(s)"},
                        {RPCResult::Type::BOOL, "complete", "If the transaction has a complete set of signatures"},
                        {RPCResult::Type::ARR, "errors", /* optional */ true, "Script verification errors (if there are any)",
                        {
                            {RPCResult::Type::OBJ, "", "",
                            {
                                {RPCResult::Type::STR_HEX, "txid", "The hash of the referenced, previous transaction"},
                                {RPCResult::Type::NUM, "vout", "The index of the output to spent and used as input"},
                                {RPCResult::Type::STR_HEX, "scriptSig", "The hex-encoded signature script"},
                                {RPCResult::Type::NUM, "sequence", "Script sequence number"},
                                {RPCResult::Type::STR, "error", "Verification or signing error related to the input"},
                            }},
                        }},
                    }
                },
                RPCExamples{
                    HelpExampleCli("signrawtransactionwithwallet", "\"myhex\"")
            + HelpExampleRpc("signrawtransactionwithwallet", "\"myhex\"")
                },
        [&](const RPCHelpMan& self, const JSONRPCRequest& request) -> UniValue
{
    std::shared_ptr<CWallet> const wallet = GetWalletForJSONRPCRequest(request);
    if (!wallet) return NullUniValue;
    const CWallet* const pwallet = wallet.get();

    RPCTypeCheck(request.params, {UniValue::VSTR, UniValue::VARR, UniValue::VSTR}, true);

    CMutableTransaction mtx;
    if (!DecodeHexTx(mtx, request.params[0].get_str())) {
        throw JSONRPCError(RPC_DESERIALIZATION_ERROR, "TX decode failed. Make sure the tx has at least one input.");
    }

    // Sign the transaction
    LOCK(pwallet->cs_wallet);
    EnsureWalletIsUnlocked(pwallet);

    // Fetch previous transactions (inputs):
    std::map<COutPoint, Coin> coins;
    for (const CTxIn& txin : mtx.vin) {
        coins[txin.prevout]; // Create empty map entry keyed by prevout.
    }
    pwallet->chain().findCoins(coins);

    // Parse the prevtxs array
    ParsePrevouts(request.params[1], nullptr, coins, mtx.IsCoinStake());

    int nHashType = ParseSighashString(request.params[2]);

    // Script verification errors
    std::map<int, std::string> input_errors;

    bool complete = pwallet->SignTransaction(mtx, coins, nHashType, input_errors);
    UniValue result(UniValue::VOBJ);
    SignTransactionResultToJSON(mtx, complete, coins, input_errors, result);
    return result;
},
    };
}

static RPCHelpMan bumpfee_helper(std::string method_name)
{
    bool want_psbt = method_name == "psbtbumpfee";
    const std::string incremental_fee{CFeeRate(DEFAULT_INCREMENTAL_RELAY_FEE).ToString(FeeEstimateMode::SAT_VB)};

    return RPCHelpMan{method_name,
        "\nBumps the fee of an opt-in-RBF transaction T, replacing it with a new transaction B.\n"
        + std::string(want_psbt ? "Returns a PSBT instead of creating and signing a new transaction.\n" : "") +
        "An opt-in RBF transaction with the given txid must be in the wallet.\n"
        "The command will pay the additional fee by reducing change outputs or adding inputs when necessary.\n"
        "It may add a new change output if one does not already exist.\n"
        "All inputs in the original transaction will be included in the replacement transaction.\n"
        "The command will fail if the wallet or mempool contains a transaction that spends one of T's outputs.\n"
        "By default, the new fee will be calculated automatically using the estimatesmartfee RPC.\n"
        "The user can specify a confirmation target for estimatesmartfee.\n"
        "Alternatively, the user can specify a fee rate in " + CURRENCY_ATOM + "/vB for the new transaction.\n"
        "At a minimum, the new fee rate must be high enough to pay an additional new relay fee (incrementalfee\n"
        "returned by getnetworkinfo) to enter the node's mempool.\n"
        "* WARNING: before version 0.21, fee_rate was in " + CURRENCY_UNIT + "/kvB. As of 0.21, fee_rate is in " + CURRENCY_ATOM + "/vB. *\n",
        {
            {"txid", RPCArg::Type::STR_HEX, RPCArg::Optional::NO, "The txid to be bumped"},
            {"options", RPCArg::Type::OBJ, RPCArg::Optional::OMITTED_NAMED_ARG, "",
                {
                    {"conf_target", RPCArg::Type::NUM, /* default */ "wallet -txconfirmtarget", "Confirmation target in blocks\n"},
                    {"fee_rate", RPCArg::Type::AMOUNT, /* default */ "not set, fall back to wallet fee estimation",
                             "\nSpecify a fee rate in " + CURRENCY_ATOM + "/vB instead of relying on the built-in fee estimator.\n"
                             "Must be at least " + incremental_fee + " higher than the current transaction fee rate.\n"
                             "WARNING: before version 0.21, fee_rate was in " + CURRENCY_UNIT + "/kvB. As of 0.21, fee_rate is in " + CURRENCY_ATOM + "/vB.\n"},
                    {"replaceable", RPCArg::Type::BOOL, /* default */ "true", "Whether the new transaction should still be\n"
                             "marked bip-125 replaceable. If true, the sequence numbers in the transaction will\n"
                             "be left unchanged from the original. If false, any input sequence numbers in the\n"
                             "original transaction that were less than 0xfffffffe will be increased to 0xfffffffe\n"
                             "so the new transaction will not be explicitly bip-125 replaceable (though it may\n"
                             "still be replaceable in practice, for example if it has unconfirmed ancestors which\n"
                             "are replaceable).\n"},
                    {"estimate_mode", RPCArg::Type::STR, /* default */ "unset", std::string() + "The fee estimate mode, must be one of (case insensitive):\n"
    "         \"" + FeeModes("\"\n\"") + "\""},
                },
                "options"},
        },
        RPCResult{
            RPCResult::Type::OBJ, "", "", Cat(Cat<std::vector<RPCResult>>(
            {
                {RPCResult::Type::STR, "psbt", "The base64-encoded unsigned PSBT of the new transaction." + std::string(want_psbt ? "" : " Only returned when wallet private keys are disabled. (DEPRECATED)")},
            },
            want_psbt ? std::vector<RPCResult>{} : std::vector<RPCResult>{{RPCResult::Type::STR_HEX, "txid", "The id of the new transaction. Only returned when wallet private keys are enabled."}}
            ),
            {
                {RPCResult::Type::STR_AMOUNT, "origfee", "The fee of the replaced transaction."},
                {RPCResult::Type::STR_AMOUNT, "fee", "The fee of the new transaction."},
                {RPCResult::Type::ARR, "errors", "Errors encountered during processing (may be empty).",
                {
                    {RPCResult::Type::STR, "", ""},
                }},
            })
        },
        RPCExamples{
    "\nBump the fee, get the new transaction\'s" + std::string(want_psbt ? "psbt" : "txid") + "\n" +
            HelpExampleCli(method_name, "<txid>")
        },
        [want_psbt](const RPCHelpMan& self, const JSONRPCRequest& request) mutable -> UniValue
{
    std::shared_ptr<CWallet> const wallet = GetWalletForJSONRPCRequest(request);
    if (!wallet) return NullUniValue;
    CWallet* const pwallet = wallet.get();

    if (pwallet->IsWalletFlagSet(WALLET_FLAG_DISABLE_PRIVATE_KEYS) && !want_psbt) {
        if (!pwallet->chain().rpcEnableDeprecated("bumpfee")) {
            throw JSONRPCError(RPC_METHOD_DEPRECATED, "Using bumpfee with wallets that have private keys disabled is deprecated. Use psbtbumpfee instead or restart particld with -deprecatedrpc=bumpfee. This functionality will be removed in 0.22");
        }
        want_psbt = true;
    }

    RPCTypeCheck(request.params, {UniValue::VSTR, UniValue::VOBJ});
    uint256 hash(ParseHashV(request.params[0], "txid"));

    CCoinControl coin_control;
    coin_control.fAllowWatchOnly = pwallet->IsWalletFlagSet(WALLET_FLAG_DISABLE_PRIVATE_KEYS);
    // optional parameters
    coin_control.m_signal_bip125_rbf = true;

    if (!request.params[1].isNull()) {
        UniValue options = request.params[1];
        RPCTypeCheckObj(options,
            {
                {"confTarget", UniValueType(UniValue::VNUM)},
                {"conf_target", UniValueType(UniValue::VNUM)},
                {"fee_rate", UniValueType()}, // will be checked by AmountFromValue() in SetFeeEstimateMode()
                {"replaceable", UniValueType(UniValue::VBOOL)},
                {"estimate_mode", UniValueType(UniValue::VSTR)},
            },
            true, true);

        if (options.exists("confTarget") && options.exists("conf_target")) {
            throw JSONRPCError(RPC_INVALID_PARAMETER, "confTarget and conf_target options should not both be set. Use conf_target (confTarget is deprecated).");
        }

        auto conf_target = options.exists("confTarget") ? options["confTarget"] : options["conf_target"];

        if (options.exists("replaceable")) {
            coin_control.m_signal_bip125_rbf = options["replaceable"].get_bool();
        }
        SetFeeEstimateMode(*pwallet, coin_control, conf_target, options["estimate_mode"], options["fee_rate"], /* override_min_fee */ false);
    }

    // Make sure the results are valid at least up to the most recent block
    // the user could have gotten from another RPC command prior to now
    pwallet->BlockUntilSyncedToCurrentChain();

    LOCK(pwallet->cs_wallet);
    EnsureWalletIsUnlocked(pwallet);


    std::vector<bilingual_str> errors;
    CAmount old_fee;
    CAmount new_fee;
    CMutableTransaction mtx;
    feebumper::Result res;
    if (IsParticlWallet(pwallet)) {
        // Targeting total fee bump. Requires a change output of sufficient size.
        res = feebumper::CreateTotalBumpTransaction(pwallet, hash, coin_control, errors, old_fee, new_fee, mtx);
    } else {
        // Targeting feerate bump.
        res = feebumper::CreateRateBumpTransaction(*pwallet, hash, coin_control, errors, old_fee, new_fee, mtx);
    }
    if (res != feebumper::Result::OK) {
        switch(res) {
            case feebumper::Result::INVALID_ADDRESS_OR_KEY:
                throw JSONRPCError(RPC_INVALID_ADDRESS_OR_KEY, errors[0].original);
                break;
            case feebumper::Result::INVALID_REQUEST:
                throw JSONRPCError(RPC_INVALID_REQUEST, errors[0].original);
                break;
            case feebumper::Result::INVALID_PARAMETER:
                throw JSONRPCError(RPC_INVALID_PARAMETER, errors[0].original);
                break;
            case feebumper::Result::WALLET_ERROR:
                throw JSONRPCError(RPC_WALLET_ERROR, errors[0].original);
                break;
            default:
                throw JSONRPCError(RPC_MISC_ERROR, errors[0].original);
                break;
        }
    }

    UniValue result(UniValue::VOBJ);

    // If wallet private keys are enabled, return the new transaction id,
    // otherwise return the base64-encoded unsigned PSBT of the new transaction.
    if (!want_psbt) {
        if (!feebumper::SignTransaction(*pwallet, mtx)) {
            throw JSONRPCError(RPC_WALLET_ERROR, "Can't sign transaction.");
        }

        uint256 txid;
        if (feebumper::CommitTransaction(*pwallet, hash, std::move(mtx), errors, txid) != feebumper::Result::OK) {
            throw JSONRPCError(RPC_WALLET_ERROR, errors[0].original);
        }

        result.pushKV("txid", txid.GetHex());
    } else {
        PartiallySignedTransaction psbtx(mtx);
        bool complete = false;
        const TransactionError err = pwallet->FillPSBT(psbtx, complete, SIGHASH_ALL, false /* sign */, true /* bip32derivs */);
        CHECK_NONFATAL(err == TransactionError::OK);
        CHECK_NONFATAL(!complete);
        CDataStream ssTx(SER_NETWORK, PROTOCOL_VERSION);
        ssTx << psbtx;
        result.pushKV("psbt", EncodeBase64(ssTx.str()));
    }

    result.pushKV("origfee", ValueFromAmount(old_fee));
    result.pushKV("fee", ValueFromAmount(new_fee));
    UniValue result_errors(UniValue::VARR);
    for (const bilingual_str& error : errors) {
        result_errors.push_back(error.original);
    }
    result.pushKV("errors", result_errors);

    return result;
},
    };
}

static RPCHelpMan bumpfee() { return bumpfee_helper("bumpfee"); }
static RPCHelpMan psbtbumpfee() { return bumpfee_helper("psbtbumpfee"); }

static RPCHelpMan rescanblockchain()
{
    return RPCHelpMan{"rescanblockchain",
                "\nRescan the local blockchain for wallet related transactions.\n"
                "Note: Use \"getwalletinfo\" to query the scanning progress.\n",
                {
                    {"start_height", RPCArg::Type::NUM, /* default */ "0", "block height where the rescan should start"},
                    {"stop_height", RPCArg::Type::NUM, RPCArg::Optional::OMITTED_NAMED_ARG, "the last block height that should be scanned. If none is provided it will rescan up to the tip at return time of this call."},
                },
                RPCResult{
                    RPCResult::Type::OBJ, "", "",
                    {
                        {RPCResult::Type::NUM, "start_height", "The block height where the rescan started (the requested height or 0)"},
                        {RPCResult::Type::NUM, "stop_height", "The height of the last rescanned block. May be null in rare cases if there was a reorg and the call didn't scan any blocks because they were already scanned in the background."},
                    }
                },
                RPCExamples{
                    HelpExampleCli("rescanblockchain", "100000 120000")
            + HelpExampleRpc("rescanblockchain", "100000, 120000")
                },
        [&](const RPCHelpMan& self, const JSONRPCRequest& request) -> UniValue
{
    std::shared_ptr<CWallet> const wallet = GetWalletForJSONRPCRequest(request);
    if (!wallet) return NullUniValue;
    CWallet* const pwallet = wallet.get();

    WalletRescanReserver reserver(*pwallet);
    if (!reserver.reserve()) {
        throw JSONRPCError(RPC_WALLET_ERROR, "Wallet is currently rescanning. Abort existing rescan or wait.");
    }

    int start_height = 0;
    Optional<int> stop_height;
    uint256 start_block;
    {
        LOCK(pwallet->cs_wallet);
        int tip_height = pwallet->GetLastBlockHeight();

        if (!request.params[0].isNull()) {
            start_height = request.params[0].get_int();
            if (start_height < 0 || start_height > tip_height) {
                throw JSONRPCError(RPC_INVALID_PARAMETER, "Invalid start_height");
            }
        }

        if (!request.params[1].isNull()) {
            stop_height = request.params[1].get_int();
            if (*stop_height < 0 || *stop_height > tip_height) {
                throw JSONRPCError(RPC_INVALID_PARAMETER, "Invalid stop_height");
            } else if (*stop_height < start_height) {
                throw JSONRPCError(RPC_INVALID_PARAMETER, "stop_height must be greater than start_height");
            }
        }

        // We can't rescan beyond non-pruned blocks, stop and throw an error
        if (!pwallet->chain().hasBlocks(pwallet->GetLastBlockHash(), start_height, stop_height)) {
            throw JSONRPCError(RPC_MISC_ERROR, "Can't rescan beyond pruned data. Use RPC call getblockchaininfo to determine your pruned height.");
        }

        CHECK_NONFATAL(pwallet->chain().findAncestorByHeight(pwallet->GetLastBlockHash(), start_height, FoundBlock().hash(start_block)));
    }

    CWallet::ScanResult result =
        pwallet->ScanForWalletTransactions(start_block, start_height, stop_height, reserver, true /* fUpdate */);
    switch (result.status) {
    case CWallet::ScanResult::SUCCESS:
        break;
    case CWallet::ScanResult::FAILURE:
        throw JSONRPCError(RPC_MISC_ERROR, "Rescan failed. Potentially corrupted data files.");
    case CWallet::ScanResult::USER_ABORT:
        throw JSONRPCError(RPC_MISC_ERROR, "Rescan aborted.");
        // no default case, so the compiler can warn about missing cases
    }
    UniValue response(UniValue::VOBJ);
    response.pushKV("start_height", start_height);
    response.pushKV("stop_height", result.last_scanned_height ? *result.last_scanned_height : UniValue());
    return response;
},
    };
}

class DescribeWalletAddressVisitor : public boost::static_visitor<UniValue>
{
public:
    const SigningProvider * const provider;

    void ProcessSubScript(const CScript& subscript, UniValue& obj) const
    {
        // Always present: script type and redeemscript
        std::vector<std::vector<unsigned char>> solutions_data;
        TxoutType which_type = Solver(subscript, solutions_data);
        obj.pushKV("script", GetTxnOutputType(which_type));
        obj.pushKV("hex", HexStr(subscript));

        CTxDestination embedded;
        if (ExtractDestination(subscript, embedded)) {
            // Only when the script corresponds to an address.
            UniValue subobj(UniValue::VOBJ);
            UniValue detail = DescribeAddress(embedded);
            subobj.pushKVs(detail);
            UniValue wallet_detail = boost::apply_visitor(*this, embedded);
            subobj.pushKVs(wallet_detail);
            subobj.pushKV("address", EncodeDestination(embedded));
            subobj.pushKV("scriptPubKey", HexStr(subscript));
            // Always report the pubkey at the top level, so that `getnewaddress()['pubkey']` always works.
            if (subobj.exists("pubkey")) obj.pushKV("pubkey", subobj["pubkey"]);
            obj.pushKV("embedded", std::move(subobj));
        } else if (which_type == TxoutType::MULTISIG) {
            // Also report some information on multisig scripts (which do not have a corresponding address).
            // TODO: abstract out the common functionality between this logic and ExtractDestinations.
            obj.pushKV("sigsrequired", solutions_data[0][0]);
            UniValue pubkeys(UniValue::VARR);
            for (size_t i = 1; i < solutions_data.size() - 1; ++i) {
                CPubKey key(solutions_data[i].begin(), solutions_data[i].end());
                pubkeys.push_back(HexStr(key));
            }
            obj.pushKV("pubkeys", std::move(pubkeys));
        }
    }

    explicit DescribeWalletAddressVisitor(const SigningProvider* _provider) : provider(_provider) {}

    UniValue operator()(const CNoDestination& dest) const { return UniValue(UniValue::VOBJ); }

    UniValue operator()(const PKHash& pkhash) const
    {
        CKeyID keyID{ToKeyID(pkhash)};
        UniValue obj(UniValue::VOBJ);
        CPubKey vchPubKey;
        if (provider && provider->GetPubKey(keyID, vchPubKey)) {
            obj.pushKV("pubkey", HexStr(vchPubKey));
            obj.pushKV("iscompressed", vchPubKey.IsCompressed());
        }
        return obj;
    }

    UniValue operator()(const ScriptHash& scripthash) const
    {
        CScriptID scriptID(scripthash);
        UniValue obj(UniValue::VOBJ);
        CScript subscript;
        if (provider && provider->GetCScript(scriptID, subscript)) {
            ProcessSubScript(subscript, obj);
        }
        return obj;
    }

    UniValue operator()(const WitnessV0KeyHash& id) const
    {
        UniValue obj(UniValue::VOBJ);
        CPubKey pubkey;
        if (provider && provider->GetPubKey(ToKeyID(id), pubkey)) {
            obj.pushKV("pubkey", HexStr(pubkey));
        }
        return obj;
    }

    UniValue operator()(const WitnessV0ScriptHash& id) const
    {
        UniValue obj(UniValue::VOBJ);
        CScript subscript;
        CRIPEMD160 hasher;
        uint160 hash;
        hasher.Write(id.begin(), 32).Finalize(hash.begin());
        if (provider && provider->GetCScript(CScriptID(hash), subscript)) {
            ProcessSubScript(subscript, obj);
        }
        return obj;
    }

    UniValue operator()(const CExtPubKey &ekp) const {
        UniValue obj(UniValue::VOBJ);
        obj.pushKV("isextkey", true);
        return obj;
    }

    UniValue operator()(const CStealthAddress &sxAddr) const {
        UniValue obj(UniValue::VOBJ);
        obj.pushKV("isstealthaddress", true);
        obj.pushKV("prefix_num_bits", sxAddr.prefix.number_bits);
        obj.pushKV("prefix_bitfield", strprintf("0x%04x", sxAddr.prefix.bitfield));
        return obj;
    }

    UniValue operator()(const CKeyID256 &idk256) const {
        UniValue obj(UniValue::VOBJ);
        CPubKey vchPubKey;
        obj.pushKV("is256bit", true);
        CKeyID id160(idk256);
        if (provider && provider->GetPubKey(id160, vchPubKey)) {
            obj.pushKV("pubkey", HexStr(vchPubKey));
            obj.pushKV("iscompressed", vchPubKey.IsCompressed());
        }
        return obj;
    }

    UniValue operator()(const CScriptID256 &scriptID256) const {
        UniValue obj(UniValue::VOBJ);
        CScript subscript;
        obj.pushKV("is256bit", true);
        CScriptID scriptID;
        scriptID.Set(scriptID256);
        if (provider && provider->GetCScript(scriptID, subscript)) {
            ProcessSubScript(subscript, obj);
        }
        return obj;
    }

    UniValue operator()(const WitnessUnknown& id) const { return UniValue(UniValue::VOBJ); }
};

static UniValue DescribeWalletAddress(const CWallet* const pwallet, const CTxDestination& dest)
{
    UniValue ret(UniValue::VOBJ);
    UniValue detail = DescribeAddress(dest);
    CScript script = GetScriptForDestination(dest);
    std::unique_ptr<SigningProvider> provider = nullptr;
    if (pwallet) {
        provider = pwallet->GetSolvingProvider(script);
    }
    ret.pushKVs(detail);
    ret.pushKVs(boost::apply_visitor(DescribeWalletAddressVisitor(provider.get()), dest));
    return ret;
}

/** Convert CAddressBookData to JSON record.  */
static UniValue AddressBookDataToJSON(const CAddressBookData& data, const bool verbose)
{
    UniValue ret(UniValue::VOBJ);
    if (verbose) {
        ret.pushKV("name", data.GetLabel());
    }
    ret.pushKV("purpose", data.purpose);
    return ret;
}

RPCHelpMan getaddressinfo()
{
    return RPCHelpMan{"getaddressinfo",
                "\nReturn information about the given particl address.\n"
                "Some of the information will only be present if the address is in the active wallet.\n",                {
                    {"address", RPCArg::Type::STR, RPCArg::Optional::NO, "The particl address to get the information of."},
                },
                RPCResult{
                    RPCResult::Type::OBJ, "", "",
                    {
                        {RPCResult::Type::STR, "address", "The particl address validated."},
                        {RPCResult::Type::STR_HEX, "scriptPubKey", "The hex-encoded scriptPubKey generated by the address."},
                        {RPCResult::Type::BOOL, "ismine", "If the address is yours."},
                        {RPCResult::Type::BOOL, "iswatchonly", "If the address is watchonly."},
                        {RPCResult::Type::BOOL, "solvable", "If we know how to spend coins sent to this address, ignoring the possible lack of private keys."},
                        {RPCResult::Type::STR, "desc", /* optional */ true, "A descriptor for spending coins sent to this address (only when solvable)."},
                        {RPCResult::Type::BOOL, "isscript", "If the key is a script."},
                        {RPCResult::Type::BOOL, "ischange", "If the address was used for change output."},
                        {RPCResult::Type::BOOL, "iswitness", "If the address is a witness address."},
                        {RPCResult::Type::NUM, "witness_version", /* optional */ true, "The version number of the witness program."},
                        {RPCResult::Type::STR_HEX, "witness_program", /* optional */ true, "The hex value of the witness program."},
                        {RPCResult::Type::STR, "script", /* optional */ true, "The output script type. Only if isscript is true and the redeemscript is known. Possible\n"
                                                                     "types: nonstandard, pubkey, pubkeyhash, scripthash, multisig, nulldata, witness_v0_keyhash,\n"
                            "witness_v0_scripthash, witness_unknown."},
                        {RPCResult::Type::STR_HEX, "hex", /* optional */ true, "The redeemscript for the p2sh address."},
                        {RPCResult::Type::ARR, "pubkeys", /* optional */ true, "Array of pubkeys associated with the known redeemscript (only if script is multisig).",
                        {
                            {RPCResult::Type::STR, "pubkey", ""},
                        }},
                        {RPCResult::Type::NUM, "sigsrequired", /* optional */ true, "The number of signatures required to spend multisig output (only if script is multisig)."},
                        {RPCResult::Type::STR_HEX, "pubkey", /* optional */ true, "The hex value of the raw public key for single-key addresses (possibly embedded in P2SH or P2WSH)."},
                        {RPCResult::Type::OBJ, "embedded", /* optional */ true, "Information about the address embedded in P2SH or P2WSH, if relevant and known.",
                        {
                            {RPCResult::Type::ELISION, "", "Includes all getaddressinfo output fields for the embedded address, excluding metadata (timestamp, hdkeypath, hdseedid)\n"
                            "and relation to the wallet (ismine, iswatchonly)."},
                        }},
                        {RPCResult::Type::BOOL, "iscompressed", /* optional */ true, "If the pubkey is compressed."},
                        {RPCResult::Type::NUM_TIME, "timestamp", /* optional */ true, "The creation time of the key, if available, expressed in " + UNIX_EPOCH_TIME + "."},
                        {RPCResult::Type::STR, "hdkeypath", /* optional */ true, "The HD keypath, if the key is HD and available."},
                        {RPCResult::Type::STR_HEX, "hdseedid", /* optional */ true, "The Hash160 of the HD seed."},
                        {RPCResult::Type::STR_HEX, "hdmasterfingerprint", /* optional */ true, "The fingerprint of the master key."},
                        {RPCResult::Type::ARR, "labels", "Array of labels associated with the address. Currently limited to one label but returned\n"
                            "as an array to keep the API stable if multiple labels are enabled in the future.",
                        {
                            {RPCResult::Type::STR, "label name", "Label name (defaults to \"\")."},
                        }},
                    }
                },
                RPCExamples{
                    HelpExampleCli("getaddressinfo", "\"" + EXAMPLE_ADDRESS[0] + "\"") +
                    HelpExampleRpc("getaddressinfo", "\"" + EXAMPLE_ADDRESS[0] + "\"")
                },
        [&](const RPCHelpMan& self, const JSONRPCRequest& request) -> UniValue
{
    std::shared_ptr<CWallet> const wallet = GetWalletForJSONRPCRequest(request);
    if (!wallet) return NullUniValue;
    const CWallet* const pwallet = wallet.get();

    LOCK(pwallet->cs_wallet);

    UniValue ret(UniValue::VOBJ);
    std::string s = request.params[0].get_str();
    bool fBech32 = bech32::Decode(s).second.size() > 0;
    bool is_stake_only_version = false;
    CTxDestination dest = DecodeDestination(s);
    if (fBech32 && !IsValidDestination(dest)) {
        dest = DecodeDestination(s, true);
        is_stake_only_version = true;
    }

    // Make sure the destination is valid
    if (!IsValidDestination(dest)) {
        throw JSONRPCError(RPC_INVALID_ADDRESS_OR_KEY, "Invalid address");
    }

    std::string currentAddress = EncodeDestination(dest, fBech32, is_stake_only_version);
    ret.pushKV("address", currentAddress);

    CScript scriptPubKey = GetScriptForDestination(dest);
    ret.pushKV("scriptPubKey", HexStr(scriptPubKey));

    std::unique_ptr<SigningProvider> provider = pwallet->GetSolvingProvider(scriptPubKey);

    isminetype mine = ISMINE_NO;
    if (IsParticlWallet(pwallet)) {
        const CHDWallet *phdw = GetParticlWallet(pwallet);
        LOCK_ASSERTION(phdw->cs_wallet);
        if (dest.type() == typeid(CExtPubKey)) {
            CExtPubKey ek = boost::get<CExtPubKey>(dest);
            CKeyID id = ek.GetID();
            mine = phdw->HaveExtKey(id);
        } else
        if (dest.type() == typeid(CStealthAddress)) {
            const CStealthAddress &sxAddr = boost::get<CStealthAddress>(dest);
            const CExtKeyAccount *pa = nullptr;
            const CEKAStealthKey *pask = nullptr;
            mine = phdw->IsMine(sxAddr, pa, pask);
            if (pa && pask) {
                ret.pushKV("account", pa->GetIDString58());
                CStoredExtKey *sek = pa->GetChain(pask->nScanParent);
                std::string sPath;
                if (sek) {
                    std::vector<uint32_t> vPath;
                    AppendChainPath(sek, vPath);
                    vPath.push_back(pask->nScanKey);
                    PathToString(vPath, sPath);
                    ret.pushKV("scan_path", sPath);
                }
                sek = pa->GetChain(pask->akSpend.nParent);
                if (sek) {
                    std::vector<uint32_t> vPath;
                    AppendChainPath(sek, vPath);
                    vPath.push_back(pask->akSpend.nKey);
                    PathToString(vPath, sPath);
                    ret.pushKV("spend_path", sPath);
                }
            }
        } else
        if (dest.type() == typeid(PKHash)
            || dest.type() == typeid(CKeyID256)) {
            CKeyID idk;
            const CEKAKey *pak = nullptr;
            const CEKASCKey *pasc = nullptr;
            CExtKeyAccount *pa = nullptr;
            bool isInvalid = false;
            mine = phdw->IsMine(scriptPubKey, idk, pak, pasc, pa, isInvalid);

            if (pa && pak) {
                CStoredExtKey *sek = pa->GetChain(pak->nParent);
                if (sek) {
                    ret.pushKV("from_ext_address_id", sek->GetIDString58());
                    std::string sPath;
                    std::vector<uint32_t> vPath;
                    AppendChainPath(sek, vPath);
                    vPath.push_back(pak->nKey);
                    PathToString(vPath, sPath);
                    ret.pushKV("path", sPath);
                } else {
                    ret.pushKV("error", "Unknown chain.");
                }
            } else
            if (dest.type() == typeid(PKHash)) {
                CStealthAddress sx;
                idk = ToKeyID(boost::get<PKHash>(dest));
                if (phdw->GetStealthLinked(idk, sx)) {
                    ret.pushKV("from_stealth_address", sx.Encoded());
                }
            }
        } else {
            mine = phdw->IsMine(dest);
        }
        if (mine & ISMINE_HARDWARE_DEVICE) {
            ret.pushKV("isondevice", true);
        }
    } else {
        mine = pwallet->IsMine(dest);
    }

    ret.pushKV("ismine", bool(mine & ISMINE_SPENDABLE));

    bool solvable = provider && IsSolvable(*provider, scriptPubKey);
    ret.pushKV("solvable", solvable);

    if (solvable) {
       ret.pushKV("desc", InferDescriptor(scriptPubKey, *provider)->ToString());
    }

    ret.pushKV("iswatchonly", bool(mine & ISMINE_WATCH_ONLY));
    if (is_stake_only_version) {
        ret.pushKV("isstakeonly", true);
    }

    UniValue detail = DescribeWalletAddress(pwallet, dest);
    ret.pushKVs(detail);

    ret.pushKV("ischange", pwallet->IsChange(scriptPubKey));

    ScriptPubKeyMan* spk_man = pwallet->GetScriptPubKeyMan(scriptPubKey);
    if (spk_man) {
        if (const std::unique_ptr<CKeyMetadata> meta = spk_man->GetMetadata(dest)) {
            ret.pushKV("timestamp", meta->nCreateTime);
            if (meta->has_key_origin) {
                ret.pushKV("hdkeypath", WriteHDKeypath(meta->key_origin.path));
                ret.pushKV("hdseedid", meta->hd_seed_id.GetHex());
                ret.pushKV("hdmasterfingerprint", HexStr(meta->key_origin.fingerprint));
            }
        }
    }

    // Return a `labels` array containing the label associated with the address,
    // equivalent to the `label` field above. Currently only one label can be
    // associated with an address, but we return an array so the API remains
    // stable if we allow multiple labels to be associated with an address in
    // the future.
    UniValue labels(UniValue::VARR);
    const auto* address_book_entry = pwallet->FindAddressBookEntry(dest);
    if (address_book_entry) {
        labels.push_back(address_book_entry->GetLabel());
    }
    ret.pushKV("labels", std::move(labels));

    return ret;
},
    };
}

static RPCHelpMan getaddressesbylabel()
{
    return RPCHelpMan{"getaddressesbylabel",
                "\nReturns the list of addresses assigned the specified label.\n",
                {
                    {"label", RPCArg::Type::STR, RPCArg::Optional::NO, "The label."},
                },
                RPCResult{
                    RPCResult::Type::OBJ_DYN, "", "json object with addresses as keys",
                    {
                        {RPCResult::Type::OBJ, "address", "json object with information about address",
                        {
                            {RPCResult::Type::STR, "purpose", "Purpose of address (\"send\" for sending address, \"receive\" for receiving address)"},
                        }},
                    }
                },
                RPCExamples{
                    HelpExampleCli("getaddressesbylabel", "\"tabby\"")
            + HelpExampleRpc("getaddressesbylabel", "\"tabby\"")
                },
        [&](const RPCHelpMan& self, const JSONRPCRequest& request) -> UniValue
{
    std::shared_ptr<CWallet> const wallet = GetWalletForJSONRPCRequest(request);
    if (!wallet) return NullUniValue;
    const CWallet* const pwallet = wallet.get();

    LOCK(pwallet->cs_wallet);

    std::string label = LabelFromValue(request.params[0]);

    // Find all addresses that have the given label
    UniValue ret(UniValue::VOBJ);
    std::set<std::string> addresses;
    for (const std::pair<const CTxDestination, CAddressBookData>& item : pwallet->m_address_book) {
        if (item.second.IsChange()) continue;
        if (item.second.GetLabel() == label) {
            std::string address = EncodeDestination(item.first);
            // CWallet::m_address_book is not expected to contain duplicate
            // address strings, but build a separate set as a precaution just in
            // case it does.
            bool unique = addresses.emplace(address).second;
            CHECK_NONFATAL(unique);
            // UniValue::pushKV checks if the key exists in O(N)
            // and since duplicate addresses are unexpected (checked with
            // std::set in O(log(N))), UniValue::__pushKV is used instead,
            // which currently is O(1).
            ret.__pushKV(address, AddressBookDataToJSON(item.second, false));
        }
    }

    if (ret.empty()) {
        throw JSONRPCError(RPC_WALLET_INVALID_LABEL_NAME, std::string("No addresses with label " + label));
    }

    return ret;
},
    };
}

static RPCHelpMan listlabels()
{
    return RPCHelpMan{"listlabels",
                "\nReturns the list of all labels, or labels that are assigned to addresses with a specific purpose.\n",
                {
                    {"purpose", RPCArg::Type::STR, RPCArg::Optional::OMITTED_NAMED_ARG, "Address purpose to list labels for ('send','receive'). An empty string is the same as not providing this argument."},
                },
                RPCResult{
                    RPCResult::Type::ARR, "", "",
                    {
                        {RPCResult::Type::STR, "label", "Label name"},
                    }
                },
                RPCExamples{
            "\nList all labels\n"
            + HelpExampleCli("listlabels", "") +
            "\nList labels that have receiving addresses\n"
            + HelpExampleCli("listlabels", "receive") +
            "\nList labels that have sending addresses\n"
            + HelpExampleCli("listlabels", "send") +
            "\nAs a JSON-RPC call\n"
            + HelpExampleRpc("listlabels", "receive")
                },
        [&](const RPCHelpMan& self, const JSONRPCRequest& request) -> UniValue
{
    std::shared_ptr<CWallet> const wallet = GetWalletForJSONRPCRequest(request);
    if (!wallet) return NullUniValue;
    const CWallet* const pwallet = wallet.get();

    LOCK(pwallet->cs_wallet);

    std::string purpose;
    if (!request.params[0].isNull()) {
        purpose = request.params[0].get_str();
    }

    // Add to a set to sort by label name, then insert into Univalue array
    std::set<std::string> label_set;
    for (const std::pair<const CTxDestination, CAddressBookData>& entry : pwallet->m_address_book) {
        if (entry.second.IsChange()) continue;
        if (purpose.empty() || entry.second.purpose == purpose) {
            label_set.insert(entry.second.GetLabel());
        }
    }

    UniValue ret(UniValue::VARR);
    for (const std::string& name : label_set) {
        ret.push_back(name);
    }

    return ret;
},
    };
}

static RPCHelpMan send()
{
    return RPCHelpMan{"send",
        "\nEXPERIMENTAL warning: this call may be changed in future releases.\n"
        "\nSend a transaction.\n",
        {
            {"outputs", RPCArg::Type::ARR, RPCArg::Optional::NO, "The outputs (key-value pairs), where none of the keys are duplicated.\n"
                    "That is, each address can only appear once and there can only be one 'data' object.\n"
                    "For convenience, a dictionary, which holds the key-value pairs directly, is also accepted.",
                {
                    {"", RPCArg::Type::OBJ, RPCArg::Optional::OMITTED, "",
                        {
                            {"address", RPCArg::Type::AMOUNT, RPCArg::Optional::NO, "A key-value pair. The key (string) is the particl address, the value (float or string) is the amount in " + CURRENCY_UNIT + ""},
                        },
                        },
                    {"", RPCArg::Type::OBJ, RPCArg::Optional::OMITTED, "",
                        {
                            {"data", RPCArg::Type::STR_HEX, RPCArg::Optional::NO, "A key-value pair. The key must be \"data\", the value is hex-encoded data"},
                        },
                    },
                },
            },
            {"conf_target", RPCArg::Type::NUM, /* default */ "wallet -txconfirmtarget", "Confirmation target in blocks"},
            {"estimate_mode", RPCArg::Type::STR, /* default */ "unset", std::string() + "The fee estimate mode, must be one of (case insensitive):\n"
                        "       \"" + FeeModes("\"\n\"") + "\""},
            {"fee_rate", RPCArg::Type::AMOUNT, /* default */ "not set, fall back to wallet fee estimation", "Specify a fee rate in " + CURRENCY_ATOM + "/vB."},
            {"options", RPCArg::Type::OBJ, RPCArg::Optional::OMITTED_NAMED_ARG, "",
                {
                    {"add_inputs", RPCArg::Type::BOOL, /* default */ "false", "If inputs are specified, automatically include more if they are not enough."},
                    {"add_to_wallet", RPCArg::Type::BOOL, /* default */ "true", "When false, returns a serialized transaction which will not be added to the wallet or broadcast"},
                    {"change_address", RPCArg::Type::STR_HEX, /* default */ "pool address", "The particl address to receive the change"},
                    {"change_position", RPCArg::Type::NUM, /* default */ "random", "The index of the change output"},
                    {"change_type", RPCArg::Type::STR, /* default */ "set by -changetype", "The output type to use. Only valid if change_address is not specified. Options are \"legacy\", \"p2sh-segwit\", and \"bech32\"."},
                    {"conf_target", RPCArg::Type::NUM, /* default */ "wallet -txconfirmtarget", "Confirmation target in blocks"},
                    {"estimate_mode", RPCArg::Type::STR, /* default */ "unset", std::string() + "The fee estimate mode, must be one of (case insensitive):\n"
            "       \"" + FeeModes("\"\n\"") + "\""},
                    {"fee_rate", RPCArg::Type::AMOUNT, /* default */ "not set, fall back to wallet fee estimation", "Specify a fee rate in " + CURRENCY_ATOM + "/vB."},
                    {"include_watching", RPCArg::Type::BOOL, /* default */ "true for watch-only wallets, otherwise false", "Also select inputs which are watch only.\n"
                                          "Only solvable inputs can be used. Watch-only destinations are solvable if the public key and/or output script was imported,\n"
                                          "e.g. with 'importpubkey' or 'importmulti' with the 'pubkeys' or 'desc' field."},
                    {"inputs", RPCArg::Type::ARR, /* default */ "empty array", "Specify inputs instead of adding them automatically. A JSON array of JSON objects",
                        {
                            {"txid", RPCArg::Type::STR_HEX, RPCArg::Optional::NO, "The transaction id"},
                            {"vout", RPCArg::Type::NUM, RPCArg::Optional::NO, "The output number"},
                            {"sequence", RPCArg::Type::NUM, RPCArg::Optional::NO, "The sequence number"},
                        },
                    },
                    {"locktime", RPCArg::Type::NUM, /* default */ "0", "Raw locktime. Non-0 value also locktime-activates inputs"},
                    {"lock_unspents", RPCArg::Type::BOOL, /* default */ "false", "Lock selected unspent outputs"},
                    {"psbt", RPCArg::Type::BOOL,  /* default */ "automatic", "Always return a PSBT, implies add_to_wallet=false."},
                    {"subtract_fee_from_outputs", RPCArg::Type::ARR, /* default */ "empty array", "Outputs to subtract the fee from, specified as integer indices.\n"
                    "The fee will be equally deducted from the amount of each specified output.\n"
                    "Those recipients will receive less particl than you enter in their corresponding amount field.\n"
                    "If no outputs are specified here, the sender pays the fee.",
                        {
                            {"vout_index", RPCArg::Type::NUM, RPCArg::Optional::OMITTED, "The zero-based output index, before a change output is added."},
                        },
                    },
                    {"replaceable", RPCArg::Type::BOOL, /* default */ "wallet default", "Marks this transaction as BIP125 replaceable.\n"
                                                  "Allows this transaction to be replaced by a transaction with higher fees"},
                },
                "options"},
        },
        RPCResult{
            RPCResult::Type::OBJ, "", "",
                {
                    {RPCResult::Type::BOOL, "complete", "If the transaction has a complete set of signatures"},
                    {RPCResult::Type::STR_HEX, "txid", "The transaction id for the send. Only 1 transaction is created regardless of the number of addresses."},
                    {RPCResult::Type::STR_HEX, "hex", "If add_to_wallet is false, the hex-encoded raw transaction with signature(s)"},
                    {RPCResult::Type::STR, "psbt", "If more signatures are needed, or if add_to_wallet is false, the base64-encoded (partially) signed transaction"}
                }
        },
        RPCExamples{""
        "\nSend 0.1 BTC with a confirmation target of 6 blocks in economical fee estimate mode\n"
        + HelpExampleCli("send", "'{\"" + EXAMPLE_ADDRESS[0] + "\": 0.1}' 6 economical\n") +
        "Send 0.2 BTC with a fee rate of 1.1 " + CURRENCY_ATOM + "/vB using positional arguments\n"
        + HelpExampleCli("send", "'{\"" + EXAMPLE_ADDRESS[0] + "\": 0.2}' null \"unset\" 1.1\n") +
        "Send 0.2 BTC with a fee rate of 1 " + CURRENCY_ATOM + "/vB using the options argument\n"
        + HelpExampleCli("send", "'{\"" + EXAMPLE_ADDRESS[0] + "\": 0.2}' null \"unset\" null '{\"fee_rate\": 1}'\n") +
        "Send 0.3 BTC with a fee rate of 25 " + CURRENCY_ATOM + "/vB using named arguments\n"
        + HelpExampleCli("-named send", "outputs='{\"" + EXAMPLE_ADDRESS[0] + "\": 0.3}' fee_rate=25\n") +
        "Create a transaction that should confirm the next block, with a specific input, and return result without adding to wallet or broadcasting to the network\n"
        + HelpExampleCli("send", "'{\"" + EXAMPLE_ADDRESS[0] + "\": 0.1}' 1 economical '{\"add_to_wallet\": false, \"inputs\": [{\"txid\":\"a08e6907dbbd3d809776dbfc5d82e371b764ed838b5655e72f463568df1aadf0\", \"vout\":1}]}'")
        },
        [&](const RPCHelpMan& self, const JSONRPCRequest& request) -> UniValue
        {
            RPCTypeCheck(request.params, {
                UniValueType(), // outputs (ARR or OBJ, checked later)
                UniValue::VNUM, // conf_target
                UniValue::VSTR, // estimate_mode
                UniValueType(), // fee_rate, will be checked by AmountFromValue() in SetFeeEstimateMode()
                UniValue::VOBJ, // options
                }, true
            );

            std::shared_ptr<CWallet> const wallet = GetWalletForJSONRPCRequest(request);
            if (!wallet) return NullUniValue;
            CWallet* const pwallet = wallet.get();

            UniValue options{request.params[4].isNull() ? UniValue::VOBJ : request.params[4]};
            if (options.exists("conf_target") || options.exists("estimate_mode")) {
                if (!request.params[1].isNull() || !request.params[2].isNull()) {
                    throw JSONRPCError(RPC_INVALID_PARAMETER, "Pass conf_target and estimate_mode either as arguments or in the options object, but not both");
                }
            } else {
                options.pushKV("conf_target", request.params[1]);
                options.pushKV("estimate_mode", request.params[2]);
            }
            if (options.exists("fee_rate")) {
                if (!request.params[3].isNull()) {
                    throw JSONRPCError(RPC_INVALID_PARAMETER, "Pass the fee_rate either as an argument, or in the options object, but not both");
                }
            } else {
                options.pushKV("fee_rate", request.params[3]);
            }
            if (!options["conf_target"].isNull() && (options["estimate_mode"].isNull() || (options["estimate_mode"].get_str() == "unset"))) {
                throw JSONRPCError(RPC_INVALID_PARAMETER, "Specify estimate_mode");
            }
            if (options.exists("feeRate")) {
                throw JSONRPCError(RPC_INVALID_PARAMETER, "Use fee_rate (" + CURRENCY_ATOM + "/vB) instead of feeRate");
            }
            if (options.exists("changeAddress")) {
                throw JSONRPCError(RPC_INVALID_PARAMETER, "Use change_address");
            }
            if (options.exists("changePosition")) {
                throw JSONRPCError(RPC_INVALID_PARAMETER, "Use change_position");
            }
            if (options.exists("includeWatching")) {
                throw JSONRPCError(RPC_INVALID_PARAMETER, "Use include_watching");
            }
            if (options.exists("lockUnspents")) {
                throw JSONRPCError(RPC_INVALID_PARAMETER, "Use lock_unspents");
            }
            if (options.exists("subtractFeeFromOutputs")) {
                throw JSONRPCError(RPC_INVALID_PARAMETER, "Use subtract_fee_from_outputs");
            }

            const bool psbt_opt_in = options.exists("psbt") && options["psbt"].get_bool();

            CAmount fee;
            int change_position;
            bool rbf = pwallet->m_signal_rbf;
            if (options.exists("replaceable")) {
                rbf = options["replaceable"].get_bool();
            }
            CMutableTransaction rawTx = ConstructTransaction(options["inputs"], request.params[0], options["locktime"], rbf);
            CCoinControl coin_control;
            // Automatically select coins, unless at least one is manually selected. Can
            // be overridden by options.add_inputs.
            coin_control.m_add_inputs = rawTx.vin.size() == 0;
            FundTransaction(pwallet, rawTx, fee, change_position, options, coin_control, /* override_min_fee */ false);

            bool add_to_wallet = true;
            if (options.exists("add_to_wallet")) {
                add_to_wallet = options["add_to_wallet"].get_bool();
            }

            // Make a blank psbt
            PartiallySignedTransaction psbtx(rawTx);

            // Fill transaction with our data and sign
            bool complete = true;
            const TransactionError err = pwallet->FillPSBT(psbtx, complete, SIGHASH_ALL, true, false);
            if (err != TransactionError::OK) {
                throw JSONRPCTransactionError(err);
            }

            CMutableTransaction mtx;
            complete = FinalizeAndExtractPSBT(psbtx, mtx);

            UniValue result(UniValue::VOBJ);

            if (psbt_opt_in || !complete || !add_to_wallet) {
                // Serialize the PSBT
                CDataStream ssTx(SER_NETWORK, PROTOCOL_VERSION);
                ssTx << psbtx;
                result.pushKV("psbt", EncodeBase64(ssTx.str()));
            }

            if (complete) {
                std::string err_string;
                std::string hex = EncodeHexTx(CTransaction(mtx));
                CTransactionRef tx(MakeTransactionRef(std::move(mtx)));
                result.pushKV("txid", tx->GetHash().GetHex());
                if (add_to_wallet && !psbt_opt_in) {
                    pwallet->CommitTransaction(tx, {}, {} /* orderForm */);
                } else {
                    result.pushKV("hex", hex);
                }
            }
            result.pushKV("complete", complete);

            return result;
        }
    };
}

static RPCHelpMan sethdseed()
{
    return RPCHelpMan{"sethdseed",
                "\nSet or generate a new HD wallet seed. Non-HD wallets will not be upgraded to being a HD wallet. Wallets that are already\n"
                "HD will have a new HD seed set so that new keys added to the keypool will be derived from this new seed.\n"
                "\nNote that you will need to MAKE A NEW BACKUP of your wallet after setting the HD wallet seed." +
        HELP_REQUIRING_PASSPHRASE,
                {
                    {"newkeypool", RPCArg::Type::BOOL, /* default */ "true", "Whether to flush old unused addresses, including change addresses, from the keypool and regenerate it.\n"
                                         "If true, the next address from getnewaddress and change address from getrawchangeaddress will be from this new seed.\n"
                                         "If false, addresses (including change addresses if the wallet already had HD Chain Split enabled) from the existing\n"
                                         "keypool will be used until it has been depleted."},
                    {"seed", RPCArg::Type::STR, /* default */ "random seed", "The WIF private key to use as the new HD seed.\n"
                                         "The seed value can be retrieved using the dumpwallet command. It is the private key marked hdseed=1"},
                },
                RPCResult{RPCResult::Type::NONE, "", ""},
                RPCExamples{
                    HelpExampleCli("sethdseed", "")
            + HelpExampleCli("sethdseed", "false")
            + HelpExampleCli("sethdseed", "true \"wifkey\"")
            + HelpExampleRpc("sethdseed", "true, \"wifkey\"")
                },
        [&](const RPCHelpMan& self, const JSONRPCRequest& request) -> UniValue
{
    std::shared_ptr<CWallet> const wallet = GetWalletForJSONRPCRequest(request);
    if (!wallet) return NullUniValue;
    CWallet* const pwallet = wallet.get();

    LegacyScriptPubKeyMan& spk_man = EnsureLegacyScriptPubKeyMan(*pwallet, true);

    if (pwallet->IsWalletFlagSet(WALLET_FLAG_DISABLE_PRIVATE_KEYS)) {
        throw JSONRPCError(RPC_WALLET_ERROR, "Cannot set a HD seed to a wallet with private keys disabled");
    }

    LOCK2(pwallet->cs_wallet, spk_man.cs_KeyStore);

    // Do not do anything to non-HD wallets
    if (!pwallet->CanSupportFeature(FEATURE_HD)) {
        throw JSONRPCError(RPC_WALLET_ERROR, "Cannot set an HD seed on a non-HD wallet. Use the upgradewallet RPC in order to upgrade a non-HD wallet to HD");
    }

    if (IsParticlWallet(pwallet))
        throw JSONRPCError(RPC_WALLET_ERROR, "Not necessary in Particl mode.");

    EnsureWalletIsUnlocked(pwallet);

    bool flush_key_pool = true;
    if (!request.params[0].isNull()) {
        flush_key_pool = request.params[0].get_bool();
    }

    CPubKey master_pub_key;
    if (request.params[1].isNull()) {
        master_pub_key = spk_man.GenerateNewSeed();
    } else {
        CKey key = DecodeSecret(request.params[1].get_str());
        if (!key.IsValid()) {
            throw JSONRPCError(RPC_INVALID_ADDRESS_OR_KEY, "Invalid private key");
        }

        if (HaveKey(spk_man, key)) {
            throw JSONRPCError(RPC_INVALID_ADDRESS_OR_KEY, "Already have this key (either as an HD seed or as a loose private key)");
        }

        master_pub_key = spk_man.DeriveNewSeed(key);
    }

    spk_man.SetHDSeed(master_pub_key);
    if (flush_key_pool) spk_man.NewKeyPool();

    return NullUniValue;
},
    };
}

static RPCHelpMan walletprocesspsbt()
{
    return RPCHelpMan{"walletprocesspsbt",
                "\nUpdate a PSBT with input information from our wallet and then sign inputs\n"
                "that we can sign for." +
        HELP_REQUIRING_PASSPHRASE,
                {
                    {"psbt", RPCArg::Type::STR, RPCArg::Optional::NO, "The transaction base64 string"},
                    {"sign", RPCArg::Type::BOOL, /* default */ "true", "Also sign the transaction when updating"},
                    {"sighashtype", RPCArg::Type::STR, /* default */ "ALL", "The signature hash type to sign with if not specified by the PSBT. Must be one of\n"
            "       \"ALL\"\n"
            "       \"NONE\"\n"
            "       \"SINGLE\"\n"
            "       \"ALL|ANYONECANPAY\"\n"
            "       \"NONE|ANYONECANPAY\"\n"
            "       \"SINGLE|ANYONECANPAY\""},
                    {"bip32derivs", RPCArg::Type::BOOL, /* default */ "true", "Include BIP 32 derivation paths for public keys if we know them"},
                },
                RPCResult{
                    RPCResult::Type::OBJ, "", "",
                    {
                        {RPCResult::Type::STR, "psbt", "The base64-encoded partially signed transaction"},
                        {RPCResult::Type::BOOL, "complete", "If the transaction has a complete set of signatures"},
                    }
                },
                RPCExamples{
                    HelpExampleCli("walletprocesspsbt", "\"psbt\"")
                },
        [&](const RPCHelpMan& self, const JSONRPCRequest& request) -> UniValue
{
    std::shared_ptr<CWallet> const wallet = GetWalletForJSONRPCRequest(request);
    if (!wallet) return NullUniValue;
    const CWallet* const pwallet = wallet.get();

    RPCTypeCheck(request.params, {UniValue::VSTR, UniValue::VBOOL, UniValue::VSTR});

    // Unserialize the transaction
    PartiallySignedTransaction psbtx;
    std::string error;
    if (!DecodeBase64PSBT(psbtx, request.params[0].get_str(), error)) {
        throw JSONRPCError(RPC_DESERIALIZATION_ERROR, strprintf("TX decode failed %s", error));
    }

    // Get the sighash type
    int nHashType = ParseSighashString(request.params[2]);

    // Fill transaction with our data and also sign
    bool sign = request.params[1].isNull() ? true : request.params[1].get_bool();
    bool bip32derivs = request.params[3].isNull() ? true : request.params[3].get_bool();
    bool complete = true;
    const TransactionError err = pwallet->FillPSBT(psbtx, complete, nHashType, sign, bip32derivs);
    if (err != TransactionError::OK) {
        throw JSONRPCTransactionError(err);
    }

    UniValue result(UniValue::VOBJ);
    CDataStream ssTx(SER_NETWORK, PROTOCOL_VERSION);
    ssTx << psbtx;
    result.pushKV("psbt", EncodeBase64(ssTx.str()));
    result.pushKV("complete", complete);

    return result;
},
    };
}

static RPCHelpMan walletcreatefundedpsbt()
{
    return RPCHelpMan{"walletcreatefundedpsbt",
                "\nCreates and funds a transaction in the Partially Signed Transaction format.\n"
                "Implements the Creator and Updater roles.\n",
                {
                    {"inputs", RPCArg::Type::ARR, RPCArg::Optional::OMITTED_NAMED_ARG, "Leave empty to add inputs automatically. See add_inputs option.",
                        {
                            {"", RPCArg::Type::OBJ, RPCArg::Optional::OMITTED, "",
                                {
                                    {"txid", RPCArg::Type::STR_HEX, RPCArg::Optional::NO, "The transaction id"},
                                    {"vout", RPCArg::Type::NUM, RPCArg::Optional::NO, "The output number"},
                                    {"sequence", RPCArg::Type::NUM, /* default */ "depends on the value of the 'locktime' and 'options.replaceable' arguments", "The sequence number"},
                                },
                            },
                        },
                        },
                    {"outputs", RPCArg::Type::ARR, RPCArg::Optional::NO, "The outputs (key-value pairs), where none of the keys are duplicated.\n"
                            "That is, each address can only appear once and there can only be one 'data' object.\n"
                            "For compatibility reasons, a dictionary, which holds the key-value pairs directly, is also\n"
                            "accepted as second parameter.",
                        {
                            {"", RPCArg::Type::OBJ, RPCArg::Optional::OMITTED, "",
                                {
                                    {"address", RPCArg::Type::AMOUNT, RPCArg::Optional::NO, "A key-value pair. The key (string) is the particl address, the value (float or string) is the amount in " + CURRENCY_UNIT + ""},
                                },
                                },
                            {"", RPCArg::Type::OBJ, RPCArg::Optional::OMITTED, "",
                                {
                                    {"data", RPCArg::Type::STR_HEX, RPCArg::Optional::NO, "A key-value pair. The key must be \"data\", the value is hex-encoded data"},
                                },
                            },
                        },
                    },
                    {"locktime", RPCArg::Type::NUM, /* default */ "0", "Raw locktime. Non-0 value also locktime-activates inputs"},
                    {"options", RPCArg::Type::OBJ, RPCArg::Optional::OMITTED_NAMED_ARG, "",
                        {
                            {"add_inputs", RPCArg::Type::BOOL, /* default */ "false", "If inputs are specified, automatically include more if they are not enough."},
                            {"changeAddress", RPCArg::Type::STR_HEX, /* default */ "pool address", "The particl address to receive the change"},
                            {"changePosition", RPCArg::Type::NUM, /* default */ "random", "The index of the change output"},
                            {"change_type", RPCArg::Type::STR, /* default */ "set by -changetype", "The output type to use. Only valid if changeAddress is not specified. Options are \"legacy\", \"p2sh-segwit\", and \"bech32\"."},
                            {"includeWatching", RPCArg::Type::BOOL, /* default */ "true for watch-only wallets, otherwise false", "Also select inputs which are watch only"},
                            {"lockUnspents", RPCArg::Type::BOOL, /* default */ "false", "Lock selected unspent outputs"},
                            {"fee_rate", RPCArg::Type::AMOUNT, /* default */ "not set, fall back to wallet fee estimation", "Specify a fee rate in " + CURRENCY_ATOM + "/vB."},
                            {"feeRate", RPCArg::Type::AMOUNT, /* default */ "not set, fall back to wallet fee estimation", "Specify a fee rate in " + CURRENCY_UNIT + "/kvB."},
                            {"subtractFeeFromOutputs", RPCArg::Type::ARR, /* default */ "empty array", "The outputs to subtract the fee from.\n"
                                                          "The fee will be equally deducted from the amount of each specified output.\n"
                                                          "Those recipients will receive less particl than you enter in their corresponding amount field.\n"
                                                          "If no outputs are specified here, the sender pays the fee.",
                                {
                                    {"vout_index", RPCArg::Type::NUM, RPCArg::Optional::OMITTED, "The zero-based output index, before a change output is added."},
                                },
                            },
                            {"replaceable", RPCArg::Type::BOOL, /* default */ "wallet default", "Marks this transaction as BIP125 replaceable.\n"
                                                          "Allows this transaction to be replaced by a transaction with higher fees"},
                            {"conf_target", RPCArg::Type::NUM, /* default */ "wallet -txconfirmtarget", "Confirmation target in blocks"},
                            {"estimate_mode", RPCArg::Type::STR, /* default */ "unset", std::string() + "The fee estimate mode, must be one of (case insensitive):\n"
                            "         \"" + FeeModes("\"\n\"") + "\""},
                        },
                        "options"},
                    {"bip32derivs", RPCArg::Type::BOOL, /* default */ "true", "Include BIP 32 derivation paths for public keys if we know them"},
                },
                RPCResult{
                    RPCResult::Type::OBJ, "", "",
                    {
                        {RPCResult::Type::STR, "psbt", "The resulting raw transaction (base64-encoded string)"},
                        {RPCResult::Type::STR_AMOUNT, "fee", "Fee in " + CURRENCY_UNIT + " the resulting transaction pays"},
                        {RPCResult::Type::NUM, "changepos", "The position of the added change output, or -1"},
                    }
                                },
                                RPCExamples{
                            "\nCreate a transaction with no inputs\n"
                            + HelpExampleCli("walletcreatefundedpsbt", "\"[{\\\"txid\\\":\\\"myid\\\",\\\"vout\\\":0}]\" \"[{\\\"data\\\":\\\"00010203\\\"}]\"")
                                },
        [&](const RPCHelpMan& self, const JSONRPCRequest& request) -> UniValue
{
    std::shared_ptr<CWallet> const wallet = GetWalletForJSONRPCRequest(request);
    if (!wallet) return NullUniValue;
    CWallet* const pwallet = wallet.get();

    RPCTypeCheck(request.params, {
        UniValue::VARR,
        UniValueType(), // ARR or OBJ, checked later
        UniValue::VNUM,
        UniValue::VOBJ,
        UniValue::VBOOL
        }, true
    );

    CAmount fee;
    int change_position;
    bool rbf = pwallet->m_signal_rbf;
    const UniValue &replaceable_arg = request.params[3]["replaceable"];
    if (!replaceable_arg.isNull()) {
        RPCTypeCheckArgument(replaceable_arg, UniValue::VBOOL);
        rbf = replaceable_arg.isTrue();
    }
    CMutableTransaction rawTx = ConstructTransaction(request.params[0], request.params[1], request.params[2], rbf);
    CCoinControl coin_control;
    // Automatically select coins, unless at least one is manually selected. Can
    // be overridden by options.add_inputs.
    coin_control.m_add_inputs = rawTx.vin.size() == 0;
    FundTransaction(pwallet, rawTx, fee, change_position, request.params[3], coin_control, /* override_min_fee */ true);

    // Make a blank psbt
    PartiallySignedTransaction psbtx(rawTx);

    // Fill transaction with out data but don't sign
    bool bip32derivs = request.params[4].isNull() ? true : request.params[4].get_bool();
    bool complete = true;
    const TransactionError err = pwallet->FillPSBT(psbtx, complete, 1, false, bip32derivs);
    if (err != TransactionError::OK) {
        throw JSONRPCTransactionError(err);
    }

    // Serialize the PSBT
    CDataStream ssTx(SER_NETWORK, PROTOCOL_VERSION);
    ssTx << psbtx;

    UniValue result(UniValue::VOBJ);
    result.pushKV("psbt", EncodeBase64(ssTx.str()));
    result.pushKV("fee", ValueFromAmount(fee));
    result.pushKV("changepos", change_position);
    return result;
},
    };
}

static RPCHelpMan upgradewallet()
{
    return RPCHelpMan{"upgradewallet",
        "\nUpgrade the wallet. Upgrades to the latest version if no version number is specified.\n"
        "New keys may be generated and a new wallet backup will need to be made.",
        {
            {"version", RPCArg::Type::NUM, /* default */ strprintf("%d", FEATURE_LATEST), "The version number to upgrade to. Default is the latest wallet version."}
        },
        RPCResult{
            RPCResult::Type::OBJ, "", "",
            {
                {RPCResult::Type::STR, "wallet_name", "Name of wallet this operation was performed on"},
                {RPCResult::Type::NUM, "previous_version", "Version of wallet before this operation"},
                {RPCResult::Type::NUM, "current_version", "Version of wallet after this operation"},
                {RPCResult::Type::STR, "result", /* optional */ true, "Description of result, if no error"},
                {RPCResult::Type::STR, "error", /* optional */ true, "Error message (if there is one)"}
            },
        },
        RPCExamples{
            HelpExampleCli("upgradewallet", "169900")
            + HelpExampleRpc("upgradewallet", "169900")
        },
        [&](const RPCHelpMan& self, const JSONRPCRequest& request) -> UniValue
{
    std::shared_ptr<CWallet> const wallet = GetWalletForJSONRPCRequest(request);
    if (!wallet) return NullUniValue;
    CWallet* const pwallet = wallet.get();

    RPCTypeCheck(request.params, {UniValue::VNUM}, true);

    EnsureWalletIsUnlocked(pwallet);

    int version = 0;
    if (!request.params[0].isNull()) {
        version = request.params[0].get_int();
    }
    bilingual_str error;
    const int previous_version{pwallet->GetVersion()};
    const bool wallet_upgraded{pwallet->UpgradeWallet(version, error)};
    const int current_version{pwallet->GetVersion()};
    std::string result;

    if (wallet_upgraded) {
        if (previous_version == current_version) {
            result = "Already at latest version. Wallet version unchanged.";
        } else {
            result = strprintf("Wallet upgraded successfully from version %i to version %i.", previous_version, current_version);
        }
    }

    UniValue obj(UniValue::VOBJ);
    obj.pushKV("wallet_name", pwallet->GetName());
    obj.pushKV("previous_version", previous_version);
    obj.pushKV("current_version", current_version);
    if (!result.empty()) {
        obj.pushKV("result", result);
    } else {
        CHECK_NONFATAL(!error.empty());
        obj.pushKV("error", error.original);
    }
    return obj;
},
    };
}

RPCHelpMan abortrescan();
RPCHelpMan dumpprivkey();
RPCHelpMan importprivkey();
RPCHelpMan importaddress();
RPCHelpMan importpubkey();
RPCHelpMan dumpwallet();
RPCHelpMan importwallet();
RPCHelpMan importprunedfunds();
RPCHelpMan removeprunedfunds();
RPCHelpMan importmulti();
RPCHelpMan importdescriptors();

Span<const CRPCCommand> GetWalletRPCCommands()
{
// clang-format off
static const CRPCCommand commands[] =
{ //  category              name                                actor (function)                argNames
    //  --------------------- ------------------------          -----------------------         ----------
    { "hidden",             "resendwallettransactions",         &resendwallettransactions,      {} },
    { "rawtransactions",    "fundrawtransaction",               &fundrawtransaction,            {"hexstring","options","iswitness"} },
    { "wallet",             "abandontransaction",               &abandontransaction,            {"txid"} },
    { "wallet",             "abortrescan",                      &abortrescan,                   {} },
    { "wallet",             "addmultisigaddress",               &addmultisigaddress,            {"nrequired","keys","label","bech32","256bit","address_type"} },
    { "wallet",             "backupwallet",                     &backupwallet,                  {"destination"} },
    { "wallet",             "bumpfee",                          &bumpfee,                       {"txid", "options"} },
    { "wallet",             "psbtbumpfee",                      &psbtbumpfee,                   {"txid", "options"} },
    { "wallet",             "createwallet",                     &createwallet,                  {"wallet_name", "disable_private_keys", "blank", "passphrase", "avoid_reuse", "descriptors", "load_on_startup"} },
    { "wallet",             "dumpprivkey",                      &dumpprivkey,                   {"address"}  },
    { "wallet",             "dumpwallet",                       &dumpwallet,                    {"filename"} },
    { "wallet",             "encryptwallet",                    &encryptwallet,                 {"passphrase"} },
    { "wallet",             "getaddressesbylabel",              &getaddressesbylabel,           {"label"} },
    { "wallet",             "getaddressinfo",                   &getaddressinfo,                {"address"} },
    { "wallet",             "getbalance",                       &getbalance,                    {"dummy","minconf","include_watchonly","avoid_reuse"} },
    { "wallet",             "getnewaddress",                    &getnewaddress,                 {"label","bech32","hardened","256bit","address_type"} },
    { "wallet",             "getrawchangeaddress",              &getrawchangeaddress,           {"address_type"} },
    { "wallet",             "getreceivedbyaddress",             &getreceivedbyaddress,          {"address","minconf"} },
    { "wallet",             "getreceivedbylabel",               &getreceivedbylabel,            {"label","minconf"} },
    { "wallet",             "gettransaction",                   &gettransaction,                {"txid","include_watchonly","verbose"} },
    { "wallet",             "getunconfirmedbalance",            &getunconfirmedbalance,         {} },
    { "wallet",             "getbalances",                      &getbalances,                   {} },
    { "wallet",             "getwalletinfo",                    &getwalletinfo,                 {} },
    { "wallet",             "importaddress",                    &importaddress,                 {"address","label","rescan","p2sh"} },
    { "wallet",             "importdescriptors",                &importdescriptors,             {"requests"} },
    { "wallet",             "importmulti",                      &importmulti,                   {"requests","options"} },
    { "wallet",             "importprivkey",                    &importprivkey,                 {"privkey","label","rescan"} },
    { "wallet",             "importprunedfunds",                &importprunedfunds,             {"rawtransaction","txoutproof"} },
    { "wallet",             "importpubkey",                     &importpubkey,                  {"pubkey","label","rescan"} },
    { "wallet",             "importwallet",                     &importwallet,                  {"filename"} },
    { "wallet",             "keypoolrefill",                    &keypoolrefill,                 {"newsize"} },
    { "wallet",             "listaddressgroupings",             &listaddressgroupings,          {} },
    { "wallet",             "listlabels",                       &listlabels,                    {"purpose"} },
    { "wallet",             "listlockunspent",                  &listlockunspent,               {} },
    { "wallet",             "listreceivedbyaddress",            &listreceivedbyaddress,         {"minconf","include_empty","include_watchonly","address_filter"} },
    { "wallet",             "listreceivedbylabel",              &listreceivedbylabel,           {"minconf","include_empty","include_watchonly"} },
    { "wallet",             "listsinceblock",                   &listsinceblock,                {"blockhash","target_confirmations","include_watchonly","include_removed"} },
    { "wallet",             "listtransactions",                 &listtransactions,              {"label|dummy","count","skip","include_watchonly"} },
    { "wallet",             "listunspent",                      &listunspent,                   {"minconf","maxconf","addresses","include_unsafe","query_options"} },
    { "wallet",             "listwalletdir",                    &listwalletdir,                 {} },
    { "wallet",             "listwallets",                      &listwallets,                   {} },
    { "wallet",             "loadwallet",                       &loadwallet,                    {"filename", "load_on_startup"} },
    { "wallet",             "lockunspent",                      &lockunspent,                   {"unlock","transactions","permanent"} },
    { "wallet",             "removeprunedfunds",                &removeprunedfunds,             {"txid"} },
    { "wallet",             "rescanblockchain",                 &rescanblockchain,              {"start_height", "stop_height"} },
    { "wallet",             "send",                             &send,                          {"outputs","conf_target","estimate_mode","fee_rate","options"} },
    { "wallet",             "sendmany",                         &sendmany,                      {"dummy","amounts","minconf","comment","subtractfeefrom","replaceable","conf_target","estimate_mode","fee_rate","verbose"} },
    { "wallet",             "sendtoaddress",                    &sendtoaddress,                 {"address","amount","comment","comment_to","subtractfeefromamount","narration","replaceable","conf_target","estimate_mode","avoid_reuse","fee_rate","verbose"} },
    { "wallet",             "sethdseed",                        &sethdseed,                     {"newkeypool","seed"} },
    { "wallet",             "setlabel",                         &setlabel,                      {"address","label"} },
    { "wallet",             "settxfee",                         &settxfee,                      {"amount"} },
    { "wallet",             "setwalletflag",                    &setwalletflag,                 {"flag","value"} },
    { "wallet",             "signmessage",                      &signmessage,                   {"address","message"} },
    { "wallet",             "signrawtransactionwithwallet",     &signrawtransactionwithwallet,  {"hexstring","prevtxs","sighashtype"} },
    { "wallet",             "unloadwallet",                     &unloadwallet,                  {"wallet_name", "load_on_startup"} },
    { "wallet",             "upgradewallet",                    &upgradewallet,                 {"version"} },
    { "wallet",             "walletcreatefundedpsbt",           &walletcreatefundedpsbt,        {"inputs","outputs","locktime","options","bip32derivs"} },
    { "wallet",             "walletlock",                       &walletlock,                    {} },
    { "wallet",             "walletpassphrase",                 &walletpassphrase,              {"passphrase","timeout","stakingonly"} },
    { "wallet",             "walletpassphrasechange",           &walletpassphrasechange,        {"oldpassphrase","newpassphrase"} },
    { "wallet",             "walletprocesspsbt",                &walletprocesspsbt,             {"psbt","sign","sighashtype","bip32derivs"} },
};
// clang-format on
    return MakeSpan(commands);
}<|MERGE_RESOLUTION|>--- conflicted
+++ resolved
@@ -598,15 +598,9 @@
                     + HelpExampleCli("sendtoaddress", "\"" + EXAMPLE_ADDRESS[0] + "\" 0.1") +
                     "\nSend 0.1 PART with a confirmation target of 6 blocks in economical fee estimate mode using positional arguments\n"
                     + HelpExampleCli("sendtoaddress", "\"" + EXAMPLE_ADDRESS[0] + "\" 0.1 \"donation\" \"sean's outpost\" false true 6 economical") +
-<<<<<<< HEAD
-                    "\nSend 0.1 PART with a fee rate of 1 " + CURRENCY_ATOM + "/vB, subtract fee from amount, BIP125-replaceable, using positional arguments\n"
-                    + HelpExampleCli("sendtoaddress", "\"" + EXAMPLE_ADDRESS[0] + "\" 0.1 \"drinks\" \"room77\" true true 0 \"\" 1") +
+                    "\nSend 0.1 PART with a fee rate of 1.1 " + CURRENCY_ATOM + "/vB, subtract fee from amount, BIP125-replaceable, using positional arguments\n"
+                    + HelpExampleCli("sendtoaddress", "\"" + EXAMPLE_ADDRESS[0] + "\" 0.1 \"drinks\" \"room77\" true true null \"unset\" null 1.1") +
                     "\nSend 0.2 PART with a confirmation target of 6 blocks in economical fee estimate mode using named arguments\n"
-=======
-                    "\nSend 0.1 BTC with a fee rate of 1.1 " + CURRENCY_ATOM + "/vB, subtract fee from amount, BIP125-replaceable, using positional arguments\n"
-                    + HelpExampleCli("sendtoaddress", "\"" + EXAMPLE_ADDRESS[0] + "\" 0.1 \"drinks\" \"room77\" true true null \"unset\" null 1.1") +
-                    "\nSend 0.2 BTC with a confirmation target of 6 blocks in economical fee estimate mode using named arguments\n"
->>>>>>> 9c3765ad
                     + HelpExampleCli("-named sendtoaddress", "address=\"" + EXAMPLE_ADDRESS[0] + "\" amount=0.2 conf_target=6 estimate_mode=\"economical\"") +
                     "\nSend 0.5 PART with a fee rate of 25 " + CURRENCY_ATOM + "/vB using named arguments\n"
                     + HelpExampleCli("-named sendtoaddress", "address=\"" + EXAMPLE_ADDRESS[0] + "\" amount=0.5 fee_rate=25")
@@ -646,8 +640,7 @@
     // We also enable partial spend avoidance if reuse avoidance is set.
     coin_control.m_avoid_partial_spends |= coin_control.m_avoid_address_reuse;
 
-<<<<<<< HEAD
-    SetFeeEstimateMode(pwallet, coin_control, /* conf_target */ request.params[7], /* estimate_mode */ request.params[8], /* fee_rate */ request.params[10], /* override_min_fee */ false);
+    SetFeeEstimateMode(*pwallet, coin_control, /* conf_target */ request.params[7], /* estimate_mode */ request.params[8], /* fee_rate */ request.params[10], /* override_min_fee */ false);
 
     if (IsParticlWallet(pwallet)) {
         JSONRPCRequest newRequest(request.context);
@@ -694,7 +687,7 @@
             params.push_back(uvBool); // test_fee
 
             UniValue uvCoinControl(UniValue::VOBJ);
-            uvCoinControl.pushKV("replaceable", coin_control.m_signal_bip125_rbf.get_value_or(pwallet->m_signal_rbf));
+            uvCoinControl.pushKV("replaceable", coin_control.m_signal_bip125_rbf.value_or(pwallet->m_signal_rbf));
             unsigned int target = coin_control.m_confirm_target ? *coin_control.m_confirm_target : pwallet->m_confirm_target;
             uvCoinControl.pushKV("conf_target", (int)target);
             std::string sEstimateMode = "UNSET";
@@ -712,9 +705,6 @@
         newRequest.params = params;
         return SendTypeToInner(newRequest);
     }
-=======
-    SetFeeEstimateMode(*pwallet, coin_control, /* conf_target */ request.params[6], /* estimate_mode */ request.params[7], /* fee_rate */ request.params[9], /* override_min_fee */ false);
->>>>>>> 9c3765ad
 
     EnsureWalletIsUnlocked(pwallet);
 
@@ -1204,7 +1194,7 @@
             params.push_back(uvBool); // test_fee
 
             UniValue uvCoinControl(UniValue::VOBJ);
-            uvCoinControl.pushKV("replaceable", coin_control.m_signal_bip125_rbf.get_value_or(pwallet->m_signal_rbf));
+            uvCoinControl.pushKV("replaceable", coin_control.m_signal_bip125_rbf.value_or(pwallet->m_signal_rbf));
             unsigned int target = coin_control.m_confirm_target ? *coin_control.m_confirm_target : pwallet->m_confirm_target;
             uvCoinControl.pushKV("conf_target", (int)target);
             std::string sEstimateMode = "UNSET";
@@ -2298,7 +2288,7 @@
                 entry.pushKV("details", details);
 
                 CStoredTransaction stx;
-                if (CHDWalletDB(phdw->GetDBHandle()).ReadStoredTx(hash, stx)) { // TODO: cache / use mapTempWallet
+                if (CHDWalletDB(phdw->GetDatabase()).ReadStoredTx(hash, stx)) { // TODO: cache / use mapTempWallet
                     std::string strHex = EncodeHexTx(*(stx.tx.get()), RPCSerializationFlags());
                     entry.pushKV("hex", strHex);
 
