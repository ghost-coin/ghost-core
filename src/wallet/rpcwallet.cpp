--- conflicted
+++ resolved
@@ -2168,7 +2168,7 @@
             {
                 if (r.vPath.size() < 5)
                 {
-                    LogPrintf("%s: Warning, malformed vPath.", __func__);
+                    LogPrintf("%s: Warning, malformed vPath.\n", __func__);
                 } else
                 {
                     uint32_t sidx;
@@ -2976,13 +2976,8 @@
             "This is needed prior to performing transactions related to private keys such as sending " + CURRENCY_UNIT + "\n"
             "\nArguments:\n"
             "1. \"passphrase\"     (string, required) The wallet passphrase\n"
-<<<<<<< HEAD
-            "2. timeout            (numeric, required) The time to keep the decryption key in seconds. Limited to at most 1073741824 (2^30) seconds.\n"
-            "                                          Any value greater than 1073741824 seconds will be set to 1073741824 seconds.\n"
+            "2. timeout            (numeric, required) The time to keep the decryption key in seconds; capped at 100000000 (~3 years).\n"
             "3. stakingonly        (bool, optional) If true, sending functions are disabled.\n"
-=======
-            "2. timeout            (numeric, required) The time to keep the decryption key in seconds; capped at 100000000 (~3 years).\n"
->>>>>>> 27278dff
             "\nNote:\n"
             "Issuing the walletpassphrase command while the wallet is already unlocked will set a new unlock\n"
             "time that overrides the old one.\n"
@@ -3040,7 +3035,6 @@
     LOCK(pwallet->cs_wallet);
     pwallet->TopUpKeyPool();
 
-<<<<<<< HEAD
     bool fWalletUnlockStakingOnly = false;
     if (request.params.size() > 2)
         fWalletUnlockStakingOnly = request.params[2].get_bool();
@@ -3051,10 +3045,6 @@
         LOCK(phdw->cs_wallet);
         phdw->fUnlockForStakingOnly = fWalletUnlockStakingOnly;
     };
-=======
-    pwallet->nRelockTime = GetTime() + nSleepTime;
-    RPCRunLater(strprintf("lockwallet(%s)", pwallet->GetName()), std::bind(LockWallet, pwallet), nSleepTime);
->>>>>>> 27278dff
 
     // Only allow unlimited timeout (nSleepTime=0) on staking.
     if (nSleepTime > 0 || !fWalletUnlockStakingOnly)
