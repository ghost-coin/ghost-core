--- conflicted
+++ resolved
@@ -495,7 +495,7 @@
     for (const std::string& address: address_amounts.getKeys()) {
         CTxDestination dest = DecodeDestination(address);
         if (!IsValidDestination(dest)) {
-            throw JSONRPCError(RPC_INVALID_ADDRESS_OR_KEY, std::string("Invalid Bitcoin address: ") + address);
+            throw JSONRPCError(RPC_INVALID_ADDRESS_OR_KEY, std::string("Invalid Particl address: ") + address);
         }
 
         if (destinations.count(dest)) {
@@ -821,7 +821,7 @@
         // Get the address
         CTxDestination dest = DecodeDestination(params[0].get_str());
         if (!IsValidDestination(dest)) {
-            throw JSONRPCError(RPC_INVALID_ADDRESS_OR_KEY, "Invalid Bitcoin address");
+            throw JSONRPCError(RPC_INVALID_ADDRESS_OR_KEY, "Invalid Particl address");
         }
         CScript script_pub_key = GetScriptForDestination(dest);
         if (!wallet.IsMine(script_pub_key)) {
@@ -1085,10 +1085,8 @@
         coin_control.m_signal_bip125_rbf = request.params[5].get_bool();
     }
 
-
     SetFeeEstimateMode(pwallet, coin_control, request.params[7], request.params[6]);
 
-<<<<<<< HEAD
     if (IsParticlWallet(pwallet)) {
         JSONRPCRequest newRequest(request.context);
         newRequest.fHelp = false;
@@ -1127,7 +1125,7 @@
         params.push_back(sComment);
         params.push_back(sCommentTo);
 
-        // Add coinstake params
+        // Add coincontrol params
         if (request.params.size() > 5) {
             UniValue uvRingsize(4);
             params.push_back(uvRingsize);
@@ -1189,25 +1187,10 @@
 
     EnsureWalletIsUnlocked(pwallet);
 
-    // Shuffle recipient list
-    std::shuffle(vecSend.begin(), vecSend.end(), FastRandomContext());
-
-    // Send
-    CAmount nFeeRequired = 0;
-    int nChangePosRet = -1;
-    bilingual_str error;
-    CTransactionRef tx;
-    bool fCreated = pwallet->CreateTransaction(vecSend, tx, nFeeRequired, nChangePosRet, error, coin_control);
-    if (!fCreated)
-        throw JSONRPCError(RPC_WALLET_INSUFFICIENT_FUNDS, error.original);
-    pwallet->CommitTransaction(tx, std::move(mapValue), {} /* orderForm */);
-    return tx->GetHash().GetHex();
-=======
     std::vector<CRecipient> recipients;
     ParseRecipients(sendTo, subtractFeeFromAmount, recipients);
 
     return SendMoney(pwallet, coin_control, recipients, std::move(mapValue));
->>>>>>> 31bdd866
 }
 
 static UniValue addmultisigaddress(const JSONRPCRequest& request)
