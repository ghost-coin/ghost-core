--- conflicted
+++ resolved
@@ -83,16 +83,9 @@
     UniValue conflicts(UniValue::VARR);
     for (const uint256& conflict : wallet.GetTxConflicts(wtx))
         conflicts.push_back(conflict.GetHex());
-<<<<<<< HEAD
-    if (conflicts.size() > 0 || !fFilterMode)
-        entry.pushKV("walletconflicts", conflicts);
+    entry.pushKV("walletconflicts", conflicts);
     PushTime(entry, "time", wtx.GetTxTime());
     PushTime(entry, "timereceived", wtx.nTimeReceived);
-=======
-    entry.pushKV("walletconflicts", conflicts);
-    entry.pushKV("time", wtx.GetTxTime());
-    entry.pushKV("timereceived", int64_t{wtx.nTimeReceived});
->>>>>>> e457513e
 
     // Add opt-in RBF status
     std::string rbfStatus = "no";
@@ -240,16 +233,11 @@
                 "If 'label' is specified, it is added to the address book \n"
                 "so payments received with the address will be associated with 'label'.\n",
                 {
-<<<<<<< HEAD
-                    {"label", RPCArg::Type::STR, RPCArg::Default{""}, "The label name for the address to be linked to. If not provided, the default label \"\" is used. It can also be set to the empty string \"\" to represent the default label. The label does not need to exist, it will be created if there is no label by the given name."},
+                    {"label", RPCArg::Type::STR, RPCArg::Default{""}, "The label name for the address to be linked to. It can also be set to the empty string \"\" to represent the default label. The label does not need to exist, it will be created if there is no label by the given name."},
                     {"bech32", RPCArg::Type::BOOL, RPCArg::Default{false}, "Use Bech32 encoding."},
                     {"hardened", RPCArg::Type::BOOL, RPCArg::Default{false}, "Derive a hardened key."},
                     {"256bit", RPCArg::Type::BOOL, RPCArg::Default{false}, "Use 256bit hash type."},
-                    {"address_type", RPCArg::Type::STR, RPCArg::DefaultHint{"set by -addresstype"}, "The address type to use. Options are \"legacy\", \"p2sh-segwit\", and \"bech32\"."},
-=======
-                    {"label", RPCArg::Type::STR, RPCArg::Default{""}, "The label name for the address to be linked to. It can also be set to the empty string \"\" to represent the default label. The label does not need to exist, it will be created if there is no label by the given name."},
-                    {"address_type", RPCArg::Type::STR, RPCArg::DefaultHint{"set by -addresstype"}, "The address type to use. Options are \"legacy\", \"p2sh-segwit\", \"bech32\", and \"bech32m\"."},
->>>>>>> e457513e
+                    {"address_type", RPCArg::Type::STR, RPCArg::DefaultHint{"set by -addresstype"}, "The address type to use. Options are \"legacy\", \"p2sh-segwit\", and \"bech32\", and \"bech32m\"."},
                 },
                 RPCResult{
                     RPCResult::Type::STR, "address", "The new particl address"
