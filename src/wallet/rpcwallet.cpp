// Copyright (c) 2010 Satoshi Nakamoto
// Copyright (c) 2009-2018 The Bitcoin Core developers
// Distributed under the MIT software license, see the accompanying
// file COPYING or http://www.opensource.org/licenses/mit-license.php.

#include <amount.h>
#include <chain.h>
#include <consensus/validation.h>
#include <core_io.h>
#include <httpserver.h>
#include <init.h>
#include <interfaces/chain.h>
#include <validation.h>
#include <key_io.h>
#include <net.h>
#include <outputtype.h>
#include <policy/feerate.h>
#include <policy/fees.h>
#include <policy/policy.h>
#include <policy/rbf.h>
#include <rpc/mining.h>
#include <rpc/rawtransaction.h>
#include <rpc/server.h>
#include <rpc/util.h>
#include <script/descriptor.h>
#include <script/sign.h>
#include <shutdown.h>
#include <timedata.h>
#include <util/system.h>
#include <util/moneystr.h>
#include <wallet/coincontrol.h>
#include <wallet/feebumper.h>
#include <wallet/rpcwallet.h>
#include <wallet/wallet.h>
#include <wallet/walletdb.h>
#include <wallet/walletutil.h>

#include <wallet/hdwallet.h>


#include <stdint.h>

#include <univalue.h>

#include <functional>

static const std::string WALLET_ENDPOINT_BASE = "/wallet/";

bool GetWalletNameFromJSONRPCRequest(const JSONRPCRequest& request, std::string& wallet_name)
{
    if (request.URI.substr(0, WALLET_ENDPOINT_BASE.size()) == WALLET_ENDPOINT_BASE) {
        // wallet endpoint was used
        wallet_name = urlDecode(request.URI.substr(WALLET_ENDPOINT_BASE.size()));
        return true;
    }
    return false;
}

std::shared_ptr<CWallet> GetWalletForJSONRPCRequest(const JSONRPCRequest& request)
{
    std::string wallet_name;
    if (GetWalletNameFromJSONRPCRequest(request, wallet_name)) {
        std::shared_ptr<CWallet> pwallet = GetWallet(wallet_name);
        if (!pwallet) throw JSONRPCError(RPC_WALLET_NOT_FOUND, "Requested wallet does not exist or is not loaded");
        return pwallet;
    }

    std::vector<std::shared_ptr<CWallet>> wallets = GetWallets();
    return wallets.size() == 1 || (request.fHelp && wallets.size() > 0) ? wallets[0] : nullptr;
}

std::string HelpRequiringPassphrase(CWallet * const pwallet)
{
    return pwallet && pwallet->IsCrypted()
        ? "\nRequires wallet passphrase to be set with walletpassphrase call."
        : "";
}

bool EnsureWalletIsAvailable(CWallet * const pwallet, bool avoidException)
{
    if (pwallet) return true;
    if (avoidException) return false;
    if (!HasWallets()) {
        throw JSONRPCError(
            RPC_METHOD_NOT_FOUND, "Method not found (wallet method is disabled because no wallet is loaded)");
    }
    throw JSONRPCError(RPC_WALLET_NOT_SPECIFIED,
        "Wallet file not specified (must request wallet RPC through /wallet/<filename> uri-path).");
}

void EnsureWalletIsUnlocked(CWallet * const pwallet)
{
    if (pwallet->IsLocked())
        throw JSONRPCError(RPC_WALLET_UNLOCK_NEEDED, "Error: Please enter the wallet passphrase with walletpassphrase first.");

    if (IsParticlWallet(pwallet)
        && GetParticlWallet(pwallet)->fUnlockForStakingOnly)
        throw JSONRPCError(RPC_WALLET_UNLOCK_NEEDED, "Error: Wallet is unlocked for staking only.");
}

void WalletTxToJSON(interfaces::Chain& chain, interfaces::Chain::Lock& locked_chain, const CWalletTx& wtx, UniValue& entry, bool fFilterMode=false)
{
    int confirms = wtx.GetDepthInMainChain(locked_chain);
    entry.pushKV("confirmations", confirms);
    if (wtx.IsCoinBase())
        entry.pushKV("generated", true);
    if (confirms > 0)
    {
        entry.pushKV("blockhash", wtx.hashBlock.GetHex());
        entry.pushKV("blockindex", wtx.nIndex);
        PushTime(entry, "blocktime", LookupBlockIndex(wtx.hashBlock)->GetBlockTime());
    } else {
        entry.pushKV("trusted", wtx.IsTrusted(locked_chain));
    }
    uint256 hash = wtx.GetHash();
    entry.pushKV("txid", hash.GetHex());
    UniValue conflicts(UniValue::VARR);
    for (const uint256& conflict : wtx.GetConflicts())
        conflicts.push_back(conflict.GetHex());
    if (conflicts.size() > 0 || !fFilterMode)
        entry.pushKV("walletconflicts", conflicts);
    PushTime(entry, "time", wtx.GetTxTime());
    PushTime(entry, "timereceived", wtx.nTimeReceived);

    // Add opt-in RBF status
    std::string rbfStatus = "no";
    if (confirms <= 0) {
        LOCK(mempool.cs);
        RBFTransactionState rbfState = IsRBFOptIn(*wtx.tx, mempool);
        if (rbfState == RBFTransactionState::UNKNOWN)
            rbfStatus = "unknown";
        else if (rbfState == RBFTransactionState::REPLACEABLE_BIP125)
            rbfStatus = "yes";
    }
    entry.pushKV("bip125_replaceable", rbfStatus);

    if (!fFilterMode)
        for (const std::pair<const std::string, std::string>& item : wtx.mapValue) {
            entry.pushKV(item.first, item.second);
        }
}

void RecordTxToJSON(interfaces::Chain& chain, interfaces::Chain::Lock& locked_chain, CHDWallet *phdw, const uint256 &hash, const CTransactionRecord& rtx, UniValue &entry)
{
    int confirms = phdw->GetDepthInMainChain(locked_chain, rtx.blockHash, rtx.nIndex);
    entry.pushKV("confirmations", confirms);

    if (rtx.IsCoinStake()) {
        entry.pushKV("coinstake", true);
    } else
    if (rtx.IsCoinBase()) {
        entry.pushKV("generated", true);
    }

    if (confirms > 0) {
        entry.pushKV("blockhash", rtx.blockHash.GetHex());
        entry.pushKV("blockindex", rtx.nIndex);
        PushTime(entry, "blocktime", rtx.nBlockTime);
    } else {
        entry.pushKV("trusted", phdw->IsTrusted(locked_chain, hash, rtx.blockHash));
    }

    entry.pushKV("txid", hash.GetHex());
    UniValue conflicts(UniValue::VARR);
    for (const auto &conflict : phdw->GetConflicts(hash)) {
        conflicts.push_back(conflict.GetHex());
    }
    entry.pushKV("walletconflicts", conflicts);
    PushTime(entry, "time", rtx.GetTxTime());
    PushTime(entry, "timereceived", rtx.nTimeReceived);

    for (const auto &item : rtx.mapValue) {
        if (item.first == RTXVT_COMMENT) {
            entry.pushKV("comment", std::string(item.second.begin(), item.second.end()));
        } else
        if (item.first == RTXVT_TO) {
            entry.pushKV("comment_to", std::string(item.second.begin(), item.second.end()));
        }
    }

    /*
    // Add opt-in RBF status
    std::string rbfStatus = "no";
    if (confirms <= 0) {
        LOCK(mempool.cs);
        RBFTransactionState rbfState = IsRBFOptIn(wtx, mempool);
        if (rbfState == RBF_TRANSACTIONSTATE_UNKNOWN)
            rbfStatus = "unknown";
        else if (rbfState == RBF_TRANSACTIONSTATE_REPLACEABLE_BIP125)
            rbfStatus = "yes";
    }
    entry.push_back(Pair("bip125_replaceable", rbfStatus));
    */
}

static std::string LabelFromValue(const UniValue& value)
{
    std::string label = value.get_str();
    if (label == "*")
        throw JSONRPCError(RPC_WALLET_INVALID_LABEL_NAME, "Invalid label name");
    return label;
}

static UniValue getnewaddress(const JSONRPCRequest& request)
{
    std::shared_ptr<CWallet> const wallet = GetWalletForJSONRPCRequest(request);
    CWallet* const pwallet = wallet.get();

    if (!EnsureWalletIsAvailable(pwallet, request.fHelp)) {
        return NullUniValue;
    }

    if (request.fHelp || request.params.size() > 4)
        throw std::runtime_error(
            RPCHelpMan{"getnewaddress",
                "\nReturns a new Particl address for receiving payments.\n"
                "If 'label' is specified, it is added to the address book \n"
                "so payments received with the address will be associated with 'label'.\n",
                {
<<<<<<< HEAD
                    {"label", RPCArg::Type::STR, /* opt */ true, /* default_val */ "", "The label name for the address to be linked to. If not provided, the default label \"\" is used. It can also be set to the empty string \"\" to represent the default label. The label does not need to exist, it will be created if there is no label by the given name."},
                    {"bech32", RPCArg::Type::BOOL, /* opt */ true, /* default_val */ "false", "Use Bech32 encoding."},
                    {"hardened", RPCArg::Type::BOOL, /* opt */ true, /* default_val */ "false", "Derive a hardened key."},
                    {"256bit", RPCArg::Type::BOOL, /* opt */ true, /* default_val */ "false", "Use 256bit hash type."},
                    //{"address_type", RPCArg::Type::STR, /* opt */ true, /* default_val */ "", "The address type to use. Options are \"legacy\", \"p2sh-segwit\", and \"bech32\". Default is set by -addresstype."},
=======
                    {"label", RPCArg::Type::STR, /* opt */ true, /* default_val */ "null", "The label name for the address to be linked to. If not provided, the default label \"\" is used. It can also be set to the empty string \"\" to represent the default label. The label does not need to exist, it will be created if there is no label by the given name."},
                    {"address_type", RPCArg::Type::STR, /* opt */ true, /* default_val */ "set by -addresstype", "The address type to use. Options are \"legacy\", \"p2sh-segwit\", and \"bech32\"."},
>>>>>>> 5f23460c
                }}
                .ToString() +
            "\nResult:\n"
            "\"address\"           (string) The new particl address\n"
            "\nExamples:\n"
            + HelpExampleCli("getnewaddress", "")
            + HelpExampleRpc("getnewaddress", "")
        );

    if (pwallet->IsWalletFlagSet(WALLET_FLAG_DISABLE_PRIVATE_KEYS)) {
        throw JSONRPCError(RPC_WALLET_ERROR, "Error: Private keys are disabled for this wallet");
    }

    // Parse the label first so we don't generate a key if there's an error
    std::string label;
    if (!request.params[0].isNull())
        label = LabelFromValue(request.params[0]);

    if (IsParticlWallet(pwallet)) {
        CKeyID keyID;
        bool fBech32 = false;
        if (request.params.size() > 1) {
            std::string s = request.params[1].get_str();
            fBech32 = part::IsStringBoolPositive(s);
        }

        bool fHardened = false;
        if (request.params.size() > 2) {
            std::string s = request.params[2].get_str();
            fHardened = part::IsStringBoolPositive(s);
        }

        bool f256bit = false;
        if (request.params.size() > 3) {
            std::string s = request.params[3].get_str();
            f256bit = part::IsStringBoolPositive(s);
        }

        CPubKey newKey;
        CHDWallet *phdw = GetParticlWallet(pwallet);
        {
            //LOCK2(cs_main, pwallet->cs_wallet);
            LOCK(cs_main);

            {
                LOCK(phdw->cs_wallet);
                if (phdw->idDefaultAccount.IsNull()) {
                    if (!phdw->pEKMaster)
                        throw JSONRPCError(RPC_WALLET_ERROR, _("Wallet has no active master key."));
                    throw JSONRPCError(RPC_WALLET_ERROR, _("No default account set."));
                }
            }
            if (0 != phdw->NewKeyFromAccount(newKey, false, fHardened, f256bit, fBech32, label.c_str())) {
                throw JSONRPCError(RPC_WALLET_ERROR, "NewKeyFromAccount failed.");
            }
        }

        if (f256bit) {
            CKeyID256 idKey256 = newKey.GetID256();
            return CBitcoinAddress(idKey256, fBech32).ToString();
        }
        keyID = newKey.GetID();
        return CBitcoinAddress(keyID, fBech32).ToString();
    };

    LOCK2(cs_main, pwallet->cs_wallet);

    OutputType output_type = pwallet->m_default_address_type;
    if (!request.params[1].isNull()) {
        if (!ParseOutputType(request.params[1].get_str(), output_type)) {
            throw JSONRPCError(RPC_INVALID_ADDRESS_OR_KEY, strprintf("Unknown address type '%s'", request.params[1].get_str()));
        }
    }

    if (!pwallet->IsLocked()) {
        pwallet->TopUpKeyPool();
    }

    // Generate a new key that is added to wallet
    CPubKey newKey;
    if (!pwallet->GetKeyFromPool(newKey)) {
        throw JSONRPCError(RPC_WALLET_KEYPOOL_RAN_OUT, "Error: Keypool ran out, please call keypoolrefill first");
    }
    pwallet->LearnRelatedScripts(newKey, output_type);
    CTxDestination dest = GetDestinationForKey(newKey, output_type);

    pwallet->SetAddressBook(dest, label, "receive");

    return EncodeDestination(dest);
}

static UniValue getrawchangeaddress(const JSONRPCRequest& request)
{
    std::shared_ptr<CWallet> const wallet = GetWalletForJSONRPCRequest(request);
    CWallet* const pwallet = wallet.get();

    if (!EnsureWalletIsAvailable(pwallet, request.fHelp)) {
        return NullUniValue;
    }

    if (request.fHelp || request.params.size() > 1)
        throw std::runtime_error(
            RPCHelpMan{"getrawchangeaddress",
                "\nReturns a new Particl address, for receiving change.\n"
                "This is for use with raw transactions, NOT normal use.\n",
                {
                    {"address_type", RPCArg::Type::STR, /* opt */ true, /* default_val */ "set by -changetype", "The address type to use. Options are \"legacy\", \"p2sh-segwit\", and \"bech32\"."},
                }}
                .ToString() +
            "\nResult:\n"
            "\"address\"    (string) The address\n"
            "\nExamples:\n"
            + HelpExampleCli("getrawchangeaddress", "")
            + HelpExampleRpc("getrawchangeaddress", "")
       );

    if (pwallet->IsWalletFlagSet(WALLET_FLAG_DISABLE_PRIVATE_KEYS)) {
        throw JSONRPCError(RPC_WALLET_ERROR, "Error: Private keys are disabled for this wallet");
    }

    LOCK(pwallet->cs_wallet);

    if (IsParticlWallet(pwallet)) {
        CHDWallet *phdw = GetParticlWallet(pwallet);
        CPubKey pkOut;

        if (0 != phdw->NewKeyFromAccount(pkOut, true)) {
            throw JSONRPCError(RPC_WALLET_ERROR, "NewKeyFromAccount failed.");
        }

        CKeyID keyID = pkOut.GetID();
        return CBitcoinAddress(keyID).ToString();
    }

    if (!pwallet->IsLocked()) {
        pwallet->TopUpKeyPool();
    }

    OutputType output_type = pwallet->m_default_change_type != OutputType::CHANGE_AUTO ? pwallet->m_default_change_type : pwallet->m_default_address_type;
    if (!request.params[0].isNull()) {
        if (!ParseOutputType(request.params[0].get_str(), output_type)) {
            throw JSONRPCError(RPC_INVALID_ADDRESS_OR_KEY, strprintf("Unknown address type '%s'", request.params[0].get_str()));
        }
    }

    CReserveKey reservekey(pwallet);
    CPubKey vchPubKey;
    if (!reservekey.GetReservedKey(vchPubKey, true))
        throw JSONRPCError(RPC_WALLET_KEYPOOL_RAN_OUT, "Error: Keypool ran out, please call keypoolrefill first");

    reservekey.KeepKey();

    pwallet->LearnRelatedScripts(vchPubKey, output_type);
    CTxDestination dest = GetDestinationForKey(vchPubKey, output_type);

    return EncodeDestination(dest);
}


static UniValue setlabel(const JSONRPCRequest& request)
{
    std::shared_ptr<CWallet> const wallet = GetWalletForJSONRPCRequest(request);
    CWallet* const pwallet = wallet.get();

    if (!EnsureWalletIsAvailable(pwallet, request.fHelp)) {
        return NullUniValue;
    }

    if (request.fHelp || request.params.size() != 2)
        throw std::runtime_error(
            RPCHelpMan{"setlabel",
                "\nSets the label associated with the given address.\n",
                {
                    {"address", RPCArg::Type::STR, /* opt */ false, /* default_val */ "", "The particl address to be associated with a label."},
                    {"label", RPCArg::Type::STR, /* opt */ false, /* default_val */ "", "The label to assign to the address."},
                }}
                .ToString() +
            "\nExamples:\n"
            + HelpExampleCli("setlabel", "\"PswXnorAgjpAtaySWkPSmWQe3Fc8LmviVc\" \"tabby\"")
            + HelpExampleRpc("setlabel", "\"PswXnorAgjpAtaySWkPSmWQe3Fc8LmviVc\", \"tabby\"")
        );

    LOCK(pwallet->cs_wallet);

    CTxDestination dest = DecodeDestination(request.params[0].get_str());
    if (!IsValidDestination(dest)) {
        throw JSONRPCError(RPC_INVALID_ADDRESS_OR_KEY, "Invalid Particl address");
    }

    std::string label = LabelFromValue(request.params[1]);

    if (IsMine(*pwallet, dest)) {
        pwallet->SetAddressBook(dest, label, "receive");
    } else {
        pwallet->SetAddressBook(dest, label, "send");
    }

    return NullUniValue;
}


static CTransactionRef SendMoney(interfaces::Chain::Lock& locked_chain, CWallet * const pwallet, const CTxDestination &address, CAmount nValue, bool fSubtractFeeFromAmount, const CCoinControl& coin_control, mapValue_t mapValue)
{
    CAmount curBalance = pwallet->GetBalance();

    // Check amount
    if (nValue <= 0)
        throw JSONRPCError(RPC_INVALID_PARAMETER, "Invalid amount");

    if (nValue > curBalance)
        throw JSONRPCError(RPC_WALLET_INSUFFICIENT_FUNDS, "Insufficient funds");

    if (pwallet->GetBroadcastTransactions() && !g_connman) {
        throw JSONRPCError(RPC_CLIENT_P2P_DISABLED, "Error: Peer-to-peer functionality missing or disabled");
    }

    // Parse Bitcoin address
    CScript scriptPubKey = GetScriptForDestination(address);

    // Create and send the transaction
    CReserveKey reservekey(pwallet);
    CAmount nFeeRequired;
    std::string strError;
    std::vector<CRecipient> vecSend;
    int nChangePosRet = -1;
    CRecipient recipient = {scriptPubKey, nValue, fSubtractFeeFromAmount};
    vecSend.push_back(recipient);
    CTransactionRef tx;
    if (!pwallet->CreateTransaction(locked_chain, vecSend, tx, reservekey, nFeeRequired, nChangePosRet, strError, coin_control)) {
        if (!fSubtractFeeFromAmount && nValue + nFeeRequired > curBalance)
            strError = strprintf("Error: This transaction requires a transaction fee of at least %s", FormatMoney(nFeeRequired));
        throw JSONRPCError(RPC_WALLET_ERROR, strError);
    }
    CValidationState state;
    if (!pwallet->CommitTransaction(tx, std::move(mapValue), {} /* orderForm */, reservekey, g_connman.get(), state)) {
        strError = strprintf("Error: The transaction was rejected! Reason given: %s", FormatStateMessage(state));
        throw JSONRPCError(RPC_WALLET_ERROR, strError);
    }
    return tx;
}

extern UniValue sendtypeto(const JSONRPCRequest &request);
static UniValue sendtoaddress(const JSONRPCRequest& request)
{
    std::shared_ptr<CWallet> const wallet = GetWalletForJSONRPCRequest(request);
    CWallet* const pwallet = wallet.get();

    if (!EnsureWalletIsAvailable(pwallet, request.fHelp)) {
        return NullUniValue;
    }

    if (request.fHelp || request.params.size() < 2 || request.params.size() > 9)
        throw std::runtime_error(
            RPCHelpMan{"sendtoaddress",
                "\nSend an amount to a given address." +
                    HelpRequiringPassphrase(pwallet) + "\n",
                {
                    {"address", RPCArg::Type::STR, /* opt */ false, /* default_val */ "", "The particl address to send to."},
                    {"amount", RPCArg::Type::AMOUNT, /* opt */ false, /* default_val */ "", "The amount in " + CURRENCY_UNIT + " to send. eg 0.1"},
                    {"comment", RPCArg::Type::STR, /* opt */ true, /* default_val */ "null", "A comment used to store what the transaction is for.\n"
            "                             This is not part of the transaction, just kept in your wallet."},
                    {"comment_to", RPCArg::Type::STR, /* opt */ true, /* default_val */ "null", "A comment to store the name of the person or organization\n"
            "                             to which you're sending the transaction. This is not part of the \n"
            "                             transaction, just kept in your wallet."},
                    {"subtractfeefromamount", RPCArg::Type::BOOL, /* opt */ true, /* default_val */ "false", "The fee will be deducted from the amount being sent.\n"
<<<<<<< HEAD
            "                             The recipient will receive less particl than you enter in the amount field."},
                    {"narration", RPCArg::Type::STR, /* opt */ true, /* default_val */ "", "Up to 24 characters sent with the transaction.\n"
            "                             Plaintext if sending to standard address type, encrypted when sending to stealthaddresses."},
                    {"replaceable", RPCArg::Type::BOOL, /* opt */ true, /* default_val */ "", "Allow this transaction to be replaced by a transaction with higher fees via BIP 125"},
                    {"conf_target", RPCArg::Type::NUM, /* opt */ true, /* default_val */ "", "Confirmation target (in blocks)"},
=======
            "                             The recipient will receive less bitcoins than you enter in the amount field."},
                    {"replaceable", RPCArg::Type::BOOL, /* opt */ true, /* default_val */ "fallback to wallet's default", "Allow this transaction to be replaced by a transaction with higher fees via BIP 125"},
                    {"conf_target", RPCArg::Type::NUM, /* opt */ true, /* default_val */ "fallback to wallet's default", "Confirmation target (in blocks)"},
>>>>>>> 5f23460c
                    {"estimate_mode", RPCArg::Type::STR, /* opt */ true, /* default_val */ "UNSET", "The fee estimate mode, must be one of:\n"
            "       \"UNSET\"\n"
            "       \"ECONOMICAL\"\n"
            "       \"CONSERVATIVE\""},
                }}
                .ToString() +
            "\nResult:\n"
            "\"txid\"           (string) The transaction id.\n"
            "\nExamples:\n"
            + HelpExampleCli("sendtoaddress", "\"PbpVcjgYatnkKgveaeqhkeQBFwjqR7jKBR\" 0.1")
            + HelpExampleCli("sendtoaddress", "\"PbpVcjgYatnkKgveaeqhkeQBFwjqR7jKBR\" 0.1 \"donation\" \"seans outpost\"")
            + HelpExampleCli("sendtoaddress", "\"PbpVcjgYatnkKgveaeqhkeQBFwjqR7jKBR\" 0.1 \"\" \"\" true")
            + HelpExampleRpc("sendtoaddress", "\"PbpVcjgYatnkKgveaeqhkeQBFwjqR7jKBR\", 0.1, \"donation\", \"seans outpost\"")
        );

    // Make sure the results are valid at least up to the most recent block
    // the user could have gotten from another RPC command prior to now
    pwallet->BlockUntilSyncedToCurrentChain();

    auto locked_chain = pwallet->chain().lock();
    LOCK(pwallet->cs_wallet);

    CTxDestination dest = DecodeDestination(request.params[0].get_str());
    if (!IsValidDestination(dest)) {
        throw JSONRPCError(RPC_INVALID_ADDRESS_OR_KEY, "Invalid address");
    }

    // Amount
    CAmount nAmount = AmountFromValue(request.params[1]);
    if (nAmount <= 0)
        throw JSONRPCError(RPC_TYPE_ERROR, "Invalid amount for send");

    // Wallet comments
    mapValue_t mapValue;
    if (!request.params[2].isNull() && !request.params[2].get_str().empty())
        mapValue["comment"] = request.params[2].get_str();
    if (!request.params[3].isNull() && !request.params[3].get_str().empty())
        mapValue["to"] = request.params[3].get_str();

    bool fSubtractFeeFromAmount = false;
    if (!request.params[4].isNull()) {
        fSubtractFeeFromAmount = request.params[4].get_bool();
    }

    CCoinControl coin_control;
    if (!request.params[6].isNull()) {
        coin_control.m_signal_bip125_rbf = request.params[6].get_bool();
    }

    if (!request.params[7].isNull()) {
        coin_control.m_confirm_target = ParseConfirmTarget(request.params[7]);
    }

    if (!request.params[8].isNull()) {
        if (!FeeModeFromString(request.params[8].get_str(), coin_control.m_fee_mode)) {
            throw JSONRPCError(RPC_INVALID_PARAMETER, "Invalid estimate_mode parameter");
        }
    }

    if (IsParticlWallet(pwallet))
    {
        JSONRPCRequest newRequest;
        newRequest.fHelp = false;
        newRequest.fSkipBlock = true; // already blocked in this function
        newRequest.URI = request.URI;
        UniValue params(UniValue::VARR);
        params.push_back("part");
        params.push_back("part");
        UniValue arr(UniValue::VARR);
        UniValue out(UniValue::VOBJ);

        out.pushKV("address", request.params[0].get_str());
        out.pushKV("amount", request.params[1]);

        if (request.params.size() > 5)
            out.pushKV("narr", request.params[5].get_str());

        if (fSubtractFeeFromAmount)
        {
            UniValue uvBool(fSubtractFeeFromAmount);
            out.pushKV("subfee", uvBool);
        }
        arr.push_back(out);
        params.push_back(arr);

        std::string sComment, sCommentTo;
        if (!request.params[2].isNull() && !request.params[2].get_str().empty())
            sComment = request.params[2].get_str();
        if (!request.params[3].isNull() && !request.params[3].get_str().empty())
            sCommentTo = request.params[3].get_str();

        params.push_back(sComment);
        params.push_back(sCommentTo);

        // Add coinstake params
        if (request.params.size() > 6)
        {
            UniValue uvRingsize(4);
            params.push_back(uvRingsize);
            UniValue uvNumInputs(32);
            params.push_back(uvNumInputs);
            UniValue uvBool(false);
            params.push_back(uvBool); // test_fee

            UniValue uvCoinControl(UniValue::VOBJ);
            uvCoinControl.pushKV("replaceable", coin_control.m_signal_bip125_rbf.get_value_or(pwallet->m_signal_rbf));
            unsigned int target = coin_control.m_confirm_target ? *coin_control.m_confirm_target : pwallet->m_confirm_target;
            uvCoinControl.pushKV("conf_target", (int)target);
            std::string sEstimateMode = "UNSET";
            if (coin_control.m_fee_mode == FeeEstimateMode::ECONOMICAL)
                sEstimateMode = "ECONOMICAL";
            else
            if (coin_control.m_fee_mode == FeeEstimateMode::CONSERVATIVE)
                sEstimateMode = "CONSERVATIVE";
            uvCoinControl.pushKV("estimate_mode", sEstimateMode);

            params.push_back(uvCoinControl);
        };

        newRequest.params = params;
        return sendtypeto(newRequest);
    };

    EnsureWalletIsUnlocked(pwallet);

    CTransactionRef tx = SendMoney(*locked_chain, pwallet, dest, nAmount, fSubtractFeeFromAmount, coin_control, std::move(mapValue));
    return tx->GetHash().GetHex();
}

static UniValue listaddressgroupings(const JSONRPCRequest& request)
{
    std::shared_ptr<CWallet> const wallet = GetWalletForJSONRPCRequest(request);
    CWallet* const pwallet = wallet.get();

    if (!EnsureWalletIsAvailable(pwallet, request.fHelp)) {
        return NullUniValue;
    }

    if (request.fHelp || request.params.size() != 0)
        throw std::runtime_error(
            RPCHelpMan{"listaddressgroupings",
                "\nLists groups of addresses which have had their common ownership\n"
                "made public by common use as inputs or as the resulting change\n"
                "in past transactions\n",
                {}}
                .ToString() +
            "\nResult:\n"
            "[\n"
            "  [\n"
            "    [\n"
            "      \"address\",            (string) The particl address\n"
            "      amount,                 (numeric) The amount in " + CURRENCY_UNIT + "\n"
            "      \"label\"               (string, optional) The label\n"
            "    ]\n"
            "    ,...\n"
            "  ]\n"
            "  ,...\n"
            "]\n"
            "\nExamples:\n"
            + HelpExampleCli("listaddressgroupings", "")
            + HelpExampleRpc("listaddressgroupings", "")
        );

    // Make sure the results are valid at least up to the most recent block
    // the user could have gotten from another RPC command prior to now
    pwallet->BlockUntilSyncedToCurrentChain();

    auto locked_chain = pwallet->chain().lock();
    LOCK(pwallet->cs_wallet);

    UniValue jsonGroupings(UniValue::VARR);
    std::map<CTxDestination, CAmount> balances = pwallet->GetAddressBalances(*locked_chain);
    for (const std::set<CTxDestination>& grouping : pwallet->GetAddressGroupings()) {
        UniValue jsonGrouping(UniValue::VARR);
        for (const CTxDestination& address : grouping)
        {
            UniValue addressInfo(UniValue::VARR);
            addressInfo.push_back(EncodeDestination(address));
            addressInfo.push_back(ValueFromAmount(balances[address]));
            {
                if (pwallet->mapAddressBook.find(address) != pwallet->mapAddressBook.end()) {
                    addressInfo.push_back(pwallet->mapAddressBook.find(address)->second.name);
                }
            }
            jsonGrouping.push_back(addressInfo);
        }
        jsonGroupings.push_back(jsonGrouping);
    }
    return jsonGroupings;
}

static UniValue signmessage(const JSONRPCRequest& request)
{
    std::shared_ptr<CWallet> const wallet = GetWalletForJSONRPCRequest(request);
    CWallet* const pwallet = wallet.get();

    if (!EnsureWalletIsAvailable(pwallet, request.fHelp)) {
        return NullUniValue;
    }

    if (request.fHelp || request.params.size() != 2)
        throw std::runtime_error(
            RPCHelpMan{"signmessage",
                "\nSign a message with the private key of an address" +
                    HelpRequiringPassphrase(pwallet) + "\n",
                {
                    {"address", RPCArg::Type::STR, /* opt */ false, /* default_val */ "", "The particl address to use for the private key."},
                    {"message", RPCArg::Type::STR, /* opt */ false, /* default_val */ "", "The message to create a signature of."},
                }}
                .ToString() +
            "\nResult:\n"
            "\"signature\"          (string) The signature of the message encoded in base 64\n"
            "\nExamples:\n"
            "\nUnlock the wallet for 30 seconds\n"
            + HelpExampleCli("walletpassphrase", "\"mypassphrase\" 30") +
            "\nCreate the signature\n"
            + HelpExampleCli("signmessage", "\"PswXnorAgjpAtaySWkPSmWQe3Fc8LmviVc\" \"my message\"") +
            "\nVerify the signature\n"
            + HelpExampleCli("verifymessage", "\"PswXnorAgjpAtaySWkPSmWQe3Fc8LmviVc\" \"signature\" \"my message\"") +
            "\nAs a JSON-RPC call\n"
            + HelpExampleRpc("signmessage", "\"PswXnorAgjpAtaySWkPSmWQe3Fc8LmviVc\", \"my message\"")
        );

    auto locked_chain = pwallet->chain().lock();
    LOCK(pwallet->cs_wallet);

    EnsureWalletIsUnlocked(pwallet);

    std::string strAddress = request.params[0].get_str();
    std::string strMessage = request.params[1].get_str();

    CTxDestination dest = DecodeDestination(strAddress);
    if (!IsValidDestination(dest)) {
        throw JSONRPCError(RPC_TYPE_ERROR, "Invalid address");
    }

    const CKeyID *keyID = boost::get<CKeyID>(&dest);
    if (!keyID) {
        throw JSONRPCError(RPC_TYPE_ERROR, "Address does not refer to key");
    }

    CKey key;
    if (!pwallet->GetKey(*keyID, key)) {
        throw JSONRPCError(RPC_WALLET_ERROR, "Private key not available");
    }

    CHashWriter ss(SER_GETHASH, 0);
    ss << strMessageMagic;
    ss << strMessage;

    std::vector<unsigned char> vchSig;
    if (!key.SignCompact(ss.GetHash(), vchSig))
        throw JSONRPCError(RPC_INVALID_ADDRESS_OR_KEY, "Sign failed");

    return EncodeBase64(vchSig.data(), vchSig.size());
}

static UniValue getreceivedbyaddress(const JSONRPCRequest& request)
{
    std::shared_ptr<CWallet> const wallet = GetWalletForJSONRPCRequest(request);
    CWallet* const pwallet = wallet.get();

    if (!EnsureWalletIsAvailable(pwallet, request.fHelp)) {
        return NullUniValue;
    }

    if (request.fHelp || request.params.size() < 1 || request.params.size() > 2)
        throw std::runtime_error(
            RPCHelpMan{"getreceivedbyaddress",
                "\nReturns the total amount received by the given address in transactions with at least minconf confirmations.\n",
                {
                    {"address", RPCArg::Type::STR, /* opt */ false, /* default_val */ "", "The particl address for transactions."},
                    {"minconf", RPCArg::Type::NUM, /* opt */ true, /* default_val */ "1", "Only include transactions confirmed at least this many times."},
                }}
                .ToString() +
            "\nResult:\n"
            "amount   (numeric) The total amount in " + CURRENCY_UNIT + " received at this address.\n"
            "\nExamples:\n"
            "\nThe amount from transactions with at least 1 confirmation\n"
            + HelpExampleCli("getreceivedbyaddress", "\"PswXnorAgjpAtaySWkPSmWQe3Fc8LmviVc\"") +
            "\nThe amount including unconfirmed transactions, zero confirmations\n"
            + HelpExampleCli("getreceivedbyaddress", "\"PswXnorAgjpAtaySWkPSmWQe3Fc8LmviVc\" 0") +
            "\nThe amount with at least 6 confirmation\n"
            + HelpExampleCli("getreceivedbyaddress", "\"PswXnorAgjpAtaySWkPSmWQe3Fc8LmviVc\" 6") +
            "\nAs a JSON-RPC call\n"
            + HelpExampleRpc("getreceivedbyaddress", "\"PswXnorAgjpAtaySWkPSmWQe3Fc8LmviVc\", 6")
       );

    // Make sure the results are valid at least up to the most recent block
    // the user could have gotten from another RPC command prior to now
    pwallet->BlockUntilSyncedToCurrentChain();

    LockAnnotation lock(::cs_main); // Temporary, for CheckFinalTx below. Removed in upcoming commit.
    auto locked_chain = pwallet->chain().lock();
    LOCK(pwallet->cs_wallet);

    // Bitcoin address
    CTxDestination dest = DecodeDestination(request.params[0].get_str());
    if (!IsValidDestination(dest)) {
        throw JSONRPCError(RPC_INVALID_ADDRESS_OR_KEY, "Invalid Particl address");
    }
    CScript scriptPubKey = GetScriptForDestination(dest);
    if (!IsMine(*pwallet, scriptPubKey)) {
        throw JSONRPCError(RPC_WALLET_ERROR, "Address not found in wallet");
    }

    // Minimum confirmations
    int nMinDepth = 1;
    if (!request.params[1].isNull())
        nMinDepth = request.params[1].get_int();

    // Tally
    CAmount nAmount = 0;
    for (const std::pair<const uint256, CWalletTx>& pairWtx : pwallet->mapWallet) {
        const CWalletTx& wtx = pairWtx.second;

        if ((!fParticlWallet && wtx.IsCoinBase()) || !CheckFinalTx(*wtx.tx))
            continue;

        if (fParticlWallet) {
            for (auto &txout : wtx.tx->vpout) {
                if (txout->IsStandardOutput()
                    && *txout->GetPScriptPubKey() == scriptPubKey) {
                    if (wtx.GetDepthInMainChain(*locked_chain) >= nMinDepth) {
                        nAmount += txout->GetValue();
                    }
                }
            }
        } else
        for (const CTxOut& txout : wtx.tx->vout)
            if (txout.scriptPubKey == scriptPubKey)
                if (wtx.GetDepthInMainChain(*locked_chain) >= nMinDepth)
                    nAmount += txout.nValue;
    }

    return  ValueFromAmount(nAmount);
}


static UniValue getreceivedbylabel(const JSONRPCRequest& request)
{
    std::shared_ptr<CWallet> const wallet = GetWalletForJSONRPCRequest(request);
    CWallet* const pwallet = wallet.get();

    if (!EnsureWalletIsAvailable(pwallet, request.fHelp)) {
        return NullUniValue;
    }

    if (request.fHelp || request.params.size() < 1 || request.params.size() > 2)
        throw std::runtime_error(
            RPCHelpMan{"getreceivedbylabel",
                "\nReturns the total amount received by addresses with <label> in transactions with at least [minconf] confirmations.\n",
                {
                    {"label", RPCArg::Type::STR, /* opt */ false, /* default_val */ "", "The selected label, may be the default label using \"\"."},
                    {"minconf", RPCArg::Type::NUM, /* opt */ true, /* default_val */ "1", "Only include transactions confirmed at least this many times."},
                }}
                .ToString() +
            "\nResult:\n"
            "amount              (numeric) The total amount in " + CURRENCY_UNIT + " received for this label.\n"
            "\nExamples:\n"
            "\nAmount received by the default label with at least 1 confirmation\n"
            + HelpExampleCli("getreceivedbylabel", "\"\"") +
            "\nAmount received at the tabby label including unconfirmed amounts with zero confirmations\n"
            + HelpExampleCli("getreceivedbylabel", "\"tabby\" 0") +
            "\nThe amount with at least 6 confirmations\n"
            + HelpExampleCli("getreceivedbylabel", "\"tabby\" 6") +
            "\nAs a JSON-RPC call\n"
            + HelpExampleRpc("getreceivedbylabel", "\"tabby\", 6")
        );

    // Make sure the results are valid at least up to the most recent block
    // the user could have gotten from another RPC command prior to now
    pwallet->BlockUntilSyncedToCurrentChain();

    LockAnnotation lock(::cs_main); // Temporary, for CheckFinalTx below. Removed in upcoming commit.
    auto locked_chain = pwallet->chain().lock();
    LOCK(pwallet->cs_wallet);

    // Minimum confirmations
    int nMinDepth = 1;
    if (!request.params[1].isNull())
        nMinDepth = request.params[1].get_int();

    // Get the set of pub keys assigned to label
    std::string label = LabelFromValue(request.params[0]);
    std::set<CTxDestination> setAddress = pwallet->GetLabelAddresses(label);

    // Tally
    CAmount nAmount = 0;
    for (const std::pair<const uint256, CWalletTx>& pairWtx : pwallet->mapWallet) {
        const CWalletTx& wtx = pairWtx.second;
        if ((!fParticlWallet && wtx.IsCoinBase()) || !CheckFinalTx(*wtx.tx))
            continue;

        if (fParticlWallet) {
            for (auto &txout : wtx.tx->vpout) {
                CTxDestination address;
                if (txout->IsStandardOutput()
                    && ExtractDestination(*txout->GetPScriptPubKey(), address) && IsMine(*pwallet, address) && setAddress.count(address)) {
                    if (wtx.GetDepthInMainChain(*locked_chain) >= nMinDepth) {
                        nAmount += txout->GetValue();
                    }
                }
            }
        } else
        for (const CTxOut& txout : wtx.tx->vout)
        {
            CTxDestination address;
            if (ExtractDestination(txout.scriptPubKey, address) && IsMine(*pwallet, address) && setAddress.count(address)) {
                if (wtx.GetDepthInMainChain(*locked_chain) >= nMinDepth)
                    nAmount += txout.nValue;
            }
        }
    }

    return ValueFromAmount(nAmount);
}


static UniValue getbalance(const JSONRPCRequest& request)
{
    std::shared_ptr<CWallet> const wallet = GetWalletForJSONRPCRequest(request);
    CWallet* const pwallet = wallet.get();

    if (!EnsureWalletIsAvailable(pwallet, request.fHelp)) {
        return NullUniValue;
    }

    if (request.fHelp || (request.params.size() > 3 ))
        throw std::runtime_error(
            RPCHelpMan{"getbalance",
                "\nReturns the total available balance.\n"
                "The available balance is what the wallet considers currently spendable, and is\n"
                "thus affected by options which limit spendability such as -spendzeroconfchange.\n",
                {
                    {"dummy", RPCArg::Type::STR, /* opt */ true, /* default_val */ "null", "Remains for backward compatibility. Must be excluded or set to \"*\"."},
                    {"minconf", RPCArg::Type::NUM, /* opt */ true, /* default_val */ "0", "Only include transactions confirmed at least this many times."},
                    {"include_watchonly", RPCArg::Type::BOOL, /* opt */ true, /* default_val */ "false", "Also include balance in watch-only addresses (see 'importaddress')"},
                }}
                .ToString() +
            "\nResult:\n"
            "amount              (numeric) The total amount in " + CURRENCY_UNIT + " received for this wallet.\n"
            "\nExamples:\n"
            "\nThe total amount in the wallet with 1 or more confirmations\n"
            + HelpExampleCli("getbalance", "") +
            "\nThe total amount in the wallet at least 6 blocks confirmed\n"
            + HelpExampleCli("getbalance", "\"*\" 6") +
            "\nAs a JSON-RPC call\n"
            + HelpExampleRpc("getbalance", "\"*\", 6")
        );

    // Make sure the results are valid at least up to the most recent block
    // the user could have gotten from another RPC command prior to now
    pwallet->BlockUntilSyncedToCurrentChain();

    auto locked_chain = pwallet->chain().lock();
    LOCK(pwallet->cs_wallet);

    const UniValue& dummy_value = request.params[0];
    if (!dummy_value.isNull() && dummy_value.get_str() != "*") {
        throw JSONRPCError(RPC_METHOD_DEPRECATED, "dummy first argument must be excluded or set to \"*\".");
    }

    int min_depth = 0;
    if (!request.params[1].isNull()) {
        min_depth = request.params[1].get_int();
    }

    isminefilter filter = ISMINE_SPENDABLE;
    if (!request.params[2].isNull() && request.params[2].get_bool()) {
        filter = filter | ISMINE_WATCH_ONLY;
    }

    return ValueFromAmount(pwallet->GetBalance(filter, min_depth));
}

static UniValue getunconfirmedbalance(const JSONRPCRequest &request)
{
    std::shared_ptr<CWallet> const wallet = GetWalletForJSONRPCRequest(request);
    CWallet* const pwallet = wallet.get();

    if (!EnsureWalletIsAvailable(pwallet, request.fHelp)) {
        return NullUniValue;
    }

    if (request.fHelp || request.params.size() > 0)
        throw std::runtime_error(
            RPCHelpMan{"getunconfirmedbalance",
                "Returns the server's total unconfirmed balance\n", {}}
                .ToString());

    // Make sure the results are valid at least up to the most recent block
    // the user could have gotten from another RPC command prior to now
    pwallet->BlockUntilSyncedToCurrentChain();

    auto locked_chain = pwallet->chain().lock();
    LOCK(pwallet->cs_wallet);

    return ValueFromAmount(pwallet->GetUnconfirmedBalance());
}

static UniValue sendmany(const JSONRPCRequest& request)
{
    std::shared_ptr<CWallet> const wallet = GetWalletForJSONRPCRequest(request);
    CWallet* const pwallet = wallet.get();

    if (!EnsureWalletIsAvailable(pwallet, request.fHelp)) {
        return NullUniValue;
    }

    if (request.fHelp || request.params.size() < 2 || request.params.size() > 8)
        throw std::runtime_error(
            RPCHelpMan{"sendmany",
                "\nSend multiple times. Amounts are double-precision floating point numbers." +
                    HelpRequiringPassphrase(pwallet) + "\n",
                {
                    {"dummy", RPCArg::Type::STR, /* opt */ false, /* default_val */ "", "Must be set to \"\" for backwards compatibility.", "\"\""},
                    {"amounts", RPCArg::Type::OBJ, /* opt */ false, /* default_val */ "", "A json object with addresses and amounts",
                        {
                            {"address", RPCArg::Type::AMOUNT, /* opt */ false, /* default_val */ "", "The particl address is the key, the numeric amount (can be string) in " + CURRENCY_UNIT + " is the value"},
                        },
                    },
                    {"minconf", RPCArg::Type::NUM, /* opt */ true, /* default_val */ "1", "Only use the balance confirmed at least this many times."},
                    {"comment", RPCArg::Type::STR, /* opt */ true, /* default_val */ "null", "A comment"},
                    {"subtractfeefrom", RPCArg::Type::ARR, /* opt */ true, /* default_val */ "null", "A json array with addresses.\n"
            "                           The fee will be equally deducted from the amount of each selected address.\n"
            "                           Those recipients will receive less particl than you enter in their corresponding amount field.\n"
            "                           If no addresses are specified here, the sender pays the fee.",
                        {
                            {"address", RPCArg::Type::STR, /* opt */ true, /* default_val */ "", "Subtract fee from this address"},
                        },
                    },
                    {"replaceable", RPCArg::Type::BOOL, /* opt */ true, /* default_val */ "fallback to wallet's default", "Allow this transaction to be replaced by a transaction with higher fees via BIP 125"},
                    {"conf_target", RPCArg::Type::NUM, /* opt */ true, /* default_val */ "fallback to wallet's default", "Confirmation target (in blocks)"},
                    {"estimate_mode", RPCArg::Type::STR, /* opt */ true, /* default_val */ "UNSET", "The fee estimate mode, must be one of:\n"
            "       \"UNSET\"\n"
            "       \"ECONOMICAL\"\n"
            "       \"CONSERVATIVE\""},
                }}
                .ToString() +
             "\nResult:\n"
            "\"txid\"                   (string) The transaction id for the send. Only 1 transaction is created regardless of \n"
            "                                    the number of addresses.\n"
            "\nExamples:\n"
            "\nSend two amounts to two different addresses:\n"
            + HelpExampleCli("sendmany", "\"\" \"{\\\"PswXnorAgjpAtaySWkPSmWQe3Fc8LmviVc\\\":0.01,\\\"PvhJj4j9s6SsuRsAkPZUfHPCjZRNKLeuqP\\\":0.02}\"") +
            "\nSend two amounts to two different addresses setting the confirmation and comment:\n"
            + HelpExampleCli("sendmany", "\"\" \"{\\\"PswXnorAgjpAtaySWkPSmWQe3Fc8LmviVc\\\":0.01,\\\"PvhJj4j9s6SsuRsAkPZUfHPCjZRNKLeuqP\\\":0.02}\" 6 \"testing\"") +
            "\nSend two amounts to two different addresses, subtract fee from amount:\n"
            + HelpExampleCli("sendmany", "\"\" \"{\\\"PswXnorAgjpAtaySWkPSmWQe3Fc8LmviVc\\\":0.01,\\\"PvhJj4j9s6SsuRsAkPZUfHPCjZRNKLeuqP\\\":0.02}\" 1 \"\" \"[\\\"1D1ZrZNe3JUo7ZycKEYQQiQAWd9y54F4XX\\\",\\\"1353tsE8YMTA4EuV7dgUXGjNFf9KpVvKHz\\\"]\"") +
            "\nAs a JSON-RPC call\n"
            + HelpExampleRpc("sendmany", "\"\", {\"PswXnorAgjpAtaySWkPSmWQe3Fc8LmviVc\":0.01,\"PvhJj4j9s6SsuRsAkPZUfHPCjZRNKLeuqP\":0.02}, 6, \"testing\"")
        );

    // Make sure the results are valid at least up to the most recent block
    // the user could have gotten from another RPC command prior to now
    pwallet->BlockUntilSyncedToCurrentChain();

    auto locked_chain = pwallet->chain().lock();
    LOCK(pwallet->cs_wallet);

    if (pwallet->GetBroadcastTransactions() && !g_connman) {
        throw JSONRPCError(RPC_CLIENT_P2P_DISABLED, "Error: Peer-to-peer functionality missing or disabled");
    }

    if (!request.params[0].isNull() && !request.params[0].get_str().empty()) {
        throw JSONRPCError(RPC_INVALID_PARAMETER, "Dummy value must be set to \"\"");
    }
    UniValue sendTo = request.params[1].get_obj();
    int nMinDepth = 1;
    if (!request.params[2].isNull())
        nMinDepth = request.params[2].get_int();

    mapValue_t mapValue;
    if (!request.params[3].isNull() && !request.params[3].get_str().empty())
        mapValue["comment"] = request.params[3].get_str();

    UniValue subtractFeeFromAmount(UniValue::VARR);
    if (!request.params[4].isNull())
        subtractFeeFromAmount = request.params[4].get_array();

    CCoinControl coin_control;
    if (!request.params[5].isNull()) {
        coin_control.m_signal_bip125_rbf = request.params[5].get_bool();
    }

    if (!request.params[6].isNull()) {
        coin_control.m_confirm_target = ParseConfirmTarget(request.params[6]);
    }

    if (!request.params[7].isNull()) {
        if (!FeeModeFromString(request.params[7].get_str(), coin_control.m_fee_mode)) {
            throw JSONRPCError(RPC_INVALID_PARAMETER, "Invalid estimate_mode parameter");
        }
    }
    if (IsParticlWallet(pwallet)) {
        JSONRPCRequest newRequest;
        newRequest.fHelp = false;
        newRequest.fSkipBlock = true; // already blocked in this function
        newRequest.URI = request.URI;
        UniValue params(UniValue::VARR);
        params.push_back("part");
        params.push_back("part");
        UniValue arr(UniValue::VARR);

        std::vector<std::string> keys = sendTo.getKeys();
        for (const std::string& name_ : keys) {
            UniValue out(UniValue::VOBJ);

            out.pushKV("address", name_);
            out.pushKV("amount", sendTo[name_]);

            bool fSubtractFeeFromAmount = false;
            for (unsigned int idx = 0; idx < subtractFeeFromAmount.size(); idx++) {
                const UniValue& addr = subtractFeeFromAmount[idx];
                if (addr.get_str() == name_)
                    fSubtractFeeFromAmount = true;
            }
            if (fSubtractFeeFromAmount) {
                UniValue uvBool(fSubtractFeeFromAmount);
                out.pushKV("subfee", uvBool);
            }
            arr.push_back(out);
        }
        params.push_back(arr);

        std::string sComment, sCommentTo;
        if (!request.params[3].isNull() && !request.params[3].get_str().empty())
            sComment = request.params[3].get_str();

        params.push_back(sComment);
        params.push_back(sCommentTo);

        // Add coinstake params
        if (request.params.size() > 5) {
            UniValue uvRingsize(4);
            params.push_back(uvRingsize);
            UniValue uvNumInputs(32);
            params.push_back(uvNumInputs);
            UniValue uvBool(false);
            params.push_back(uvBool); // test_fee

            UniValue uvCoinControl(UniValue::VOBJ);
            uvCoinControl.pushKV("replaceable", coin_control.m_signal_bip125_rbf.get_value_or(pwallet->m_signal_rbf));
            unsigned int target = coin_control.m_confirm_target ? *coin_control.m_confirm_target : pwallet->m_confirm_target;
            uvCoinControl.pushKV("conf_target", (int)target);
            std::string sEstimateMode = "UNSET";
            if (coin_control.m_fee_mode == FeeEstimateMode::ECONOMICAL) {
                sEstimateMode = "ECONOMICAL";
            } else
            if (coin_control.m_fee_mode == FeeEstimateMode::CONSERVATIVE) {
                sEstimateMode = "CONSERVATIVE";
            }
            uvCoinControl.pushKV("estimate_mode", sEstimateMode);

            params.push_back(uvCoinControl);
        }

        newRequest.params = params;
        return sendtypeto(newRequest);
    }

    std::set<CTxDestination> destinations;
    std::vector<CRecipient> vecSend;

    CAmount totalAmount = 0;
    std::vector<std::string> keys = sendTo.getKeys();
    for (const std::string& name_ : keys) {
        CTxDestination dest = DecodeDestination(name_);
        if (!IsValidDestination(dest)) {
            throw JSONRPCError(RPC_INVALID_ADDRESS_OR_KEY, std::string("Invalid Particl address: ") + name_);
        }

        if (destinations.count(dest)) {
            throw JSONRPCError(RPC_INVALID_PARAMETER, std::string("Invalid parameter, duplicated address: ") + name_);
        }
        destinations.insert(dest);

        CScript scriptPubKey = GetScriptForDestination(dest);
        CAmount nAmount = AmountFromValue(sendTo[name_]);
        if (nAmount <= 0)
            throw JSONRPCError(RPC_TYPE_ERROR, "Invalid amount for send");
        totalAmount += nAmount;

        bool fSubtractFeeFromAmount = false;
        for (unsigned int idx = 0; idx < subtractFeeFromAmount.size(); idx++) {
            const UniValue& addr = subtractFeeFromAmount[idx];
            if (addr.get_str() == name_)
                fSubtractFeeFromAmount = true;
        }

        CRecipient recipient = {scriptPubKey, nAmount, fSubtractFeeFromAmount};
        vecSend.push_back(recipient);
    }

    EnsureWalletIsUnlocked(pwallet);

    // Check funds
    if (totalAmount > pwallet->GetLegacyBalance(ISMINE_SPENDABLE, nMinDepth)) {
        throw JSONRPCError(RPC_WALLET_INSUFFICIENT_FUNDS, "Wallet has insufficient funds");
    }

    // Shuffle recipient list
    std::shuffle(vecSend.begin(), vecSend.end(), FastRandomContext());

    // Send
    CReserveKey keyChange(pwallet);
    CAmount nFeeRequired = 0;
    int nChangePosRet = -1;
    std::string strFailReason;
    CTransactionRef tx;
    bool fCreated = pwallet->CreateTransaction(*locked_chain, vecSend, tx, keyChange, nFeeRequired, nChangePosRet, strFailReason, coin_control);
    if (!fCreated)
        throw JSONRPCError(RPC_WALLET_INSUFFICIENT_FUNDS, strFailReason);
    CValidationState state;
    if (!pwallet->CommitTransaction(tx, std::move(mapValue), {} /* orderForm */, keyChange, g_connman.get(), state)) {
        strFailReason = strprintf("Transaction commit failed:: %s", FormatStateMessage(state));
        throw JSONRPCError(RPC_WALLET_ERROR, strFailReason);
    }

    return tx->GetHash().GetHex();
}

static UniValue addmultisigaddress(const JSONRPCRequest& request)
{
    std::shared_ptr<CWallet> const wallet = GetWalletForJSONRPCRequest(request);
    CWallet* const pwallet = wallet.get();

    if (!EnsureWalletIsAvailable(pwallet, request.fHelp)) {
        return NullUniValue;
    }

    if (request.fHelp || request.params.size() < 2 || request.params.size() > 5) {
        std::string msg =
            RPCHelpMan{"addmultisigaddress",
                "\nAdd a nrequired-to-sign multisignature address to the wallet. Requires a new wallet backup.\n"
                "Each key is a Particl address or hex-encoded public key.\n"
                "This functionality is only intended for use with non-watchonly addresses.\n"
                "See `importaddress` for watchonly p2sh address support.\n"
                "If 'label' is specified, assign address to that label.\n",
                {
                    {"nrequired", RPCArg::Type::NUM, /* opt */ false, /* default_val */ "", "The number of required signatures out of the n keys or addresses."},
                    {"keys", RPCArg::Type::ARR, /* opt */ false, /* default_val */ "", "A json array of bitcoin addresses or hex-encoded public keys",
                        {
                            {"key", RPCArg::Type::STR, /* opt */ false, /* default_val */ "", "bitcoin address or hex-encoded public key"},
                        },
                        },
<<<<<<< HEAD
                    {"label", RPCArg::Type::STR, /* opt */ true, /* default_val */ "", "A label to assign the addresses to."},
                    //{"address_type", RPCArg::Type::STR, /* opt */ true, /* default_val */ "", "The address type to use. Options are \"legacy\", \"p2sh-segwit\", and \"bech32\". Default is set by -addresstype."},
                    {"bech32", RPCArg::Type::BOOL, /* opt */ true, /* default_val */ "false", "Use Bech32 encoding."},
                    {"256bit", RPCArg::Type::BOOL, /* opt */ true, /* default_val */ "false", "Use 256bit hash type."},
=======
                    {"label", RPCArg::Type::STR, /* opt */ true, /* default_val */ "null", "A label to assign the addresses to."},
                    {"address_type", RPCArg::Type::STR, /* opt */ true, /* default_val */ "set by -addresstype", "The address type to use. Options are \"legacy\", \"p2sh-segwit\", and \"bech32\"."},
>>>>>>> 5f23460c
                }}
                .ToString() +
            "\nResult:\n"
            "{\n"
            "  \"address\":\"multisigaddress\",    (string) The value of the new multisig address.\n"
            "  \"redeemScript\":\"script\"         (string) The string value of the hex-encoded redemption script.\n"
            "}\n"
            "\nExamples:\n"
            "\nAdd a multisig address from 2 addresses\n"
            + HelpExampleCli("addmultisigaddress", "2 \"[\\\"PbpVcjgYatnkKgveaeqhkeQBFwjqR7jKBR\\\",\\\"PswXnorAgjpAtaySWkPSmWQe3Fc8LmviVc\\\"]\"") +
            "\nAs a JSON-RPC call\n"
            + HelpExampleRpc("addmultisigaddress", "2, \"[\\\"PbpVcjgYatnkKgveaeqhkeQBFwjqR7jKBR\\\",\\\"PswXnorAgjpAtaySWkPSmWQe3Fc8LmviVc\\\"]\"")
        ;
        throw std::runtime_error(msg);
    }

    auto locked_chain = pwallet->chain().lock();
    LOCK(pwallet->cs_wallet);

    std::string label;
    if (!request.params[2].isNull())
        label = LabelFromValue(request.params[2]);

    int required = request.params[0].get_int();

    // Get the public keys
    const UniValue& keys_or_addrs = request.params[1].get_array();
    std::vector<CPubKey> pubkeys;
    for (unsigned int i = 0; i < keys_or_addrs.size(); ++i) {
        if (IsHex(keys_or_addrs[i].get_str()) && (keys_or_addrs[i].get_str().length() == 66 || keys_or_addrs[i].get_str().length() == 130)) {
            pubkeys.push_back(HexToPubKey(keys_or_addrs[i].get_str()));
        } else {
            pubkeys.push_back(AddrToPubKey(pwallet, keys_or_addrs[i].get_str()));
        }
    }

    OutputType output_type = pwallet->m_default_address_type;
    if (!fParticlMode)
    if (!request.params[3].isNull()) {
        if (!ParseOutputType(request.params[3].get_str(), output_type)) {
            throw JSONRPCError(RPC_INVALID_ADDRESS_OR_KEY, strprintf("Unknown address type '%s'", request.params[3].get_str()));
        }
    }

    // Construct using pay-to-script-hash:
    CScript inner = CreateMultisigRedeemscript(required, pubkeys);
    CTxDestination dest = AddAndGetDestinationForScript(*pwallet, inner, output_type);

    UniValue result(UniValue::VOBJ);
    bool fbech32 = fParticlMode && request.params.size() > 3 ? request.params[3].get_bool() : false;
    bool f256Hash = fParticlMode && request.params.size() > 4 ? request.params[4].get_bool() : false;

    if (f256Hash) {
        CScriptID256 innerID;
        innerID.Set(inner);
        pwallet->SetAddressBook(innerID, label, "send", fbech32);
        result.pushKV("address", CBitcoinAddress(innerID, fbech32).ToString());
    } else {
        pwallet->SetAddressBook(dest, label, "send", fbech32);
        result.pushKV("address", EncodeDestination(dest, fbech32));
    }

    result.pushKV("redeemScript", HexStr(inner.begin(), inner.end()));
    return result;
}

struct tallyitem
{
    CAmount nAmount;
    int nConf;
    std::vector<uint256> txids;
    bool fIsWatchonly;
    tallyitem()
    {
        nAmount = 0;
        nConf = std::numeric_limits<int>::max();
        fIsWatchonly = false;
    }
};

static UniValue ListReceived(interfaces::Chain::Lock& locked_chain, CWallet * const pwallet, const UniValue& params, bool by_label) EXCLUSIVE_LOCKS_REQUIRED(pwallet->cs_wallet)
{
    LockAnnotation lock(::cs_main); // Temporary, for CheckFinalTx below. Removed in upcoming commit.

    // Minimum confirmations
    int nMinDepth = 1;
    if (!params[0].isNull())
        nMinDepth = params[0].get_int();

    // Whether to include empty labels
    bool fIncludeEmpty = false;
    if (!params[1].isNull())
        fIncludeEmpty = params[1].get_bool();

    isminefilter filter = ISMINE_SPENDABLE;
    if(!params[2].isNull())
        if(params[2].get_bool())
            filter = filter | ISMINE_WATCH_ONLY;

    bool has_filtered_address = false;
    CTxDestination filtered_address = CNoDestination();
    if (!by_label && params.size() > 3) {
        if (!IsValidDestinationString(params[3].get_str())) {
            throw JSONRPCError(RPC_WALLET_ERROR, "address_filter parameter was invalid");
        }
        filtered_address = DecodeDestination(params[3].get_str());
        has_filtered_address = true;
    }

    // Tally
    std::map<CTxDestination, tallyitem> mapTally;
    for (const std::pair<const uint256, CWalletTx>& pairWtx : pwallet->mapWallet) {
        const CWalletTx& wtx = pairWtx.second;

        if (wtx.IsCoinBase() || !CheckFinalTx(*wtx.tx))
            continue;

        int nDepth = wtx.GetDepthInMainChain(locked_chain);
        if (nDepth < nMinDepth)
            continue;

        for (auto &txout : wtx.tx->vpout)
        {
            if (!txout->IsType(OUTPUT_STANDARD))
                continue;
            CTxOutStandard *pOut = (CTxOutStandard*)txout.get();

            CTxDestination address;
            if (!ExtractDestination(pOut->scriptPubKey, address))
                continue;

            isminefilter mine = IsMine(*pwallet, address);
            if (!(mine & filter))
                continue;

            tallyitem& item = mapTally[address];
            item.nAmount += pOut->nValue;
            item.nConf = std::min(item.nConf, nDepth);
            item.txids.push_back(wtx.GetHash());
            if (mine & ISMINE_WATCH_ONLY)
                item.fIsWatchonly = true;
        };

        for (const CTxOut& txout : wtx.tx->vout)
        {
            CTxDestination address;
            if (!ExtractDestination(txout.scriptPubKey, address))
                continue;

            if (has_filtered_address && !(filtered_address == address)) {
                continue;
            }

            isminefilter mine = IsMine(*pwallet, address);
            if(!(mine & filter))
                continue;

            tallyitem& item = mapTally[address];
            item.nAmount += txout.nValue;
            item.nConf = std::min(item.nConf, nDepth);
            item.txids.push_back(wtx.GetHash());
            if (mine & ISMINE_WATCH_ONLY)
                item.fIsWatchonly = true;
        }
    }

    // Reply
    UniValue ret(UniValue::VARR);
    std::map<std::string, tallyitem> label_tally;

    // Create mapAddressBook iterator
    // If we aren't filtering, go from begin() to end()
    auto start = pwallet->mapAddressBook.begin();
    auto end = pwallet->mapAddressBook.end();
    // If we are filtering, find() the applicable entry
    if (has_filtered_address) {
        start = pwallet->mapAddressBook.find(filtered_address);
        if (start != end) {
            end = std::next(start);
        }
    }

    for (auto item_it = start; item_it != end; ++item_it)
    {
        const CTxDestination& address = item_it->first;
        const std::string& label = item_it->second.name;
        auto it = mapTally.find(address);
        if (it == mapTally.end() && !fIncludeEmpty)
            continue;

        CAmount nAmount = 0;
        int nConf = std::numeric_limits<int>::max();
        bool fIsWatchonly = false;
        if (it != mapTally.end())
        {
            nAmount = (*it).second.nAmount;
            nConf = (*it).second.nConf;
            fIsWatchonly = (*it).second.fIsWatchonly;
        }

        if (by_label)
        {
            tallyitem& _item = label_tally[label];
            _item.nAmount += nAmount;
            _item.nConf = std::min(_item.nConf, nConf);
            _item.fIsWatchonly = fIsWatchonly;
        }
        else
        {
            UniValue obj(UniValue::VOBJ);
            if(fIsWatchonly)
                obj.pushKV("involvesWatchonly", true);
            obj.pushKV("address",       EncodeDestination(address));
            obj.pushKV("amount",        ValueFromAmount(nAmount));
            obj.pushKV("confirmations", (nConf == std::numeric_limits<int>::max() ? 0 : nConf));
            obj.pushKV("label", label);
            UniValue transactions(UniValue::VARR);
            if (it != mapTally.end())
            {
                for (const uint256& _item : (*it).second.txids)
                {
                    transactions.push_back(_item.GetHex());
                }
            }
            obj.pushKV("txids", transactions);
            ret.push_back(obj);
        }
    }

    if (by_label)
    {
        for (const auto& entry : label_tally)
        {
            CAmount nAmount = entry.second.nAmount;
            int nConf = entry.second.nConf;
            UniValue obj(UniValue::VOBJ);
            if (entry.second.fIsWatchonly)
                obj.pushKV("involvesWatchonly", true);
            obj.pushKV("amount",        ValueFromAmount(nAmount));
            obj.pushKV("confirmations", (nConf == std::numeric_limits<int>::max() ? 0 : nConf));
            obj.pushKV("label",         entry.first);
            ret.push_back(obj);
        }
    }

    return ret;
}

static UniValue listreceivedbyaddress(const JSONRPCRequest& request)
{
    std::shared_ptr<CWallet> const wallet = GetWalletForJSONRPCRequest(request);
    CWallet* const pwallet = wallet.get();

    if (!EnsureWalletIsAvailable(pwallet, request.fHelp)) {
        return NullUniValue;
    }

    if (request.fHelp || request.params.size() > 4)
        throw std::runtime_error(
            RPCHelpMan{"listreceivedbyaddress",
                "\nList balances by receiving address.\n",
                {
                    {"minconf", RPCArg::Type::NUM, /* opt */ true, /* default_val */ "1", "The minimum number of confirmations before payments are included."},
                    {"include_empty", RPCArg::Type::BOOL, /* opt */ true, /* default_val */ "false", "Whether to include addresses that haven't received any payments."},
                    {"include_watchonly", RPCArg::Type::BOOL, /* opt */ true, /* default_val */ "false", "Whether to include watch-only addresses (see 'importaddress')."},
                    {"address_filter", RPCArg::Type::STR, /* opt */ true, /* default_val */ "null", "If present, only return information on this address."},
                }}
                .ToString() +
            "\nResult:\n"
            "[\n"
            "  {\n"
            "    \"involvesWatchonly\" : true,        (bool) Only returned if imported addresses were involved in transaction\n"
            "    \"address\" : \"receivingaddress\",  (string) The receiving address\n"
            "    \"amount\" : x.xxx,                  (numeric) The total amount in " + CURRENCY_UNIT + " received by the address\n"
            "    \"confirmations\" : n,               (numeric) The number of confirmations of the most recent transaction included\n"
            "    \"label\" : \"label\",               (string) The label of the receiving address. The default label is \"\".\n"
            "    \"txids\": [\n"
            "       \"txid\",                         (string) The ids of transactions received with the address \n"
            "       ...\n"
            "    ]\n"
            "  }\n"
            "  ,...\n"
            "]\n"

            "\nExamples:\n"
            + HelpExampleCli("listreceivedbyaddress", "")
            + HelpExampleCli("listreceivedbyaddress", "6 true")
            + HelpExampleRpc("listreceivedbyaddress", "6, true, true")
            + HelpExampleRpc("listreceivedbyaddress", "6, true, true, \"1M72Sfpbz1BPpXFHz9m3CdqATR44Jvaydd\"")
        );

    // Make sure the results are valid at least up to the most recent block
    // the user could have gotten from another RPC command prior to now
    pwallet->BlockUntilSyncedToCurrentChain();

    auto locked_chain = pwallet->chain().lock();
    LOCK(pwallet->cs_wallet);

    return ListReceived(*locked_chain, pwallet, request.params, false);
}

static UniValue listreceivedbylabel(const JSONRPCRequest& request)
{
    std::shared_ptr<CWallet> const wallet = GetWalletForJSONRPCRequest(request);
    CWallet* const pwallet = wallet.get();

    if (!EnsureWalletIsAvailable(pwallet, request.fHelp)) {
        return NullUniValue;
    }

    if (request.fHelp || request.params.size() > 3)
        throw std::runtime_error(
            RPCHelpMan{"listreceivedbylabel",
                "\nList received transactions by label.\n",
                {
                    {"minconf", RPCArg::Type::NUM, /* opt */ true, /* default_val */ "1", "The minimum number of confirmations before payments are included."},
                    {"include_empty", RPCArg::Type::BOOL, /* opt */ true, /* default_val */ "false", "Whether to include labels that haven't received any payments."},
                    {"include_watchonly", RPCArg::Type::BOOL, /* opt */ true, /* default_val */ "false", "Whether to include watch-only addresses (see 'importaddress')."},
                }}
                .ToString() +
            "\nResult:\n"
            "[\n"
            "  {\n"
            "    \"involvesWatchonly\" : true,   (bool) Only returned if imported addresses were involved in transaction\n"
            "    \"amount\" : x.xxx,             (numeric) The total amount received by addresses with this label\n"
            "    \"confirmations\" : n,          (numeric) The number of confirmations of the most recent transaction included\n"
            "    \"label\" : \"label\"           (string) The label of the receiving address. The default label is \"\".\n"
            "  }\n"
            "  ,...\n"
            "]\n"

            "\nExamples:\n"
            + HelpExampleCli("listreceivedbylabel", "")
            + HelpExampleCli("listreceivedbylabel", "6 true")
            + HelpExampleRpc("listreceivedbylabel", "6, true, true")
        );

    // Make sure the results are valid at least up to the most recent block
    // the user could have gotten from another RPC command prior to now
    pwallet->BlockUntilSyncedToCurrentChain();

    auto locked_chain = pwallet->chain().lock();
    LOCK(pwallet->cs_wallet);

    return ListReceived(*locked_chain, pwallet, request.params, true);
}

static void MaybePushAddress(UniValue & entry, const CTxDestination &dest)
{
    if (IsValidDestination(dest)) {
        entry.pushKV("address", EncodeDestination(dest));
    }
}

/**
 * List transactions based on the given criteria.
 *
 * @param  pwallet        The wallet.
 * @param  wtx            The wallet transaction.
 * @param  nMinDepth      The minimum confirmation depth.
 * @param  fLong          Whether to include the JSON version of the transaction.
 * @param  ret            The UniValue into which the result is stored.
 * @param  filter_ismine  The "is mine" filter flags.
 * @param  filter_label   Optional label string to filter incoming transactions.
 */
static void ListTransactions(interfaces::Chain::Lock& locked_chain, CWallet* const pwallet, const CWalletTx& wtx, int nMinDepth, bool fLong, UniValue& ret, const isminefilter& filter_ismine, const std::string* filter_label)
{
    CAmount nFee;
    std::list<COutputEntry> listReceived;
    std::list<COutputEntry> listSent;
    std::list<COutputEntry> listStaked;

    wtx.GetAmounts(listReceived, listSent, listStaked, nFee, filter_ismine);

    bool involvesWatchonly = wtx.IsFromMe(ISMINE_WATCH_ONLY);

    // Sent
    if (!filter_label)
    {
        for (const COutputEntry& s : listSent)
        {
            UniValue entry(UniValue::VOBJ);
            if (involvesWatchonly || (s.ismine & ISMINE_WATCH_ONLY)) {
                entry.pushKV("involvesWatchonly", true);
            }
            MaybePushAddress(entry, s.destination);
            if (s.destStake.type() != typeid(CNoDestination))
                entry.pushKV("coldstake_address", EncodeDestination(s.destStake));
            entry.pushKV("category", "send");
            entry.pushKV("amount", ValueFromAmount(-s.amount));
            if (pwallet->mapAddressBook.count(s.destination)) {
                entry.pushKV("label", pwallet->mapAddressBook[s.destination].name);
            }
            entry.pushKV("vout", s.vout);
            entry.pushKV("fee", ValueFromAmount(-nFee));
            if (fLong)
                WalletTxToJSON(pwallet->chain(), locked_chain, wtx, entry);
            else
            {
                std::string sNarrKey = strprintf("n%d", s.vout);
                mapValue_t::const_iterator mi = wtx.mapValue.find(sNarrKey);
                if (mi != wtx.mapValue.end() && !mi->second.empty())
                    entry.pushKV("narration", mi->second);
            };
            entry.pushKV("abandoned", wtx.isAbandoned());

            ret.push_back(entry);
        }
    }

    // Received
    if (listReceived.size() > 0 && wtx.GetDepthInMainChain(locked_chain) >= nMinDepth)
    {
        for (const COutputEntry &r : listReceived)
        {
            std::string label;
            if (pwallet->mapAddressBook.count(r.destination)) {
                label = pwallet->mapAddressBook[r.destination].name;
            }
            if (filter_label && label != *filter_label) {
                continue;
            }
            UniValue entry(UniValue::VOBJ);
            if (involvesWatchonly || (r.ismine & ISMINE_WATCH_ONLY)) {
                entry.pushKV("involvesWatchonly", true);
            }

            if (fParticlWallet
                && r.destination.type() == typeid(CKeyID))
            {
                CStealthAddress sx;
                CKeyID idK = boost::get<CKeyID>(r.destination);
                if (GetParticlWallet(pwallet)->GetStealthLinked(idK, sx))
                {
                    entry.pushKV("stealth_address", sx.Encoded());
                };
            };

            MaybePushAddress(entry, r.destination);
            if (r.destStake.type() != typeid(CNoDestination))
                entry.pushKV("coldstake_address", EncodeDestination(r.destStake));
            if (wtx.IsCoinBase())
            {
                if (wtx.GetDepthInMainChain(locked_chain) < 1)
                    entry.pushKV("category", "orphan");
                else if (wtx.IsImmatureCoinBase(locked_chain))
                    entry.pushKV("category", "immature");
                else {
                    entry.pushKV("category", (fParticlMode ? "coinbase" : "generate"));
                }
            }
            else
            {
                entry.pushKV("category", "receive");
            }
            entry.pushKV("amount", ValueFromAmount(r.amount));
            if (pwallet->mapAddressBook.count(r.destination)) {
                entry.pushKV("label", label);
            }
            entry.pushKV("vout", r.vout);
            if (fLong) {
                WalletTxToJSON(pwallet->chain(), locked_chain, wtx, entry);
            } else
            {
                std::string sNarrKey = strprintf("n%d", r.vout);
                mapValue_t::const_iterator mi = wtx.mapValue.find(sNarrKey);
                if (mi != wtx.mapValue.end() && !mi->second.empty())
                    entry.pushKV("narration", mi->second);
            }
            ret.push_back(entry);
        }
    };

    // Staked
    if (listStaked.size() > 0 && wtx.GetDepthInMainChain(locked_chain) >= nMinDepth) {
        for (const auto &s : listStaked) {
            UniValue entry(UniValue::VOBJ);
            if (involvesWatchonly || (s.ismine & ISMINE_WATCH_ONLY)) {
                entry.pushKV("involvesWatchonly", true);
            }
            MaybePushAddress(entry, s.destination);
            if (s.destStake.type() != typeid(CNoDestination)) {
                entry.pushKV("coldstake_address", EncodeDestination(s.destStake));
            }
            entry.pushKV("category", wtx.GetDepthInMainChain(locked_chain) < 1 ? "orphaned_stake" : "stake");

            entry.pushKV("amount", ValueFromAmount(s.amount));
            if (pwallet->mapAddressBook.count(s.destination)) {
                entry.pushKV("label", pwallet->mapAddressBook[s.destination].name);
            }
            entry.pushKV("vout", s.vout);
            entry.pushKV("reward", ValueFromAmount(-nFee));
            if (fLong) {
                WalletTxToJSON(pwallet->chain(), locked_chain, wtx, entry);
            }
            entry.pushKV("abandoned", wtx.isAbandoned());
            ret.push_back(entry);
        }
    }
}

static void ListRecord(interfaces::Chain::Lock& locked_chain, CHDWallet *phdw, const uint256 &hash, const CTransactionRecord &rtx,
    const std::string &strAccount, int nMinDepth, bool fLong, UniValue &ret, const isminefilter &filter)
{
    bool fAllAccounts = (strAccount == std::string("*"));

    for (const auto &r : rtx.vout) {
        if (r.nFlags & ORF_CHANGE) {
            continue;
        }

        if (!(r.nFlags & ORF_FROM) && !(r.nFlags & ORF_OWNED) && !(filter & ISMINE_WATCH_ONLY)) {
            continue;
        }

        std::string account;
        CBitcoinAddress addr;
        CTxDestination dest;
        if (ExtractDestination(r.scriptPubKey, dest) && !r.scriptPubKey.IsUnspendable()) {
            addr.Set(dest);

            std::map<CTxDestination, CAddressBookData>::iterator mai = phdw->mapAddressBook.find(dest);
            if (mai != phdw->mapAddressBook.end() && !mai->second.name.empty()) {
                account = mai->second.name;
            }
        }

        if (!fAllAccounts && (account != strAccount)) {
            continue;
        }

        UniValue entry(UniValue::VOBJ);
        if (r.nFlags & ORF_OWN_WATCH) {
            entry.pushKV("involvesWatchonly", true);
        }
        entry.pushKV("account", account);

        if (r.vPath.size() > 0) {
            if (r.vPath[0] == ORA_STEALTH) {
                if (r.vPath.size() < 5) {
                    LogPrintf("%s: Warning, malformed vPath.\n", __func__);
                } else {
                    uint32_t sidx;
                    memcpy(&sidx, &r.vPath[1], 4);
                    CStealthAddress sx;
                    if (phdw->GetStealthByIndex(sidx, sx)) {
                        entry.pushKV("stealth_address", sx.Encoded());
                    }
                }
            }
        } else {
            if (dest.type() == typeid(CKeyID)) {
                CStealthAddress sx;
                CKeyID idK = boost::get<CKeyID>(dest);
                if (phdw->GetStealthLinked(idK, sx)) {
                    entry.pushKV("stealth_address", sx.Encoded());
                }
            }
        }

        if (r.nFlags & ORF_LOCKED) {
            entry.pushKV("requires_unlock", true);
        }

        if (dest.type() == typeid(CNoDestination)) {
            entry.pushKV("address", "none");
        } else {
            entry.pushKV("address", addr.ToString());
        }

        std::string sCategory;
        if (r.nFlags & ORF_OWNED && r.nFlags & ORF_FROM) {
            // sent to self
            //continue;
            sCategory = "receive";
        } else
        if (r.nFlags & ORF_OWN_ANY) {
            sCategory = "receive";
        } else
        if (r.nFlags & ORF_FROM) {
            sCategory = "send";
        }

        entry.pushKV("category", sCategory);
        entry.pushKV("type", r.nType == OUTPUT_STANDARD ? "standard"
                : r.nType == OUTPUT_CT ? "blind" : r.nType == OUTPUT_RINGCT ? "anon" : "unknown");

        if (r.nFlags & ORF_OWNED && r.nFlags & ORF_FROM) {
            entry.pushKV("fromself", "true");
        }

        entry.pushKV("amount", ValueFromAmount(r.nValue * ((r.nFlags & ORF_OWN_ANY) ? 1 : -1)));

        if (r.nFlags & ORF_FROM) {
            entry.pushKV("fee", ValueFromAmount(-rtx.nFee));
        }

        entry.pushKV("vout", r.n);

        int confirms = phdw->GetDepthInMainChain(locked_chain, rtx.blockHash);
        entry.pushKV("confirmations", confirms);
        if (confirms > 0) {
            entry.pushKV("blockhash", rtx.blockHash.GetHex());
            entry.pushKV("blockindex", rtx.nIndex);
            entry.pushKV("blocktime", mapBlockIndex[rtx.blockHash]->GetBlockTime());
        } else {
            entry.pushKV("trusted", phdw->IsTrusted(locked_chain, hash, rtx.blockHash));
        }

        entry.pushKV("txid", hash.ToString());

        UniValue conflicts(UniValue::VARR);
        std::set<uint256> setconflicts = phdw->GetConflicts(hash);
        setconflicts.erase(hash);
        for (const auto &conflict : setconflicts) {
            conflicts.push_back(conflict.GetHex());
        }
        entry.pushKV("walletconflicts", conflicts);

        PushTime(entry, "time", rtx.nTimeReceived);

        if (!r.sNarration.empty()) {
            entry.pushKV("narration", r.sNarration);
        }

        if (r.nFlags & ORF_FROM) {
            entry.pushKV("abandoned", rtx.IsAbandoned());
        }

        ret.push_back(entry);
    };
};

UniValue listtransactions(const JSONRPCRequest& request)
{
    std::shared_ptr<CWallet> const wallet = GetWalletForJSONRPCRequest(request);
    CWallet* const pwallet = wallet.get();

    if (!EnsureWalletIsAvailable(pwallet, request.fHelp)) {
        return NullUniValue;
    }

    if (request.fHelp || request.params.size() > 4)
        throw std::runtime_error(
            RPCHelpMan{"listtransactions",
                "\nIf a label name is provided, this will return only incoming transactions paying to addresses with the specified label.\n"
                "\nReturns up to 'count' most recent transactions skipping the first 'from' transactions.\n",
                {
                    {"label", RPCArg::Type::STR, /* opt */ true, /* default_val */ "null", "If set, should be a valid label name to return only incoming transactions\n"
            "              with the specified label, or \"*\" to disable filtering and return all transactions."},
                    {"count", RPCArg::Type::NUM, /* opt */ true, /* default_val */ "10", "The number of transactions to return"},
                    {"skip", RPCArg::Type::NUM, /* opt */ true, /* default_val */ "0", "The number of transactions to skip"},
                    {"include_watchonly", RPCArg::Type::BOOL, /* opt */ true, /* default_val */ "false", "Include transactions to watch-only addresses (see 'importaddress')"},
                }}
                .ToString() +
            "\nResult:\n"
            "[\n"
            "  {\n"
            "    \"address\":\"address\",    (string) The particl address of the transaction.\n"
            "    \"category\":\"send|receive\", (string) The transaction category.\n"
            "    \"amount\": x.xxx,          (numeric) The amount in " + CURRENCY_UNIT + ". This is negative for the 'send' category, and is positive\n"
            "                                        for the 'receive' category,\n"
            "    \"label\": \"label\",       (string) A comment for the address/transaction, if any\n"
            "    \"vout\": n,                (numeric) the vout value\n"
            "    \"fee\": x.xxx,             (numeric) The amount of the fee in " + CURRENCY_UNIT + ". This is negative and only available for the \n"
            "                                         'send' category of transactions.\n"
            "    \"confirmations\": n,       (numeric) The number of confirmations for the transaction. Negative confirmations indicate the\n"
            "                                         transaction conflicts with the block chain\n"
            "    \"trusted\": xxx,           (bool) Whether we consider the outputs of this unconfirmed transaction safe to spend.\n"
            "    \"blockhash\": \"hashvalue\", (string) The block hash containing the transaction.\n"
            "    \"blockindex\": n,          (numeric) The index of the transaction in the block that includes it.\n"
            "    \"blocktime\": xxx,         (numeric) The block time in seconds since epoch (1 Jan 1970 GMT).\n"
            "    \"txid\": \"transactionid\", (string) The transaction id.\n"
            "    \"time\": xxx,              (numeric) The transaction time in seconds since epoch (midnight Jan 1 1970 GMT).\n"
            "    \"timereceived\": xxx,      (numeric) The time received in seconds since epoch (midnight Jan 1 1970 GMT).\n"
            "    \"comment\": \"...\",       (string) If a comment is associated with the transaction.\n"
            "    \"bip125-replaceable\": \"yes|no|unknown\",  (string) Whether this transaction could be replaced due to BIP125 (replace-by-fee);\n"
            "                                                     may be unknown for unconfirmed transactions not in the mempool\n"
            "    \"abandoned\": xxx          (bool) 'true' if the transaction has been abandoned (inputs are respendable). Only available for the \n"
            "                                         'send' category of transactions.\n"
            "  }\n"
            "]\n"

            "\nExamples:\n"
            "\nList the most recent 10 transactions in the systems\n"
            + HelpExampleCli("listtransactions", "") +
            "\nList transactions 100 to 120\n"
            + HelpExampleCli("listtransactions", "\"*\" 20 100") +
            "\nAs a JSON-RPC call\n"
            + HelpExampleRpc("listtransactions", "\"*\", 20, 100")
        );

    // Make sure the results are valid at least up to the most recent block
    // the user could have gotten from another RPC command prior to now
    pwallet->BlockUntilSyncedToCurrentChain();

    const std::string* filter_label = nullptr;
    if (!request.params[0].isNull() && request.params[0].get_str() != "*") {
        filter_label = &request.params[0].get_str();
        if (filter_label->empty()) {
            throw JSONRPCError(RPC_INVALID_PARAMETER, "Label argument must be a valid label name or \"*\".");
        }
    }
    int nCount = 10;
    if (!request.params[1].isNull())
        nCount = request.params[1].get_int();
    int nFrom = 0;
    if (!request.params[2].isNull())
        nFrom = request.params[2].get_int();
    isminefilter filter = ISMINE_SPENDABLE;
    if(!request.params[3].isNull())
        if(request.params[3].get_bool())
            filter = filter | ISMINE_WATCH_ONLY;

    if (nCount < 0)
        throw JSONRPCError(RPC_INVALID_PARAMETER, "Negative count");
    if (nFrom < 0)
        throw JSONRPCError(RPC_INVALID_PARAMETER, "Negative from");


    // NOTE: nFrom and nCount seem to apply to the individual json entries, not the txn
    //  a txn producing 2 entries will output only 1 entry if nCount is 1
    // TODO: Change to count on unique txids?

    UniValue ret(UniValue::VARR);
    UniValue retReversed(UniValue::VARR);

    {
        auto locked_chain = pwallet->chain().lock();
        LOCK(pwallet->cs_wallet);
        const CWallet::TxItems &txOrdered = pwallet->wtxOrdered;

        // iterate backwards until we have nCount items to return:
        for (CWallet::TxItems::const_reverse_iterator it = txOrdered.rbegin(); it != txOrdered.rend(); ++it) {
            CWalletTx *const pwtx = (*it).second;
            ListTransactions(*locked_chain, pwallet, *pwtx, 0, true, retReversed, filter, filter_label);
            if ((int)retReversed.size() >= nCount + nFrom) break;
        }
    }
    // ret is newest to oldest

    // TODO: neater to add reverse to Univalue?
    for (size_t i = retReversed.size(); i-- > 0; ) {
        ret.push_back(retReversed[i]);
    }

    if (IsParticlWallet(pwallet)) {
        auto locked_chain = pwallet->chain().lock();
        LOCK(pwallet->cs_wallet);

        CHDWallet *phdw = GetParticlWallet(pwallet);
        const RtxOrdered_t &txOrdered = phdw->rtxOrdered;

        // TODO: Combine finding and inserting into ret loops

        UniValue retRecords(UniValue::VARR);
        for (RtxOrdered_t::const_reverse_iterator it = txOrdered.rbegin(); it != txOrdered.rend(); ++it) {
            std::string strAccount = "*";
            ListRecord(*locked_chain, phdw, it->second->first, it->second->second, strAccount, 0, true, retRecords, filter);
            if ((int)retRecords.size() >= nCount + nFrom) {
                break;
            }
        }

        size_t nSearchStart = 0;
        for (size_t i = retRecords.size(); i-- > 0; ) {
            int64_t nInsertTime = find_value(retRecords[i], "time").get_int64();
            bool fFound = false;
            for (size_t k = nSearchStart; k < ret.size(); k++) {
                nSearchStart = k;
                int64_t nTime = find_value(ret[k], "time").get_int64();
                if (nTime > nInsertTime) {
                    ret.insert(k, retRecords[i]);
                    fFound = true;
                    break;
                }
            }

            if (!fFound) {
                ret.push_back(retRecords[i]);
            }
        }

        if (nFrom > 0 && ret.size() > 0) {
            ret.erase(std::max((size_t)0, ret.size() - nFrom), ret.size());
        }

        if (ret.size() > (size_t)nCount) {
            ret.erase(0, ret.size() - nCount);
        }
    }

    return ret;
}

static UniValue listsinceblock(const JSONRPCRequest& request)
{
    std::shared_ptr<CWallet> const wallet = GetWalletForJSONRPCRequest(request);
    CWallet* const pwallet = wallet.get();

    if (!EnsureWalletIsAvailable(pwallet, request.fHelp)) {
        return NullUniValue;
    }

    if (request.fHelp || request.params.size() > 4)
        throw std::runtime_error(
            RPCHelpMan{"listsinceblock",
                "\nGet all transactions in blocks since block [blockhash], or all transactions if omitted.\n"
                "If \"blockhash\" is no longer a part of the main chain, transactions from the fork point onward are included.\n"
                "Additionally, if include_removed is set, transactions affecting the wallet which were removed are returned in the \"removed\" array.\n",
                {
                    {"blockhash", RPCArg::Type::STR, /* opt */ true, /* default_val */ "null", "If set, the block hash to list transactions since, otherwise list all transactions."},
                    {"target_confirmations", RPCArg::Type::NUM, /* opt */ true, /* default_val */ "1", "Return the nth block hash from the main chain. e.g. 1 would mean the best block hash. Note: this is not used as a filter, but only affects [lastblock] in the return value"},
                    {"include_watchonly", RPCArg::Type::BOOL, /* opt */ true, /* default_val */ "false", "Include transactions to watch-only addresses (see 'importaddress')"},
                    {"include_removed", RPCArg::Type::BOOL, /* opt */ true, /* default_val */ "true", "Show transactions that were removed due to a reorg in the \"removed\" array\n"
            "                                                           (not guaranteed to work on pruned nodes)"},
                }}
                .ToString() +
            "\nResult:\n"
            "{\n"
            "  \"transactions\": [\n"
            "    \"address\":\"address\",    (string) The particl address of the transaction. Not present for move transactions (category = move).\n"
            "    \"category\":\"send|receive\",     (string) The transaction category. 'send' has negative amounts, 'receive' has positive amounts.\n"
            "    \"amount\": x.xxx,          (numeric) The amount in " + CURRENCY_UNIT + ". This is negative for the 'send' category, and for the 'move' category for moves \n"
            "                                          outbound. It is positive for the 'receive' category, and for the 'move' category for inbound funds.\n"
            "    \"vout\" : n,               (numeric) the vout value\n"
            "    \"fee\": x.xxx,             (numeric) The amount of the fee in " + CURRENCY_UNIT + ". This is negative and only available for the 'send' category of transactions.\n"
            "    \"confirmations\": n,       (numeric) The number of confirmations for the transaction. Available for 'send' and 'receive' category of transactions.\n"
            "                                          When it's < 0, it means the transaction conflicted that many blocks ago.\n"
            "    \"blockhash\": \"hashvalue\",     (string) The block hash containing the transaction. Available for 'send' and 'receive' category of transactions.\n"
            "    \"blockindex\": n,          (numeric) The index of the transaction in the block that includes it. Available for 'send' and 'receive' category of transactions.\n"
            "    \"blocktime\": xxx,         (numeric) The block time in seconds since epoch (midnight 1 Jan 1970 GMT).\n"
            "    \"txid\": \"transactionid\",  (string) The transaction id. Available for 'send' and 'receive' category of transactions.\n"
            "    \"time\": xxx,              (numeric) The transaction time in seconds since epoch (midnight Jan 1 1970 GMT).\n"
            "    \"timereceived\": xxx,      (numeric) The time received in seconds since epoch (midnight Jan 1 1970 GMT). Available for 'send' and 'receive' category of transactions.\n"
            "    \"bip125_replaceable\": \"yes|no|unknown\",  (string) Whether this transaction could be replaced due to BIP125 (replace-by-fee);\n"
            "                                                   may be unknown for unconfirmed transactions not in the mempool\n"
            "    \"abandoned\": true|false,  (bool) 'true' if the transaction has been abandoned (inputs are respendable). Only available for the 'send' category of transactions.\n"
            "    \"comment\": \"...\",       (string) If a comment is associated with the transaction.\n"
            "    \"label\" : \"label\"       (string) A comment for the address/transaction, if any\n"
            "    \"to\": \"...\",            (string) If a comment to is associated with the transaction.\n"
            "  ],\n"
            "  \"removed\": [\n"
            "    <structure is the same as \"transactions\" above, only present if include_removed=true>\n"
            "    Note: transactions that were re-added in the active chain will appear as-is in this array, and may thus have a positive confirmation count.\n"
            "  ],\n"
            "  \"lastblock\": \"lastblockhash\"     (string) The hash of the block (target_confirmations-1) from the best block on the main chain. This is typically used to feed back into listsinceblock the next time you call it. So you would generally use a target_confirmations of say 6, so you will be continually re-notified of transactions until they've reached 6 confirmations plus any new ones\n"
            "}\n"
            "\nExamples:\n"
            + HelpExampleCli("listsinceblock", "")
            + HelpExampleCli("listsinceblock", "\"000000000000000bacf66f7497b7dc45ef753ee9a7d38571037cdb1a57f663ad\" 6")
            + HelpExampleRpc("listsinceblock", "\"000000000000000bacf66f7497b7dc45ef753ee9a7d38571037cdb1a57f663ad\", 6")
        );

    // Make sure the results are valid at least up to the most recent block
    // the user could have gotten from another RPC command prior to now
    pwallet->BlockUntilSyncedToCurrentChain();

    auto locked_chain = pwallet->chain().lock();
    LOCK(pwallet->cs_wallet);

    const CBlockIndex* pindex = nullptr;    // Block index of the specified block or the common ancestor, if the block provided was in a deactivated chain.
    const CBlockIndex* paltindex = nullptr; // Block index of the specified block, even if it's in a deactivated chain.
    int target_confirms = 1;
    isminefilter filter = ISMINE_SPENDABLE;

    if (!request.params[0].isNull() && !request.params[0].get_str().empty()) {
        uint256 blockId(ParseHashV(request.params[0], "blockhash"));

        paltindex = pindex = LookupBlockIndex(blockId);
        if (!pindex) {
            throw JSONRPCError(RPC_INVALID_ADDRESS_OR_KEY, "Block not found");
        }
        if (chainActive[pindex->nHeight] != pindex) {
            // the block being asked for is a part of a deactivated chain;
            // we don't want to depend on its perceived height in the block
            // chain, we want to instead use the last common ancestor
            pindex = chainActive.FindFork(pindex);
        }
    }

    if (!request.params[1].isNull()) {
        target_confirms = request.params[1].get_int();

        if (target_confirms < 1) {
            throw JSONRPCError(RPC_INVALID_PARAMETER, "Invalid parameter");
        }
    }

    if (!request.params[2].isNull() && request.params[2].get_bool()) {
        filter = filter | ISMINE_WATCH_ONLY;
    }

    bool include_removed = (request.params[3].isNull() || request.params[3].get_bool());

    int depth = pindex ? (1 + chainActive.Height() - pindex->nHeight) : -1;

    UniValue transactions(UniValue::VARR);

    for (const std::pair<const uint256, CWalletTx>& pairWtx : pwallet->mapWallet) {
        CWalletTx tx = pairWtx.second;

        if (depth == -1 || tx.GetDepthInMainChain(*locked_chain) < depth) {
            ListTransactions(*locked_chain, pwallet, tx, 0, true, transactions, filter, nullptr /* filter_label */);
        }
    }

    if (IsParticlWallet(pwallet)) {
        CHDWallet *phdw = GetParticlWallet(pwallet);

        for (const auto &ri : phdw->mapRecords) {
            const uint256 &txhash = ri.first;
            const CTransactionRecord &rtx = ri.second;
            if (depth == -1 || phdw->GetDepthInMainChain(*locked_chain, rtx.blockHash, rtx.nIndex) < depth) {
                ListRecord(*locked_chain, phdw, txhash, rtx, "*", 0, true, transactions, filter);
            }
        }
    }


    // when a reorg'd block is requested, we also list any relevant transactions
    // in the blocks of the chain that was detached
    UniValue removed(UniValue::VARR);
    while (include_removed && paltindex && paltindex != pindex) {
        CBlock block;
        if (!ReadBlockFromDisk(block, paltindex, Params().GetConsensus())) {
            throw JSONRPCError(RPC_INTERNAL_ERROR, "Can't read block from disk");
        }
        for (const CTransactionRef& tx : block.vtx) {
            auto it = pwallet->mapWallet.find(tx->GetHash());
            if (it != pwallet->mapWallet.end()) {
                // We want all transactions regardless of confirmation count to appear here,
                // even negative confirmation ones, hence the big negative.
                ListTransactions(*locked_chain, pwallet, it->second, -100000000, true, removed, filter, nullptr /* filter_label */);
            } else
            if (IsParticlWallet(pwallet)) {
                CHDWallet *phdw = GetParticlWallet(pwallet);
                const uint256 &txhash = tx->GetHash();
                MapRecords_t::const_iterator mri = phdw->mapRecords.find(txhash);
                if (mri != phdw->mapRecords.end()) {
                    const CTransactionRecord &rtx = mri->second;
                    ListRecord(*locked_chain, phdw, txhash, rtx, "*", -100000000, true, removed, filter);
                }
            }
        }
        paltindex = paltindex->pprev;
    }

    CBlockIndex *pblockLast = chainActive[chainActive.Height() + 1 - target_confirms];
    uint256 lastblock = pblockLast ? pblockLast->GetBlockHash() : uint256();

    UniValue ret(UniValue::VOBJ);
    ret.pushKV("transactions", transactions);
    if (include_removed) ret.pushKV("removed", removed);
    ret.pushKV("lastblock", lastblock.GetHex());

    return ret;
}

UniValue gettransaction(const JSONRPCRequest& request)
{
    std::shared_ptr<CWallet> const wallet = GetWalletForJSONRPCRequest(request);
    CWallet* const pwallet = wallet.get();

    if (!EnsureWalletIsAvailable(pwallet, request.fHelp)) {
        return NullUniValue;
    }

    if (request.fHelp || request.params.size() < 1 || request.params.size() > 2)
        throw std::runtime_error(
            RPCHelpMan{"gettransaction",
                "\nGet detailed information about in-wallet transaction <txid>\n",
                {
                    {"txid", RPCArg::Type::STR, /* opt */ false, /* default_val */ "", "The transaction id"},
                    {"include_watchonly", RPCArg::Type::BOOL, /* opt */ true, /* default_val */ "false", "Whether to include watch-only addresses in balance calculation and details[]"},
                }}
                .ToString() +
            "\nResult:\n"
            "{\n"
            "  \"amount\" : x.xxx,        (numeric) The transaction amount in " + CURRENCY_UNIT + "\n"
            "  \"fee\": x.xxx,            (numeric) The amount of the fee in " + CURRENCY_UNIT + ". This is negative and only available for the \n"
            "                              'send' category of transactions.\n"
            "  \"confirmations\" : n,     (numeric) The number of confirmations\n"
            "  \"blockhash\" : \"hash\",  (string) The block hash\n"
            "  \"blockindex\" : xx,       (numeric) The index of the transaction in the block that includes it\n"
            "  \"blocktime\" : ttt,       (numeric) The time in seconds since epoch (midnight 1 Jan 1970 GMT)\n"
            "  \"txid\" : \"transactionid\",   (string) The transaction id.\n"
            "  \"time\" : ttt,            (numeric) The transaction time in seconds since epoch (midnight 1 Jan 1970 GMT)\n"
            "  \"timereceived\" : ttt,    (numeric) The time received in seconds since epoch (midnight 1 Jan 1970 GMT)\n"
            "  \"bip125_replaceable\": \"yes|no|unknown\",  (string) Whether this transaction could be replaced due to BIP125 (replace-by-fee);\n"
            "                                                   may be unknown for unconfirmed transactions not in the mempool\n"
            "  \"details\" : [\n"
            "    {\n"
            "      \"address\" : \"address\",          (string) The particl address involved in the transaction\n"
            "      \"category\" : \"send|receive\",    (string) The category, either 'send' or 'receive'\n"
            "      \"amount\" : x.xxx,                 (numeric) The amount in " + CURRENCY_UNIT + "\n"
            "      \"label\" : \"label\",              (string) A comment for the address/transaction, if any\n"
            "      \"vout\" : n,                       (numeric) the vout value\n"
            "      \"fee\": x.xxx,                     (numeric) The amount of the fee in " + CURRENCY_UNIT + ". This is negative and only available for the \n"
            "                                           'send' category of transactions.\n"
            "      \"abandoned\": true|false           (bool) 'true' if the transaction has been abandoned (inputs are respendable). Only available for the \n"
            "                                           'send' category of transactions.\n"
            "    }\n"
            "    ,...\n"
            "  ],\n"
            "  \"hex\" : \"data\"         (string) Raw data for transaction\n"
            "}\n"

            "\nExamples:\n"
            + HelpExampleCli("gettransaction", "\"1075db55d416d3ca199f55b6084e2115b9345e16c5cf302fc80e9d5fbf5d48d\"")
            + HelpExampleCli("gettransaction", "\"1075db55d416d3ca199f55b6084e2115b9345e16c5cf302fc80e9d5fbf5d48d\" true")
            + HelpExampleRpc("gettransaction", "\"1075db55d416d3ca199f55b6084e2115b9345e16c5cf302fc80e9d5fbf5d48d\"")
        );

    // Make sure the results are valid at least up to the most recent block
    // the user could have gotten from another RPC command prior to now
    if (!request.fSkipBlock)
        pwallet->BlockUntilSyncedToCurrentChain();

    auto locked_chain = pwallet->chain().lock();
    LOCK(pwallet->cs_wallet);

    uint256 hash(ParseHashV(request.params[0], "txid"));

    isminefilter filter = ISMINE_SPENDABLE;
    if(!request.params[1].isNull())
        if(request.params[1].get_bool())
            filter = filter | ISMINE_WATCH_ONLY;

    UniValue entry(UniValue::VOBJ);
    auto it = pwallet->mapWallet.find(hash);
    if (it == pwallet->mapWallet.end()) {
        if (IsParticlWallet(pwallet)) {
            CHDWallet *phdw = GetParticlWallet(pwallet);
            MapRecords_t::const_iterator mri = phdw->mapRecords.find(hash);

            if (mri != phdw->mapRecords.end()) {
                const CTransactionRecord &rtx = mri->second;
                RecordTxToJSON(pwallet->chain(), *locked_chain, phdw, mri->first, rtx, entry);

                UniValue details(UniValue::VARR);
                ListRecord(*locked_chain, phdw, hash, rtx, "*", 0, false, details, filter);
                entry.pushKV("details", details);

                CStoredTransaction stx;
                if (CHDWalletDB(phdw->GetDBHandle()).ReadStoredTx(hash, stx)) { // TODO: cache / use mapTempWallet
                    std::string strHex = EncodeHexTx(*(stx.tx.get()), RPCSerializationFlags());
                    entry.pushKV("hex", strHex);
                }

                return entry;
            }
        }

        throw JSONRPCError(RPC_INVALID_ADDRESS_OR_KEY, "Invalid or non-wallet transaction id");
    }
    const CWalletTx& wtx = it->second;

    CAmount nCredit = wtx.GetCredit(*locked_chain, filter);
    CAmount nDebit = wtx.GetDebit(filter);
    CAmount nNet = nCredit - nDebit;
    CAmount nFee = (wtx.IsFromMe(filter) ? wtx.tx->GetValueOut() - nDebit : 0);

    entry.pushKV("amount", ValueFromAmount(nNet - nFee));
    if (wtx.IsFromMe(filter))
        entry.pushKV("fee", ValueFromAmount(nFee));

    WalletTxToJSON(pwallet->chain(), *locked_chain, wtx, entry);

    UniValue details(UniValue::VARR);
    ListTransactions(*locked_chain, pwallet, wtx, 0, false, details, filter, nullptr /* filter_label */);
    entry.pushKV("details", details);

    std::string strHex = EncodeHexTx(*wtx.tx, RPCSerializationFlags());
    entry.pushKV("hex", strHex);

    return entry;
}

static UniValue abandontransaction(const JSONRPCRequest& request)
{
    std::shared_ptr<CWallet> const wallet = GetWalletForJSONRPCRequest(request);
    CWallet* const pwallet = wallet.get();

    if (!EnsureWalletIsAvailable(pwallet, request.fHelp)) {
        return NullUniValue;
    }

    if (request.fHelp || request.params.size() != 1) {
        throw std::runtime_error(
            RPCHelpMan{"abandontransaction",
                "\nMark in-wallet transaction <txid> as abandoned\n"
                "This will mark this transaction and all its in-wallet descendants as abandoned which will allow\n"
                "for their inputs to be respent.  It can be used to replace \"stuck\" or evicted transactions.\n"
                "It only works on transactions which are not included in a block and are not currently in the mempool.\n"
                "It has no effect on transactions which are already abandoned.\n",
                {
                    {"txid", RPCArg::Type::STR_HEX, /* opt */ false, /* default_val */ "", "The transaction id"},
                }}
                .ToString() +
            "\nResult:\n"
            "\nExamples:\n"
            + HelpExampleCli("abandontransaction", "\"1075db55d416d3ca199f55b6084e2115b9345e16c5cf302fc80e9d5fbf5d48d\"")
            + HelpExampleRpc("abandontransaction", "\"1075db55d416d3ca199f55b6084e2115b9345e16c5cf302fc80e9d5fbf5d48d\"")
        );
    }

    // Make sure the results are valid at least up to the most recent block
    // the user could have gotten from another RPC command prior to now
    pwallet->BlockUntilSyncedToCurrentChain();

    auto locked_chain = pwallet->chain().lock();
    LOCK(pwallet->cs_wallet);

    uint256 hash(ParseHashV(request.params[0], "txid"));

    if (!pwallet->mapWallet.count(hash)) {
        if (!IsParticlWallet(pwallet) || !GetParticlWallet(pwallet)->HaveTransaction(hash)) {
            throw JSONRPCError(RPC_INVALID_ADDRESS_OR_KEY, "Invalid or non-wallet transaction id");
        }
    }
    if (!pwallet->AbandonTransaction(*locked_chain, hash)) {
        throw JSONRPCError(RPC_INVALID_ADDRESS_OR_KEY, "Transaction not eligible for abandonment");
    }

    return NullUniValue;
}


static UniValue backupwallet(const JSONRPCRequest& request)
{
    std::shared_ptr<CWallet> const wallet = GetWalletForJSONRPCRequest(request);
    CWallet* const pwallet = wallet.get();

    if (!EnsureWalletIsAvailable(pwallet, request.fHelp)) {
        return NullUniValue;
    }

    if (request.fHelp || request.params.size() != 1)
        throw std::runtime_error(
            RPCHelpMan{"backupwallet",
                "\nSafely copies current wallet file to destination, which can be a directory or a path with filename.\n",
                {
                    {"destination", RPCArg::Type::STR, /* opt */ false, /* default_val */ "", "The destination directory or file"},
                }}
                .ToString() +
            "\nExamples:\n"
            + HelpExampleCli("backupwallet", "\"backup.dat\"")
            + HelpExampleRpc("backupwallet", "\"backup.dat\"")
        );

    // Make sure the results are valid at least up to the most recent block
    // the user could have gotten from another RPC command prior to now
    pwallet->BlockUntilSyncedToCurrentChain();

    auto locked_chain = pwallet->chain().lock();
    LOCK(pwallet->cs_wallet);

    std::string strDest = request.params[0].get_str();
    if (!pwallet->BackupWallet(strDest)) {
        throw JSONRPCError(RPC_WALLET_ERROR, "Error: Wallet backup failed!");
    }

    return NullUniValue;
}


static UniValue keypoolrefill(const JSONRPCRequest& request)
{
    std::shared_ptr<CWallet> const wallet = GetWalletForJSONRPCRequest(request);
    CWallet* const pwallet = wallet.get();

    if (!EnsureWalletIsAvailable(pwallet, request.fHelp)) {
        return NullUniValue;
    }

    if (request.fHelp || request.params.size() > 1)
        throw std::runtime_error(
            RPCHelpMan{"keypoolrefill",
                "\nFills the keypool."+
                    HelpRequiringPassphrase(pwallet) + "\n",
                {
                    {"newsize", RPCArg::Type::NUM, /* opt */ true, /* default_val */ "100", "The new keypool size"},
                }}
                .ToString() +
            "\nExamples:\n"
            + HelpExampleCli("keypoolrefill", "")
            + HelpExampleRpc("keypoolrefill", "")
        );

    if (pwallet->IsWalletFlagSet(WALLET_FLAG_DISABLE_PRIVATE_KEYS)) {
        throw JSONRPCError(RPC_WALLET_ERROR, "Error: Private keys are disabled for this wallet");
    }

    auto locked_chain = pwallet->chain().lock();
    LOCK(pwallet->cs_wallet);

    // 0 is interpreted by TopUpKeyPool() as the default keypool size given by -keypool
    unsigned int kpSize = 0;
    if (!request.params[0].isNull()) {
        if (request.params[0].get_int() < 0)
            throw JSONRPCError(RPC_INVALID_PARAMETER, "Invalid parameter, expected valid size.");
        kpSize = (unsigned int)request.params[0].get_int();
    }

    EnsureWalletIsUnlocked(pwallet);
    pwallet->TopUpKeyPool(kpSize);

    if (pwallet->GetKeyPoolSize() < kpSize) {
        throw JSONRPCError(RPC_WALLET_ERROR, "Error refreshing keypool.");
    }

    return NullUniValue;
}

static UniValue walletpassphrase(const JSONRPCRequest& request)
{
    std::shared_ptr<CWallet> const wallet = GetWalletForJSONRPCRequest(request);
    CWallet* const pwallet = wallet.get();

    if (!EnsureWalletIsAvailable(pwallet, request.fHelp)) {
        return NullUniValue;
    }

    if (request.fHelp || request.params.size() < 2 || request.params.size() > 3) {
        throw std::runtime_error(
            RPCHelpMan{"walletpassphrase",
                "\nStores the wallet decryption key in memory for 'timeout' seconds.\n"
                "This is needed prior to performing transactions related to private keys such as sending bitcoins\n",
                {
                    {"passphrase", RPCArg::Type::STR, /* opt */ false, /* default_val */ "", "The wallet passphrase"},
                    {"timeout", RPCArg::Type::NUM, /* opt */ false, /* default_val */ "", "The time to keep the decryption key in seconds; capped at 100000000 (~3 years)."},
                    {"stakingonly", RPCArg::Type::NUM, /* opt */ true, /* default_val */ "false", "If true, sending functions are disabled."},
                }}
                .ToString() +
            "\nNote:\n"
            "Issuing the walletpassphrase command while the wallet is already unlocked will set a new unlock\n"
            "time that overrides the old one.\n"
            "If [stakingonly] is true and <timeout> is 0, the wallet will remain unlocked for staking until manually locked again.\n"
            "\nExamples:\n"
            "\nUnlock the wallet for 60 seconds\n"
            + HelpExampleCli("walletpassphrase", "\"my pass phrase\" 60") +
            "\nLock the wallet again (before 60 seconds)\n"
            + HelpExampleCli("walletlock", "") +
            "\nAs a JSON-RPC call\n"
            + HelpExampleRpc("walletpassphrase", "\"my pass phrase\", 60")
        );
    }

    auto locked_chain = pwallet->chain().lock();
    //LOCK(pwallet->cs_wallet);

    if (!pwallet->IsCrypted()) {
        throw JSONRPCError(RPC_WALLET_WRONG_ENC_STATE, "Error: running with an unencrypted wallet, but walletpassphrase was called.");
    }

    // Note that the walletpassphrase is stored in request.params[0] which is not mlock()ed
    SecureString strWalletPass;
    strWalletPass.reserve(100);
    // TODO: get rid of this .c_str() by implementing SecureString::operator=(std::string)
    // Alternately, find a way to make request.params[0] mlock()'d to begin with.
    strWalletPass = request.params[0].get_str().c_str();

    // Get the timeout
    int64_t nSleepTime = request.params[1].get_int64();
    // Timeout cannot be negative, otherwise it will relock immediately
    if (nSleepTime < 0) {
        throw JSONRPCError(RPC_INVALID_PARAMETER, "Timeout cannot be negative.");
    }
    // Clamp timeout
    constexpr int64_t MAX_SLEEP_TIME = 100000000; // larger values trigger a macos/libevent bug?
    if (nSleepTime > MAX_SLEEP_TIME) {
        nSleepTime = MAX_SLEEP_TIME;
    }

    if (strWalletPass.empty()) {
        throw JSONRPCError(RPC_INVALID_PARAMETER, "passphrase can not be empty");
    }

    if (!pwallet->Unlock(strWalletPass)) {
        throw JSONRPCError(RPC_WALLET_PASSPHRASE_INCORRECT, "Error: The wallet passphrase entered was incorrect.");
    }

    {
    LOCK(pwallet->cs_wallet);
    pwallet->TopUpKeyPool();

    bool fWalletUnlockStakingOnly = false;
    if (request.params.size() > 2) {
        fWalletUnlockStakingOnly = request.params[2].get_bool();
    }

    if (IsParticlWallet(pwallet)) {
        CHDWallet *phdw = GetParticlWallet(pwallet);
        LOCK(phdw->cs_wallet);
        phdw->fUnlockForStakingOnly = fWalletUnlockStakingOnly;
    }
    pwallet->nRelockTime = GetTime() + nSleepTime;

    // Only allow unlimited timeout (nSleepTime=0) on staking.
    if (nSleepTime > 0 || !fWalletUnlockStakingOnly) {
        // Keep a weak pointer to the wallet so that it is possible to unload the
        // wallet before the following callback is called. If a valid shared pointer
        // is acquired in the callback then the wallet is still loaded.
        std::weak_ptr<CWallet> weak_wallet = wallet;
        RPCRunLater(strprintf("lockwallet(%s)", pwallet->GetName()), [weak_wallet] {
            if (auto shared_wallet = weak_wallet.lock()) {
                LOCK(shared_wallet->cs_wallet);
                shared_wallet->Lock();
                shared_wallet->nRelockTime = 0;
            }
        }, nSleepTime);
    } else {
        RPCRunLaterErase(strprintf("lockwallet(%s)", pwallet->GetName()));
        pwallet->nRelockTime = 0;
    }
    }
    return NullUniValue;
}


static UniValue walletpassphrasechange(const JSONRPCRequest& request)
{
    std::shared_ptr<CWallet> const wallet = GetWalletForJSONRPCRequest(request);
    CWallet* const pwallet = wallet.get();

    if (!EnsureWalletIsAvailable(pwallet, request.fHelp)) {
        return NullUniValue;
    }

    if (request.fHelp || request.params.size() != 2) {
        throw std::runtime_error(
            RPCHelpMan{"walletpassphrasechange",
                "\nChanges the wallet passphrase from 'oldpassphrase' to 'newpassphrase'.\n",
                {
                    {"oldpassphrase", RPCArg::Type::STR, /* opt */ false, /* default_val */ "", "The current passphrase"},
                    {"newpassphrase", RPCArg::Type::STR, /* opt */ false, /* default_val */ "", "The new passphrase"},
                }}
                .ToString() +
            "\nExamples:\n"
            + HelpExampleCli("walletpassphrasechange", "\"old one\" \"new one\"")
            + HelpExampleRpc("walletpassphrasechange", "\"old one\", \"new one\"")
        );
    }

    auto locked_chain = pwallet->chain().lock();
    LOCK(pwallet->cs_wallet);

    if (!pwallet->IsCrypted()) {
        throw JSONRPCError(RPC_WALLET_WRONG_ENC_STATE, "Error: running with an unencrypted wallet, but walletpassphrasechange was called.");
    }

    // TODO: get rid of these .c_str() calls by implementing SecureString::operator=(std::string)
    // Alternately, find a way to make request.params[0] mlock()'d to begin with.
    SecureString strOldWalletPass;
    strOldWalletPass.reserve(100);
    strOldWalletPass = request.params[0].get_str().c_str();

    SecureString strNewWalletPass;
    strNewWalletPass.reserve(100);
    strNewWalletPass = request.params[1].get_str().c_str();

    if (strOldWalletPass.empty() || strNewWalletPass.empty()) {
        throw JSONRPCError(RPC_INVALID_PARAMETER, "passphrase can not be empty");
    }

    if (!pwallet->ChangeWalletPassphrase(strOldWalletPass, strNewWalletPass)) {
        throw JSONRPCError(RPC_WALLET_PASSPHRASE_INCORRECT, "Error: The wallet passphrase entered was incorrect.");
    }

    return NullUniValue;
}


static UniValue walletlock(const JSONRPCRequest& request)
{
    std::shared_ptr<CWallet> const wallet = GetWalletForJSONRPCRequest(request);
    CWallet* const pwallet = wallet.get();

    if (!EnsureWalletIsAvailable(pwallet, request.fHelp)) {
        return NullUniValue;
    }

    if (request.fHelp || request.params.size() != 0) {
        throw std::runtime_error(
            RPCHelpMan{"walletlock",
                "\nRemoves the wallet encryption key from memory, locking the wallet.\n"
                "After calling this method, you will need to call walletpassphrase again\n"
                "before being able to call any methods which require the wallet to be unlocked.\n",
                {}}
                .ToString() +
            "\nExamples:\n"
            "\nSet the passphrase for 2 minutes to perform a transaction\n"
            + HelpExampleCli("walletpassphrase", "\"my pass phrase\" 120") +
            "\nPerform a send (requires passphrase set)\n"
            + HelpExampleCli("sendtoaddress", "\"PbpVcjgYatnkKgveaeqhkeQBFwjqR7jKBR\" 1.0") +
            "\nClear the passphrase since we are done before 2 minutes is up\n"
            + HelpExampleCli("walletlock", "") +
            "\nAs a JSON-RPC call\n"
            + HelpExampleRpc("walletlock", "")
        );
    }

    auto locked_chain = pwallet->chain().lock();
    LOCK(pwallet->cs_wallet);

    if (!pwallet->IsCrypted()) {
        throw JSONRPCError(RPC_WALLET_WRONG_ENC_STATE, "Error: running with an unencrypted wallet, but walletlock was called.");
    }

    pwallet->Lock();
    pwallet->nRelockTime = 0;

    return NullUniValue;
}


static UniValue encryptwallet(const JSONRPCRequest& request)
{
    std::shared_ptr<CWallet> const wallet = GetWalletForJSONRPCRequest(request);
    CWallet* const pwallet = wallet.get();

    if (!EnsureWalletIsAvailable(pwallet, request.fHelp)) {
        return NullUniValue;
    }

    if (request.fHelp || request.params.size() != 1) {
        throw std::runtime_error(
            RPCHelpMan{"encryptwallet",
                "\nEncrypts the wallet with 'passphrase'. This is for first time encryption.\n"
                "After this, any calls that interact with private keys such as sending or signing \n"
                "will require the passphrase to be set prior the making these calls.\n"
                "Use the walletpassphrase call for this, and then walletlock call.\n"
                "If the wallet is already encrypted, use the walletpassphrasechange call.\n",
                {
                    {"passphrase", RPCArg::Type::STR, /* opt */ false, /* default_val */ "", "The pass phrase to encrypt the wallet with. It must be at least 1 character, but should be long."},
                }}
                .ToString() +
            "\nExamples:\n"
            "\nEncrypt your wallet\n"
            + HelpExampleCli("encryptwallet", "\"my pass phrase\"") +
            "\nNow set the passphrase to use the wallet, such as for signing or sending particl\n"
            + HelpExampleCli("walletpassphrase", "\"my pass phrase\"") +
            "\nNow we can do something like sign\n"
            + HelpExampleCli("signmessage", "\"address\" \"test message\"") +
            "\nNow lock the wallet again by removing the passphrase\n"
            + HelpExampleCli("walletlock", "") +
            "\nAs a JSON-RPC call\n"
            + HelpExampleRpc("encryptwallet", "\"my pass phrase\"")
        );
    }

    auto locked_chain = pwallet->chain().lock();
    LOCK(pwallet->cs_wallet);

    if (pwallet->IsCrypted()) {
        throw JSONRPCError(RPC_WALLET_WRONG_ENC_STATE, "Error: running with an encrypted wallet, but encryptwallet was called.");
    }

    // TODO: get rid of this .c_str() by implementing SecureString::operator=(std::string)
    // Alternately, find a way to make request.params[0] mlock()'d to begin with.
    SecureString strWalletPass;
    strWalletPass.reserve(100);
    strWalletPass = request.params[0].get_str().c_str();

    if (strWalletPass.empty()) {
        throw JSONRPCError(RPC_INVALID_PARAMETER, "passphrase can not be empty");
    }

    if (!pwallet->EncryptWallet(strWalletPass)) {
        throw JSONRPCError(RPC_WALLET_ENCRYPTION_FAILED, "Error: Failed to encrypt the wallet.");
    }

    return "wallet encrypted; You need to make a new backup.";
}

static UniValue lockunspent(const JSONRPCRequest& request)
{
    std::shared_ptr<CWallet> const wallet = GetWalletForJSONRPCRequest(request);
    CWallet* const pwallet = wallet.get();

    if (!EnsureWalletIsAvailable(pwallet, request.fHelp)) {
        return NullUniValue;
    }

    if (request.fHelp || request.params.size() < 1 || request.params.size() > 3)
        throw std::runtime_error(
            RPCHelpMan{"lockunspent",
                "\nUpdates list of temporarily unspendable outputs.\n"
                "Temporarily lock (unlock=false) or unlock (unlock=true) specified transaction outputs.\n"
                "If no transaction outputs are specified when unlocking then all current locked transaction outputs are unlocked.\n"
                "A locked transaction output will not be chosen by automatic coin selection, when spending " + CURRENCY_UNIT + ".\n"
                "Locks are stored in memory only. Nodes start with zero locked outputs, and the locked output list\n"
                "is always cleared (by virtue of process exit) when a node stops or fails.\n"
                "When (permanent=true) locks are recorded in the wallet database and restored at startup"
                "Also see the listunspent call\n",
                {
                    {"unlock", RPCArg::Type::BOOL, /* opt */ false, /* default_val */ "", "Whether to unlock (true) or lock (false) the specified transactions"},
                    {"transactions", RPCArg::Type::ARR, /* opt */ true, /* default_val */ "empty array", "A json array of objects. Each object the txid (string) vout (numeric).",
                        {
                            {"", RPCArg::Type::OBJ, /* opt */ true, /* default_val */ "", "",
                                {
                                    {"txid", RPCArg::Type::STR_HEX, /* opt */ false, /* default_val */ "", "The transaction id"},
                                    {"vout", RPCArg::Type::NUM, /* opt */ false, /* default_val */ "", "The output number"},
                                },
                            },
                        },
                    },
                    {"permanent", RPCArg::Type::BOOL, /* opt */ true, /* default_val */ "false", "If true the lock/s are recorded in the wallet database and restored at startup"},
                }}
                .ToString() +
            "\nResult:\n"
            "true|false    (boolean) Whether the command was successful or not\n"

            "\nExamples:\n"
            "\nList the unspent transactions\n"
            + HelpExampleCli("listunspent", "") +
            "\nLock an unspent transaction\n"
            + HelpExampleCli("lockunspent", "false \"[{\\\"txid\\\":\\\"a08e6907dbbd3d809776dbfc5d82e371b764ed838b5655e72f463568df1aadf0\\\",\\\"vout\\\":1}]\"") +
            "\nList the locked transactions\n"
            + HelpExampleCli("listlockunspent", "") +
            "\nUnlock the transaction again\n"
            + HelpExampleCli("lockunspent", "true \"[{\\\"txid\\\":\\\"a08e6907dbbd3d809776dbfc5d82e371b764ed838b5655e72f463568df1aadf0\\\",\\\"vout\\\":1}]\"") +
            "\nAs a JSON-RPC call\n"
            + HelpExampleRpc("lockunspent", "false, \"[{\\\"txid\\\":\\\"a08e6907dbbd3d809776dbfc5d82e371b764ed838b5655e72f463568df1aadf0\\\",\\\"vout\\\":1}]\"")
        );

    // Make sure the results are valid at least up to the most recent block
    // the user could have gotten from another RPC command prior to now
    pwallet->BlockUntilSyncedToCurrentChain();

    auto locked_chain = pwallet->chain().lock();
    LOCK(pwallet->cs_wallet);

    RPCTypeCheckArgument(request.params[0], UniValue::VBOOL);

    bool fUnlock = request.params[0].get_bool();

    if (request.params[1].isNull()) {
        if (fUnlock)
            pwallet->UnlockAllCoins();
        return true;
    }

    RPCTypeCheckArgument(request.params[1], UniValue::VARR);

    const UniValue& output_params = request.params[1];

    // Create and validate the COutPoints first.

    std::vector<COutPoint> outputs;
    outputs.reserve(output_params.size());

    for (unsigned int idx = 0; idx < output_params.size(); idx++) {
        const UniValue& o = output_params[idx].get_obj();

        RPCTypeCheckObj(o,
            {
                {"txid", UniValueType(UniValue::VSTR)},
                {"vout", UniValueType(UniValue::VNUM)},
            });

        const uint256 txid(ParseHashO(o, "txid"));
        const int nOutput = find_value(o, "vout").get_int();
        if (nOutput < 0) {
            throw JSONRPCError(RPC_INVALID_PARAMETER, "Invalid parameter, vout must be positive");
        }

        const COutPoint outpt(txid, nOutput);

        if (IsParticlWallet(pwallet))  {
            const auto it = pwallet->mapWallet.find(outpt.hash);
            if (it == pwallet->mapWallet.end()) {
                CHDWallet *phdw = GetParticlWallet(pwallet);
                const auto it = phdw->mapRecords.find(outpt.hash);
                if (it == phdw->mapRecords.end()) {
                    throw JSONRPCError(RPC_INVALID_PARAMETER, "Invalid parameter, unknown transaction");
                }
                const CTransactionRecord &rtx = it->second;
                if (!rtx.GetOutput(outpt.n)) {
                    throw JSONRPCError(RPC_INVALID_PARAMETER, "Invalid parameter, vout index out of bounds");
                }
            } else {
                const CWalletTx& trans = it->second;
                if (outpt.n >= trans.tx->GetNumVOuts()) {
                    throw JSONRPCError(RPC_INVALID_PARAMETER, "Invalid parameter, vout index out of bounds");
                }
            }
        } else {
        const auto it = pwallet->mapWallet.find(outpt.hash);
        if (it == pwallet->mapWallet.end()) {
            throw JSONRPCError(RPC_INVALID_PARAMETER, "Invalid parameter, unknown transaction");
        }

        const CWalletTx& trans = it->second;

        if (outpt.n >= trans.tx->vout.size()) {
            throw JSONRPCError(RPC_INVALID_PARAMETER, "Invalid parameter, vout index out of bounds");
        }
        }

        if (pwallet->IsSpent(*locked_chain, outpt.hash, outpt.n)) {
            throw JSONRPCError(RPC_INVALID_PARAMETER, "Invalid parameter, expected unspent output");
        }

        const bool is_locked = pwallet->IsLockedCoin(outpt.hash, outpt.n);

        if (fUnlock && !is_locked) {
            throw JSONRPCError(RPC_INVALID_PARAMETER, "Invalid parameter, expected locked output");
        }

        if (!fUnlock && is_locked) {
            throw JSONRPCError(RPC_INVALID_PARAMETER, "Invalid parameter, output already locked");
        }

        outputs.push_back(outpt);
    }

    bool fPermanent = false;
    if (!request.params[2].isNull()) {
        RPCTypeCheckArgument(request.params[2], UniValue::VBOOL);
        fPermanent = request.params[2].get_bool();
    }

    // Atomically set (un)locked status for the outputs.
    for (const COutPoint& outpt : outputs) {
        if (fUnlock) pwallet->UnlockCoin(outpt);
        else pwallet->LockCoin(outpt, fPermanent);
    }

    return true;
}

static UniValue listlockunspent(const JSONRPCRequest& request)
{
    std::shared_ptr<CWallet> const wallet = GetWalletForJSONRPCRequest(request);
    CWallet* const pwallet = wallet.get();

    if (!EnsureWalletIsAvailable(pwallet, request.fHelp)) {
        return NullUniValue;
    }

    if (request.fHelp || request.params.size() > 0)
        throw std::runtime_error(
            RPCHelpMan{"listlockunspent",
                "\nReturns list of temporarily unspendable outputs.\n"
                "See the lockunspent call to lock and unlock transactions for spending.\n",
                {}}
                .ToString() +
            "\nResult:\n"
            "[\n"
            "  {\n"
            "    \"txid\" : \"transactionid\",     (string) The transaction id locked\n"
            "    \"vout\" : n                      (numeric) The vout value\n"
            "  }\n"
            "  ,...\n"
            "]\n"
            "\nExamples:\n"
            "\nList the unspent transactions\n"
            + HelpExampleCli("listunspent", "") +
            "\nLock an unspent transaction\n"
            + HelpExampleCli("lockunspent", "false \"[{\\\"txid\\\":\\\"a08e6907dbbd3d809776dbfc5d82e371b764ed838b5655e72f463568df1aadf0\\\",\\\"vout\\\":1}]\"") +
            "\nList the locked transactions\n"
            + HelpExampleCli("listlockunspent", "") +
            "\nUnlock the transaction again\n"
            + HelpExampleCli("lockunspent", "true \"[{\\\"txid\\\":\\\"a08e6907dbbd3d809776dbfc5d82e371b764ed838b5655e72f463568df1aadf0\\\",\\\"vout\\\":1}]\"") +
            "\nAs a JSON-RPC call\n"
            + HelpExampleRpc("listlockunspent", "")
        );

    auto locked_chain = pwallet->chain().lock();
    LOCK(pwallet->cs_wallet);

    std::vector<COutPoint> vOutpts;
    pwallet->ListLockedCoins(vOutpts);

    UniValue ret(UniValue::VARR);

    for (const COutPoint& outpt : vOutpts) {
        UniValue o(UniValue::VOBJ);

        o.pushKV("txid", outpt.hash.GetHex());
        o.pushKV("vout", (int)outpt.n);
        ret.push_back(o);
    }

    return ret;
}

static UniValue settxfee(const JSONRPCRequest& request)
{
    std::shared_ptr<CWallet> const wallet = GetWalletForJSONRPCRequest(request);
    CWallet* const pwallet = wallet.get();

    if (!EnsureWalletIsAvailable(pwallet, request.fHelp)) {
        return NullUniValue;
    }

    if (request.fHelp || request.params.size() < 1 || request.params.size() > 1) {
        throw std::runtime_error(
            RPCHelpMan{"settxfee",
                "\nSet the transaction fee per kB for this wallet. Overrides the global -paytxfee command line parameter.\n",
                {
                    {"amount", RPCArg::Type::AMOUNT, /* opt */ false, /* default_val */ "", "The transaction fee in " + CURRENCY_UNIT + "/kB"},
                }}
                .ToString() +
            "\nResult\n"
            "true|false        (boolean) Returns true if successful\n"
            "\nExamples:\n"
            + HelpExampleCli("settxfee", "0.00001")
            + HelpExampleRpc("settxfee", "0.00001")
        );
    }

    auto locked_chain = pwallet->chain().lock();
    LOCK(pwallet->cs_wallet);

    CAmount nAmount = AmountFromValue(request.params[0]);
    CFeeRate tx_fee_rate(nAmount, 1000);
    if (tx_fee_rate == 0) {
        // automatic selection
    } else if (tx_fee_rate < ::minRelayTxFee) {
        throw JSONRPCError(RPC_INVALID_PARAMETER, strprintf("txfee cannot be less than min relay tx fee (%s)", ::minRelayTxFee.ToString()));
    } else if (tx_fee_rate < pwallet->m_min_fee) {
        throw JSONRPCError(RPC_INVALID_PARAMETER, strprintf("txfee cannot be less than wallet min fee (%s)", pwallet->m_min_fee.ToString()));
    }

    pwallet->m_pay_tx_fee = tx_fee_rate;
    return true;
}

static UniValue getwalletinfo(const JSONRPCRequest& request)
{
    std::shared_ptr<CWallet> const wallet = GetWalletForJSONRPCRequest(request);
    CWallet* const pwallet = wallet.get();

    if (!EnsureWalletIsAvailable(pwallet, request.fHelp)) {
        return NullUniValue;
    }

    if (request.fHelp || request.params.size() != 0)
        throw std::runtime_error(
            RPCHelpMan{"getwalletinfo",
                "Returns an object containing various wallet state info.\n", {}}
                .ToString() +
            "\nResult:\n"
            "{\n"
            "  \"walletname\": xxxxx,             (string) the wallet name\n"
            "  \"walletversion\": xxxxx,          (numeric) the wallet version\n"
            "  \"total_balance\": xxxxxxx,        (numeric) the total balance of the wallet in " + CURRENCY_UNIT + "\n"
            "  \"balance\": xxxxxxx,              (numeric) the total confirmed balance of the wallet in " + CURRENCY_UNIT + "\n"
            "  \"blind_balance\": xxxxxxx,        (numeric) the total confirmed blinded balance of the wallet in " + CURRENCY_UNIT + "\n"
            "  \"anon_balance\": xxxxxxx,         (numeric) the total confirmed anon balance of the wallet in " + CURRENCY_UNIT + "\n"
            "  \"staked_balance\": xxxxxxx,       (numeric) the total staked balance of the wallet in " + CURRENCY_UNIT + " (non-spendable until maturity)\n"
            "  \"unconfirmed_balance\": xxx,      (numeric) the total unconfirmed balance of the wallet in " + CURRENCY_UNIT + "\n"
            "  \"immature_balance\": xxxxxx,      (numeric) the total immature balance of the wallet in " + CURRENCY_UNIT + "\n"
            "  \"reserve\": xxxxxx,               (numeric) the reserve balance of the wallet in " + CURRENCY_UNIT + "\n"
            "  \"txcount\": xxxxxxx,              (numeric) the total number of transactions in the wallet\n"
            "  \"keypoololdest\": xxxxxx,         (numeric) the timestamp (seconds since Unix epoch) of the oldest pre-generated key in the key pool\n"
            "  \"keypoolsize\": xxxx,             (numeric) how many new keys are pre-generated\n"
            "  \"encryptionstatus\":              (string) unencrypted/locked/unlocked\n"
            "  \"unlocked_until\": ttt,           (numeric) the timestamp in seconds since epoch (midnight Jan 1 1970 GMT) that the wallet is unlocked for transfers, or 0 if the wallet is locked\n"
            "  \"paytxfee\": x.xxxx,              (numeric) the transaction fee configuration, set in " + CURRENCY_UNIT + "/kB\n"
            "  \"hdseedid\": \"<hash160>\"          (string, optional) the Hash160 of the HD account pubkey (only present when HD is enabled)\n"
            "  \"hdmasterkeyid\": \"<hash160>\"     (string, optional) alias for hdseedid retained for backwards-compatibility. Will be removed in V0.18.\n"
            "  \"private_keys_enabled\": true|false (boolean) false if privatekeys are disabled for this wallet (enforced watch-only wallet)\n"
            "}\n"
            "\nExamples:\n"
            + HelpExampleCli("getwalletinfo", "")
            + HelpExampleRpc("getwalletinfo", "")
        );

    // Make sure the results are valid at least up to the most recent block
    // the user could have gotten from another RPC command prior to now
    pwallet->BlockUntilSyncedToCurrentChain();

    auto locked_chain = pwallet->chain().lock();
    LOCK(pwallet->cs_wallet);

    UniValue obj(UniValue::VOBJ);
    obj.pushKV("walletname", pwallet->GetName());
    obj.pushKV("walletversion", pwallet->GetVersion());

    if (fParticlWallet)
    {
        CHDWalletBalances bal;
        ((CHDWallet*)pwallet)->GetBalances(bal);

        obj.pushKV("total_balance",         ValueFromAmount(
            bal.nPart + bal.nPartUnconf + bal.nPartStaked + bal.nPartImmature
            + bal.nBlind + bal.nBlindUnconf
            + bal.nAnon + bal.nAnonUnconf));

        obj.pushKV("balance",               ValueFromAmount(bal.nPart));

        obj.pushKV("blind_balance",         ValueFromAmount(bal.nBlind));
        obj.pushKV("anon_balance",          ValueFromAmount(bal.nAnon));
        obj.pushKV("staked_balance",        ValueFromAmount(bal.nPartStaked));

        obj.pushKV("unconfirmed_balance",   ValueFromAmount(bal.nPartUnconf));
        obj.pushKV("unconfirmed_blind",     ValueFromAmount(bal.nBlindUnconf));
        obj.pushKV("unconfirmed_anon",      ValueFromAmount(bal.nAnonUnconf));
        obj.pushKV("immature_balance",      ValueFromAmount(bal.nPartImmature));

        if (bal.nPartWatchOnly > 0 || bal.nPartWatchOnlyUnconf > 0 || bal.nPartWatchOnlyStaked > 0)
        {
            obj.pushKV("watchonly_balance",                 ValueFromAmount(bal.nPartWatchOnly));
            obj.pushKV("watchonly_staked_balance",          ValueFromAmount(bal.nPartWatchOnlyStaked));
            obj.pushKV("watchonly_unconfirmed_balance",     ValueFromAmount(bal.nPartWatchOnlyUnconf));
            obj.pushKV("watchonly_total_balance",
                ValueFromAmount(bal.nPartWatchOnly + bal.nPartWatchOnlyStaked + bal.nPartWatchOnlyUnconf));
        };
    } else
    {
        obj.pushKV("balance",       ValueFromAmount(pwallet->GetBalance()));
        obj.pushKV("unconfirmed_balance", ValueFromAmount(pwallet->GetUnconfirmedBalance()));
        obj.pushKV("immature_balance",    ValueFromAmount(pwallet->GetImmatureBalance()));
    };

    int nTxCount = (int)pwallet->mapWallet.size() + (fParticlWallet ? (int)((CHDWallet*)pwallet)->mapRecords.size() : 0);

    obj.pushKV("txcount",       (int)nTxCount);

    CKeyID seed_id;
    if (IsParticlWallet(pwallet)) {
        CHDWallet *pwhd = GetParticlWallet(pwallet);

        obj.pushKV("keypoololdest", pwhd->GetOldestActiveAccountTime());
        obj.pushKV("keypoolsize",   pwhd->CountActiveAccountKeys());

        obj.pushKV("reserve",   ValueFromAmount(pwhd->nReserveBalance));

        obj.pushKV("encryptionstatus", !pwhd->IsCrypted()
        ? "Unencrypted" : pwhd->IsLocked() ? "Locked" : pwhd->fUnlockForStakingOnly ? "Unlocked, staking only" : "Unlocked");

        seed_id = pwhd->idDefaultAccount;
    } else {
        size_t kpExternalSize = pwallet->KeypoolCountExternalKeys();
        obj.pushKV("keypoololdest", pwallet->GetOldestKeyPoolTime());
        obj.pushKV("keypoolsize",   (int64_t)pwallet->KeypoolCountExternalKeys());
        seed_id = pwallet->GetHDChain().seed_id;
        if (!seed_id.IsNull() && pwallet->CanSupportFeature(FEATURE_HD_SPLIT)) {
            obj.pushKV("keypoolsize_hd_internal",   (int64_t)(pwallet->GetKeyPoolSize() - kpExternalSize));
        }

        obj.pushKV("encryptionstatus", !pwallet->IsCrypted()
            ? "Unencrypted" : pwallet->IsLocked() ? "Locked" : "Unlocked");
    }

    if (pwallet->IsCrypted())
        obj.pushKV("unlocked_until", pwallet->nRelockTime);

    obj.pushKV("paytxfee", ValueFromAmount(pwallet->m_pay_tx_fee.GetFeePerK()));

    if (!seed_id.IsNull()) {
        obj.pushKV("hdseedid", seed_id.GetHex());
        obj.pushKV("hdmasterkeyid", seed_id.GetHex());
    }
    obj.pushKV("private_keys_enabled", !pwallet->IsWalletFlagSet(WALLET_FLAG_DISABLE_PRIVATE_KEYS));
    return obj;
}

static UniValue listwalletdir(const JSONRPCRequest& request)
{
    if (request.fHelp || request.params.size() != 0) {
        throw std::runtime_error(
            RPCHelpMan{"listwalletdir",
                "Returns a list of wallets in the wallet directory.\n", {}}
                .ToString() +
            "{\n"
            "  \"wallets\" : [                (json array of objects)\n"
            "    {\n"
            "      \"name\" : \"name\"          (string) The wallet name\n"
            "    }\n"
            "    ,...\n"
            "  ]\n"
            "}\n"
            "\nExamples:\n"
            + HelpExampleCli("listwalletdir", "")
            + HelpExampleRpc("listwalletdir", "")
        );
    }

    UniValue wallets(UniValue::VARR);
    for (const auto& path : ListWalletDir()) {
        UniValue wallet(UniValue::VOBJ);
        wallet.pushKV("name", path.string());
        wallets.push_back(wallet);
    }

    UniValue result(UniValue::VOBJ);
    result.pushKV("wallets", wallets);
    return result;
}

static UniValue listwallets(const JSONRPCRequest& request)
{
    if (request.fHelp || request.params.size() != 0)
        throw std::runtime_error(
            RPCHelpMan{"listwallets",
                "Returns a list of currently loaded wallets.\n"
                "For full information on the wallet, use \"getwalletinfo\"\n",
                {}}
                .ToString() +
            "\nResult:\n"
            "[                         (json array of strings)\n"
            "  \"walletname\"            (string) the wallet name\n"
            "   ...\n"
            "]\n"
            "\nExamples:\n"
            + HelpExampleCli("listwallets", "")
            + HelpExampleRpc("listwallets", "")
        );

    UniValue obj(UniValue::VARR);

    for (const std::shared_ptr<CWallet>& wallet : GetWallets()) {
        if (!EnsureWalletIsAvailable(wallet.get(), request.fHelp)) {
            return NullUniValue;
        }

        LOCK(wallet->cs_wallet);

        obj.push_back(wallet->GetName());
    }

    return obj;
}

static UniValue loadwallet(const JSONRPCRequest& request)
{
    if (request.fHelp || request.params.size() != 1)
        throw std::runtime_error(
            RPCHelpMan{"loadwallet",
                "\nLoads a wallet from a wallet file or directory."
                "\nNote that all wallet command-line options used when starting particld will be"
                "\napplied to the new wallet (eg -zapwallettxes, upgradewallet, rescan, etc).\n",
                {
                    {"filename", RPCArg::Type::STR, /* opt */ false, /* default_val */ "", "The wallet directory or .dat file."},
                }}
                .ToString() +
            "\nResult:\n"
            "{\n"
            "  \"name\" :    <wallet_name>,        (string) The wallet name if loaded successfully.\n"
            "  \"warning\" : <warning>,            (string) Warning message if wallet was not loaded cleanly.\n"
            "}\n"
            "\nExamples:\n"
            + HelpExampleCli("loadwallet", "\"test.dat\"")
            + HelpExampleRpc("loadwallet", "\"test.dat\"")
        );

    WalletLocation location(request.params[0].get_str());
    std::string error;

    if (!location.Exists()) {
        throw JSONRPCError(RPC_WALLET_NOT_FOUND, "Wallet " + location.GetName() + " not found.");
    } else if (fs::is_directory(location.GetPath())) {
        // The given filename is a directory. Check that there's a wallet.dat file.
        fs::path wallet_dat_file = location.GetPath() / "wallet.dat";
        if (fs::symlink_status(wallet_dat_file).type() == fs::file_not_found) {
            throw JSONRPCError(RPC_WALLET_NOT_FOUND, "Directory " + location.GetName() + " does not contain a wallet.dat file.");
        }
    }

    std::string warning;
    if (!CWallet::Verify(*g_rpc_interfaces->chain, location, false, error, warning)) {
        throw JSONRPCError(RPC_WALLET_ERROR, "Wallet file verification failed: " + error);
    }

    std::shared_ptr<CWallet> const wallet = CWallet::CreateWalletFromFile(*g_rpc_interfaces->chain, location);
    if (!wallet) {
        throw JSONRPCError(RPC_WALLET_ERROR, "Wallet loading failed.");
    }
    if (fParticlMode && !((CHDWallet*)wallet.get())->Initialise())
        throw JSONRPCError(RPC_WALLET_ERROR, "Wallet initialise failed.");
    AddWallet(wallet);

    wallet->postInitProcess();

    if (fParticlMode) {
        RestartStakingThreads();
    }

    UniValue obj(UniValue::VOBJ);
    obj.pushKV("name", wallet->GetName());
    obj.pushKV("warning", warning);

    return obj;
}

static UniValue createwallet(const JSONRPCRequest& request)
{
    if (request.fHelp || request.params.size() < 1 || request.params.size() > 2) {
        throw std::runtime_error(
            RPCHelpMan{"createwallet",
                "\nCreates and loads a new wallet.\n",
                {
                    {"wallet_name", RPCArg::Type::STR, /* opt */ false, /* default_val */ "", "The name for the new wallet. If this is a path, the wallet will be created at the path location."},
                    {"disable_private_keys", RPCArg::Type::BOOL, /* opt */ true, /* default_val */ "false", "Disable the possibility of private keys (only watchonlys are possible in this mode)."},
                }}
                .ToString() +
            "\nResult:\n"
            "{\n"
            "  \"name\" :    <wallet_name>,        (string) The wallet name if created successfully. If the wallet was created using a full path, the wallet_name will be the full path.\n"
            "  \"warning\" : <warning>,            (string) Warning message if wallet was not loaded cleanly.\n"
            "}\n"
            "\nExamples:\n"
            + HelpExampleCli("createwallet", "\"testwallet\"")
            + HelpExampleRpc("createwallet", "\"testwallet\"")
        );
    }
    std::string error;
    std::string warning;

    bool disable_privatekeys = false;
    if (!request.params[1].isNull()) {
        disable_privatekeys = request.params[1].get_bool();
    }

    WalletLocation location(request.params[0].get_str());
    if (location.Exists()) {
        throw JSONRPCError(RPC_WALLET_ERROR, "Wallet " + location.GetName() + " already exists.");
    }

    // Wallet::Verify will check if we're trying to create a wallet with a duplication name.
    if (!CWallet::Verify(*g_rpc_interfaces->chain, location, false, error, warning)) {
        throw JSONRPCError(RPC_WALLET_ERROR, "Wallet file verification failed: " + error);
    }

    std::shared_ptr<CWallet> const wallet = CWallet::CreateWalletFromFile(*g_rpc_interfaces->chain, location, (disable_privatekeys ? (uint64_t)WALLET_FLAG_DISABLE_PRIVATE_KEYS : 0));
    if (!wallet) {
        throw JSONRPCError(RPC_WALLET_ERROR, "Wallet creation failed.");
    }
    if (fParticlMode && !((CHDWallet*)wallet.get())->Initialise())
        throw JSONRPCError(RPC_WALLET_ERROR, "Wallet initialise failed.");
    AddWallet(wallet);

    wallet->postInitProcess();

    UniValue obj(UniValue::VOBJ);
    obj.pushKV("name", wallet->GetName());
    obj.pushKV("warning", warning);

    return obj;
}

static UniValue unloadwallet(const JSONRPCRequest& request)
{
    if (request.fHelp || request.params.size() > 1) {
        throw std::runtime_error(
            RPCHelpMan{"unloadwallet",
                "Unloads the wallet referenced by the request endpoint otherwise unloads the wallet specified in the argument.\n"
                "Specifying the wallet name on a wallet endpoint is invalid.",
                {
                    {"wallet_name", RPCArg::Type::STR, /* opt */ true, /* default_val */ "the wallet name from the RPC request", "The name of the wallet to unload."},
                }}
                .ToString() +
            "\nExamples:\n"
            + HelpExampleCli("unloadwallet", "wallet_name")
            + HelpExampleRpc("unloadwallet", "wallet_name")
        );
    }

    std::string wallet_name;
    if (GetWalletNameFromJSONRPCRequest(request, wallet_name)) {
        if (!request.params[0].isNull()) {
            throw JSONRPCError(RPC_INVALID_PARAMETER, "Cannot unload the requested wallet");
        }
    } else {
        wallet_name = request.params[0].get_str();
    }

    std::shared_ptr<CWallet> wallet = GetWallet(wallet_name);
    if (!wallet) {
        throw JSONRPCError(RPC_WALLET_NOT_FOUND, "Requested wallet does not exist or is not loaded");
    }

    // Release the "main" shared pointer and prevent further notifications.
    // Note that any attempt to load the same wallet would fail until the wallet
    // is destroyed (see CheckUniqueFileid).
    if (!RemoveWallet(wallet)) {
        throw JSONRPCError(RPC_MISC_ERROR, "Requested wallet already unloaded");
    }
    UnregisterValidationInterface(wallet.get());

    // The wallet can be in use so it's not possible to explicitly unload here.
    // Just notify the unload intent so that all shared pointers are released.
    // The wallet will be destroyed once the last shared pointer is released.
    wallet->NotifyUnload();

    if (fParticlMode) {
        RestartStakingThreads();
    }

    // There's no point in waiting for the wallet to unload.
    // At this point this method should never fail. The unloading could only
    // fail due to an unexpected error which would cause a process termination.

    return NullUniValue;
}

static UniValue resendwallettransactions(const JSONRPCRequest& request)
{
    std::shared_ptr<CWallet> const wallet = GetWalletForJSONRPCRequest(request);
    CWallet* const pwallet = wallet.get();

    if (!EnsureWalletIsAvailable(pwallet, request.fHelp)) {
        return NullUniValue;
    }

    if (request.fHelp || request.params.size() != 0)
        throw std::runtime_error(
            RPCHelpMan{"resendwallettransactions",
                "Immediately re-broadcast unconfirmed wallet transactions to all peers.\n"
                "Intended only for testing; the wallet code periodically re-broadcasts\n",
                {}}
                .ToString() +
            "automatically.\n"
            "Returns an RPC error if -walletbroadcast is set to false.\n"
            "Returns array of transaction ids that were re-broadcast.\n"
            );

    if (!g_connman)
        throw JSONRPCError(RPC_CLIENT_P2P_DISABLED, "Error: Peer-to-peer functionality missing or disabled");

    auto locked_chain = pwallet->chain().lock();
    LOCK(pwallet->cs_wallet);

    if (!pwallet->GetBroadcastTransactions()) {
        throw JSONRPCError(RPC_WALLET_ERROR, "Error: Wallet transaction broadcasting is disabled with -walletbroadcast");
    }

    std::vector<uint256> txids = pwallet->ResendWalletTransactionsBefore(*locked_chain, GetTime(), g_connman.get());
    UniValue result(UniValue::VARR);
    if (IsParticlWallet(pwallet)) {
        CHDWallet *phdw = GetParticlWallet(pwallet);
        std::vector<uint256> txidsRec;
        txidsRec = phdw->ResendRecordTransactionsBefore(*locked_chain, GetTime(), g_connman.get());

        for (auto &txid : txidsRec) {
            result.push_back(txid.ToString());
        }
    }

    for (const uint256& txid : txids)
    {
        result.push_back(txid.ToString());
    }
    return result;
}

static UniValue listunspent(const JSONRPCRequest& request)
{
    std::shared_ptr<CWallet> const wallet = GetWalletForJSONRPCRequest(request);
    CWallet* const pwallet = wallet.get();

    if (!EnsureWalletIsAvailable(pwallet, request.fHelp)) {
        return NullUniValue;
    }

    if (request.fHelp || request.params.size() > 5)
        throw std::runtime_error(
            RPCHelpMan{"listunspent",
                "\nReturns array of unspent transaction outputs\n"
                "with between minconf and maxconf (inclusive) confirmations.\n"
                "Optionally filter to only include txouts paid to specified addresses.\n",
                {
                    {"minconf", RPCArg::Type::NUM, /* opt */ true, /* default_val */ "1", "The minimum confirmations to filter"},
                    {"maxconf", RPCArg::Type::NUM, /* opt */ true, /* default_val */ "9999999", "The maximum confirmations to filter"},
<<<<<<< HEAD
                    {"addresses", RPCArg::Type::ARR, /* opt */ true, /* default_val */ "", "A json array of particl addresses to filter",
=======
                    {"addresses", RPCArg::Type::ARR, /* opt */ true, /* default_val */ "empty array", "A json array of bitcoin addresses to filter",
>>>>>>> 5f23460c
                        {
                            {"address", RPCArg::Type::STR, /* opt */ true, /* default_val */ "", "particl address"},
                        },
                    },
                    {"include_unsafe", RPCArg::Type::BOOL, /* opt */ true, /* default_val */ "true", "Include outputs that are not safe to spend\n"
            "                  See description of \"safe\" attribute below."},
                    {"query_options", RPCArg::Type::OBJ, /* opt */ true, /* default_val */ "null", "JSON with query options",
                        {
                            {"minimumAmount", RPCArg::Type::AMOUNT, /* opt */ true, /* default_val */ "0", "Minimum value of each UTXO in " + CURRENCY_UNIT + ""},
                            {"maximumAmount", RPCArg::Type::AMOUNT, /* opt */ true, /* default_val */ "unlimited", "Maximum value of each UTXO in " + CURRENCY_UNIT + ""},
                            {"maximumCount", RPCArg::Type::NUM, /* opt */ true, /* default_val */ "unlimited", "Maximum number of UTXOs"},
                            {"minimumSumAmount", RPCArg::Type::AMOUNT, /* opt */ true, /* default_val */ "unlimited", "Minimum sum value of all UTXOs in " + CURRENCY_UNIT + ""},
                            {"cc_format", RPCArg::Type::BOOL, /* opt */ true, /* default_val */ "false", "Format output for coincontrol"},
                            {"include_immature", RPCArg::Type::BOOL, /* opt */ true, /* default_val */ "false", "Include immature staked outputs"},
                        },
                        "query_options"},
                }}
                .ToString() +
            "\nResult\n"
            "[                     (array of json object)\n"
            "  {\n"
            "    \"txid\" : \"txid\",        (string) the transaction id \n"
            "    \"vout\" : n,               (numeric) the vout value\n"
            "    \"address\" : \"address\",    (string) the particl address\n"
            "    \"coldstaking_address\"  : \"address\" (string) the particl address this output must stake on\n"
            "    \"label\" : \"label\",        (string) The associated label, or \"\" for the default label\n"
            "    \"scriptPubKey\" : \"key\",   (string) the script key\n"
            "    \"amount\" : x.xxx,         (numeric) the transaction output amount in " + CURRENCY_UNIT + "\n"
            "    \"confirmations\" : n,      (numeric) The number of confirmations\n"
            "    \"redeemScript\" : n        (string) The redeemScript if scriptPubKey is P2SH\n"
            "    \"spendable\" : xxx,        (bool) Whether we have the private keys to spend this output\n"
            "    \"solvable\" : xxx,         (bool) Whether we know how to spend this output, ignoring the lack of keys\n"
            "    \"desc\" : xxx,             (string, only when solvable) A descriptor for spending this output\n"
            "    \"safe\" : xxx              (bool) Whether this output is considered safe to spend. Unconfirmed transactions\n"
            "                              from outside keys and unconfirmed replacement transactions are considered unsafe\n"
            "                              and are not eligible for spending by fundrawtransaction and sendtoaddress.\n"
            "    \"stakeable\" : xxx,        (bool) Whether we have the private keys to stake this output\n"
            "  }\n"
            "  ,...\n"
            "]\n"

            "\nExamples\n"
            + HelpExampleCli("listunspent", "")
            + HelpExampleCli("listunspent", "6 9999999 \"[\\\"PfqK97PXYfqRFtdYcZw82x3dzPrZbEAcYa\\\",\\\"Pka9M2Bva8WetQhQ4ngC255HAbMJf5P5Dc\\\"]\"")
            + HelpExampleRpc("listunspent", "6, 9999999 \"[\\\"PfqK97PXYfqRFtdYcZw82x3dzPrZbEAcYa\\\",\\\"Pka9M2Bva8WetQhQ4ngC255HAbMJf5P5Dc\\\"]\"")
            + HelpExampleCli("listunspent", "6 9999999 '[]' true '{ \"minimumAmount\": 0.005 }'")
            + HelpExampleRpc("listunspent", "6, 9999999, [] , true, { \"minimumAmount\": 0.005 } ")
            + HelpExampleCli("listunspent", "1 9999999 '[]' false '{\"include_immature\":true}'")
            + HelpExampleRpc("listunspent", "1, 9999999, [] , false, {\"include_immature\":true} ")
        );

    int nMinDepth = 1;
    if (!request.params[0].isNull()) {
        RPCTypeCheckArgument(request.params[0], UniValue::VNUM);
        nMinDepth = request.params[0].get_int();
    }

    int nMaxDepth = 9999999;
    if (!request.params[1].isNull()) {
        RPCTypeCheckArgument(request.params[1], UniValue::VNUM);
        nMaxDepth = request.params[1].get_int();
    }

    std::set<CTxDestination> destinations;
    if (!request.params[2].isNull()) {
        RPCTypeCheckArgument(request.params[2], UniValue::VARR);
        UniValue inputs = request.params[2].get_array();
        for (unsigned int idx = 0; idx < inputs.size(); idx++) {
            const UniValue& input = inputs[idx];
            CTxDestination dest = DecodeDestination(input.get_str());
            if (!IsValidDestination(dest)) {
                throw JSONRPCError(RPC_INVALID_ADDRESS_OR_KEY, std::string("Invalid Particl address: ") + input.get_str());
            }
            if (!destinations.insert(dest).second) {
                throw JSONRPCError(RPC_INVALID_PARAMETER, std::string("Invalid parameter, duplicated address: ") + input.get_str());
            }
        }
    }

    bool include_unsafe = true;
    if (!request.params[3].isNull()) {
        RPCTypeCheckArgument(request.params[3], UniValue::VBOOL);
        include_unsafe = request.params[3].get_bool();
    }

    bool fCCFormat = false;
    bool fIncludeImmature = false;
    CAmount nMinimumAmount = 0;
    CAmount nMaximumAmount = MAX_MONEY;
    CAmount nMinimumSumAmount = MAX_MONEY;
    uint64_t nMaximumCount = 0;

    if (!request.params[4].isNull()) {
        const UniValue& options = request.params[4].get_obj();

        RPCTypeCheckObj(options,
            {
                {"maximumCount",            UniValueType(UniValue::VNUM)},
                {"cc_format",               UniValueType(UniValue::VBOOL)},
                {"include_immature",        UniValueType(UniValue::VBOOL)},
            }, true, false);

        if (options.exists("minimumAmount"))
            nMinimumAmount = AmountFromValue(options["minimumAmount"]);

        if (options.exists("maximumAmount"))
            nMaximumAmount = AmountFromValue(options["maximumAmount"]);

        if (options.exists("minimumSumAmount"))
            nMinimumSumAmount = AmountFromValue(options["minimumSumAmount"]);

        if (options.exists("maximumCount"))
            nMaximumCount = options["maximumCount"].get_int64();

        if (options.exists("cc_format"))
            fCCFormat = options["cc_format"].get_bool();

        if (options.exists("include_immature"))
            fIncludeImmature = options["include_immature"].get_bool();
    }

    // Make sure the results are valid at least up to the most recent block
    // the user could have gotten from another RPC command prior to now
    pwallet->BlockUntilSyncedToCurrentChain();

    UniValue results(UniValue::VARR);
    std::vector<COutput> vecOutputs;
    {
        auto locked_chain = pwallet->chain().lock();
        LOCK(pwallet->cs_wallet);
        pwallet->AvailableCoins(*locked_chain, vecOutputs, !include_unsafe, nullptr, nMinimumAmount, nMaximumAmount, nMinimumSumAmount, nMaximumCount, nMinDepth, nMaxDepth, fIncludeImmature);
    }

    LOCK(pwallet->cs_wallet);

    for (const COutput& out : vecOutputs) {

        CAmount nValue;
        CTxDestination address;
        const CScript *scriptPubKey;
        bool fValidAddress;
        if (fParticlWallet)
        {
            scriptPubKey = out.tx->tx->vpout[out.i]->GetPScriptPubKey();
            nValue = out.tx->tx->vpout[out.i]->GetValue();
        } else
        {
            scriptPubKey = &out.tx->tx->vout[out.i].scriptPubKey;
            nValue = out.tx->tx->vout[out.i].nValue;
        };

        fValidAddress = ExtractDestination(*scriptPubKey, address);
        if (destinations.size() && (!fValidAddress || !destinations.count(address)))
            continue;

        UniValue entry(UniValue::VOBJ);
        entry.pushKV("txid", out.tx->GetHash().GetHex());
        entry.pushKV("vout", out.i);

        if (fValidAddress) {
            entry.pushKV("address", EncodeDestination(address));

            auto i = pwallet->mapAddressBook.find(address);
            if (i != pwallet->mapAddressBook.end()) {
                entry.pushKV("label", i->second.name);
            }

            if (scriptPubKey->IsPayToScriptHash()) {
                const CScriptID& hash = boost::get<CScriptID>(address);
                CScript redeemScript;
                if (pwallet->GetCScript(hash, redeemScript)) {
                    entry.pushKV("redeemScript", HexStr(redeemScript.begin(), redeemScript.end()));
                }
            }
            if (scriptPubKey->IsPayToScriptHash256()) {
                const CScriptID256& hash = boost::get<CScriptID256>(address);
                CScriptID scriptID;
                scriptID.Set(hash);
                CScript redeemScript;
                if (pwallet->GetCScript(scriptID, redeemScript)) {
                    entry.pushKV("redeemScript", HexStr(redeemScript.begin(), redeemScript.end()));
                }
            }
        }

        if (HasIsCoinstakeOp(*scriptPubKey)) {
            CScript scriptStake;
            if (GetCoinstakeScriptPath(*scriptPubKey, scriptStake)) {
                if (ExtractDestination(scriptStake, address)) {
                    entry.pushKV("coldstaking_address", EncodeDestination(address));
                }
            }
        }

        entry.pushKV("scriptPubKey", HexStr(scriptPubKey->begin(), scriptPubKey->end()));

        if (fCCFormat)
        {
            entry.pushKV("time", out.tx->GetTxTime());
            entry.pushKV("amount", nValue);
        } else
        {
            entry.pushKV("amount", ValueFromAmount(nValue));
        };

        entry.pushKV("confirmations", out.nDepth);
        entry.pushKV("spendable", out.fSpendable);
        entry.pushKV("solvable", out.fSolvable);
        if (out.fSolvable) {
            auto descriptor = InferDescriptor(*scriptPubKey, *pwallet);
            entry.pushKV("desc", descriptor->ToString());
        }
        entry.pushKV("safe", out.fSafe);

        if (IsParticlWallet(pwallet))
        {
            CHDWallet *phdw = GetParticlWallet(pwallet);
            CKeyID stakingKeyID;
            bool fStakeable = ExtractStakingKeyID(*scriptPubKey, stakingKeyID);
            if (fStakeable)
            {
                isminetype mine = phdw->IsMine(stakingKeyID);
                if (!(mine & ISMINE_SPENDABLE)
                    || (mine & ISMINE_HARDWARE_DEVICE))
                    fStakeable = false;
            };
            entry.pushKV("stakeable", fStakeable);
        };

        if (fIncludeImmature)
            entry.pushKV("mature", out.fMature);

        if (out.fNeedHardwareKey)
            entry.pushKV("ondevice", out.fNeedHardwareKey);

        results.push_back(entry);
    }

    return results;
}

void FundTransaction(CWallet* const pwallet, CMutableTransaction& tx, CAmount& fee_out, int& change_position, UniValue options)
{
    // Make sure the results are valid at least up to the most recent block
    // the user could have gotten from another RPC command prior to now
    pwallet->BlockUntilSyncedToCurrentChain();

    CCoinControl coinControl;
    change_position = -1;
    bool lockUnspents = false;
    UniValue subtractFeeFromOutputs;
    std::set<int> setSubtractFeeFromOutputs;

    if (!options.isNull()) {
      if (options.type() == UniValue::VBOOL) {
        // backward compatibility bool only fallback
        coinControl.fAllowWatchOnly = options.get_bool();
      }
      else {
        RPCTypeCheckArgument(options, UniValue::VOBJ);
        RPCTypeCheckObj(options,
            {
                {"changeAddress", UniValueType(UniValue::VSTR)},
                {"changePosition", UniValueType(UniValue::VNUM)},
                {"change_type", UniValueType(UniValue::VSTR)},
                {"includeWatching", UniValueType(UniValue::VBOOL)},
                {"lockUnspents", UniValueType(UniValue::VBOOL)},
                {"feeRate", UniValueType()}, // will be checked below
                {"subtractFeeFromOutputs", UniValueType(UniValue::VARR)},
                {"replaceable", UniValueType(UniValue::VBOOL)},
                {"conf_target", UniValueType(UniValue::VNUM)},
                {"estimate_mode", UniValueType(UniValue::VSTR)},
            },
            true, true);

        if (options.exists("changeAddress")) {
            CTxDestination dest = DecodeDestination(options["changeAddress"].get_str());

            if (!IsValidDestination(dest)) {
                throw JSONRPCError(RPC_INVALID_ADDRESS_OR_KEY, "changeAddress must be a valid particl address");
            }

            coinControl.destChange = dest;
        }

        if (options.exists("changePosition"))
            change_position = options["changePosition"].get_int();

        if (options.exists("change_type")) {
            if (options.exists("changeAddress")) {
                throw JSONRPCError(RPC_INVALID_PARAMETER, "Cannot specify both changeAddress and address_type options");
            }
            coinControl.m_change_type = pwallet->m_default_change_type;
            if (!ParseOutputType(options["change_type"].get_str(), *coinControl.m_change_type)) {
                throw JSONRPCError(RPC_INVALID_ADDRESS_OR_KEY, strprintf("Unknown change type '%s'", options["change_type"].get_str()));
            }
        }

        if (options.exists("includeWatching"))
            coinControl.fAllowWatchOnly = options["includeWatching"].get_bool();

        if (options.exists("lockUnspents"))
            lockUnspents = options["lockUnspents"].get_bool();

        if (options.exists("feeRate"))
        {
            coinControl.m_feerate = CFeeRate(AmountFromValue(options["feeRate"]));
            coinControl.fOverrideFeeRate = true;
        }

        if (options.exists("subtractFeeFromOutputs"))
            subtractFeeFromOutputs = options["subtractFeeFromOutputs"].get_array();

        if (options.exists("replaceable")) {
            coinControl.m_signal_bip125_rbf = options["replaceable"].get_bool();
        }
        if (options.exists("conf_target")) {
            if (options.exists("feeRate")) {
                throw JSONRPCError(RPC_INVALID_PARAMETER, "Cannot specify both conf_target and feeRate");
            }
            coinControl.m_confirm_target = ParseConfirmTarget(options["conf_target"]);
        }
        if (options.exists("estimate_mode")) {
            if (options.exists("feeRate")) {
                throw JSONRPCError(RPC_INVALID_PARAMETER, "Cannot specify both estimate_mode and feeRate");
            }
            if (!FeeModeFromString(options["estimate_mode"].get_str(), coinControl.m_fee_mode)) {
                throw JSONRPCError(RPC_INVALID_PARAMETER, "Invalid estimate_mode parameter");
            }
        }
      }
    }

    size_t nOutputs = IsParticlWallet(pwallet) ? tx.vpout.size() : tx.vout.size();
    if (nOutputs == 0)
        throw JSONRPCError(RPC_INVALID_PARAMETER, "TX must have at least one output");

    if (change_position != -1 && (change_position < 0 || (unsigned int)change_position > nOutputs))
        throw JSONRPCError(RPC_INVALID_PARAMETER, "changePosition out of bounds");

    for (unsigned int idx = 0; idx < subtractFeeFromOutputs.size(); idx++) {
        int pos = subtractFeeFromOutputs[idx].get_int();
        if (setSubtractFeeFromOutputs.count(pos))
            throw JSONRPCError(RPC_INVALID_PARAMETER, strprintf("Invalid parameter, duplicated position: %d", pos));
        if (pos < 0)
            throw JSONRPCError(RPC_INVALID_PARAMETER, strprintf("Invalid parameter, negative position: %d", pos));
        if (pos >= int(nOutputs))
            throw JSONRPCError(RPC_INVALID_PARAMETER, strprintf("Invalid parameter, position too large: %d", pos));
        setSubtractFeeFromOutputs.insert(pos);
    }

    std::string strFailReason;

    if (!pwallet->FundTransaction(tx, fee_out, change_position, strFailReason, lockUnspents, setSubtractFeeFromOutputs, coinControl)) {
        throw JSONRPCError(RPC_WALLET_ERROR, strFailReason);
    }
}

static UniValue fundrawtransaction(const JSONRPCRequest& request)
{
    std::shared_ptr<CWallet> const wallet = GetWalletForJSONRPCRequest(request);
    CWallet* const pwallet = wallet.get();

    if (!EnsureWalletIsAvailable(pwallet, request.fHelp)) {
        return NullUniValue;
    }

    if (request.fHelp || request.params.size() < 1 || request.params.size() > 3)
        throw std::runtime_error(
            RPCHelpMan{"fundrawtransaction",
                "\nAdd inputs to a transaction until it has enough in value to meet its out value.\n"
                "This will not modify existing inputs, and will add at most one change output to the outputs.\n"
                "No existing outputs will be modified unless \"subtractFeeFromOutputs\" is specified.\n"
                "Note that inputs which were signed may need to be resigned after completion since in/outputs have been added.\n"
                "The inputs added will not be signed, use signrawtransaction for that.\n"
                "Note that all existing inputs must have their previous output transaction be in the wallet.\n"
                "Note that all inputs selected must be of standard form and P2SH scripts must be\n"
                "in the wallet using importaddress or addmultisigaddress (to calculate fees).\n"
                "You can see whether this is the case by checking the \"solvable\" field in the listunspent output.\n"
                "Only pay-to-pubkey, multisig, and P2SH versions thereof are currently supported for watch-only\n",
                {
                    {"hexstring", RPCArg::Type::STR_HEX, /* opt */ false, /* default_val */ "", "The hex string of the raw transaction"},
                    {"options", RPCArg::Type::OBJ, /* opt */ true, /* default_val */ "null", "for backward compatibility: passing in a true instead of an object will result in {\"includeWatching\":true}",
                        {
                            {"changeAddress", RPCArg::Type::STR, /* opt */ true, /* default_val */ "pool address", "The particl address to receive the change"},
                            {"changePosition", RPCArg::Type::NUM, /* opt */ true, /* default_val */ "random", "The index of the change output"},
                            {"change_type", RPCArg::Type::STR, /* opt */ true, /* default_val */ "set by -changetype", "The output type to use. Only valid if changeAddress is not specified. Options are \"legacy\", \"p2sh-segwit\", and \"bech32\"."},
                            {"includeWatching", RPCArg::Type::BOOL, /* opt */ true, /* default_val */ "false", "Also select inputs which are watch only"},
                            {"lockUnspents", RPCArg::Type::BOOL, /* opt */ true, /* default_val */ "false", "Lock selected unspent outputs"},
                            {"feeRate", RPCArg::Type::AMOUNT, /* opt */ true, /* default_val */ "not set: makes wallet determine the fee", "Set a specific fee rate in " + CURRENCY_UNIT + "/kB"},
                            {"subtractFeeFromOutputs", RPCArg::Type::ARR, /* opt */ true, /* default_val */ "empty array", "A json array of integers.\n"
                            "                              The fee will be equally deducted from the amount of each specified output.\n"
<<<<<<< HEAD
                            "                              The outputs are specified by their zero-based index, before any change output is added.\n"
                            "                              Those recipients will receive less particl than you enter in their corresponding amount field.\n"
=======
                            "                              Those recipients will receive less bitcoins than you enter in their corresponding amount field.\n"
>>>>>>> 5f23460c
                            "                              If no outputs are specified here, the sender pays the fee.",
                                {
                                    {"vout_index", RPCArg::Type::NUM, /* opt */ true, /* default_val */ "", "The zero-based output index, before a change output is added."},
                                },
                            },
                            {"replaceable", RPCArg::Type::BOOL, /* opt */ true, /* default_val */ "fallback to wallet's default", "Marks this transaction as BIP125 replaceable.\n"
                            "                              Allows this transaction to be replaced by a transaction with higher fees"},
                            {"conf_target", RPCArg::Type::NUM, /* opt */ true, /* default_val */ "fallback to wallet's default", "Confirmation target (in blocks)"},
                            {"estimate_mode", RPCArg::Type::STR, /* opt */ true, /* default_val */ "UNSET", "The fee estimate mode, must be one of:\n"
                            "         \"UNSET\"\n"
                            "         \"ECONOMICAL\"\n"
                            "         \"CONSERVATIVE\""},
                        },
                        "options"},
                    {"iswitness", RPCArg::Type::BOOL, /* opt */ true, /* default_val */ "depends on heuristic tests", "Whether the transaction hex is a serialized witness transaction \n"
                            "                              If iswitness is not present, heuristic tests will be used in decoding"},
                }}
                .ToString() +
                            "\nResult:\n"
                            "{\n"
                            "  \"hex\":       \"value\", (string)  The resulting raw transaction (hex-encoded string)\n"
                            "  \"fee\":       n,         (numeric) Fee in " + CURRENCY_UNIT + " the resulting transaction pays\n"
                            "  \"changepos\": n          (numeric) The position of the added change output, or -1\n"
                            "}\n"
                            "\nExamples:\n"
                            "\nCreate a transaction with no inputs\n"
                            + HelpExampleCli("createrawtransaction", "\"[]\" \"{\\\"myaddress\\\":0.01}\"") +
                            "\nAdd sufficient unsigned inputs to meet the output value\n"
                            + HelpExampleCli("fundrawtransaction", "\"rawtransactionhex\"") +
                            "\nSign the transaction\n"
                            + HelpExampleCli("signrawtransaction", "\"fundedtransactionhex\"") +
                            "\nSend the transaction\n"
                            + HelpExampleCli("sendrawtransaction", "\"signedtransactionhex\"")
                            );

    RPCTypeCheck(request.params, {UniValue::VSTR, UniValueType(), UniValue::VBOOL});

    // parse hex string from parameter
    CMutableTransaction tx;
    bool try_witness = request.params[2].isNull() ? true : request.params[2].get_bool();
    bool try_no_witness = request.params[2].isNull() ? true : !request.params[2].get_bool();
    if (!DecodeHexTx(tx, request.params[0].get_str(), try_no_witness, try_witness)) {
        throw JSONRPCError(RPC_DESERIALIZATION_ERROR, "TX decode failed");
    }

    CAmount fee;
    int change_position;
    FundTransaction(pwallet, tx, fee, change_position, request.params[1]);

    UniValue result(UniValue::VOBJ);
    result.pushKV("hex", EncodeHexTx(tx));
    result.pushKV("fee", ValueFromAmount(fee));
    result.pushKV("changepos", change_position);

    return result;
}

UniValue signrawtransactionwithwallet(const JSONRPCRequest& request)
{
    std::shared_ptr<CWallet> const wallet = GetWalletForJSONRPCRequest(request);
    CWallet* const pwallet = wallet.get();

    if (!EnsureWalletIsAvailable(pwallet, request.fHelp)) {
        return NullUniValue;
    }

    if (request.fHelp || request.params.size() < 1 || request.params.size() > 3)
        throw std::runtime_error(
            RPCHelpMan{"signrawtransactionwithwallet",
                "\nSign inputs for raw transaction (serialized, hex-encoded).\n"
                "The second optional argument (may be null) is an array of previous transaction outputs that\n"
                "this transaction depends on but may not yet be in the block chain." +
                    HelpRequiringPassphrase(pwallet) + "\n",
                {
                    {"hexstring", RPCArg::Type::STR, /* opt */ false, /* default_val */ "", "The transaction hex string"},
                    {"prevtxs", RPCArg::Type::ARR, /* opt */ true, /* default_val */ "null", "A json array of previous dependent transaction outputs",
                        {
                            {"", RPCArg::Type::OBJ, /* opt */ false, /* default_val */ "", "",
                                {
                                    {"txid", RPCArg::Type::STR_HEX, /* opt */ false, /* default_val */ "", "The transaction id"},
                                    {"vout", RPCArg::Type::NUM, /* opt */ false, /* default_val */ "", "The output number"},
                                    {"scriptPubKey", RPCArg::Type::STR_HEX, /* opt */ false, /* default_val */ "", "script key"},
                                    {"redeemScript", RPCArg::Type::STR_HEX, /* opt */ true, /* default_val */ "omitted", "(required for P2SH or P2WSH)"},
                                    {"amount", RPCArg::Type::AMOUNT, /* opt */ false, /* default_val */ "", "The amount spent"},
                                },
                            },
                        },
                    },
                    {"sighashtype", RPCArg::Type::STR, /* opt */ true, /* default_val */ "ALL", "The signature hash type. Must be one of\n"
            "       \"ALL\"\n"
            "       \"NONE\"\n"
            "       \"SINGLE\"\n"
            "       \"ALL|ANYONECANPAY\"\n"
            "       \"NONE|ANYONECANPAY\"\n"
            "       \"SINGLE|ANYONECANPAY\""},
                }}
                .ToString() +
            "\nResult:\n"
            "{\n"
            "  \"hex\" : \"value\",                  (string) The hex-encoded raw transaction with signature(s)\n"
            "  \"complete\" : true|false,          (boolean) If the transaction has a complete set of signatures\n"
            "  \"errors\" : [                      (json array of objects) Script verification errors (if there are any)\n"
            "    {\n"
            "      \"txid\" : \"hash\",              (string) The hash of the referenced, previous transaction\n"
            "      \"vout\" : n,                   (numeric) The index of the output to spent and used as input\n"
            "      \"scriptSig\" : \"hex\",          (string) The hex-encoded signature script\n"
            "      \"sequence\" : n,               (numeric) Script sequence number\n"
            "      \"error\" : \"text\"              (string) Verification or signing error related to the input\n"
            "    }\n"
            "    ,...\n"
            "  ]\n"
            "}\n"

            "\nExamples:\n"
            + HelpExampleCli("signrawtransactionwithwallet", "\"myhex\"")
            + HelpExampleRpc("signrawtransactionwithwallet", "\"myhex\"")
        );

    RPCTypeCheck(request.params, {UniValue::VSTR, UniValue::VARR, UniValue::VSTR}, true);

    CMutableTransaction mtx;
    if (!DecodeHexTx(mtx, request.params[0].get_str(), true)) {
        throw JSONRPCError(RPC_DESERIALIZATION_ERROR, "TX decode failed");
    }

    // Sign the transaction
    auto locked_chain = pwallet->chain().lock();
    LOCK(pwallet->cs_wallet);
    EnsureWalletIsUnlocked(pwallet);

    return SignTransaction(pwallet->chain(), mtx, request.params[1], pwallet, false, request.params[2]);
}

static UniValue bumpfee(const JSONRPCRequest& request)
{
    std::shared_ptr<CWallet> const wallet = GetWalletForJSONRPCRequest(request);
    CWallet* const pwallet = wallet.get();

    if (!EnsureWalletIsAvailable(pwallet, request.fHelp))
        return NullUniValue;

    if (request.fHelp || request.params.size() < 1 || request.params.size() > 2) {
        throw std::runtime_error(
            RPCHelpMan{"bumpfee",
                "\nBumps the fee of an opt-in-RBF transaction T, replacing it with a new transaction B.\n"
                "An opt-in RBF transaction with the given txid must be in the wallet.\n"
                "The command will pay the additional fee by decreasing (or perhaps removing) its change output.\n"
                "If the change output is not big enough to cover the increased fee, the command will currently fail\n"
                "instead of adding new inputs to compensate. (A future implementation could improve this.)\n"
                "The command will fail if the wallet or mempool contains a transaction that spends one of T's outputs.\n"
                "By default, the new fee will be calculated automatically using estimatesmartfee.\n"
                "The user can specify a confirmation target for estimatesmartfee.\n"
                "Alternatively, the user can specify totalFee, or use RPC settxfee to set a higher fee rate.\n"
                "At a minimum, the new fee rate must be high enough to pay an additional new relay fee (incrementalfee\n"
                "returned by getnetworkinfo) to enter the node's mempool.\n",
                {
                    {"txid", RPCArg::Type::STR_HEX, /* opt */ false, /* default_val */ "", "The txid to be bumped"},
                    {"options", RPCArg::Type::OBJ, /* opt */ true, /* default_val */ "null", "",
                        {
                            {"confTarget", RPCArg::Type::NUM, /* opt */ true, /* default_val */ "fallback to wallet's default", "Confirmation target (in blocks)"},
                            {"totalFee", RPCArg::Type::NUM, /* opt */ true, /* default_val */ "fallback to 'confTarget'", "Total fee (NOT feerate) to pay, in satoshis.\n"
            "                         In rare cases, the actual fee paid might be slightly higher than the specified\n"
            "                         totalFee if the tx change output has to be removed because it is too close to\n"
            "                         the dust threshold."},
                            {"replaceable", RPCArg::Type::BOOL, /* opt */ true, /* default_val */ "true", "Whether the new transaction should still be\n"
            "                         marked bip-125 replaceable. If true, the sequence numbers in the transaction will\n"
            "                         be left unchanged from the original. If false, any input sequence numbers in the\n"
            "                         original transaction that were less than 0xfffffffe will be increased to 0xfffffffe\n"
            "                         so the new transaction will not be explicitly bip-125 replaceable (though it may\n"
            "                         still be replaceable in practice, for example if it has unconfirmed ancestors which\n"
            "                         are replaceable)."},
                            {"estimate_mode", RPCArg::Type::STR, /* opt */ true, /* default_val */ "UNSET", "The fee estimate mode, must be one of:\n"
            "         \"UNSET\"\n"
            "         \"ECONOMICAL\"\n"
            "         \"CONSERVATIVE\""},
                        },
                        "options"},
                }}
                .ToString() +
            "\nResult:\n"
            "{\n"
            "  \"txid\":    \"value\",  (string)  The id of the new transaction\n"
            "  \"origfee\":  n,         (numeric) Fee of the replaced transaction\n"
            "  \"fee\":      n,         (numeric) Fee of the new transaction\n"
            "  \"errors\":  [ str... ] (json array of strings) Errors encountered during processing (may be empty)\n"
            "}\n"
            "\nExamples:\n"
            "\nBump the fee, get the new transaction\'s txid\n" +
            HelpExampleCli("bumpfee", "<txid>"));
    }

    RPCTypeCheck(request.params, {UniValue::VSTR, UniValue::VOBJ});
    uint256 hash(ParseHashV(request.params[0], "txid"));

    // optional parameters
    CAmount totalFee = 0;
    CCoinControl coin_control;
    coin_control.m_signal_bip125_rbf = true;
    if (!request.params[1].isNull()) {
        UniValue options = request.params[1];
        RPCTypeCheckObj(options,
            {
                {"confTarget", UniValueType(UniValue::VNUM)},
                {"totalFee", UniValueType(UniValue::VNUM)},
                {"replaceable", UniValueType(UniValue::VBOOL)},
                {"estimate_mode", UniValueType(UniValue::VSTR)},
            },
            true, true);

        if (options.exists("confTarget") && options.exists("totalFee")) {
            throw JSONRPCError(RPC_INVALID_PARAMETER, "confTarget and totalFee options should not both be set. Please provide either a confirmation target for fee estimation or an explicit total fee for the transaction.");
        } else if (options.exists("confTarget")) { // TODO: alias this to conf_target
            coin_control.m_confirm_target = ParseConfirmTarget(options["confTarget"]);
        } else if (options.exists("totalFee")) {
            totalFee = options["totalFee"].get_int64();
            if (totalFee <= 0) {
                throw JSONRPCError(RPC_INVALID_PARAMETER, strprintf("Invalid totalFee %s (must be greater than 0)", FormatMoney(totalFee)));
            }
        }

        if (options.exists("replaceable")) {
            coin_control.m_signal_bip125_rbf = options["replaceable"].get_bool();
        }
        if (options.exists("estimate_mode")) {
            if (!FeeModeFromString(options["estimate_mode"].get_str(), coin_control.m_fee_mode)) {
                throw JSONRPCError(RPC_INVALID_PARAMETER, "Invalid estimate_mode parameter");
            }
        }
    }

    // Make sure the results are valid at least up to the most recent block
    // the user could have gotten from another RPC command prior to now
    pwallet->BlockUntilSyncedToCurrentChain();

    auto locked_chain = pwallet->chain().lock();
    LOCK(pwallet->cs_wallet);
    EnsureWalletIsUnlocked(pwallet);


    std::vector<std::string> errors;
    CAmount old_fee;
    CAmount new_fee;
    CMutableTransaction mtx;
    feebumper::Result res = feebumper::CreateTransaction(pwallet, hash, coin_control, totalFee, errors, old_fee, new_fee, mtx);
    if (res != feebumper::Result::OK) {
        switch(res) {
            case feebumper::Result::INVALID_ADDRESS_OR_KEY:
                throw JSONRPCError(RPC_INVALID_ADDRESS_OR_KEY, errors[0]);
                break;
            case feebumper::Result::INVALID_REQUEST:
                throw JSONRPCError(RPC_INVALID_REQUEST, errors[0]);
                break;
            case feebumper::Result::INVALID_PARAMETER:
                throw JSONRPCError(RPC_INVALID_PARAMETER, errors[0]);
                break;
            case feebumper::Result::WALLET_ERROR:
                throw JSONRPCError(RPC_WALLET_ERROR, errors[0]);
                break;
            default:
                throw JSONRPCError(RPC_MISC_ERROR, errors[0]);
                break;
        }
    }

    // sign bumped transaction
    if (!feebumper::SignTransaction(pwallet, mtx)) {
        throw JSONRPCError(RPC_WALLET_ERROR, "Can't sign transaction.");
    }
    // commit the bumped transaction
    uint256 txid;
    if (feebumper::CommitTransaction(pwallet, hash, std::move(mtx), errors, txid) != feebumper::Result::OK) {
        throw JSONRPCError(RPC_WALLET_ERROR, errors[0]);
    }
    UniValue result(UniValue::VOBJ);
    result.pushKV("txid", txid.GetHex());
    result.pushKV("origfee", ValueFromAmount(old_fee));
    result.pushKV("fee", ValueFromAmount(new_fee));
    UniValue result_errors(UniValue::VARR);
    for (const std::string& error : errors) {
        result_errors.push_back(error);
    }
    result.pushKV("errors", result_errors);

    return result;
}

UniValue generate(const JSONRPCRequest& request)
{
    std::shared_ptr<CWallet> const wallet = GetWalletForJSONRPCRequest(request);
    CWallet* const pwallet = wallet.get();


    if (!EnsureWalletIsAvailable(pwallet, request.fHelp)) {
        return NullUniValue;
    }

    if (request.fHelp || request.params.size() < 1 || request.params.size() > 2) {
        throw std::runtime_error(
            RPCHelpMan{"generate",
                "\nMine up to nblocks blocks immediately (before the RPC call returns) to an address in the wallet.\n",
                {
                    {"nblocks", RPCArg::Type::NUM, /* opt */ false, /* default_val */ "", "How many blocks are generated immediately."},
                    {"maxtries", RPCArg::Type::NUM, /* opt */ true, /* default_val */ "1000000", "How many iterations to try."},
                }}
                .ToString() +
            "\nResult:\n"
            "[ blockhashes ]     (array) hashes of blocks generated\n"
            "\nExamples:\n"
            "\nGenerate 11 blocks\n"
            + HelpExampleCli("generate", "11")
        );
    }

    if (!IsDeprecatedRPCEnabled("generate")) {
        throw JSONRPCError(RPC_METHOD_DEPRECATED, "The wallet generate rpc method is deprecated and will be fully removed in v0.19. "
            "To use generate in v0.18, restart bitcoind with -deprecatedrpc=generate.\n"
            "Clients should transition to using the node rpc method generatetoaddress\n");
    }

    int num_generate = request.params[0].get_int();
    uint64_t max_tries = 1000000;
    if (!request.params[1].isNull()) {
        max_tries = request.params[1].get_int();
    }

    std::shared_ptr<CReserveScript> coinbase_script;
    pwallet->GetScriptForMining(coinbase_script);

    // If the keypool is exhausted, no script is returned at all.  Catch this.
    if (!coinbase_script) {
        throw JSONRPCError(RPC_WALLET_KEYPOOL_RAN_OUT, "Error: Keypool ran out, please call keypoolrefill first");
    }

    //throw an error if no script was provided
    if (coinbase_script->reserveScript.empty()) {
        throw JSONRPCError(RPC_INTERNAL_ERROR, "No coinbase script available");
    }

    return generateBlocks(coinbase_script, num_generate, max_tries, true);
}

UniValue rescanblockchain(const JSONRPCRequest& request)
{
    std::shared_ptr<CWallet> const wallet = GetWalletForJSONRPCRequest(request);
    CWallet* const pwallet = wallet.get();

    if (!EnsureWalletIsAvailable(pwallet, request.fHelp)) {
        return NullUniValue;
    }

    if (request.fHelp || request.params.size() > 2) {
        throw std::runtime_error(
            RPCHelpMan{"rescanblockchain",
                "\nRescan the local blockchain for wallet related transactions.\n",
                {
                    {"start_height", RPCArg::Type::NUM, /* opt */ true, /* default_val */ "0", "block height where the rescan should start"},
                    {"stop_height", RPCArg::Type::NUM, /* opt */ true, /* default_val */ "tip height", "the last block height that should be scanned"},
                }}
                .ToString() +
            "\nResult:\n"
            "{\n"
            "  \"start_height\"     (numeric) The block height where the rescan has started. If omitted, rescan started from the genesis block.\n"
            "  \"stop_height\"      (numeric) The height of the last rescanned block. If omitted, rescan stopped at the chain tip.\n"
            "}\n"
            "\nExamples:\n"
            + HelpExampleCli("rescanblockchain", "100000 120000")
            + HelpExampleRpc("rescanblockchain", "100000, 120000")
            );
    }

    WalletRescanReserver reserver(pwallet);
    if (!reserver.reserve()) {
        throw JSONRPCError(RPC_WALLET_ERROR, "Wallet is currently rescanning. Abort existing rescan or wait.");
    }

    CBlockIndex *pindexStart = nullptr;
    CBlockIndex *pindexStop = nullptr;
    CBlockIndex *pChainTip = nullptr;
    {
        auto locked_chain = pwallet->chain().lock();
        pindexStart = chainActive.Genesis();
        pChainTip = chainActive.Tip();

        if (!request.params[0].isNull()) {
            pindexStart = chainActive[request.params[0].get_int()];
            if (!pindexStart) {
                throw JSONRPCError(RPC_INVALID_PARAMETER, "Invalid start_height");
            }
        }

        if (!request.params[1].isNull()) {
            pindexStop = chainActive[request.params[1].get_int()];
            if (!pindexStop) {
                throw JSONRPCError(RPC_INVALID_PARAMETER, "Invalid stop_height");
            }
            else if (pindexStop->nHeight < pindexStart->nHeight) {
                throw JSONRPCError(RPC_INVALID_PARAMETER, "stop_height must be greater than start_height");
            }
        }
    }

    // We can't rescan beyond non-pruned blocks, stop and throw an error
    if (fPruneMode) {
        auto locked_chain = pwallet->chain().lock();
        CBlockIndex *block = pindexStop ? pindexStop : pChainTip;
        while (block && block->nHeight >= pindexStart->nHeight) {
            if (!(block->nStatus & BLOCK_HAVE_DATA)) {
                throw JSONRPCError(RPC_MISC_ERROR, "Can't rescan beyond pruned data. Use RPC call getblockchaininfo to determine your pruned height.");
            }
            block = block->pprev;
        }
    }

    CBlockIndex *stopBlock = pwallet->ScanForWalletTransactions(pindexStart, pindexStop, reserver, true);
    if (!stopBlock) {
        if (pwallet->IsAbortingRescan()) {
            throw JSONRPCError(RPC_MISC_ERROR, "Rescan aborted.");
        }
        // if we got a nullptr returned, ScanForWalletTransactions did rescan up to the requested stopindex
        stopBlock = pindexStop ? pindexStop : pChainTip;
    }
    else {
        throw JSONRPCError(RPC_MISC_ERROR, "Rescan failed. Potentially corrupted data files.");
    }
    UniValue response(UniValue::VOBJ);
    response.pushKV("start_height", pindexStart->nHeight);
    response.pushKV("stop_height", stopBlock->nHeight);
    return response;
}

class DescribeWalletAddressVisitor : public boost::static_visitor<UniValue>
{
public:
    CWallet * const pwallet;

    void ProcessSubScript(const CScript& subscript, UniValue& obj, bool include_addresses = false) const
    {
        // Always present: script type and redeemscript
        std::vector<std::vector<unsigned char>> solutions_data;
        txnouttype which_type = Solver(subscript, solutions_data);
        obj.pushKV("script", GetTxnOutputType(which_type));
        obj.pushKV("hex", HexStr(subscript.begin(), subscript.end()));

        CTxDestination embedded;
        UniValue a(UniValue::VARR);
        if (ExtractDestination(subscript, embedded)) {
            // Only when the script corresponds to an address.
            UniValue subobj(UniValue::VOBJ);
            UniValue detail = DescribeAddress(embedded);
            subobj.pushKVs(detail);
            UniValue wallet_detail = boost::apply_visitor(*this, embedded);
            subobj.pushKVs(wallet_detail);
            subobj.pushKV("address", EncodeDestination(embedded));
            subobj.pushKV("scriptPubKey", HexStr(subscript.begin(), subscript.end()));
            // Always report the pubkey at the top level, so that `getnewaddress()['pubkey']` always works.
            if (subobj.exists("pubkey")) obj.pushKV("pubkey", subobj["pubkey"]);
            obj.pushKV("embedded", std::move(subobj));
            if (include_addresses) a.push_back(EncodeDestination(embedded));
        } else if (which_type == TX_MULTISIG) {
            // Also report some information on multisig scripts (which do not have a corresponding address).
            // TODO: abstract out the common functionality between this logic and ExtractDestinations.
            obj.pushKV("sigsrequired", solutions_data[0][0]);
            UniValue pubkeys(UniValue::VARR);
            for (size_t i = 1; i < solutions_data.size() - 1; ++i) {
                CPubKey key(solutions_data[i].begin(), solutions_data[i].end());
                if (include_addresses) a.push_back(EncodeDestination(key.GetID()));
                pubkeys.push_back(HexStr(key.begin(), key.end()));
            }
            obj.pushKV("pubkeys", std::move(pubkeys));
        }

        // The "addresses" field is confusing because it refers to public keys using their P2PKH address.
        // For that reason, only add the 'addresses' field when needed for backward compatibility. New applications
        // can use the 'embedded'->'address' field for P2SH or P2WSH wrapped addresses, and 'pubkeys' for
        // inspecting multisig participants.
        if (include_addresses) obj.pushKV("addresses", std::move(a));
    }

    explicit DescribeWalletAddressVisitor(CWallet* _pwallet) : pwallet(_pwallet) {}

    UniValue operator()(const CNoDestination& dest) const { return UniValue(UniValue::VOBJ); }

    UniValue operator()(const CKeyID& keyID) const
    {
        UniValue obj(UniValue::VOBJ);
        CPubKey vchPubKey;
        if (pwallet && pwallet->GetPubKey(keyID, vchPubKey)) {
            obj.pushKV("pubkey", HexStr(vchPubKey));
            obj.pushKV("iscompressed", vchPubKey.IsCompressed());
        }
        return obj;
    }

    UniValue operator()(const CScriptID& scriptID) const
    {
        UniValue obj(UniValue::VOBJ);
        CScript subscript;
        if (pwallet && pwallet->GetCScript(scriptID, subscript)) {
            ProcessSubScript(subscript, obj, IsDeprecatedRPCEnabled("validateaddress"));
        }
        return obj;
    }

    UniValue operator()(const WitnessV0KeyHash& id) const
    {
        UniValue obj(UniValue::VOBJ);
        CPubKey pubkey;
        if (pwallet && pwallet->GetPubKey(CKeyID(id), pubkey)) {
            obj.pushKV("pubkey", HexStr(pubkey));
        }
        return obj;
    }

    UniValue operator()(const WitnessV0ScriptHash& id) const
    {
        UniValue obj(UniValue::VOBJ);
        CScript subscript;
        CRIPEMD160 hasher;
        uint160 hash;
        hasher.Write(id.begin(), 32).Finalize(hash.begin());
        if (pwallet && pwallet->GetCScript(CScriptID(hash), subscript)) {
            ProcessSubScript(subscript, obj);
        }
        return obj;
    }

    UniValue operator()(const CExtKeyPair &ekp) const {
        UniValue obj(UniValue::VOBJ);
        obj.pushKV("isextkey", true);
        return obj;
    }

    UniValue operator()(const CStealthAddress &sxAddr) const {
        UniValue obj(UniValue::VOBJ);
        obj.pushKV("isstealthaddress", true);
        obj.pushKV("prefix_num_bits", sxAddr.prefix.number_bits);
        obj.pushKV("prefix_bitfield", strprintf("0x%04x", sxAddr.prefix.bitfield));
        return obj;
    }

    UniValue operator()(const CKeyID256 &idk256) const {
        UniValue obj(UniValue::VOBJ);
        CPubKey vchPubKey;
        obj.pushKV("is256bit", true);
        CKeyID id160(idk256);
        if (pwallet && pwallet->GetPubKey(id160, vchPubKey)) {
            obj.pushKV("pubkey", HexStr(vchPubKey));
            obj.pushKV("iscompressed", vchPubKey.IsCompressed());
        }
        return obj;
    }

    UniValue operator()(const CScriptID256 &scriptID256) const {
        UniValue obj(UniValue::VOBJ);
        CScript subscript;
        obj.pushKV("isscript", true);
        CScriptID scriptID;
        scriptID.Set(scriptID256);
        if (pwallet && pwallet->GetCScript(scriptID, subscript)) {
            ProcessSubScript(subscript, obj);
        }
        return obj;
    }

    UniValue operator()(const WitnessUnknown& id) const { return UniValue(UniValue::VOBJ); }
};

static UniValue DescribeWalletAddress(CWallet* pwallet, const CTxDestination& dest)
{
    UniValue ret(UniValue::VOBJ);
    UniValue detail = DescribeAddress(dest);
    ret.pushKVs(detail);
    ret.pushKVs(boost::apply_visitor(DescribeWalletAddressVisitor(pwallet), dest));
    return ret;
}

/** Convert CAddressBookData to JSON record.  */
static UniValue AddressBookDataToJSON(const CAddressBookData& data, const bool verbose)
{
    UniValue ret(UniValue::VOBJ);
    if (verbose) {
        ret.pushKV("name", data.name);
    }
    ret.pushKV("purpose", data.purpose);
    return ret;
}

UniValue getaddressinfo(const JSONRPCRequest& request)
{
    std::shared_ptr<CWallet> const wallet = GetWalletForJSONRPCRequest(request);
    CWallet* const pwallet = wallet.get();

    if (!EnsureWalletIsAvailable(pwallet, request.fHelp)) {
        return NullUniValue;
    }

    if (request.fHelp || request.params.size() != 1) {
        throw std::runtime_error(
            RPCHelpMan{"getaddressinfo",
            "\nReturn information about the given particl address. Some information requires the address\n"
            "to be in the wallet.\n",
                {
                    {"address", RPCArg::Type::STR, /* opt */ false, /* default_val */ "", "The particl address to get the information of."},
                }}
                .ToString() +
            "\nResult:\n"
            "{\n"
            "  \"address\" : \"address\",        (string) The particl address validated\n"
            "  \"scriptPubKey\" : \"hex\",       (string) The hex-encoded scriptPubKey generated by the address\n"
            "  \"ismine\" : true|false,        (boolean) If the address is yours or not\n"
            "  \"solvable\" : true|false,      (boolean) If the address is solvable by the wallet\n"
            "  \"iswatchonly\" : true|false,   (boolean) If the address is watchonly\n"
            "  \"solvable\" : true|false,      (boolean) Whether we know how to spend coins sent to this address, ignoring the possible lack of private keys\n"
            "  \"desc\" : \"desc\",            (string, optional) A descriptor for spending coins sent to this address (only when solvable)\n"
            "  \"isscript\" : true|false,      (boolean) If the key is a script\n"
            "  \"ischange\" : true|false,      (boolean) If the address was used for change output\n"
            "  \"iswitness\" : true|false,     (boolean) If the address is a witness address\n"
            "  \"witness_version\" : version   (numeric, optional) The version number of the witness program\n"
            "  \"witness_program\" : \"hex\"     (string, optional) The hex value of the witness program\n"
            "  \"script\" : \"type\"             (string, optional) The output script type. Only if \"isscript\" is true and the redeemscript is known. Possible types: nonstandard, pubkey, pubkeyhash, scripthash, multisig, nulldata, witness_v0_keyhash, witness_v0_scripthash, witness_unknown\n"
            "  \"hex\" : \"hex\",                (string, optional) The redeemscript for the p2sh address\n"
            "  \"pubkeys\"                     (string, optional) Array of pubkeys associated with the known redeemscript (only if \"script\" is \"multisig\")\n"
            "    [\n"
            "      \"pubkey\"\n"
            "      ,...\n"
            "    ]\n"
            "  \"sigsrequired\" : xxxxx        (numeric, optional) Number of signatures required to spend multisig output (only if \"script\" is \"multisig\")\n"
            "  \"pubkey\" : \"publickeyhex\",    (string, optional) The hex value of the raw public key, for single-key addresses (possibly embedded in P2SH or P2WSH)\n"
            "  \"embedded\" : {...},           (object, optional) Information about the address embedded in P2SH or P2WSH, if relevant and known. It includes all getaddressinfo output fields for the embedded address, excluding metadata (\"timestamp\", \"hdkeypath\", \"hdseedid\") and relation to the wallet (\"ismine\", \"iswatchonly\").\n"
            "  \"iscompressed\" : true|false,  (boolean) If the address is compressed\n"
            "  \"label\" :  \"label\"         (string) The label associated with the address, \"\" is the default label\n"
            "  \"timestamp\" : timestamp,      (number, optional) The creation time of the key if available in seconds since epoch (Jan 1 1970 GMT)\n"
            "  \"hdkeypath\" : \"keypath\"       (string, optional) The HD keypath if the key is HD and available\n"
            "  \"hdseedid\" : \"<hash160>\"      (string, optional) The Hash160 of the HD seed\n"
            "  \"hdmasterkeyid\" : \"<hash160>\" (string, optional) alias for hdseedid maintained for backwards compatibility. Will be removed in V0.18.\n"
            "  \"labels\"                      (object) Array of labels associated with the address.\n"
            "    [\n"
            "      { (json object of label data)\n"
            "        \"name\": \"labelname\" (string) The label\n"
            "        \"purpose\": \"string\" (string) Purpose of address (\"send\" for sending address, \"receive\" for receiving address)\n"
            "      },...\n"
            "    ]\n"
            "}\n"
            "\nExamples:\n"
            + HelpExampleCli("getaddressinfo", "\"1PSSGeFHDnKNxiEyFrD1wcEaHr9hrQDDWc\"")
            + HelpExampleRpc("getaddressinfo", "\"1PSSGeFHDnKNxiEyFrD1wcEaHr9hrQDDWc\"")
        );
    }

    LOCK(pwallet->cs_wallet);

    UniValue ret(UniValue::VOBJ);
    std::string s = request.params[0].get_str();
    bool fBech32 = bech32::Decode(s).second.size() > 0;
    bool is_stake_only_version = false;
    CTxDestination dest = DecodeDestination(s);
    if (fBech32 && !IsValidDestination(dest)) {
        dest = DecodeDestination(s, true);
        is_stake_only_version = true;
    }

    // Make sure the destination is valid
    if (!IsValidDestination(dest)) {
        throw JSONRPCError(RPC_INVALID_ADDRESS_OR_KEY, "Invalid address");
    }

    std::string currentAddress = EncodeDestination(dest, fBech32, is_stake_only_version);
    ret.pushKV("address", currentAddress);

    CScript scriptPubKey = GetScriptForDestination(dest);
    ret.pushKV("scriptPubKey", HexStr(scriptPubKey.begin(), scriptPubKey.end()));

    isminetype mine = ISMINE_NO;
    if (IsParticlWallet(pwallet)) {
        CHDWallet *phdw = GetParticlWallet(pwallet);
        if (dest.type() == typeid(CExtKeyPair)) {
            CExtKeyPair ek = boost::get<CExtKeyPair>(dest);
            CKeyID id = ek.GetID();
            mine = phdw->HaveExtKey(id);
        } else
        if (dest.type() == typeid(CStealthAddress)) {
            const CStealthAddress &sxAddr = boost::get<CStealthAddress>(dest);
            const CExtKeyAccount *pa = nullptr;
            const CEKAStealthKey *pask = nullptr;
            mine = phdw->IsMine(sxAddr, pa, pask);
            if (pa && pask) {
                ret.pushKV("account", pa->GetIDString58());
                CStoredExtKey *sek = pa->GetChain(pask->nScanParent);
                std::string sPath;
                if (sek) {
                    std::vector<uint32_t> vPath;
                    AppendChainPath(sek, vPath);
                    vPath.push_back(pask->nScanKey);
                    PathToString(vPath, sPath);
                    ret.pushKV("scan_path", sPath);
                }
                sek = pa->GetChain(pask->akSpend.nParent);
                if (sek) {
                    std::vector<uint32_t> vPath;
                    AppendChainPath(sek, vPath);
                    vPath.push_back(pask->akSpend.nKey);
                    PathToString(vPath, sPath);
                    ret.pushKV("spend_path", sPath);
                }
            }

        } else
        if (dest.type() == typeid(CKeyID)
            || dest.type() == typeid(CKeyID256)) {
            CKeyID idk;
            const CEKAKey *pak = nullptr;
            const CEKASCKey *pasc = nullptr;
            CExtKeyAccount *pa = nullptr;
            bool isInvalid;
            mine = phdw->IsMine(scriptPubKey, idk, pak, pasc, pa, isInvalid);

            if (pa && pak) {
                CStoredExtKey *sek = pa->GetChain(pak->nParent);
                if (sek) {
                    ret.pushKV("from_ext_address_id", sek->GetIDString58());
                    std::string sPath;
                    std::vector<uint32_t> vPath;
                    AppendChainPath(sek, vPath);
                    vPath.push_back(pak->nKey);
                    PathToString(vPath, sPath);
                    ret.pushKV("path", sPath);
                } else {
                    ret.pushKV("error", "Unknown chain.");
                }
            } else
            if (dest.type() == typeid(CKeyID)) {
                CStealthAddress sx;
                idk = boost::get<CKeyID>(dest);
                if (phdw->GetStealthLinked(idk, sx)) {
                    ret.pushKV("from_stealth_address", sx.Encoded());
                }
            }
        } else {
            mine = phdw ? IsMine(*phdw, dest) : ISMINE_NO;
        }
        if (mine & ISMINE_HARDWARE_DEVICE) {
            ret.pushKV("isondevice", true);
        }
    } else {
        mine = IsMine(*pwallet, dest);
    }

    ret.pushKV("ismine", bool(mine & ISMINE_SPENDABLE));
    bool solvable = IsSolvable(*pwallet, scriptPubKey);
    ret.pushKV("solvable", solvable);
    if (solvable) {
       ret.pushKV("desc", InferDescriptor(scriptPubKey, *pwallet)->ToString());
    }
    ret.pushKV("iswatchonly", bool(mine & ISMINE_WATCH_ONLY));
    if (is_stake_only_version) {
        ret.pushKV("isstakeonly", true);
    }
    ret.pushKV("solvable", IsSolvable(*pwallet, scriptPubKey));
    UniValue detail = DescribeWalletAddress(pwallet, dest);
    ret.pushKVs(detail);
    if (pwallet->mapAddressBook.count(dest)) {
        ret.pushKV("label", pwallet->mapAddressBook[dest].name);
    }
    ret.pushKV("ischange", pwallet->IsChange(scriptPubKey));
    const CKeyMetadata* meta = nullptr;
    CKeyID key_id = GetKeyForDestination(*pwallet, dest);
    if (!key_id.IsNull()) {
        auto it = pwallet->mapKeyMetadata.find(key_id);
        if (it != pwallet->mapKeyMetadata.end()) {
            meta = &it->second;
        }
    }
    if (!meta) {
        auto it = pwallet->m_script_metadata.find(CScriptID(scriptPubKey));
        if (it != pwallet->m_script_metadata.end()) {
            meta = &it->second;
        }
    }
    if (meta) {
        ret.pushKV("timestamp", meta->nCreateTime);
        if (!meta->hdKeypath.empty()) {
            ret.pushKV("hdkeypath", meta->hdKeypath);
            ret.pushKV("hdseedid", meta->hd_seed_id.GetHex());
            ret.pushKV("hdmasterkeyid", meta->hd_seed_id.GetHex());
        }
    }

    // Currently only one label can be associated with an address, return an array
    // so the API remains stable if we allow multiple labels to be associated with
    // an address.
    UniValue labels(UniValue::VARR);
    std::map<CTxDestination, CAddressBookData>::iterator mi = pwallet->mapAddressBook.find(dest);
    if (mi != pwallet->mapAddressBook.end()) {
        labels.push_back(AddressBookDataToJSON(mi->second, true));
    }
    ret.pushKV("labels", std::move(labels));

    return ret;
}

static UniValue getaddressesbylabel(const JSONRPCRequest& request)
{
    std::shared_ptr<CWallet> const wallet = GetWalletForJSONRPCRequest(request);
    CWallet* const pwallet = wallet.get();

    if (!EnsureWalletIsAvailable(pwallet, request.fHelp)) {
        return NullUniValue;
    }

    if (request.fHelp || request.params.size() != 1)
        throw std::runtime_error(
            RPCHelpMan{"getaddressesbylabel",
                "\nReturns the list of addresses assigned the specified label.\n",
                {
                    {"label", RPCArg::Type::STR, /* opt */ false, /* default_val */ "", "The label."},
                }}
                .ToString() +
            "\nResult:\n"
            "{ (json object with addresses as keys)\n"
            "  \"address\": { (json object with information about address)\n"
            "    \"purpose\": \"string\" (string)  Purpose of address (\"send\" for sending address, \"receive\" for receiving address)\n"
            "  },...\n"
            "}\n"
            "\nExamples:\n"
            + HelpExampleCli("getaddressesbylabel", "\"tabby\"")
            + HelpExampleRpc("getaddressesbylabel", "\"tabby\"")
        );

    LOCK(pwallet->cs_wallet);

    std::string label = LabelFromValue(request.params[0]);

    // Find all addresses that have the given label
    UniValue ret(UniValue::VOBJ);
    for (const std::pair<const CTxDestination, CAddressBookData>& item : pwallet->mapAddressBook) {
        if (item.second.name == label) {
            ret.pushKV(EncodeDestination(item.first), AddressBookDataToJSON(item.second, false));
        }
    }

    if (ret.empty()) {
        throw JSONRPCError(RPC_WALLET_INVALID_LABEL_NAME, std::string("No addresses with label " + label));
    }

    return ret;
}

static UniValue listlabels(const JSONRPCRequest& request)
{
    std::shared_ptr<CWallet> const wallet = GetWalletForJSONRPCRequest(request);
    CWallet* const pwallet = wallet.get();

    if (!EnsureWalletIsAvailable(pwallet, request.fHelp)) {
        return NullUniValue;
    }

    if (request.fHelp || request.params.size() > 1)
        throw std::runtime_error(
            RPCHelpMan{"listlabels",
                "\nReturns the list of all labels, or labels that are assigned to addresses with a specific purpose.\n",
                {
                    {"purpose", RPCArg::Type::STR, /* opt */ true, /* default_val */ "null", "Address purpose to list labels for ('send','receive'). An empty string is the same as not providing this argument."},
                }}
                .ToString() +
            "\nResult:\n"
            "[               (json array of string)\n"
            "  \"label\",      (string) Label name\n"
            "  ...\n"
            "]\n"
            "\nExamples:\n"
            "\nList all labels\n"
            + HelpExampleCli("listlabels", "") +
            "\nList labels that have receiving addresses\n"
            + HelpExampleCli("listlabels", "receive") +
            "\nList labels that have sending addresses\n"
            + HelpExampleCli("listlabels", "send") +
            "\nAs a JSON-RPC call\n"
            + HelpExampleRpc("listlabels", "receive")
        );

    LOCK(pwallet->cs_wallet);

    std::string purpose;
    if (!request.params[0].isNull()) {
        purpose = request.params[0].get_str();
    }

    // Add to a set to sort by label name, then insert into Univalue array
    std::set<std::string> label_set;
    for (const std::pair<const CTxDestination, CAddressBookData>& entry : pwallet->mapAddressBook) {
        if (purpose.empty() || entry.second.purpose == purpose) {
            label_set.insert(entry.second.name);
        }
    }

    UniValue ret(UniValue::VARR);
    for (const std::string& name : label_set) {
        ret.push_back(name);
    }

    return ret;
}

UniValue sethdseed(const JSONRPCRequest& request)
{
    std::shared_ptr<CWallet> const wallet = GetWalletForJSONRPCRequest(request);
    CWallet* const pwallet = wallet.get();

    if (!EnsureWalletIsAvailable(pwallet, request.fHelp)) {
        return NullUniValue;
    }

    if (request.fHelp || request.params.size() > 2) {
        throw std::runtime_error(
            RPCHelpMan{"sethdseed",
                "\nSet or generate a new HD wallet seed. Non-HD wallets will not be upgraded to being a HD wallet. Wallets that are already\n"
                "HD will have a new HD seed set so that new keys added to the keypool will be derived from this new seed.\n"
                "\nNote that you will need to MAKE A NEW BACKUP of your wallet after setting the HD wallet seed." +
                    HelpRequiringPassphrase(pwallet) + "\n",
                {
                    {"newkeypool", RPCArg::Type::BOOL, /* opt */ true, /* default_val */ "true", "Whether to flush old unused addresses, including change addresses, from the keypool and regenerate it.\n"
            "                             If true, the next address from getnewaddress and change address from getrawchangeaddress will be from this new seed.\n"
            "                             If false, addresses (including change addresses if the wallet already had HD Chain Split enabled) from the existing\n"
            "                             keypool will be used until it has been depleted."},
                    {"seed", RPCArg::Type::STR, /* opt */ true, /* default_val */ "random seed", "The WIF private key to use as the new HD seed.\n"
            "                             The seed value can be retrieved using the dumpwallet command. It is the private key marked hdseed=1"},
                }}
                .ToString() +
            "\nExamples:\n"
            + HelpExampleCli("sethdseed", "")
            + HelpExampleCli("sethdseed", "false")
            + HelpExampleCli("sethdseed", "true \"wifkey\"")
            + HelpExampleRpc("sethdseed", "true, \"wifkey\"")
            );
    }

    if (IsInitialBlockDownload()) {
        throw JSONRPCError(RPC_CLIENT_IN_INITIAL_DOWNLOAD, "Cannot set a new HD seed while still in Initial Block Download");
    }

    auto locked_chain = pwallet->chain().lock();
    LOCK(pwallet->cs_wallet);

    // Do not do anything to non-HD wallets
    if (!pwallet->IsHDEnabled()) {
        throw JSONRPCError(RPC_WALLET_ERROR, "Cannot set a HD seed on a non-HD wallet. Start with -upgradewallet in order to upgrade a non-HD wallet to HD");
    }

    if (IsParticlWallet(pwallet))
        throw JSONRPCError(RPC_WALLET_ERROR, "Not necessary in Particl mode.");

    EnsureWalletIsUnlocked(pwallet);

    bool flush_key_pool = true;
    if (!request.params[0].isNull()) {
        flush_key_pool = request.params[0].get_bool();
    }

    CPubKey master_pub_key;
    if (request.params[1].isNull()) {
        master_pub_key = pwallet->GenerateNewSeed();
    } else {
        CKey key = DecodeSecret(request.params[1].get_str());
        if (!key.IsValid()) {
            throw JSONRPCError(RPC_INVALID_ADDRESS_OR_KEY, "Invalid private key");
        }

        if (HaveKey(*pwallet, key)) {
            throw JSONRPCError(RPC_INVALID_ADDRESS_OR_KEY, "Already have this key (either as an HD seed or as a loose private key)");
        }

        master_pub_key = pwallet->DeriveNewSeed(key);
    }

    pwallet->SetHDSeed(master_pub_key);
    if (flush_key_pool) pwallet->NewKeyPool();

    return NullUniValue;
}

void AddKeypathToMap(const CWallet* pwallet, const CKeyID& keyID, std::map<CPubKey, KeyOriginInfo>& hd_keypaths)
{
    CPubKey vchPubKey;
    if (!pwallet->GetPubKey(keyID, vchPubKey)) {
        return;
    }
    KeyOriginInfo info;
    if (!pwallet->GetKeyOrigin(keyID, info)) {
        throw JSONRPCError(RPC_INTERNAL_ERROR, "Internal keypath is broken");
    }
    hd_keypaths.emplace(vchPubKey, std::move(info));
}

bool FillPSBT(const CWallet* pwallet, PartiallySignedTransaction& psbtx, int sighash_type, bool sign, bool bip32derivs)
{
    LOCK(pwallet->cs_wallet);
    // Get all of the previous transactions
    bool complete = true;
    for (unsigned int i = 0; i < psbtx.tx->vin.size(); ++i) {
        const CTxIn& txin = psbtx.tx->vin[i];
        PSBTInput& input = psbtx.inputs.at(i);

        if (PSBTInputSigned(input)) {
            continue;
        }

        // Verify input looks sane. This will check that we have at most one uxto, witness or non-witness.
        if (!input.IsSane()) {
            throw JSONRPCError(RPC_DESERIALIZATION_ERROR, "PSBT input is not sane.");
        }

        // If we have no utxo, grab it from the wallet.
        if (!input.non_witness_utxo && input.witness_utxo.IsNull()) {
            const uint256& txhash = txin.prevout.hash;
            const auto it = pwallet->mapWallet.find(txhash);
            if (it != pwallet->mapWallet.end()) {
                const CWalletTx& wtx = it->second;
                // We only need the non_witness_utxo, which is a superset of the witness_utxo.
                //   The signing code will switch to the smaller witness_utxo if this is ok.
                input.non_witness_utxo = wtx.tx;
            }
        }

        // Get the Sighash type
        if (sign && input.sighash_type > 0 && input.sighash_type != sighash_type) {
            throw JSONRPCError(RPC_DESERIALIZATION_ERROR, "Specified Sighash and sighash in PSBT do not match.");
        }

        complete &= SignPSBTInput(HidingSigningProvider(pwallet, !sign, !bip32derivs), psbtx, i, sighash_type);
    }

    // Fill in the bip32 keypaths and redeemscripts for the outputs so that hardware wallets can identify change
    for (unsigned int i = 0; i < psbtx.tx->vout.size(); ++i) {
        const CTxOut& out = psbtx.tx->vout.at(i);
        PSBTOutput& psbt_out = psbtx.outputs.at(i);

        // Fill a SignatureData with output info
        SignatureData sigdata;
        psbt_out.FillSignatureData(sigdata);

        std::vector<uint8_t> amount(8);
        memcpy(amount.data(), &out.nValue, 8);
        MutableTransactionSignatureCreator creator(psbtx.tx.get_ptr(), 0, amount, 1);
        ProduceSignature(HidingSigningProvider(pwallet, true, !bip32derivs), creator, out.scriptPubKey, sigdata);
        psbt_out.FromSignatureData(sigdata);
    }
    return complete;
}

UniValue walletprocesspsbt(const JSONRPCRequest& request)
{
    std::shared_ptr<CWallet> const wallet = GetWalletForJSONRPCRequest(request);
    CWallet* const pwallet = wallet.get();

    if (!EnsureWalletIsAvailable(pwallet, request.fHelp)) {
        return NullUniValue;
    }

    if (request.fHelp || request.params.size() < 1 || request.params.size() > 4)
        throw std::runtime_error(
            RPCHelpMan{"walletprocesspsbt",
                "\nUpdate a PSBT with input information from our wallet and then sign inputs\n"
                "that we can sign for." +
                    HelpRequiringPassphrase(pwallet) + "\n",
                {
                    {"psbt", RPCArg::Type::STR, /* opt */ false, /* default_val */ "", "The transaction base64 string"},
                    {"sign", RPCArg::Type::BOOL, /* opt */ true, /* default_val */ "true", "Also sign the transaction when updating"},
                    {"sighashtype", RPCArg::Type::STR, /* opt */ true, /* default_val */ "ALL", "The signature hash type to sign with if not specified by the PSBT. Must be one of\n"
            "       \"ALL\"\n"
            "       \"NONE\"\n"
            "       \"SINGLE\"\n"
            "       \"ALL|ANYONECANPAY\"\n"
            "       \"NONE|ANYONECANPAY\"\n"
            "       \"SINGLE|ANYONECANPAY\""},
                    {"bip32derivs", RPCArg::Type::BOOL, /* opt */ true, /* default_val */ "false", "If true, includes the BIP 32 derivation paths for public keys if we know them"},
                }}
                .ToString() +
            "\nResult:\n"
            "{\n"
            "  \"psbt\" : \"value\",          (string) The base64-encoded partially signed transaction\n"
            "  \"complete\" : true|false,   (boolean) If the transaction has a complete set of signatures\n"
            "  ]\n"
            "}\n"

            "\nExamples:\n"
            + HelpExampleCli("walletprocesspsbt", "\"psbt\"")
        );

    RPCTypeCheck(request.params, {UniValue::VSTR, UniValue::VBOOL, UniValue::VSTR});

    // Unserialize the transaction
    PartiallySignedTransaction psbtx;
    std::string error;
    if (!DecodePSBT(psbtx, request.params[0].get_str(), error)) {
        throw JSONRPCError(RPC_DESERIALIZATION_ERROR, strprintf("TX decode failed %s", error));
    }

    // Get the sighash type
    int nHashType = ParseSighashString(request.params[2]);

    // Fill transaction with our data and also sign
    bool sign = request.params[1].isNull() ? true : request.params[1].get_bool();
    bool bip32derivs = request.params[3].isNull() ? false : request.params[3].get_bool();
    bool complete = FillPSBT(pwallet, psbtx, nHashType, sign, bip32derivs);

    UniValue result(UniValue::VOBJ);
    CDataStream ssTx(SER_NETWORK, PROTOCOL_VERSION);
    ssTx << psbtx;
    result.pushKV("psbt", EncodeBase64(ssTx.str()));
    result.pushKV("complete", complete);

    return result;
}

UniValue walletcreatefundedpsbt(const JSONRPCRequest& request)
{
    std::shared_ptr<CWallet> const wallet = GetWalletForJSONRPCRequest(request);
    CWallet* const pwallet = wallet.get();

    if (!EnsureWalletIsAvailable(pwallet, request.fHelp)) {
        return NullUniValue;
    }

    if (request.fHelp || request.params.size() < 2 || request.params.size() > 5)
        throw std::runtime_error(
            RPCHelpMan{"walletcreatefundedpsbt",
                "\nCreates and funds a transaction in the Partially Signed Transaction format. Inputs will be added if supplied inputs are not enough\n"
                "Implements the Creator and Updater roles.\n",
                {
                    {"inputs", RPCArg::Type::ARR, /* opt */ false, /* default_val */ "", "A json array of json objects",
                        {
                            {"", RPCArg::Type::OBJ, /* opt */ false, /* default_val */ "", "",
                                {
                                    {"txid", RPCArg::Type::STR_HEX, /* opt */ false, /* default_val */ "", "The transaction id"},
                                    {"vout", RPCArg::Type::NUM, /* opt */ false, /* default_val */ "", "The output number"},
                                    {"sequence", RPCArg::Type::NUM, /* opt */ false, /* default_val */ "", "The sequence number"},
                                },
                            },
                        },
                        },
                    {"outputs", RPCArg::Type::ARR, /* opt */ false, /* default_val */ "", "a json array with outputs (key-value pairs), where none of the keys are duplicated.\n"
                            "That is, each address can only appear once and there can only be one 'data' object.\n"
                            "For compatibility reasons, a dictionary, which holds the key-value pairs directly, is also\n"
                            "                             accepted as second parameter.",
                        {
                            {"", RPCArg::Type::OBJ, /* opt */ true, /* default_val */ "", "",
                                {
<<<<<<< HEAD
                                    {"address", RPCArg::Type::AMOUNT, /* opt */ true, /* default_val */ "", "A key-value pair. The key (string) is the particl address, the value (float or string) is the amount in " + CURRENCY_UNIT + ""},
=======
                                    {"address", RPCArg::Type::AMOUNT, /* opt */ false, /* default_val */ "", "A key-value pair. The key (string) is the bitcoin address, the value (float or string) is the amount in " + CURRENCY_UNIT + ""},
>>>>>>> 5f23460c
                                },
                                },
                            {"", RPCArg::Type::OBJ, /* opt */ true, /* default_val */ "", "",
                                {
                                    {"data", RPCArg::Type::STR_HEX, /* opt */ false, /* default_val */ "", "A key-value pair. The key must be \"data\", the value is hex-encoded data"},
                                },
                            },
                        },
                        },
                    {"locktime", RPCArg::Type::NUM, /* opt */ true, /* default_val */ "0", "Raw locktime. Non-0 value also locktime-activates inputs\n"
                            "                             Allows this transaction to be replaced by a transaction with higher fees. If provided, it is an error if explicit sequence numbers are incompatible."},
                    {"options", RPCArg::Type::OBJ, /* opt */ true, /* default_val */ "null", "",
                        {
                            {"changeAddress", RPCArg::Type::STR_HEX, /* opt */ true, /* default_val */ "pool address", "The particl address to receive the change"},
                            {"changePosition", RPCArg::Type::NUM, /* opt */ true, /* default_val */ "random", "The index of the change output"},
                            {"change_type", RPCArg::Type::STR, /* opt */ true, /* default_val */ "set by -changetype", "The output type to use. Only valid if changeAddress is not specified. Options are \"legacy\", \"p2sh-segwit\", and \"bech32\"."},
                            {"includeWatching", RPCArg::Type::BOOL, /* opt */ true, /* default_val */ "false", "Also select inputs which are watch only"},
                            {"lockUnspents", RPCArg::Type::BOOL, /* opt */ true, /* default_val */ "false", "Lock selected unspent outputs"},
                            {"feeRate", RPCArg::Type::AMOUNT, /* opt */ true, /* default_val */ "not set: makes wallet determine the fee", "Set a specific fee rate in " + CURRENCY_UNIT + "/kB"},
                            {"subtractFeeFromOutputs", RPCArg::Type::ARR, /* opt */ true, /* default_val */ "empty array", "A json array of integers.\n"
                            "                              The fee will be equally deducted from the amount of each specified output.\n"
<<<<<<< HEAD
                            "                              The outputs are specified by their zero-based index, before any change output is added.\n"
                            "                              Those recipients will receive less particl than you enter in their corresponding amount field.\n"
=======
                            "                              Those recipients will receive less bitcoins than you enter in their corresponding amount field.\n"
>>>>>>> 5f23460c
                            "                              If no outputs are specified here, the sender pays the fee.",
                                {
                                    {"vout_index", RPCArg::Type::NUM, /* opt */ true, /* default_val */ "", "The zero-based output index, before a change output is added."},
                                },
                            },
                            {"replaceable", RPCArg::Type::BOOL, /* opt */ true, /* default_val */ "false", "Marks this transaction as BIP125 replaceable.\n"
                            "                              Allows this transaction to be replaced by a transaction with higher fees"},
                            {"conf_target", RPCArg::Type::NUM, /* opt */ true, /* default_val */ "Fallback to wallet's confirmation target", "Confirmation target (in blocks)"},
                            {"estimate_mode", RPCArg::Type::STR, /* opt */ true, /* default_val */ "UNSET", "The fee estimate mode, must be one of:\n"
                            "         \"UNSET\"\n"
                            "         \"ECONOMICAL\"\n"
                            "         \"CONSERVATIVE\""},
                        },
                        "options"},
                    {"bip32derivs", RPCArg::Type::BOOL, /* opt */ true, /* default_val */ "false", "If true, includes the BIP 32 derivation paths for public keys if we know them"},
                }}
                .ToString() +
                            "\nResult:\n"
                            "{\n"
                            "  \"psbt\": \"value\",        (string)  The resulting raw transaction (base64-encoded string)\n"
                            "  \"fee\":       n,         (numeric) Fee in " + CURRENCY_UNIT + " the resulting transaction pays\n"
                            "  \"changepos\": n          (numeric) The position of the added change output, or -1\n"
                            "}\n"
                            "\nExamples:\n"
                            "\nCreate a transaction with no inputs\n"
                            + HelpExampleCli("walletcreatefundedpsbt", "\"[{\\\"txid\\\":\\\"myid\\\",\\\"vout\\\":0}]\" \"[{\\\"data\\\":\\\"00010203\\\"}]\"")
                            );

    RPCTypeCheck(request.params, {
        UniValue::VARR,
        UniValueType(), // ARR or OBJ, checked later
        UniValue::VNUM,
        UniValue::VOBJ,
        UniValue::VBOOL
        }, true
    );

    CAmount fee;
    int change_position;
    CMutableTransaction rawTx = ConstructTransaction(request.params[0], request.params[1], request.params[2], request.params[3]["replaceable"]);
    FundTransaction(pwallet, rawTx, fee, change_position, request.params[3]);

    // Make a blank psbt
    PartiallySignedTransaction psbtx(rawTx);

    // Fill transaction with out data but don't sign
    bool bip32derivs = request.params[4].isNull() ? false : request.params[4].get_bool();
    FillPSBT(pwallet, psbtx, 1, false, bip32derivs);

    // Serialize the PSBT
    CDataStream ssTx(SER_NETWORK, PROTOCOL_VERSION);
    ssTx << psbtx;

    UniValue result(UniValue::VOBJ);
    result.pushKV("psbt", EncodeBase64(ssTx.str()));
    result.pushKV("fee", ValueFromAmount(fee));
    result.pushKV("changepos", change_position);
    return result;
}

UniValue abortrescan(const JSONRPCRequest& request); // in rpcdump.cpp
UniValue dumpprivkey(const JSONRPCRequest& request); // in rpcdump.cpp
UniValue importprivkey(const JSONRPCRequest& request);
UniValue importaddress(const JSONRPCRequest& request);
UniValue importpubkey(const JSONRPCRequest& request);
UniValue dumpwallet(const JSONRPCRequest& request);
UniValue importwallet(const JSONRPCRequest& request);
UniValue importprunedfunds(const JSONRPCRequest& request);
UniValue removeprunedfunds(const JSONRPCRequest& request);
UniValue importmulti(const JSONRPCRequest& request);

// clang-format off
static const CRPCCommand commands[] =
{ //  category              name                                actor (function)                argNames
    //  --------------------- ------------------------          -----------------------         ----------
    { "generating",         "generate",                         &generate,                      {"nblocks","maxtries"} },
    { "hidden",             "resendwallettransactions",         &resendwallettransactions,      {} },
    { "rawtransactions",    "fundrawtransaction",               &fundrawtransaction,            {"hexstring","options","iswitness"} },
    { "wallet",             "abandontransaction",               &abandontransaction,            {"txid"} },
    { "wallet",             "abortrescan",                      &abortrescan,                   {} },
    { "wallet",             "addmultisigaddress",               &addmultisigaddress,            {"nrequired","keys","label|account","bech32","256bit"} },
    { "wallet",             "backupwallet",                     &backupwallet,                  {"destination"} },
    { "wallet",             "bumpfee",                          &bumpfee,                       {"txid", "options"} },
    { "wallet",             "createwallet",                     &createwallet,                  {"wallet_name", "disable_private_keys"} },
    { "wallet",             "dumpprivkey",                      &dumpprivkey,                   {"address"}  },
    { "wallet",             "dumpwallet",                       &dumpwallet,                    {"filename"} },
    { "wallet",             "encryptwallet",                    &encryptwallet,                 {"passphrase"} },
    { "wallet",             "getaddressesbylabel",              &getaddressesbylabel,           {"label"} },
    { "wallet",             "getaddressinfo",                   &getaddressinfo,                {"address"} },
    { "wallet",             "getbalance",                       &getbalance,                    {"dummy","minconf","include_watchonly"} },
    { "wallet",             "getnewaddress",                    &getnewaddress,                 {"label","address_type"} },
    { "wallet",             "getrawchangeaddress",              &getrawchangeaddress,           {"address_type"} },
    { "wallet",             "getreceivedbyaddress",             &getreceivedbyaddress,          {"address","minconf"} },
    { "wallet",             "getreceivedbylabel",               &getreceivedbylabel,            {"label","minconf"} },
    { "wallet",             "gettransaction",                   &gettransaction,                {"txid","include_watchonly"} },
    { "wallet",             "getunconfirmedbalance",            &getunconfirmedbalance,         {} },
    { "wallet",             "getwalletinfo",                    &getwalletinfo,                 {} },
    { "wallet",             "importaddress",                    &importaddress,                 {"address","label","rescan","p2sh"} },
    { "wallet",             "importmulti",                      &importmulti,                   {"requests","options"} },
    { "wallet",             "importprivkey",                    &importprivkey,                 {"privkey","label","rescan"} },
    { "wallet",             "importprunedfunds",                &importprunedfunds,             {"rawtransaction","txoutproof"} },
    { "wallet",             "importpubkey",                     &importpubkey,                  {"pubkey","label","rescan"} },
    { "wallet",             "importwallet",                     &importwallet,                  {"filename"} },
    { "wallet",             "keypoolrefill",                    &keypoolrefill,                 {"newsize"} },
    { "wallet",             "listaddressgroupings",             &listaddressgroupings,          {} },
    { "wallet",             "listlabels",                       &listlabels,                    {"purpose"} },
    { "wallet",             "listlockunspent",                  &listlockunspent,               {} },
    { "wallet",             "listreceivedbyaddress",            &listreceivedbyaddress,         {"minconf","include_empty","include_watchonly","address_filter"} },
    { "wallet",             "listreceivedbylabel",              &listreceivedbylabel,           {"minconf","include_empty","include_watchonly"} },
    { "wallet",             "listsinceblock",                   &listsinceblock,                {"blockhash","target_confirmations","include_watchonly","include_removed"} },
    { "wallet",             "listtransactions",                 &listtransactions,              {"label|dummy","count","skip","include_watchonly"} },
    { "wallet",             "listunspent",                      &listunspent,                   {"minconf","maxconf","addresses","include_unsafe","query_options"} },
    { "wallet",             "listwalletdir",                    &listwalletdir,                 {} },
    { "wallet",             "listwallets",                      &listwallets,                   {} },
    { "wallet",             "loadwallet",                       &loadwallet,                    {"filename"} },
    { "wallet",             "lockunspent",                      &lockunspent,                   {"unlock","transactions","permanent"} },
    { "wallet",             "removeprunedfunds",                &removeprunedfunds,             {"txid"} },
    { "wallet",             "rescanblockchain",                 &rescanblockchain,              {"start_height", "stop_height"} },
    { "wallet",             "sendmany",                         &sendmany,                      {"dummy","amounts","minconf","comment","subtractfeefrom","replaceable","conf_target","estimate_mode"} },
    { "wallet",             "sendtoaddress",                    &sendtoaddress,                 {"address","amount","comment","comment_to","subtractfeefromamount","narration","replaceable","conf_target","estimate_mode"} },
    { "wallet",             "sethdseed",                        &sethdseed,                     {"newkeypool","seed"} },
    { "wallet",             "setlabel",                         &setlabel,                      {"address","label"} },
    { "wallet",             "settxfee",                         &settxfee,                      {"amount"} },
    { "wallet",             "signmessage",                      &signmessage,                   {"address","message"} },
    { "wallet",             "signrawtransactionwithwallet",     &signrawtransactionwithwallet,  {"hexstring","prevtxs","sighashtype"} },
    { "wallet",             "unloadwallet",                     &unloadwallet,                  {"wallet_name"} },
    { "wallet",             "walletcreatefundedpsbt",           &walletcreatefundedpsbt,        {"inputs","outputs","locktime","options","bip32derivs"} },
    { "wallet",             "walletlock",                       &walletlock,                    {} },
    { "wallet",             "walletpassphrase",                 &walletpassphrase,              {"passphrase","timeout","stakingonly"} },
    { "wallet",             "walletpassphrasechange",           &walletpassphrasechange,        {"oldpassphrase","newpassphrase"} },
    { "wallet",             "walletprocesspsbt",                &walletprocesspsbt,             {"psbt","sign","sighashtype","bip32derivs"} },
};
// clang-format on

void RegisterWalletRPCCommands(CRPCTable &t)
{
    for (unsigned int vcidx = 0; vcidx < ARRAYLEN(commands); vcidx++)
        t.appendCommand(commands[vcidx].name, &commands[vcidx]);
}<|MERGE_RESOLUTION|>--- conflicted
+++ resolved
@@ -217,16 +217,11 @@
                 "If 'label' is specified, it is added to the address book \n"
                 "so payments received with the address will be associated with 'label'.\n",
                 {
-<<<<<<< HEAD
-                    {"label", RPCArg::Type::STR, /* opt */ true, /* default_val */ "", "The label name for the address to be linked to. If not provided, the default label \"\" is used. It can also be set to the empty string \"\" to represent the default label. The label does not need to exist, it will be created if there is no label by the given name."},
+                    {"label", RPCArg::Type::STR, /* opt */ true, /* default_val */ "null", "The label name for the address to be linked to. If not provided, the default label \"\" is used. It can also be set to the empty string \"\" to represent the default label. The label does not need to exist, it will be created if there is no label by the given name."},
                     {"bech32", RPCArg::Type::BOOL, /* opt */ true, /* default_val */ "false", "Use Bech32 encoding."},
                     {"hardened", RPCArg::Type::BOOL, /* opt */ true, /* default_val */ "false", "Derive a hardened key."},
                     {"256bit", RPCArg::Type::BOOL, /* opt */ true, /* default_val */ "false", "Use 256bit hash type."},
-                    //{"address_type", RPCArg::Type::STR, /* opt */ true, /* default_val */ "", "The address type to use. Options are \"legacy\", \"p2sh-segwit\", and \"bech32\". Default is set by -addresstype."},
-=======
-                    {"label", RPCArg::Type::STR, /* opt */ true, /* default_val */ "null", "The label name for the address to be linked to. If not provided, the default label \"\" is used. It can also be set to the empty string \"\" to represent the default label. The label does not need to exist, it will be created if there is no label by the given name."},
-                    {"address_type", RPCArg::Type::STR, /* opt */ true, /* default_val */ "set by -addresstype", "The address type to use. Options are \"legacy\", \"p2sh-segwit\", and \"bech32\"."},
->>>>>>> 5f23460c
+                    //{"address_type", RPCArg::Type::STR, /* opt */ true, /* default_val */ "set by -addresstype", "The address type to use. Options are \"legacy\", \"p2sh-segwit\", and \"bech32\". Default is set by -addresstype."},
                 }}
                 .ToString() +
             "\nResult:\n"
@@ -492,17 +487,11 @@
             "                             to which you're sending the transaction. This is not part of the \n"
             "                             transaction, just kept in your wallet."},
                     {"subtractfeefromamount", RPCArg::Type::BOOL, /* opt */ true, /* default_val */ "false", "The fee will be deducted from the amount being sent.\n"
-<<<<<<< HEAD
             "                             The recipient will receive less particl than you enter in the amount field."},
                     {"narration", RPCArg::Type::STR, /* opt */ true, /* default_val */ "", "Up to 24 characters sent with the transaction.\n"
             "                             Plaintext if sending to standard address type, encrypted when sending to stealthaddresses."},
-                    {"replaceable", RPCArg::Type::BOOL, /* opt */ true, /* default_val */ "", "Allow this transaction to be replaced by a transaction with higher fees via BIP 125"},
-                    {"conf_target", RPCArg::Type::NUM, /* opt */ true, /* default_val */ "", "Confirmation target (in blocks)"},
-=======
-            "                             The recipient will receive less bitcoins than you enter in the amount field."},
                     {"replaceable", RPCArg::Type::BOOL, /* opt */ true, /* default_val */ "fallback to wallet's default", "Allow this transaction to be replaced by a transaction with higher fees via BIP 125"},
                     {"conf_target", RPCArg::Type::NUM, /* opt */ true, /* default_val */ "fallback to wallet's default", "Confirmation target (in blocks)"},
->>>>>>> 5f23460c
                     {"estimate_mode", RPCArg::Type::STR, /* opt */ true, /* default_val */ "UNSET", "The fee estimate mode, must be one of:\n"
             "       \"UNSET\"\n"
             "       \"ECONOMICAL\"\n"
@@ -1250,15 +1239,10 @@
                             {"key", RPCArg::Type::STR, /* opt */ false, /* default_val */ "", "bitcoin address or hex-encoded public key"},
                         },
                         },
-<<<<<<< HEAD
-                    {"label", RPCArg::Type::STR, /* opt */ true, /* default_val */ "", "A label to assign the addresses to."},
-                    //{"address_type", RPCArg::Type::STR, /* opt */ true, /* default_val */ "", "The address type to use. Options are \"legacy\", \"p2sh-segwit\", and \"bech32\". Default is set by -addresstype."},
+                    {"label", RPCArg::Type::STR, /* opt */ true, /* default_val */ "null", "A label to assign the addresses to."},
+                    //{"address_type", RPCArg::Type::STR, /* opt */ true, /* default_val */ "set by -addresstype", "The address type to use. Options are \"legacy\", \"p2sh-segwit\", and \"bech32\". Default is set by -addresstype."},
                     {"bech32", RPCArg::Type::BOOL, /* opt */ true, /* default_val */ "false", "Use Bech32 encoding."},
                     {"256bit", RPCArg::Type::BOOL, /* opt */ true, /* default_val */ "false", "Use 256bit hash type."},
-=======
-                    {"label", RPCArg::Type::STR, /* opt */ true, /* default_val */ "null", "A label to assign the addresses to."},
-                    {"address_type", RPCArg::Type::STR, /* opt */ true, /* default_val */ "set by -addresstype", "The address type to use. Options are \"legacy\", \"p2sh-segwit\", and \"bech32\"."},
->>>>>>> 5f23460c
                 }}
                 .ToString() +
             "\nResult:\n"
@@ -3428,11 +3412,7 @@
                 {
                     {"minconf", RPCArg::Type::NUM, /* opt */ true, /* default_val */ "1", "The minimum confirmations to filter"},
                     {"maxconf", RPCArg::Type::NUM, /* opt */ true, /* default_val */ "9999999", "The maximum confirmations to filter"},
-<<<<<<< HEAD
-                    {"addresses", RPCArg::Type::ARR, /* opt */ true, /* default_val */ "", "A json array of particl addresses to filter",
-=======
                     {"addresses", RPCArg::Type::ARR, /* opt */ true, /* default_val */ "empty array", "A json array of bitcoin addresses to filter",
->>>>>>> 5f23460c
                         {
                             {"address", RPCArg::Type::STR, /* opt */ true, /* default_val */ "", "particl address"},
                         },
@@ -3825,12 +3805,7 @@
                             {"feeRate", RPCArg::Type::AMOUNT, /* opt */ true, /* default_val */ "not set: makes wallet determine the fee", "Set a specific fee rate in " + CURRENCY_UNIT + "/kB"},
                             {"subtractFeeFromOutputs", RPCArg::Type::ARR, /* opt */ true, /* default_val */ "empty array", "A json array of integers.\n"
                             "                              The fee will be equally deducted from the amount of each specified output.\n"
-<<<<<<< HEAD
-                            "                              The outputs are specified by their zero-based index, before any change output is added.\n"
                             "                              Those recipients will receive less particl than you enter in their corresponding amount field.\n"
-=======
-                            "                              Those recipients will receive less bitcoins than you enter in their corresponding amount field.\n"
->>>>>>> 5f23460c
                             "                              If no outputs are specified here, the sender pays the fee.",
                                 {
                                     {"vout_index", RPCArg::Type::NUM, /* opt */ true, /* default_val */ "", "The zero-based output index, before a change output is added."},
@@ -4978,11 +4953,7 @@
                         {
                             {"", RPCArg::Type::OBJ, /* opt */ true, /* default_val */ "", "",
                                 {
-<<<<<<< HEAD
-                                    {"address", RPCArg::Type::AMOUNT, /* opt */ true, /* default_val */ "", "A key-value pair. The key (string) is the particl address, the value (float or string) is the amount in " + CURRENCY_UNIT + ""},
-=======
-                                    {"address", RPCArg::Type::AMOUNT, /* opt */ false, /* default_val */ "", "A key-value pair. The key (string) is the bitcoin address, the value (float or string) is the amount in " + CURRENCY_UNIT + ""},
->>>>>>> 5f23460c
+                                    {"address", RPCArg::Type::AMOUNT, /* opt */ false, /* default_val */ "", "A key-value pair. The key (string) is the particl address, the value (float or string) is the amount in " + CURRENCY_UNIT + ""},
                                 },
                                 },
                             {"", RPCArg::Type::OBJ, /* opt */ true, /* default_val */ "", "",
@@ -5004,12 +4975,7 @@
                             {"feeRate", RPCArg::Type::AMOUNT, /* opt */ true, /* default_val */ "not set: makes wallet determine the fee", "Set a specific fee rate in " + CURRENCY_UNIT + "/kB"},
                             {"subtractFeeFromOutputs", RPCArg::Type::ARR, /* opt */ true, /* default_val */ "empty array", "A json array of integers.\n"
                             "                              The fee will be equally deducted from the amount of each specified output.\n"
-<<<<<<< HEAD
-                            "                              The outputs are specified by their zero-based index, before any change output is added.\n"
                             "                              Those recipients will receive less particl than you enter in their corresponding amount field.\n"
-=======
-                            "                              Those recipients will receive less bitcoins than you enter in their corresponding amount field.\n"
->>>>>>> 5f23460c
                             "                              If no outputs are specified here, the sender pays the fee.",
                                 {
                                     {"vout_index", RPCArg::Type::NUM, /* opt */ true, /* default_val */ "", "The zero-based output index, before a change output is added."},
