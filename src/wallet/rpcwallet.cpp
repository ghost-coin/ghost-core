--- conflicted
+++ resolved
@@ -3038,7 +3038,6 @@
     LOCK(pwallet->cs_wallet);
 
     UniValue obj(UniValue::VOBJ);
-<<<<<<< HEAD
     obj.pushKV("walletname", pwallet->GetName());
     obj.pushKV("walletversion", pwallet->GetVersion());
 
@@ -3070,25 +3069,10 @@
                 ValueFromAmount(bal.nPartWatchOnly + bal.nPartWatchOnlyStaked + bal.nPartWatchOnlyUnconf));
         }
     } else {
-        obj.pushKV("balance",       ValueFromAmount(pwallet->GetBalance()));
-        obj.pushKV("unconfirmed_balance", ValueFromAmount(pwallet->GetUnconfirmedBalance()));
-        obj.pushKV("immature_balance",    ValueFromAmount(pwallet->GetImmatureBalance()));
-=======
-
-    size_t kpExternalSize = pwallet->KeypoolCountExternalKeys();
-    const auto bal = pwallet->GetBalance();
-    obj.pushKV("walletname", pwallet->GetName());
-    obj.pushKV("walletversion", pwallet->GetVersion());
-    obj.pushKV("balance", ValueFromAmount(bal.m_mine_trusted));
-    obj.pushKV("unconfirmed_balance", ValueFromAmount(bal.m_mine_untrusted_pending));
-    obj.pushKV("immature_balance", ValueFromAmount(bal.m_mine_immature));
-    obj.pushKV("txcount",       (int)pwallet->mapWallet.size());
-    obj.pushKV("keypoololdest", pwallet->GetOldestKeyPoolTime());
-    obj.pushKV("keypoolsize", (int64_t)kpExternalSize);
-    CKeyID seed_id = pwallet->GetHDChain().seed_id;
-    if (pwallet->CanSupportFeature(FEATURE_HD_SPLIT)) {
-        obj.pushKV("keypoolsize_hd_internal",   (int64_t)(pwallet->GetKeyPoolSize() - kpExternalSize));
->>>>>>> 23712f8a
+        const auto bal = pwallet->GetBalance();
+        obj.pushKV("balance", ValueFromAmount(bal.m_mine_trusted));
+        obj.pushKV("unconfirmed_balance", ValueFromAmount(bal.m_mine_untrusted_pending));
+        obj.pushKV("immature_balance", ValueFromAmount(bal.m_mine_immature));
     }
 
     int nTxCount = (int)pwallet->mapWallet.size() + (fParticlWallet ? (int)((CHDWallet*)pwallet)->mapRecords.size() : 0);
