// Copyright (c) 2017-2021 The Particl Core developers
// Distributed under the MIT software license, see the accompanying
// file COPYING or http://www.opensource.org/licenses/mit-license.php.

#include <amount.h>
#include <base58.h>
#include <chain.h>
#include <consensus/validation.h>
#include <consensus/tx_verify.h>
#include <consensus/merkle.h>
#include <core_io.h>
#include <validation.h>
#include <net.h>
#include <policy/policy.h>
#include <rpc/server.h>
#include <rpc/util.h>
#include <rpc/blockchain.h>
#include <node/context.h>
#include <rpc/rawtransaction_util.h>
#include <script/sign.h>
#include <script/descriptor.h>
#include <timedata.h>
#include <util/string.h>
#include <txdb.h>
#include <blind.h>
#include <anon.h>
#include <util/strencodings.h>
#include <util/moneystr.h>
#include <util/translation.h>
#include <util/fees.h>
#include <util/rbf.h>
#include <wallet/hdwallet.h>
#include <wallet/hdwalletdb.h>
#include <wallet/coincontrol.h>
#include <wallet/rpcwallet.h>
#include <chainparams.h>
#include <key/mnemonic.h>
#include <pos/kernel.h>
#include <pos/miner.h>
#include <crypto/sha256.h>
#include <warnings.h>
#include <shutdown.h>
#include <txmempool.h>

#include <univalue.h>

void EnsureWalletIsUnlocked(CHDWallet *pwallet)
{
    if (pwallet->IsLocked()) {
        throw JSONRPCError(RPC_WALLET_UNLOCK_NEEDED, "Error: Wallet locked, please enter the wallet passphrase with walletpassphrase first.");
    }
    if (pwallet->fUnlockForStakingOnly) {
        throw JSONRPCError(RPC_WALLET_UNLOCK_NEEDED, "Error: Wallet is unlocked for staking only.");
    }
};

static const std::string WALLET_ENDPOINT_BASE = "/wallet/";
static const std::string HELP_REQUIRING_PASSPHRASE{"\nRequires wallet passphrase to be set with walletpassphrase call if wallet is encrypted.\n"};

static inline uint32_t reversePlace(const uint8_t *p)
{
    uint32_t rv = 0;
    for (int i = 0; i < 4; ++i) {
        rv |= (uint32_t) *(p+i) << (8 * (3-i));
    }
    return rv;
};

static int ExtractBip32InfoV(const std::vector<uint8_t> &vchKey, UniValue &keyInfo, std::string &sError)
{
    CExtKey58 ek58;
    CExtKeyPair vk;
    vk.DecodeV(&vchKey[4]);

    CChainParams::Base58Type typePk = CChainParams::EXT_PUBLIC_KEY;
    if (memcmp(&vchKey[0], &Params().Base58Prefix(CChainParams::EXT_SECRET_KEY)[0], 4) == 0) {
        keyInfo.pushKV("type", "Ghost extended secret key");
    } else
    if (memcmp(&vchKey[0], &Params().Base58Prefix(CChainParams::EXT_SECRET_KEY_BTC)[0], 4) == 0) {
        keyInfo.pushKV("type", "Bitcoin extended secret key");
        typePk = CChainParams::EXT_PUBLIC_KEY_BTC;
    } else {
        keyInfo.pushKV("type", "Unknown extended secret key");
    }

    keyInfo.pushKV("version", strprintf("%02X", reversePlace(&vchKey[0])));
    keyInfo.pushKV("depth", strprintf("%u", vchKey[4]));
    keyInfo.pushKV("parent_fingerprint", strprintf("%08X", reversePlace(&vchKey[5])));
    keyInfo.pushKV("child_index", strprintf("%u", reversePlace(&vchKey[9])));
    keyInfo.pushKV("chain_code", HexStr(Span<const unsigned char>(&vchKey[13], 32)));
    keyInfo.pushKV("key", HexStr(Span<const unsigned char>(&vchKey[46], 32)));

    // don't display raw secret ??
    // TODO: add option

    CKey key;
    key.Set(&vchKey[46], true);
    keyInfo.pushKV("privkey", CBitcoinSecret(key).ToString());
    CPubKey pk = key.GetPubKey();
    keyInfo.pushKV("pubkey", HexStr(pk));
    CKeyID id = pk.GetID();
    CBitcoinAddress addr;
    addr.Set(id, CChainParams::EXT_KEY_HASH);
    keyInfo.pushKV("id", addr.ToString());
    addr.Set(id);
    keyInfo.pushKV("address", addr.ToString());
    keyInfo.pushKV("checksum", strprintf("%02X", reversePlace(&vchKey[78])));

    ek58.SetKey(vk, typePk);
    keyInfo.pushKV("ext_public_key", ek58.ToString());

    return 0;
};

static int ExtractBip32InfoP(const std::vector<uint8_t> &vchKey, UniValue &keyInfo, std::string &sError)
{
    CExtPubKey pk;

    if (memcmp(&vchKey[0], &Params().Base58Prefix(CChainParams::EXT_PUBLIC_KEY)[0], 4) == 0) {
        keyInfo.pushKV("type", "Ghost extended public key");
    } else
    if (memcmp(&vchKey[0], &Params().Base58Prefix(CChainParams::EXT_PUBLIC_KEY_BTC)[0], 4) == 0)  {
        keyInfo.pushKV("type", "Bitcoin extended public key");
    } else {
        keyInfo.pushKV("type", "Unknown extended public key");
    }

    keyInfo.pushKV("version", strprintf("%02X", reversePlace(&vchKey[0])));
    keyInfo.pushKV("depth", strprintf("%u", vchKey[4]));
    keyInfo.pushKV("parent_fingerprint", strprintf("%08X", reversePlace(&vchKey[5])));
    keyInfo.pushKV("child_index", strprintf("%u", reversePlace(&vchKey[9])));
    keyInfo.pushKV("chain_code", HexStr(Span<const unsigned char>(&vchKey[13], 32)));
    keyInfo.pushKV("key", HexStr(Span<const unsigned char>(&vchKey[45], 33)));

    CPubKey key;
    key.Set(&vchKey[45], &vchKey[78]);
    CKeyID id = key.GetID();
    CBitcoinAddress addr;
    addr.Set(id, CChainParams::EXT_KEY_HASH);

    keyInfo.pushKV("id", addr.ToString());
    addr.Set(id);
    keyInfo.pushKV("address", addr.ToString());
    keyInfo.pushKV("checksum", strprintf("%02X", reversePlace(&vchKey[78])));

    return 0;
};

static int ExtKeyPathV(const std::string &sPath, const std::vector<uint8_t> &vchKey, UniValue &keyInfo, std::string &sError)
{
    if (sPath.compare("info") == 0) {
        return ExtractBip32InfoV(vchKey, keyInfo, sError);
    }

    CExtKey vk;
    vk.Decode(&vchKey[4]);
    CExtKey vkOut, vkWork = vk;

    std::vector<uint32_t> vPath;
    int rv;
    if ((rv = ExtractExtKeyPath(sPath, vPath)) != 0) {
        return errorN(1, sError, __func__, "ExtractExtKeyPath failed %s", ExtKeyGetString(rv));
    }

    for (std::vector<uint32_t>::iterator it = vPath.begin(); it != vPath.end(); ++it) {
        if (!vkWork.Derive(vkOut, *it)) {
            return errorN(1, sError, __func__, "CExtKey Derive failed");
        }
        vkWork = vkOut;
    }

    CBitcoinExtKey ekOut;
    ekOut.SetKey(vkOut);
    keyInfo.pushKV("result", ekOut.ToString());

    // Display path, the quotes can go missing through the debug console. eg: m/44'/1', m/44\'/1\' works
    std::string sPathOut;
    if (0 != PathToString(vPath, sPathOut)) {
        return errorN(1, sError, __func__, "PathToString failed");
    }
    keyInfo.pushKV("path", sPathOut);

    return 0;
};

static int ExtKeyPathP(const std::string &sPath, const std::vector<uint8_t> &vchKey, UniValue &keyInfo, std::string &sError)
{
    if (sPath.compare("info") == 0) {
        return ExtractBip32InfoP(vchKey, keyInfo, sError);
    }

    CExtPubKey pk;
    pk.Decode(&vchKey[4]);

    CExtPubKey pkOut, pkWork = pk;

    std::vector<uint32_t> vPath;
    int rv;
    if ((rv = ExtractExtKeyPath(sPath, vPath)) != 0) {
        return errorN(1, sError, __func__, "ExtractExtKeyPath failed %s", ExtKeyGetString(rv));
    }

    for (std::vector<uint32_t>::iterator it = vPath.begin(); it != vPath.end(); ++it) {
        if ((*it >> 31) == 1) {
            return errorN(1, sError, __func__, "Can't derive hardened keys from public ext key");
        }
        if (!pkWork.Derive(pkOut, *it)) {
            return errorN(1, sError, __func__, "CExtKey Derive failed");
        }
        pkWork = pkOut;
    }

    CBitcoinExtPubKey ekOut;
    ekOut.SetKey(pkOut);
    keyInfo.pushKV("result", ekOut.ToString());

    // Display path, the quotes can go missing through the debug console. eg: m/44'/1', m/44\'/1\' works
    std::string sPathOut;
    if (0 != PathToString(vPath, sPathOut)) {
        return errorN(1, sError, __func__, "PathToString failed");
    }
    keyInfo.pushKV("path", sPathOut);

    return 0;
};

static int AccountInfo(CHDWallet *pwallet, CExtKeyAccount *pa, int nShowKeys, bool fAllChains, UniValue &obj, std::string &sError) EXCLUSIVE_LOCKS_REQUIRED(pwallet->cs_wallet)
{
    CExtKey58 eKey58;

    obj.pushKV("type", "Account");
    obj.pushKV("active", (pa->nFlags & EAF_ACTIVE) ? "true" : "false");
    obj.pushKV("label", pa->sLabel);

    if (pwallet->idDefaultAccount == pa->GetID()) {
        obj.pushKV("default_account", "true");
    }

    mapEKValue_t::iterator mvi = pa->mapValue.find(EKVT_CREATED_AT);
    if (mvi != pa->mapValue.end()) {
        int64_t nCreatedAt;
        GetCompressedInt64(mvi->second, (uint64_t&)nCreatedAt);
        obj.pushKV("created_at", nCreatedAt);
    }

    mvi = pa->mapValue.find(EKVT_HARDWARE_DEVICE);
    if (mvi != pa->mapValue.end()) {
        if (mvi->second.size() >= 8) {
            int nVendorId = *((int*)mvi->second.data());
            int nProductId = *((int*)(mvi->second.data() + 4));
            obj.pushKV("hardware_device", strprintf("0x%04x 0x%04x", nVendorId, nProductId));
        }
    }

    obj.pushKV("id", pa->GetIDString58());
    obj.pushKV("has_secret", (pa->nFlags & EAF_HAVE_SECRET) ? "true" : "false");

    CStoredExtKey *sekAccount = pa->ChainAccount();
    if (!sekAccount) {
        obj.pushKV("error", "chain account not set.");
        return 0;
    }

    if (pa->nFlags & EAF_HAVE_SECRET) {
        obj.pushKV("encrypted", (sekAccount->nFlags & EAF_IS_CRYPTED) ? "true" : "false");
    }

    CBitcoinAddress addr;
    addr.Set(pa->idMaster, CChainParams::EXT_KEY_HASH);
    obj.pushKV("root_key_id", addr.ToString());

    mvi = sekAccount->mapValue.find(EKVT_PATH);
    if (mvi != sekAccount->mapValue.end()) {
        std::string sPath;
        if (0 == PathToString(mvi->second, sPath, 'h')) {
            obj.pushKV("path", sPath);
        }
    }
    // TODO: separate passwords for accounts
    if (pa->nFlags & EAF_HAVE_SECRET
        && nShowKeys > 1
        && pwallet->ExtKeyUnlock(sekAccount) == 0) {
        eKey58.SetKeyV(sekAccount->kp);
        obj.pushKV("evkey", eKey58.ToString());
    }

    if (nShowKeys > 0) {
        eKey58.SetKeyP(sekAccount->kp);
        obj.pushKV("epkey", eKey58.ToString());
    }

    if (nShowKeys > 2) { // dumpwallet
        obj.pushKV("stealth_address_pack", (int)pa->nPackStealth);
        obj.pushKV("stealth_keys_received_pack", (int)pa->nPackStealthKeys);
    }


    if (fAllChains) {
        UniValue arChains(UniValue::VARR);
        for (size_t i = 1; i < pa->vExtKeys.size(); ++i) { // vExtKeys[0] stores the account key
            UniValue objC(UniValue::VOBJ);
            CStoredExtKey *sek = pa->vExtKeys[i];
            eKey58.SetKeyP(sek->kp);

            if (pa->nActiveExternal == i) {
                objC.pushKV("function", "active_external");
            }
            if (pa->nActiveInternal == i) {
                objC.pushKV("function", "active_internal");
            }
            if (pa->nActiveStealth == i) {
                objC.pushKV("function", "active_stealth");
            }

            objC.pushKV("id", sek->GetIDString58());
            objC.pushKV("chain", eKey58.ToString());
            objC.pushKV("label", sek->sLabel);
            objC.pushKV("active", (sek->nFlags & EAF_ACTIVE) ? "true" : "false");
            objC.pushKV("receive_on", (sek->nFlags & EAF_RECEIVE_ON) ? "true" : "false");

            mapEKValue_t::const_iterator it = sek->mapValue.find(EKVT_KEY_TYPE);
            if (it != sek->mapValue.end() && it->second.size() > 0) {
                std::string sUseType;
                switch (it->second[0]) {
                    case EKT_EXTERNAL:      sUseType = "external";      break;
                    case EKT_INTERNAL:      sUseType = "internal";      break;
                    case EKT_STEALTH:       sUseType = "stealth";       break;
                    case EKT_CONFIDENTIAL:  sUseType = "confidential";  break;
                    case EKT_STEALTH_SCAN:  sUseType = "stealth_scan";  break;
                    case EKT_STEALTH_SPEND: sUseType = "stealth_spend"; break;
                    default:                sUseType = "unknown";       break;
                }
                objC.pushKV("use_type", sUseType);
            }

            objC.pushKV("num_derives", strprintf("%u", sek->nGenerated));
            objC.pushKV("num_derives_h", strprintf("%u", sek->nHGenerated));

            if (nShowKeys > 2 // dumpwallet
                && pa->nFlags & EAF_HAVE_SECRET) {
                if (pwallet->ExtKeyUnlock(sek) == 0) {
                    eKey58.SetKeyV(sek->kp);
                    objC.pushKV("evkey", eKey58.ToString());
                } else {
                    objC.pushKV("evkey", "Decryption failed");
                }

                mvi = sek->mapValue.find(EKVT_CREATED_AT);
                if (mvi != sek->mapValue.end()) {
                    int64_t nCreatedAt;
                    GetCompressedInt64(mvi->second, (uint64_t&)nCreatedAt);
                    objC.pushKV("created_at", nCreatedAt);
                }
            }

            mvi = sek->mapValue.find(EKVT_PATH);
            if (mvi != sek->mapValue.end()) {
                std::string sPath;
                if (0 == PathToString(mvi->second, sPath, 'h')) {
                    objC.pushKV("path", sPath);
                }
            }

            arChains.push_back(objC);
        }
        obj.pushKV("chains", arChains);
    } else {
        if (pa->nActiveExternal < pa->vExtKeys.size()) {
            CStoredExtKey *sekE = pa->vExtKeys[pa->nActiveExternal];
            if (nShowKeys > 0) {
                eKey58.SetKeyP(sekE->kp);
                obj.pushKV("external_chain", eKey58.ToString());
            }
            obj.pushKV("num_derives_external", strprintf("%u", sekE->nGenerated));
            obj.pushKV("num_derives_external_h", strprintf("%u", sekE->nHGenerated));
        }

        if (pa->nActiveInternal < pa->vExtKeys.size()) {
            CStoredExtKey *sekI = pa->vExtKeys[pa->nActiveInternal];
            if (nShowKeys > 0) {
                eKey58.SetKeyP(sekI->kp);
                obj.pushKV("internal_chain", eKey58.ToString());
            }
            obj.pushKV("num_derives_internal", strprintf("%u", sekI->nGenerated));
            obj.pushKV("num_derives_internal_h", strprintf("%u", sekI->nHGenerated));
        }

        if (pa->nActiveStealth < pa->vExtKeys.size()) {
            CStoredExtKey *sekS = pa->vExtKeys[pa->nActiveStealth];
            obj.pushKV("num_derives_stealth", strprintf("%u", sekS->nGenerated));
            obj.pushKV("num_derives_stealth_h", strprintf("%u", sekS->nHGenerated));
        }
    }

    return 0;
};

static int AccountInfo(CHDWallet *pwallet, CKeyID &keyId, int nShowKeys, bool fAllChains, UniValue &obj, std::string &sError)
{
    LOCK(pwallet->cs_wallet);
    // TODO: inactive keys can be in db and not in memory - search db for keyId
    ExtKeyAccountMap::const_iterator mi = pwallet->mapExtAccounts.find(keyId);
    if (mi == pwallet->mapExtAccounts.end()) {
        sError = "Unknown account.";
        return 1;
    }

    CExtKeyAccount *pa = mi->second;
    return AccountInfo(pwallet, pa, nShowKeys, fAllChains, obj, sError);
};

static int KeyInfo(CHDWallet *pwallet, CKeyID &idMaster, CKeyID &idKey, CStoredExtKey &sek, int nShowKeys, UniValue &obj, std::string &sError) EXCLUSIVE_LOCKS_REQUIRED(pwallet->cs_wallet)
{
    CExtKey58 eKey58;

    bool fBip44Root = false;
    obj.pushKV("type", "Loose");
    obj.pushKV("active", sek.IsActive() ? "true" : "false");
    obj.pushKV("receive_on", sek.IsReceiveEnabled() ? "true" : "false");
    obj.pushKV("encrypted", sek.IsEncrypted() ? "true" : "false");
    obj.pushKV("hardware_device", sek.IsHardwareLinked() ? "true" : "false");
    obj.pushKV("label", sek.sLabel);

    if (reversePlace(&sek.kp.vchFingerprint[0]) == 0) {
        obj.pushKV("path", "Root");
    } else {
        mapEKValue_t::iterator mvi = sek.mapValue.find(EKVT_PATH);
        if (mvi != sek.mapValue.end()) {
            std::string sPath;
            if (0 == PathToString(mvi->second, sPath, 'h')) {
                obj.pushKV("path", sPath);
            }
        }
    }

    mapEKValue_t::iterator mvi = sek.mapValue.find(EKVT_KEY_TYPE);
    if (mvi != sek.mapValue.end()) {
        uint8_t type = EKT_MAX_TYPES;
        if (mvi->second.size() == 1) {
            type = mvi->second[0];
        }

        std::string sType;
        switch (type) {
            case EKT_MASTER      : sType = "Master"; break;
            case EKT_BIP44_MASTER:
                sType = "BIP44 Root Key";
                fBip44Root = true;
                break;
            default              : sType = "Unknown"; break;
        }
        obj.pushKV("key_type", sType);
    }

    if (idMaster == idKey) {
        obj.pushKV("current_master", "true");
    }

    CBitcoinAddress addr;
    mvi = sek.mapValue.find(EKVT_ROOT_ID);
    if (mvi != sek.mapValue.end()) {
        CKeyID idRoot;

        if (GetCKeyID(mvi->second, idRoot)) {
            addr.Set(idRoot, CChainParams::EXT_KEY_HASH);
            obj.pushKV("root_key_id", addr.ToString());
        } else {
            obj.pushKV("root_key_id", "malformed");
        }
    }

    mvi = sek.mapValue.find(EKVT_CREATED_AT);
    if (mvi != sek.mapValue.end()) {
        int64_t nCreatedAt;
        GetCompressedInt64(mvi->second, (uint64_t&)nCreatedAt);
        obj.pushKV("created_at", nCreatedAt);
    }

    addr.Set(idKey, CChainParams::EXT_KEY_HASH);
    obj.pushKV("id", addr.ToString());

    if (nShowKeys > 1
        && pwallet->ExtKeyUnlock(&sek) == 0) {
        std::string sKey;
        if (sek.kp.IsValidV()) {
            if (fBip44Root) {
                eKey58.SetKey(sek.kp, CChainParams::EXT_SECRET_KEY_BTC);
            } else {
                eKey58.SetKeyV(sek.kp);
            }
            sKey = eKey58.ToString();
        } else {
            sKey = "Unknown";
        }

        obj.pushKV("evkey", sKey);
    }

    if (nShowKeys > 0) {
        if (fBip44Root) {
            eKey58.SetKey(sek.kp, CChainParams::EXT_PUBLIC_KEY_BTC);
        } else {
            eKey58.SetKeyP(sek.kp);
        }

        obj.pushKV("epkey", eKey58.ToString());
    }

    obj.pushKV("num_derives", strprintf("%u", sek.nGenerated));
    obj.pushKV("num_derives_hardened", strprintf("%u", sek.nHGenerated));

    return 0;
};

static int KeyInfo(CHDWallet *pwallet, CKeyID &idMaster, CKeyID &idKey, int nShowKeys, UniValue &obj, std::string &sError)
{
    CStoredExtKey sek;
    LOCK(pwallet->cs_wallet);
    CHDWalletDB wdb(pwallet->GetDBHandle());

    if (!wdb.ReadExtKey(idKey, sek)) {
        sError = "Key not found in wallet.";
        return 1;
    }

    return KeyInfo(pwallet, idMaster, idKey, sek, nShowKeys, obj, sError);
};

class ListExtCallback : public LoopExtKeyCallback
{
public:
    ListExtCallback(CHDWallet *pwalletIn, UniValue *arr, int _nShowKeys)
    {
        pwallet = pwalletIn;
        nItems = 0;
        rvArray = arr;
        nShowKeys = _nShowKeys;

        if (pwallet && pwallet->pEKMaster) {
            idMaster = pwallet->pEKMaster->GetID();
        }
    };

    int ProcessKey(CKeyID &id, CStoredExtKey &sek) override
    {
        nItems++;
        UniValue obj(UniValue::VOBJ);
        LOCK(pwallet->cs_wallet);
        if (0 != KeyInfo(pwallet, idMaster, id, sek, nShowKeys, obj, sError)) {
            obj.pushKV("id", sek.GetIDString58());
            obj.pushKV("error", sError);
        }

        rvArray->push_back(obj);
        return 0;
    };

    int ProcessAccount(CKeyID &id, CExtKeyAccount &sea) override
    {
        nItems++;
        UniValue obj(UniValue::VOBJ);

        bool fAllChains = nShowKeys > 2 ? true : false;
        LOCK(pwallet->cs_wallet);
        if (0 != AccountInfo(pwallet, &sea, nShowKeys, fAllChains, obj, sError)) {
            obj.pushKV("id", sea.GetIDString58());
            obj.pushKV("error", sError);
        }

        rvArray->push_back(obj);
        return 0;
    };

    std::string sError;
    int nItems;
    int nShowKeys;
    CKeyID idMaster;
    UniValue *rvArray;
};

int ListLooseExtKeys(CHDWallet *pwallet, int nShowKeys, UniValue &ret, size_t &nKeys) EXCLUSIVE_LOCKS_REQUIRED(pwallet->cs_wallet)
{
    ListExtCallback cbc(pwallet, &ret, nShowKeys);

    if (0 != LoopExtKeysInDB(pwallet, true, false, cbc)) {
        return errorN(1, "LoopExtKeys failed.");
    }

    nKeys = cbc.nItems;

    return 0;
};

int ListAccountExtKeys(CHDWallet *pwallet, int nShowKeys, UniValue &ret, size_t &nKeys) EXCLUSIVE_LOCKS_REQUIRED(pwallet->cs_wallet)
{
    ListExtCallback cbc(pwallet, &ret, nShowKeys);

    if (0 != LoopExtAccountsInDB(pwallet, true, cbc)) {
        return errorN(1, "LoopExtKeys failed.");
    }

    nKeys = cbc.nItems;

    return 0;
};

static int ManageExtKey(CStoredExtKey &sek, std::string &sOptName, std::string &sOptValue, UniValue &result, std::string &sError)
{
    if (sOptName == "label") {
        if (sOptValue.length() == 0) {
            sek.sLabel = sOptValue;
        }

        result.pushKV("set_label", sek.sLabel);
    } else
    if (sOptName == "active") {
        if (sOptValue.length() > 0) {
            if (part::IsStringBoolPositive(sOptValue)) {
                sek.nFlags |= EAF_ACTIVE;
            } else {
                sek.nFlags &= ~EAF_ACTIVE;
            }
        }

        result.pushKV("set_active", sek.IsActive() ? "true" : "false");
    } else
    if (sOptName == "receive_on") {
        if (sOptValue.length() > 0) {
            if (part::IsStringBoolPositive(sOptValue)) {
                sek.nFlags |= EAF_RECEIVE_ON;
            } else {
                sek.nFlags &= ~EAF_RECEIVE_ON;
            }
        }
        result.pushKV("receive_on", sek.IsReceiveEnabled() ? "true" : "false");
    } else
    if (sOptName == "track_only") {
        if (sOptValue.length() > 0) {
            if (part::IsStringBoolPositive(sOptValue)) {
                sek.nFlags |= EAF_TRACK_ONLY;
            } else {
                sek.nFlags &= ~EAF_TRACK_ONLY;
            }
        }
        result.pushKV("track_only", sek.IsTrackOnly() ? "true" : "false");
    } else
    if (sOptName == "look_ahead") {
        uint64_t nLookAhead = gArgs.GetArg("-defaultlookaheadsize", DEFAULT_LOOKAHEAD_SIZE);

        if (sOptValue.length() > 0) {
            if (!ParseUInt64(sOptValue, &nLookAhead)) {
                throw JSONRPCError(RPC_INVALID_PARAMETER, "Failed: look_ahead invalid number.");
            }

            if (nLookAhead < 1 || nLookAhead > 1000) {
                throw JSONRPCError(RPC_INVALID_PARAMETER, "Failed: look_ahead number out of range.");
            }

            std::vector<uint8_t> v;
            sek.mapValue[EKVT_N_LOOKAHEAD] = SetCompressedInt64(v, nLookAhead);
            result.pushKV("note", "Wallet must be restarted to reload lookahead pool.");
        }

        mapEKValue_t::iterator itV = sek.mapValue.find(EKVT_N_LOOKAHEAD);
        if (itV != sek.mapValue.end()) {
            nLookAhead = GetCompressedInt64(itV->second, nLookAhead);
            result.pushKV("look_ahead", (int)nLookAhead);
        } else {
            result.pushKV("look_ahead", "default");
        }
    } else
    if (sOptName == "num_derives") {
        uint32_t v;
        if (!ParseUInt32(sOptValue, &v)) {
            throw JSONRPCError(RPC_INVALID_PARAMETER, "Failed: invalid number.");
        }
        sek.nGenerated = v;
        result.pushKV("num_derives", (int)sek.nGenerated);
    } else
    if (sOptName == "num_derives_hardened") {
        uint32_t v;
        if (!ParseUInt32(sOptValue, &v)) {
            throw JSONRPCError(RPC_INVALID_PARAMETER, "Failed: invalid number.");
        }
        sek.nHGenerated = v;
        result.pushKV("num_derives_hardened", (int)sek.nHGenerated);
    } else {
        // List all possible
        result.pushKV("label", sek.sLabel);
        result.pushKV("active", sek.IsActive() ? "true" : "false");
        result.pushKV("receive_on", sek.IsReceiveEnabled() ? "true" : "false");
        result.pushKV("track_only", sek.IsTrackOnly() ? "true" : "false");
        result.pushKV("num_derives", (int)sek.nGenerated);
        result.pushKV("num_derives_hardened", (int)sek.nHGenerated);

        mapEKValue_t::iterator itV = sek.mapValue.find(EKVT_N_LOOKAHEAD);
        if (itV != sek.mapValue.end()) {
            uint64_t nLookAhead = GetCompressedInt64(itV->second, nLookAhead);
            result.pushKV("look_ahead", (int)nLookAhead);
        } else {
            result.pushKV("look_ahead", "default");
        }
    }

    return 0;
};

static int ManageExtAccount(CExtKeyAccount &sea, std::string &sOptName, std::string &sOptValue, UniValue &result, std::string &sError)
{
    if (sOptName == "label") {
        if (sOptValue.length() > 0) {
            sea.sLabel = sOptValue;
        }

        result.pushKV("set_label", sea.sLabel);
    } else
    if (sOptName == "active") {
        if (sOptValue.length() > 0) {
            if (part::IsStringBoolPositive(sOptValue)) {
                sea.nFlags |= EAF_ACTIVE;
            } else {
                sea.nFlags &= ~EAF_ACTIVE;
            }
        }

        result.pushKV("set_active", (sea.nFlags & EAF_ACTIVE) ? "true" : "false");
    } else {
        // List all possible
        result.pushKV("label", sea.sLabel);
        result.pushKV("active", (sea.nFlags & EAF_ACTIVE) ? "true" : "false");
    }

    return 0;
};

static int ExtractExtKeyId(const std::string &sInKey, CKeyID &keyId, CChainParams::Base58Type prefix)
{
    CExtKey58 eKey58;
    CExtKeyPair ekp;
    CBitcoinAddress addr;

    if (addr.SetString(sInKey)
        && addr.IsValid(prefix)
        && addr.GetKeyID(keyId, prefix)) {
        // keyId is set
    } else
    if (eKey58.Set58(sInKey.c_str()) == 0) {
        ekp = eKey58.GetKey();
        keyId = ekp.GetID();
    } else {
        throw JSONRPCError(RPC_INVALID_PARAMETER, "Invalid key.");
    }

    return 0;
};

static OutputTypes WordToType(const std::string &s, bool allow_data=false)
{
<<<<<<< HEAD
    if (s == "ghost" || s == "standard" ||  s == "part") {
=======
    const std::string ls = ToLower(s);
    if (ls == "part" || ls == "plain" || ls == "standard") {
>>>>>>> 239a8573
        return OUTPUT_STANDARD;
    }
    if (ls == "blind") {
        return OUTPUT_CT;
    }
    if (ls == "anon") {
        return OUTPUT_RINGCT;
    }
    if (allow_data && ls == "data") {
        return OUTPUT_DATA;
    }
    return OUTPUT_NULL;
};

static void ParseSecretKey(const std::string &s, CKey &key)
{
    if (IsHex(s) && (s.size() == 64)) {
        // LE
        uint256 tmp;
        tmp.SetHex(s);
        key.Set(tmp.begin(), true);
    } else {
        key = DecodeSecret(s);
    }
}

void ParseCoinControlOptions(const UniValue &obj, CHDWallet *pwallet, CCoinControl &coin_control)
{
    std::string sChangeAddress;
    if (obj.exists("changeaddress")) {
        sChangeAddress = obj["changeaddress"].get_str();
    } else
    if (obj.exists("changeAddress")) {
        sChangeAddress = obj["changeAddress"].get_str();
    } else
    if (obj.exists("change_address")) {
        sChangeAddress = obj["change_address"].get_str();
    }

    if (sChangeAddress.size() > 0) {
        if (obj.exists("changepubkey")) {
            throw JSONRPCError(RPC_INVALID_PARAMETER, "Can't set changepubkey and changeaddress");
        }
        // Check for script
        bool fHaveScript = false;
        if (IsHex(sChangeAddress)) {
            std::vector<uint8_t> vScript = ParseHex(sChangeAddress);
            CScript script(vScript.begin(), vScript.end());

            TxoutType whichType;
            if (IsStandard(script, whichType)) {
                coin_control.scriptChange = script;
                fHaveScript = true;
            }
        }

        if (!fHaveScript) {
            CTxDestination dest = DecodeDestination(sChangeAddress);
            if (!IsValidDestination(dest)) {
                throw JSONRPCError(RPC_INVALID_ADDRESS_OR_KEY, "changeAddress must be a valid ghost address");
            }
            coin_control.destChange = dest;
        }
    } else
    if (obj.exists("changepubkey")) {
        std::string s = obj["changepubkey"].get_str();
        if (!IsHex(s) || !(s.size() == 66)) {
            throw JSONRPCError(RPC_INVALID_PARAMETER, "Public key must be 33 bytes and hex encoded.");
        }
        std::vector<uint8_t> v = ParseHex(s);
        coin_control.m_changepubkey = CPubKey(v.begin(), v.end());
    }

    const UniValue &uvInputs = obj["inputs"];
    if (uvInputs.isArray()) {
        for (size_t i = 0; i < uvInputs.size(); ++i) {
            const UniValue &uvi = uvInputs[i];
            RPCTypeCheckObj(uvi,
            {
                {"tx", UniValueType(UniValue::VSTR)},
                {"n", UniValueType(UniValue::VNUM)},
            });

            COutPoint op(ParseHashO(uvi, "tx"), uvi["n"].get_int());
            coin_control.setSelected.insert(op);

            bool have_attribute = false;
            CInputData im;
            if (uvi["blind"].isStr()) {
                std::string s = uvi["blind"].get_str();
                if (!IsHex(s) || !(s.size() == 64)) {
                    throw JSONRPCError(RPC_INVALID_PARAMETER, "Blinding factor must be 32 bytes and hex encoded.");
                }
                im.blind.SetHex(s);
                have_attribute = true;
            }
            if (!uvi["value"].isNull()) {
                im.nValue = AmountFromValue(uvi["value"]);
                have_attribute = true;
            }
            if (uvi["type"].isStr()) {
                std::string s = uvi["type"].get_str();
                im.nType = WordToType(s);
                if (im.nType == OUTPUT_NULL) {
                    throw JSONRPCError(RPC_INVALID_PARAMETER, "Unknown input type.");
                }
                have_attribute = true;
            }
            if (uvi["commitment"].isStr()) {
                std::string s = uvi["commitment"].get_str();
                if (!IsHex(s) || !(s.size() == 66)) {
                    throw JSONRPCError(RPC_INVALID_PARAMETER, "Commitment must be 33 bytes and hex encoded.");
                }
                std::vector<uint8_t> v = ParseHex(s);
                memcpy(im.commitment.data, v.data(), 33);
                have_attribute = true;
            }
            if (uvi["pubkey"].isStr()) {
                std::string s = uvi["pubkey"].get_str();
                if (!IsHex(s) || !(s.size() == 66)) {
                    throw JSONRPCError(RPC_INVALID_PARAMETER, "Public key must be 33 bytes and hex encoded.");
                }
                std::vector<uint8_t> v = ParseHex(s);
                im.pubkey = CCmpPubKey(v.begin(), v.end());
                have_attribute = true;
            }
            if (uvi["privkey"].isStr()) {
                std::string s = uvi["privkey"].get_str();
                ParseSecretKey(s, im.privkey);
                if (!im.privkey.IsValid()) {
                    throw JSONRPCError(RPC_INVALID_ADDRESS_OR_KEY, "Invalid secret key");
                }
                have_attribute = true;
            }

            if (have_attribute) {
                coin_control.m_inputData[op] = im;
            }
        }
    } else
    if (!uvInputs.isNull()) {
        throw JSONRPCError(RPC_TYPE_ERROR, "coin_control inputs must be an array");
    }

    if (obj.exists("feeRate") && obj.exists("estimate_mode")) {
        throw JSONRPCError(RPC_INVALID_PARAMETER, "Cannot specify both estimate_mode and feeRate");
    }
    if (obj.exists("feeRate") && obj.exists("conf_target")) {
        throw JSONRPCError(RPC_INVALID_PARAMETER, "Cannot specify both conf_target and feeRate");
    }

    if (obj.exists("replaceable")) {
        if (!obj["replaceable"].isBool())
            throw JSONRPCError(RPC_INVALID_PARAMETER, "Replaceable parameter must be boolean.");
        coin_control.m_signal_bip125_rbf = obj["replaceable"].get_bool();
    }

    if (obj.exists("conf_target")) {
        if (!obj["conf_target"].isNum())
            throw JSONRPCError(RPC_INVALID_PARAMETER, "conf_target parameter must be numeric.");
        coin_control.m_confirm_target = ParseConfirmTarget(obj["conf_target"], pwallet->chain().estimateMaxBlocks());
    }

    if (obj.exists("estimate_mode")) {
        if (!obj["estimate_mode"].isStr())
            throw JSONRPCError(RPC_INVALID_PARAMETER, "estimate_mode parameter must be a string.");
        if (!FeeModeFromString(obj["estimate_mode"].get_str(), coin_control.m_fee_mode))
            throw JSONRPCError(RPC_INVALID_PARAMETER, "Invalid estimate_mode parameter");
    }

    if (obj.exists("feeRate")) {
        coin_control.m_feerate = CFeeRate(AmountFromValue(obj["feeRate"]));
        coin_control.fOverrideFeeRate = true;
    }

    if (obj.exists("includeWatching")) {
        coin_control.fAllowWatchOnly = obj["includeWatching"].get_bool();
    }
    if (obj.exists("minimumAmount")) {
        coin_control.m_minimum_output_amount = AmountFromValue(obj["minimumAmount"]);
    }
    if (obj.exists("maximumAmount")) {
        coin_control.m_maximum_output_amount = AmountFromValue(obj["maximumAmount"]);
    }

    coin_control.m_avoid_address_reuse = GetAvoidReuseFlag(pwallet, obj["avoid_reuse"]);
};

static UniValue extkey(const JSONRPCRequest &request)
{
    static const char *help = ""
        "extkey \"mode\"\n"
        "\"mode\" can be: info|list|account|import|importAccount|setMaster|setDefaultAccount|deriveAccount|options\n"
        "    Default: list, or info when called like: extkey \"key\"\n"
        "\n"
        "extkey info \"key\" ( \"path\" )\n"
        "    Return info for provided \"key\" or key at \"path\" from \"key\".\n"
        "extkey list ( show_secrets )\n"
        "    List loose and account ext keys.\n"
        "extkey account ( \"key/id\" show_secrets )\n"
        "    Display details of account.\n"
        "    Show default account when called without parameters or \"key/id\" = \"default\".\n"
        "extkey key \"key/id\" ( show_secrets )\n"
        "    Display details of loose extkey in wallet.\n"
        "extkey import \"key\" ( \"label\" bip44 save_bip44_key fLegacy)\n"
        "    Add loose key to wallet.\n"
        "    If bip44 is set import will add the key derived from <key> on the bip44 path.\n"
        "    If save_bip44_key is set import will save the bip44 key to the wallet.\n"
        "extkey importAccount \"key\" ( time_scan_from \"label\" ) \n"
        "    Add account key to wallet.\n"
        "        time_scan_from: N no check, Y-m-d date to start scanning the blockchain for owned txns.\n"
        "extkey setMaster \"key/id\"\n"
        "    Set a private ext key as current master key.\n"
        "    key can be a extkeyid or full key, but must be in the wallet.\n"
        "extkey setDefaultAccount \"id\"\n"
        "    Set an account as the default.\n"
        "extkey deriveAccount ( \"label\" \"path\" )\n"
        "    Make a new account from the current master key, save to wallet.\n"
        "extkey options \"key\" ( \"optionName\" \"newValue\" )\n"
        "    Manage keys and accounts.\n"
        "    Provide key argument only to list available options.\n"
        "\n";
    // default mode is list unless 1st parameter is a key - then mode is set to info

    // path:
    // master keys are hashed with an integer (child_index) to form child keys
    // each child key can spawn more keys
    // payments etc are not send to keys derived from the master keys
    //  m - master key
    //  m/0 - key0 (1st) key derived from m
    //  m/1/2 key2 (3rd) key derived from key1 derived from m

    // hardened keys are keys with (child_index) > 2^31
    // it's not possible to compute the next extended public key in the sequence from a hardened public key (still possible with a hardened private key)

    // this maintains privacy, you can give hardened public keys to customers
    // and they will not be able to compute/guess the key you give out to other customers
    // but will still be able to send payments to you on the 2^32 keys derived from the public key you provided


    // accounts to receive must be non-hardened
    //   - locked wallets must be able to derive new keys as they receive

    if (request.fHelp || request.params.size() > 5) { // defaults to info, will always take at least 1 parameter
        throw std::runtime_error(help);
    }

    std::shared_ptr<CWallet> const wallet = GetWalletForJSONRPCRequest(request);
    if (!wallet) return NullUniValue;
    CHDWallet *const pwallet = GetParticlWallet(wallet.get());

    EnsureWalletIsUnlocked(pwallet);

    std::string mode = "list";
    std::string sInKey = "";

    uint32_t nParamOffset = 0;
    if (request.params.size() > 0) {
        std::string s = request.params[0].get_str();
        std::string st = " " + s + " "; // Requires the spaces
        std::transform(st.begin(), st.end(), st.begin(), ::tolower);
        static const char *pmodes = " info list account key import importaccount setmaster setdefaultaccount deriveaccount options ";
        if (strstr(pmodes, st.c_str()) != nullptr) {
            st.erase(std::remove(st.begin(), st.end(), ' '), st.end());
            mode = st;
            nParamOffset = 1;
        } else {
            sInKey = s;
            mode = "info";
            nParamOffset = 1;
        }
    }

    CBitcoinExtKey bvk;
    CBitcoinExtPubKey bpk;
    std::vector<uint8_t> vchVersionIn(4);

    UniValue result(UniValue::VOBJ);

    if (mode == "info") {
        std::string sMode = "info"; // info lists details of bip32 key, m displays internal key

        if (sInKey.length() == 0) {
            if (request.params.size() > nParamOffset) {
                sInKey = request.params[nParamOffset].get_str();
                nParamOffset++;
            }
        }

        if (request.params.size() > nParamOffset) {
            sMode = request.params[nParamOffset].get_str();
        }

        UniValue keyInfo(UniValue::VOBJ);
        std::vector<uint8_t> vchOut;

        if (!DecodeBase58(sInKey.c_str(), vchOut, BIP32_KEY_LEN)) {
            throw JSONRPCError(RPC_INVALID_ADDRESS_OR_KEY, "DecodeBase58 failed.");
        }
        if (!VerifyChecksum(vchOut)) {
            throw JSONRPCError(RPC_INVALID_ADDRESS_OR_KEY, "VerifyChecksum failed.");
        }

        size_t keyLen = vchOut.size();
        std::string sError;

        if (keyLen != BIP32_KEY_LEN) {
            throw JSONRPCError(RPC_INVALID_ADDRESS_OR_KEY, strprintf("Unknown ext key length '%d'", keyLen));
        }

        if (memcmp(&vchOut[0], &Params().Base58Prefix(CChainParams::EXT_SECRET_KEY)[0], 4) == 0
            || memcmp(&vchOut[0], &Params().Base58Prefix(CChainParams::EXT_SECRET_KEY_BTC)[0], 4) == 0) {
            if (ExtKeyPathV(sMode, vchOut, keyInfo, sError) != 0) {
                throw JSONRPCError(RPC_MISC_ERROR, strprintf("ExtKeyPathV failed %s.", sError.c_str()));
            }
        } else
        if (memcmp(&vchOut[0], &Params().Base58Prefix(CChainParams::EXT_PUBLIC_KEY)[0], 4) == 0
            || memcmp(&vchOut[0], &Params().Base58Prefix(CChainParams::EXT_PUBLIC_KEY_BTC)[0], 4) == 0) {
            if (ExtKeyPathP(sMode, vchOut, keyInfo, sError) != 0) {
                throw JSONRPCError(RPC_MISC_ERROR, strprintf("ExtKeyPathP failed %s.", sError.c_str()));
            }
        } else {
            throw JSONRPCError(RPC_INVALID_ADDRESS_OR_KEY, strprintf("Unknown prefix '%s'", sInKey.substr(0, 4)));
        }

        result.pushKV("key_info", keyInfo);
    } else
    if (mode == "list") {
        UniValue ret(UniValue::VARR);

        int nListFull = 0; // 0 id only, 1 id+pubkey, 2 id+pubkey+secret
        if (request.params.size() > nParamOffset) {
            if (GetBool(request.params[nParamOffset])) {
                nListFull = 2;
            }
            nParamOffset++;
        }

        size_t nKeys = 0, nAcc = 0;

        {
            LOCK(pwallet->cs_wallet);
            ListLooseExtKeys(pwallet, nListFull, ret, nKeys);
            ListAccountExtKeys(pwallet, nListFull, ret, nAcc);
        } // cs_wallet

        if (nKeys + nAcc > 0) {
            return ret;
        }

        result.pushKV("result", "No keys to list.");
    } else
    if (mode == "account"
        || mode == "key") {
        CKeyID keyId;
        if (request.params.size() > nParamOffset) {
            sInKey = request.params[nParamOffset].get_str();
            nParamOffset++;

            if (mode == "account" && sInKey == "default") {
                keyId = pwallet->idDefaultAccount;
            } else {
                ExtractExtKeyId(sInKey, keyId, mode == "account" ? CChainParams::EXT_ACC_HASH : CChainParams::EXT_KEY_HASH);
            }
        } else {
            if (mode == "account") {
                // Display default account
                keyId = pwallet->idDefaultAccount;
            }
        }

        if (keyId.IsNull()) {
            throw JSONRPCError(RPC_INVALID_PARAMETER, strprintf("Must specify ext key or id %s.", mode == "account" ? "or 'default'" : ""));
        }

        int nListFull = 0; // 0 id only, 1 id+pubkey, 2 id+pubkey+secret
        if (request.params.size() > nParamOffset) {
            if (GetBool(request.params[nParamOffset])) {
                nListFull = 2;
            }
            nParamOffset++;
        }

        std::string sError;
        if (mode == "account") {
            if (0 != AccountInfo(pwallet, keyId, nListFull, true, result, sError)) {
                throw JSONRPCError(RPC_MISC_ERROR, "AccountInfo failed: " + sError);
            }
        } else {
            CKeyID idMaster;
            if (pwallet->pEKMaster) {
                idMaster = pwallet->pEKMaster->GetID();
            } else {
                LogPrintf("%s: Warning: Master key isn't set!\n", __func__);
            }
            if (0 != KeyInfo(pwallet, idMaster, keyId, nListFull, result, sError)) {
                throw JSONRPCError(RPC_MISC_ERROR, "KeyInfo failed: " + sError);
            }
        }
    } else
    if (mode == "import") {
        if (sInKey.length() == 0) {
            if (request.params.size() > nParamOffset) {
                sInKey = request.params[nParamOffset].get_str();
                nParamOffset++;
            }
        }

        CStoredExtKey sek;
        if (request.params.size() > nParamOffset) {
            sek.sLabel = request.params[nParamOffset].get_str();
            nParamOffset++;
        }

        bool fBip44 = false;
        if (request.params.size() > nParamOffset) {
            fBip44 = GetBool(request.params[nParamOffset]);
            nParamOffset++;
        }

        bool fSaveBip44 = false;
        if (request.params.size() > nParamOffset) {
            fSaveBip44 = GetBool(request.params[nParamOffset]);
            nParamOffset++;
        }

        std::vector<uint8_t> v;
        sek.mapValue[EKVT_CREATED_AT] = SetCompressedInt64(v, GetTime());

        CExtKey58 eKey58;
        if (eKey58.Set58(sInKey.c_str()) != 0) {
            throw JSONRPCError(RPC_INVALID_ADDRESS_OR_KEY, "Import failed - Invalid key.");
        }

        if (pwallet->IsWalletFlagSet(WALLET_FLAG_DISABLE_PRIVATE_KEYS)
            && (eKey58.IsValid(CChainParams::EXT_SECRET_KEY_BTC) || eKey58.IsValid(CChainParams::EXT_SECRET_KEY))) {
            throw JSONRPCError(RPC_WALLET_ERROR, "Error: Private keys are disabled for this wallet");
        }

        if (fBip44) {
            if (!eKey58.IsValid(CChainParams::EXT_SECRET_KEY_BTC)) {
                throw JSONRPCError(RPC_INVALID_PARAMETER, "Import failed - BIP44 key must begin with a bitcoin secret key prefix.");
            }
        } else {
            if (!eKey58.IsValid(CChainParams::EXT_SECRET_KEY)
                && !eKey58.IsValid(CChainParams::EXT_PUBLIC_KEY_BTC)
                && !eKey58.IsValid(CChainParams::EXT_PUBLIC_KEY)) {
                throw JSONRPCError(RPC_INVALID_PARAMETER, "Import failed - Key must begin with a ghost prefix.");
            }
        }

        sek.kp = eKey58.GetKey();
        bool fLegacy = false;
        if (request.params.size() > nParamOffset) {
            fLegacy = GetBool(request.params[nParamOffset]);
            nParamOffset++;
        }

        {
            LOCK(pwallet->cs_wallet);
            CHDWalletDB wdb(pwallet->GetDBHandle());
            if (!wdb.TxnBegin()) {
                throw JSONRPCError(RPC_MISC_ERROR, "TxnBegin failed.");
            }

            int rv;
            CKeyID idDerived;
            if (0 != (rv = pwallet->ExtKeyImportLoose(&wdb, sek, idDerived, fBip44, fSaveBip44, fLegacy))) {
                wdb.TxnAbort();
                throw JSONRPCError(RPC_MISC_ERROR, strprintf("ExtKeyImportLoose failed, %s", ExtKeyGetString(rv)));
            }

            if (!wdb.TxnCommit()) {
                throw JSONRPCError(RPC_MISC_ERROR, "TxnCommit failed.");
            }

            CBitcoinAddress addr;
            addr.Set(fBip44 ? idDerived : sek.GetID(), CChainParams::EXT_KEY_HASH);
            result.pushKV("result", "Success.");
            result.pushKV("id", addr.ToString());
            result.pushKV("key_label", sek.sLabel);
            result.pushKV("note", "Please backup your wallet."); // TODO: check for child of existing key?
        } // cs_wallet
    } else
    if (mode == "importaccount") {
        if (sInKey.length() == 0) {
            if (request.params.size() > nParamOffset) {
                sInKey = request.params[nParamOffset].get_str();
                nParamOffset++;
            }
        }

        int64_t nTimeStartScan = 1; // Scan from start, 0 means no scan
        if (request.params.size() > nParamOffset) {
            std::string sVar = request.params[nParamOffset].get_str();
            nParamOffset++;

            if (sVar == "N") {
                nTimeStartScan = 0;
            } else
            if (part::IsStrOnlyDigits(sVar)) {
                // Setting timestamp directly
                if (sVar.length() && !ParseInt64(sVar, &nTimeStartScan)) {
                    throw JSONRPCError(RPC_INVALID_PARAMETER, "Import Account failed - Parse time error.");
                }
            } else {
                int year, month, day;

                if (sscanf(sVar.c_str(), "%d-%d-%d", &year, &month, &day) != 3) {
                    throw JSONRPCError(RPC_INVALID_PARAMETER, "Import Account failed - Parse time error.");
                }

                struct tm tmdate;
                memset(&tmdate, 0, sizeof(tmdate));
                tmdate.tm_year = year - 1900;
                tmdate.tm_mon = month - 1;
                tmdate.tm_mday = day;
                time_t t = mktime(&tmdate);

                nTimeStartScan = t;
            }
        }

        int64_t nCreatedAt = nTimeStartScan ? nTimeStartScan : GetTime();

        std::string sLabel;
        if (request.params.size() > nParamOffset) {
            sLabel = request.params[nParamOffset].get_str();
            nParamOffset++;
        }

        CStoredExtKey sek;
        CExtKey58 eKey58;
        if (eKey58.Set58(sInKey.c_str()) == 0)  {
            sek.kp = eKey58.GetKey();
        } else {
            throw JSONRPCError(RPC_INVALID_ADDRESS_OR_KEY, "Import Account failed - Invalid key.");
        }

        if (pwallet->IsWalletFlagSet(WALLET_FLAG_DISABLE_PRIVATE_KEYS)
            && (eKey58.IsValid(CChainParams::EXT_SECRET_KEY_BTC) || eKey58.IsValid(CChainParams::EXT_SECRET_KEY))) {
            throw JSONRPCError(RPC_WALLET_ERROR, "Error: Private keys are disabled for this wallet");
        }

        {
            WalletRescanReserver reserver(*pwallet);
            if (!reserver.reserve()) {
                throw JSONRPCError(RPC_WALLET_ERROR, "Wallet is currently rescanning. Abort existing rescan or wait.");
            }

            LOCK(pwallet->cs_wallet);
            CHDWalletDB wdb(pwallet->GetDBHandle());
            if (!wdb.TxnBegin()) {
                throw JSONRPCError(RPC_MISC_ERROR, "TxnBegin failed.");
            }

            int rv = pwallet->ExtKeyImportAccount(&wdb, sek, nCreatedAt, sLabel);
            if (rv == 1) {
                wdb.TxnAbort();
                throw JSONRPCError(RPC_WALLET_ERROR, "Import failed - ExtKeyImportAccount failed.");
            } else
            if (rv == 2) {
                wdb.TxnAbort();
                throw JSONRPCError(RPC_WALLET_ERROR, "Import failed - account exists.");
            } else {
                if (!wdb.TxnCommit()) {
                    throw JSONRPCError(RPC_MISC_ERROR, "TxnCommit failed.");
                }
                result.pushKV("result", "Success.");

                if (rv == 3) {
                    result.pushKV("result", "secret added to existing account.");
                }

                result.pushKV("account_id", HDAccIDToString(sek.GetID()));
                result.pushKV("has_secret", sek.kp.IsValidV() ? "true" : "false");
                result.pushKV("account_label", sLabel);
                result.pushKV("account_label", sLabel);
                result.pushKV("scanned_from", nTimeStartScan);
                result.pushKV("note", "Please backup your wallet."); // TODO: check for child of existing key?
            }

            pwallet->RescanFromTime(nTimeStartScan, reserver, true /* update */);
            pwallet->MarkDirty();
            pwallet->ReacceptWalletTransactions();

        } // cs_wallet
    } else
    if (mode == "setmaster") {
        if (sInKey.length() == 0) {
            if (request.params.size() > nParamOffset) {
                sInKey = request.params[nParamOffset].get_str();
                nParamOffset++;
            } else {
                throw JSONRPCError(RPC_INVALID_PARAMETER, "Must specify ext key or id.");
            }
        }

        CKeyID idNewMaster;
        ExtractExtKeyId(sInKey, idNewMaster, CChainParams::EXT_KEY_HASH);

        {
            LOCK(pwallet->cs_wallet);
            CHDWalletDB wdb(pwallet->GetDBHandle());
            if (!wdb.TxnBegin()) {
                throw JSONRPCError(RPC_MISC_ERROR, "TxnBegin failed.");
            }

            int rv;
            if (0 != (rv = pwallet->ExtKeySetMaster(&wdb, idNewMaster))) {
                wdb.TxnAbort();
                throw JSONRPCError(RPC_WALLET_ERROR, strprintf("ExtKeySetMaster failed, %s.", ExtKeyGetString(rv)));
            }
            if (!wdb.TxnCommit()) {
                throw JSONRPCError(RPC_MISC_ERROR, "TxnCommit failed.");
            }
            result.pushKV("result", "Success.");
        } // cs_wallet

    } else
    if (mode == "setdefaultaccount") {
        if (sInKey.length() == 0) {
            if (request.params.size() > nParamOffset) {
                sInKey = request.params[nParamOffset].get_str();
                nParamOffset++;
            } else {
                throw JSONRPCError(RPC_INVALID_PARAMETER, "Must specify ext key or id.");
            }
        }

        CKeyID idNewDefault;
        CKeyID idOldDefault = pwallet->idDefaultAccount;
        CBitcoinAddress addr;

        if (addr.SetString(sInKey)
            && addr.IsValid(CChainParams::EXT_ACC_HASH)
            && addr.GetKeyID(idNewDefault, CChainParams::EXT_ACC_HASH)) {
            // idNewDefault is set
        }

        int rv;
        {
            LOCK(pwallet->cs_wallet);
            CHDWalletDB wdb(pwallet->GetDBHandle());

            if (!wdb.TxnBegin()) {
                throw JSONRPCError(RPC_MISC_ERROR, "TxnBegin failed.");
            }

            if (0 != (rv = pwallet->ExtKeySetDefaultAccount(&wdb, idNewDefault))) {
                wdb.TxnAbort();
                throw JSONRPCError(RPC_WALLET_ERROR, strprintf("ExtKeySetDefaultAccount failed, %s.", ExtKeyGetString(rv)));
            }

            if (!wdb.TxnCommit()) {
                pwallet->idDefaultAccount = idOldDefault;
                throw JSONRPCError(RPC_MISC_ERROR, "TxnCommit failed.");
            }

            result.pushKV("result", "Success.");
        } // cs_wallet

    } else
    if (mode == "deriveaccount") {
        std::string sLabel, sPath;
        if (request.params.size() > nParamOffset) {
            sLabel = request.params[nParamOffset].get_str();
            nParamOffset++;
        }

        if (request.params.size() > nParamOffset) {
            sPath = request.params[nParamOffset].get_str();
            nParamOffset++;
        }

        for (; nParamOffset < request.params.size(); nParamOffset++) {
            std::string strParam = request.params[nParamOffset].get_str();
            std::transform(strParam.begin(), strParam.end(), strParam.begin(), ::tolower);
            throw JSONRPCError(RPC_INVALID_PARAMETER, strprintf("Unknown parameter '%s'", strParam.c_str()));
        }

        CExtKeyAccount *sea = new CExtKeyAccount();

        {
            LOCK(pwallet->cs_wallet);
            CHDWalletDB wdb(pwallet->GetDBHandle());
            if (!wdb.TxnBegin()) {
                delete sea;
                throw JSONRPCError(RPC_MISC_ERROR, "TxnBegin failed.");
            }

            int rv;
            if ((rv = pwallet->ExtKeyDeriveNewAccount(&wdb, sea, sLabel, sPath)) != 0) {
                delete sea;
                wdb.TxnAbort();
                result.pushKV("result", "Failed.");
                result.pushKV("reason", ExtKeyGetString(rv));
            } else {
                if (!wdb.TxnCommit()) {
                    delete sea;
                    throw JSONRPCError(RPC_MISC_ERROR, "TxnCommit failed.");
                }

                result.pushKV("result", "Success.");
                result.pushKV("account", sea->GetIDString58());
                CStoredExtKey *sekAccount = sea->ChainAccount();
                if (sekAccount) {
                    CExtKey58 eKey58;
                    eKey58.SetKeyP(sekAccount->kp);
                    result.pushKV("public key", eKey58.ToString());
                }

                if (sLabel != "") {
                    result.pushKV("label", sLabel);
                }
            }
        } // cs_wallet
    } else
    if (mode == "options") {
        std::string sOptName, sOptValue, sError;
        if (sInKey.length() == 0) {
            if (request.params.size() > nParamOffset) {
                sInKey = request.params[nParamOffset].get_str();
                nParamOffset++;
            } else {
                throw JSONRPCError(RPC_INVALID_PARAMETER, "Must specify ext key or id.");
            }
        }

        if (request.params.size() > nParamOffset) {
            sOptName = request.params[nParamOffset].get_str();
            nParamOffset++;
        }

        if (request.params.size() > nParamOffset) {
            sOptValue = request.params[nParamOffset].get_str();
            nParamOffset++;
        }

        CBitcoinAddress addr;

        CKeyID id;
        if (!addr.SetString(sInKey)) {
            throw JSONRPCError(RPC_INVALID_PARAMETER, "Invalid key or account id.");
        }

        bool fAccount = false;
        bool fKey = false;
        if (addr.IsValid(CChainParams::EXT_KEY_HASH)
            && addr.GetKeyID(id, CChainParams::EXT_KEY_HASH)) {
            // id is set
            fKey = true;
        } else
        if (addr.IsValid(CChainParams::EXT_ACC_HASH)
            && addr.GetKeyID(id, CChainParams::EXT_ACC_HASH)) {
            // id is set
            fAccount = true;
        } else
        if (addr.IsValid(CChainParams::EXT_PUBLIC_KEY)) {
            CExtPubKey ek = boost::get<CExtPubKey>(addr.Get());

            id = ek.GetID();

            ExtKeyAccountMap::iterator it = pwallet->mapExtAccounts.find(id);
            if (it != pwallet->mapExtAccounts.end()) {
                fAccount = true;
            } else {
                fKey = true;
            }
        } else {
            throw JSONRPCError(RPC_INVALID_ADDRESS_OR_KEY, "Invalid key or account id.");
        }

        CStoredExtKey sek;
        CExtKeyAccount sea;
        {
            LOCK(pwallet->cs_wallet);
            CHDWalletDB wdb(pwallet->GetDBHandle());
            if (!wdb.TxnBegin()) {
                throw JSONRPCError(RPC_MISC_ERROR, "TxnBegin failed.");
            }

            if (fKey) {
                // Try key in memory first
                CStoredExtKey *pSek;
                ExtKeyMap::iterator it = pwallet->mapExtKeys.find(id);
                if (it != pwallet->mapExtKeys.end()) {
                    pSek = it->second;
                } else
                if (wdb.ReadExtKey(id, sek)) {
                    pSek = &sek;
                } else {
                    wdb.TxnAbort();
                    throw JSONRPCError(RPC_INVALID_PARAMETER, "Key not in wallet.");
                }

                if (0 != ManageExtKey(*pSek, sOptName, sOptValue, result, sError)) {
                    wdb.TxnAbort();
                    throw std::runtime_error("Error: " + sError);
                }

                if (sOptValue.length() > 0
                    && !wdb.WriteExtKey(id, *pSek)) {
                    wdb.TxnAbort();
                    throw JSONRPCError(RPC_MISC_ERROR, "WriteExtKey failed.");
                }
                pwallet->ExtKeyReload(pSek);
            }

            if (fAccount) {
                CExtKeyAccount *pSea;
                ExtKeyAccountMap::iterator it = pwallet->mapExtAccounts.find(id);
                if (it != pwallet->mapExtAccounts.end()) {
                    pSea = it->second;
                } else
                if (wdb.ReadExtAccount(id, sea)) {
                    pSea = &sea;
                } else {
                    wdb.TxnAbort();
                    throw JSONRPCError(RPC_INVALID_PARAMETER, "Account not in wallet.");
                }

                if (0 != ManageExtAccount(*pSea, sOptName, sOptValue, result, sError)) {
                    wdb.TxnAbort();
                    throw std::runtime_error("Error: " + sError);
                }

                if (sOptValue.length() > 0
                    && !wdb.WriteExtAccount(id, *pSea)) {
                    wdb.TxnAbort();
                    throw JSONRPCError(RPC_WALLET_ERROR,"WriteExtAccount failed.");
                }
            }

            if (sOptValue.length() == 0) {
                wdb.TxnAbort();
            } else {
                if (!wdb.TxnCommit()) {
                    throw JSONRPCError(RPC_MISC_ERROR, "TxnCommit failed.");
                }
                result.pushKV("result", "Success.");
            }
        } // cs_wallet

    } else {
        throw std::runtime_error(help);
    }

    return result;
};

static UniValue extkeyimportinternal(const JSONRPCRequest &request, bool fGenesisChain, bool fLegacy)
{
    std::shared_ptr<CWallet> const wallet = GetWalletForJSONRPCRequest(request);
    if (!wallet) return NullUniValue;
    CHDWallet *const pwallet = GetParticlWallet(wallet.get());

    EnsureWalletIsUnlocked(pwallet);

    if (pwallet->IsWalletFlagSet(WALLET_FLAG_DISABLE_PRIVATE_KEYS)) {
        throw JSONRPCError(RPC_WALLET_ERROR, "Error: Private keys are disabled for this wallet");
    }

    if (request.params.size() < 1) {
        throw JSONRPCError(RPC_INVALID_PARAMETER, "Please specify a private extkey or mnemonic phrase.");
    }

    std::string sMnemonic = request.params[0].get_str();

    std::string sLblMaster = "Master Key";
    std::string sLblAccount = "Default Account";
    std::string sPassphrase = "";
    std::string sError;
    int64_t nScanFrom = 1;
    int create_extkeys = 0;
    fLegacy = request.params.size() > 7 ? GetBool(request.params[7]) : fLegacy;


    if (request.params.size() > 1) {
        sPassphrase = request.params[1].get_str();
    }
    bool fSaveBip44Root = request.params.size() > 2 ? GetBool(request.params[2]) : false;
    if (request.params.size() > 3) {
        sLblMaster = request.params[3].get_str();
    }
    if (request.params.size() > 4) {
        sLblAccount = request.params[4].get_str();
    }

    if (request.params[5].isStr()) {
        std::string s = request.params[5].get_str();
        if (s.length() && !ParseInt64(s, &nScanFrom)) {
            throw JSONRPCError(RPC_INVALID_PARAMETER, strprintf("Unknown argument for scan_chain_from: %s.", s.c_str()));
        }
    } else
    if (request.params[5].isNum()) {
        nScanFrom = request.params[5].get_int64();
    }
    if (!request.params[6].isNull()) {
        LOCK(pwallet->cs_wallet);
        const UniValue &options = request.params[6].get_obj();

        RPCTypeCheckObj(options,
            {
                {"createextkeys", UniValueType(UniValue::VNUM)},
                {"lookaheadsize", UniValueType(UniValue::VNUM)},
                {"stealthv1lookaheadsize", UniValueType(UniValue::VNUM)},
                {"stealthv2lookaheadsize", UniValueType(UniValue::VNUM)},
            },
            true, true);

        if (options.exists("createextkeys")) {
            create_extkeys = options["createextkeys"].get_int();
            if (create_extkeys < 0) {
                throw JSONRPCError(RPC_INVALID_PARAMETER, "createextkeys must be positive.");
            }
        }
        if (options.exists("lookaheadsize")) {
            int override_lookaheadsize = options["lookaheadsize"].get_int();
            if (override_lookaheadsize < 0) {
                throw JSONRPCError(RPC_INVALID_PARAMETER, "lookaheadsize must be positive.");
            }
            pwallet->m_default_lookahead = override_lookaheadsize;
            pwallet->PrepareLookahead();
        }
        if (options.exists("stealthv1lookaheadsize")) {
            int override_stealthv1lookaheadsize = options["stealthv1lookaheadsize"].get_int();
            if (override_stealthv1lookaheadsize < 0) {
                throw JSONRPCError(RPC_INVALID_PARAMETER, "stealthv1lookaheadsize must be positive.");
            }
            pwallet->m_rescan_stealth_v1_lookahead = override_stealthv1lookaheadsize;
        }
        if (options.exists("stealthv2lookaheadsize")) {
            int override_stealthv2lookaheadsize = options["stealthv2lookaheadsize"].get_int();
            if (override_stealthv2lookaheadsize < 0) {
                throw JSONRPCError(RPC_INVALID_PARAMETER, "stealthv2lookaheadsize must be positive.");
            }
            pwallet->m_rescan_stealth_v2_lookahead = override_stealthv2lookaheadsize;
        }
    }
    if (request.params.size() > 8) {
        throw JSONRPCError(RPC_INVALID_PARAMETER, strprintf("Unknown parameter '%s'", request.params[8].get_str()));
    }

    LogPrintf("%s Importing master key and account with labels '%s', '%s'.\n", pwallet->GetDisplayName(), sLblMaster.c_str(), sLblAccount.c_str());

    WalletRescanReserver reserver(*pwallet);
    if (!reserver.reserve()) {
        throw JSONRPCError(RPC_WALLET_ERROR, "Wallet is currently rescanning. Abort existing rescan or wait.");
    }

    CExtKey58 eKey58;
    CExtKeyPair ekp;
    if (eKey58.Set58(sMnemonic.c_str()) == 0) {
        if (!eKey58.IsValid(CChainParams::EXT_SECRET_KEY)
            && !eKey58.IsValid(CChainParams::EXT_SECRET_KEY_BTC)) {
            throw JSONRPCError(RPC_INVALID_PARAMETER, "Please specify a private extkey or mnemonic phrase.");
        }

        // Key was provided directly
        ekp = eKey58.GetKey();
    } else {
        std::vector<uint8_t> vSeed, vEntropy;

        // First check the mnemonic is valid
        int nLanguage = -1;
        if (0 != mnemonic::Decode(nLanguage, sMnemonic, vEntropy, sError)) {
            throw JSONRPCError(RPC_INVALID_PARAMETER, strprintf("MnemonicDecode failed: %s", sError.c_str()));
        }
        if (0 != mnemonic::ToSeed(sMnemonic, sPassphrase, vSeed)) {
            throw JSONRPCError(RPC_MISC_ERROR, "MnemonicToSeed failed.");
        }

        ekp.SetSeed(&vSeed[0], vSeed.size());
    }

    CStoredExtKey sek;
    sek.sLabel = sLblMaster;

    std::vector<uint8_t> v;
    sek.mapValue[EKVT_CREATED_AT] = SetCompressedInt64(v, GetTime());
    sek.kp = ekp;

    UniValue result(UniValue::VOBJ);

    int rv;
    bool fBip44 = true;
    CKeyID idDerived;
    CExtKeyAccount *sea;

    {
        LOCK(pwallet->cs_wallet);
        CHDWalletDB wdb(pwallet->GetDBHandle());
        if (!wdb.TxnBegin()) {
            throw JSONRPCError(RPC_MISC_ERROR, "TxnBegin failed.");
        }

        if (0 != (rv = pwallet->ExtKeyImportLoose(&wdb, sek, idDerived, fBip44, fSaveBip44Root, fLegacy))) {
            wdb.TxnAbort();
            throw JSONRPCError(RPC_WALLET_ERROR, strprintf("ExtKeyImportLoose failed, %s", ExtKeyGetString(rv)));
        }

        if (0 != (rv = pwallet->ExtKeySetMaster(&wdb, idDerived))) {
            wdb.TxnAbort();
            throw JSONRPCError(RPC_WALLET_ERROR, strprintf("ExtKeySetMaster failed, %s.", ExtKeyGetString(rv)));
        }

        sea = new CExtKeyAccount();
        if (0 != (rv = pwallet->ExtKeyDeriveNewAccount(&wdb, sea, sLblAccount))) {
            pwallet->ExtKeyRemoveAccountFromMapsAndFree(sea);
            wdb.TxnAbort();
            throw JSONRPCError(RPC_WALLET_ERROR, strprintf("ExtKeyDeriveNewAccount failed, %s.", ExtKeyGetString(rv)));
        }

        CKeyID idNewDefaultAccount = sea->GetID();
        CKeyID idOldDefault = pwallet->idDefaultAccount;

        if (0 != (rv = pwallet->ExtKeySetDefaultAccount(&wdb, idNewDefaultAccount))) {
            pwallet->ExtKeyRemoveAccountFromMapsAndFree(sea);
            wdb.TxnAbort();
            throw JSONRPCError(RPC_WALLET_ERROR, strprintf("ExtKeySetDefaultAccount failed, %s.", ExtKeyGetString(rv)));
        }

        if (fGenesisChain) {
            std::string genesisChainLabel = "Genesis Import";
            CStoredExtKey *sekGenesisChain = new CStoredExtKey();

            if (0 != (rv = pwallet->NewExtKeyFromAccount(&wdb, idNewDefaultAccount,
                genesisChainLabel, sekGenesisChain, nullptr, &CHAIN_NO_GENESIS))) {
                delete sekGenesisChain;
                pwallet->ExtKeyRemoveAccountFromMapsAndFree(sea);
                wdb.TxnAbort();
                throw JSONRPCError(RPC_WALLET_ERROR, strprintf("NewExtKeyFromAccount failed, %s.", ExtKeyGetString(rv)));
            }
        }

        if (!wdb.TxnCommit()) {
            pwallet->idDefaultAccount = idOldDefault;
            pwallet->ExtKeyRemoveAccountFromMapsAndFree(sea);
            throw JSONRPCError(RPC_MISC_ERROR, "TxnCommit failed.");
        }
    } // cs_wallet

    for (int k = 0; k < create_extkeys; ++k) {
        CStoredExtKey *sek = new CStoredExtKey();
        std::string str_label = "Imported";
        const char *plabel = str_label.c_str();
        if (0 != pwallet->NewExtKeyFromAccount(str_label, sek, plabel)) {
            delete sek;
            throw JSONRPCError(RPC_WALLET_ERROR, "NewExtKeyFromAccount failed.");
        }
    }

    if (nScanFrom >= 0) {
        pwallet->RescanFromTime(nScanFrom, reserver, true);
        pwallet->MarkDirty();
        LOCK(pwallet->cs_wallet);
        pwallet->ReacceptWalletTransactions();
    }

    // Reset to defaults
    {
        LOCK(pwallet->cs_wallet);
        pwallet->m_rescan_stealth_v1_lookahead = gArgs.GetArg("-stealthv1lookaheadsize", DEFAULT_STEALTH_LOOKAHEAD_SIZE);
        pwallet->m_rescan_stealth_v2_lookahead = gArgs.GetArg("-stealthv2lookaheadsize", DEFAULT_STEALTH_LOOKAHEAD_SIZE);

        pwallet->m_default_lookahead = gArgs.GetArg("-defaultlookaheadsize", DEFAULT_LOOKAHEAD_SIZE);
        pwallet->PrepareLookahead();
    }

    UniValue warnings(UniValue::VARR);
    // Check for coldstaking outputs without coldstakingaddress set
    if (pwallet->CountColdstakeOutputs() > 0) {
        UniValue jsonSettings;
        if (!pwallet->GetSetting("changeaddress", jsonSettings)
            || !jsonSettings["coldstakingaddress"].isStr()) {
            warnings.push_back("Wallet has coldstaking outputs. Please remember to set a coldstakingaddress.");
        }
    }

    CBitcoinAddress addr;
    addr.Set(idDerived, CChainParams::EXT_KEY_HASH);
    result.pushKV("result", "Success.");
    result.pushKV("master_id", addr.ToString());
    result.pushKV("master_label", sek.sLabel);

    result.pushKV("account_id", sea->GetIDString58());
    result.pushKV("account_label", sea->sLabel);

    result.pushKV("note", "Please backup your wallet.");

    if (warnings.size() > 0) {
        result.pushKV("warnings", warnings);
    }

    return result;
}

static UniValue extkeyimportmaster(const JSONRPCRequest &request)
{
    // Doesn't generate key, require users to run mnemonic new, more likely they'll save the phrase
            RPCHelpMan{"extkeyimportmaster",
                "\nImport master key from bip44 mnemonic root key and derive default account." +
                HELP_REQUIRING_PASSPHRASE,
                {
                    {"mnemonic/key", RPCArg::Type::STR, RPCArg::Optional::NO, "The mnemonic or root extended key.\n"
        "       Use '-stdin' to be prompted to enter a passphrase.\n"
        "       if mnemonic is blank, defaults to '-stdin'."},
                    {"passphrase", RPCArg::Type::STR, /* default */ "", "Passphrase when importing mnemonic.\n"
        "       Use '-stdin' to be prompted to enter a passphrase."},
                    {"save_bip44_root", RPCArg::Type::BOOL, /* default */ "false", "Save bip44 root key to wallet."},
                    {"master_label", RPCArg::Type::STR, /* default */ "Master Key", "Label for master key."},
                    {"account_label", RPCArg::Type::STR, /* default */ "Default Account", "Label for account."},
                    {"scan_chain_from", RPCArg::Type::NUM, /* default */ "0", "Scan for transactions in blocks after timestamp, negative number to skip."},
                    {"options", RPCArg::Type::OBJ, /* default */ "", "",
                        {
                            {"createextkeys", RPCArg::Type::NUM, /* default */ "", "Run getnewextaddress \"createextkeys\" times before rescanning the wallet."},
                            {"lookaheadsize", RPCArg::Type::NUM, /* default */ "", "Override the defaultlookaheadsize parameter."},
                            {"stealthv1lookaheadsize", RPCArg::Type::NUM, /* default */ "", "Override the stealthv1lookaheadsize parameter."},
                            {"stealthv2lookaheadsize", RPCArg::Type::NUM, /* default */ "", "Override the stealthv2lookaheadsize parameter."},
                        },
                        "options"},
                    {"use_legacy", RPCArg::Type::BOOL, /* default */ "false", "Use legacy bip44 derivation."},
                },
            RPCResults{},
            RPCExamples{
        HelpExampleCli("extkeyimportmaster", "-stdin -stdin false \"label_master\" \"label_account\"")
        + HelpExampleCli("extkeyimportmaster", "\"word1 ... word24\" \"passphrase\" false \"label_master\" \"label_account\"") +
        "\nAs a JSON-RPC call\n"
        + HelpExampleRpc("extkeyimportmaster", "\"word1 ... word24\", \"passphrase\", false, \"label_master\", \"label_account\"")
            },
        }.Check(request);

    std::shared_ptr<CWallet> const wallet = GetWalletForJSONRPCRequest(request);
    if (!wallet) return NullUniValue;
    bool fLegacy = false;
    if (request.params.size() >= 8) {
        fLegacy = request.params[7].get_bool();
    }
    return extkeyimportinternal(request, false, fLegacy);
};

static UniValue extkeygenesisimport(const JSONRPCRequest &request)
{
            RPCHelpMan{"extkeygenesisimport",
                "\nImport master key from bip44 mnemonic root key and derive default account.\n"
                "Derives an extra chain from path 444444 to receive imported coin." +
                HELP_REQUIRING_PASSPHRASE,
                {
                    {"mnemonic/key", RPCArg::Type::STR, RPCArg::Optional::NO, "The mnemonic or root extended key.\n"
        "       Use '-stdin' to be prompted to enter a passphrase.\n"
        "       if mnemonic is blank, defaults to '-stdin'."},
                    {"passphrase", RPCArg::Type::STR, /* default */ "", "Passphrase when importing mnemonic.\n"
        "       Use '-stdin' to be prompted to enter a passphrase."},
                    {"save_bip44_root", RPCArg::Type::BOOL, /* default */ "false", "Save bip44 root key to wallet."},
                    {"master_label", RPCArg::Type::STR, /* default */ "Master Key", "Label for master key."},
                    {"account_label", RPCArg::Type::STR, /* default */ "Default Account", "Label for account."},
                    {"scan_chain_from", RPCArg::Type::NUM, /* default */ "0", "Scan for transactions in blocks after timestamp, negative number to skip."},
                    {"options", RPCArg::Type::OBJ, /* default */ "", "",
                        {
                            {"createextkeys", RPCArg::Type::NUM, /* default */ "", "Run getnewextaddress \"createextkeys\" times before rescanning the wallet."},
                            {"lookaheadsize", RPCArg::Type::NUM, /* default */ "", "Override the defaultlookaheadsize parameter."},
                            {"stealthv1lookaheadsize", RPCArg::Type::NUM, /* default */ "", "Override the stealthv1lookaheadsize parameter."},
                            {"stealthv2lookaheadsize", RPCArg::Type::NUM, /* default */ "", "Override the stealthv2lookaheadsize parameter."},
                        },
                        "options"},
                    {"use_legacy", RPCArg::Type::BOOL, /* default */ "false", "Use legacy bip44 derivation."}
                },
            RPCResults{},
            RPCExamples{
        HelpExampleCli("extkeygenesisimport", "-stdin -stdin false \"label_master\" \"label_account\"")
        + HelpExampleCli("extkeygenesisimport", "\"word1 ... word24\" \"passphrase\" false \"label_master\" \"label_account\"") +
        "\nAs a JSON-RPC call\n"
        + HelpExampleRpc("extkeygenesisimport", "\"word1 ... word24\", \"passphrase\", false, \"label_master\", \"label_account\"")
            },
        }.Check(request);

    std::shared_ptr<CWallet> const wallet = GetWalletForJSONRPCRequest(request);
    if (!wallet) return NullUniValue;

    bool fLegacy = false;
    if (request.params.size() > 7) {
        fLegacy = request.params[7].get_bool();
    }

    return extkeyimportinternal(request, true, fLegacy);
}

static UniValue extkeygenesisimportlegacy(const JSONRPCRequest &request)
{
            RPCHelpMan{"extkeyimportmasterlegacy",
                "\nImport master key from bip44 mnemonic root key and derive default account.Uses legacy bip44 coin id\n"
                "Derives an extra chain from path 444444 to receive imported coin." +
                HELP_REQUIRING_PASSPHRASE,
                {
                    {"mnemonic/key", RPCArg::Type::STR, RPCArg::Optional::NO, "The mnemonic or root extended key.\n"
        "       Use '-stdin' to be prompted to enter a passphrase.\n"
        "       if mnemonic is blank, defaults to '-stdin'."},
                    {"passphrase", RPCArg::Type::STR, /* default */ "", "Passphrase when importing mnemonic.\n"
        "       Use '-stdin' to be prompted to enter a passphrase."},
                    {"save_bip44_root", RPCArg::Type::BOOL, /* default */ "false", "Save bip44 root key to wallet."},
                    {"master_label", RPCArg::Type::STR, /* default */ "Master Key", "Label for master key."},
                    {"account_label", RPCArg::Type::STR, /* default */ "Default Account", "Label for account."},
                    {"scan_chain_from", RPCArg::Type::NUM, /* default */ "0", "Scan for transactions in blocks after timestamp, negative number to skip."},
                },
            RPCResults{},
            RPCExamples{
        HelpExampleCli("extkeyimportmasterlegacy", "-stdin -stdin false \"label_master\" \"label_account\"")
        + HelpExampleCli("extkeyimportmasterlegacy", "\"word1 ... word24\" \"passphrase\" false \"label_master\" \"label_account\"") +
        "\nAs a JSON-RPC call\n"
        + HelpExampleRpc("extkeyimportmasterlegacy", "\"word1 ... word24\", \"passphrase\", false, \"label_master\", \"label_account\"")
            },
        }.Check(request);

    return extkeyimportinternal(request, true, true);
}

static UniValue extkeyaltversion(const JSONRPCRequest &request)
{
            RPCHelpMan{"extkeyaltversion",
                "\nReturns the provided ext_key encoded with alternate version bytes.\n"
                "If the provided ext_key has a Bitcoin prefix the output will be encoded with a Ghost prefix.\n"
                "If the provided ext_key has a Ghost prefix the output will be encoded with a Bitcoin prefix.\n",
                {
                    {"ext_key", RPCArg::Type::STR, RPCArg::Optional::NO, ""},
                },
                RPCResults{},
                RPCExamples{""},
            }.Check(request);

    std::string sKeyIn = request.params[0].get_str();
    std::string sKeyOut;

    CExtKey58 eKey58;
    CExtKeyPair ekp;
    if (eKey58.Set58(sKeyIn.c_str()) != 0) {
        throw JSONRPCError(RPC_INVALID_PARAMETER, "Invalid input key.");
    }

    // TODO: handle testnet keys on main etc
    if (eKey58.IsValid(CChainParams::EXT_SECRET_KEY_BTC)) {
        return eKey58.ToStringVersion(CChainParams::EXT_SECRET_KEY);
    }
    if (eKey58.IsValid(CChainParams::EXT_SECRET_KEY)) {
        return eKey58.ToStringVersion(CChainParams::EXT_SECRET_KEY_BTC);
    }

    if (eKey58.IsValid(CChainParams::EXT_PUBLIC_KEY_BTC)) {
        return eKey58.ToStringVersion(CChainParams::EXT_PUBLIC_KEY);
    }
    if (eKey58.IsValid(CChainParams::EXT_PUBLIC_KEY)) {
        return eKey58.ToStringVersion(CChainParams::EXT_PUBLIC_KEY_BTC);
    }

    throw JSONRPCError(RPC_INVALID_PARAMETER, "Unknown input key version.");
}


static UniValue getnewextaddress(const JSONRPCRequest &request)
{
            RPCHelpMan{"getnewextaddress",
                "\nReturns a new Ghost ext address for receiving payments." +
                HELP_REQUIRING_PASSPHRASE,
                {
                    {"label", RPCArg::Type::STR, /* default */ "", "If specified the key is added to the address book."},
                    {"childnum", RPCArg::Type::STR, /* default */ "", "If specified the account derive counter is not updated."},
                    {"bech32", RPCArg::Type::BOOL, /* default */ "false", "Use Bech32 encoding."},
                    {"hardened", RPCArg::Type::BOOL, /* default */ "false", "Derive a hardened key."},
                },
                RPCResult{
                    RPCResult::Type::STR, "address", "The new extended address"
                },
                RPCExamples{
            HelpExampleCli("getnewextaddress", "") +
            "\nAs a JSON-RPC call\n"
            + HelpExampleRpc("getnewextaddress", "")
                },
            }.Check(request);

    std::shared_ptr<CWallet> const wallet = GetWalletForJSONRPCRequest(request);
    if (!wallet) return NullUniValue;
    CHDWallet *const pwallet = GetParticlWallet(wallet.get());

    EnsureWalletIsUnlocked(pwallet);

    uint32_t nChild = 0;
    uint32_t *pChild = nullptr;
    std::string strLabel;
    const char *pLabel = nullptr;
    if (request.params[0].isStr()) {
        strLabel = request.params[0].get_str();
        if (strLabel.size() > 0) {
            pLabel = strLabel.c_str();
        }
    }

    if (request.params[1].isStr()) {
        std::string s = request.params[1].get_str();
        if (!s.empty()) {
            // TODO, make full path work
            std::vector<uint32_t> vPath;
            if (0 != ExtractExtKeyPath(s, vPath) || vPath.size() != 1) {
                throw JSONRPCError(RPC_INVALID_PARAMETER, "bad childNo.");
            }
            nChild = vPath[0];
            pChild = &nChild;
        }
    }

    bool fBech32 = !request.params[2].isNull() ? request.params[2].get_bool() : false;
    bool fHardened = !request.params[3].isNull() ? request.params[3].get_bool() : false;

    CStoredExtKey *sek = new CStoredExtKey();
    if (0 != pwallet->NewExtKeyFromAccount(strLabel, sek, pLabel, pChild, fHardened, fBech32)) {
        delete sek;
        throw JSONRPCError(RPC_WALLET_ERROR, "NewExtKeyFromAccount failed.");
    }

    // CBitcoinAddress displays public key only
    return CBitcoinAddress(MakeExtPubKey(sek->kp), fBech32).ToString();
}

static UniValue getnewstealthaddress(const JSONRPCRequest &request)
{
            RPCHelpMan{"getnewstealthaddress",
                "\nReturns a new Ghost stealth address for receiving payments." +
                HELP_REQUIRING_PASSPHRASE,
                {
                    {"label", RPCArg::Type::STR, /* default */ "", "If specified the key is added to the address book."},
                    {"num_prefix_bits", RPCArg::Type::NUM, /* default */ "0", ""},
                    {"prefix_num", RPCArg::Type::NUM, /* default */ "", "If prefix_num is not specified the prefix will be selected deterministically.\n"
            "           prefix_num can be specified in base2, 10 or 16, for base 2 prefix_num must begin with 0b, 0x for base16.\n"
            "           A 32bit integer will be created from prefix_num and the least significant num_prefix_bits will become the prefix.\n"
            "           A stealth address created without a prefix will scan all incoming stealth transactions, irrespective of transaction prefixes.\n"
            "           Stealth addresses with prefixes will scan only incoming stealth transactions with a matching prefix."},
                    {"bech32", RPCArg::Type::BOOL, /* default */ "false", "Use Bech32 encoding."},
                    {"makeV2", RPCArg::Type::BOOL, /* default */ "false", "Generate an address from the same scheme used for hardware wallets."},
                },
                RPCResult{
                    RPCResult::Type::STR, "address", "The new stealth address"
                },
                RPCExamples{
            HelpExampleCli("getnewstealthaddress", "\"lblTestSxAddrPrefix\" 3 \"0b101\"") +
            "\nAs a JSON-RPC call\n"
            + HelpExampleRpc("getnewstealthaddress", "\"lblTestSxAddrPrefix\", 3, \"0b101\"")
                },
            }.Check(request);

    std::shared_ptr<CWallet> const wallet = GetWalletForJSONRPCRequest(request);
    if (!wallet) return NullUniValue;
    CHDWallet *const pwallet = GetParticlWallet(wallet.get());

    EnsureWalletIsUnlocked(pwallet);

    std::string sLabel;
    if (request.params.size() > 0) {
        sLabel = request.params[0].get_str();
    }

    uint32_t num_prefix_bits = 0;
    if (request.params.size() > 1) {
        std::string s = request.params[1].get_str();
        if (s.length() && !ParseUInt32(s, &num_prefix_bits)) {
            throw JSONRPCError(RPC_INVALID_PARAMETER, "num_prefix_bits invalid number.");
        }
    }

    if (num_prefix_bits > 32) {
        throw JSONRPCError(RPC_INVALID_PARAMETER, "num_prefix_bits must be <= 32.");
    }

    std::string sPrefix_num;
    if (request.params.size() > 2) {
        sPrefix_num = request.params[2].get_str();
    }

    bool fBech32 = request.params.size() > 3 ? request.params[3].get_bool() : false;
    bool fMakeV2 = request.params.size() > 4 ? request.params[4].get_bool() : false;

    if (fMakeV2 && !fBech32) {
        throw JSONRPCError(RPC_INVALID_PARAMETER, "bech32 must be true when using makeV2.");
    }

    CEKAStealthKey akStealth;
    std::string sError;
    if (fMakeV2) {
        if (0 != pwallet->NewStealthKeyV2FromAccount(sLabel, akStealth, num_prefix_bits, sPrefix_num.empty() ? nullptr : sPrefix_num.c_str(), fBech32)) {
            throw JSONRPCError(RPC_WALLET_ERROR, "NewStealthKeyV2FromAccount failed.");
        }
    } else {
        if (0 != pwallet->NewStealthKeyFromAccount(sLabel, akStealth, num_prefix_bits, sPrefix_num.empty() ? nullptr : sPrefix_num.c_str(), fBech32)) {
            throw JSONRPCError(RPC_WALLET_ERROR, "NewStealthKeyFromAccount failed.");
        }
    }

    CStealthAddress sxAddr;
    akStealth.SetSxAddr(sxAddr);

    return sxAddr.ToString(fBech32);
}

static UniValue importstealthaddress(const JSONRPCRequest &request)
{
            RPCHelpMan{"importstealthaddress",
                "\nImport a stealth addresses." +
                HELP_REQUIRING_PASSPHRASE,
                {
                    {"scan_secret", RPCArg::Type::STR, RPCArg::Optional::NO, "The hex or WIF encoded scan secret."},
                    {"spend_secret", RPCArg::Type::STR, RPCArg::Optional::NO, "The hex or WIF encoded spend secret or hex public key."},
                    {"label", RPCArg::Type::STR, /* default */ "", "If specified the key is added to the address book."},
                    {"num_prefix_bits", RPCArg::Type::NUM, /* default */ "0", ""},
                    {"prefix_num", RPCArg::Type::NUM, /* default */ "", "If prefix_num is not specified the prefix will be selected deterministically.\n"
            "           prefix_num can be specified in base2, 10 or 16, for base 2 prefix_num must begin with 0b, 0x for base16.\n"
            "           A 32bit integer will be created from prefix_num and the least significant num_prefix_bits will become the prefix.\n"
            "           A stealth address created without a prefix will scan all incoming stealth transactions, irrespective of transaction prefixes.\n"
            "           Stealth addresses with prefixes will scan only incoming stealth transactions with a matching prefix."},
                    {"bech32", RPCArg::Type::BOOL, /* default */ "false", "Use Bech32 encoding."},
                },
                RPCResult{
                    RPCResult::Type::STR, "address", "The imported stealth address"
                },
                RPCExamples{
            HelpExampleCli("importstealthaddress", "scan_secret spend_secret \"label\" 3 \"0b101\"") +
            "\nAs a JSON-RPC call\n"
            + HelpExampleRpc("importstealthaddress", "scan_secret, spend_secret, \"label\", 3, \"0b101\"")
                },
            }.Check(request);

    std::shared_ptr<CWallet> const wallet = GetWalletForJSONRPCRequest(request);
    if (!wallet) return NullUniValue;
    CHDWallet *const pwallet = GetParticlWallet(wallet.get());

    if (pwallet->IsWalletFlagSet(WALLET_FLAG_DISABLE_PRIVATE_KEYS)) {
        throw JSONRPCError(RPC_WALLET_ERROR, "Error: Private keys are disabled for this wallet");
    }

    EnsureWalletIsUnlocked(pwallet);

    std::string sScanSecret  = request.params[0].get_str();
    std::string sLabel, sSpendSecret;

    if (request.params.size() > 1) {
        sSpendSecret = request.params[1].get_str();
    }
    if (request.params.size() > 2) {
        sLabel = request.params[2].get_str();
    }

    uint32_t num_prefix_bits = 0;
    if (request.params.size() > 3) {
        std::string s = request.params[3].get_str();
        if (s.length() && !ParseUInt32(s, &num_prefix_bits)) {
            throw JSONRPCError(RPC_INVALID_PARAMETER, "num_prefix_bits invalid number.");
        }
    }

    if (num_prefix_bits > 32) {
        throw JSONRPCError(RPC_INVALID_PARAMETER, "num_prefix_bits must be <= 32.");
    }

    uint32_t nPrefix = 0;
    std::string sPrefix_num;
    if (request.params.size() > 4) {
        sPrefix_num = request.params[4].get_str();
        if (!ExtractStealthPrefix(sPrefix_num.c_str(), nPrefix)) {
            throw JSONRPCError(RPC_INVALID_PARAMETER, "Could not convert prefix to number.");
        }
    }

    bool fBech32 = request.params.size() > 5 ? request.params[5].get_bool() : false;

    std::vector<uint8_t> vchScanSecret, vchSpendSecret;
    CBitcoinSecret wifScanSecret, wifSpendSecret;
    CKey skScan, skSpend;
    CPubKey pkSpend;
    if (IsHex(sScanSecret)) {
        vchScanSecret = ParseHex(sScanSecret);
    } else
    if (wifScanSecret.SetString(sScanSecret)) {
        skScan = wifScanSecret.GetKey();
    } else {
        if (!DecodeBase58(sScanSecret, vchScanSecret, MAX_STEALTH_RAW_SIZE)) {
            throw JSONRPCError(RPC_INVALID_PARAMETER, "Could not decode scan secret as WIF, hex or base58.");
        }
    }
    if (vchScanSecret.size() > 0) {
        if (vchScanSecret.size() != 32) {
            throw JSONRPCError(RPC_INVALID_PARAMETER, "Scan secret is not 32 bytes.");
        }
        skScan.Set(&vchScanSecret[0], true);
    }

    if (IsHex(sSpendSecret)) {
        vchSpendSecret = ParseHex(sSpendSecret);
    } else
    if (wifSpendSecret.SetString(sSpendSecret)) {
        skSpend = wifSpendSecret.GetKey();
    } else {
        if (!DecodeBase58(sSpendSecret, vchSpendSecret, MAX_STEALTH_RAW_SIZE)) {
            throw JSONRPCError(RPC_INVALID_PARAMETER, "Could not decode spend secret as hex or base58.");
        }
    }
    if (vchSpendSecret.size() > 0) {
        if (vchSpendSecret.size() == 32) {
            skSpend.Set(&vchSpendSecret[0], true);
        } else
        if (vchSpendSecret.size() == 33) {
            // watchonly
            pkSpend = CPubKey(vchSpendSecret.begin(), vchSpendSecret.end());
        } else {
            throw JSONRPCError(RPC_INVALID_PARAMETER, "Spend secret is not 32 or 33 bytes.");
        }
    }

    if (!pkSpend.IsValid() && !skSpend.IsValid()) {
        throw JSONRPCError(RPC_INVALID_PARAMETER, "Must provide the spend key or pubkey.");
    }

    if (skSpend == skScan) {
        throw JSONRPCError(RPC_INVALID_PARAMETER, "Spend secret must be different to scan secret.");
    }

    CStealthAddress sxAddr;
    sxAddr.label = sLabel;
    sxAddr.scan_secret = skScan;
    if (skSpend.IsValid()) {
        pkSpend = skSpend.GetPubKey();
        sxAddr.spend_secret_id = pkSpend.GetID();
    } else {
        sxAddr.spend_secret_id = pkSpend.GetID();
    }

    sxAddr.prefix.number_bits = num_prefix_bits;
    if (sxAddr.prefix.number_bits > 0) {
        if (sPrefix_num.empty()) {
            // if pPrefix is null, set nPrefix from the hash of kSpend
            uint8_t tmp32[32];
            CSHA256().Write(skSpend.begin(), 32).Finalize(tmp32);
            memcpy(&nPrefix, tmp32, 4);
            nPrefix = le32toh(nPrefix);
        }

        uint32_t nMask = SetStealthMask(num_prefix_bits);
        nPrefix = nPrefix & nMask;
        sxAddr.prefix.bitfield = nPrefix;
    }

    if (0 != SecretToPublicKey(sxAddr.scan_secret, sxAddr.scan_pubkey)) {
        throw JSONRPCError(RPC_INTERNAL_ERROR, "Could not get scan public key.");
    }
    if (skSpend.IsValid() && 0 != SecretToPublicKey(skSpend, sxAddr.spend_pubkey)) {
        throw JSONRPCError(RPC_INTERNAL_ERROR, "Could not get spend public key.");
    } else {
        SetPublicKey(pkSpend, sxAddr.spend_pubkey);
    }

    UniValue result(UniValue::VOBJ);
    bool fFound = false;
    // Find if address already exists, can update
    for (auto it = pwallet->stealthAddresses.begin(); it != pwallet->stealthAddresses.end(); ++it) {
        CStealthAddress &sxAddrIt = const_cast<CStealthAddress&>(*it);
        if (sxAddrIt.scan_pubkey == sxAddr.scan_pubkey
            && sxAddrIt.spend_pubkey == sxAddr.spend_pubkey) {
            CKeyID sid = sxAddrIt.GetSpendKeyID();

            if (!pwallet->HaveKey(sid) && skSpend.IsValid()) {
                LOCK(pwallet->cs_wallet);
                CPubKey pk = skSpend.GetPubKey();
                auto spk_man = pwallet->GetLegacyScriptPubKeyMan();
                if (spk_man) {
                    LOCK(spk_man->cs_KeyStore);
                    if (!spk_man->AddKeyPubKey(skSpend, pk)) {
                        throw JSONRPCError(RPC_WALLET_ERROR, "Import failed - AddKeyPubKey failed.");
                    }
                } else {
                    throw JSONRPCError(RPC_WALLET_ERROR, "Import failed - GetLegacyScriptPubKeyMan failed.");
                }
                fFound = true; // update stealth address with secret
                break;
            }

            throw JSONRPCError(RPC_WALLET_ERROR, "Import failed - stealth address exists.");
        }
    }

    if (!fFound) {
        LOCK(pwallet->cs_wallet);
        if (pwallet->HaveStealthAddress(sxAddr)) { // check for extkeys, no update possible
            throw JSONRPCError(RPC_WALLET_ERROR, "Import failed - stealth address exists.");
        }
    }

    pwallet->SetAddressBook(sxAddr, sLabel, "", fBech32);

    if (fFound) {
        result.pushKV("result", "Success, updated " + sxAddr.Encoded(fBech32));
    } else {
        if (!pwallet->ImportStealthAddress(sxAddr, skSpend)) {
            throw JSONRPCError(RPC_WALLET_ERROR, "Could not save to wallet.");
        }
        result.pushKV("result", "Success");
        result.pushKV("stealth_address", sxAddr.Encoded(fBech32));

        if (!skSpend.IsValid()) {
            result.pushKV("watchonly", true);
        }
    }

    return result;
}

int ListLooseStealthAddresses(UniValue &arr, const CHDWallet *pwallet, bool fShowSecrets, bool fAddressBookInfo, bool show_pubkeys=false, bool bech32=false) EXCLUSIVE_LOCKS_REQUIRED(pwallet->cs_wallet)
{
    for (auto it = pwallet->stealthAddresses.begin(); it != pwallet->stealthAddresses.end(); ++it) {
        UniValue obj(UniValue::VOBJ);
        obj.pushKV("Label", it->label);
        obj.pushKV("Address", it->ToString(bech32));

        if (fShowSecrets) {
            obj.pushKV("Scan Secret", CBitcoinSecret(it->scan_secret).ToString());

            CKeyID sid = it->GetSpendKeyID();
            CKey skSpend;
            if (pwallet->GetKey(sid, skSpend)) {
                obj.pushKV("Spend Secret", CBitcoinSecret(skSpend).ToString());
            }
        }

        if (show_pubkeys) {
            obj.pushKV("scan_public_key", HexStr(it->scan_pubkey));
            obj.pushKV("spend_public_key", HexStr(it->spend_pubkey));
        }

        if (fAddressBookInfo) {
            std::map<CTxDestination, CAddressBookData>::const_iterator mi = pwallet->m_address_book.find(*it);
            if (mi != pwallet->m_address_book.end()) {
                // TODO: confirm vPath?

                if (mi->second.GetLabel() != it->label) {
                    obj.pushKV("addr_book_label", mi->second.GetLabel());
                }
                if (!mi->second.purpose.empty()) {
                    obj.pushKV("purpose", mi->second.purpose);
                }

                UniValue objDestData(UniValue::VOBJ);
                for (const auto &pair : mi->second.destdata) {
                    obj.pushKV(pair.first, pair.second);
                }
                if (objDestData.size() > 0) {
                    obj.pushKV("destdata", objDestData);
                }
            }
        }

        arr.push_back(obj);
    }

    return 0;
};

static UniValue liststealthaddresses(const JSONRPCRequest &request)
{
            RPCHelpMan{"liststealthaddresses",
                "\nList stealth addresses in this wallet.\n",
                {
                    {"show_secrets", RPCArg::Type::BOOL, /* default */ "false", "Display secret keys to stealth addresses.\n"
                "                  Wallet must be unlocked if true."},
                    {"options", RPCArg::Type::OBJ, /* default */ "", "JSON with options",
                        {
                            {"bech32", RPCArg::Type::BOOL, /* default */ "false", "Display addresses in bech32 format"},
                            {"verbose", RPCArg::Type::BOOL, /* default */ "false", "Display extra details"},
                        },
                        "options"},
                },
                RPCResult{
                    RPCResult::Type::ARR, "", "",
                    {
                        {RPCResult::Type::OBJ, "", "", {
                            {RPCResult::Type::STR, "Account", "Account name"},
                            {RPCResult::Type::ARR, "Stealth Addresses", "", {
                                {RPCResult::Type::STR, "Label", "Stealth address label"},
                                {RPCResult::Type::STR, "Address", "Stealth address"},
                                {RPCResult::Type::STR, "Scan Secret", "Scan secret, if show_secrets=1"},
                                {RPCResult::Type::STR, "Spend Secret", "Spend secret, if show_secrets=1"},
                                {RPCResult::Type::STR_HEX, "scan_public_key", "Scan public key, if show_secrets=1"},
                                {RPCResult::Type::STR_HEX, "spend_public_key", "Spend public key, if show_secrets=1"},
                            }
                        }}},
                    }
                },
                RPCExamples{
            HelpExampleCli("liststealthaddresses", "") +
            "\nAs a JSON-RPC call\n"
            + HelpExampleRpc("liststealthaddresses", "")
                },
            }.Check(request);

    std::shared_ptr<CWallet> const wallet = GetWalletForJSONRPCRequest(request);
    if (!wallet) return NullUniValue;
    CHDWallet *const pwallet = GetParticlWallet(wallet.get());

    bool fShowSecrets = request.params.size() > 0 ? GetBool(request.params[0]) : false;

    bool show_in_bech32 = false;
    bool verbose = false;
    if (!request.params[1].isNull()) {
        const UniValue &options = request.params[1].get_obj();
        RPCTypeCheckObj(options,
            {
                {"bech32",               UniValueType(UniValue::VBOOL)},
                {"verbose",              UniValueType(UniValue::VBOOL)},
            }, true, false);
        if (options.exists("bech32")) {
            show_in_bech32 = options["bech32"].get_bool();
        }
        if (options.exists("verbose")) {
            verbose = options["verbose"].get_bool();
        }
    }

    if (fShowSecrets) {
        EnsureWalletIsUnlocked(pwallet);
    }

    LOCK(pwallet->cs_wallet);

    UniValue result(UniValue::VARR);

    for (auto mi = pwallet->mapExtAccounts.cbegin(); mi != pwallet->mapExtAccounts.cend(); ++mi) {
        CExtKeyAccount *ea = mi->second;

        if (ea->mapStealthKeys.size() < 1) {
            continue;
        }

        UniValue rAcc(UniValue::VOBJ);
        UniValue arrayKeys(UniValue::VARR);

        rAcc.pushKV("Account", ea->sLabel);

        for (auto it = ea->mapStealthKeys.cbegin(); it != ea->mapStealthKeys.cend(); ++it) {
            const CEKAStealthKey &aks = it->second;

            UniValue objA(UniValue::VOBJ);
            objA.pushKV("Label", aks.sLabel);

            CStealthAddress sxAddr;
            aks.SetSxAddr(sxAddr);

            bool is_v2_address = false;
            if (verbose) {
                const CExtKeyAccount *pa = nullptr;
                const CEKAStealthKey *pask = nullptr;
                bool mine = pwallet->IsMine(sxAddr, pa, pask);
                if (mine && pa && pask) {
                    CStoredExtKey *sek = pa->GetChain(pask->nScanParent);
                    std::string sPath;
                    if (sek) {
                        std::vector<uint32_t> vPath;
                        AppendChainPath(sek, vPath);
                        vPath.push_back(pask->nScanKey);
                        PathToString(vPath, sPath);
                        objA.pushKV("scan_path", sPath);
                    }
                    sek = pa->GetChain(pask->akSpend.nParent);
                    if (sek) {
                        std::vector<uint32_t> vPath;
                        AppendChainPath(sek, vPath);
                        vPath.push_back(pask->akSpend.nKey);
                        PathToString(vPath, sPath);
                        objA.pushKV("spend_path", sPath);
                    }

                    mapEKValue_t::const_iterator it = sek->mapValue.find(EKVT_KEY_TYPE);
                    if (it != sek->mapValue.end() && it->second.size() > 0 && it->second[0] == EKT_STEALTH_SPEND) {
                        is_v2_address = true;
                    }
                }

                int num_received = 0;
                CKeyID idStealthKey = aks.GetID();
                for (const auto &entry : pa->mapStealthChildKeys) {
                    if (entry.second.idStealthKey == idStealthKey) {
                        num_received++;
                    }
                }
                objA.pushKV("received_addresses", num_received);
            }
            objA.pushKV("Address", sxAddr.ToString(show_in_bech32 || is_v2_address));

            if (fShowSecrets) {
                objA.pushKV("Scan Secret", CBitcoinSecret(aks.skScan).ToString());
                objA.pushKV("scan_public_key", HexStr(aks.pkScan));
                std::string sSpend;
                CStoredExtKey *sekAccount = ea->ChainAccount();
                if (sekAccount && !sekAccount->fLocked) {
                    CKey skSpend;
                    if (ea->GetKey(aks.akSpend, skSpend)) {
                        sSpend = CBitcoinSecret(skSpend).ToString();
                    } else {
                        sSpend = "Extract failed.";
                    }
                } else {
                    sSpend = "Account Locked.";
                }
                objA.pushKV("Spend Secret", sSpend);
                objA.pushKV("spend_public_key", HexStr(aks.pkSpend));
            }

            arrayKeys.push_back(objA);
        }

        if (arrayKeys.size() > 0) {
            rAcc.pushKV("Stealth Addresses", arrayKeys);
            result.push_back(rAcc);
        }
    }


    if (pwallet->stealthAddresses.size() > 0) {
        UniValue rAcc(UniValue::VOBJ);
        UniValue arrayKeys(UniValue::VARR);

        rAcc.pushKV("Account", "Loose Keys");

        ListLooseStealthAddresses(arrayKeys, pwallet, fShowSecrets, false, fShowSecrets, show_in_bech32);

        if (arrayKeys.size() > 0) {
            rAcc.pushKV("Stealth Addresses", arrayKeys);
            result.push_back(rAcc);
        }
    }

    return result;
}

static UniValue reservebalance(const JSONRPCRequest &request)
{
    // Reserve balance from being staked for network protection
            RPCHelpMan{"reservebalance",
                "\nSet reserve amount not participating in network protection.\n"
                "If no parameters provided current setting is printed.\n"
                "Wallet must be unlocked to modify." +
                HELP_REQUIRING_PASSPHRASE,
                {
                    {"enabled", RPCArg::Type::BOOL, /* default */ "false", "Turn balance reserve on or off, leave out to display current reserve."},
                    {"amount", RPCArg::Type::AMOUNT, /* default */ "", "Amount of coin to reserve."},
                },
                RPCResults{},
                RPCExamples{
            HelpExampleCli("reservebalance", "true 1000") +
            "\nAs a JSON-RPC call\n"
            + HelpExampleRpc("reservebalance", "true, 1000")
                },
            }.Check(request);

    std::shared_ptr<CWallet> const wallet = GetWalletForJSONRPCRequest(request);
    if (!wallet) return NullUniValue;
    CHDWallet *const pwallet = GetParticlWallet(wallet.get());

    if (request.params.size() > 0) {
        EnsureWalletIsUnlocked(pwallet);
        {
            LOCK(pwallet->cs_wallet);
            bool fReserve = request.params[0].get_bool();
            if (fReserve) {
                if (request.params.size() == 1)
                    throw JSONRPCError(RPC_INVALID_PARAMETER, "must provide amount to reserve balance.");
                int64_t nAmount = AmountFromValue(request.params[1]);
                nAmount = (nAmount / CENT) * CENT;  // round to cent
                if (nAmount < 0)
                    throw JSONRPCError(RPC_INVALID_PARAMETER, "amount cannot be negative.");
                pwallet->SetReserveBalance(nAmount);
            } else {
                if (request.params.size() > 1)
                    throw JSONRPCError(RPC_INVALID_PARAMETER, "cannot specify amount to turn off reserve.");
                pwallet->SetReserveBalance(0);
            }
        }
        WakeThreadStakeMiner(pwallet);
    }

    UniValue result(UniValue::VOBJ);
    result.pushKV("reserve", (pwallet->nReserveBalance > 0));
    result.pushKV("amount", ValueFromAmount(pwallet->nReserveBalance));
    return result;
}

static UniValue deriverangekeys(const JSONRPCRequest &request)
{
            RPCHelpMan{"deriverangekeys",
                "\nDerive keys from the specified chain.\n"
                "Wallet must be unlocked if save or hardened options are set.\n",
                {
                    {"start", RPCArg::Type::NUM, RPCArg::Optional::NO, "Start from key index."},
                    {"end", RPCArg::Type::NUM, /* default */ "start+1", "Stop deriving after key index."},
                    {"key/id", RPCArg::Type::STR, /* default */ "", "Account to derive from or \"external\",\"internal\",\"stealthv1\",\"stealthv2\". Defaults to external chain of current account. Set to empty (\"\") for default."},
                    {"hardened", RPCArg::Type::BOOL, /* default */ "false", "Derive hardened keys."},
                    {"save", RPCArg::Type::BOOL, /* default */ "false", "Save derived keys to the wallet."},
                    {"add_to_addressbook", RPCArg::Type::BOOL, /* default */ "false", "Add derived keys to address book, only applies when saving keys."},
                    {"256bithash", RPCArg::Type::BOOL, /* default */ "false", "Display addresses from sha256 hash of public keys."},
                },
                RPCResult{
                    RPCResult::Type::ARR, "addresses", "Array of derived addresses",
                    {
                        {RPCResult::Type::STR, "", "address"}
                    }
                },
                RPCExamples{
            HelpExampleCli("deriverangekeys", "0 1") +
            "\nAs a JSON-RPC call\n"
            + HelpExampleRpc("deriverangekeys", "0, 1")
                },
            }.Check(request);

    std::shared_ptr<CWallet> const wallet = GetWalletForJSONRPCRequest(request);
    if (!wallet) return NullUniValue;
    CHDWallet *const pwallet = GetParticlWallet(wallet.get());

    // TODO: manage nGenerated, nHGenerated properly

    int nStart = request.params[0].get_int();
    int nEnd = nStart;
    std::string sInKey;

    if (request.params.size() > 1) {
        nEnd = request.params[1].get_int();
    }
    if (nEnd < nStart) {
        throw JSONRPCError(RPC_INVALID_PARAMETER, "\"end\" can not be before start.");
    }
    if (nStart < 0) {
        throw JSONRPCError(RPC_INVALID_PARAMETER, "\"start\" can not be negative.");
    }
    if (request.params.size() > 2) {
        sInKey = request.params[2].get_str();
    }

    bool fHardened = request.params.size() > 3 ? GetBool(request.params[3]) : false;
    bool fSave = request.params.size() > 4 ? GetBool(request.params[4]) : false;
    bool fAddToAddressBook = request.params.size() > 5 ? GetBool(request.params[5]) : false;
    bool f256bit = request.params.size() > 6 ? GetBool(request.params[6]) : false;

    if (!fSave && fAddToAddressBook) {
        throw JSONRPCError(RPC_INVALID_PARAMETER, "\"add_to_addressbook\" can't be set without save");
    }
    if (fSave || fHardened) {
        EnsureWalletIsUnlocked(pwallet);
    }

    UniValue result(UniValue::VARR);

    {
        LOCK(pwallet->cs_wallet);

        CStoredExtKey *sek = nullptr;
        CExtKeyAccount *sea = nullptr;
        uint32_t nChain = 0;
        if (sInKey.length() == 0 || sInKey == "external") {
            if (pwallet->idDefaultAccount.IsNull()) {
                throw JSONRPCError(RPC_WALLET_ERROR, "No default account set.");
            }
            ExtKeyAccountMap::iterator mi = pwallet->mapExtAccounts.find(pwallet->idDefaultAccount);
            if (mi == pwallet->mapExtAccounts.end()) {
                throw JSONRPCError(RPC_WALLET_ERROR, "Unknown account.");
            }
            sea = mi->second;
            nChain = sea->nActiveExternal;
            if (nChain < sea->vExtKeys.size()) {
                sek = sea->vExtKeys[nChain];
            }
        } else
        if (sInKey == "internal") {
            if (pwallet->idDefaultAccount.IsNull()) {
                throw JSONRPCError(RPC_WALLET_ERROR, "No default account set.");
            }
            ExtKeyAccountMap::iterator mi = pwallet->mapExtAccounts.find(pwallet->idDefaultAccount);
            if (mi == pwallet->mapExtAccounts.end()) {
                throw JSONRPCError(RPC_WALLET_ERROR, "Unknown account.");
            }
            sea = mi->second;
            nChain = sea->nActiveInternal;
            if (nChain < sea->vExtKeys.size()) {
                sek = sea->vExtKeys[nChain];
            }
        } else
        if (sInKey == "stealthv1" || sInKey == "stealthv2") {
            EnsureWalletIsUnlocked(pwallet);
            bool stealth_v2 = sInKey == "stealthv2";
            if (fHardened) {
                throw JSONRPCError(RPC_WALLET_ERROR, "Hardened option is invalid when deriving stealth addresses.");
            }
            if (f256bit) {
                throw JSONRPCError(RPC_WALLET_ERROR, "256bit option is invalid when deriving stealth addresses.");
            }

            if (pwallet->idDefaultAccount.IsNull()) {
                throw JSONRPCError(RPC_WALLET_ERROR, "No default account set.");
            }
            ExtKeyAccountMap::iterator mi = pwallet->mapExtAccounts.find(pwallet->idDefaultAccount);
            if (mi == pwallet->mapExtAccounts.end()) {
                throw JSONRPCError(RPC_WALLET_ERROR, "Unknown account.");
            }
            sea = mi->second;

            CHDWalletDB wdb(pwallet->GetDatabase());  // May need to save keys or initialise the stealth v2 chains
            if (!wdb.TxnBegin()) {
                throw JSONRPCError(RPC_WALLET_ERROR, "TxnBegin failed.");
            }
            size_t num_keys = (nEnd - nStart) + 1;
            CStealthAddress sxAddr;
            CEKAStealthKey akStealth;
            if (!stealth_v2) {
                uint32_t nChain = sea->nActiveStealth;
                CStoredExtKey *sek = sea->GetChain(nChain);
                if (!sek) {
                    throw JSONRPCError(RPC_WALLET_ERROR, "No active stealth chain found.");
                }
                uint32_t nKey = nStart * 2;
                for (size_t k = 0; k < num_keys; ++k) {
                    pwallet->NewStealthKeyFromAccount(nullptr, pwallet->idDefaultAccount, "", akStealth, 0, nullptr, false, &nKey, false /* add_to_lookahead */);
                    nKey += 1;  // NewStealthKeyFromAccount advances nKey
                    akStealth.SetSxAddr(sxAddr);
                    result.push_back(sxAddr.ToString());

                    if (fSave
                        && !pwallet->HaveStealthAddress(sxAddr)
                        && 0 != pwallet->SaveStealthAddress(&wdb, sea, akStealth, false)) {
                        throw JSONRPCError(RPC_WALLET_ERROR, "SaveStealthAddress failed.");
                    }
                }
            } else {
                uint32_t nScanKey = nStart, nSpendKey = nStart;
                for (size_t k = 0; k < num_keys; ++k) {
                    pwallet->NewStealthKeyV2FromAccount(&wdb, pwallet->idDefaultAccount, "", akStealth, 0, nullptr, true, &nScanKey, &nSpendKey, false /* add_to_lookahead */);
                    nScanKey += 1;
                    nSpendKey += 1;
                    akStealth.SetSxAddr(sxAddr);
                    result.push_back(sxAddr.ToString(true));  // V2 stealth addresses are always formatted in bech32

                    if (fSave
                        && !pwallet->HaveStealthAddress(sxAddr)
                        && 0 != pwallet->SaveStealthAddress(&wdb, sea, akStealth, true)) {
                        throw JSONRPCError(RPC_WALLET_ERROR, "SaveStealthAddress failed");
                    }
                }
            }
            if (!wdb.TxnCommit()) {
                throw JSONRPCError(RPC_WALLET_ERROR, "TxnCommit failed.");
            }

            return result;
        } else {
            CKeyID keyId;
            ExtractExtKeyId(sInKey, keyId, CChainParams::EXT_KEY_HASH);

            ExtKeyAccountMap::iterator mi = pwallet->mapExtAccounts.begin();
            for (; mi != pwallet->mapExtAccounts.end(); ++mi) {
                sea = mi->second;
                for (uint32_t i = 0; i < sea->vExtKeyIDs.size(); ++i) {
                    if (sea->vExtKeyIDs[i] != keyId)
                        continue;
                    nChain = i;
                    sek = sea->vExtKeys[i];
                }
                if (sek)
                    break;
            }
        }

        CHDWalletDB wdb(pwallet->GetDBHandle());
        CStoredExtKey sekLoose, sekDB;
        if (!sek) {
            CExtKey58 eKey58;
            CBitcoinAddress addr;
            CKeyID idk;

            if (addr.SetString(sInKey)
                && addr.IsValid(CChainParams::EXT_KEY_HASH)
                && addr.GetKeyID(idk, CChainParams::EXT_KEY_HASH)) {
                // idk is set
            } else
            if (eKey58.Set58(sInKey.c_str()) == 0) {
                sek = &sekLoose;
                sek->kp = eKey58.GetKey();
                idk = sek->kp.GetID();
            } else {
                throw JSONRPCError(RPC_WALLET_ERROR, "Invalid key.");
            }

            if (!idk.IsNull()) {
                if (wdb.ReadExtKey(idk, sekDB)) {
                    sek = &sekDB;
                    if (fHardened && (sek->nFlags & EAF_IS_CRYPTED)) {
                        throw std::runtime_error("TODO: decrypt key.");
                    }
                }
            }
        }

        if (!sek) {
            throw JSONRPCError(RPC_WALLET_ERROR, "Unknown chain.");
        }
        if (fHardened && !sek->kp.IsValidV()) {
            throw JSONRPCError(RPC_INVALID_PARAMETER, "extkey must have private key to derive hardened keys.");
        }
        if (fSave && !sea) {
            throw JSONRPCError(RPC_INVALID_PARAMETER, "Must have account to save keys.");
        }

        uint32_t idIndex;
        if (fAddToAddressBook) {
            if (0 != pwallet->ExtKeyGetIndex(sea, idIndex)) {
                throw JSONRPCError(RPC_WALLET_ERROR, "ExtKeyGetIndex failed.");
            }
        }

        uint32_t nChildIn = (uint32_t)nStart;
        CPubKey newKey;
        for (int i = nStart; i <= nEnd; ++i) {
            nChildIn = (uint32_t)i;
            uint32_t nChildOut = 0;
            if (0 != sek->DeriveKey(newKey, nChildIn, nChildOut, fHardened)) {
                throw JSONRPCError(RPC_WALLET_ERROR, "DeriveKey failed.");
            }
            if (nChildIn != nChildOut) {
                LogPrintf("Warning: %s - DeriveKey skipped key %d.\n", __func__, nChildIn);
            }
            if (fHardened) {
                SetHardenedBit(nChildOut);
            }

            CKeyID idk = newKey.GetID();
            CKeyID256 idk256;
            if (f256bit) {
                idk256 = newKey.GetID256();
                result.push_back(CBitcoinAddress(idk256).ToString());
            } else {
                result.push_back(CBitcoinAddress(PKHash(idk)).ToString());
            }

            if (fSave) {
                if (HK_YES != sea->HaveSavedKey(idk)) {
                    CEKAKey ak(nChain, nChildOut);
                    if (0 != pwallet->ExtKeySaveKey(sea, idk, ak)) {
                        throw JSONRPCError(RPC_WALLET_ERROR, "ExtKeySaveKey failed.");
                    }
                }

                if (fAddToAddressBook) {
                    std::vector<uint32_t> vPath;
                    vPath.push_back(idIndex); // first entry is the index to the account / master key

                    if (0 == AppendChainPath(sek, vPath)) {
                        vPath.push_back(nChildOut);
                    } else {
                        vPath.clear();
                    }

                    std::string strAccount = "";
                    if (f256bit) {
                        pwallet->SetAddressBook(&wdb, idk256, strAccount, "receive", vPath, false);
                    } else {
                        pwallet->SetAddressBook(&wdb, PKHash(idk), strAccount, "receive", vPath, false);
                    }
                }
            }
        }
    }

    return result;
}

static UniValue clearwallettransactions(const JSONRPCRequest &request)
{
            RPCHelpMan{"clearwallettransactions",
                "\nDelete transactions from the wallet.\n"
                "By default removes only failed stakes.\n"
                "Warning: Backup your wallet before using!" +
                HELP_REQUIRING_PASSPHRASE,
                {
                    {"remove_all", RPCArg::Type::BOOL, /* default */ "false", "Remove all transactions."},
                },
                RPCResults{},
                RPCExamples{
            HelpExampleCli("clearwallettransactions", "") +
            "\nAs a JSON-RPC call\n"
            + HelpExampleRpc("clearwallettransactions", "true")
                },
            }.Check(request);

    std::shared_ptr<CWallet> const wallet = GetWalletForJSONRPCRequest(request);
    if (!wallet) return NullUniValue;
    CHDWallet *const pwallet = GetParticlWallet(wallet.get());

    EnsureWalletIsUnlocked(pwallet);

    bool fRemoveAll = request.params.size() > 0 ? GetBool(request.params[0]) : false;

    int rv;
    size_t nRemoved = 0;
    size_t nRecordsRemoved = 0;

    {
        LOCK(pwallet->cs_wallet);

        pwallet->ClearCachedBalances(); // Clear stakeable coins cache

        CHDWalletDB wdb(pwallet->GetDBHandle());
        if (!wdb.TxnBegin()) {
            throw JSONRPCError(RPC_MISC_ERROR, "TxnBegin failed.");
        }

        Dbc *pcursor = wdb.GetTxnCursor();
        if (!pcursor) {
            throw JSONRPCError(RPC_MISC_ERROR, "GetTxnCursor failed.");
        }

        CDataStream ssKey(SER_DISK, CLIENT_VERSION);

        std::map<uint256, CWalletTx>::const_iterator itw;
        std::string strType;
        uint256 hash;
        uint32_t fFlags = DB_SET_RANGE;
        ssKey << std::string("tx");
        while (wdb.ReadKeyAtCursor(pcursor, ssKey, fFlags) == 0) {
            fFlags = DB_NEXT;

            ssKey >> strType;
            if (strType != "tx") {
                break;
            }
            ssKey >> hash;

            if (!fRemoveAll) {
                if ((itw = pwallet->mapWallet.find(hash)) == pwallet->mapWallet.end()) {
                    LogPrintf("Warning: %s - tx not found in mapwallet! %s.\n", __func__, hash.ToString());
                    continue; // err on the side of caution
                }

                const CWalletTx *pcoin = &itw->second;
                if (!pcoin->IsCoinStake() || !pcoin->isAbandoned()) {
                    continue;
                }
            }

            //if (0 != pwallet->UnloadTransaction(hash))
            //    throw std::runtime_error("UnloadTransaction failed.");
            pwallet->UnloadTransaction(hash); // ignore failure

            if ((rv = pcursor->del(0)) != 0) {
                throw JSONRPCError(RPC_MISC_ERROR, "pcursor->del failed.");
            }

            nRemoved++;
        }

        if (fRemoveAll) {
            fFlags = DB_SET_RANGE;
            ssKey.clear();
            ssKey << std::string("rtx");
            while (wdb.ReadKeyAtCursor(pcursor, ssKey, fFlags) == 0) {
                fFlags = DB_NEXT;

                ssKey >> strType;
                if (strType != "rtx")
                    break;
                ssKey >> hash;

                pwallet->UnloadTransaction(hash); // ignore failure

                if ((rv = pcursor->del(0)) != 0) {
                    throw JSONRPCError(RPC_MISC_ERROR, "pcursor->del failed.");
                }

                // TODO: Remove CStoredTransaction

                nRecordsRemoved++;
            }
        }

        pcursor->close();
        if (!wdb.TxnCommit()) {
            throw JSONRPCError(RPC_MISC_ERROR, "TxnCommit failed.");
        }
    }

    UniValue result(UniValue::VOBJ);

    result.pushKV("transactions_removed", (int)nRemoved);
    result.pushKV("records_removed", (int)nRecordsRemoved);

    return result;
}

static bool ParseOutput(
    UniValue                  &output,
    const COutputEntry        &o,
    const CHDWallet           *pwallet,
    const CWalletTx           &wtx,
    const isminefilter        &watchonly,
    std::vector<std::string>  &addresses,
    std::vector<std::string>  &amounts
) EXCLUSIVE_LOCKS_REQUIRED(pwallet->cs_wallet)
{
    CBitcoinAddress addr;

    std::string sKey = strprintf("n%d", o.vout);
    mapValue_t::const_iterator mvi = wtx.mapValue.find(sKey);
    if (mvi != wtx.mapValue.end()) {
        output.pushKV("narration", mvi->second);
    }
    if (addr.Set(o.destination)) {
        output.pushKV("address", addr.ToString());
        addresses.push_back(addr.ToString());
    }
    if (o.ismine & ISMINE_WATCH_ONLY) {
        if (watchonly & ISMINE_WATCH_ONLY) {
            output.pushKV("involvesWatchonly", true);
        } else {
            return false;
        }
    }
    if (o.destStake.type() != typeid(CNoDestination)) {
        output.pushKV("coldstake_address", EncodeDestination(o.destStake));
    }
    auto mi = pwallet->m_address_book.find(o.destination);
    if (mi != pwallet->m_address_book.end()) {
        output.pushKV("label", mi->second.GetLabel());
    }
    output.pushKV("vout", o.vout);
    amounts.push_back(ToString(o.amount));
    return true;
}

extern void WalletTxToJSON(interfaces::Chain& chain, const CWalletTx& wtx, UniValue& entry, bool fFilterMode=false);

static void ParseOutputs(
    UniValue            &entries,
    CWalletTx           &wtx,
    const CHDWallet     *pwallet,
    const isminefilter  &watchonly,
    const std::string   &search,
    const std::string   &category_filter,
    bool                 fWithReward,
    bool                 fBech32,
    bool                 hide_zero_coinstakes,
    std::vector<CScript> &vTreasuryFundScripts,
    bool                 show_change,
    bool                 show_smsg_fees
) EXCLUSIVE_LOCKS_REQUIRED(pwallet->cs_wallet)
{
    UniValue entry(UniValue::VOBJ);

    // GetAmounts variables
    std::list<COutputEntry> listReceived, listSent, listStaked;
    CAmount nFee, amount = 0;

    wtx.GetAmounts(
        listReceived,
        listSent,
        listStaked,
        nFee,
        ISMINE_ALL,
        true);

    if (wtx.IsFromMe(ISMINE_WATCH_ONLY) && !(watchonly & ISMINE_WATCH_ONLY)) {
        return;
    }
    if (hide_zero_coinstakes && !listStaked.empty() && nFee == 0) {
        return;
    }

    std::vector<std::string> addresses, amounts;

    UniValue outputs(UniValue::VARR);
    WalletTxToJSON(pwallet->chain(), wtx, entry, true);

    if (!listStaked.empty() || !listSent.empty()) {
        entry.pushKV("abandoned", wtx.isAbandoned());
    }

    // Staked
    if (!listStaked.empty()) {
        if (wtx.GetDepthInMainChain() < 1) {
            entry.pushKV("category", "orphaned_stake");
        } else {
            entry.pushKV("category", "stake");
        }
        for (const auto &s : listStaked) {
            UniValue output(UniValue::VOBJ);
            if (!ParseOutput(
                output,
                s,
                pwallet,
                wtx,
                watchonly,
                addresses,
                amounts)) {
                return ;
            }
            output.pushKV("amount", ValueFromAmount(s.amount));
            outputs.push_back(output);
        }
        amount += -nFee;
    } else {
        // Sent
        if (!listSent.empty()) {
            for (const auto &s : listSent) {
                UniValue output(UniValue::VOBJ);
                if (!ParseOutput(output,
                    s,
                    pwallet,
                    wtx,
                    watchonly,
                    addresses,
                    amounts)) {
                    return ;
                }
                output.pushKV("amount", ValueFromAmount(-s.amount));
                amount -= s.amount;
                outputs.push_back(output);
            }
        }

        // Received
        if (!listReceived.empty()) {
            for (const auto &r : listReceived) {
                UniValue output(UniValue::VOBJ);
                if (!ParseOutput(
                    output,
                    r,
                    pwallet,
                    wtx,
                    watchonly,
                    addresses,
                    amounts
                )) {
                    return ;
                }
                if (r.destination.type() == typeid(PKHash)) {
                    CStealthAddress sx;
                    CKeyID idK = ToKeyID(boost::get<PKHash>(r.destination));
                    if (pwallet->GetStealthLinked(idK, sx)) {
                        output.pushKV("stealth_address", sx.Encoded(fBech32));
                    }
                }
                output.pushKV("amount", ValueFromAmount(r.amount));
                amount += r.amount;

                bool fExists = false;
                for (size_t i = 0; i < outputs.size(); ++i) {
                    auto &o = outputs.get(i);
                    if (o["vout"].get_int() == r.vout) {
                        o.get("amount").setStr(FormatMoney(r.amount));
                        fExists = true;
                    }
                }
                if (!fExists) {
                    outputs.push_back(output);
                }
            }
        }

        if (wtx.IsCoinBase()) {
            if (wtx.GetDepthInMainChain() < 1) {
                entry.pushKV("category", "orphan");
            } else if (wtx.GetBlocksToMaturity() > 0) {
                entry.pushKV("category", "immature");
            } else {
                entry.pushKV("category", "coinbase");
            }
        } else if (!nFee) {
            entry.pushKV("category", "receive");
        } else if (amount == 0) {
            entry.pushKV("fee", ValueFromAmount(-nFee));
            entry.pushKV("category", "internal_transfer");
        } else {
            entry.pushKV("category", "send");

            // Handle txns partially funded by wallet
            if (nFee < 0) {
                amount = wtx.GetCredit(ISMINE_ALL) - wtx.GetDebit(ISMINE_ALL);
            } else {
                entry.pushKV("fee", ValueFromAmount(-nFee));
            }
        }
    }

    entry.pushKV("outputs", outputs);
    entry.pushKV("amount", ValueFromAmount(amount));

    if (category_filter != "all" && category_filter != entry["category"].get_str()) {
        return;
    }
    if (search != "") {
        bool drop = true;
        // search in addresses
        if (std::any_of(addresses.begin(), addresses.end(), [search](std::string addr) {
            return addr.find(search) != std::string::npos;
        })) {
            drop = false;
        }
        // search in amounts
        // character DOT '.' is not searched for: search "123" will find 1.23 and 12.3
        if (drop &&
            std::any_of(amounts.begin(), amounts.end(), [search](std::string amount) {
            return amount.find(search) != std::string::npos;
        })) {
            drop = false;
        }
        if (drop) {
            return;
        }
    }

    if (fWithReward && !listStaked.empty()) {
        CAmount nOutput = wtx.tx->GetValueOut();
        CAmount nInput = 0;

        // Remove treasury fund outputs
        if (wtx.tx->vpout.size() > 2 && wtx.tx->vpout[1]->IsStandardOutput()) {
            for (const auto &s : vTreasuryFundScripts) {
                if (s == *wtx.tx->vpout[1]->GetPScriptPubKey()) {
                    nOutput -= wtx.tx->vpout[1]->GetValue();
                    break;
                }
            }
        }

        for (const auto &vin : wtx.tx->vin) {
            if (vin.IsAnonInput()) {
                continue;
            }
            nInput += pwallet->GetOutputValue(vin.prevout, true);
        }
        entry.pushKV("reward", ValueFromAmount(nOutput - nInput));
    }

    if (show_smsg_fees) {
        CAmount smsg_fees = 0;
        int num_funded = 0;
        for (const auto &v : wtx.tx->vpout) {
            if (!v->IsType(OUTPUT_DATA)) {
                continue;
            }
            CTxOutData *txd = (CTxOutData*) v.get();
            if (txd->vData.size() < 25 || txd->vData[0] != DO_FUND_MSG) {
                continue;
            }
            size_t n = (txd->vData.size()-1) / 24;
            for (size_t k = 0; k < n; ++k) {
                uint32_t nAmount;
                memcpy(&nAmount, &txd->vData[1+k*24+20], 4);
                nAmount = le32toh(nAmount);
                smsg_fees += nAmount;
                num_funded += 1;
            }
        }
        if (num_funded > 0) {
            entry.pushKV("smsg_fees", ValueFromAmount(smsg_fees));
            entry.pushKV("smsges_funded", num_funded);
        }
    }

    entries.push_back(entry);
}

static void ParseRecords(
    UniValue                   &entries,
    const uint256              &hash,
    const CTransactionRecord   &rtx,
    CHDWallet *const            pwallet,
    const isminefilter         &watchonly_filter,
    const std::string          &search,
    const std::string          &category_filter,
    int                         type,
    bool                        show_blinding_factors,
    bool                        show_anon_spends,
    bool                        show_change,
    bool                        show_smsg_fees
) EXCLUSIVE_LOCKS_REQUIRED(pwallet->cs_wallet)
{
    std::vector<std::string> addresses, amounts;
    UniValue entry(UniValue::VOBJ);
    UniValue outputs(UniValue::VARR);
    size_t  nOwned      = 0;
    size_t  nFrom       = 0;
    size_t  nWatchOnly  = 0;
    CAmount totalAmount = 0;

    int confirmations = pwallet->GetDepthInMainChain(rtx);
    entry.__pushKV("confirmations", confirmations);
    if (confirmations > 0) {
        entry.__pushKV("blockhash", rtx.blockHash.GetHex());
        entry.__pushKV("blockindex", rtx.nIndex);
        PushTime(entry, "blocktime", rtx.nBlockTime);
    } else {
        entry.__pushKV("trusted", pwallet->IsTrusted(hash, rtx));
    }

    entry.__pushKV("txid", hash.ToString());
    UniValue conflicts(UniValue::VARR);
    std::set<uint256> setconflicts = pwallet->GetConflicts(hash);
    setconflicts.erase(hash);
    for (const auto &conflict : setconflicts) {
        conflicts.push_back(conflict.GetHex());
    }
    if (conflicts.size() > 0) {
        entry.__pushKV("walletconflicts", conflicts);
    }
    PushTime(entry, "time", rtx.GetTxTime());

    bool have_stx = false;
    CStoredTransaction stx;
    if (show_blinding_factors) {
        CHDWalletDB wdb(pwallet->GetDatabase());
        if (wdb.ReadStoredTx(hash, stx)) {
            have_stx = true;
        }
    }
    if (show_anon_spends && (rtx.nFlags & ORF_ANON_IN)) {
        UniValue anon_inputs(UniValue::VARR);
        CCmpPubKey ki;
        for (const auto &prevout : rtx.vin) {
            UniValue anon_prevout(UniValue::VOBJ);
            anon_prevout.__pushKV("txid", prevout.hash.ToString());
            anon_prevout.__pushKV("n", (int) prevout.n);
            anon_inputs.push_back(anon_prevout);
        }
        entry.__pushKV("anon_inputs", anon_inputs);
    }

    int nStd = 0, nBlind = 0, nAnon = 0;
    size_t nLockedOutputs = 0;
    for (const auto &record : rtx.vout) {
        UniValue output(UniValue::VOBJ);

        bool is_change = record.nFlags & ORF_CHANGE;
        if (is_change) {
            nFrom++;
            if (!show_change) {
                continue;
            }
        } else {
            if (record.nFlags & ORF_OWN_ANY) {
                nOwned++;
            }
            if (record.nFlags & ORF_FROM) {
                nFrom++;
            }
            if (record.nFlags & ORF_OWN_WATCH) {
                nWatchOnly++;
            }
            if (record.nFlags & ORF_LOCKED) {
                nLockedOutputs++;
            }
            // Skip over watchonly outputs if not requested
            // TODO: Improve
            if (nWatchOnly >= nOwned && !(watchonly_filter & ISMINE_WATCH_ONLY)) {
                if (!nFrom) {
                    continue;
                }
                // Check for non-watchonly inputs
                CAmount nInput = 0;
                for (const auto &vin : rtx.vin) {
                    // Keyimage is embedded in CTransactionRecord outpoints, IsAnonInput() will be false
                    nInput += pwallet->GetOwnedOutputValue(vin, watchonly_filter);
                }
                if (nInput == 0) {
                    continue;
                }
            }
        }

        CBitcoinAddress addr;
        CTxDestination  dest;
        bool extracted = ExtractDestination(record.scriptPubKey, dest);

        // Get account name
        if (extracted && !record.scriptPubKey.IsUnspendable()) {
            addr.Set(dest);
            auto mai = pwallet->m_address_book.find(dest);
            if (mai != pwallet->m_address_book.end() && !mai->second.GetLabel().empty()) {
                output.__pushKV("account", mai->second.GetLabel());
            }
        }

        // Stealth addresses
        CStealthAddress sx;
        if (record.vPath.size() > 0) {
            if (record.vPath[0] == ORA_STEALTH) {
                if (record.vPath.size() < 5) {
                    LogPrintf("%s: Warning, malformed vPath.\n", __func__);
                } else {
                    uint32_t sidx;
                    memcpy(&sidx, &record.vPath[1], 4);
                    if (pwallet->GetStealthByIndex(sidx, sx)) {
                        output.__pushKV("stealth_address", sx.Encoded());
                        addresses.push_back(sx.Encoded());
                    }
                }
            }
        } else {
            if (extracted && dest.type() == typeid(PKHash)) {
                CKeyID idK = ToKeyID(boost::get<PKHash>(dest));
                if (pwallet->GetStealthLinked(idK, sx)) {
                    output.__pushKV("stealth_address", sx.Encoded());
                    addresses.push_back(sx.Encoded());
                }
            }
        }

        if (extracted && dest.type() == typeid(CNoDestination)) {
            output.__pushKV("address", "none");
        } else
        if (extracted) {
            output.__pushKV("address", addr.ToString());
            addresses.push_back(addr.ToString());
        }

        switch (record.nType) {
            case OUTPUT_STANDARD: ++nStd; break;
            case OUTPUT_CT: ++nBlind; break;
            case OUTPUT_RINGCT: ++nAnon; break;
            default: ++nStd = 0;
        }
        output.__pushKV("type",
              record.nType == OUTPUT_STANDARD ? "standard"
            : record.nType == OUTPUT_CT       ? "blind"
            : record.nType == OUTPUT_RINGCT   ? "anon"
            : "unknown");

        if (!record.sNarration.empty()) {
            output.__pushKV("narration", record.sNarration);
        }

        CAmount amount = record.nValue;
        if (!(record.nFlags & ORF_OWN_ANY)) {
            amount *= -1;
        }
        if (record.nFlags & ORF_CHANGE) {
            output.__pushKV("is_change", "true");
        } else {
            totalAmount += amount;
        }
        amounts.push_back(ToString(amount));
        output.__pushKV("amount", ValueFromAmount(amount));
        output.__pushKV("vout", record.n);

        if (record.nType == OUTPUT_CT || record.nType == OUTPUT_RINGCT) {
            uint256 blinding_factor;
            if (show_blinding_factors && have_stx &&
                stx.GetBlind(record.n, blinding_factor.begin())) {
                output.__pushKV("blindingfactor", blinding_factor.ToString());
            }
        }
        outputs.push_back(output);
    }

    if (type > 0) {
        if (type == OUTPUT_STANDARD && !nStd) {
            return;
        }
        if (type == OUTPUT_CT && !nBlind && !(rtx.nFlags & ORF_BLIND_IN)) {
            return;
        }
        if (type == OUTPUT_RINGCT && !nAnon && !(rtx.nFlags & ORF_ANON_IN)) {
            return;
        }
    }

    if (nFrom > 0) {
        entry.__pushKV("abandoned", rtx.IsAbandoned());
        entry.__pushKV("fee", ValueFromAmount(-rtx.nFee));
    }

    std::string category;
    if (nOwned && nFrom) {
        category = "internal_transfer";
    } else if (nOwned && !nFrom) {
        category = "receive";
    } else if (nFrom) {
        category = "send";
    } else {
        category = "unknown";
    }
    if (category_filter != "all" && category_filter != category) {
        return;
    }
    entry.__pushKV("category", category);

    if (rtx.nFlags & ORF_ANON_IN) {
        entry.__pushKV("type_in", "anon");
    } else
    if (rtx.nFlags & ORF_BLIND_IN) {
        entry.__pushKV("type_in", "blind");
    }

    if (nLockedOutputs) {
        entry.__pushKV("requires_unlock", "true");
    }
    if (nWatchOnly) {
        entry.__pushKV("involvesWatchonly", "true");
    }

    entry.__pushKV("outputs", outputs);
    if (nOwned && nFrom) {
        // Must check against the owned input value
        CAmount nInput = 0;
        for (const auto &vin : rtx.vin) {
            nInput += pwallet->GetOwnedOutputValue(vin, watchonly_filter);
        }
        CAmount nOutput = 0;
        for (const auto &record : rtx.vout) {
            if ((record.nFlags & ORF_OWNED && watchonly_filter & ISMINE_SPENDABLE)
                || (record.nFlags & ORF_OWN_WATCH && watchonly_filter & ISMINE_WATCH_ONLY)) {
                nOutput += record.nValue;
            }
        }
        entry.__pushKV("amount", ValueFromAmount(nOutput - nInput));
    } else {
        entry.__pushKV("amount", ValueFromAmount(totalAmount));
    }
    amounts.push_back(ToString(totalAmount));

    if (search != "") {
        bool drop = true;
        // search in addresses
        if (std::any_of(addresses.begin(), addresses.end(), [search](std::string addr) {
            return addr.find(search) != std::string::npos;
        })) {
            drop = false;
        }
        // search in amounts
        // character DOT '.' is not searched for: search "123" will find 1.23 and 12.3
        if (drop &&
            std::any_of(amounts.begin(), amounts.end(), [search](std::string amount) {
            return amount.find(search) != std::string::npos;
        })) {
            drop = false;
        }
        if (drop) {
            return;
        }
    }

    if (show_smsg_fees) {
        mapRTxValue_t::const_iterator mvi = rtx.mapValue.find(RTXVT_SMSG_FEES);
        if (mvi != rtx.mapValue.end() &&
            mvi->second.size() >= 12) {
            CAmount smsg_fees = 0;
            int num_funded = 0;

            memcpy(&num_funded, mvi->second.data(), 4);
            memcpy(&smsg_fees, mvi->second.data() + 4, 8);

            entry.pushKV("smsg_fees", ValueFromAmount(smsg_fees));
            entry.pushKV("smsges_funded", num_funded);
        }
    }

    entries.push_back(entry);
}

static std::string getAddress(UniValue const & transaction)
{
    if (transaction["stealth_address"].getType() != 0) {
        return transaction["stealth_address"].get_str();
    }
    if (transaction["address"].getType() != 0) {
        return transaction["address"].get_str();
    }
    if (transaction["outputs"][0]["stealth_address"].getType() != 0) {
        return transaction["outputs"][0]["stealth_address"].get_str();
    }
    if (transaction["outputs"][0]["address"].getType() != 0) {
        return transaction["outputs"][0]["address"].get_str();
    }
    return std::string();
}

static UniValue filtertransactions(const JSONRPCRequest &request)
{
            RPCHelpMan{"filtertransactions",
                "\nList transactions.\n",
                {
                    {"options", RPCArg::Type::OBJ, /* default */ "", "",
                        {
                            {"count", RPCArg::Type::NUM, /* default */ "10", "Number of transactions to be displayed, 0 for unlimited."},
                            {"skip", RPCArg::Type::NUM, /* default */ "0", "Number of transactions to skip."},
                            {"include_watchonly", RPCArg::Type::BOOL, /* default */ "false", "Whether to include watchOnly transactions"},
                            {"search", RPCArg::Type::STR, /* default */ "", "Filter on addresses and amounts\n"
                    "                  character DOT '.' is not searched for:\n"
                    "                  search \"123\" will find 1.23 and 12.3"},
                            {"category", RPCArg::Type::STR, /* default */ "all", "Return only one category of transactions, possible categories:\n"
                    "                  all, send, orphan, immature, coinbase, receive,\n"
                    "                  orphaned_stake, stake, internal_transfer"},
                            {"type", RPCArg::Type::STR, /* default */ "all", "Return only one type of transactions, possible types:\n"
                    "                  all, standard, anon, blind\n"},
                            {"sort", RPCArg::Type::STR, /* default */ "time", "Filter transactions by criteria:\n"
                                                    "                       time          most recent first\n"
                    "                  address       alphabetical\n"
                    "                  category      alphabetical\n"
                    "                  amount        largest first\n"
                    "                  confirmations most confirmations first\n"
                    "                  txid          alphabetical\n"},
                            {"from", RPCArg::Type::STR, /* default */ "0", "Unix timestamp or string \"yyyy-mm-ddThh:mm:ss\""},
                            {"to", RPCArg::Type::STR, /* default */ "9999", "Unix timestamp or string \"yyyy-mm-ddThh:mm:ss\""},
                            {"collate", RPCArg::Type::BOOL, /* default */ "false", "Display number of records and sum of amount fields"},
                            {"with_reward", RPCArg::Type::BOOL, /* default */ "false", "Calculate reward explicitly from txindex if necessary"},
                            {"use_bech32", RPCArg::Type::BOOL, /* default */ "false", "Display addresses in bech32 encoding"},
                            {"hide_zero_coinstakes", RPCArg::Type::BOOL, /* default */ "false", "Hide coinstake transactions without a balance change"},
                            {"show_blinding_factors", RPCArg::Type::BOOL, /* default */ "false", "Display blinding factors for blinded outputs"},
                            {"show_anon_spends", RPCArg::Type::BOOL, /* default */ "false", "Display inputs for anon transactions"},
                            {"show_change", RPCArg::Type::BOOL, /* default */ "false", "Display change outputs (for anon and blind txns)"},
                            {"show_smsg_fees", RPCArg::Type::BOOL, /* default */ "false", "List the smsgids funded by the transactions"},
                        },
                        "options"},
                },
                RPCResults{},
                RPCExamples{
            "\nList only when category is 'stake'\n"
            + HelpExampleCli("filtertransactions", "\"{\\\"category\\\":\\\"stake\\\"}\"") +
            "\nMultiple arguments\n"
            + HelpExampleCli("filtertransactions", "\"{\\\"sort\\\":\\\"amount\\\", \\\"category\\\":\\\"receive\\\"}\"") +
            "\nAs a JSON-RPC call\n"
            + HelpExampleRpc("filtertransactions", "{\\\"category\\\":\\\"stake\\\"}")
                },
            }.Check(request);

    std::shared_ptr<CWallet> const wallet = GetWalletForJSONRPCRequest(request);
    if (!wallet) return NullUniValue;
    CHDWallet *const pwallet = GetParticlWallet(wallet.get());

    // Make sure the results are valid at least up to the most recent block
    // the user could have gotten from another RPC command prior to now
    pwallet->BlockUntilSyncedToCurrentChain();

    LOCK(pwallet->cs_wallet);

    unsigned int count     = 10;
    int          skip      = 0;
    isminefilter watchonly = ISMINE_SPENDABLE;
    std::string  search    = "";
    std::string  category  = "all";
    std::string  type      = "all";
    std::string  sort      = "time";

    int64_t timeFrom = 0;
    int64_t timeTo = 0x3AFE130E00; // 9999
    bool fCollate = false;
    bool fWithReward = false;
    bool fBech32 = false;
    bool hide_zero_coinstakes = false;
    bool show_blinding_factors = false;
    bool show_anon_spends = false;
    bool show_change = false;
    bool show_smsg_fees = false;

    if (!request.params[0].isNull()) {
        const UniValue &options = request.params[0].get_obj();
        RPCTypeCheckObj(options,
            {
                {"count",                   UniValueType(UniValue::VNUM)},
                {"skip",                    UniValueType(UniValue::VNUM)},
                {"include_watchonly",       UniValueType(UniValue::VBOOL)},
                {"search",                  UniValueType(UniValue::VSTR)},
                {"category",                UniValueType(UniValue::VSTR)},
                {"type",                    UniValueType(UniValue::VSTR)},
                {"sort",                    UniValueType(UniValue::VSTR)},
                {"collate",                 UniValueType(UniValue::VBOOL)},
                {"with_reward",             UniValueType(UniValue::VBOOL)},
                {"use_bech32",              UniValueType(UniValue::VBOOL)},
                {"hide_zero_coinstakes",    UniValueType(UniValue::VBOOL)},
                {"show_blinding_factors",   UniValueType(UniValue::VBOOL)},
                {"show_anon_spends",        UniValueType(UniValue::VBOOL)},
                {"show_change",             UniValueType(UniValue::VBOOL)},
                {"show_smsg_fees",       UniValueType(UniValue::VBOOL)},
            },
            true, // allow null
            false // strict
        );
        if (options.exists("count")) {
            int _count = options["count"].get_int();
            if (_count < 0) {
                throw JSONRPCError(RPC_INVALID_PARAMETER,
                    strprintf("Invalid count: %i.", _count));
            }
            count = _count;
        }
        if (options.exists("skip")) {
            skip = options["skip"].get_int();
            if (skip < 0) {
                throw JSONRPCError(RPC_INVALID_PARAMETER,
                    strprintf("Invalid skip number: %i.", skip));
            }
        }
        if (options.exists("include_watchonly")) {
            if (options["include_watchonly"].get_bool()) {
                watchonly = watchonly | ISMINE_WATCH_ONLY;
            }
        }
        if (options.exists("search")) {
            search = options["search"].get_str();
        }
        if (options.exists("category")) {
            category = options["category"].get_str();
            std::vector<std::string> categories = {
                "all",
                "send",
                "orphan",
                "immature",
                "coinbase",
                "receive",
                "orphaned_stake",
                "stake",
                "internal_transfer"
            };
            auto it = std::find(categories.begin(), categories.end(), category);
            if (it == categories.end()) {
                throw JSONRPCError(RPC_INVALID_PARAMETER,
                    strprintf("Invalid category: %s.", category));
            }
        }
        if (options.exists("type")) {
            type = options["type"].get_str();
            std::vector<std::string> types = {
                "all",
                "standard",
                "anon",
                "blind"
            };
            auto it = std::find(types.begin(), types.end(), type);
            if (it == types.end()) {
                throw JSONRPCError(RPC_INVALID_PARAMETER,
                    strprintf("Invalid type: %s.", type));
            }
        }
        if (options.exists("sort")) {
            sort = options["sort"].get_str();
            std::vector<std::string> sorts = {
                "time",
                "address",
                "category",
                "amount",
                "confirmations",
                "txid"
            };
            auto it = std::find(sorts.begin(), sorts.end(), sort);
            if (it == sorts.end()) {
                throw JSONRPCError(RPC_INVALID_PARAMETER,
                    strprintf("Invalid sort: %s.", sort));
            }
        }

        if (options["from"].isStr()) {
            timeFrom = part::strToEpoch(options["from"].get_str().c_str());
        } else
        if (options["from"].isNum()) {
            timeFrom = options["from"].get_int64();
        }
        if (options["to"].isStr()) {
            timeTo = part::strToEpoch(options["to"].get_str().c_str(), true);
        } else
        if (options["to"].isNum()) {
            timeTo = options["to"].get_int64();
        }
        if (options["collate"].isBool()) {
            fCollate = options["collate"].get_bool();
        }
        if (options["with_reward"].isBool()) {
            fWithReward = options["with_reward"].get_bool();
        }
        if (options["use_bech32"].isBool()) {
            fBech32 = options["use_bech32"].get_bool();
        }
        if (options["hide_zero_coinstakes"].isBool()) {
            hide_zero_coinstakes = options["hide_zero_coinstakes"].get_bool();
        }
        if (options["show_blinding_factors"].isBool()) {
            show_blinding_factors = options["show_blinding_factors"].get_bool();
        }
        if (options["show_anon_spends"].isBool()) {
            show_anon_spends = options["show_anon_spends"].get_bool();
        }
        if (options["show_change"].isBool()) {
            show_change = options["show_change"].get_bool();
        }
        if (options["show_smsg_fees"].isBool()) {
            show_smsg_fees = options["show_smsg_fees"].get_bool();
        }
    }

    if (show_blinding_factors || show_anon_spends) {
        EnsureWalletIsUnlocked(pwallet);
    }

    std::vector<CScript> vTreasuryFundScripts;
    if (fWithReward) {
        const auto v = Params().GetTreasuryFundSettings();
        for (const auto &s : v) {
            CTxDestination dfDest = CBitcoinAddress(s.second.sTreasuryFundAddresses).Get();
            if (dfDest.type() == typeid(CNoDestination)) {
                continue;
            }
            CScript script = GetScriptForDestination(dfDest);
            vTreasuryFundScripts.push_back(script);
        }
    }

    // for transactions and records
    UniValue transactions(UniValue::VARR);

    // transaction processing
    const CHDWallet::TxItems &txOrdered = pwallet->wtxOrdered;
    CWallet::TxItems::const_reverse_iterator tit = txOrdered.rbegin();
    if (type == "all" || type == "standard")
    while (tit != txOrdered.rend()) {
        CWalletTx *const pwtx = tit->second;
        int64_t txTime = pwtx->GetTxTime();
        if (txTime < timeFrom) break;
        if (txTime <= timeTo)
            ParseOutputs(
                transactions,
                *pwtx,
                pwallet,
                watchonly,
                search,
                category,
                fWithReward,
                fBech32,
                hide_zero_coinstakes,
                vTreasuryFundScripts,
                show_change,
                show_smsg_fees);
        tit++;
    }

    int type_i = WordToType(type);
    // records processing
    const RtxOrdered_t &rtxOrdered = pwallet->rtxOrdered;
    RtxOrdered_t::const_reverse_iterator rit = rtxOrdered.rbegin();
    while (rit != rtxOrdered.rend()) {
        const uint256 &hash = rit->second->first;
        const CTransactionRecord &rtx = rit->second->second;
        int64_t txTime = rtx.GetTxTime();
        if (txTime < timeFrom) break;
        if (txTime <= timeTo)
            ParseRecords(
                transactions,
                hash,
                rtx,
                pwallet,
                watchonly,
                search,
                category,
                type_i,
                show_blinding_factors,
                show_anon_spends,
                show_change,
                show_smsg_fees);
        rit++;
    }

    // Sort
    std::vector<UniValue> values = transactions.getValues();
    std::sort(values.begin(), values.end(), [sort] (UniValue a, UniValue b) -> bool {
        std::string a_address = getAddress(a);
        std::string b_address = getAddress(b);
        double a_amount =   a["category"].get_str() == "send"
                        ? -(a["amount"  ].get_real())
                        :   a["amount"  ].get_real();
        double b_amount =   b["category"].get_str() == "send"
                        ? -(b["amount"  ].get_real())
                        :   b["amount"  ].get_real();
        return (
              sort == "address"
                ? a_address < b_address
            : sort == "category" || sort == "txid"
                ? a[sort].get_str() < b[sort].get_str()
            : sort == "time" || sort == "confirmations"
                ? a[sort].get_real() > b[sort].get_real()
            : sort == "amount"
                ? a_amount > b_amount
            : false
            );
    });

    // Filter, skip, count and sum
    CAmount nTotalAmount = 0, nTotalReward = 0;
    UniValue result(UniValue::VARR);
    if (count == 0) {
        count = values.size();
    }
    // for every value while count is positive
    for (unsigned int i = 0; i < values.size() && count != 0; i++) {
        // if we've skipped enough valid values
        if (skip-- <= 0) {
            result.push_back(values[i]);
            count--;

            if (fCollate) {
                if (!values[i]["amount"].isNull()) {
                    nTotalAmount += AmountFromValue(values[i]["amount"]);
                }
                if (!values[i]["reward"].isNull()) {
                    nTotalReward += AmountFromValue(values[i]["reward"]);
                }
            }
        }
    }

    if (fCollate) {
        UniValue retObj(UniValue::VOBJ);
        UniValue stats(UniValue::VOBJ);
        stats.pushKV("records", (int)result.size());
        stats.pushKV("total_amount", ValueFromAmount(nTotalAmount));
        if (fWithReward) {
            stats.pushKV("total_reward", ValueFromAmount(nTotalReward));
        }
        retObj.pushKV("tx", result);
        retObj.pushKV("collated", stats);
        return retObj;
    }

    return result;
}

enum SortCodes
{
    SRT_LABEL_ASC,
    SRT_LABEL_DESC,
};

class AddressComp {
public:
    int nSortCode;
    AddressComp(int nSortCode_) : nSortCode(nSortCode_) {}
    bool operator() (
        const std::map<CTxDestination, CAddressBookData>::iterator a,
        const std::map<CTxDestination, CAddressBookData>::iterator b) const
    {
        switch (nSortCode)
        {
            case SRT_LABEL_DESC:
                return b->second.GetLabel().compare(a->second.GetLabel()) < 0;
            default:
                break;
        };
        //default: case SRT_LABEL_ASC:
        return a->second.GetLabel().compare(b->second.GetLabel()) < 0;
    }
};

static UniValue filteraddresses(const JSONRPCRequest &request)
{
            RPCHelpMan{"filteraddresses",
                "\nList addresses.\n"
                "\nNotes:\n"
                "filteraddresses offset count will list 'count' addresses starting from 'offset'\n"
                "filteraddresses -1 will count addresses\n",
                {
                    {"offset", RPCArg::Type::NUM, /* default */ "", ""},
                    {"count", RPCArg::Type::NUM, /* default */ "", "Max no. of addresses to return"},
                    {"sort_code", RPCArg::Type::NUM, /* default */ "0", "0: sort by label ascending, 1: sort by label descending."},
                    {"match_str", RPCArg::Type::STR, /* default */ "", "Filter by label."},
                    {"match_owned", RPCArg::Type::BOOL, /* default */ "0", "0: off, 1: owned, 2: non-owned"},
                    {"show_path", RPCArg::Type::BOOL, /* default */ "", ""},
                },
                RPCResults{},
                RPCExamples{""},
            }.Check(request);

    std::shared_ptr<CWallet> const wallet = GetWalletForJSONRPCRequest(request);
    if (!wallet) return NullUniValue;
    CHDWallet *const pwallet = GetParticlWallet(wallet.get());

    // Make sure the results are valid at least up to the most recent block
    // the user could have gotten from another RPC command prior to now
    pwallet->BlockUntilSyncedToCurrentChain();

    int nOffset = 0, nCount = 0x7FFFFFFF;
    if (request.params.size() > 0)
        nOffset = request.params[0].get_int();

    std::map<CTxDestination, CAddressBookData>::iterator it;
    if (request.params.size() == 1 && nOffset == -1) {
        LOCK(pwallet->cs_wallet);
        // Count addresses
        UniValue result(UniValue::VOBJ);

        result.pushKV("total", (int)pwallet->m_address_book.size());

        int nReceive = 0, nSend = 0;
        for (it = pwallet->m_address_book.begin(); it != pwallet->m_address_book.end(); ++it) {
            if (it->second.nOwned == 0)
                it->second.nOwned = pwallet->HaveAddress(it->first) ? 1 : 2;

            if (it->second.nOwned == 1)
                nReceive++;
            else
            if (it->second.nOwned == 2)
                nSend++;
        }

        result.pushKV("num_receive", nReceive);
        result.pushKV("num_send", nSend);
        return result;
    }

    if (request.params.size() > 1) {
        nCount = request.params[1].get_int();
    }
    if (nOffset < 0) {
        throw JSONRPCError(RPC_INVALID_PARAMETER, "offset must be 0 or greater.");
    }
    if (nCount < 1) {
        throw JSONRPCError(RPC_INVALID_PARAMETER, "count must be 1 or greater.");
    }

    // TODO: Make better
    int nSortCode = SRT_LABEL_ASC;
    if (request.params.size() > 2) {
        std::string sCode = request.params[2].get_str();
        if (sCode == "0") {
            nSortCode = SRT_LABEL_ASC;
        } else
        if (sCode == "1") {
            nSortCode = SRT_LABEL_DESC;
        } else {
            throw JSONRPCError(RPC_INVALID_PARAMETER, "Unknown sort_code.");
        }
    }

    int nMatchOwned = 0; // 0 off/all, 1 owned, 2 non-owned
    int nMatchMode = 0; // 1 contains


    std::string sMatch;
    if (request.params.size() > 3) {
        sMatch = request.params[3].get_str();
    }

    if (sMatch != "") {
        nMatchMode = 1;
    }

    if (request.params.size() > 4) {
        std::string s = request.params[4].get_str();
        if (s != "" && !ParseInt32(s, &nMatchOwned)) {
            throw JSONRPCError(RPC_INVALID_PARAMETER, "Unknown nMatchOwned.");
        }
    }

    int nShowPath = request.params.size() > 5 ? (GetBool(request.params[5]) ? 1 : 0) : 1;

    UniValue result(UniValue::VARR);
    {
        LOCK(pwallet->cs_wallet);

        CHDWalletDB wdb(pwallet->GetDBHandle());

        if (nOffset >= (int)pwallet->m_address_book.size()) {
            throw JSONRPCError(RPC_INVALID_PARAMETER, strprintf("offset is beyond last address (%d).", nOffset));
        }
        std::vector<std::map<CTxDestination, CAddressBookData>::iterator> vitMapAddressBook;
        vitMapAddressBook.reserve(pwallet->m_address_book.size());

        for (it = pwallet->m_address_book.begin(); it != pwallet->m_address_book.end(); ++it) {
            if (it->second.nOwned == 0) {
                it->second.nOwned = pwallet->HaveAddress(it->first) ? 1 : 2;
            }
            if (nMatchOwned && it->second.nOwned != nMatchOwned) {
                continue;
            }
            if (nMatchMode) {
                if (!part::stringsMatchI(it->second.GetLabel(), sMatch, nMatchMode-1)) {
                    continue;
                }
            }

            vitMapAddressBook.push_back(it);
        }

        std::sort(vitMapAddressBook.begin(), vitMapAddressBook.end(), AddressComp(nSortCode));

        std::map<uint32_t, std::string> mapKeyIndexCache;
        std::vector<std::map<CTxDestination, CAddressBookData>::iterator>::iterator vit;
        int nEntries = 0;
        for (vit = vitMapAddressBook.begin()+nOffset;
            vit != vitMapAddressBook.end() && nEntries < nCount; ++vit) {
            auto &item = *vit;
            UniValue entry(UniValue::VOBJ);

            CBitcoinAddress address(item->first, item->second.fBech32);
            entry.pushKV("address", address.ToString());
            entry.pushKV("label", item->second.GetLabel());
            entry.pushKV("owned", item->second.nOwned == 1 ? "true" : "false");

            if (nShowPath > 0) {
                if (item->second.vPath.size() > 0) {
                    uint32_t index = item->second.vPath[0];
                    std::map<uint32_t, std::string>::iterator mi = mapKeyIndexCache.find(index);

                    if (mi != mapKeyIndexCache.end()) {
                        entry.pushKV("root", mi->second);
                    } else {
                        CKeyID accId;
                        if (!wdb.ReadExtKeyIndex(index, accId)) {
                            entry.pushKV("root", "error");
                        } else {
                            CBitcoinAddress addr;
                            addr.Set(accId, CChainParams::EXT_ACC_HASH);
                            std::string sTmp = addr.ToString();
                            entry.pushKV("root", sTmp);
                            mapKeyIndexCache[index] = sTmp;
                        }
                    }
                }

                if (item->second.vPath.size() > 1) {
                    std::string sPath;
                    if (0 == PathToString(item->second.vPath, sPath, '\'', 1)) {
                        entry.pushKV("path", sPath);
                    }
                }
            }

            result.push_back(entry);
            nEntries++;
        }
    } // cs_wallet

    return result;
}

static UniValue manageaddressbook(const JSONRPCRequest &request)
{
            RPCHelpMan{"manageaddressbook",
                "\nManage the address book.\n",
                {
                    {"action", RPCArg::Type::STR, RPCArg::Optional::NO, "'add/edit/del/info/newsend' The action to take."},
                    {"address", RPCArg::Type::STR, RPCArg::Optional::NO, "The address to affect."},
                    {"label", RPCArg::Type::STR, /* default */ "", "Optional label."},
                    {"purpose", RPCArg::Type::STR, /* default */ "", "Optional purpose label."},
                },
                RPCResults{},
                RPCExamples{""},
            }.Check(request);

    std::shared_ptr<CWallet> const wallet = GetWalletForJSONRPCRequest(request);
    if (!wallet) return NullUniValue;
    CHDWallet *const pwallet = GetParticlWallet(wallet.get());

    // Make sure the results are valid at least up to the most recent block
    // the user could have gotten from another RPC command prior to now
    pwallet->BlockUntilSyncedToCurrentChain();

    std::string sAction = request.params[0].get_str();
    std::string sAddress = request.params[1].get_str();
    std::string sLabel, sPurpose;

    if (sAction != "info") {
        EnsureWalletIsUnlocked(pwallet);
    }

    bool fHavePurpose = false;
    if (request.params.size() > 2) {
        sLabel = request.params[2].get_str();
    }
    if (request.params.size() > 3) {
        sPurpose = request.params[3].get_str();
        fHavePurpose = true;
    }

    CBitcoinAddress address(sAddress);
    CTxDestination dest;

    if (address.IsValid()) {
        dest = address.Get();
    } else {
        // Try decode as segwit address
        dest = DecodeDestination(sAddress);
        if (!IsValidDestination(dest)) {
            throw JSONRPCError(RPC_INVALID_ADDRESS_OR_KEY, "Invalid Ghost address");
        }
    }

    LOCK(pwallet->cs_wallet);

    std::map<CTxDestination, CAddressBookData>::iterator mabi;
    mabi = pwallet->m_address_book.find(dest);

    std::vector<uint32_t> vPath;

    UniValue objDestData(UniValue::VOBJ);

    if (sAction == "add") {
        if (mabi != pwallet->m_address_book.end()) {
            throw JSONRPCError(RPC_INVALID_PARAMETER, strprintf("Address '%s' is recorded in the address book.", sAddress));
        }

        if (!pwallet->SetAddressBook(nullptr, dest, sLabel, sPurpose, vPath, true)) {
            throw JSONRPCError(RPC_WALLET_ERROR, "SetAddressBook failed.");
        }
    } else
    if (sAction == "edit") {
        if (request.params.size() < 3) {
            throw JSONRPCError(RPC_INVALID_PARAMETER, "Need a parameter to change.");
        }
        if (mabi == pwallet->m_address_book.end()) {
            throw JSONRPCError(RPC_INVALID_PARAMETER, strprintf("Address '%s' is not in the address book.", sAddress));
        }

        if (!pwallet->SetAddressBook(nullptr, dest, sLabel,
            fHavePurpose ? sPurpose : mabi->second.purpose, mabi->second.vPath, true)) {
            throw JSONRPCError(RPC_WALLET_ERROR, "SetAddressBook failed.");
        }

        sLabel = mabi->second.GetLabel();
        sPurpose = mabi->second.purpose;

        for (const auto &pair : mabi->second.destdata) {
            objDestData.pushKV(pair.first, pair.second);
        }
    } else
    if (sAction == "del") {
        if (mabi == pwallet->m_address_book.end()) {
            throw JSONRPCError(RPC_INVALID_PARAMETER, strprintf("Address '%s' is not in the address book.", sAddress));
        }
        sLabel = mabi->second.GetLabel();
        sPurpose = mabi->second.purpose;

        if (!pwallet->DelAddressBook(dest)) {
            throw JSONRPCError(RPC_WALLET_ERROR, "DelAddressBook failed.");
        }
    } else
    if (sAction == "info") {
        if (mabi == pwallet->m_address_book.end()) {
            throw JSONRPCError(RPC_INVALID_PARAMETER, strprintf("Address '%s' is not in the address book.", sAddress));
        }

        UniValue result(UniValue::VOBJ);

        result.pushKV("action", sAction);
        result.pushKV("address", sAddress);

        result.pushKV("label", mabi->second.GetLabel());
        result.pushKV("purpose", mabi->second.purpose);

        if (mabi->second.nOwned == 0) {
            mabi->second.nOwned = pwallet->HaveAddress(mabi->first) ? 1 : 2;
        }

        result.pushKV("owned", mabi->second.nOwned == 1 ? "true" : "false");

        if (mabi->second.vPath.size() > 1) {
            std::string sPath;
            if (0 == PathToString(mabi->second.vPath, sPath, '\'', 1)) {
                result.pushKV("path", sPath);
            }
        }

        for (const auto &pair : mabi->second.destdata) {
            objDestData.pushKV(pair.first, pair.second);
        }
        if (objDestData.size() > 0) {
            result.pushKV("destdata", objDestData);
        }

        result.pushKV("result", "success");

        return result;
    } else
    if (sAction == "newsend") {
        // Only update the purpose field if address does not yet exist
        if (mabi != pwallet->m_address_book.end()) {
            sPurpose = ""; // "" means don't change purpose
        }

        if (!pwallet->SetAddressBook(dest, sLabel, sPurpose)) {
            throw JSONRPCError(RPC_WALLET_ERROR, "SetAddressBook failed.");
        }

        if (mabi != pwallet->m_address_book.end()) {
            sPurpose = mabi->second.purpose;
        }
    } else {
        throw JSONRPCError(RPC_INVALID_PARAMETER, "Unknown action, must be one of 'add/edit/del'.");
    }

    UniValue result(UniValue::VOBJ);

    result.pushKV("action", sAction);
    result.pushKV("address", sAddress);

    if (sLabel.size() > 0) {
        result.pushKV("label", sLabel);
    }
    if (sPurpose.size() > 0) {
        result.pushKV("purpose", sPurpose);
    }
    if (objDestData.size() > 0) {
        result.pushKV("destdata", objDestData);
    }

    result.pushKV("result", "success");

    return result;
}

static UniValue getstakinginfo(const JSONRPCRequest &request)
{
            RPCHelpMan{"getstakinginfo",
                "\nReturns an object containing staking-related information.\n",
                {
                },
                RPCResult{
                    RPCResult::Type::OBJ, "", "", {
                        {RPCResult::Type::BOOL, "enabled", "If staking is enabled on this wallet"},
                        {RPCResult::Type::BOOL, "staking", "If this wallet is currently staking"},
                        {RPCResult::Type::ARR, "errors", "any error messages", {
                            {RPCResult::Type::STR, "", ""},
                        }},
                        {RPCResult::Type::STR_AMOUNT, "percentyearreward", "Current stake reward percentage"},
                        {RPCResult::Type::STR_AMOUNT, "moneysupply", "The total amount of ghost in the network"},
                        {RPCResult::Type::STR_AMOUNT, "reserve", "The reserve balance of the wallet in " + CURRENCY_UNIT},
                        {RPCResult::Type::STR_AMOUNT, "wallettreasurydonationpercent", "User set percentage of the block reward ceded to the treasury"},
                        {RPCResult::Type::STR_AMOUNT, "treasurydonationpercent", "Network enforced percentage of the block reward ceded to the treasury"},
                        {RPCResult::Type::STR_AMOUNT, "minstakeablevalue", "The minimum value for an output to attempt staking in " + CURRENCY_UNIT},
                        {RPCResult::Type::NUM, "currentblocksize", "The last approximate block size in bytes"},
                        {RPCResult::Type::NUM, "currentblockweight", "The last block weight"},
                        {RPCResult::Type::NUM, "currentblocktx", "The number of transactions in the last block"},
                        {RPCResult::Type::NUM, "pooledtx", "The number of transactions in the mempool"},
                        {RPCResult::Type::NUM, "difficulty", "The current difficulty"},
                        {RPCResult::Type::NUM, "lastsearchtime", "The last time this wallet searched for a coinstake"},
                        {RPCResult::Type::NUM, "weight", "The current stake weight of this wallet"},
                        {RPCResult::Type::NUM, "netstakeweight", "The current stake weight of the network"},
                        {RPCResult::Type::NUM, "expectedtime", "Estimated time for next stake"},
                }},
                RPCExamples{
            HelpExampleCli("getstakinginfo", "") +
            "\nAs a JSON-RPC call\n"
            + HelpExampleRpc("getstakinginfo", "")
                },
            }.Check(request);

    std::shared_ptr<CWallet> const wallet = GetWalletForJSONRPCRequest(request);
    if (!wallet) return NullUniValue;
    CHDWallet *const pwallet = GetParticlWallet(wallet.get());

    // Make sure the results are valid at least up to the most recent block
    // the user could have gotten from another RPC command prior to now
    pwallet->BlockUntilSyncedToCurrentChain();

    UniValue obj(UniValue::VOBJ);

    int64_t nTipTime;
    float rCoinYearReward;
    CAmount nMoneySupply;
    CBlockIndex *pblockindex = nullptr;
    {
        LOCK(cs_main);
        pblockindex = ::ChainActive().Tip();
        nTipTime = pblockindex->nTime;
        rCoinYearReward = Params().GetCoinYearReward(nTipTime) / CENT;
        nMoneySupply = pblockindex->nMoneySupply;
    }

    uint64_t nWeight = pwallet->GetStakeWeight();

    uint64_t nNetworkWeight = GetPoSKernelPS(pblockindex);

    bool fStaking = nWeight && fIsStaking;
    uint64_t nExpectedTime = fStaking ? (Params().GetTargetSpacing() * nNetworkWeight / nWeight) : 0;

    obj.pushKV("enabled", gArgs.GetBoolArg("-staking", true)); // enabled on node, vs enabled on wallet
    obj.pushKV("staking", fStaking && pwallet->m_is_staking == CHDWallet::IS_STAKING);
    CHDWallet::eStakingState state = pwallet->m_is_staking;
    switch (state) {
        case CHDWallet::NOT_STAKING_BALANCE:
            obj.pushKV("cause", "low_balance");
            break;
        case CHDWallet::NOT_STAKING_DEPTH:
            obj.pushKV("cause", "low_depth");
            break;
        case CHDWallet::NOT_STAKING_LOCKED:
            obj.pushKV("cause", "locked");
            break;
        case CHDWallet::NOT_STAKING_LIMITED:
            obj.pushKV("cause", "limited");
            break;
        case CHDWallet::NOT_STAKING_DISABLED:
            obj.pushKV("cause", "disabled");
            break;
        default:
            break;
    }

    obj.pushKV("errors", GetWarnings(false).original);

    obj.pushKV("percentyearreward", rCoinYearReward);
    obj.pushKV("moneysupply", ValueFromAmount(nMoneySupply));

    if (pwallet->nReserveBalance > 0) {
        obj.pushKV("reserve", ValueFromAmount(pwallet->nReserveBalance));
    }

    if (pwallet->nWalletTreasuryFundCedePercent > 0) {
        obj.pushKV("wallettreasurydonationpercent", pwallet->nWalletTreasuryFundCedePercent);
    }

    const TreasuryFundSettings *pTreasuryFundSettings = Params().GetTreasuryFundSettings(nTipTime);
    if (pTreasuryFundSettings && pTreasuryFundSettings->nMinTreasuryStakePercent > 0) {
        obj.pushKV("treasurydonationpercent", pTreasuryFundSettings->nMinTreasuryStakePercent);
    }

    obj.pushKV("minstakeablevalue", pwallet->m_min_stakeable_value);

    obj.pushKV("currentblocksize", (uint64_t)nLastBlockSize);
    obj.pushKV("currentblocktx", (uint64_t)nLastBlockTx);

    CTxMemPool *mempool = pwallet->HaveChain() ? pwallet->chain().getMempool() : nullptr;
    if (mempool) {
        LOCK(mempool->cs);
        obj.pushKV("pooledtx", (int64_t)mempool->size());
    } else {
        obj.pushKV("pooledtx", "unknown");
    }


    obj.pushKV("difficulty", GetDifficulty(::ChainActive().Tip()));
    obj.pushKV("lastsearchtime", (uint64_t)pwallet->nLastCoinStakeSearchTime);

    obj.pushKV("weight", (uint64_t)nWeight);
    obj.pushKV("netstakeweight", (uint64_t)nNetworkWeight);

    obj.pushKV("expectedtime", nExpectedTime);

    return obj;
};

static UniValue getcoldstakinginfo(const JSONRPCRequest &request)
{
            RPCHelpMan{"getcoldstakinginfo",
                "\nReturns an object containing coldstaking related information.\n",
                {
                },
                RPCResult{
                    RPCResult::Type::OBJ, "", "", {
                        {RPCResult::Type::BOOL, "enabled", "If a valid coldstakingaddress is loaded or not on this wallet"},
                        {RPCResult::Type::STR, "coldstaking_extkey_id", "The id of the current coldstakingaddress"},
                        {RPCResult::Type::STR_AMOUNT, "coin_in_stakeable_script", "Current amount of coin in scripts stakeable by this wallet"},
                        {RPCResult::Type::STR_AMOUNT, "coin_in_coldstakeable_script", "Current amount of coin in scripts stakeable by the wallet with the coldstakingaddress"},
                        {RPCResult::Type::STR_AMOUNT, "percent_in_coldstakeable_script", "Percentage of coin in coldstakeable scripts"},
                        {RPCResult::Type::STR_AMOUNT, "currently_staking", "Amount of coin estimated to be currently staking by this wallet"},
                }},
                RPCExamples{
            HelpExampleCli("getcoldstakinginfo", "") +
            "\nAs a JSON-RPC call\n"
            + HelpExampleRpc("getcoldstakinginfo", "")
                },
            }.Check(request);

    std::shared_ptr<CWallet> const wallet = GetWalletForJSONRPCRequest(request);
    if (!wallet) return NullUniValue;
    CHDWallet *const pwallet = GetParticlWallet(wallet.get());

    // Make sure the results are valid at least up to the most recent block
    // the user could have gotten from another RPC command prior to now
    pwallet->BlockUntilSyncedToCurrentChain();

    UniValue obj(UniValue::VOBJ);

    std::vector<COutput> vecOutputs;

    bool include_unsafe = false;
    CAmount nMinimumAmount = 0;
    CAmount nMaximumAmount = MAX_MONEY;
    CAmount nMinimumSumAmount = MAX_MONEY;
    uint64_t nMaximumCount = 0;
    int nHeight, nRequiredDepth;

    {
        CCoinControl cctl;
        cctl.m_avoid_address_reuse = false;
        cctl.m_min_depth = 0;
        cctl.m_max_depth = 0x7FFFFFFF;
        cctl.m_include_immature = true;
        LOCK(pwallet->cs_wallet);
        nHeight = ::ChainActive().Tip()->nHeight;
        nRequiredDepth = std::min((int)(Params().GetStakeMinConfirmations()-1), (int)(nHeight / 2));
        pwallet->AvailableCoins(vecOutputs, !include_unsafe, &cctl, nMinimumAmount, nMaximumAmount, nMinimumSumAmount, nMaximumCount);
    }

    LOCK(pwallet->cs_wallet);

    CAmount nStakeable = 0;
    CAmount nColdStakeable = 0;
    CAmount nWalletStaking = 0;

    CKeyID keyID;
    CScript coinstakePath;
    for (const auto &out : vecOutputs) {
        const CScript *scriptPubKey = out.tx->tx->vpout[out.i]->GetPScriptPubKey();
        CAmount nValue = out.tx->tx->vpout[out.i]->GetValue();

        if (scriptPubKey->IsPayToPublicKeyHash() || scriptPubKey->IsPayToPublicKeyHash256()) {
            if (!out.fSpendable) {
                continue;
            }
            nStakeable += nValue;
        } else
        if (scriptPubKey->IsPayToPublicKeyHash256_CS() || scriptPubKey->IsPayToScriptHash256_CS() || scriptPubKey->IsPayToScriptHash_CS()) {
            // Show output on both the spending and staking wallets
            if (!out.fSpendable) {
                if (!particl::ExtractStakingKeyID(*scriptPubKey, keyID)
                    || !pwallet->HaveKey(keyID)) {
                    continue;
                }
            }
            nColdStakeable += nValue;
        } else {
            continue;
        }

        if (out.nDepth < nRequiredDepth) {
            continue;
        }

        if (!particl::ExtractStakingKeyID(*scriptPubKey, keyID)) {
            continue;
        }
        if (pwallet->HaveKey(keyID)) {
            nWalletStaking += nValue;
        }
    }

    bool fEnabled = false;
    UniValue jsonSettings;
    CBitcoinAddress addrColdStaking;
    if (pwallet->GetSetting("changeaddress", jsonSettings)
        && jsonSettings["coldstakingaddress"].isStr()) {
        std::string sAddress;
        try { sAddress = jsonSettings["coldstakingaddress"].get_str();
        } catch (std::exception &e) {
            return error("%s: Get coldstakingaddress failed %s.", __func__, e.what());
        }

        addrColdStaking = CBitcoinAddress(sAddress);
        if (addrColdStaking.IsValid()) {
            fEnabled = true;
        }
    }

    obj.pushKV("enabled", fEnabled);
    if (addrColdStaking.IsValid(CChainParams::EXT_PUBLIC_KEY)) {
        CTxDestination dest = addrColdStaking.Get();
        CExtPubKey kp = boost::get<CExtPubKey>(dest);
        CKeyID idk = kp.GetID();
        CBitcoinAddress addr;
        addr.Set(idk, CChainParams::EXT_KEY_HASH);
        obj.pushKV("coldstaking_extkey_id", addr.ToString());
    }
    obj.pushKV("coin_in_stakeable_script", ValueFromAmount(nStakeable));
    obj.pushKV("coin_in_coldstakeable_script", ValueFromAmount(nColdStakeable));
    CAmount nTotal = nColdStakeable + nStakeable;
    obj.pushKV("percent_in_coldstakeable_script",
        UniValue(UniValue::VNUM, strprintf("%.2f", nTotal == 0 ? 0.0 : (nColdStakeable * 10000 / nTotal) / 100.0)));
    obj.pushKV("currently_staking", ValueFromAmount(nWalletStaking));

    return obj;
};


static UniValue listunspentanon(const JSONRPCRequest &request)
{
            RPCHelpMan{"listunspentanon",
                "\nReturns array of unspent transaction anon outputs\n"
                "with between minconf and maxconf (inclusive) confirmations.\n"
                "Optionally filter to only include txouts paid to specified addresses.\n",
                {
                    {"minconf", RPCArg::Type::NUM, /* default */ "1", "The minimum confirmations to filter"},
                    {"maxconf", RPCArg::Type::NUM, /* default */ "9999999", "The maximum confirmations to filter"},
                    {"addresses", RPCArg::Type::ARR, /* default */ "", "A json array of ghost addresses to filter",
                        {
                            {"address", RPCArg::Type::STR, /* default */ "", "ghost address"},
                        },
                    },
                    {"include_unsafe", RPCArg::Type::BOOL, /* default */ "true", "Include outputs that are not safe to spend\n"
            "                  See description of \"safe\" attribute below."},
                    {"query_options", RPCArg::Type::OBJ, /* default */ "", "JSON with query options",
                        {
                            {"minimumAmount", RPCArg::Type::AMOUNT, /* default */ "0", "Minimum value of each UTXO in " + CURRENCY_UNIT + ""},
                            {"maximumAmount", RPCArg::Type::AMOUNT, /* default */ "unlimited", "Maximum value of each UTXO in " + CURRENCY_UNIT + ""},
                            {"maximumCount", RPCArg::Type::NUM, /* default */ "unlimited", "Maximum number of UTXOs"},
                            {"minimumSumAmount", RPCArg::Type::AMOUNT, /* default */ "unlimited", "Minimum sum value of all UTXOs in " + CURRENCY_UNIT + ""},
                            {"cc_format", RPCArg::Type::BOOL, /* default */ "false", "Format output for coincontrol"},
                            {"include_immature", RPCArg::Type::BOOL, /* default */ "false", "Include immature staked outputs"},
                            {"frozen", RPCArg::Type::BOOL, /* default */ "false", "Show frozen outputs only"},
                            {"include_tainted_frozen", RPCArg::Type::BOOL, /* default */ "false", "Show tainted frozen outputs"},
                            {"show_pubkeys", RPCArg::Type::BOOL, /* default */ "false", "Show anon output public keys"},
                        },
                        "query_options"},
                },
                RPCResult{
                    RPCResult::Type::ARR, "", "", {
                        {RPCResult::Type::OBJ, "", "",
                        {
                            {RPCResult::Type::STR_HEX, "txid", "the transaction id"},
                            {RPCResult::Type::NUM, "vout", "the vout value"},
                            {RPCResult::Type::STR, "address", "the ghost address"},
                            {RPCResult::Type::STR, "label", "The associated label, or \"\" for the default label"},
                            {RPCResult::Type::STR_AMOUNT, "amount", "the transaction output amount in " + CURRENCY_UNIT},
                            {RPCResult::Type::NUM, "confirmations", "The number of confirmations"},
                            {RPCResult::Type::STR_HEX, "pubkey", "If \"show_pubkeys\""},
                        }},
                    }
                },
                RPCExamples{
            HelpExampleCli("listunspentanon", "")
            + HelpExampleCli("listunspentanon", "6 9999999 \"[\\\"PfqK97PXYfqRFtdYcZw82x3dzPrZbEAcYa\\\",\\\"Pka9M2Bva8WetQhQ4ngC255HAbMJf5P5Dc\\\"]\"")
            + HelpExampleCli("listunspentanon", "0 9999999 \"[]\" true \"{\\\"show_pubkeys\\\":true}\"") +
            "\nAs a JSON-RPC call\n"
            + HelpExampleRpc("listunspentanon", "6, 9999999, \"[\\\"PfqK97PXYfqRFtdYcZw82x3dzPrZbEAcYa\\\",\\\"Pka9M2Bva8WetQhQ4ngC255HAbMJf5P5Dc\\\"]\"")
                },
            }.Check(request);

    std::shared_ptr<CWallet> const wallet = GetWalletForJSONRPCRequest(request);
    if (!wallet) return NullUniValue;
    CHDWallet *const pwallet = GetParticlWallet(wallet.get());

    int nMinDepth = 1;
    if (request.params.size() > 0 && !request.params[0].isNull()) {
        RPCTypeCheckArgument(request.params[0], UniValue::VNUM);
        nMinDepth = request.params[0].get_int();
    }

    int nMaxDepth = 0x7FFFFFFF;
    if (request.params.size() > 1 && !request.params[1].isNull()) {
        RPCTypeCheckArgument(request.params[1], UniValue::VNUM);
        nMaxDepth = request.params[1].get_int();
    }

    std::set<CBitcoinAddress> setAddress;
    if (request.params.size() > 2 && !request.params[2].isNull()) {
        RPCTypeCheckArgument(request.params[2], UniValue::VARR);
        UniValue inputs = request.params[2].get_array();
        for (unsigned int idx = 0; idx < inputs.size(); idx++) {
            const UniValue& input = inputs[idx];
            CBitcoinAddress address(input.get_str());
<<<<<<< HEAD
            if (!address.IsValidStealthAddress())
                throw JSONRPCError(RPC_INVALID_ADDRESS_OR_KEY, std::string("Invalid Ghost stealth address: ")+input.get_str());
            if (setAddress.count(address))
                throw JSONRPCError(RPC_INVALID_PARAMETER, std::string("Invalid parameter, duplicated address: ")+input.get_str());
=======
            if (!address.IsValidStealthAddress()) {
                throw JSONRPCError(RPC_INVALID_ADDRESS_OR_KEY, std::string("Invalid Particl stealth address: ") + input.get_str());
            }
            if (setAddress.count(address)) {
                throw JSONRPCError(RPC_INVALID_PARAMETER, std::string("Invalid parameter, duplicated address: ") + input.get_str());
            }
>>>>>>> 239a8573
           setAddress.insert(address);
        }
    }

    bool include_unsafe = true;
    if (request.params.size() > 3 && !request.params[3].isNull()) {
        RPCTypeCheckArgument(request.params[3], UniValue::VBOOL);
        include_unsafe = request.params[3].get_bool();
    }

    CCoinControl cctl;
    bool fCCFormat = false;
    bool fIncludeImmature = false;
    bool show_pubkeys = false;
    CAmount nMinimumAmount = 1;
    CAmount nMaximumAmount = MAX_MONEY;
    CAmount nMinimumSumAmount = MAX_MONEY;
    uint64_t nMaximumCount = 0;

    if (!request.params[4].isNull()) {
        const UniValue& options = request.params[4].get_obj();

        RPCTypeCheckObj(options,
            {
                {"maximumCount",            UniValueType(UniValue::VNUM)},
                {"cc_format",               UniValueType(UniValue::VBOOL)},
                {"frozen",                  UniValueType(UniValue::VBOOL)},
                {"include_tainted_frozen",  UniValueType(UniValue::VBOOL)},
                {"show_pubkeys",            UniValueType(UniValue::VBOOL)},
            }, true, false);

        if (options.exists("minimumAmount")) {
            nMinimumAmount = AmountFromValue(options["minimumAmount"]);
        }
        if (options.exists("maximumAmount")) {
            nMaximumAmount = AmountFromValue(options["maximumAmount"]);
        }
        if (options.exists("minimumSumAmount")) {
            nMinimumSumAmount = AmountFromValue(options["minimumSumAmount"]);
        }
        if (options.exists("maximumCount")) {
            nMaximumCount = options["maximumCount"].get_int64();
        }
        if (options.exists("cc_format")) {
            fCCFormat = options["cc_format"].get_bool();
        }
        if (options.exists("include_immature")) {
            fIncludeImmature = options["include_immature"].get_bool();
        }
        if (options.exists("frozen")) {
            cctl.m_spend_frozen_blinded = options["frozen"].get_bool();
        }
        if (options.exists("include_tainted_frozen")) {
            cctl.m_include_tainted_frozen = options["include_tainted_frozen"].get_bool();
        }
        if (options.exists("show_pubkeys")) {
            show_pubkeys = options["show_pubkeys"].get_bool();
        }
    }

    // Make sure the results are valid at least up to the most recent block
    // the user could have gotten from another RPC command prior to now
    pwallet->BlockUntilSyncedToCurrentChain();

    UniValue results(UniValue::VARR);
    std::vector<COutputR> vecOutputs;

    {
        cctl.m_min_depth = nMinDepth;
        cctl.m_max_depth = nMaxDepth;
        cctl.m_include_immature = fIncludeImmature;
        LOCK(pwallet->cs_wallet);
        // TODO: filter on stealth address
        pwallet->AvailableAnonCoins(vecOutputs, !include_unsafe, &cctl, nMinimumAmount, nMaximumAmount, nMinimumSumAmount, nMaximumCount);
    }

    LOCK(pwallet->cs_wallet);

    CHDWalletDB wdb(pwallet->GetDatabase());

    for (const auto &out : vecOutputs)
    {
        if (out.nDepth < nMinDepth || out.nDepth > nMaxDepth)
            continue;

        const COutputRecord *pout = out.rtx->second.GetOutput(out.i);

        if (!pout) {
            LogPrintf("%s: ERROR - Missing output %s %d\n", __func__, out.txhash.ToString(), out.i);
            continue;
        }

        CAmount nValue = pout->nValue;

        UniValue entry(UniValue::VOBJ);
        entry.pushKV("txid", out.txhash.GetHex());
        entry.pushKV("vout", out.i);

        if (pout->vPath.size() > 0 && pout->vPath[0] == ORA_STEALTH) {
            if (pout->vPath.size() < 5) {
                LogPrintf("%s: Warning, malformed vPath.\n", __func__);
            } else {
                uint32_t sidx;
                memcpy(&sidx, &pout->vPath[1], 4);
                CStealthAddress sx;
                if (pwallet->GetStealthByIndex(sidx, sx)) {
                    entry.pushKV("address", sx.Encoded());

                    auto i = pwallet->m_address_book.find(sx);
                    if (i != pwallet->m_address_book.end()) {
                        entry.pushKV("label", i->second.GetLabel());
                    }
                    if (setAddress.size() && !setAddress.count(CBitcoinAddress(CTxDestination(sx)))) {
                        continue;
                    }
                }
            }
        }

        if (!entry.exists("address")) {
            entry.pushKV("address", "unknown");
            if (setAddress.size()) {
                continue;
            }
        }
        if (fCCFormat) {
            entry.pushKV("time", out.rtx->second.GetTxTime());
            entry.pushKV("amount", nValue);
        } else {
            entry.pushKV("amount", ValueFromAmount(nValue));
        }
        entry.pushKV("confirmations", out.nDepth);
        //entry.pushKV("spendable", out.fSpendable);
        //entry.pushKV("solvable", out.fSolvable);
        entry.pushKV("safe", out.fSafe);
        if (fIncludeImmature) {
            entry.pushKV("mature", out.fMature);
        }

        if (show_pubkeys) {
            CStoredTransaction stx;
            CCmpPubKey anon_pubkey;
            if (!wdb.ReadStoredTx(out.txhash, stx)) {
                entry.pushKV("error", "Missing stored txn.");
            } else
            if (!stx.GetAnonPubkey(out.i, anon_pubkey)) {
                entry.pushKV("error", "Could not get anon pubkey.");
            } else {
                entry.pushKV("pubkey", HexStr(anon_pubkey));
            }
        }

        results.push_back(entry);
    }

    return results;
};

static UniValue listunspentblind(const JSONRPCRequest &request)
{
            RPCHelpMan{"listunspentblind",
                "\nReturns array of unspent transaction blinded outputs\n"
                "with between minconf and maxconf (inclusive) confirmations.\n"
                "Optionally filter to only include txouts paid to specified addresses.\n",
                {
                    {"minconf", RPCArg::Type::NUM, /* default */ "1", "The minimum confirmations to filter"},
                    {"maxconf", RPCArg::Type::NUM, /* default */ "9999999", "The maximum confirmations to filter"},
                    {"addresses", RPCArg::Type::ARR, /* default */ "", "A json array of ghost addresses to filter",
                        {
                            {"address", RPCArg::Type::STR, /* default */ "", "ghost address"},
                        },
                    },
                    {"include_unsafe", RPCArg::Type::BOOL, /* default */ "true", "Include outputs that are not safe to spend\n"
            "                  See description of \"safe\" attribute below."},
                    {"query_options", RPCArg::Type::OBJ, /* default */ "", "JSON with query options",
                        {
                            {"minimumAmount", RPCArg::Type::AMOUNT, /* default */ "0", "Minimum value of each UTXO in " + CURRENCY_UNIT + ""},
                            {"maximumAmount", RPCArg::Type::AMOUNT, /* default */ "unlimited", "Maximum value of each UTXO in " + CURRENCY_UNIT + ""},
                            {"maximumCount", RPCArg::Type::NUM, /* default */ "unlimited", "Maximum number of UTXOs"},
                            {"minimumSumAmount", RPCArg::Type::AMOUNT, /* default */ "unlimited", "Minimum sum value of all UTXOs in " + CURRENCY_UNIT + ""},
                            {"cc_format", RPCArg::Type::BOOL, /* default */ "false", "Format output for coincontrol"},
                            {"frozen", RPCArg::Type::BOOL, /* default */ "false", "Show frozen outputs only"},
                            {"include_tainted_frozen", RPCArg::Type::BOOL, /* default */ "false", "Show tainted frozen outputs"},
                        },
                        "query_options"},
                },
                RPCResult{
                    RPCResult::Type::ARR, "", "", {
                        {RPCResult::Type::OBJ, "", "",
                        {
                            {RPCResult::Type::STR_HEX, "txid", "the transaction id"},
                            {RPCResult::Type::NUM, "vout", "the vout value"},
                            {RPCResult::Type::STR, "address", "the ghost address"},
                            {RPCResult::Type::STR, "label", "The associated label, or \"\" for the default label"},
                            {RPCResult::Type::STR, "scriptPubKey", "the script key"},
                            {RPCResult::Type::STR_AMOUNT, "amount", "the transaction output amount in " + CURRENCY_UNIT},
                            {RPCResult::Type::NUM, "confirmations", "The number of confirmations"},
                            {RPCResult::Type::STR_HEX, "redeemScript", "The redeemScript if scriptPubKey is P2SH"},
                            {RPCResult::Type::BOOL, "spendable", "Whether we have the private keys to spend this output"},
                            {RPCResult::Type::BOOL, "solvable", "Whether we know how to spend this output, ignoring the lack of keys"},
                            {RPCResult::Type::BOOL, "reused", "(only present if avoid_reuse is set) Whether this output is reused/dirty (sent to an address that was previously spent from)"},
                            {RPCResult::Type::STR, "desc", "(only when solvable) A descriptor for spending this output"},
                            {RPCResult::Type::BOOL, "safe", "Whether this output is considered safe to spend. Unconfirmed transactions"
            "                              from outside keys and unconfirmed replacement transactions are considered unsafe\n"
                                "and are not eligible for spending by fundrawtransaction and sendtoaddress."},
                        }},
                    }
                },
                RPCExamples{
            HelpExampleCli("listunspentblind", "")
            + HelpExampleCli("listunspentblind", "6 9999999 \"[\\\"PfqK97PXYfqRFtdYcZw82x3dzPrZbEAcYa\\\",\\\"Pka9M2Bva8WetQhQ4ngC255HAbMJf5P5Dc\\\"]\"") +
            "\nAs a JSON-RPC call\n"
            + HelpExampleRpc("listunspentblind", "6, 9999999, \"[\\\"PfqK97PXYfqRFtdYcZw82x3dzPrZbEAcYa\\\",\\\"Pka9M2Bva8WetQhQ4ngC255HAbMJf5P5Dc\\\"]\"")
                },
            }.Check(request);

    std::shared_ptr<CWallet> const wallet = GetWalletForJSONRPCRequest(request);
    if (!wallet) return NullUniValue;
    CHDWallet *const pwallet = GetParticlWallet(wallet.get());

    bool avoid_reuse = pwallet->IsWalletFlagSet(WALLET_FLAG_AVOID_REUSE);

    int nMinDepth = 1;
    if (request.params.size() > 0 && !request.params[0].isNull()) {
        RPCTypeCheckArgument(request.params[0], UniValue::VNUM);
        nMinDepth = request.params[0].get_int();
    }

    int nMaxDepth = 0x7FFFFFFF;
    if (request.params.size() > 1 && !request.params[1].isNull()) {
        RPCTypeCheckArgument(request.params[1], UniValue::VNUM);
        nMaxDepth = request.params[1].get_int();
    }

    CCoinControl cctl;
    bool fCCFormat = false;
    CAmount nMinimumAmount = 0;
    CAmount nMaximumAmount = MAX_MONEY;
    CAmount nMinimumSumAmount = MAX_MONEY;
    uint64_t nMaximumCount = 0;

    if (!request.params[4].isNull()) {
        const UniValue& options = request.params[4].get_obj();

        RPCTypeCheckObj(options,
            {
                {"maximumCount",            UniValueType(UniValue::VNUM)},
                {"cc_format",               UniValueType(UniValue::VBOOL)},
                {"frozen",                  UniValueType(UniValue::VBOOL)},
                {"include_tainted_frozen",  UniValueType(UniValue::VBOOL)},

            }, true, false);

        if (options.exists("minimumAmount")) {
            nMinimumAmount = AmountFromValue(options["minimumAmount"]);
        }
        if (options.exists("maximumAmount")) {
            nMaximumAmount = AmountFromValue(options["maximumAmount"]);
        }
        if (options.exists("minimumSumAmount")) {
            nMinimumSumAmount = AmountFromValue(options["minimumSumAmount"]);
        }
        if (options.exists("maximumCount")) {
            nMaximumCount = options["maximumCount"].get_int64();
        }
        if (options.exists("cc_format")) {
            fCCFormat = options["cc_format"].get_bool();
        }
        if (options.exists("frozen")) {
            cctl.m_spend_frozen_blinded = options["frozen"].get_bool();
        }
        if (options.exists("include_tainted_frozen")) {
            cctl.m_include_tainted_frozen = options["include_tainted_frozen"].get_bool();
        }
    }

    std::set<CBitcoinAddress> setAddress;
    if (request.params.size() > 2 && !request.params[2].isNull()) {
        RPCTypeCheckArgument(request.params[2], UniValue::VARR);
        UniValue inputs = request.params[2].get_array();
        for (unsigned int idx = 0; idx < inputs.size(); idx++) {
            const UniValue& input = inputs[idx];
            CBitcoinAddress address(input.get_str());
            if (!address.IsValidStealthAddress()) {
                throw JSONRPCError(RPC_INVALID_ADDRESS_OR_KEY, std::string("Invalid Ghost stealth address: ")+input.get_str());
            }
            if (setAddress.count(address)) {
                throw JSONRPCError(RPC_INVALID_PARAMETER, std::string("Invalid parameter, duplicated address: ")+input.get_str());
            }
           setAddress.insert(address);
        }
    }

    bool include_unsafe = true;
    if (request.params.size() > 3 && !request.params[3].isNull()) {
        RPCTypeCheckArgument(request.params[3], UniValue::VBOOL);
        include_unsafe = request.params[3].get_bool();
    }

    // Make sure the results are valid at least up to the most recent block
    // the user could have gotten from another RPC command prior to now
    pwallet->BlockUntilSyncedToCurrentChain();

    UniValue results(UniValue::VARR);
    std::vector<COutputR> vecOutputs;

    {
        cctl.m_min_depth = nMinDepth;
        cctl.m_max_depth = nMaxDepth;
        LOCK(pwallet->cs_wallet);
        pwallet->AvailableBlindedCoins(vecOutputs, !include_unsafe, &cctl, nMinimumAmount, nMaximumAmount, nMinimumSumAmount, nMaximumCount);
    }

    LOCK(pwallet->cs_wallet);

    for (const auto &out : vecOutputs) {
        if (out.nDepth < nMinDepth || out.nDepth > nMaxDepth) {
            continue;
        }

        const COutputRecord *pout = out.rtx->second.GetOutput(out.i);
        if (!pout)  {
            LogPrintf("%s: ERROR - Missing output %s %d\n", __func__, out.txhash.ToString(), out.i);
            continue;
        }

        CAmount nValue = pout->nValue;

        CTxDestination address;
        const CScript *scriptPubKey = &pout->scriptPubKey;
        bool fValidAddress = ExtractDestination(*scriptPubKey, address);
        bool reused = avoid_reuse && pwallet->IsSpentKey(out.txhash, out.i);
        if (setAddress.size() && (!fValidAddress || !setAddress.count(CBitcoinAddress(address))))
            continue;

        UniValue entry(UniValue::VOBJ);
        entry.pushKV("txid", out.txhash.GetHex());
        entry.pushKV("vout", out.i);

        if (fValidAddress) {
            entry.pushKV("address", CBitcoinAddress(address).ToString());

            auto i = pwallet->m_address_book.find(address);
            if (i != pwallet->m_address_book.end()) {
                entry.pushKV("label", i->second.GetLabel());
            }

            if (address.type() == typeid(PKHash)) {
                CStealthAddress sx;
                CKeyID idk = ToKeyID(boost::get<PKHash>(address));
                if (pwallet->GetStealthLinked(idk, sx)) {
                    entry.pushKV("stealth_address", sx.Encoded());
                    if (!entry.exists("label")) {
                        auto i = pwallet->m_address_book.find(sx);
                        if (i != pwallet->m_address_book.end()) {
                            entry.pushKV("label", i->second.GetLabel());
                        }
                    }
                }
            }

            std::unique_ptr<SigningProvider> provider = pwallet->GetSolvingProvider(*scriptPubKey);
            if (scriptPubKey->IsPayToScriptHash()) {
                const CScriptID& hash = CScriptID(boost::get<ScriptHash>(address));
                CScript redeemScript;
                if (provider->GetCScript(hash, redeemScript))
                    entry.pushKV("redeemScript", HexStr(redeemScript));
            } else
            if (scriptPubKey->IsPayToScriptHash256()) {
                const CScriptID256& hash = boost::get<CScriptID256>(address);
                CScriptID scriptID;
                scriptID.Set(hash);
                CScript redeemScript;
                if (provider->GetCScript(scriptID, redeemScript))
                    entry.pushKV("redeemScript", HexStr(redeemScript));
            }
        }

        entry.pushKV("scriptPubKey", HexStr(*scriptPubKey));

        if (fCCFormat) {
            entry.pushKV("time", out.rtx->second.GetTxTime());
            entry.pushKV("amount", nValue);
        } else {
            entry.pushKV("amount", ValueFromAmount(nValue));
        }
        entry.pushKV("confirmations", out.nDepth);
        entry.pushKV("spendable", out.fSpendable);
        entry.pushKV("solvable", out.fSolvable);
        if (out.fSolvable) {
            auto descriptor = InferDescriptor(*scriptPubKey, *pwallet->GetLegacyScriptPubKeyMan());
            entry.pushKV("desc", descriptor->ToString());
        }
        if (avoid_reuse) entry.pushKV("reused", reused);
        entry.pushKV("safe", out.fSafe);
        results.push_back(entry);
    }

    return results;
};


static UniValue getlockedbalances(const JSONRPCRequest &request)
{
    RPCHelpMan{"getlockedbalances",
        "\nReturns an object with locked balances in " + CURRENCY_UNIT + ".\n",
        {},
        RPCResult{
            RPCResult::Type::OBJ, "", "", {
                {RPCResult::Type::STR_AMOUNT, "trusted_plain", "Total locked trusted plain balance"},
                {RPCResult::Type::STR_AMOUNT, "trusted_blind", "Total locked trusted blind balance"},
                {RPCResult::Type::STR_AMOUNT, "trusted_anon", "Total locked trusted anon balance"},
                {RPCResult::Type::STR_AMOUNT, "untrusted_plain", "Total locked untrusted plain balance"},
                {RPCResult::Type::STR_AMOUNT, "untrusted_blind", "Total locked untrusted blind balance"},
                {RPCResult::Type::STR_AMOUNT, "untrusted_anon", "Total locked untrusted anon balance"},
                {RPCResult::Type::NUM, "num_locked", "Count of locked outputs"},
        }},
        RPCExamples{
    HelpExampleCli("getlockedbalances", "") +
    "\nAs a JSON-RPC call\n"
    + HelpExampleRpc("getlockedbalances", "")
        },
    }.Check(request);

    std::shared_ptr<CWallet> const wallet = GetWalletForJSONRPCRequest(request);
    if (!wallet) return NullUniValue;
    CHDWallet *const pwallet = GetParticlWallet(wallet.get());

    // Make sure the results are valid at least up to the most recent block
    // the user could have gotten from another RPC command prior to now
    pwallet->BlockUntilSyncedToCurrentChain();

    UniValue balances{UniValue::VOBJ};

    CAmount trusted_plain = 0, trusted_blind = 0, trusted_anon = 0;
    CAmount untrusted_plain = 0, untrusted_blind = 0, untrusted_anon = 0;

    LOCK(pwallet->cs_wallet);

    MapRecords_t::const_iterator mri;
    MapWallet_t::const_iterator mwi;

    // All outputs in setLockedCoins are assumed to be unspent as spending would remove output from setLockedCoins

    for (std::set<COutPoint>::const_iterator it = pwallet->setLockedCoins.begin();
         it != pwallet->setLockedCoins.end(); it++) {
        const auto &locked_outpoint = *it;

        if ((mri = pwallet->mapRecords.find(locked_outpoint.hash)) != pwallet->mapRecords.end()) {
            const auto &prevtx = mri->second;
            const COutputRecord *oR = mri->second.GetOutput(locked_outpoint.n);
            if (!oR || !(oR->nFlags & ORF_OWNED)) {
                continue;
            }
            if (pwallet->IsTrusted(locked_outpoint.hash, prevtx)) {
                switch (oR->nType) {
                    case OUTPUT_RINGCT:     trusted_anon += oR->nValue;     break;
                    case OUTPUT_CT:         trusted_blind += oR->nValue;    break;
                    case OUTPUT_STANDARD:   trusted_plain += oR->nValue;    break;
                    default:                break;
                }
            } else {
                switch (oR->nType) {
                    case OUTPUT_RINGCT:     untrusted_anon += oR->nValue;   break;
                    case OUTPUT_CT:         untrusted_blind += oR->nValue;  break;
                    case OUTPUT_STANDARD:   untrusted_plain += oR->nValue;  break;
                    default:                break;
                }
            }
        } else
        if ((mwi = pwallet->mapWallet.find(locked_outpoint.hash)) != pwallet->mapWallet.end()) {
            const auto &prevtx = mwi->second;
            if (locked_outpoint.n >= prevtx.tx->vpout.size() ||
                pwallet->IsMine(prevtx.tx->vpout[locked_outpoint.n].get()) != ISMINE_SPENDABLE) {
                continue;
            }
            CAmount value = prevtx.tx->vpout[locked_outpoint.n]->GetValue();
            if (prevtx.IsTrusted()) {
                trusted_plain += value;
            } else {
                untrusted_plain += value;
            }
        }
    }

    balances.pushKV("trusted_plain", ValueFromAmount(trusted_plain));
    balances.pushKV("trusted_blind", ValueFromAmount(trusted_blind));
    balances.pushKV("trusted_anon", ValueFromAmount(trusted_anon));
    balances.pushKV("untrusted_plain", ValueFromAmount(untrusted_plain));
    balances.pushKV("untrusted_blind", ValueFromAmount(untrusted_blind));
    balances.pushKV("untrusted_anon", ValueFromAmount(untrusted_anon));
    balances.pushKV("num_locked", (int)pwallet->setLockedCoins.size());

    return balances;
}

static int AddOutput(uint8_t nType, std::vector<CTempRecipient> &vecSend, const CTxDestination &address, CAmount nValue,
    bool fSubtractFeeFromAmount, std::string &sNarr, std::string &sBlind, std::string &sError)
{
    CTempRecipient r;
    r.nType = nType;
    r.SetAmount(nValue);
    r.fSubtractFeeFromAmount = fSubtractFeeFromAmount;
    r.address = address;
    r.sNarration = sNarr;

    if (!sBlind.empty()) {
        uint256 blind;
        blind.SetHex(sBlind);

        r.vBlind.resize(32);
        memcpy(r.vBlind.data(), blind.begin(), 32);
    }

    vecSend.push_back(r);
    return 0;
};

static UniValue SendToInner(const JSONRPCRequest &request, OutputTypes typeIn, OutputTypes typeOut)
{
    const Consensus::Params& consensusParams = Params().GetConsensus();

    bool exploit_fix_2_active = GetTime() >= consensusParams.exploit_fix_2_time;
    bool default_accept_anon = exploit_fix_2_active ? true : DEFAULT_ACCEPT_ANON_TX;
    bool default_accept_blind = exploit_fix_2_active ? true : DEFAULT_ACCEPT_BLIND_TX;

    if (!gArgs.GetBoolArg("-acceptanontxn", default_accept_anon) &&
        (typeIn == OUTPUT_RINGCT || typeOut == OUTPUT_RINGCT)) {
        throw JSONRPCError(RPC_INVALID_PARAMETER, "Disabled output type.");
    }
    if (!gArgs.GetBoolArg("-acceptblindtxn", default_accept_blind) &&
        (typeIn == OUTPUT_CT || typeOut == OUTPUT_CT)) {
        throw JSONRPCError(RPC_INVALID_PARAMETER, "Disabled output type.");
    }

    if (typeOut == OUTPUT_RINGCT && GetTime() < consensusParams.rct_time) {
        throw JSONRPCError(RPC_INVALID_PARAMETER, "Anon transactions not yet activated.");
    }

    std::shared_ptr<CWallet> const wallet = GetWalletForJSONRPCRequest(request);
    if (!wallet) return NullUniValue;
    CHDWallet *const pwallet = GetParticlWallet(wallet.get());

    // Make sure the results are valid at least up to the most recent block
    // the user could have gotten from another RPC command prior to now
    if (!request.fSkipBlock) {
        pwallet->BlockUntilSyncedToCurrentChain();
    }

    EnsureWalletIsUnlocked(pwallet);

    if (!pwallet->GetBroadcastTransactions()) {
        throw JSONRPCError(RPC_WALLET_ERROR, "Error: Wallet transaction broadcasting is disabled with -walletbroadcast");
    }

    CAmount nTotal = 0;

    std::vector<CTempRecipient> vecSend;
    std::string sError;

    size_t nCommentOfs = 2;
    size_t nRingSizeOfs = 6;
    size_t nTestFeeOfs = 99;
    size_t nCoinControlOfs = 99;

    if (request.params[0].isArray()) {
        const UniValue &outputs = request.params[0].get_array();

        for (size_t k = 0; k < outputs.size(); ++k) {
            if (!outputs[k].isObject()) {
                throw JSONRPCError(RPC_TYPE_ERROR, "Not an object");
            }
            const UniValue &obj = outputs[k].get_obj();

            std::string sAddress, str_stake_address;;
            CAmount nAmount;

            if (obj.exists("address")) {
                sAddress = obj["address"].get_str();
            } else {
                throw JSONRPCError(RPC_INVALID_PARAMETER, "Must provide an address.");
            }

            CBitcoinAddress address(sAddress);
            CTxDestination dest;

            if (typeOut == OUTPUT_RINGCT
                && !address.IsValidStealthAddress()) {
                throw JSONRPCError(RPC_INVALID_ADDRESS_OR_KEY, "Invalid Ghost stealth address");
            }

            if (address.IsValid() || obj.exists("script")) {
                dest = address.Get();
            } else {
                // Try decode as segwit address
                dest = DecodeDestination(sAddress);
                if (!IsValidDestination(dest)) {
                    throw JSONRPCError(RPC_INVALID_ADDRESS_OR_KEY, "Invalid Ghost address");
                }
            }

            if (address.getVchVersion() == Params().Bech32Prefix(CChainParams::STAKE_ONLY_PKADDR)) {
                throw JSONRPCError(RPC_INVALID_ADDRESS_OR_KEY, "Can't send to stake-only address version.");
            }

            if (obj.exists("amount")) {
                nAmount = AmountFromValue(obj["amount"]);
            } else {
                throw JSONRPCError(RPC_INVALID_PARAMETER, "Must provide an amount.");
            }

            if (nAmount <= 0) {
                throw JSONRPCError(RPC_TYPE_ERROR, "Invalid amount");
            }
            nTotal += nAmount;

            bool fSubtractFeeFromAmount = false;
            if (obj.exists("subfee")) {
                fSubtractFeeFromAmount = obj["subfee"].get_bool();
            }

            std::string sNarr, sBlind;
            if (obj.exists("narr")) {
                sNarr = obj["narr"].get_str();
            }
            if (obj.exists("blindingfactor")) {
                std::string s = obj["blindingfactor"].get_str();
                if (!IsHex(s) || !(s.size() == 64)) {
                    throw JSONRPCError(RPC_INVALID_PARAMETER, "Blinding factor must be 32 bytes and hex encoded.");
                }
                sBlind = s;
            }
            if (obj.exists("stakeaddress") && obj.exists("script")) {
                throw JSONRPCError(RPC_TYPE_ERROR, "\"script\" and \"stakeaddress\" can't be used together.");
            }

            if (0 != AddOutput(typeOut, vecSend, dest, nAmount, fSubtractFeeFromAmount, sNarr, sBlind, sError)) {
                throw JSONRPCError(RPC_MISC_ERROR, strprintf("AddOutput failed: %s.", sError));
            }

            if (obj.exists("stakeaddress")) {
                if (typeOut != OUTPUT_STANDARD) {
                    throw std::runtime_error("\"stakeaddress\" only works for standard outputs.");
                }
                CTempRecipient &r = vecSend.back();
                str_stake_address = obj["stakeaddress"].get_str();
                if (!IsValidDestinationString(str_stake_address, true)) {
                    throw JSONRPCError(RPC_INVALID_PARAMETER, "\"stakeaddress\" is invalid");
                }
                r.addressColdStaking = DecodeDestination(str_stake_address, true);
                if (r.address.type() == typeid(PKHash)) {
                    throw JSONRPCError(RPC_INVALID_PARAMETER, "Invalid addrspend, can't be p2pkh.");
                }
            } else
            if (obj.exists("script")) {
                if (typeOut != OUTPUT_STANDARD) {
                    throw std::runtime_error("TODO: Currently setting a script only works for standard outputs.");
                }
                CTempRecipient &r = vecSend.back();

                if (sAddress != "script") {
                    JSONRPCError(RPC_INVALID_PARAMETER, "Address parameter must be 'script' to set script explicitly.");
                }

                std::string sScript = obj["script"].get_str();
                std::vector<uint8_t> scriptData = ParseHex(sScript);
                r.scriptPubKey = CScript(scriptData.begin(), scriptData.end());
                r.fScriptSet = true;
            }
        }
        nCommentOfs = 1;
        nRingSizeOfs = 3;
        nTestFeeOfs = 5;
        nCoinControlOfs = 6;
    } else {
        std::string sAddress = request.params[0].get_str();
        CBitcoinAddress address(sAddress);
        CTxDestination dest;

        if (typeOut == OUTPUT_RINGCT
            && !address.IsValidStealthAddress()) {
            throw JSONRPCError(RPC_INVALID_ADDRESS_OR_KEY, "Invalid Ghost stealth address");
        }
        if (address.IsValid()) {
            dest = address.Get();
        } else {
            // Try decode as segwit address
            dest = DecodeDestination(sAddress);
            if (!IsValidDestination(dest)) {
                throw JSONRPCError(RPC_INVALID_ADDRESS_OR_KEY, "Invalid Ghost address");
            }
        }

        CAmount nAmount = AmountFromValue(request.params[1]);
        if (nAmount <= 0) {
            throw JSONRPCError(RPC_TYPE_ERROR, "Invalid amount");
        }
        nTotal += nAmount;

        bool fSubtractFeeFromAmount = false;
        if (request.params.size() > 4) {
            fSubtractFeeFromAmount = request.params[4].get_bool();
        }

        std::string sNarr;
        if (request.params.size() > 5) {
            sNarr = request.params[5].get_str();
            if (sNarr.length() > 24) {
                throw JSONRPCError(RPC_INVALID_PARAMETER, "Narration can range from 1 to 24 characters.");
            }
        }

        std::string sBlind; // Always empty
        if (0 != AddOutput(typeOut, vecSend, dest, nAmount, fSubtractFeeFromAmount, sNarr, sBlind, sError)) {
            throw JSONRPCError(RPC_MISC_ERROR, strprintf("AddOutput failed: %s.", sError));
        }
    }

    // Wallet comments
    CTransactionRef tx_new;
    CWalletTx wtx(pwallet, tx_new);
    CTransactionRecord rtx;

    size_t nv = nCommentOfs;
    if (request.params.size() > nv && !request.params[nv].isNull()) {
        std::string s = request.params[nv].get_str();
        part::TrimQuotes(s);
        if (!s.empty()) {
            std::vector<uint8_t> v(s.begin(), s.end());
            wtx.mapValue["comment"] = s;
            rtx.mapValue[RTXVT_COMMENT] = v;
        }
    }
    nv++;
    if (request.params.size() > nv && !request.params[nv].isNull()) {
        std::string s = request.params[nv].get_str();
        part::TrimQuotes(s);
        if (!s.empty()) {
            std::vector<uint8_t> v(s.begin(), s.end());
            wtx.mapValue["to"] = s;
            rtx.mapValue[RTXVT_TO] = v;
        }
    }

    nv = nRingSizeOfs;
    size_t nRingSize = DEFAULT_RING_SIZE;
    if (request.params.size() > nv) {
        nRingSize = request.params[nv].get_int();
    }
    nv++;
    size_t nInputsPerSig = DEFAULT_INPUTS_PER_SIG;
    if (request.params.size() > nv) {
        nInputsPerSig = request.params[nv].get_int();
    }

    bool fShowHex = false;
    bool fShowFee = false;
    bool fDebug = false;
    bool fCheckFeeOnly = false;
    bool fTestMempoolAccept = false;
    bool fSubmitTx = true;

    nv = nTestFeeOfs;
    if (request.params.size() > nv) {
        fCheckFeeOnly = request.params[nv].get_bool();
    }

    CCoinControl coincontrol;
    coincontrol.m_avoid_address_reuse = pwallet->IsWalletFlagSet(WALLET_FLAG_AVOID_REUSE);

    nv = nCoinControlOfs;
    if (request.params.size() > nv) {
        if (!request.params[nv].isObject()) {
            throw JSONRPCError(RPC_TYPE_ERROR, "coin_control must be an object");
        }
        const UniValue &uvCoinControl = request.params[nv].get_obj();

        ParseCoinControlOptions(uvCoinControl, pwallet, coincontrol);

        if (uvCoinControl["debug"].isBool()) {
            fDebug = uvCoinControl["debug"].get_bool();
        }
        if (uvCoinControl["show_hex"].isBool()) {
            fShowHex = uvCoinControl["show_hex"].get_bool();
        }
        if (uvCoinControl["show_fee"].isBool()) {
            fShowFee = uvCoinControl["show_fee"].get_bool();
        }
        if (uvCoinControl["submit_tx"].isBool()) {
            fSubmitTx = uvCoinControl["submit_tx"].get_bool();
        }
        if (uvCoinControl["blind_watchonly_visible"].isBool() && uvCoinControl["blind_watchonly_visible"].get_bool() == true) {
            coincontrol.m_blind_watchonly_visible = true;
        }
        if (uvCoinControl["spend_frozen_blinded"].isBool() && uvCoinControl["spend_frozen_blinded"].get_bool() == true) {
            coincontrol.m_spend_frozen_blinded = true;
            coincontrol.m_addChangeOutput = false;
        }
        if (uvCoinControl["test_mempool_accept"].isBool() && uvCoinControl["test_mempool_accept"].get_bool() == true) {
            fTestMempoolAccept = true;
        }
        const UniValue &uvMixins = uvCoinControl["use_mixins"];
        if (uvMixins.isArray()) {
            coincontrol.m_use_mixins.clear();
            coincontrol.m_use_mixins.reserve(uvMixins.size());
            for (size_t i = 0; i < uvMixins.size(); ++i) {
                const UniValue &uvi = uvMixins[i];
                if (!uvi.isNum()) {
                    JSONRPCError(RPC_INVALID_PARAMETER, "Mixin index must be an integer.");
                }
                coincontrol.m_use_mixins.push_back(uvi.get_int64());
            }
        }
        if (uvCoinControl["mixin_selection_mode"].isNum()) {
            coincontrol.m_mixin_selection_mode = uvCoinControl["mixin_selection_mode"].get_int();
        } else {
            coincontrol.m_mixin_selection_mode = pwallet->m_mixin_selection_mode_default;
        }
    }
    coincontrol.m_avoid_partial_spends |= coincontrol.m_avoid_address_reuse;

    CHDWalletBalances balances;
    if (!pwallet->GetBalances(balances)) {
        throw JSONRPCError(RPC_WALLET_ERROR, "GetBalances failed.");
    }
    CAmount with_watchonly = coincontrol.fAllowWatchOnly ? 1.0 : 0.0;
    switch (typeIn) {
        case OUTPUT_STANDARD:
            if (nTotal > balances.nPart + with_watchonly * balances.nPartWatchOnly) {
                throw JSONRPCError(RPC_WALLET_INSUFFICIENT_FUNDS, "Insufficient funds");
            }
            break;
        case OUTPUT_CT:
            if (nTotal > balances.nBlind + with_watchonly * balances.nBlindWatchOnly) {
                throw JSONRPCError(RPC_WALLET_INSUFFICIENT_FUNDS, "Insufficient blinded funds");
            }
            break;
        case OUTPUT_RINGCT:
            if (nTotal > balances.nAnon + with_watchonly * balances.nAnonWatchOnly) {
                throw JSONRPCError(RPC_WALLET_INSUFFICIENT_FUNDS, "Insufficient anon funds");
            }
            break;
        default:
            throw JSONRPCError(RPC_WALLET_ERROR, strprintf("Unknown input type: %d.", typeIn));
    }

    CAmount nFeeRet = 0;
    switch (typeIn) {
        case OUTPUT_STANDARD:
            if (0 != pwallet->AddStandardInputs(wtx, rtx, vecSend, !fCheckFeeOnly, nFeeRet, &coincontrol, sError)) {
                throw JSONRPCError(RPC_WALLET_ERROR, strprintf("AddStandardInputs failed: %s.", sError));
            }
            break;
        case OUTPUT_CT:
            if (0 != pwallet->AddBlindedInputs(wtx, rtx, vecSend, !fCheckFeeOnly, nFeeRet, &coincontrol, sError)) {
                throw JSONRPCError(RPC_WALLET_ERROR, strprintf("AddBlindedInputs failed: %s.", sError));
            }
            break;
        case OUTPUT_RINGCT:
            if (0 != pwallet->AddAnonInputs(wtx, rtx, vecSend, !fCheckFeeOnly, nRingSize, nInputsPerSig, nFeeRet, &coincontrol, sError)) {
                throw JSONRPCError(RPC_WALLET_ERROR, strprintf("AddAnonInputs failed: %s.", sError));
            }
            break;
        default:
            throw JSONRPCError(RPC_WALLET_ERROR, strprintf("Unknown input type: %d.", typeIn));
    }

    UniValue result(UniValue::VOBJ);
    bool mempool_allowed = false;
    if (fTestMempoolAccept) {
        std::string mempool_test_error;
        mempool_allowed = pwallet->TestMempoolAccept(wtx.tx, mempool_test_error);
        if (!mempool_allowed) {
            result.pushKV("mempool-reject-reason", mempool_test_error);
        }
        result.pushKV("mempool-allowed", mempool_allowed);
    }
    if (fCheckFeeOnly || fShowFee || fTestMempoolAccept || !fSubmitTx || fShowHex) {
        if (fDebug) {
            result.pushKV("fee", nFeeRet);
        } else {
            result.pushKV("fee", ValueFromAmount(nFeeRet));
        }
        result.pushKV("bytes", (int)GetVirtualTransactionSize(*(wtx.tx)));
        result.pushKV("need_hwdevice", UniValue(coincontrol.fNeedHardwareKey ? true : false));

        if (fShowHex) {
            std::string strHex = EncodeHexTx(*(wtx.tx), RPCSerializationFlags());
            result.pushKV("hex", strHex);
        }

        UniValue objChangedOutputs(UniValue::VOBJ);
        std::map<std::string, CAmount> mapChanged; // Blinded outputs are split, join the values for display
        for (const auto &r : vecSend) {
            if (!r.fChange
                && r.nAmount != r.nAmountSelected) {
                std::string sAddr = CBitcoinAddress(r.address).ToString();

                if (mapChanged.count(sAddr)) {
                    mapChanged[sAddr] += r.nAmount;
                } else {
                    mapChanged[sAddr] = r.nAmount;
                }
            }
        }

        for (const auto &v : mapChanged) {
            objChangedOutputs.pushKV(v.first, v.second);
        }

        result.pushKV("outputs_fee", objChangedOutputs);
        if (fCheckFeeOnly || (fTestMempoolAccept && !mempool_allowed) || !fSubmitTx) {
            return result;
        }
    }

    // Store sent narrations
    for (const auto &r : vecSend) {
        if (r.nType != OUTPUT_STANDARD
            || r.sNarration.size() < 1) {
            continue;
        }
        std::string sKey = strprintf("n%d", r.n);
        wtx.mapValue[sKey] = r.sNarration;
    }

    TxValidationState state;
    bool is_record = !(typeIn == OUTPUT_STANDARD && typeOut == OUTPUT_STANDARD);
    if (!pwallet->CommitTransaction(wtx, rtx, state, wtx.mapValue, wtx.vOrderForm, is_record)) {
        throw JSONRPCError(RPC_WALLET_ERROR, strprintf("Transaction commit failed: %s", state.ToString()));
    }

    /*
    UniValue vErrors(UniValue::VARR);
    if (!state.IsValid()) // Should be caught in CommitTransaction
    {
        // This can happen if the mempool rejected the transaction.  Report
        // what happened in the "errors" response.
        vErrors.push_back(strprintf("Error: The transaction was rejected: %s", state.ToString()));

        UniValue result(UniValue::VOBJ);
        result.pushKV("txid", wtx.GetHash().GetHex());
        result.pushKV("errors", vErrors);
        return result;
    };
    */

    pwallet->PostProcessTempRecipients(vecSend);

    if (fShowFee || fTestMempoolAccept) {
        result.pushKV("txid", wtx.GetHash().GetHex());
        return result;
    } else {
        return wtx.GetHash().GetHex();
    }
}

static const char *TypeToWord(OutputTypes type)
{
    switch (type) {
        case OUTPUT_STANDARD:
            return "ghost";
        case OUTPUT_CT:
            return "blind";
        case OUTPUT_RINGCT:
            return "anon";
        default:
            break;
    }
    return "unknown";
};

static std::string SendHelp(OutputTypes typeIn, OutputTypes typeOut)
{
    std::string rv;

    std::string cmd = std::string("send") + TypeToWord(typeIn) + "to" + TypeToWord(typeOut);

    rv = cmd + "DEPRECATED. Will be removed in 0.22\n";
    rv += " \"address\" amount ( \"comment\" \"comment-to\" subtractfeefromamount \"narration\"";
    if (typeIn == OUTPUT_RINGCT)
        rv += " ringsize inputs_per_sig";
    rv += ")\n";

    rv += "\nSend an amount of ";
    rv += typeIn == OUTPUT_RINGCT ? "anon" : typeIn == OUTPUT_CT ? "blinded" : "";
    rv += std::string(" part in a") + (typeOut == OUTPUT_RINGCT || typeOut == OUTPUT_CT ? " blinded" : "") + " payment to a given address"
        + (typeOut == OUTPUT_CT ? " in anon part": "") + ".\n";

    rv += HELP_REQUIRING_PASSPHRASE;

    rv +=   "\nArguments:\n"
            "1. \"address\"     (string, required) The ghost address to send to.\n"
            "2. \"amount\"      (numeric or string, required) The amount in " + CURRENCY_UNIT + " to send. eg 0.1\n"
            "3. \"comment\"     (string, optional) A comment used to store what the transaction is for. \n"
            "                            This is not part of the transaction, just kept in your wallet.\n"
            "4. \"comment_to\"  (string, optional) A comment to store the name of the person or organization \n"
            "                            to which you're sending the transaction. This is not part of the \n"
            "                            transaction, just kept in your wallet.\n"
            "5. subtractfeefromamount  (boolean, optional, default=false) The fee will be deducted from the amount being sent.\n"
            "                            The recipient will receive less " + CURRENCY_UNIT + " than you enter in the amount field.\n"
            "6. \"narration\"   (string, optional) Up to 24 characters sent with the transaction.\n"
            "                            The narration is stored in the blockchain and is sent encrypted when destination is a stealth address and uncrypted otherwise.\n";
    if (typeIn == OUTPUT_RINGCT)
        rv +=
            "7. ringsize        (int, optional, default=" + strprintf("%d", DEFAULT_RING_SIZE) + ").\n"
            "8. inputs_per_sig  (int, optional, default=" + strprintf("%d", DEFAULT_INPUTS_PER_SIG) + ").\n";

    rv +=
            "\nResult:\n"
            "\"txid\"           (string) The transaction id.\n";

    rv +=   "\nExamples:\n"
            + HelpExampleCli(cmd, "\"SPGyji8uZFip6H15GUfj6bsutRVLsCyBFL3P7k7T7MUDRaYU8GfwUHpfxonLFAvAwr2RkigyGfTgWMfzLAAP8KMRHq7RE8cwpEEekH\" 0.1");

    return rv;
};

static UniValue sendghosttoblind(const JSONRPCRequest &request)
{
    if (request.fHelp || request.params.size() < 2 || request.params.size() > 6)
        throw std::runtime_error(SendHelp(OUTPUT_STANDARD, OUTPUT_CT));

    std::shared_ptr<CWallet> const wallet = GetWalletForJSONRPCRequest(request);
    if (!wallet) return NullUniValue;

    return SendToInner(request, OUTPUT_STANDARD, OUTPUT_CT);
};

static UniValue sendghosttoanon(const JSONRPCRequest &request)
{
    if (request.fHelp || request.params.size() < 2 || request.params.size() > 6)
        throw std::runtime_error(SendHelp(OUTPUT_STANDARD, OUTPUT_RINGCT));

    std::shared_ptr<CWallet> const wallet = GetWalletForJSONRPCRequest(request);
    if (!wallet) return NullUniValue;

    return SendToInner(request, OUTPUT_STANDARD, OUTPUT_RINGCT);
};


static UniValue sendblindtoghost(const JSONRPCRequest &request)
{
    if (request.fHelp || request.params.size() < 2 || request.params.size() > 6)
        throw std::runtime_error(SendHelp(OUTPUT_CT, OUTPUT_STANDARD));

    std::shared_ptr<CWallet> const wallet = GetWalletForJSONRPCRequest(request);
    if (!wallet) return NullUniValue;

    return SendToInner(request, OUTPUT_CT, OUTPUT_STANDARD);
};

static UniValue sendblindtoblind(const JSONRPCRequest &request)
{
    if (request.fHelp || request.params.size() < 2 || request.params.size() > 6)
        throw std::runtime_error(SendHelp(OUTPUT_CT, OUTPUT_CT));

    std::shared_ptr<CWallet> const wallet = GetWalletForJSONRPCRequest(request);
    if (!wallet) return NullUniValue;

    return SendToInner(request, OUTPUT_CT, OUTPUT_CT);
};

static UniValue sendblindtoanon(const JSONRPCRequest &request)
{
    if (request.fHelp || request.params.size() < 2 || request.params.size() > 6)
        throw std::runtime_error(SendHelp(OUTPUT_CT, OUTPUT_RINGCT));

    std::shared_ptr<CWallet> const wallet = GetWalletForJSONRPCRequest(request);
    if (!wallet) return NullUniValue;

    return SendToInner(request, OUTPUT_CT, OUTPUT_RINGCT);
};


static UniValue sendanontoghost(const JSONRPCRequest &request)
{
    if (request.fHelp || request.params.size() < 2 || request.params.size() > 8)
        throw std::runtime_error(SendHelp(OUTPUT_RINGCT, OUTPUT_STANDARD));

    std::shared_ptr<CWallet> const wallet = GetWalletForJSONRPCRequest(request);
    if (!wallet) return NullUniValue;

    return SendToInner(request, OUTPUT_RINGCT, OUTPUT_STANDARD);
};

static UniValue sendanontoblind(const JSONRPCRequest &request)
{
    if (request.fHelp || request.params.size() < 2 || request.params.size() > 8)
        throw std::runtime_error(SendHelp(OUTPUT_RINGCT, OUTPUT_CT));

    std::shared_ptr<CWallet> const wallet = GetWalletForJSONRPCRequest(request);
    if (!wallet) return NullUniValue;

    return SendToInner(request, OUTPUT_RINGCT, OUTPUT_CT);
};

static UniValue sendanontoanon(const JSONRPCRequest &request)
{
    if (request.fHelp || request.params.size() < 2 || request.params.size() > 8)
        throw std::runtime_error(SendHelp(OUTPUT_RINGCT, OUTPUT_RINGCT));

    std::shared_ptr<CWallet> const wallet = GetWalletForJSONRPCRequest(request);
    if (!wallet) return NullUniValue;

    return SendToInner(request, OUTPUT_RINGCT, OUTPUT_RINGCT);
};

UniValue sendtypeto(const JSONRPCRequest &request)
{
            RPCHelpMan{"sendtypeto",
                "\nSend part to multiple outputs." +
                HELP_REQUIRING_PASSPHRASE,
                {
                    {"typein", RPCArg::Type::STR, RPCArg::Optional::NO, "part/blind/anon"},
                    {"typeout", RPCArg::Type::STR, RPCArg::Optional::NO, "part/blind/anon"},
                    {"outputs", RPCArg::Type::ARR, RPCArg::Optional::NO, "A json array of json objects",
                        {
                            {"", RPCArg::Type::OBJ, RPCArg::Optional::NO, "",
                                {
                                    {"address", RPCArg::Type::STR, /* default */ "", "The ghost address to send to."},
                                    {"amount", RPCArg::Type::AMOUNT, /* default */ "", "The amount in " + CURRENCY_UNIT + " to send. eg 0.1."},
                                    {"narr", RPCArg::Type::STR, /* default */ "", "Up to 24 character narration sent with the transaction."},
                                    {"blindingfactor", RPCArg::Type::STR_HEX, /* default */ "", "The blinding factor, 32 bytes and hex encoded."},
                                    {"subfee", RPCArg::Type::BOOL, /* default */ "", "The fee will be deducted from the amount being sent."},
                                    {"script", RPCArg::Type::STR_HEX, /* default */ "", "Hex encoded script, will override the address. \"address\" must be set to a blank string or placeholder value when \"script\" is used. "},
                                    {"stakeaddress", RPCArg::Type::STR, /* default */ "", "If set the output will be sent to a coldstaking script."},
                                },
                            },
                        },
                    },
                    {"comment", RPCArg::Type::STR, /* default */ "", "A comment used to store what the transaction is for.\n"
            "                             This is not part of the transaction, just kept in your wallet."},
                    {"comment_to", RPCArg::Type::STR, /* default */ "", "A comment to store the name of the person or organization\n"
            "                             to which you're sending the transaction. This is not part of the \n"
            "                             transaction, just kept in your wallet."},
                    {"ringsize", RPCArg::Type::NUM, /* default */ strprintf("%d", DEFAULT_RING_SIZE), "Only applies when typein is anon."},
                    {"inputs_per_sig", RPCArg::Type::NUM, /* default */ strprintf("%d", DEFAULT_INPUTS_PER_SIG), "Only applies when typein is anon."},
                    {"test_fee", RPCArg::Type::BOOL, /* default */ "false", "Only return the fee it would cost to send, txn is discarded."},
                    {"coin_control", RPCArg::Type::OBJ, /* default */ "", "",
                        {
                            {"changeaddress", RPCArg::Type::STR, /* default */ "", "The ghost address to receive the change"},
                            {"inputs", RPCArg::Type::ARR, /* default */ "", "A json array of json objects",
                                {
                                    {"", RPCArg::Type::OBJ, /* default */ "", "",
                                        {
                                            {"tx", RPCArg::Type::STR_HEX, RPCArg::Optional::NO, "txn id"},
                                            {"n", RPCArg::Type::NUM, RPCArg::Optional::NO, "txn vout"},
                                        },
                                    },
                                },
                            },
                            {"replaceable", RPCArg::Type::BOOL, /* default */ "", "Marks this transaction as BIP125 replaceable.\n"
                            "                              Allows this transaction to be replaced by a transaction with higher fees"},
                            {"conf_target", RPCArg::Type::NUM, /* default */ "", "Confirmation target (in blocks)"},
                            {"estimate_mode", RPCArg::Type::STR, /* default */ "UNSET", "The fee estimate mode, must be one of:\n"
                            "         \"UNSET\"\n"
                            "         \"ECONOMICAL\"\n"
                            "         \"CONSERVATIVE\""},
                            {"avoid_reuse", RPCArg::Type::BOOL, /* default */ "true", "(only available if avoid_reuse wallet flag is set) Avoid spending from dirty addresses; addresses are considered\n"
                            "                             dirty if they have previously been used in a transaction."},
                            {"feeRate", RPCArg::Type::AMOUNT, /* default */ "not set: makes wallet determine the fee", "Set a specific fee rate in " + CURRENCY_UNIT + "/kB"},
                            {"blind_watchonly_visible", RPCArg::Type::BOOL, /* default */ "false", "Reveal amounts of blinded outputs sent to stealth addresses to the scan_secret"},
                            {"spend_frozen_blinded", RPCArg::Type::BOOL, /* default */ "false", "Enable spending frozen blinded outputs"},
                            {"test_mempool_accept", RPCArg::Type::BOOL, /* default */ "false", "Test if transaction would be accepted to the mempool, return if not"},
                            {"use_mixins", RPCArg::Type::ARR, /* default */ "", "A json array of anonoutput indices to use as mixins",
                                {
                                    {"ao_index", RPCArg::Type::NUM, /* default */ "", "anonoutput index"},
                                },
                            },
                            {"mixin_selection_mode", RPCArg::Type::NUM, /* default */ "", "Mixin selection mode: 1 select from ranges, 2 select nearby, 3 random full range"},
                            {"show_hex", RPCArg::Type::BOOL, /* default */ "false", "Display the hex encoded tx"},
                            {"show_fee", RPCArg::Type::BOOL, /* default */ "false", "Return the fee"},
                            {"submit_tx", RPCArg::Type::BOOL, /* default */ "true", "Send the tx"},
                            {"includeWatching", RPCArg::Type::BOOL, /* default */ "false", "Also select inputs which are watch only."},
                            {"minimumAmount", RPCArg::Type::AMOUNT, /* default */ "0", "Minimum value of each UTXO to select in " + CURRENCY_UNIT + ""},
                            {"maximumAmount", RPCArg::Type::AMOUNT, /* default */ "unlimited", "Maximum value of each to select UTXO in " + CURRENCY_UNIT + ""},
                        },
                    },
                },
                RPCResult{
                    RPCResult::Type::STR_HEX, "", "The transaction id",
                },
                RPCExamples{
            HelpExampleCli("sendtypeto", "anon ghost \"[{\\\"address\\\":\\\"PbpVcjgYatnkKgveaeqhkeQBFwjqR7jKBR\\\",\\\"amount\\\":0.1}]\"")
                },
            }.Check(request);

    std::shared_ptr<CWallet> const wallet = GetWalletForJSONRPCRequest(request);
    if (!wallet) return NullUniValue;

    std::string sTypeIn = request.params[0].get_str();
    std::string sTypeOut = request.params[1].get_str();

    OutputTypes typeIn = WordToType(sTypeIn);
    OutputTypes typeOut = WordToType(sTypeOut);

    if (typeIn == OUTPUT_NULL) {
        throw JSONRPCError(RPC_INVALID_PARAMETER, "Unknown input type.");
    }
    if (typeOut == OUTPUT_NULL) {
        throw JSONRPCError(RPC_INVALID_PARAMETER, "Unknown output type.");
    }

    JSONRPCRequest req = request;
    req.params.erase(0, 2);
    return SendToInner(req, typeIn, typeOut);
};


static UniValue createsignatureinner(const JSONRPCRequest &request, CHDWallet *const pwallet)
{
    RPCTypeCheck(request.params, {UniValue::VSTR, UniValue::VOBJ, UniValue::VSTR, UniValue::VSTR}, true);

    CMutableTransaction mtx;
    if (!DecodeHexTx(mtx, request.params[0].get_str(), true)) {
        throw JSONRPCError(RPC_DESERIALIZATION_ERROR, "TX decode failed");
    }

    UniValue prevOut = request.params[1].get_obj();

    RPCTypeCheckObj(prevOut,
        {
            {"txid", UniValueType(UniValue::VSTR)},
            {"vout", UniValueType(UniValue::VNUM)},
        }, true);

    uint256 txid = ParseHashO(prevOut, "txid");

    int nOut = find_value(prevOut, "vout").get_int();
    if (nOut < 0) {
        throw JSONRPCError(RPC_DESERIALIZATION_ERROR, "vout must be positive");
    }

    COutPoint prev_out(txid, nOut);

    // Find the prevout if it exists in the wallet or chain
    CTxOutBaseRef txout;
    CTxMemPool *mempool = nullptr;
    if (pwallet) {
        LOCK(pwallet->cs_wallet);
        pwallet->GetPrevout(prev_out, txout);
        mempool = pwallet->HaveChain() ? pwallet->chain().getMempool() : nullptr;
    } else {
        //auto chain = EnsureChain(request.context);
        //mempool = chain.getMempool();
    }
    if (!txout.get()) {
        // Try fetch from utxodb first
        LOCK(cs_main);
        Coin coin;
        if (::ChainstateActive().CoinsTip().GetCoin(prev_out, coin)) {
            if (coin.nType == OUTPUT_STANDARD) {
                txout = MAKE_OUTPUT<CTxOutStandard>(coin.out.nValue, coin.out.scriptPubKey);
            } else {
                txout = MAKE_OUTPUT<CTxOutCT>();
                CTxOutCT *txoct = (CTxOutCT*)txout.get();
                txoct->commitment = coin.commitment;
                txoct->scriptPubKey = coin.out.scriptPubKey;
            }
        } else {
            uint256 hashBlock;
            CTransactionRef txn = GetTransaction(nullptr, mempool, prev_out.hash, Params().GetConsensus(), hashBlock);
            if (txn) {
                if (txn->GetNumVOuts() > prev_out.n) {
                    txout = txn->vpout[prev_out.n];
                }
            }
        }
    }

    CScript scriptRedeem, scriptPubKey;
    if (prevOut.exists("scriptPubKey")) {
        std::vector<unsigned char> pkData(ParseHexO(prevOut, "scriptPubKey"));
        scriptPubKey = CScript(pkData.begin(), pkData.end());
    } else {
        if (txout.get() && txout->GetPScriptPubKey()) {
            const CScript *ps = txout->GetPScriptPubKey();
            scriptPubKey = CScript(ps->begin(), ps->end());
        } else {
            throw JSONRPCError(RPC_INVALID_PARAMETER, "\"scriptPubKey\" is required");
        }
    }

    std::vector<uint8_t> vchAmount;
    if (prevOut.exists("amount")) {
        if (prevOut.exists("amount_commitment")) {
            throw JSONRPCError(RPC_INVALID_PARAMETER, "Both \"amount\" and \"amount_commitment\" found.");
        }
        CAmount nValue = AmountFromValue(prevOut["amount"]);
        vchAmount.resize(8);
        part::SetAmount(vchAmount, nValue);
    } else
    if (prevOut.exists("amount_commitment")) {
        std::string s = prevOut["amount_commitment"].get_str();
        if (!IsHex(s) || !(s.size() == 66)) {
            throw JSONRPCError(RPC_INVALID_PARAMETER, "\"amount_commitment\" must be 33 bytes and hex encoded.");
        }
        vchAmount = ParseHex(s);
    } else {
        if (!txout.get() || !txout->PutValue(vchAmount)) {
            throw JSONRPCError(RPC_INVALID_PARAMETER, "\"amount\" or \"amount_commitment\" is required");
        }
    }

    if (prevOut.exists("redeemScript")) {
        std::vector<unsigned char> redeemData(ParseHexO(prevOut, "redeemScript"));
        scriptRedeem = CScript(redeemData.begin(), redeemData.end());
    } else
    if (scriptPubKey.IsPayToScriptHashAny(mtx.IsCoinStake())) {
        if (pwallet) {
            CTxDestination redeemDest;
            std::unique_ptr<SigningProvider> provider = pwallet->GetSolvingProvider(scriptPubKey);
            if (ExtractDestination(scriptPubKey, redeemDest)) {
                if (redeemDest.type() == typeid(ScriptHash)) {
                    const CScriptID& scriptID = CScriptID(boost::get<ScriptHash>(redeemDest));
                    provider->GetCScript(scriptID, scriptRedeem);
                } else
                if (redeemDest.type() == typeid(CScriptID256)) {
                    const CScriptID256& hash = boost::get<CScriptID256>(redeemDest);
                    CScriptID scriptID;
                    scriptID.Set(hash);
                    provider->GetCScript(scriptID, scriptRedeem);
                }
            }
        }

        if (scriptRedeem.size() == 0) {
            throw JSONRPCError(RPC_INVALID_PARAMETER, "\"redeemScript\" is required");
        }
    }

    FillableSigningProvider keystore, *pkeystore;
    CKeyID idSign;
    if (pwallet) {
        CTxDestination destSign = DecodeDestination(request.params[2].get_str());
        if (!IsValidDestination(destSign)) {
            throw JSONRPCError(RPC_INVALID_ADDRESS_OR_KEY, "Invalid address");
        }

        if (destSign.type() == typeid(PKHash)) {
            idSign = ToKeyID(boost::get<PKHash>(destSign));
        } else {
            throw JSONRPCError(RPC_INVALID_ADDRESS_OR_KEY, "Unsupported signing key type.");
        }
        pkeystore = pwallet->GetLegacyScriptPubKeyMan();
    } else {
        std::string strPrivkey = request.params[2].get_str();
        CKey key = DecodeSecret(strPrivkey);
        if (!key.IsValid()) {
            throw JSONRPCError(RPC_INVALID_ADDRESS_OR_KEY, "Invalid private key");
        }

        keystore.AddKey(key);
        idSign = key.GetPubKey().GetID();
        pkeystore = &keystore;
    }

    const UniValue &hashType = request.params[3];
    int nHashType = SIGHASH_ALL;
    if (!hashType.isNull()) {
        static std::map<std::string, int> mapSigHashValues = {
            {std::string("ALL"), int(SIGHASH_ALL)},
            {std::string("ALL|ANYONECANPAY"), int(SIGHASH_ALL|SIGHASH_ANYONECANPAY)},
            {std::string("NONE"), int(SIGHASH_NONE)},
            {std::string("NONE|ANYONECANPAY"), int(SIGHASH_NONE|SIGHASH_ANYONECANPAY)},
            {std::string("SINGLE"), int(SIGHASH_SINGLE)},
            {std::string("SINGLE|ANYONECANPAY"), int(SIGHASH_SINGLE|SIGHASH_ANYONECANPAY)},
        };
        std::string strHashType = hashType.get_str();
        if (mapSigHashValues.count(strHashType)) {
            nHashType = mapSigHashValues[strHashType];
        } else {
            throw JSONRPCError(RPC_INVALID_PARAMETER, "Invalid sighash param");
        }
    }

    SigVersion sigversion = SigVersion::BASE;
    if (!request.params[4].isNull()) {
        const UniValue &options = request.params[4].get_obj();
        if (options.exists("force_segwit") && options["force_segwit"].get_bool()) {
            sigversion = SigVersion::WITNESS_V0;
        }
    }

    // Sign the transaction
    std::vector<uint8_t> vchSig;
    unsigned int i;
    for (i = 0; i < mtx.vin.size(); i++) {
        CTxIn& txin = mtx.vin[i];

        if (txin.prevout == prev_out) {
            MutableTransactionSignatureCreator creator(&mtx, i, vchAmount, nHashType);
            CScript &scriptSig = (sigversion == SigVersion::WITNESS_V0
                                  || scriptPubKey.IsPayToScriptHashAny(mtx.IsCoinStake()))
                                 ? scriptRedeem : scriptPubKey;

            if (!creator.CreateSig(*pkeystore, vchSig, idSign, scriptSig, sigversion)) {
                throw JSONRPCError(RPC_MISC_ERROR, "CreateSig failed.");
            }
            break;
        }
    }

    if (i >= mtx.vin.size()) {
        throw JSONRPCError(RPC_INVALID_PARAMETER, "No matching input found.");
    }

    return HexStr(vchSig);
}

static UniValue createsignaturewithwallet(const JSONRPCRequest &request)
{
            RPCHelpMan{"createsignaturewithwallet",
                "\nSign inputs for raw transaction (serialized, hex-encoded)." +
                HELP_REQUIRING_PASSPHRASE,
                {
                    {"hexstring", RPCArg::Type::STR, RPCArg::Optional::NO, "The transaction hex string."},
                    {"prevtxn", RPCArg::Type::OBJ, RPCArg::Optional::NO, "The previous output to sign for",
                        {
                            {"txid", RPCArg::Type::STR_HEX, RPCArg::Optional::NO, "The transaction id"},
                            {"vout", RPCArg::Type::NUM, RPCArg::Optional::NO, "The output number"},
                            {"scriptPubKey", RPCArg::Type::STR_HEX, RPCArg::Optional::NO, "script key"},
                            {"redeemScript", RPCArg::Type::STR_HEX, /* default */ "", "(required for P2SH or P2WSH)"},
                            {"amount", RPCArg::Type::AMOUNT, RPCArg::Optional::NO, "The amount spent"},
                            {"amount_commitment", RPCArg::Type::STR_HEX, RPCArg::Optional::NO, "The amount commitment spent"},
                        }, "prevtxn"
                    },
                    {"address", RPCArg::Type::STR, RPCArg::Optional::NO, "The address of the private key to sign with."},
                    {"sighashtype", RPCArg::Type::STR, /* default */ "ALL", "The signature hash type. Must be one of\n"
            "       \"ALL\"\n"
            "       \"NONE\"\n"
            "       \"SINGLE\"\n"
            "       \"ALL|ANYONECANPAY\"\n"
            "       \"NONE|ANYONECANPAY\"\n"
            "       \"SINGLE|ANYONECANPAY\""},
                    {"options", RPCArg::Type::OBJ, RPCArg::Optional::OMITTED_NAMED_ARG, "JSON with options",
                        {
                            {"force_segwit", RPCArg::Type::BOOL, /* default */ "false", "Force creating a segwit compatible signature"},
                        },
                        "options"},
                },
                RPCResult{
                    RPCResult::Type::STR_HEX, "", "The hex encoded signature",
                },
                RPCExamples{
            HelpExampleCli("createsignaturewithwallet", "\"myhex\" \"{\\\"txid\\\":\\\"hex\\\",\\\"vout\\\":n}\" \"myaddress\"") +
            "\nAs a JSON-RPC call\n"
            + HelpExampleRpc("createsignaturewithwallet", "\"myhex\", \"{\\\"txid\\\":\\\"hex\\\",\\\"vout\\\":n}\", \"myaddress\"")
                },
            }.Check(request);

    std::shared_ptr<CWallet> const wallet = GetWalletForJSONRPCRequest(request);
    if (!wallet) return NullUniValue;
    CHDWallet *const pwallet = GetParticlWallet(wallet.get());

    EnsureWalletIsUnlocked(pwallet);

    LOCK(pwallet->cs_wallet);

    return createsignatureinner(request, pwallet);
}

static UniValue createsignaturewithkey(const JSONRPCRequest &request)
{
            RPCHelpMan{"createsignaturewithkey",
                "\nSign inputs for raw transaction (serialized, hex-encoded).\n",
                {
                    {"hexstring", RPCArg::Type::STR, RPCArg::Optional::NO, "The transaction hex string."},
                    {"prevtxn", RPCArg::Type::OBJ, RPCArg::Optional::NO, "The previous output to sign for",
                        {
                            {"txid", RPCArg::Type::STR_HEX, RPCArg::Optional::NO, "The transaction id"},
                            {"vout", RPCArg::Type::NUM, RPCArg::Optional::NO, "The output number"},
                            {"scriptPubKey", RPCArg::Type::STR_HEX, RPCArg::Optional::NO, "script key"},
                            {"redeemScript", RPCArg::Type::STR_HEX, /* default */ "", "(required for P2SH or P2WSH)"},
                            {"amount", RPCArg::Type::AMOUNT, RPCArg::Optional::NO, "The amount spent"},
                            {"amount_commitment", RPCArg::Type::STR_HEX, RPCArg::Optional::NO, "The amount commitment spent"},
                        }, "prevtxn"
                    },
                    {"privkey", RPCArg::Type::STR, RPCArg::Optional::NO, "A base58-encoded private key to sign with."},
                    {"sighashtype", RPCArg::Type::STR, /* default */ "ALL", "The signature hash type. Must be one of\n"
            "       \"ALL\"\n"
            "       \"NONE\"\n"
            "       \"SINGLE\"\n"
            "       \"ALL|ANYONECANPAY\"\n"
            "       \"NONE|ANYONECANPAY\"\n"
            "       \"SINGLE|ANYONECANPAY\""},
                    {"options", RPCArg::Type::OBJ, RPCArg::Optional::OMITTED_NAMED_ARG, "JSON with options",
                        {
                            {"force_segwit", RPCArg::Type::BOOL, /* default */ "false", "Force creating a segwit compatible signature"},
                        },
                        "options"},
                },
                RPCResult{
                    RPCResult::Type::STR_HEX, "", "The hex encoded signature",
                },
                RPCExamples{
            HelpExampleCli("createsignaturewithkey", "\"myhex\" \"{\\\"txid\\\":\\\"hex\\\",\\\"vout\\\":n}\" \"myprivkey\"") +
            "\nAs a JSON-RPC call\n"
            + HelpExampleRpc("createsignaturewithkey", "\"myhex\", \"{\\\"txid\\\":\\\"hex\\\",\\\"vout\\\":n}\", \"myprivkey\"")
                },
            }.Check(request);

    return createsignatureinner(request, nullptr);
}


struct TracedOutput {
    int m_n = -1;
    OutputTypes m_type = OUTPUT_NULL;
    CAmount m_value = 0;
    uint256 m_blinding_factor;
    uint256 m_spentby;  // Output could show in multiple tx histories
    bool m_is_spent = false;
    bool m_forced_include = false;
    bool m_spendable = false;
    int64_t m_anon_index = -1;
    CKey m_anon_spend_key;
};
struct TracedTx {
    OutputTypes m_input_type;
    std::string m_wallet_name;
    std::vector<COutPoint> m_inputs;
    std::map<int, TracedOutput> m_outputs;
    CAmount m_input_amount_traced_to_plain = 0;
};

static void traceFrozenPrevout(const COutPoint &op_trace, const uint256 &txid_spentby, std::map<uint256, TracedTx> &traced_txs, UniValue &warnings)
{
    auto mi_tx = traced_txs.find(op_trace.hash);
    if (mi_tx != traced_txs.end()) {
        auto mi_o = mi_tx->second.m_outputs.find(op_trace.n);
        if (mi_o != mi_tx->second.m_outputs.end()) {
            LogPrintf("traceFrozenPrevout: Skipping %s, %d, already have.\n", op_trace.hash.ToString(), op_trace.n);
            return;
        }
    }

    std::vector<std::shared_ptr<CWallet> > wallets = GetWallets();
    for (auto &wallet : wallets) {
        CHDWallet *pwallet = GetParticlWallet(wallet.get());
        CTransactionRecord rtx;
        {
        LOCK(pwallet->cs_wallet);

        MapRecords_t::const_iterator mri = pwallet->mapRecords.find(op_trace.hash);
        if (mri == pwallet->mapRecords.end()) {
            continue;
        }
        rtx = mri->second;
        }

        auto ret = traced_txs.insert(std::pair<uint256, TracedTx>(op_trace.hash, TracedTx()));
        auto &traced_tx = ret.first->second;
        //if (ret.second)  Always search inputs
        traced_tx.m_input_type = rtx.nFlags & ORF_ANON_IN ? OUTPUT_RINGCT : rtx.nFlags & ORF_BLIND_IN ? OUTPUT_CT : OUTPUT_STANDARD;
        std::string wallet_name = pwallet->GetDisplayName();
        if (traced_tx.m_wallet_name.find(wallet_name) == std::string::npos) {
            traced_tx.m_wallet_name += (traced_tx.m_wallet_name.empty() ? "" : ", ") + wallet_name;
        }
        if (traced_tx.m_input_type != OUTPUT_STANDARD) {
            for (const auto &op : rtx.vin) {
                traceFrozenPrevout(op, op_trace.hash, traced_txs, warnings);
                if (std::find(traced_tx.m_inputs.begin(), traced_tx.m_inputs.end(), op) == traced_tx.m_inputs.end()) {
                    traced_tx.m_inputs.push_back(op);
                }
            }
        }

        const COutputRecord *pout = rtx.GetOutput(op_trace.n);
        if (!pout) {
            continue;
        }
        const auto &r = *pout;

        {
        LOCK(pwallet->cs_wallet);
        CHDWalletDB wdb(pwallet->GetDatabase());
        CStoredTransaction stx;
        if (!wdb.ReadStoredTx(op_trace.hash, stx)) {
            warnings.push_back(strprintf("ReadStoredTx failed %s", op_trace.hash.ToString()));
            continue;
        }

        int64_t anon_index = 0;
        CCmpPubKey anon_pubkey;
        if (r.nType == OUTPUT_RINGCT) {
            anon_pubkey = ((CTxOutRingCT*)stx.tx->vpout[r.n].get())->pk;
            if (!pblocktree->ReadRCTOutputLink(anon_pubkey, anon_index)) {
                warnings.push_back(strprintf("ReadRCTOutputLink failed %s", op_trace.ToString()));
            }
        }

        auto ret_to = traced_tx.m_outputs.insert(std::pair<int, TracedOutput>(r.n, TracedOutput()));
        auto &traced_output = ret_to.first->second;
        traced_output.m_type = r.nType == OUTPUT_RINGCT ? OUTPUT_RINGCT : OUTPUT_CT;
        traced_output.m_n = r.n;
        traced_output.m_anon_index = anon_index;
        traced_output.m_spentby = txid_spentby;
        if (traced_output.m_blinding_factor.IsNull()) {
            traced_output.m_value = r.nValue;
            traced_output.m_is_spent = pwallet->IsSpent(op_trace.hash, op_trace.n);
            if (!stx.GetBlind(r.n, traced_output.m_blinding_factor.begin())) {
                warnings.push_back(strprintf("GetBlind failed %s", op_trace.ToString()));
            }
        }
        if (r.nType == OUTPUT_RINGCT && !traced_output.m_anon_spend_key.IsValid()) {
            CKeyID apkid = anon_pubkey.GetID();
            if (!pwallet->GetKey(apkid, traced_output.m_anon_spend_key)) {
                warnings.push_back(strprintf("GetKey failed %s", op_trace.ToString()));
            }
        }
    }
    }
}

static void placeTracedPrevout(const TracedOutput &txo, bool trace_frozen_dump_privkeys, UniValue &rv)
{
    rv.pushKV("n", txo.m_n);
    rv.pushKV("type", txo.m_type == OUTPUT_RINGCT ? "anon" : txo.m_type == OUTPUT_CT ? "blind" : "plain");
    rv.pushKV("value", txo.m_value);
    rv.pushKV("blind", txo.m_blinding_factor.ToString());
    if (txo.m_type == OUTPUT_RINGCT) {
        rv.pushKV("anon_index", txo.m_anon_index);
    }
    rv.pushKV("spent", txo.m_is_spent);
    if (txo.m_is_spent && txo.m_type == OUTPUT_RINGCT
        && txo.m_anon_spend_key.IsValid() && trace_frozen_dump_privkeys) {
        rv.pushKV("anon_spend_key", EncodeSecret(txo.m_anon_spend_key));
    }
    if (!txo.m_spentby.IsNull()) {
        rv.pushKV("spent_by", txo.m_spentby.ToString());
    }
    if (txo.m_forced_include) {
        rv.pushKV("forced_include", txo.m_forced_include);
    }
}

static std::set<std::pair<uint256, uint256> > set_placed;
static void placeTracedInputTxns(const uint256 &spend_txid, const std::vector<COutPoint> &inputs, const std::map<uint256, TracedTx> &traced_txs, bool trace_frozen_dump_privkeys, UniValue &rv)
{
    std::set<uint256> added_txids;

    for (size_t i = 0; i < inputs.size(); ++i) {
        const auto &op = inputs[i];

        CAmount spent_value = 0;
        if (added_txids.count(op.hash)) {
            continue;
        }
        UniValue uvtx(UniValue::VOBJ);
        uvtx.pushKV("txid", op.hash.ToString());

        std::map<uint256, TracedTx>::const_iterator mi = traced_txs.find(op.hash);
        if (mi == traced_txs.end()) {
            continue;
        }
        const auto &tx = mi->second;

        UniValue uv_prevouts(UniValue::VARR);
        for (const auto &itxo : tx.m_outputs) {
            const auto &txo = itxo.second;
            UniValue uv_prevout(UniValue::VOBJ);
            placeTracedPrevout(txo, trace_frozen_dump_privkeys, uv_prevout);
            uv_prevouts.push_back(uv_prevout);

            if (txo.m_spentby == spend_txid) {
                spent_value += txo.m_value;
            }
        }
        uvtx.pushKV("outputs", uv_prevouts);
        uvtx.pushKV("input_type", tx.m_input_type == OUTPUT_RINGCT ? "anon" : tx.m_input_type == OUTPUT_CT ? "blind" : "plain");
        uvtx.pushKV("wallet", tx.m_wallet_name);

        UniValue uv_inputs(UniValue::VARR);
        auto placed_pair = std::make_pair(op.hash, spend_txid);
        if (set_placed.count(placed_pair)) {
            uvtx.pushKV("inputs", "repeat");
        } else {
            placeTracedInputTxns(op.hash, tx.m_inputs, traced_txs, trace_frozen_dump_privkeys, uv_inputs);
            set_placed.insert(placed_pair);
        }
        if (uv_inputs.size() > 0) {
            uvtx.pushKV("inputs", uv_inputs);
        }
        uvtx.pushKV("spent_outputs_value", spent_value);

        rv.push_back(uvtx);
        added_txids.insert(op.hash);
    }
}

static void traceFrozenOutputs(UniValue &rv, CAmount min_value, CAmount max_frozen_output_spendable, const UniValue &uv_extra_outputs, bool trace_frozen_dump_privkeys)
{
    // Dump information necessary for an external script to trace blinded amounts back to plain values
    // Intentionally trace blacklisted anon outputs, will be picked up by the validation script
    UniValue errors(UniValue::VARR);
    UniValue warnings(UniValue::VARR);

    std::map<uint256, TracedTx> traced_txs;
    std::vector<std::shared_ptr<CWallet> > wallets = GetWallets();
    std::set<COutPoint> extra_txouts;  // Trace these outputs even if spent
    std::set<COutPoint> top_level, set_forced;
    int64_t time_now = GetAdjustedTime();

    if (uv_extra_outputs.isArray()) {
        for (size_t i = 0; i < uv_extra_outputs.size(); ++i) {
            const UniValue &uvi = uv_extra_outputs[i];
            RPCTypeCheckObj(uvi,
            {
                {"tx", UniValueType(UniValue::VSTR)},
                {"n", UniValueType(UniValue::VNUM)},
            });
            COutPoint op(ParseHashO(uvi, "tx"), uvi["n"].get_int());
            extra_txouts.insert(op);
        }
    }

    // Ensure all wallets are unlocked
    for (auto &wallet : wallets) {
        CHDWallet *const pwallet = GetParticlWallet(wallet.get());
        if (pwallet->IsLocked() || pwallet->fUnlockForStakingOnly) {
            throw JSONRPCError(RPC_WALLET_UNLOCK_NEEDED,
                strprintf("Error: Wallet %s is locked, please unlock all loaded wallets for this command.", pwallet->GetDisplayName()));
        }
    }

    std::map<uint256, TracedTx> traced_txns;
    CAmount total_traced = 0;
    size_t num_traced = 0;
    size_t num_searched = 0;

    const Consensus::Params &consensusParams = Params().GetConsensus();
    for (auto &wallet : wallets) {
        CHDWallet *pwallet = GetParticlWallet(wallet.get());
        LOCK(pwallet->cs_wallet);

        CHDWalletDB wdb(pwallet->GetDatabase());
        for (MapRecords_t::const_iterator it = pwallet->mapRecords.begin(); it != pwallet->mapRecords.end(); ++it) {
            const uint256 &txid = it->first;
            const CTransactionRecord &rtx = it->second;

            bool in_height = true;
            num_searched += 1;
            if (rtx.block_height < 1 || // height 0 is mempool
                rtx.block_height > consensusParams.m_frozen_blinded_height) {
                in_height = false;
            }

            for (const auto &r : rtx.vout) {
                bool force_include = extra_txouts.count(COutPoint(txid, r.n));
                if (!in_height && !force_include) {
                    continue;
                }
                if ((r.nType != OUTPUT_RINGCT && r.nType != OUTPUT_CT) ||
                    !(r.nFlags & ORF_OWNED) ||
                    r.nValue < min_value) {
                    if (!force_include) {
                        continue;
                    }
                }

                bool is_spent = pwallet->IsSpent(txid, r.n);
                if (is_spent && !force_include) {
                    continue;
                }

                bool is_spendable = true;
                int64_t anon_index = -1;
                if (r.nType == OUTPUT_RINGCT) {
                    CStoredTransaction stx;
                    if (!wdb.ReadStoredTx(txid, stx) ||
                        !stx.tx->vpout[r.n]->IsType(OUTPUT_RINGCT) ||
                        !pblocktree->ReadRCTOutputLink(((CTxOutRingCT*)stx.tx->vpout[r.n].get())->pk, anon_index)) {
                        warnings.push_back(strprintf("Failed to get anon index for %s.%d", txid.ToString(), r.n));
                        continue;
                    }
                    if (::Params().IsBlacklistedAnonOutput(anon_index)) {
                        is_spendable = false;
                    }
                }
                if (r.nValue > max_frozen_output_spendable) {
                    // TODO: Store pubkey on COutputRecord - in scriptPubKey
                    if (r.nType == OUTPUT_RINGCT) {
                        if (!IsWhitelistedAnonOutput(anon_index, time_now, consensusParams)) {
                            is_spendable = false;
                        }
                    } else
                    if (r.nType == OUTPUT_CT) {
                        if (IsFrozenBlindOutput(txid)) {
                            is_spendable = false;
                        }
                    }
                }
                if (is_spendable) {
                    if (!force_include) {
                        continue;
                    }
                }
                COutPoint op_trace(txid, r.n);
                if (top_level.count(op_trace)) {
                    continue;
                }
                total_traced += r.nValue;
                num_traced++;

                top_level.insert(op_trace);
                if (force_include) {
                    set_forced.insert(op_trace);
                }
            }
        }
    }

    for (const auto &op : top_level) {
        uint256 spent_by; // null
        traceFrozenPrevout(op, spent_by, traced_txns, warnings);
        auto ret = traced_txns.insert(std::pair<uint256, TracedTx>(op.hash, TracedTx()));
        auto &traced_tx = ret.first->second;

        if (set_forced.count(op)) {
            traced_tx.m_outputs[op.n].m_forced_include = true;
        }
    }

    // Fill in all known tx outputs, external script needs to know them all to check tx outputs == txinputs
    for (auto &wallet : wallets) {
        CHDWallet *pwallet = GetParticlWallet(wallet.get());
        LOCK(pwallet->cs_wallet);

        CHDWalletDB wdb(pwallet->GetDatabase());
        for (MapRecords_t::const_iterator it = pwallet->mapRecords.begin(); it != pwallet->mapRecords.end(); ++it) {
            const uint256 &txid = it->first;
            const CTransactionRecord &rtx = it->second;

            std::map<uint256, TracedTx>::iterator traced_txnsi = traced_txns.find(txid);
            if (traced_txnsi == traced_txns.end()) {
                continue;
            }
            TracedTx &traced_tx = traced_txnsi->second;

            CStoredTransaction stx;
            if (!wdb.ReadStoredTx(txid, stx)) {
                warnings.push_back(strprintf("ReadStoredTx failed %s", txid.ToString()));
                continue;
            }
            for (const auto &r : rtx.vout) {
                if ((r.nType != OUTPUT_RINGCT && r.nType != OUTPUT_CT) ||
                    !(r.nFlags & ORF_OWNED)) {
                    continue;
                }
                if (traced_tx.m_outputs.count(r.n)) {
                    continue;
                }
                TracedOutput traced_output;
                traced_output.m_type = r.nType == OUTPUT_RINGCT ? OUTPUT_RINGCT : OUTPUT_CT;
                traced_output.m_value = r.nValue;
                traced_output.m_n = r.n;
                if (r.nType == OUTPUT_RINGCT &&
                    !pblocktree->ReadRCTOutputLink(((CTxOutRingCT*)stx.tx->vpout[r.n].get())->pk, traced_output.m_anon_index)) {
                    warnings.push_back(strprintf("ReadRCTOutputLink failed %s %d", txid.ToString(), r.n));
                }
                traced_output.m_is_spent = pwallet->IsSpent(txid, r.n);
                if (!stx.GetBlind(r.n, traced_output.m_blinding_factor.begin())) {
                    warnings.push_back(strprintf("GetBlind failed %s %d", txid.ToString(), r.n));
                }
                traced_tx.m_outputs[r.n] = traced_output;
            }
        }
    }

    UniValue rv_txns(UniValue::VARR);
    std::set<uint256> set_added;
    for (const auto &op : top_level) {
        if (set_added.count(op.hash)) {
            continue;
        }
        set_added.insert(op.hash);
        UniValue rv_tx(UniValue::VOBJ);
        rv_tx.pushKV("txid", op.hash.ToString());

        const auto &tx = traced_txns[op.hash];
        UniValue uv_outputs(UniValue::VARR);
        for (const auto &itxo : tx.m_outputs) {
            const auto &txo = itxo.second;
            UniValue uvo(UniValue::VOBJ);
            placeTracedPrevout(txo, trace_frozen_dump_privkeys, uvo);
            uv_outputs.push_back(uvo);
        }
        rv_tx.pushKV("outputs", uv_outputs);
        rv_tx.pushKV("input_type", tx.m_input_type == OUTPUT_RINGCT ? "anon" : tx.m_input_type == OUTPUT_CT ? "blind" : "plain");
        rv_tx.pushKV("wallet", tx.m_wallet_name);

        UniValue uv_inputs(UniValue::VARR);
        placeTracedInputTxns(op.hash, tx.m_inputs, traced_txns, trace_frozen_dump_privkeys, uv_inputs);
        if (uv_inputs.size() > 0) {
            rv_tx.pushKV("inputs", uv_inputs);
        }

        rv_txns.push_back(rv_tx);
    }
    set_placed.clear();

    LogPrintf("traceFrozenOutputs() searched %d transactions.\n", num_searched);

    rv.pushKV("transactions", rv_txns);
    rv.pushKV("num_traced", (int)num_traced);
    rv.pushKV("total_traced", total_traced);

    if (warnings.size() > 0) {
        rv.pushKV("warnings", warnings);
    }
    if (errors.size() > 0) {
        rv.pushKV("errors", errors);
    }
}

static UniValue debugwallet(const JSONRPCRequest &request)
{
            RPCHelpMan{"debugwallet",
                "\nDetect problems in wallet." +
                HELP_REQUIRING_PASSPHRASE,
                {
                    {"options", RPCArg::Type::OBJ, /* default */ "", "JSON with options",
                        {
                            {"list_frozen_outputs", RPCArg::Type::BOOL, /* default */ "false", "List frozen anon and blinded outputs."},
                            {"spend_frozen_output", RPCArg::Type::BOOL, /* default */ "false", "Withdraw one frozen output to plain balance."},
                            {"trace_frozen_outputs", RPCArg::Type::BOOL, /* default */ "false", "Attempt to trace frozen blinded outputs back to plain inputs.\n"
                                                                                                "Will search all loaded wallets.\n"
                                                                                                "All loaded wallets must be unlocked."},
                            {"trace_frozen_extra", RPCArg::Type::ARR, /* default */ "", "A json array of extra outputs to trace, use with trace_frozen_outputs.",
                                {
                                    {"", RPCArg::Type::OBJ, /* default */ "", "",
                                        {
                                            {"tx", RPCArg::Type::STR_HEX, RPCArg::Optional::NO, "txn id"},
                                            {"n", RPCArg::Type::NUM, RPCArg::Optional::NO, "txn vout"},
                                        },
                                    },
                                },
                            },
                            {"trace_frozen_dump_privkeys", RPCArg::Type::BOOL, /* default */ "false", "Dump anon spending keys, use with trace_frozen_outputs."},
                            {"max_frozen_output_spendable", RPCArg::Type::AMOUNT, /* default */ "unset", "Override the default value over which frozen outputs need to be explicitly whitelisted."},
                            {"attempt_repair", RPCArg::Type::BOOL, /* default */ "", "Attempt to repair if possible."},
                            {"clear_stakes_seen", RPCArg::Type::BOOL, /* default */ "false", "Clear seen stakes - for use in regtest networks."},
                            {"downgrade_wallets", RPCArg::Type::BOOL, /* default */ "false", "Downgrade all loaded wallets for older releases then shutdown.\n"
                                                                                             "All loaded wallets must be unlocked."},
                            {"exit_ibd", RPCArg::Type::BOOL, /* default */ "false", "Exit initial block download state."},
                        },
                        "options"},
                },
                RPCResults{},
                RPCExamples{""},
            }.Check(request);

    std::shared_ptr<CWallet> const wallet = GetWalletForJSONRPCRequest(request);
    if (!wallet) return NullUniValue;
    CHDWallet *const pwallet = GetParticlWallet(wallet.get());

    // Make sure the results are valid at least up to the most recent block
    // the user could have gotten from another RPC command prior to now
    pwallet->BlockUntilSyncedToCurrentChain();

    bool list_frozen_outputs = false;
    bool spend_frozen_output = false;
    bool trace_frozen_outputs = false;
    bool trace_frozen_dump_privkeys = false;
    bool attempt_repair = false;
    bool clear_stakes_seen = false;
    bool downgrade_wallets = false;
    bool exit_ibd = false;
    CAmount max_frozen_output_spendable = Params().GetConsensus().m_max_tainted_value_out;
    int64_t time_now = GetAdjustedTime();

    if (!request.params[0].isNull()) {
        const UniValue &options = request.params[0].get_obj();
        RPCTypeCheckObj(options,
            {
                {"list_frozen_outputs",                 UniValueType(UniValue::VBOOL)},
                {"spend_frozen_output",                 UniValueType(UniValue::VBOOL)},
                {"trace_frozen_outputs",                UniValueType(UniValue::VBOOL)},
                {"trace_frozen_extra",                  UniValueType(UniValue::VARR)},
                {"trace_frozen_dump_privkeys",          UniValueType(UniValue::VBOOL)},
                {"attempt_repair",                      UniValueType(UniValue::VBOOL)},
                {"clear_stakes_seen",                   UniValueType(UniValue::VBOOL)},
                {"downgrade_wallets",                   UniValueType(UniValue::VBOOL)},
                {"max_frozen_output_spendable",         UniValueType()},
                {"exit_ibd",                            UniValueType(UniValue::VBOOL)},
            }, true, true);
        if (options.exists("list_frozen_outputs")) {
            list_frozen_outputs = options["list_frozen_outputs"].get_bool();
        }
        if (options.exists("spend_frozen_output")) {
            spend_frozen_output = options["spend_frozen_output"].get_bool();
        }
        if (options.exists("trace_frozen_outputs")) {
            trace_frozen_outputs = options["trace_frozen_outputs"].get_bool();
        }
        if (options.exists("trace_frozen_dump_privkeys")) {
            trace_frozen_dump_privkeys = options["trace_frozen_dump_privkeys"].get_bool();
        }
        if (options.exists("attempt_repair")) {
            attempt_repair = options["attempt_repair"].get_bool();
        }
        if (options.exists("clear_stakes_seen")) {
            clear_stakes_seen = options["clear_stakes_seen"].get_bool();
        }
        if (options.exists("downgrade_wallets")) {
            downgrade_wallets = options["downgrade_wallets"].get_bool();
        }
        if (options.exists("max_frozen_output_spendable")) {
            max_frozen_output_spendable = AmountFromValue(options["max_frozen_output_spendable"]);
        }
        if (options.exists("exit_ibd")) {
            exit_ibd = options["exit_ibd"].get_bool();
        }
    }
    if (list_frozen_outputs + spend_frozen_output + trace_frozen_outputs > 1) {
        throw JSONRPCError(RPC_INVALID_PARAMETER, "Multiple frozen blinded methods selected.");
    }

    EnsureWalletIsUnlocked(pwallet);

    UniValue result(UniValue::VOBJ);
    UniValue errors(UniValue::VARR);
    UniValue warnings(UniValue::VARR);

    CAmount min_frozen_blinded_value = 10000;

    if (trace_frozen_outputs) {
        const UniValue &options = request.params[0].get_obj();
        UniValue empty_array(UniValue::VARR);
        const UniValue &extra_outputs = options.exists("trace_frozen_extra") ? options["trace_frozen_extra"] : empty_array;
        traceFrozenOutputs(result, min_frozen_blinded_value, max_frozen_output_spendable, extra_outputs, trace_frozen_dump_privkeys);
        return result;
    }

    if (exit_ibd) {
        ::ChainstateActive().m_cached_finished_ibd = true;
        return "Exited IBD.";
    }

    if (downgrade_wallets) {
        std::vector<std::shared_ptr<CWallet> > wallets = GetWallets();
        for (auto &wallet : wallets) {
            CHDWallet *pw = GetParticlWallet(wallet.get());
            pw->Downgrade();
        }
        StartShutdown();
        return "Wallet downgraded - Shutting down.";
    }

    EnsureWalletIsUnlocked(pwallet);

    if (list_frozen_outputs || spend_frozen_output) {
        {
        LOCK(pwallet->cs_wallet);

        CHDWalletDB wdb(pwallet->GetDatabase());

        UniValue blinded_outputs(UniValue::VARR);
        CAmount total_spendable = 0;
        CAmount total_unspendable = 0;
        size_t num_spendable = 0, num_unspendable = 0;

        const Consensus::Params &consensusParams = Params().GetConsensus();
        bool exploit_fix_2_active = GetTime() >= consensusParams.exploit_fix_2_time;
        for (MapRecords_t::const_iterator it = pwallet->mapRecords.begin(); it != pwallet->mapRecords.end(); ++it) {
            const uint256 &txid = it->first;
            const CTransactionRecord &rtx = it->second;

            if (rtx.block_height < 1 || // height 0 is mempool
                rtx.block_height > consensusParams.m_frozen_blinded_height) {
                continue;
            }

            for (const auto &r : rtx.vout) {
                if ((r.nType != OUTPUT_RINGCT && r.nType != OUTPUT_CT) ||
                    !(r.nFlags & ORF_OWNED) ||
                    r.nValue < min_frozen_blinded_value ||
                    pwallet->IsSpent(txid, r.n)) {
                    continue;
                }

                bool is_spendable = true;
                int64_t anon_index = 0;
                // TODO: Store pubkey on COutputRecord - in scriptPubKey
                if (r.nType == OUTPUT_RINGCT) {
                    CStoredTransaction stx;

                    if (!wdb.ReadStoredTx(txid, stx) ||
                        !stx.tx->vpout[r.n]->IsType(OUTPUT_RINGCT) ||
                        !pblocktree->ReadRCTOutputLink(((CTxOutRingCT*)stx.tx->vpout[r.n].get())->pk, anon_index) ||
<<<<<<< HEAD
                        ::Params().IsBlacklistedAnonOutput(anon_index) ||
                        (!IsWhitelistedAnonOutput(anon_index) && r.nValue > max_frozen_output_spendable)) {
=======
                        IsBlacklistedAnonOutput(anon_index) ||
                        (!IsWhitelistedAnonOutput(anon_index, time_now, consensusParams) && r.nValue > max_frozen_output_spendable)) {
>>>>>>> 239a8573
                        is_spendable = false;
                    }
                } else
                if (r.nType == OUTPUT_CT) {
                    if (IsFrozenBlindOutput(txid) && r.nValue > max_frozen_output_spendable) {
                        is_spendable = false;
                    }
                }
                if (is_spendable) {
                    total_spendable += r.nValue;
                    num_spendable++;
                } else {
                    total_unspendable += r.nValue;
                    num_unspendable++;
                }
                UniValue output(UniValue::VOBJ);
                output.pushKV("type", r.nType == OUTPUT_RINGCT ? "anon" : "blind");
                output.pushKV("spendable", is_spendable);
                output.pushKV("txid", txid.ToString());
                output.pushKV("n", r.n);
                output.pushKV("amount", ValueFromAmount(r.nValue));
                if (r.nType == OUTPUT_RINGCT) {
                    output.pushKV("anon_index", (int)anon_index);
                    if (::Params().IsBlacklistedAnonOutput(anon_index)) {
                        output.pushKV("blacklisted", true);
                    }
                }
                blinded_outputs.push_back(output);
            }
        }

        // Sort
        std::vector<UniValue> &values = blinded_outputs.getValues_nc();
        std::sort(values.begin(), values.end(), [] (const UniValue &a, const UniValue &b) -> bool {
            return a["amount"].get_real() > b["amount"].get_real();
        });

        if (list_frozen_outputs) {
            result.pushKV("frozen_outputs", blinded_outputs);
            result.pushKV("num_spendable", (int) num_spendable);
            result.pushKV("total_spendable", ValueFromAmount(total_spendable));
            result.pushKV("num_unspendable", (int) num_unspendable);
            result.pushKV("total_unspendable", ValueFromAmount(total_unspendable));
            return result;
        }

        // spend_frozen_output
        if (!exploit_fix_2_active) {
            result.pushKV("error", "Exploit repair fork is not active yet.");
            return result;
        }
        if (num_spendable < 1) {
            result.pushKV("error", "No spendable outputs.");
            return result;
        }

        // Withdraw the largest spendable frozen blinded output
        for (const auto &v : values) {
            if (!v["spendable"].get_bool()) {
                continue;
            }
            std::string label = "Redeem frozen blinded";
            CPubKey pubkey;
            if (0 != pwallet->NewKeyFromAccount(pubkey, false, false, false, false, label.c_str())) {
                throw JSONRPCError(RPC_WALLET_ERROR, "NewKeyFromAccount failed.");
            }

            uint256 input_txid = ParseHashO(v, "txid");
            int rv, input_n = v["n"].get_int();
            CCoinControl cctl;
            cctl.m_spend_frozen_blinded = true;
            cctl.m_addChangeOutput = false;
            cctl.Select(COutPoint(input_txid, input_n));

            std::vector<CTempRecipient> vec_send;
            std::string sError;
            CTempRecipient r;
            r.nType = OUTPUT_STANDARD;
            CAmount output_amount = AmountFromValue(v["amount"]);
            r.SetAmount(output_amount);
            r.address = GetDestinationForKey(pubkey, OutputType::LEGACY);
            r.fSubtractFeeFromAmount = true;
            vec_send.push_back(r);

            CTransactionRef tx_new;
            CWalletTx wtx(pwallet, tx_new);
            CTransactionRecord rtx;
            CAmount nFee;

            if (v["type"].get_str() == "anon") {
                rv = pwallet->AddAnonInputs(wtx, rtx, vec_send, true, 1, 1, nFee, &cctl, sError);
                if (rv != 0) {
                    throw JSONRPCError(RPC_WALLET_ERROR, "AddAnonInputs failed " + sError);
                }
            } else {
                rv = pwallet->AddBlindedInputs(wtx, rtx, vec_send, true, nFee, &cctl, sError);
                if (rv != 0) {
                    throw JSONRPCError(RPC_WALLET_ERROR, "AddBlindedInputs failed " + sError);
                }
            }

            rv = wtx.SubmitMemoryPoolAndRelay(sError, true);
            if (rv != 1) {
                throw JSONRPCError(RPC_WALLET_ERROR, "SubmitMemoryPoolAndRelay failed " + sError);
            }
            uint256 txid = wtx.GetHash();
            result.pushKV("txid", txid.ToString());
            result.pushKV("spent_txid", input_txid.ToString());
            result.pushKV("spent_n", input_n);
            result.pushKV("amount", ValueFromAmount(output_amount));
            result.pushKV("fee", ValueFromAmount(nFee));
            break;
        }
        }
        SyncWithValidationInterfaceQueue();
        return result;
    }

    if (clear_stakes_seen) {
        LOCK(cs_main);
        mapStakeConflict.clear();
        mapStakeSeen.clear();
        listStakeSeen.clear();
        return "Cleared stakes seen.";
    }

    result.pushKV("wallet_name", pwallet->GetName());
    result.pushKV("core_version", CLIENT_VERSION);

    size_t nUnabandonedOrphans = 0;
    size_t nCoinStakes = 0;
    size_t nAbandonedOrphans = 0;

    {
        LOCK(pwallet->cs_wallet);

        result.pushKV("mapWallet_size", (int)pwallet->mapWallet.size());
        result.pushKV("mapRecords_size", (int)pwallet->mapRecords.size());
        result.pushKV("mapTxSpends_size", (int)pwallet->CountTxSpends());
        result.pushKV("mapTxCollapsedSpends_size", (int)pwallet->mapTxCollapsedSpends.size());
        result.pushKV("m_collapsed_txns_size", (int)pwallet->m_collapsed_txns.size());
        result.pushKV("m_collapsed_txn_inputs_size", (int)pwallet->m_collapsed_txn_inputs.size());
        result.pushKV("m_is_only_instance", pwallet->m_is_only_instance);
        result.pushKV("map_ext_accounts_size", (int)pwallet->mapExtAccounts.size());
        result.pushKV("map_ext_keys_size", (int)pwallet->mapExtKeys.size());                    // Includes account keys
        result.pushKV("map_loose_keys_size", (int)pwallet->mapLooseKeys.size());                // Child keys derived from ext keys not in accounts
        result.pushKV("map_loose_lookahead_size", (int)pwallet->mapLooseLookAhead.size());      // Includes account keys

        for (auto it = pwallet->mapWallet.cbegin(); it != pwallet->mapWallet.cend(); ++it) {
            const uint256 &wtxid = it->first;
            const CWalletTx &wtx = it->second;

            if (wtx.IsCoinStake()) {
                nCoinStakes++;
                if (wtx.GetDepthInMainChain() < 1) {
                    if (wtx.isAbandoned()) {
                        nAbandonedOrphans++;
                    } else {
                        nUnabandonedOrphans++;
                        LogPrintf("Unabandoned orphaned stake: %s\n", wtxid.ToString());

                        if (attempt_repair) {
                            if (!pwallet->AbandonTransaction(wtxid)) {
                                LogPrintf("ERROR: %s - Orphaning stake, AbandonTransaction failed for %s\n", __func__, wtxid.ToString());
                            }
                        }
                    }
                }
            }
        }

        LogPrintf("nUnabandonedOrphans %d\n", nUnabandonedOrphans);
        LogPrintf("nCoinStakes %d\n", nCoinStakes);
        LogPrintf("nAbandonedOrphans %d\n", nAbandonedOrphans);
        result.pushKV("unabandoned_orphans", (int)nUnabandonedOrphans);

        int64_t rv = 0;
        if (pwallet->CountRecords("sxkm", rv)) {
            result.pushKV("locked_stealth_outputs", (int)rv);
        } else {
            result.pushKV("locked_stealth_outputs", "error");
        }

        if (pwallet->CountRecords("lao", rv)) {
            result.pushKV("locked_blinded_outputs", (int)rv);
        } else {
            result.pushKV("locked_blinded_outputs", "error");
        }

        // Check for gaps in the hd key chains
        ExtKeyAccountMap::const_iterator itam = pwallet->mapExtAccounts.begin();
        for ( ; itam != pwallet->mapExtAccounts.end(); ++itam) {
            CExtKeyAccount *sea = itam->second;
            LogPrintf("Checking account %s\n", sea->GetIDString58());
            for (CStoredExtKey *sek : sea->vExtKeys) {
                if (!(sek->nFlags & EAF_ACTIVE)
                    || !(sek->nFlags & EAF_RECEIVE_ON)) {
                    continue;
                }

                if ((sek->nFlags & EAF_HARDWARE_DEVICE)) {
                    std::vector<uint8_t> vPath;
                    auto mi = sek->mapValue.find(EKVT_PATH);
                    if (mi != sek->mapValue.end()) {
                        vPath = mi->second;
                    }
                    if (vPath.size() > 8) {
                        // Trim the 44h/44h appended to hardware accounts
                        std::vector<uint32_t> vPathTest;
                        if (0 == ConvertPath(vPath, vPathTest) &&
                            vPathTest.size() > 1 &&
                            vPathTest[0] == WithHardenedBit(44)) {

                            UniValue tmp(UniValue::VOBJ);
                            CKeyID idChain = sek->GetID();
                            CBitcoinAddress addr;
                            addr.Set(idChain, CChainParams::EXT_KEY_HASH);
                            tmp.pushKV("type", "HW device account chain path too long.");
                            tmp.pushKV("chain", addr.ToString());
                            tmp.pushKV("attempt_fix", attempt_repair);
                            if (attempt_repair) {
                                vPath.erase(vPath.begin(), vPath.begin() + 8);
                                sek->mapValue[EKVT_PATH] = vPath;

                                CHDWalletDB wdb(pwallet->GetDBHandle());
                                if (!wdb.WriteExtKey(idChain, *sek)) {
                                    tmp.pushKV("error", "WriteExtKey failed");
                                }
                            }
                            warnings.push_back(tmp);
                        }
                    }
                }

                UniValue rva(UniValue::VARR);
                LogPrintf("Checking chain %s\n", sek->GetIDString58());
                uint32_t nGenerated = sek->GetCounter(false);
                LogPrintf("Generated %d\n", nGenerated);

                bool fHardened = false;
                CPubKey newKey;

                for (uint32_t i = 0; i < nGenerated; ++i) {
                    uint32_t nChildOut;
                    if (0 != sek->DeriveKey(newKey, i, nChildOut, fHardened)) {
                        throw JSONRPCError(RPC_WALLET_ERROR, "DeriveKey failed.");
                    }

                    if (i != nChildOut) {
                        LogPrintf("Warning: %s - DeriveKey skipped key %d, %d.\n", __func__, i, nChildOut);
                    }

                    CEKAKey ak;
                    CKeyID idk = newKey.GetID();
                    CPubKey pk;
                    if (!sea->GetPubKey(idk, pk)) {
                        UniValue tmp(UniValue::VOBJ);
                        tmp.pushKV("position", (int)i);
                        tmp.pushKV("address", CBitcoinAddress(PKHash(idk)).ToString());

                        if (attempt_repair) {
                            uint32_t nChain;
                            if (!sea->GetChainNum(sek, nChain)) {
                                throw JSONRPCError(RPC_WALLET_ERROR, "GetChainNum failed.");
                            }

                            CEKAKey ak(nChain, nChildOut);
                            if (0 != pwallet->ExtKeySaveKey(sea, idk, ak)) {
                                throw JSONRPCError(RPC_WALLET_ERROR, "ExtKeySaveKey failed.");
                            }

                            UniValue b;
                            b.setBool(true);
                            tmp.pushKV("attempt_fix", b);
                        }

                        rva.push_back(tmp);
                    }
                }

                if (rva.size() > 0) {
                    UniValue tmp(UniValue::VOBJ);
                    tmp.pushKV("account", sea->GetIDString58());
                    tmp.pushKV("chain", sek->GetIDString58());
                    tmp.pushKV("missing_keys", rva);
                    errors.push_back(tmp);
                }

                // TODO: Check hardened keys, must detect stealth key chain
            }
        }

        {
            auto add_error = [&] (std::string message, const uint256 &txid, int n=-1) {
                UniValue tmp(UniValue::VOBJ);
                tmp.pushKV("type", message);
                tmp.pushKV("txid", txid.ToString());
                if (n > -1) {
                    tmp.pushKV("n", n);
                }
                errors.push_back(tmp);
            };
            pwallet->WalletLogPrintf("Checking mapRecord plain values, blinding factors and anon spends.\n");
            CHDWalletDB wdb(pwallet->GetDBHandle());
            for (const auto &ri : pwallet->mapRecords) {
                const uint256 &txhash = ri.first;
                const CTransactionRecord &rtx = ri.second;

                if (!pwallet->IsTrusted(txhash, rtx)) {
                    continue;
                }
                CStoredTransaction stx;
                if (!wdb.ReadStoredTx(txhash, stx)) {
                    add_error("Missing stored txn.", txhash);
                    continue;
                }
                for (const auto &r : rtx.vout) {
                    if (r.nType == OUTPUT_STANDARD && r.n != OR_PLACEHOLDER_N) {
                        if (r.n >= stx.tx->GetNumVOuts() || r.nValue != stx.tx->vpout[r.n]->GetValue()) {
                            add_error("Plain value mismatch.", txhash, r.n);
                        }
                        continue;
                    }
                    if ((r.nType == OUTPUT_CT || r.nType == OUTPUT_RINGCT)
                        && (r.nFlags & ORF_OWNED || r.nFlags & ORF_STAKEONLY)
                        && !pwallet->IsSpent(txhash, r.n)) {
                        uint256 tmp;
                        if (!stx.GetBlind(r.n, tmp.begin())) {
                            add_error("Missing blinding factor.", txhash, r.n);
                        }
                    }
                    if (r.nType == OUTPUT_RINGCT
                        && (r.nFlags & ORF_OWNED)) {
                        CCmpPubKey anon_pubkey, ki;
                        if (!stx.GetAnonPubkey(r.n, anon_pubkey)) {
                            add_error("Could not get anon pubkey.", txhash, r.n);
                            continue;
                        }
                        CKey spend_key;
                        CKeyID apkid = anon_pubkey.GetID();
                        if (!pwallet->GetKey(apkid, spend_key)) {
                            add_error("Could not get anon spend key.", txhash, r.n);
                            continue;
                        }
                        if (0 != GetKeyImage(ki, anon_pubkey, spend_key)) {
                            add_error("Could not get keyimage.", txhash, r.n);
                            continue;
                        }
                        CAnonKeyImageInfo ki_data;
                        bool spent_in_chain = pblocktree->ReadRCTKeyImage(ki, ki_data);
                        bool spent_in_wallet = pwallet->IsSpent(txhash, r.n);

                        if (spent_in_chain && !spent_in_wallet) {
                            add_error("Spent in chain but not wallet.", txhash, r.n);
                        } else
                        if (!spent_in_chain && spent_in_wallet) {
                            add_error("Spent in wallet but not chain.", txhash, r.n);
                        }
                    }
                }
            }
        }
        if (pwallet->CountColdstakeOutputs() > 0) {
            UniValue jsonSettings;
            if (!pwallet->GetSetting("changeaddress", jsonSettings)
                || !jsonSettings["coldstakingaddress"].isStr()) {
                UniValue tmp(UniValue::VOBJ);
                tmp.pushKV("type", "Wallet has coldstaking outputs with coldstakingaddress unset.");
                warnings.push_back(tmp);
            }
        }
    }

    result.pushKV("errors", errors);
    result.pushKV("warnings", warnings);

    return result;
};

static UniValue walletsettings(const JSONRPCRequest &request)
{
            RPCHelpMan{"walletsettings",
                "\nManage wallet settings.\n"
                "Each settings group is set as a block, unspecified options will be set to the default value."
                "\nSettings Groups:\n"
                "\"changeaddress\" {\n"
                "  \"address_standard\"          (string, optional, default=none) Change address for standard inputs.\n"
                "  \"coldstakingaddress\"        (string, optional, default=none) Cold staking address for standard inputs.\n"
                "}\n"
                "\"stakingoptions\" {\n"
                "  \"enabled\"                   (bool, optional, default=true) Toggle staking enabled on this wallet.\n"
                "  \"stakecombinethreshold\"     (amount, optional, default=1000) Join outputs below this value.\n"
                "  \"stakesplitthreshold\"       (amount, optional, default=2000) Split outputs above this value.\n"
                "  \"minstakeablevalue\"         (amount, optional, default=0.00000001) Won't try stake outputs below this value.\n"
                "  \"treasurydonationpercent\"   (int, optional, default=0) Set the percentage of each block reward to donate to the treasury.\n"
                "  \"rewardaddress\"             (string, optional, default=none) An address which the user portion of the block reward gets sent to.\n"
                "  \"smsgfeeratetarget\"         (amount, optional, default=0) If non-zero an amount to move the smsgfeerate towards.\n"
                "  \"smsgdifficultytarget\"      (string, optional, default=0) A 32 byte hex value to move the smsgdifficulty towards.\n"
                "}\n"
                "\"stakelimit\" {\n"
                "  \"height\"                    (int, optional, default=0) Prevent staking above chain height, used in functional testing.\n"
                "}\n"
                "\"anonoptions\" {\n"
                "  \"mixinselection\"            (int, optional, default=1) Switch mixin selection mode.\n"
                "}\n"
                "\"unloadspent\" Remove spent outputs from memory, removed outputs still exist in the wallet file.\n"
                "WARNING: Experimental feature.\n"
                "{\n"
                "  \"mode\"                      (int, optional, default=0) Mode, 0 disabled, 1 coinstake only, 2 all txns.\n"
                "  \"mindepth\"                  (int, optional, default=3) Number of spends before outputs are unloaded.\n"
                "}\n"
                "\"other\" {\n"
                "  \"onlyinstance\"              (bool, optional, default=true) Set to false if other wallets spending from the same keys exist.\n"
                "  \"smsgenabled\"               (bool, optional, default=true) Set to false to have smsg ignore the wallet.\n"
                "  \"minownedvalue\"             (amount, optional, default=0.00000001) Will ignore outputs below this value.\n"
                "}\n"
                "Omit the json object to print the settings group.\n"
                "Pass an empty json object to clear the settings group.\n" +
                HELP_REQUIRING_PASSPHRASE,
                {
                    {"setting", RPCArg::Type::STR, RPCArg::Optional::NO, "Settings group to view or modify."},
                    {"value", RPCArg::Type::OBJ, /* default */ "", "",
                        {
                            {"...", RPCArg::Type::STR, /* default */ "", ""},
                        },
                    },
                },
                RPCResults{},
                RPCExamples{
            "Set coldstaking changeaddress extended public key:\n"
            + HelpExampleCli("walletsettings", "changeaddress \"{\\\"coldstakingaddress\\\":\\\"extpubkey\\\"}\"") + "\n"
            "Clear changeaddress settings\n"
            + HelpExampleCli("walletsettings", "changeaddress \"{}\"") + "\n"
                },
            }.Check(request);

    std::shared_ptr<CWallet> const wallet = GetWalletForJSONRPCRequest(request);
    if (!wallet) return NullUniValue;
    CHDWallet *const pwallet = GetParticlWallet(wallet.get());

    // Make sure the results are valid at least up to the most recent block
    // the user could have gotten from another RPC command prior to now
    pwallet->BlockUntilSyncedToCurrentChain();

    EnsureWalletIsUnlocked(pwallet);

    UniValue result(UniValue::VOBJ);
    UniValue json;
    UniValue warnings(UniValue::VARR);

    std::string sSetting = request.params[0].get_str();
    std::string sError;

    // Special case for stakelimit. Todo: Merge stakelimit into stakingoptions with option to update only one key
    if (sSetting == "stakelimit") {
        if (request.params.size() == 1) {
            result.pushKV("height", WITH_LOCK(pwallet->cs_wallet, return pwallet->nStakeLimitHeight));
            return result;
        }
        if (!request.params[1].isObject()) {
            throw JSONRPCError(RPC_INVALID_PARAMETER, "Must be json object.");
        }
        json = request.params[1].get_obj();
        const std::vector<std::string> &vKeys = json.getKeys();
        if (vKeys.size() < 1) {
            pwallet->SetStakeLimitHeight(0);
            result.pushKV(sSetting, "cleared");
        } else {
            for (const auto &sKey : vKeys) {
                if (sKey == "height") {
                    if (!json["height"].isNum()) {
                        throw JSONRPCError(RPC_INVALID_PARAMETER, "height must be a number.");
                    }

                    int stake_limit = json["height"].get_int();
                    pwallet->SetStakeLimitHeight(stake_limit);
                    result.pushKV(sSetting, stake_limit);
                } else {
                    warnings.push_back("Unknown key " + sKey);
                }
            }
        }
        if (warnings.size() > 0) {
            result.pushKV("warnings", warnings);
        }
        WakeThreadStakeMiner(pwallet);
        return result;
    } else
    if (sSetting != "changeaddress" &&
        sSetting != "stakingoptions" &&
        sSetting != "anonoptions" &&
        sSetting != "unloadspent" &&
        sSetting != "other") {
        throw JSONRPCError(RPC_INVALID_PARAMETER, "Unknown setting");
    }

    if (request.params.size() == 1) {
        if (!pwallet->GetSetting(sSetting, json)) {
            result.pushKV(sSetting, "default");
        } else {
            result.pushKV(sSetting, json);
        }
        return result;
    }

    if (!request.params[1].isObject()) {
        throw JSONRPCError(RPC_INVALID_PARAMETER, "Must be json object.");
    }
    json = request.params[1].get_obj();
    const std::vector<std::string> &vKeys = json.getKeys();
    UniValue jsonOld;
    bool fHaveOldSetting = pwallet->GetSetting(sSetting, jsonOld);
    bool erasing = false;
    if (vKeys.size() < 1) {
        if (!pwallet->EraseSetting(sSetting)) {
            throw JSONRPCError(RPC_WALLET_ERROR, "EraseSetting failed.");
        }
        result.pushKV(sSetting, "cleared");
        erasing = true;
    }

    if (sSetting == "changeaddress") {
        for (const auto &sKey : vKeys) {
            if (sKey == "address_standard") {
                if (!json["address_standard"].isStr()) {
                    throw JSONRPCError(RPC_INVALID_PARAMETER, "address_standard must be a string.");
                }

                std::string sAddress = json["address_standard"].get_str();
                CTxDestination dest = DecodeDestination(sAddress);
                if (!IsValidDestination(dest)) {
                    throw JSONRPCError(RPC_INVALID_ADDRESS_OR_KEY, "Invalid address_standard.");
                }
            } else
            if (sKey == "coldstakingaddress") {
                if (!json["coldstakingaddress"].isStr()) {
                    throw JSONRPCError(RPC_INVALID_PARAMETER, "coldstakingaddress must be a string.");
                }

                std::string sAddress = json["coldstakingaddress"].get_str();
                CBitcoinAddress addr(sAddress);
                if (!addr.IsValid()) {
                    throw JSONRPCError(RPC_INVALID_PARAMETER, "Invalid coldstakingaddress.");
                }
                if (addr.IsValidStealthAddress()) {
                    throw JSONRPCError(RPC_INVALID_PARAMETER, "coldstakingaddress can't be a stealthaddress.");
                }

                // TODO: override option?
                if (pwallet->HaveAddress(addr.Get())) {
                    throw JSONRPCError(RPC_INVALID_PARAMETER, sAddress + " is spendable from this wallet.");
                }
                if (pwallet->idDefaultAccount.IsNull()) {
                    throw JSONRPCError(RPC_INVALID_PARAMETER, "Wallet must have a default account set.");
                }

                const Consensus::Params& consensusParams = Params().GetConsensus();
                if (GetAdjustedTime() < consensusParams.OpIsCoinstakeTime) {
                    throw JSONRPCError(RPC_INVALID_PARAMETER, "OpIsCoinstake is not active yet.");
                }
            } else {
                warnings.push_back("Unknown key " + sKey);
            }
        }
    } else
    if (sSetting == "stakingoptions") {
        for (const auto &sKey : vKeys) {
            if (sKey == "enabled") {
            } else
            if (sKey == "stakecombinethreshold") {
                if (AmountFromValue(json["stakecombinethreshold"]) < 0) {
                    throw JSONRPCError(RPC_INVALID_PARAMETER, "stakecombinethreshold can't be negative.");
                }
            } else
            if (sKey == "stakesplitthreshold") {
                if (AmountFromValue(json["stakesplitthreshold"]) < 0) {
                    throw JSONRPCError(RPC_INVALID_PARAMETER, "stakesplitthreshold can't be negative.");
                }
            } else
            if (sKey == "minstakeablevalue") {
                if (AmountFromValue(json["minstakeablevalue"]) < 0) {
                    throw JSONRPCError(RPC_INVALID_PARAMETER, "minstakeablevalue can't be negative.");
                }
            } else
            if (sKey == "treasurydonationpercent") {
                if (!json["treasurydonationpercent"].isNum()) {
                    throw JSONRPCError(RPC_INVALID_PARAMETER, "treasurydonationpercent must be a number.");
                }
            } else
            if (sKey == "rewardaddress") {
                if (!json["rewardaddress"].isStr()) {
                    throw JSONRPCError(RPC_INVALID_PARAMETER, "rewardaddress must be a string.");
                }

                CBitcoinAddress addr(json["rewardaddress"].get_str());
                if (!addr.IsValid() || addr.Get().type() == typeid(CNoDestination)) {
                    throw JSONRPCError(RPC_INVALID_PARAMETER, "Invalid rewardaddress.");
                }
            } else
            if (sKey == "smsgfeeratetarget") {
                if (AmountFromValue(json["smsgfeeratetarget"]) < 0) {
                    throw JSONRPCError(RPC_INVALID_PARAMETER, "smsgfeeratetarget can't be negative.");
                }
            } else
            if (sKey == "smsgdifficultytarget") {
            } else {
                warnings.push_back("Unknown key " + sKey);
            }
        }
    } else
    if (sSetting == "anonoptions") {
        for (const auto &sKey : vKeys) {
            if (sKey == "mixinselection") {
                if (!json["mixinselection"].isNum()) {
                    throw JSONRPCError(RPC_INVALID_PARAMETER, "mixinselection must be a number.");
                }
            } else {
                warnings.push_back("Unknown key " + sKey);
            }
        }
    } else
    if (sSetting == "unloadspent") {
        for (const auto &sKey : vKeys) {
            if (sKey == "mode") {
                if (!json["mode"].isNum()) {
                    throw JSONRPCError(RPC_INVALID_PARAMETER, "mode must be a number.");
                }
            } else
            if (sKey == "mindepth") {
                if (!json["mindepth"].isNum()) {
                    throw JSONRPCError(RPC_INVALID_PARAMETER, "mindepth must be a number.");
                }
            } else {
                warnings.push_back("Unknown key " + sKey);
            }
        }
    } else
    if (sSetting == "other") {
        for (const auto &sKey : vKeys) {
            if (sKey == "onlyinstance") {
                if (!json["onlyinstance"].isBool()) {
                    throw JSONRPCError(RPC_INVALID_PARAMETER, "onlyinstance must be boolean.");
                }
            } else
            if (sKey == "smsgenabled") {
                if (!json["smsgenabled"].isBool()) {
                    throw JSONRPCError(RPC_INVALID_PARAMETER, "smsgenabled must be boolean.");
                }
            } else
            if (sKey == "minownedvalue") {
                if (AmountFromValue(json["minownedvalue"]) < 0) {
                    throw JSONRPCError(RPC_INVALID_PARAMETER, "minownedvalue can't be negative.");
                }
            } else {
                warnings.push_back("Unknown key " + sKey);
            }
        }
    } else {
        throw JSONRPCError(RPC_INVALID_PARAMETER, "Unknown setting");
    }

    if (!erasing) {
        json.pushKV("time", GetTime());
        if (!pwallet->SetSetting(sSetting, json)) {
            throw JSONRPCError(RPC_WALLET_ERROR, "SetSetting failed.");
        }
    }
    // Re-apply settings if cleared
    if (sSetting == "stakingoptions") {
        pwallet->ProcessStakingSettings(sError);
    } else {
        pwallet->ProcessWalletSettings(sError);
    }
    if (!erasing) {
        if (!sError.empty()) {
            result.pushKV("error", sError);
            if (fHaveOldSetting) {
                pwallet->SetSetting(sSetting, jsonOld);
            } else {
                pwallet->EraseSetting(sSetting);
            }
        }
        result.pushKV(sSetting, json);
    }

    if (warnings.size() > 0) {
        result.pushKV("warnings", warnings);
    }

    return result;
};

static UniValue transactionblinds(const JSONRPCRequest &request)
{
            RPCHelpMan{"transactionblinds",
                "\nShow known blinding factors for transaction." +
                HELP_REQUIRING_PASSPHRASE,
                {
                    {"txnid", RPCArg::Type::STR_HEX, RPCArg::Optional::NO, "The transaction id."},
                },
                RPCResult{
                    RPCResult::Type::OBJ, "", "", {
                        {RPCResult::Type::STR_HEX, "hex", "The blinding factor for output n"},
                }},
                RPCExamples{
            HelpExampleCli("transactionblinds", "\"txnid\"") +
            "\nAs a JSON-RPC call\n"
            + HelpExampleRpc("transactionblinds", "\"txnid\"")
                },
            }.Check(request);

    std::shared_ptr<CWallet> const wallet = GetWalletForJSONRPCRequest(request);
    if (!wallet) return NullUniValue;
    CHDWallet *const pwallet = GetParticlWallet(wallet.get());

    EnsureWalletIsUnlocked(pwallet);

    uint256 hash;
    hash.SetHex(request.params[0].get_str());

    MapRecords_t::const_iterator mri = pwallet->mapRecords.find(hash);
    if (mri == pwallet->mapRecords.end()) {
        throw JSONRPCError(RPC_INVALID_ADDRESS_OR_KEY, "Invalid or non-wallet transaction id");
    }

    UniValue result(UniValue::VOBJ);
    CStoredTransaction stx;
    if (!CHDWalletDB(pwallet->GetDBHandle()).ReadStoredTx(hash, stx)) {
        throw JSONRPCError(RPC_INVALID_ADDRESS_OR_KEY, "No stored data found for txn");
    }

    for (size_t i = 0; i < stx.tx->vpout.size(); ++i) {
        uint256 tmp;
        if (stx.GetBlind(i, tmp.begin())) {
            result.pushKV(strprintf("%d", i), tmp.ToString());
        }
    }

    return result;
};

static UniValue derivefromstealthaddress(const JSONRPCRequest &request)
{
            RPCHelpMan{"derivefromstealthaddress",
                "\nDerive a pubkey from a stealth address and random value." +
                HELP_REQUIRING_PASSPHRASE,
                {
                    {"stealthaddress", RPCArg::Type::STR, RPCArg::Optional::NO, "The stealth address."},
                    {"ephemeralvalue", RPCArg::Type::STR, /* default */ "", "The ephemeral value, interpreted as private key if 32 bytes or public key if 33.\n"
                    "   If an ephemeral public key is provided the spending private key will be derived, wallet must be unlocked\n"},
                },
                RPCResult{
                    RPCResult::Type::OBJ, "", "", {
                        {RPCResult::Type::STR, "address", "The derived address"},
                        {RPCResult::Type::STR_HEX, "pubkey", "The derived public key"},
                        {RPCResult::Type::STR_HEX, "ephemeral", "The ephemeral public key"},
                        {RPCResult::Type::STR, "privatekey", "The derived privatekey, if \"ephempubkey\" is provided"},
                }},
                RPCExamples{
            HelpExampleCli("derivefromstealthaddress", "\"stealthaddress\"") +
            "\nAs a JSON-RPC call\n"
            + HelpExampleRpc("derivefromstealthaddress", "\"stealthaddress\"")
                },
            }.Check(request);

    std::shared_ptr<CWallet> const wallet = GetWalletForJSONRPCRequest(request);
    if (!wallet) return NullUniValue;
    CHDWallet *const pwallet = GetParticlWallet(wallet.get());

    CBitcoinAddress addr(request.params[0].get_str());
    if (!addr.IsValidStealthAddress()) {
        throw JSONRPCError(RPC_INVALID_PARAMETER, "Must input a stealthaddress.");
    }

    CStealthAddress sx = boost::get<CStealthAddress>(addr.Get());


    UniValue result(UniValue::VOBJ);

    CKey sSpendR, sShared, sEphem;
    CPubKey pkEphem, pkDest;
    CTxDestination dest;

    if (request.params[1].isStr()) {
        EnsureWalletIsUnlocked(pwallet);

        std::string s = request.params[1].get_str();
        if (!IsHex(s)) {
            throw JSONRPCError(RPC_INVALID_PARAMETER, "ephemeralvalue must be hex encoded.");
        }

        if (s.size() == 64) {
            std::vector<uint8_t> v = ParseHex(s);
            sEphem.Set(v.data(), true);
            if (!sEphem.IsValid()) {
                throw JSONRPCError(RPC_INVALID_PARAMETER, "Invalid ephemeral private key.");
            }
        } else
        if (s.size() == 66) {
            std::vector<uint8_t> v = ParseHex(s);
            pkEphem = CPubKey(v.begin(), v.end());

            if (!pkEphem.IsValid()) {
                throw JSONRPCError(RPC_INVALID_PARAMETER, "Invalid ephemeral public key.");
            }

            CKey sSpend;
            if (!pwallet->GetStealthAddressScanKey(sx)) {
                throw JSONRPCError(RPC_WALLET_ERROR, "Scan key not found for stealth address.");
            }
            if (!pwallet->GetStealthAddressSpendKey(sx, sSpend)) {
                throw JSONRPCError(RPC_WALLET_ERROR, "Spend key not found for stealth address.");
            }

            ec_point pEphem;
            pEphem.resize(EC_COMPRESSED_SIZE);
            memcpy(&pEphem[0], pkEphem.begin(), pkEphem.size());

            if (StealthSecretSpend(sx.scan_secret, pEphem, sSpend, sSpendR) != 0) {
                throw JSONRPCError(RPC_WALLET_ERROR, "StealthSecretSpend failed.");
            }

            pkDest = sSpendR.GetPubKey();
        } else {
            throw JSONRPCError(RPC_INVALID_PARAMETER, "ephemeralvalue must be 33 byte public key or 32 byte private key.");
        }
    } else {
        sEphem.MakeNewKey(true);
    }

    if (sEphem.IsValid()) {
        ec_point pkSendTo;
        if (0 != StealthSecret(sEphem, sx.scan_pubkey, sx.spend_pubkey, sShared, pkSendTo)) {
            throw JSONRPCError(RPC_INTERNAL_ERROR, "StealthSecret failed, try again.");
        }

        pkEphem = sEphem.GetPubKey();
        pkDest = CPubKey(pkSendTo);
    }

    dest = GetDestinationForKey(pkDest, OutputType::LEGACY);

    result.pushKV("address", EncodeDestination(dest));
    result.pushKV("pubkey", HexStr(pkDest));
    result.pushKV("ephemeral_pubkey", HexStr(pkEphem));
    if (sEphem.IsValid()) {
        result.pushKV("ephemeral_privatekey", HexStr(Span<const unsigned char>(sEphem.begin(), 32)));
    }
    if (sSpendR.IsValid()) {
        result.pushKV("privatekey", CBitcoinSecret(sSpendR).ToString());
    }

    return result;
};

static UniValue getkeyimage(const JSONRPCRequest &request)
{
    RPCHelpMan{"getkeyimage",
        "\nShow the keyimage for an anon output pubkey if owned." +
        HELP_REQUIRING_PASSPHRASE,
        {
            {"pubkey", RPCArg::Type::STR, RPCArg::Optional::NO, "The pubkey of the anon output."},
        },
        RPCResult{
            RPCResult::Type::OBJ, "", "", {
                {RPCResult::Type::STR_HEX, "keyimage", "The derived public key"},
        }},
        RPCExamples{
    HelpExampleCli("getkeyimage", "\"pubkey\"") +
    "\nAs a JSON-RPC call\n"
    + HelpExampleRpc("getkeyimage", "\"pubkey\"")
        },
    }.Check(request);
    std::shared_ptr<CWallet> const wallet = GetWalletForJSONRPCRequest(request);
    if (!wallet) return NullUniValue;
    CHDWallet *const pwallet = GetParticlWallet(wallet.get());

    EnsureWalletIsUnlocked(pwallet);

    RPCTypeCheck(request.params, {UniValue::VSTR}, true);

    std::string s = request.params[0].get_str();
    if (!IsHex(s) || !(s.size() == 66)) {
        throw JSONRPCError(RPC_INVALID_PARAMETER, "Public key must be 33 bytes and hex encoded.");
    }
    std::vector<uint8_t> v = ParseHex(s);
    CCmpPubKey ki, anon_pubkey(v.begin(), v.end());

    UniValue result(UniValue::VOBJ);

    CKey spend_key;
    CKeyID apkid = anon_pubkey.GetID();
    if (!pwallet->GetKey(apkid, spend_key)) {
        throw JSONRPCError(RPC_INVALID_ADDRESS_OR_KEY, "Private key not found.");
    }
    if (0 != GetKeyImage(ki, anon_pubkey, spend_key)) {
        throw JSONRPCError(RPC_WALLET_ERROR, "Could not get keyimage.");
    }

    result.pushKV("keyimage", HexStr(ki));
    result.pushKV("warning", "Sharing keyimages could impact privacy.");  // Although knowledge of a keyimage does not prove ownership of an anon output.

    return result;
}

static UniValue setvote(const JSONRPCRequest &request)
{
            RPCHelpMan{"setvote",
                "\nSet voting token.\n"
                "Wallet will include this token in staked blocks from height_start to height_end.\n"
                "Set proposal and/or option to 0 to stop voting.\n"
                "Set all parameters to 0 to clear all vote settings.\n"
                "Vote includes the height_start and height_end blocks.\n"
                "The last added option valid for the current chain height will be applied." +
                HELP_REQUIRING_PASSPHRASE,
                {
                    {"proposal", RPCArg::Type::NUM, RPCArg::Optional::NO, "The proposal to vote on."},
                    {"option", RPCArg::Type::NUM, RPCArg::Optional::NO, "The option to vote for."},
                    {"height_start", RPCArg::Type::NUM, RPCArg::Optional::NO, "Start voting from this block height."},
                    {"height_end", RPCArg::Type::NUM, RPCArg::Optional::NO, "Stop voting after this block height."},
                },
                RPCResults{},
                RPCExamples{
            HelpExampleCli("setvote", "1 1 1000 2000") +
            "\nAs a JSON-RPC call\n"
            + HelpExampleRpc("setvote", "1, 1, 1000, 2000")
                },
            }.Check(request);

    std::shared_ptr<CWallet> const wallet = GetWalletForJSONRPCRequest(request);
    if (!wallet) return NullUniValue;
    CHDWallet *const pwallet = GetParticlWallet(wallet.get());

    EnsureWalletIsUnlocked(pwallet);

    // Make sure the results are valid at least up to the most recent block
    // the user could have gotten from another RPC command prior to now
    pwallet->BlockUntilSyncedToCurrentChain();

    uint32_t issue = request.params[0].get_int();
    uint32_t option = request.params[1].get_int();

    if (issue > 0xFFFF) {
        throw JSONRPCError(RPC_INVALID_PARAMETER, "Proposal out of range.");
    }
    if (option > 0xFFFF) {
        throw JSONRPCError(RPC_INVALID_PARAMETER, "Option out of range.");
    }

    int nStartHeight = request.params[2].get_int();
    int nEndHeight = request.params[3].get_int();

    if (nEndHeight < nStartHeight && !(nEndHeight + nStartHeight + issue + option)) {
        throw JSONRPCError(RPC_INVALID_PARAMETER, "height_end must be after height_start.");
    }

    UniValue result(UniValue::VOBJ);
    uint32_t voteToken = issue | (option << 16);

    {
        LOCK(pwallet->cs_wallet);
        CHDWalletDB wdb(pwallet->GetDBHandle());
        std::vector<CVoteToken> vVoteTokens;

        if (!(nEndHeight + nStartHeight + issue + option)) {
            if (!wdb.EraseVoteTokens()) {
                throw JSONRPCError(RPC_WALLET_ERROR, "EraseVoteTokens failed.");
            }
            pwallet->LoadVoteTokens(&wdb);
            result.pushKV("result", "Erased all vote tokens.");
            return result;
        }

        wdb.ReadVoteTokens(vVoteTokens);

        CVoteToken v(voteToken, nStartHeight, nEndHeight, GetTime());
        vVoteTokens.push_back(v);

        if (!wdb.WriteVoteTokens(vVoteTokens)) {
            throw JSONRPCError(RPC_WALLET_ERROR, "WriteVoteTokens failed.");
        }

        pwallet->LoadVoteTokens(&wdb);
    }

    if (issue < 1) {
        result.pushKV("result", "Cleared vote token.");
    } else {
        result.pushKV("result", strprintf("Voting for option %u on proposal %u", option, issue));
    }

    result.pushKV("from_height", nStartHeight);
    result.pushKV("to_height", nEndHeight);

    return result;
}

static UniValue votehistory(const JSONRPCRequest &request)
{
            RPCHelpMan{"votehistory",
                "\nDisplay voting history of wallet.\n",
                {
                    {"current_only", RPCArg::Type::BOOL, /* default */ "false", "Show only the currently active vote."},
                    {"include_future", RPCArg::Type::BOOL, /* default */ "false", "Show future scheduled votes with \"current_only\"."},
                },
                RPCResult{
                    RPCResult::Type::ARR, "", "", {
                        {RPCResult::Type::OBJ, "", "", {
                            {RPCResult::Type::NUM, "proposal", "The proposal id"},
                            {RPCResult::Type::NUM, "option", "The option marked"},
                            {RPCResult::Type::NUM, "from_height", "The starting chain height"},
                            {RPCResult::Type::NUM, "to_height", "The ending chain height"},
                        }},
                    }
                },
                RPCExamples{
            HelpExampleCli("votehistory", "true") +
            "\nAs a JSON-RPC call\n"
            + HelpExampleRpc("votehistory", "true")
                },
            }.Check(request);

    std::shared_ptr<CWallet> const wallet = GetWalletForJSONRPCRequest(request);
    if (!wallet) return NullUniValue;
    CHDWallet *const pwallet = GetParticlWallet(wallet.get());

    std::vector<CVoteToken> vVoteTokens;
    {
        LOCK(pwallet->cs_wallet);
        CHDWalletDB wdb(pwallet->GetDatabase());
        wdb.ReadVoteTokens(vVoteTokens);
    }

    // Make sure the results are valid at least up to the most recent block
    // the user could have gotten from another RPC command prior to now
    pwallet->BlockUntilSyncedToCurrentChain();

    bool current_only = request.params.size() > 0 ? GetBool(request.params[0]) : false;
    bool include_future = request.params.size() > 1 ? GetBool(request.params[1]) : false;

    UniValue result(UniValue::VARR);

    if (current_only) {
        int nNextHeight = ::ChainActive().Height() + 1;

        for (int i = (int) vVoteTokens.size(); i-- > 0; ) {
            const auto &v = vVoteTokens[i];

            int vote_start = v.nStart;
            int vote_end = v.nEnd;
            if (include_future) {
                if (v.nEnd < nNextHeight) {
                    continue;
                }

                // Check if occluded, result is ordered by start_height ASC
                for (size_t ir = 0; ir < result.size(); ++ir) {
                    int rs = result[ir]["from_height"].get_int();
                    int re = result[ir]["to_height"].get_int();

                    if (rs <= vote_start && vote_end >= re) {
                        vote_start = re;
                    }
                    if (rs <= vote_end && re >= vote_end) {
                        vote_end = rs;  // -1
                    }
                }
                if (vote_end <= vote_start) {
                    continue;
                }
            } else {
                if (vote_end < nNextHeight
                    || vote_start > nNextHeight) {
                    continue;
                }
            }

            UniValue vote(UniValue::VOBJ);
            vote.pushKV("proposal", (int)(v.nToken & 0xFFFF));
            vote.pushKV("option", (int)(v.nToken >> 16));
            vote.pushKV("from_height", vote_start);
            vote.pushKV("to_height", vote_end);

            size_t k = 0;
            for (k = 0; k < result.size(); k++) {
                if (v.nStart < result[k]["from_height"].get_int()) {
                    result.insert(k, vote);
                    break;
                }
            }
            if (k >= result.size()) {
                result.push_back(vote);
            }

            if (!include_future) {
                break;
            }
        }
        return result;
    }

    for (auto i = vVoteTokens.crbegin(); i != vVoteTokens.crend(); ++i) {
        const auto &v = *i;
        UniValue vote(UniValue::VOBJ);
        vote.pushKV("proposal", (int)(v.nToken & 0xFFFF));
        vote.pushKV("option", (int)(v.nToken >> 16));
        vote.pushKV("from_height", v.nStart);
        vote.pushKV("to_height", v.nEnd);
        vote.pushKV("added", v.nTimeAdded);
        result.push_back(vote);
    }

    return result;
}

static UniValue tallyvotes(const JSONRPCRequest &request)
{
            RPCHelpMan{"tallyvotes",
                "\nCount votes."
                "\nStart and end blocks are included in the count.\n",
                {
                    {"proposal", RPCArg::Type::NUM, RPCArg::Optional::NO, "The proposal id."},
                    {"height_start", RPCArg::Type::NUM, RPCArg::Optional::NO, "The chain starting height, including."},
                    {"height_end", RPCArg::Type::NUM, RPCArg::Optional::NO, "The chain ending height, including."},
                },
                RPCResult{
                    RPCResult::Type::OBJ, "", "", {
                        {RPCResult::Type::NUM, "proposal", "The proposal id"},
                        {RPCResult::Type::NUM, "option", "The option marked"},
                        {RPCResult::Type::NUM, "height_start", "The starting chain height"},
                        {RPCResult::Type::NUM, "height_end", "The ending chain height"},
                        {RPCResult::Type::NUM, "blocks_counted", "Number of blocks inspected"},
                        {RPCResult::Type::NUM, "Option n", "The number of votes cast for option n"},
                }},
                RPCExamples{
            HelpExampleCli("tallyvotes", "1 2000 30000") +
            "\nAs a JSON-RPC call\n"
            + HelpExampleRpc("tallyvotes", "1, 2000, 30000")
                },
            }.Check(request);

    int issue = request.params[0].get_int();
    if (issue < 1 || issue >= (1 << 16))
        throw JSONRPCError(RPC_INVALID_PARAMETER, "Proposal out of range.");

    int nStartHeight = request.params[1].get_int();
    int nEndHeight = request.params[2].get_int();

    CBlock block;
    const Consensus::Params& consensusParams = Params().GetConsensus();

    std::map<int, int> mapVotes;
    std::pair<std::map<int, int>::iterator, bool> ri;

    int nBlocks = 0;
    CBlockIndex *pindex = ::ChainActive().Tip();
    if (pindex)
    do {
        if (pindex->nHeight < nStartHeight) {
            break;
        }
        if (pindex->nHeight <= nEndHeight) {
            if (!ReadBlockFromDisk(block, pindex, consensusParams)) {
                continue;
            }

            if (block.vtx.size() < 1
                || !block.vtx[0]->IsCoinStake()) {
                continue;
            }

            std::vector<uint8_t> &vData = ((CTxOutData*)block.vtx[0]->vpout[0].get())->vData;
            if (vData.size() < 9 || vData[4] != DO_VOTE) {
                ri = mapVotes.insert(std::pair<int, int>(0, 1));
                if (!ri.second) ri.first->second++;
            } else {
                uint32_t voteToken;
                memcpy(&voteToken, &vData[5], 4);
                voteToken = le32toh(voteToken);
                int option = 0; // default to abstain

                // count only if related to current issue:
                if ((int) (voteToken & 0xFFFF) == issue) {
                    option = (voteToken >> 16) & 0xFFFF;
                }

                ri = mapVotes.insert(std::pair<int, int>(option, 1));
                if (!ri.second) ri.first->second++;
            }

            nBlocks++;
        }
    } while ((pindex = pindex->pprev));

    UniValue result(UniValue::VOBJ);
    result.pushKV("proposal", issue);
    result.pushKV("height_start", nStartHeight);
    result.pushKV("height_end", nEndHeight);
    result.pushKV("blocks_counted", nBlocks);

    float fnBlocks = (float) nBlocks;
    for (const auto &i : mapVotes) {
        std::string sKey = i.first == 0 ? "Abstain" : strprintf("Option %d", i.first);
        result.pushKV(sKey, strprintf("%d, %.02f%%", i.second, ((float) i.second / fnBlocks) * 100.0));
    }

    return result;
};

static UniValue buildscript(const JSONRPCRequest &request)
{
            RPCHelpMan{"buildscript",
                "\nCreate a script from inputs.\n"
                "\nRecipes:\n"
                " {\"recipe\":\"ifcoinstake\", \"addrstake\":\"addrA\", \"addrspend\":\"addrB\"}\n"
                " {\"recipe\":\"abslocktime\", \"time\":timestamp, \"addr\":\"addr\"}\n"
                " {\"recipe\":\"rellocktime\", \"time\":timestamp, \"addr\":\"addr\"}\n",
                {
                    {"recipe", RPCArg::Type::OBJ, RPCArg::Optional::NO, "",
                        {
                            {"recipe", RPCArg::Type::STR, RPCArg::Optional::NO, ""},
                            {"recipeinputs ...", RPCArg::Type::STR, /* default */ "", ""},
                        },
                    },
                },
                RPCResult{
                    RPCResult::Type::OBJ, "", "", {
                        {RPCResult::Type::STR_HEX, "hex", "Script as hex"},
                        {RPCResult::Type::STR, "asm", "Script as asm"},
                }},
                RPCExamples{
            HelpExampleCli("buildscript", "\"{\\\"recipe\\\":\\\"ifcoinstake\\\", \\\"addrstake\\\":\\\"addrA\\\", \\\"addrspend\\\":\\\"addrB\\\"}\"") +
            "\nAs a JSON-RPC call\n"
            + HelpExampleRpc("buildscript", "\"{\\\"recipe\\\":\\\"ifcoinstake\\\", \\\"addrstake\\\":\\\"addrA\\\", \\\"addrspend\\\":\\\"addrB\\\"}\"")
                },
            }.Check(request);

    if (!request.params[0].isObject()) {
        throw JSONRPCError(RPC_INVALID_PARAMETER, "Input must be a json object.");
    }

    const UniValue &params = request.params[0].get_obj();

    const UniValue &recipe = params["recipe"];
    if (!recipe.isStr()) {
        throw JSONRPCError(RPC_INVALID_PARAMETER, "Missing recipe.");
    }

    std::string sRecipe = recipe.get_str();

    UniValue obj(UniValue::VOBJ);
    obj.pushKV("recipe", sRecipe);

    CScript scriptOut;

    if (sRecipe == "ifcoinstake") {
        RPCTypeCheckObj(params,
        {
            {"addrstake", UniValueType(UniValue::VSTR)},
            {"addrspend", UniValueType(UniValue::VSTR)},
        });

        CTxDestination destStake = DecodeDestination(params["addrstake"].get_str(), true);
        CTxDestination destSpend = DecodeDestination(params["addrspend"].get_str());

        if (!IsValidDestination(destStake)) {
            throw JSONRPCError(RPC_INVALID_PARAMETER, "Invalid addrstake.");
        }
        if (!IsValidDestination(destSpend)) {
            throw JSONRPCError(RPC_INVALID_PARAMETER, "Invalid addrspend.");
        }
        if (destSpend.type() == typeid(PKHash)) {
            throw JSONRPCError(RPC_INVALID_PARAMETER, "Invalid addrspend, can't be p2pkh.");
        }

        CScript scriptTrue = GetScriptForDestination(destStake);
        CScript scriptFalse = GetScriptForDestination(destSpend);

        if (scriptTrue.size() == 0) {
            throw JSONRPCError(RPC_INVALID_PARAMETER, "Invalid stake destination.");
        }
        if (scriptFalse.size() == 0) {
            throw JSONRPCError(RPC_INVALID_PARAMETER, "Invalid spend destination.");
        }

        scriptOut = CScript() << OP_ISCOINSTAKE << OP_IF;
        scriptOut.append(scriptTrue);
        scriptOut << OP_ELSE;
        scriptOut.append(scriptFalse);
        scriptOut << OP_ENDIF;
    } else
    if (sRecipe == "abslocktime") {
        RPCTypeCheckObj(params,
        {
            {"time", UniValueType(UniValue::VNUM)},
            {"addr", UniValueType(UniValue::VSTR)},
        });

        CBitcoinAddress addr(params["addr"].get_str());
        if (!addr.IsValid()) {
            throw JSONRPCError(RPC_INVALID_PARAMETER, "Invalid addr.");
        }

        CScript scriptAddr = GetScriptForDestination(addr.Get());
        if (scriptAddr.size() == 0) {
            throw JSONRPCError(RPC_INVALID_PARAMETER, "Invalid destination.");
        }

        scriptOut = CScript() << params["time"].get_int64() << OP_CHECKLOCKTIMEVERIFY << OP_DROP;
        scriptOut.append(scriptAddr);
    } else
    if (sRecipe == "rellocktime") {
        RPCTypeCheckObj(params,
        {
            {"time", UniValueType(UniValue::VNUM)},
            {"addr", UniValueType(UniValue::VSTR)},
        });

        CBitcoinAddress addr(params["addr"].get_str());
        if (!addr.IsValid()) {
            throw JSONRPCError(RPC_INVALID_PARAMETER, "Invalid addr.");
        }

        CScript scriptAddr = GetScriptForDestination(addr.Get());
        if (scriptAddr.size() == 0) {
            throw JSONRPCError(RPC_INVALID_PARAMETER, "Invalid destination.");
        }

        scriptOut = CScript() << params["time"].get_int64() << OP_CHECKSEQUENCEVERIFY << OP_DROP;
        scriptOut.append(scriptAddr);
    } else {
        throw JSONRPCError(RPC_INVALID_PARAMETER, "Unknown recipe.");
    }

    obj.pushKV("hex", HexStr(scriptOut));
    obj.pushKV("asm", ScriptToAsmStr(scriptOut));

    return obj;
};

static UniValue createrawparttransaction(const JSONRPCRequest& request)
{
            RPCHelpMan{"createrawparttransaction",
                "\nCreate a transaction spending the given inputs and creating new confidential outputs.\n"
                "Outputs can be addresses or data.\n"
                "Returns hex-encoded raw transaction.\n"
                "Note that the transaction's inputs are not signed, and\n"
                "it is not stored in the wallet or transmitted to the network.\n",
                {
                    {"inputs", RPCArg::Type::ARR, RPCArg::Optional::NO, "A json array of json objects",
                        {
                            {"", RPCArg::Type::OBJ, RPCArg::Optional::NO, "",
                                {
                                    {"txid", RPCArg::Type::STR_HEX, RPCArg::Optional::NO, "The transaction id"},
                                    {"vout", RPCArg::Type::NUM, RPCArg::Optional::NO, "The output number"},
                                    {"sequence", RPCArg::Type::NUM, /* default */ "", "The sequence number"},
                                    {"blindingfactor", RPCArg::Type::STR_HEX, /* default */ "", "The blinding factor of the prevout, required if blinded input is unknown to wallet"},
                                },
                            },
                        },
                    },
                    {"outputs", RPCArg::Type::ARR, /* default */ "", "a json array with outputs (key-value pairs).",
                        {
                            {"", RPCArg::Type::OBJ, /* default */ "", "",
                                {
                                    {"address", RPCArg::Type::STR, /* default */ "", "The ghost address."},
                                    {"amount", RPCArg::Type::AMOUNT, /* default */ "", "The numeric value (can be string) in " + CURRENCY_UNIT + " of the output."},
                                    {"data", RPCArg::Type::STR_HEX, /* default */ "", "The key is \"data\", the value is hex encoded data."},
                                    {"data_ct_fee", RPCArg::Type::AMOUNT, /* default */ "", "If type is \"data\" and output is at index 0, then it will be treated as a CT fee output."},
                                    {"script", RPCArg::Type::STR_HEX, /* default */ "", "Specify script directly."},
                                    {"type", RPCArg::Type::STR, /* default */ "plain", "The type of output to create, plain, blind or anon."},
                                    {"pubkey", RPCArg::Type::STR, /* default */ "", "The key is \"pubkey\", the value is hex encoded public key for encrypting the metadata."},
                                    {"narration", RPCArg::Type::STR, /* default */ "", "Up to 24 character narration sent with the transaction."},
                                    {"blindingfactor", RPCArg::Type::STR_HEX, /* default */ "", "Blinding factor to use. Blinding factor is randomly generated if not specified."},
                                    {"rangeproof_params", RPCArg::Type::OBJ, /* default */ "", "",
                                        {
                                            {"min_value", RPCArg::Type::NUM, /* default */ "", "The minimum value to prove for."},
                                            {"ct_exponent", RPCArg::Type::NUM, /* default */ "", "The exponent to use."},
                                            {"ct_bits", RPCArg::Type::NUM, /* default */ "", "The amount of bits to prove for."},
                                        },
                                    },
                                    {"ephemeral_key", RPCArg::Type::STR_HEX, /* default */ "", "Ephemeral secret key for blinded outputs."},
                                    {"nonce", RPCArg::Type::STR_HEX, /* default */ "", "Nonce for blinded outputs."},
                                },
                            },
                        },
                    },
                    {"locktime", RPCArg::Type::NUM, /* default */ "0", "Raw locktime. Non-0 value also locktime-activates inputs\n"},
                    {"replaceable", RPCArg::Type::BOOL, /* default */ "", "Marks this transaction as BIP125 replaceable.\n"
                            "                              Allows this transaction to be replaced by a transaction with higher fees"},
                },
            //"5. \"fundfrombalance\"       (string, optional, default=none) Fund transaction from standard, blinded or anon balance.\n"
                RPCResult{
                    RPCResult::Type::OBJ, "", "", {
                        {RPCResult::Type::STR_HEX, "transaction", "hex string of the transaction"},
                        {RPCResult::Type::NUM, "fee", "Fee in " + CURRENCY_UNIT + " the resulting transaction pays"},
                        {RPCResult::Type::NUM, "changepos", "The position of the added change output, or -1"},
                        {RPCResult::Type::OBJ, "amounts", "Coin values of outputs with blinding factors of blinded outputs", {
                            {RPCResult::Type::OBJ, "n", "", {
                                {RPCResult::Type::STR_AMOUNT, "value", "The amount of the output in " + CURRENCY_UNIT},
                                {RPCResult::Type::STR_HEX, "blind", "Blinding factor"},
                                {RPCResult::Type::STR_HEX, "nonce", "Nonce"},
                            }}
                        }},
                }},
                RPCExamples{
            HelpExampleCli("createrawparttransaction", "\"[{\\\"txid\\\":\\\"myid\\\",\\\"vout\\\":0}]\" \"{\\\"address\\\":0.01}\"")
            + HelpExampleCli("createrawparttransaction", "\"[{\\\"txid\\\":\\\"myid\\\",\\\"vout\\\":0}]\" \"{\\\"data\\\":\\\"00010203\\\"}\"") +
            "\nAs a JSON-RPC call\n"
            + HelpExampleRpc("createrawparttransaction", "\"[{\\\"txid\\\":\\\"myid\\\",\\\"vout\\\":0}]\", \"{\\\"address\\\":0.01}\"")
            + HelpExampleRpc("createrawparttransaction", "\"[{\\\"txid\\\":\\\"myid\\\",\\\"vout\\\":0}]\", \"{\\\"data\\\":\\\"00010203\\\"}\"")
                },
            }.Check(request);

    std::shared_ptr<CWallet> const wallet = GetWalletForJSONRPCRequest(request);
    if (!wallet) return NullUniValue;
    CHDWallet *const pwallet = GetParticlWallet(wallet.get());

    EnsureWalletIsUnlocked(pwallet);

    RPCTypeCheck(request.params, {UniValue::VARR, UniValue::VARR, UniValue::VNUM, UniValue::VBOOL, UniValue::VSTR}, true);
    if (request.params[0].isNull() || request.params[1].isNull()) {
        throw JSONRPCError(RPC_INVALID_PARAMETER, "Invalid parameter, arguments 1 and 2 must be non-null");
    }

    UniValue inputs = request.params[0].get_array();
    UniValue outputs = request.params[1].get_array();

    CMutableTransaction rawTx;
    rawTx.nVersion = GHOST_TXN_VERSION;


    if (!request.params[2].isNull()) {
        int64_t nLockTime = request.params[2].get_int64();
        if (nLockTime < 0 || nLockTime > std::numeric_limits<uint32_t>::max()) {
            throw JSONRPCError(RPC_INVALID_PARAMETER, "Invalid parameter, locktime out of range");
        }
        rawTx.nLockTime = nLockTime;
    }

    bool rbfOptIn = request.params[3].isTrue();

    CAmount nCtFee = 0;
    std::map<int, uint256> mInputBlinds;
    for (unsigned int idx = 0; idx < inputs.size(); idx++) {
        const UniValue& input = inputs[idx];
        const UniValue& o = input.get_obj();

        uint256 txid = ParseHashO(o, "txid");

        const UniValue& vout_v = find_value(o, "vout");
        if (!vout_v.isNum()) {
            throw JSONRPCError(RPC_INVALID_PARAMETER, "Invalid parameter, missing vout key");
        }
        int nOutput = vout_v.get_int();
        if (nOutput < 0) {
            throw JSONRPCError(RPC_INVALID_PARAMETER, "Invalid parameter, vout must be positive");
        }

        uint32_t nSequence;
        if (rbfOptIn) {
            nSequence = MAX_BIP125_RBF_SEQUENCE;
        } else if (rawTx.nLockTime) {
            nSequence = std::numeric_limits<uint32_t>::max() - 1;
        } else {
            nSequence = std::numeric_limits<uint32_t>::max();
        }

        // set the sequence number if passed in the parameters object
        const UniValue& sequenceObj = find_value(o, "sequence");
        if (sequenceObj.isNum()) {
            int64_t seqNr64 = sequenceObj.get_int64();
            if (seqNr64 < 0 || seqNr64 > std::numeric_limits<uint32_t>::max()) {
                throw JSONRPCError(RPC_INVALID_PARAMETER, "Invalid parameter, sequence number is out of range");
            } else {
                nSequence = (uint32_t)seqNr64;
            }
        }

        const UniValue &blindObj = find_value(o, "blindingfactor");
        if (blindObj.isStr()) {
            std::string s = blindObj.get_str();
            if (!IsHex(s) || !(s.size() == 64)) {
                throw JSONRPCError(RPC_INVALID_PARAMETER, "Blinding factor must be 32 bytes and hex encoded.");
            }

            uint256 blind;
            blind.SetHex(s);
            mInputBlinds[rawTx.vin.size()] = blind;
        }

        CTxIn in(COutPoint(txid, nOutput), CScript(), nSequence);

        rawTx.vin.push_back(in);
    }

    std::vector<CTempRecipient> vecSend;
    for (size_t idx = 0; idx < outputs.size(); idx++) {
        const UniValue &o = outputs[idx].get_obj();
        CTempRecipient r;

        uint8_t nType = OUTPUT_STANDARD;
        const UniValue &typeObj = find_value(o, "type");
        if (typeObj.isStr()) {
            std::string s = typeObj.get_str();
            nType = WordToType(s, true);
            if (nType == OUTPUT_NULL) {
                throw JSONRPCError(RPC_INVALID_PARAMETER, "Unknown output type.");
            }
        }

        CAmount nAmount = AmountFromValue(o["amount"]);

        bool fSubtractFeeFromAmount = false;
        //if (o.exists("subfee"))
        //    fSubtractFeeFromAmount = obj["subfee"].get_bool();

        if (o["pubkey"].isStr()) {
            std::string s = o["pubkey"].get_str();
            if (!IsHex(s) || !(s.size() == 66)) {
                throw JSONRPCError(RPC_INVALID_PARAMETER, "Public key must be 33 bytes and hex encoded.");
            }
            std::vector<uint8_t> v = ParseHex(s);
            r.pkTo = CPubKey(v.begin(), v.end());
        }
        if (o["ephemeral_key"].isStr()) {
            std::string s = o["ephemeral_key"].get_str();
            if (!IsHex(s) || !(s.size() == 64)) {
                throw JSONRPCError(RPC_INVALID_PARAMETER, "\"ephemeral_key\" must be 32 bytes and hex encoded.");
            }
            std::vector<uint8_t> v = ParseHex(s);
            r.sEphem.Set(v.data(), true);
        }
        if (o["nonce"].isStr()) {
            std::string s = o["nonce"].get_str();
            if (!IsHex(s) || !(s.size() == 64)) {
                throw JSONRPCError(RPC_INVALID_PARAMETER, "\"nonce\" must be 32 bytes and hex encoded.");
            }
            std::vector<uint8_t> v = ParseHex(s);
            r.nonce.SetHex(s);
            r.fNonceSet = true;
        }

        if (o["data"].isStr()) {
            std::string s = o["data"].get_str();
            if (!IsHex(s)) {
                throw JSONRPCError(RPC_INVALID_PARAMETER, "\"data\" must be hex encoded.");
            }
            r.vData = ParseHex(s);
        }

        if (o["data_ct_fee"].isStr() || o["data_ct_fee"].isNum())
        {
            if (nType != OUTPUT_DATA) {
                throw JSONRPCError(RPC_INVALID_PARAMETER, "\"data_ct_fee\" can only appear in output of type \"data\".");
            }
            if (idx != 0) {
                throw JSONRPCError(RPC_INVALID_PARAMETER, "\"data_ct_fee\" can only appear in vout 0.");
            }
            nCtFee = AmountFromValue(o["data_ct_fee"]);
        };

        if (o["address"].isStr() && o["script"].isStr()) {
            throw JSONRPCError(RPC_INVALID_PARAMETER, "Can't specify both \"address\" and \"script\".");
        }

        if (o["address"].isStr()) {
            CTxDestination dest = DecodeDestination(o["address"].get_str());
            if (!IsValidDestination(dest)) {
                throw JSONRPCError(RPC_INVALID_ADDRESS_OR_KEY, "Invalid address");
            }
            r.address = dest;
        }

        if (o["script"].isStr()) {
            r.scriptPubKey = ParseScript(o["script"].get_str());
            r.fScriptSet = true;
        }


        std::string sNarr;
        if (o["narration"].isStr()) {
            sNarr = o["narration"].get_str();
        }

        r.nType = nType;
        r.SetAmount(nAmount);
        r.fSubtractFeeFromAmount = fSubtractFeeFromAmount;
        //r.address = address;
        r.sNarration = sNarr;

        // Need to know the fee before calculating the blind sum
        if (r.nType == OUTPUT_CT || r.nType == OUTPUT_RINGCT) {
            r.vBlind.resize(32);
            if (o["blindingfactor"].isStr()) {
                std::string s = o["blindingfactor"].get_str();
                if (!IsHex(s) || !(s.size() == 64)) {
                    throw JSONRPCError(RPC_INVALID_PARAMETER, "Blinding factor must be 32 bytes and hex encoded.");
                }

                uint256 blind;
                blind.SetHex(s);
                memcpy(r.vBlind.data(), blind.begin(), 32);
            } else {
                // Generate a random blinding factor if not provided
                GetStrongRandBytes(r.vBlind.data(), 32);
            }

            if (o["rangeproof_params"].isObject())
            {
                const UniValue &rangeproofParams = o["rangeproof_params"].get_obj();

                if (!rangeproofParams["min_value"].isNum() || !rangeproofParams["ct_exponent"].isNum() || !rangeproofParams["ct_bits"].isNum()) {
                    throw JSONRPCError(RPC_INVALID_PARAMETER, "All range proof parameters must be numeric.");
                }

                r.fOverwriteRangeProofParams = true;
                r.min_value = rangeproofParams["min_value"].get_int64();
                r.ct_exponent = rangeproofParams["ct_exponent"].get_int();
                r.ct_bits = rangeproofParams["ct_bits"].get_int();
            }
        }

        vecSend.push_back(r);
    }

    LOCK(pwallet->cs_wallet);

    std::string sError;
    // Note: wallet is only necessary when sending to  an extkey address
    if (0 != pwallet->ExpandTempRecipients(vecSend, nullptr, sError)) {
        throw JSONRPCError(RPC_WALLET_ERROR, strprintf("ExpandTempRecipients failed: %s.", sError));
    }

    UniValue amounts(UniValue::VOBJ);

    CAmount nFeeRet = 0;
    //bool fFirst = true;
    for (size_t i = 0; i < vecSend.size(); ++i) {
        auto &r = vecSend[i];

        //r.ApplySubFee(nFeeRet, nSubtractFeeFromAmount, fFirst);

        OUTPUT_PTR<CTxOutBase> txbout;
        if (0 != CreateOutput(txbout, r, sError)) {
            throw JSONRPCError(RPC_WALLET_ERROR, strprintf("CreateOutput failed: %s.", sError));
        }

        if (!CheckOutputValue(pwallet->chain(), r, &*txbout, nFeeRet, sError)) {
            throw JSONRPCError(RPC_WALLET_ERROR, strprintf("CheckOutputValue failed: %s.", sError));
        }
        /*
        if (r.nType == OUTPUT_STANDARD)
            nValueOutPlain += r.nAmount;

        if (r.fChange && r.nType == OUTPUT_CT)
            nChangePosInOut = i;
        */
        r.n = rawTx.vpout.size();
        rawTx.vpout.push_back(txbout);

        if (nCtFee != 0 && i == 0) {
            txbout->SetCTFee(nCtFee);
            continue;
        }

        UniValue amount(UniValue::VOBJ);
        amount.pushKV("value", ValueFromAmount(r.nAmount));

        if (r.nType == OUTPUT_CT || r.nType == OUTPUT_RINGCT) {
            uint256 blind(r.vBlind.data(), 32);
            amount.pushKV("blind", blind.ToString());

            CCoinControl cctl;
            if (0 != pwallet->AddCTData(&cctl, txbout.get(), r, sError)) {
                throw JSONRPCError(RPC_WALLET_ERROR, strprintf("AddCTData failed: %s.", sError));
            }
            amount.pushKV("nonce", r.nonce.ToString());
        }

        if (r.nType != OUTPUT_DATA) {
            amounts.pushKV(strprintf("%d", r.n), amount);
        }
    }

    UniValue result(UniValue::VOBJ);
    result.pushKV("hex", EncodeHexTx(CTransaction(rawTx)));
    result.pushKV("amounts", amounts);

    return result;
};


static UniValue fundrawtransactionfrom(const JSONRPCRequest& request)
{
            RPCHelpMan{"fundrawtransactionfrom",
                "\nAdd inputs to a transaction until it has enough in value to meet its out value.\n"
                "This will not modify existing inputs, and will add at most one change output to the outputs.\n"
                "No existing outputs will be modified unless \"subtractFeeFromOutputs\" is specified.\n"
                "Note that inputs which were signed may need to be resigned after completion since in/outputs have been added.\n"
                "Note that all existing inputs must have their previous output transaction be in the wallet or have their amount and blinding factor specified in input_amounts.\n"
                /*"Note that all inputs selected must be of standard form and P2SH scripts must be\n"
                "in the wallet using importaddress or addmultisigaddress (to calculate fees).\n"
                "You can see whether this is the case by checking the \"solvable\" field in the listunspent output.\n"
                "Only pay-to-pubkey, multisig, and P2SH versions thereof are currently supported for watch-only\n"*/,
                {
                    {"input_type", RPCArg::Type::STR, RPCArg::Optional::NO, "The type of inputs to use standard/anon/blind."},
                    {"hexstring", RPCArg::Type::STR_HEX, RPCArg::Optional::NO, "The hex string of the raw transaction."},
                    {"input_amounts", RPCArg::Type::OBJ, /* default */ "", "",
                        {
                            {"value", RPCArg::Type::AMOUNT, RPCArg::Optional::NO, ""},
                            {"blind", RPCArg::Type::STR_HEX, RPCArg::Optional::NO, ""},
                            {"witnessstack", RPCArg::Type::ARR, /* default */ "", "A json array of witness elements, used for the fee.\n",
                                {
                                    {"witnesselement", RPCArg::Type::STR_HEX, /* default */ "", ""},
                                },
                            },
                            {"type", RPCArg::Type::STR, /* default */ "standard", "Type of input"},
                        },
                    },
                    {"output_amounts", RPCArg::Type::OBJ, /* default */ "", "",
                        {
                            {"value", RPCArg::Type::AMOUNT, RPCArg::Optional::NO, ""},
                            {"blind", RPCArg::Type::STR_HEX, RPCArg::Optional::NO, ""},
                            {"nonce", RPCArg::Type::STR_HEX, /* default */ "", ""},
                        },
                    },
                    {"options", RPCArg::Type::OBJ, /* default */ "", "",
                        {
                            {"inputs", RPCArg::Type::ARR, /* default */ "", "A json array of json objects, anon inputs must exist in the chain,",
                                {
                                    {"", RPCArg::Type::OBJ, /* default */ "", "",
                                        {
                                            {"tx", RPCArg::Type::STR_HEX, RPCArg::Optional::NO, "txn id"},
                                            {"n", RPCArg::Type::NUM, RPCArg::Optional::NO, "txn vout"},
                                            {"type", RPCArg::Type::STR, /* default */ "", ""},
                                            {"blind", RPCArg::Type::STR_HEX, /* default */ "", ""},
                                            {"commitment", RPCArg::Type::STR_HEX, /* default */ "", ""},
                                            {"value", RPCArg::Type::AMOUNT, /* default */ "", ""},
                                            {"privkey", RPCArg::Type::STR_HEX, /* default */ "", ""},
                                            {"pubkey", RPCArg::Type::STR_HEX, /* default */ "", ""},
                                        },
                                    },
                                },
                            },
<<<<<<< HEAD
                            {"changeAddress", RPCArg::Type::STR, /* default */ "", "The ghost address to receive the change."},
=======
                            {"changeAddress", RPCArg::Type::STR, /* default */ "", "The particl address to receive the change."},
                            {"changepubkey", RPCArg::Type::STR, /* default */ "", "The public key to use for the change output if changeAddress isn't set."},
>>>>>>> 239a8573
                            {"changePosition", RPCArg::Type::NUM, /* default */ "random", "The index of the change output."},
                            //{"change_type", RPCArg::Type::STR, /* default */ "", "The output type to use. Only valid if changeAddress is not specified. Options are \"legacy\", \"p2sh-segwit\", and \"bech32\". Default is set by -changetype."},
                            {"includeWatching", RPCArg::Type::BOOL, /* default */ "false", "Also select inputs which are watch only."},
                            {"lockUnspents", RPCArg::Type::BOOL, /* default */ "false", "Lock selected unspent outputs."},
                            {"feeRate", RPCArg::Type::AMOUNT, /* default */ "not set: makes wallet determine the fee", "Set a specific fee rate in " + CURRENCY_UNIT + "/kB"},
                            {"subtractFeeFromOutputs", RPCArg::Type::ARR, /* default */ "", "A json array of integers.\n"
                            "                              The fee will be equally deducted from the amount of each specified output.\n"
                            "                              The outputs are specified by their zero-based index, before any change output is added.\n"
                            "                              Those recipients will receive less ghost than you enter in their corresponding amount field.\n"
                            "                              If no outputs are specified here, the sender pays the fee.",
                                {
                                    {"vout_index", RPCArg::Type::NUM, /* default */ "", ""},
                                },
                            },
                            {"replaceable", RPCArg::Type::BOOL, /* default */ "", "Marks this transaction as BIP125 replaceable.\n"
                            "                              Allows this transaction to be replaced by a transaction with higher fees"},
                            {"conf_target", RPCArg::Type::NUM, /* default */ "", "Confirmation target (in blocks)"},
                            {"estimate_mode", RPCArg::Type::STR, /* default */ "UNSET", "The fee estimate mode, must be one of:\n"
                            "         \"UNSET\"\n"
                            "         \"ECONOMICAL\"\n"
                            "         \"CONSERVATIVE\""},
                            {"avoid_reuse", RPCArg::Type::BOOL, /* default */ "true", "(only available if avoid_reuse wallet flag is set) Avoid spending from dirty addresses; addresses are considered\n"
            "                             dirty if they have previously been used in a transaction."},
                            {"allow_other_inputs", RPCArg::Type::BOOL, /* default */ "true", "Allow inputs to be added if any inputs already exist."},
                            {"allow_change_output", RPCArg::Type::BOOL, /* default */ "true", "Allow change output to be added if needed (only for 'blind' input_type).\n"
            "                              Allows this transaction to be replaced by a transaction with higher fees."},
                            {"sign_tx", RPCArg::Type::BOOL, /* default */ "false", "Sign transaction."},
                            {"anon_ring_size", RPCArg::Type::NUM, /* default */ strprintf("%d", DEFAULT_RING_SIZE), "Ring size for anon transactions."},
                            {"anon_inputs_per_sig", RPCArg::Type::NUM, /* default */ strprintf("%d", DEFAULT_INPUTS_PER_SIG), "Real inputs per ring signature."},
                            {"blind_watchonly_visible", RPCArg::Type::BOOL, /* default */ "false", "Reveal amounts of blinded outputs sent to stealth addresses to the scan_secret"},
                            {"minimumAmount", RPCArg::Type::AMOUNT, /* default */ "0", "Minimum value of each UTXO to select in " + CURRENCY_UNIT + ""},
                            {"maximumAmount", RPCArg::Type::AMOUNT, /* default */ "unlimited", "Maximum value of each to select UTXO in " + CURRENCY_UNIT + ""},
                        },
                    "options"},
                },
                RPCResult{
                    RPCResult::Type::OBJ, "", "", {
                        {RPCResult::Type::STR_HEX, "hex", "The resulting raw transaction"},
                        {RPCResult::Type::NUM, "fee", "Fee in " + CURRENCY_UNIT + " the resulting transaction pays"},
                        {RPCResult::Type::NUM, "changepos", "The position of the added change output, or -1"},
                        {RPCResult::Type::OBJ, "output_amounts", "Output values and blinding factors", {
                            {RPCResult::Type::OBJ, "n", "", {
                                {RPCResult::Type::STR_AMOUNT, "value", "The amount of the output in " + CURRENCY_UNIT},
                                {RPCResult::Type::STR_HEX, "blind", "Blinding factor"},
                            }}
                        }},
                }},
                RPCExamples{
            "\nCreate a transaction with no inputs\n"
            + HelpExampleCli("createrawctransaction", "\"[]\" \"{\\\"myaddress\\\":0.01}\"") +
            "\nAdd sufficient unsigned inputs to meet the output value\n"
            + HelpExampleCli("fundrawtransactionfrom", "\"blind\" \"rawtransactionhex\"") +
            "\nSign the transaction\n"
            + HelpExampleCli("signrawtransactionwithwallet", "\"fundedtransactionhex\"") +
            "\nSend the transaction\n"
            + HelpExampleCli("sendrawtransaction", "\"signedtransactionhex\"")
                },
            }.Check(request);

    std::shared_ptr<CWallet> const wallet = GetWalletForJSONRPCRequest(request);
    if (!wallet) return NullUniValue;
    CHDWallet *const pwallet = GetParticlWallet(wallet.get());

    RPCTypeCheck(request.params, {UniValue::VSTR, UniValue::VSTR, UniValue::VOBJ, UniValue::VOBJ, UniValue::VOBJ}, true);

    // Make sure the results are valid at least up to the most recent block
    // the user could have gotten from another RPC command prior to now
    pwallet->BlockUntilSyncedToCurrentChain();

    const std::string sInputType = request.params[0].get_str();
    OutputTypes input_type = WordToType(sInputType);
    if (input_type == OUTPUT_NULL) {
        throw JSONRPCError(RPC_INVALID_PARAMETER, "Unknown input type.");
    }

    CCoinControl coinControl;
    int changePosition = -1;
    bool lockUnspents = false;
    UniValue subtractFeeFromOutputs;
    std::set<int> setSubtractFeeFromOutputs;

    coinControl.fAllowOtherInputs = true;
    coinControl.m_avoid_address_reuse = pwallet->IsWalletFlagSet(WALLET_FLAG_AVOID_REUSE);

    bool sign_tx = false;
    int rct_ring_size = DEFAULT_RING_SIZE;
    int rct_inputs_per_sig = DEFAULT_INPUTS_PER_SIG;

    if (request.params[4].isObject()) {
        UniValue options = request.params[4];

        RPCTypeCheckObj(options,
            {
                {"changeaddress", UniValueType(UniValue::VSTR)},
                {"changeAddress", UniValueType(UniValue::VSTR)},
                {"changepubkey", UniValueType(UniValue::VSTR)},
                {"changePosition", UniValueType(UniValue::VNUM)},
                {"inputs", UniValueType(UniValue::VARR)},
                {"includeWatching", UniValueType(UniValue::VBOOL)},
                {"lockUnspents", UniValueType(UniValue::VBOOL)},
                {"feeRate", UniValueType()}, // will be checked below
                {"subtractFeeFromOutputs", UniValueType(UniValue::VARR)},
                {"replaceable", UniValueType(UniValue::VBOOL)},
                {"allow_other_inputs", UniValueType(UniValue::VBOOL)},
                {"allow_change_output", UniValueType(UniValue::VBOOL)},
                {"conf_target", UniValueType(UniValue::VNUM)},
                {"estimate_mode", UniValueType(UniValue::VSTR)},
                {"avoid_reuse", UniValueType(UniValue::VBOOL)},
                {"sign_tx", UniValueType(UniValue::VBOOL)},
                {"anon_ring_size", UniValueType(UniValue::VBOOL)},
                {"anon_inputs_per_sig", UniValueType(UniValue::VBOOL)},
                {"blind_watchonly_visible", UniValueType(UniValue::VBOOL)},
                {"minimumAmount", UniValueType()},
                {"maximumAmount", UniValueType()},
            },
            true, true);

        ParseCoinControlOptions(options, pwallet, coinControl);

        if (options.exists("changePosition")) {
            changePosition = options["changePosition"].get_int();
        }
        if (options.exists("lockUnspents")) {
            lockUnspents = options["lockUnspents"].get_bool();
        }
        if (options.exists("subtractFeeFromOutputs")) {
            subtractFeeFromOutputs = options["subtractFeeFromOutputs"].get_array();
        }
        if (options.exists("allow_other_inputs")) {
            coinControl.fAllowOtherInputs = options["allow_other_inputs"].get_bool();
        }
        if (options.exists("allow_change_output")) {
            coinControl.m_addChangeOutput = options["allow_change_output"].get_bool();
        }

        if (options.exists("sign_tx")) {
            sign_tx = options["sign_tx"].get_bool();
        }
        if (options.exists("anon_ring_size")) {
            rct_ring_size = options["anon_ring_size"].get_int();
        }
        if (options.exists("anon_inputs_per_sig")) {
            rct_inputs_per_sig = options["anon_inputs_per_sig"].get_int();
        }
        if (options["blind_watchonly_visible"].isBool() && options["blind_watchonly_visible"].get_bool() == true) {
            coinControl.m_blind_watchonly_visible = true;
        }
    }
    coinControl.m_avoid_partial_spends |= coinControl.m_avoid_address_reuse;

    // parse hex string from parameter
    CMutableTransaction tx;
    tx.nVersion = GHOST_TXN_VERSION;
    if (!DecodeHexTx(tx, request.params[1].get_str(), true)) {
        throw JSONRPCError(RPC_DESERIALIZATION_ERROR, "TX decode failed");
    }

    size_t nOutputs = tx.GetNumVOuts();
    if (nOutputs == 0) {
        throw JSONRPCError(RPC_INVALID_PARAMETER, "TX must have at least one output");
    }

    if (changePosition != -1 && (changePosition < 0 || (unsigned int)changePosition > nOutputs)) {
        throw JSONRPCError(RPC_INVALID_PARAMETER, "changePosition out of bounds");
    }
    coinControl.nChangePos = changePosition;

    for (unsigned int idx = 0; idx < subtractFeeFromOutputs.size(); idx++) {
        int pos = subtractFeeFromOutputs[idx].get_int();
        if (setSubtractFeeFromOutputs.count(pos)) {
            throw JSONRPCError(RPC_INVALID_PARAMETER, strprintf("Invalid parameter, duplicated position: %d", pos));
        }
        if (pos < 0) {
            throw JSONRPCError(RPC_INVALID_PARAMETER, strprintf("Invalid parameter, negative position: %d", pos));
        }
        if (pos >= int(nOutputs)) {
            throw JSONRPCError(RPC_INVALID_PARAMETER, strprintf("Invalid parameter, position too large: %d", pos));
        }
        setSubtractFeeFromOutputs.insert(pos);
    }

    UniValue inputAmounts = request.params[2];
    UniValue outputAmounts = request.params[3];
    std::map<int, uint256> mInputBlinds, mOutputBlinds;
    std::map<int, CAmount> mOutputAmounts;

    std::vector<CTempRecipient> vecSend(nOutputs);

    const std::vector<std::string> &vInputKeys = inputAmounts.getKeys();
    for (const std::string &sKey : vInputKeys) {
        int64_t n;
        if (!ParseInt64(sKey, &n) || n >= (int64_t)tx.vin.size() || n < 0) {
            throw JSONRPCError(RPC_INVALID_PARAMETER, "Bad index for input blinding factor.");
        }

        CInputData im;
        if (tx.vin[n].prevout.n >= OR_PLACEHOLDER_N) {
            throw JSONRPCError(RPC_INVALID_PARAMETER, "Input offset too large for output record.");
        }

        if (inputAmounts[sKey]["blind"].isStr()) {
            std::string s = inputAmounts[sKey]["blind"].get_str();
            if (!IsHex(s) || !(s.size() == 64)) {
                throw JSONRPCError(RPC_INVALID_PARAMETER, "Blinding factor must be 32 bytes and hex encoded.");
            }

            im.blind.SetHex(s);
            mInputBlinds[n] = im.blind;
            im.nType = OUTPUT_CT;
        }
        const UniValue &typeObj = find_value(inputAmounts[sKey], "type");
        if (typeObj.isStr()) {
            std::string s = typeObj.get_str();
            im.nType = WordToType(s);
            if (im.nType == OUTPUT_NULL) {
                throw JSONRPCError(RPC_INVALID_PARAMETER, "Unknown input type.");
            }
        }

        if (inputAmounts[sKey]["value"].isNull()) {
            throw JSONRPCError(RPC_INVALID_PARAMETER, "Missing 'value' for input.");
        }
        im.nValue = AmountFromValue(inputAmounts[sKey]["value"]);

        if (inputAmounts[sKey]["witnessstack"].isArray()) {
            const UniValue &stack = inputAmounts[sKey]["witnessstack"].get_array();

            for (size_t k = 0; k < stack.size(); ++k) {
                std::string s = stack[k].get_str();
                if (!IsHex(s) && s.size() > 0) {
                    throw JSONRPCError(RPC_INVALID_PARAMETER, "Input witness must be hex encoded.");
                }
                std::vector<uint8_t> v = ParseHex(s);
                im.scriptWitness.stack.push_back(v);
            }
        }
        coinControl.m_inputData[tx.vin[n].prevout] = im;
    }

    const std::vector<std::string> &vOutputKeys = outputAmounts.getKeys();
    for (const std::string &sKey : vOutputKeys) {
        int64_t n;
        if (!ParseInt64(sKey, &n) || n >= (int64_t)tx.GetNumVOuts() || n < 0) {
            throw JSONRPCError(RPC_INVALID_PARAMETER, "Bad index for output blinding factor.");
        }

        const auto &txout = tx.vpout[n];

        if (!outputAmounts[sKey]["value"].isNull()) {
            mOutputAmounts[n] = AmountFromValue(outputAmounts[sKey]["value"]);
        }

        if (outputAmounts[sKey]["nonce"].isStr()
            && txout->GetPRangeproof()) {
            CTempRecipient &r = vecSend[n];
            std::string s = outputAmounts[sKey]["nonce"].get_str();
            if (!IsHex(s) || !(s.size() == 64)) {
                throw JSONRPCError(RPC_INVALID_PARAMETER, "Nonce must be 32 bytes and hex encoded.");
            }

            r.fNonceSet = true;
            r.nonce.SetHex(s);

            uint64_t min_value, max_value;
            uint8_t blindOut[32];
            unsigned char msg[256]; // Currently narration is capped at 32 bytes
            size_t mlen = sizeof(msg);
            memset(msg, 0, mlen);
            uint64_t amountOut;
            uint256 blind;
            if (txout->GetPRangeproof()->size() < 1000) {
                if (1 != secp256k1_bulletproof_rangeproof_rewind(secp256k1_ctx_blind, blind_gens,
                    &amountOut, blindOut, txout->GetPRangeproof()->data(), txout->GetPRangeproof()->size(),
                    0, txout->GetPCommitment(), &secp256k1_generator_const_h, r.nonce.begin(), NULL, 0)) {
                    throw JSONRPCError(RPC_MISC_ERROR, strprintf("secp256k1_bulletproof_rangeproof_rewind failed, output %d.", n));
                }

                ExtractNarration(r.nonce, r.vData, r.sNarration);
            } else
            if (1 != secp256k1_rangeproof_rewind(secp256k1_ctx_blind,
                blindOut, &amountOut, msg, &mlen, r.nonce.begin(),
                &min_value, &max_value,
                txout->GetPCommitment(), txout->GetPRangeproof()->data(), txout->GetPRangeproof()->size(),
                nullptr, 0,
                secp256k1_generator_h)) {
                throw JSONRPCError(RPC_MISC_ERROR, strprintf("secp256k1_rangeproof_rewind failed, output %d.", n));
            }

            memcpy(blind.begin(), blindOut, 32);

            mOutputBlinds[n] = blind;
            mOutputAmounts[n] = amountOut;

            msg[mlen-1] = '\0';
            size_t nNarr = strlen((const char*)msg);
            if (nNarr > 0) {
                r.sNarration.assign((const char*)msg, nNarr);
            }
        } else {
            if (txout->GetPRangeproof()) {
                throw JSONRPCError(RPC_INVALID_PARAMETER, strprintf("Missing nonce for output %d.", n));
            }
        }
        /*
        if (outputAmounts[sKey]["blind"].isStr())
        {
            std::string s = outputAmounts[sKey]["blind"].get_str();
            if (!IsHex(s) || !(s.size() == 64))
                throw JSONRPCError(RPC_INVALID_PARAMETER, "Blinding factor must be 32 bytes and hex encoded.");

            uint256 blind;
            blind.SetHex(s);
            mOutputBlinds[n] = blind;
        };
        */
        vecSend[n].SetAmount(mOutputAmounts[n]);
    };

    for (size_t i = 0; i < tx.vpout.size(); ++i) {
        const auto &txout = tx.vpout[i];
        CTempRecipient &r = vecSend[i];

        if (txout->IsType(OUTPUT_CT) || txout->IsType(OUTPUT_RINGCT)) {
            // Check commitment matches
            std::map<int, CAmount>::iterator ita = mOutputAmounts.find(i);
            std::map<int, uint256>::iterator itb = mOutputBlinds.find(i);

            if (ita == mOutputAmounts.end()) {
                throw JSONRPCError(RPC_INVALID_PARAMETER, strprintf("Missing amount for blinded output %d.", i));
            }
            if (itb == mOutputBlinds.end()) {
                throw JSONRPCError(RPC_INVALID_PARAMETER, strprintf("Missing blinding factor for blinded output %d.", i));
            }

            secp256k1_pedersen_commitment commitment;
            if (!secp256k1_pedersen_commit(secp256k1_ctx_blind,
                &commitment, (const uint8_t*)(itb->second.begin()),
                ita->second, &secp256k1_generator_const_h, &secp256k1_generator_const_g)) {
                throw JSONRPCError(RPC_MISC_ERROR, strprintf("secp256k1_pedersen_commit failed, output %d.", i));
            }

            if (memcmp(txout->GetPCommitment()->data, commitment.data, 33) != 0) {
                throw JSONRPCError(RPC_MISC_ERROR, strprintf("Bad blinding factor, output %d.", i));
            }

            r.vBlind.resize(32);
            memcpy(r.vBlind.data(), itb->second.begin(), 32);
        } else
        if (txout->IsType(OUTPUT_STANDARD)) {
            mOutputAmounts[i] = txout->GetValue();
        }

        r.nType = txout->GetType();
        if (txout->IsType(OUTPUT_DATA)) {
            r.vData = ((CTxOutData*)txout.get())->vData;
        } else {
            r.SetAmount(mOutputAmounts[i]);
            r.fSubtractFeeFromAmount = setSubtractFeeFromOutputs.count(i);

            if (txout->IsType(OUTPUT_CT)) {
                r.vData = ((CTxOutCT*)txout.get())->vData;
            } else
            if (txout->IsType(OUTPUT_RINGCT)) {
                CTxOutRingCT *p = (CTxOutRingCT*)txout.get();
                r.vData = p->vData;
                r.pkTo = CPubKey(p->pk.begin(), p->pk.end());
            }

            if (txout->GetPScriptPubKey()) {
                r.fScriptSet = true;
                r.scriptPubKey = *txout->GetPScriptPubKey();
            }
        }
    }

    std::set<COutPoint> set_existing_inputs;
    for (const CTxIn& txin : tx.vin) {
        coinControl.Select(txin.prevout);
        set_existing_inputs.insert(txin.prevout);
    }


    CTransactionRef tx_new;
    CWalletTx wtx(pwallet, tx_new);
    CTransactionRecord rtx;
    CAmount nFee;
    std::string sError;
    {
        LOCK(pwallet->cs_wallet);

        pwallet->ClearMapTempRecords();

        for (auto const& im : coinControl.m_inputData) {
            COutputRecord r;
            r.n = im.first.n;
            r.nType = im.second.nType;
            r.nValue = im.second.nValue;
            //r.scriptPubKey = ; // TODO
            std::pair<MapRecords_t::iterator, bool> ret = pwallet->mapTempRecords.insert(std::make_pair(im.first.hash, CTransactionRecord()));
            ret.first->second.InsertOutput(r);
        }

        if (input_type == OUTPUT_STANDARD) {
            if (0 != pwallet->AddStandardInputs(wtx, rtx, vecSend, sign_tx, nFee, &coinControl, sError)) {
                throw JSONRPCError(RPC_WALLET_ERROR, strprintf("AddStandardInputs failed: %s.", sError));
            }
        } else
        if (input_type == OUTPUT_RINGCT) {
            if (0 != pwallet->AddAnonInputs(wtx, rtx, vecSend, sign_tx, rct_ring_size, rct_inputs_per_sig, nFee, &coinControl, sError)) {
                throw JSONRPCError(RPC_WALLET_ERROR, strprintf("AddAnonInputs failed: %s.", sError));
            }
        } else
        if (input_type == OUTPUT_CT) {
            if (0 != pwallet->AddBlindedInputs(wtx, rtx, vecSend, sign_tx, nFee, &coinControl, sError)) {
                throw JSONRPCError(RPC_WALLET_ERROR, strprintf("AddBlindedInputs failed: %s.", sError));
            }
        } else {
            throw JSONRPCError(RPC_INVALID_PARAMETER, "Unknown input type.");
        }
        pwallet->ClearMapTempRecords(); // superfluous as cleared before set
    }

    tx.vpout = wtx.tx->vpout;
    // keep existing sequences
    for (const auto &txin : wtx.tx->vin) {
        if (!set_existing_inputs.count(txin.prevout)) {
            tx.vin.push_back(txin);
        }
        if (lockUnspents) {
            LOCK(pwallet->cs_wallet);
            pwallet->LockCoin(txin.prevout);
        }
    }

    UniValue outputValues(UniValue::VOBJ);
    for (size_t i = 0; i < vecSend.size(); ++i) {
        auto &r = vecSend[i];

        UniValue outputValue(UniValue::VOBJ);
        if (r.vBlind.size() == 32) {
            uint256 blind(r.vBlind.data(), 32);
            outputValue.pushKV("blind", blind.ToString());
        }
        if (r.nType != OUTPUT_DATA) {
            outputValue.pushKV("value", ValueFromAmount(r.nAmount));
            outputValues.pushKV(strprintf("%d", r.n), outputValue);
        }
    }

    if (nFee > pwallet->m_default_max_tx_fee) {
        throw JSONRPCError(RPC_WALLET_ERROR, TransactionErrorString(TransactionError::MAX_FEE_EXCEEDED).original);
    }

    pwallet->mapTempRecords.clear();

    UniValue result(UniValue::VOBJ);
    result.pushKV("hex", EncodeHexTx(CTransaction(tx)));
    result.pushKV("fee", ValueFromAmount(nFee));
    result.pushKV("changepos", coinControl.nChangePos);
    result.pushKV("output_amounts", outputValues);

    return result;
};

static UniValue verifycommitment(const JSONRPCRequest &request)
{
            RPCHelpMan{"verifycommitment",
                "\nVerify a value commitment.\n",
                {
                    {"commitment", RPCArg::Type::STR_HEX, RPCArg::Optional::NO, "33byte commitment hex string."},
                    {"blind", RPCArg::Type::STR_HEX, RPCArg::Optional::NO, "32byte blinding factor hex string."},
                    {"amount", RPCArg::Type::AMOUNT, RPCArg::Optional::NO, "The amount committed to."},
                },
                RPCResult{
                    RPCResult::Type::OBJ, "", "", {
                        {RPCResult::Type::BOOL, "result", "If valid commitment, else throw error"},
                }},
                RPCExamples{
            HelpExampleCli("verifycommitment", "\"commitment\" \"blind\" 1.1") +
            "\nAs a JSON-RPC call\n"
            + HelpExampleRpc("verifycommitment", "\"commitment\", \"blind\", 1.1")
                },
            }.Check(request);

    RPCTypeCheck(request.params, {UniValue::VSTR, UniValue::VSTR});

    std::vector<uint8_t> vchCommitment;
    uint256 blind;

    std::string s = request.params[0].get_str();
    if (!IsHex(s) || !(s.size() == 66)) {
        throw JSONRPCError(RPC_INVALID_PARAMETER, "Commitment must be 33 bytes and hex encoded.");
    }
    vchCommitment = ParseHex(s);
    s = request.params[1].get_str();
    if (!IsHex(s) || !(s.size() == 64)) {
        throw JSONRPCError(RPC_INVALID_PARAMETER, "Blinding factor must be 32 bytes and hex encoded.");
    }
    blind.SetHex(s);

    CAmount nValue = AmountFromValue(request.params[2]);

    secp256k1_pedersen_commitment commitment;
    if (!secp256k1_pedersen_commit(secp256k1_ctx_blind,
        &commitment, blind.begin(),
        nValue, &secp256k1_generator_const_h, &secp256k1_generator_const_g)) {
        throw JSONRPCError(RPC_MISC_ERROR, strprintf("secp256k1_pedersen_commit failed."));
    }

    if (memcmp(vchCommitment.data(), commitment.data, 33) != 0) {
        throw JSONRPCError(RPC_MISC_ERROR, strprintf("Mismatched commitment, expected ") + HexStr(Span<const unsigned char>(commitment.data, 33)));
    }

    UniValue result(UniValue::VOBJ);
    bool rv = true;
    result.pushKV("result", rv);
    return result;
};

static UniValue rewindrangeproof(const JSONRPCRequest &request)
{
            RPCHelpMan{"rewindrangeproof",
                "\nExtract data encoded in a rangeproof.\n",
                {
                    {"rangeproof", RPCArg::Type::STR_HEX, RPCArg::Optional::NO, "Rangeproof as hex string."},
                    {"commitment", RPCArg::Type::STR_HEX, RPCArg::Optional::NO, "33byte commitment hex string."},
                    {"nonce_key", RPCArg::Type::STR_HEX, RPCArg::Optional::NO, "32byte hex string or WIF encoded key."},
                    {"ephemeral_key", RPCArg::Type::STR_HEX, /* default */ "", "33byte ephemeral_key hex string, if not set nonce_key is used directly."},
                },
                RPCResult{
                    RPCResult::Type::OBJ, "", "", {
                        {RPCResult::Type::STR_HEX, "blind", "32byte blinding factor"},
                        {RPCResult::Type::STR_AMOUNT, "amount", "The amount committed to"},
                }},
                RPCExamples{
            HelpExampleCli("rewindrangeproof", "\"rangeproof\" \"commitment\" \"nonce_key\" \"ephemeral_key\"") +
            "\nAs a JSON-RPC call\n"
            + HelpExampleRpc("rewindrangeproof", "\"rangeproof\", \"commitment\", \"nonce_key\", \"ephemeral_key\"")
                },
            }.Check(request);

    RPCTypeCheck(request.params, {UniValue::VSTR, UniValue::VSTR, UniValue::VSTR, UniValue::VSTR});

    std::vector<uint8_t> vchRangeproof, vchCommitment;
    CKey nonce_key;
    CPubKey pkEphem;
    uint256 nonce;
    std::string s = request.params[0].get_str();
    if (!IsHex(s)) {
        throw JSONRPCError(RPC_INVALID_PARAMETER, "Rangeproof must be hex encoded.");
    }
    vchRangeproof = ParseHex(s);
    s = request.params[1].get_str();
    if (!IsHex(s) || !(s.size() == 66)) {
        throw JSONRPCError(RPC_INVALID_PARAMETER, "Commitment must be 33 bytes and hex encoded.");
    }
    vchCommitment = ParseHex(s);

    if (request.params.size() > 3) {
        s = request.params[2].get_str();
        ParseSecretKey(s, nonce_key);
        if (!nonce_key.IsValid()) {
            throw JSONRPCError(RPC_INVALID_ADDRESS_OR_KEY, "Invalid nonce_key");
        }

        s = request.params[3].get_str();
        if (!IsHex(s) || !(s.size() == 66)) {
            throw JSONRPCError(RPC_INVALID_PARAMETER, "Ephemeral public key must be 33 bytes and hex encoded.");
        }
        std::vector<uint8_t> v = ParseHex(s);
        pkEphem = CPubKey(v.begin(), v.end());
        if (!pkEphem.IsValid()) {
            throw JSONRPCError(RPC_INVALID_PARAMETER, "Invalid ephemeral public key.");
        }
        // Regenerate nonce
        nonce = nonce_key.ECDH(pkEphem);
        CSHA256().Write(nonce.begin(), 32).Finalize(nonce.begin());
    } else {
        s = request.params[2].get_str();
        if (!IsHex(s) || !(s.size() == 64)) {
            throw JSONRPCError(RPC_INVALID_PARAMETER, "Nonce (without ephem pubkey) must be 32 bytes and hex encoded.");
        }
        nonce.SetHex(s);
    }

    std::vector<uint8_t> vchBlind;
    CAmount nValue;

    if (!RewindRangeProof(vchRangeproof, vchCommitment, nonce,
        vchBlind, nValue) || vchBlind.size() != 32) {
        throw JSONRPCError(RPC_MISC_ERROR, strprintf("RewindRangeProof failed."));
    }

    UniValue result(UniValue::VOBJ);

    uint256 blind(vchBlind.data(), 32);
    result.pushKV("blind", blind.ToString());
    result.pushKV("amount", ValueFromAmount(nValue));
    return result;
};

static UniValue generatematchingblindfactor(const JSONRPCRequest &request)
{
            RPCHelpMan{"generatematchingblindfactor",
                "\nGenerates the last blinding factor for a set of inputs and outputs.\n",
                {
                    {"blind_in", RPCArg::Type::ARR, RPCArg::Optional::NO, "A json array of blinding factors",
                        {
                            {"blindingfactor", RPCArg::Type::STR_HEX, RPCArg::Optional::NO, "blinding factor"},
                        },
                    },
                    {"blind_out", RPCArg::Type::ARR, RPCArg::Optional::NO, "A json array of blinding factors",
                        {
                            {"blindingfactor", RPCArg::Type::STR_HEX, RPCArg::Optional::NO, "blinding factor"},
                        },
                    },
                },
                RPCResult{
                    RPCResult::Type::OBJ, "", "", {
                        {RPCResult::Type::STR_HEX, "blind", "32byte blind factor"},
                }},
                RPCExamples{
            HelpExampleCli("generatematchingblindfactor", "[\"blindfactor_input\",\"blindfactor_input2\"] [\"blindfactor_output\"]") +
            "\nAs a JSON-RPC call\n"
            + HelpExampleRpc("generatematchingblindfactor", "[\"blindfactor_input\",\"blindfactor_input2\"] [\"blindfactor_output\"]")
                },
            }.Check(request);

    RPCTypeCheck(request.params, {UniValue::VARR, UniValue::VARR});

    std::vector<uint8_t> vBlinds;
    std::vector<uint8_t*> vpBlinds;

    if (!request.params[0].isArray()) {
        throw JSONRPCError(RPC_INVALID_PARAMETER, "Inputs must be an array of hex encoded blind factors.");
    }

    if (!request.params[1].isArray()) {
        throw JSONRPCError(RPC_INVALID_PARAMETER, "Outputs must be an array of hex encoded blind factors.");
    }

    const UniValue &inputs = request.params[0].get_array();
    const UniValue &outputs = request.params[1].get_array();

    if (inputs.size() < 1) {
        throw JSONRPCError(RPC_INVALID_PARAMETER, "Inputs should contain at least one element.");
    }

    if (outputs.size() < 1) {
        throw JSONRPCError(RPC_INVALID_PARAMETER, "Outputs should contain at least one element.");
    }

    if (inputs.size() < outputs.size()) {
        throw JSONRPCError(RPC_INVALID_PARAMETER, "Outputs should be at least one element smaller than the inputs array.");
    }

    vBlinds.resize((inputs.size() + outputs.size()) * 32);

    for (unsigned int idx = 0; idx < inputs.size(); idx++) {
        std::string sBlind = inputs[idx].get_str();
        if (!IsHex(sBlind) || !(sBlind.size() == 64)) {
            throw JSONRPCError(RPC_INVALID_PARAMETER, "Blinding factor must be 32 bytes and hex encoded.");
        }

        uint256 blind;
        blind.SetHex(sBlind);

        const int index = idx * 32;
        memcpy(&vBlinds[index], blind.begin(), 32);

        vpBlinds.push_back(&vBlinds[index]);
    }

    // size of inputs
    size_t nBlindedInputs = vpBlinds.size();

    for (unsigned int idx = 0; idx < outputs.size(); idx++) {
        std::string sBlind = outputs[idx].get_str();
        if (!IsHex(sBlind) || !(sBlind.size() == 64)) {
            throw JSONRPCError(RPC_INVALID_PARAMETER, "Blinding factor must be 32 bytes and hex encoded.");
        }

        uint256 blind;
        blind.SetHex(sBlind);

        const int index = nBlindedInputs * 32 + idx * 32;
        memcpy(&vBlinds[index], blind.begin(), 32);

        vpBlinds.push_back(&vBlinds[index]);
    }

    // final matching blind factor
    std::vector<uint8_t> final;
    final.resize(32);

    // Last to-be-blinded value: compute from all other blinding factors.
    // sum of output blinding values must equal sum of input blinding values
    if (!secp256k1_pedersen_blind_sum(secp256k1_ctx_blind, &final[0], &vpBlinds[0], vpBlinds.size(), nBlindedInputs)) {
        throw JSONRPCError(RPC_INTERNAL_ERROR, "secp256k1_pedersen_blind_sum failed");
    }

    UniValue result(UniValue::VOBJ);
    if (final.size() == 32) {
        uint256 blind(final.data(), 32);
        result.pushKV("blind", blind.ToString());
    }

    return result;
};

static UniValue verifyrawtransaction(const JSONRPCRequest &request)
{
            RPCHelpMan{"verifyrawtransaction",
                "\nVerify inputs for raw transaction (serialized, hex-encoded).\n"
                "The second optional argument (may be null) is an array of previous transaction outputs that\n"
                "this transaction depends on but may not yet be in the block chain.\n",
                {
                    {"hexstring", RPCArg::Type::STR, RPCArg::Optional::NO, "The transaction hex string."},
                    {"prevtxs", RPCArg::Type::ARR, /* default */ "", "A json array of previous dependent transaction outputs",
                        {
                            {"", RPCArg::Type::OBJ, RPCArg::Optional::NO, "",
                                {
                                    {"txid", RPCArg::Type::STR_HEX, RPCArg::Optional::NO, "The transaction id"},
                                    {"vout", RPCArg::Type::NUM, RPCArg::Optional::NO, "The output number"},
                                    {"scriptPubKey", RPCArg::Type::STR_HEX, RPCArg::Optional::NO, "script key"},
                                    //{"redeemScript", RPCArg::Type::STR_HEX, /* default */ "", "(required for P2SH or P2WSH)"},
                                    {"amount", RPCArg::Type::AMOUNT, RPCArg::Optional::NO, "The amount spent"},
                                    {"amount_commitment", RPCArg::Type::STR_HEX, RPCArg::Optional::NO, "The amount commitment spent"},
                                    {"chainheight", RPCArg::Type::NUM, /* default */ "0x7FFFFFFF", "Height of prevout in chain, mempool height by default"},
                                },
                            },
                        },
                    },
                    {"options", RPCArg::Type::OBJ, /* default */ "", "",
                        {
                            {"returndecoded", RPCArg::Type::BOOL, /* default */ "false", "Return the decoded txn as a json object."},
                            {"checkvalues", RPCArg::Type::BOOL, /* default */ "true", "Check amounts and amount commitments match up."},
                            {"checkoutputs", RPCArg::Type::BOOL, /* default */ "true", "Check tx attributes and outputs."},
                            {"particlmode", RPCArg::Type::BOOL, /* default */ "true", "Enforce particl tx versions."},
                            {"spendheight", RPCArg::Type::NUM, /* default */ "chainheight", "Height the tx is spent at, set to current chain height if not provided."},
                        },
                        "options"},
                },
                RPCResult{
                    RPCResult::Type::OBJ, "", "",
                    {
                        {RPCResult::Type::BOOL, "outputs_valid", "If the transaction passed output verification"},
                        {RPCResult::Type::BOOL, "inputs_valid", "If the transaction passed input verification"},
                        {RPCResult::Type::BOOL, "complete", "If the transaction has a complete set of signatures"},
                        {RPCResult::Type::NUM, "validscripts", "The number of scripts which passed verification"},
                        {RPCResult::Type::STR, "label", "The label of the receiving address. The default label is \"\""},
                        {RPCResult::Type::ARR, "errors", "Script verification errors (if there are any)",
                        {
                            {RPCResult::Type::OBJ, "", "",
                            {
                                {RPCResult::Type::STR_HEX, "txid", "The hash of the referenced, previous transaction"},
                                {RPCResult::Type::NUM, "vout", "The index of the output to spent and used as input"},
                                {RPCResult::Type::STR_HEX, "scriptSig", "The hex-encoded signature script"},
                                {RPCResult::Type::NUM, "sequence", "Script sequence number"},
                                {RPCResult::Type::STR, "error", "Verification or signing error related to the input"},
                            }},
                        }},
                    }
                },
                RPCExamples{
            HelpExampleCli("verifyrawtransaction", "\"myhex\"") +
            "\nAs a JSON-RPC call\n"
            + HelpExampleRpc("verifyrawtransaction", "\"myhex\"")
                },
            }.Check(request);

    RPCTypeCheck(request.params, {UniValue::VSTR, UniValue::VARR, UniValue::VOBJ}, true);

    bool return_decoded = false;
    bool check_values = true;
    bool check_outputs = true;
    bool particl_mode = true;
    int nSpendHeight = -1;
    int64_t nSpendTime = 0;

    if (!request.params[2].isNull()) {
        const UniValue& options = request.params[2].get_obj();

        RPCTypeCheckObj(options,
            {
                {"returndecoded",            UniValueType(UniValue::VBOOL)},
                {"checkvalues",              UniValueType(UniValue::VBOOL)},
                {"checkoutputs",             UniValueType(UniValue::VBOOL)},
                {"particlmode",              UniValueType(UniValue::VBOOL)},
                {"spendheight",              UniValueType(UniValue::VNUM)},
            }, true, false);

        if (options.exists("returndecoded")) {
            return_decoded = options["returndecoded"].get_bool();
        }
        if (options.exists("checkvalues")) {
            check_values = options["checkvalues"].get_bool();
        }
        if (options.exists("checkoutputs")) {
            check_outputs = options["checkoutputs"].get_bool();
        }
        if (options.exists("particlmode")) {
            particl_mode = options["particlmode"].get_bool();
        }
        if (options.exists("spendheight")) {
            nSpendHeight = options["spendheight"].get_int();
        }
    }

    CMutableTransaction mtx;
    if (!DecodeHexTx(mtx, request.params[0].get_str(), true)) {
        throw JSONRPCError(RPC_DESERIALIZATION_ERROR, "TX decode failed");
    }

    // Fetch previous transactions (inputs):
    CCoinsView viewDummy;
    CCoinsViewCache view(&viewDummy);

    {
        //CTxMemPool *pmempool = request.context.chain.getMempool();
        //LOCK2(cs_main, pmempool->cs);
        LOCK(cs_main);
        CCoinsViewCache &viewChain = ::ChainstateActive().CoinsTip();
        //CCoinsViewMemPool viewMempool(&viewChain, *pmempool);
        //view.SetBackend(viewMempool); // temporarily switch cache backend to db+mempool view
        view.SetBackend(viewChain);

        for (const CTxIn& txin : mtx.vin) {
            view.AccessCoin(txin.prevout); // Load entries from viewChain into view; can fail.
        }

        view.SetBackend(viewDummy); // switch back to avoid locking mempool for too long
    }

    // Add previous txouts given in the RPC call:
    if (!request.params[1].isNull()) {
        UniValue prevTxs = request.params[1].get_array();
        for (unsigned int idx = 0; idx < prevTxs.size(); ++idx) {
            const UniValue& p = prevTxs[idx];
            if (!p.isObject()) {
                throw JSONRPCError(RPC_DESERIALIZATION_ERROR, "expected object with {\"txid'\",\"vout\",\"scriptPubKey\"}");
            }

            UniValue prevOut = p.get_obj();

            RPCTypeCheckObj(prevOut,
                {
                    {"txid", UniValueType(UniValue::VSTR)},
                    {"vout", UniValueType(UniValue::VNUM)},
                    {"scriptPubKey", UniValueType(UniValue::VSTR)},
                });

            uint256 txid = ParseHashO(prevOut, "txid");

            int nOut = find_value(prevOut, "vout").get_int();
            if (nOut < 0) {
                throw JSONRPCError(RPC_DESERIALIZATION_ERROR, "vout must be positive");
            }

            COutPoint out(txid, nOut);
            std::vector<unsigned char> pkData(ParseHexO(prevOut, "scriptPubKey"));
            CScript scriptPubKey(pkData.begin(), pkData.end());

            {
            const Coin& coin = view.AccessCoin(out);

            if (coin.nType != OUTPUT_STANDARD && coin.nType != OUTPUT_CT) {
                throw JSONRPCError(RPC_MISC_ERROR, strprintf("Bad input type: %d", coin.nType));
            }
            if (!coin.IsSpent() && coin.out.scriptPubKey != scriptPubKey) {
                std::string err("Previous output scriptPubKey mismatch:\n");
                err = err + ScriptToAsmStr(coin.out.scriptPubKey) + "\nvs:\n"+
                    ScriptToAsmStr(scriptPubKey);
                throw JSONRPCError(RPC_DESERIALIZATION_ERROR, err);
            }
            Coin newcoin;
            newcoin.out.scriptPubKey = scriptPubKey;
            newcoin.out.nValue = 0;
            if (prevOut.exists("amount")) {
                if (prevOut.exists("amount_commitment")) {
                    throw JSONRPCError(RPC_INVALID_PARAMETER, "Both \"amount\" and \"amount_commitment\" found.");
                }
                newcoin.nType = OUTPUT_STANDARD;
                newcoin.out.nValue = AmountFromValue(find_value(prevOut, "amount"));
            } else
            if (prevOut.exists("amount_commitment")) {
                std::string s = prevOut["amount_commitment"].get_str();
                if (!IsHex(s) || !(s.size() == 66)) {
                    throw JSONRPCError(RPC_INVALID_PARAMETER, "\"amount_commitment\" must be 33 bytes and hex encoded.");
                }
                std::vector<uint8_t> vchCommitment = ParseHex(s);
                CHECK_NONFATAL(vchCommitment.size() == 33);
                memcpy(newcoin.commitment.data, vchCommitment.data(), 33);
                newcoin.nType = OUTPUT_CT;
            } else {
                throw JSONRPCError(RPC_INVALID_PARAMETER, "\"amount\" or \"amount_commitment\" is required");
            }

            if (!coin.IsSpent()) { // IsSpent is true if coin not found
                newcoin.nHeight = coin.nHeight;
            } else {
                if (prevOut.exists("chainheight")) {
                    newcoin.nHeight = prevOut["chainheight"].get_int();
                    if (newcoin.nHeight < 1) {
                        throw JSONRPCError(RPC_INVALID_PARAMETER, "\"chainheight\" Must be >= 1");
                    }
                } else {
                    // Set to the same height as a tx in the mempool would be
                    newcoin.nHeight = 0x7FFFFFFF;
                }
            }
            view.AddCoin(out, std::move(newcoin), true);
            }
        }
    }


    // Use CTransaction for the constant parts of the
    // transaction to avoid rehashing.
    const CTransaction txConst(mtx);

    // Script verification errors
    UniValue vErrors(UniValue::VARR);

    if (nSpendHeight < 0) {
        LOCK(cs_main);
        nSpendHeight = ::ChainActive().Tip()->nHeight;
        nSpendTime = ::ChainActive().Tip()->nTime;
    } else {
        LOCK(cs_main);
        if (nSpendHeight > ::ChainActive().Height()) {
            throw JSONRPCError(RPC_INVALID_PARAMETER, "Spend height out of range");
        }
        const CBlockIndex *pblockindex = ::ChainActive()[nSpendHeight];
        nSpendHeight = pblockindex->nHeight;
        nSpendTime = pblockindex->nTime;
    }

    const Consensus::Params& consensusParams = Params().GetConsensus();
    UniValue result(UniValue::VOBJ);

     if (check_outputs) {
        TxValidationState state;
        state.SetStateInfo(nSpendTime, nSpendHeight, consensusParams, particl_mode, false /* skip_rangeproof */);
        if (!CheckTransaction(txConst, state)) {
            result.pushKV("outputs_valid", false);
            vErrors.push_back("CheckTransaction: \"" + state.GetRejectReason() + "\"");
        } else {
            result.pushKV("outputs_valid", true);
        }
    }

    if (check_values) {
        TxValidationState state;
        state.SetStateInfo(nSpendTime, nSpendHeight, consensusParams, particl_mode, false /* skip_rangeproof */);
        CAmount nFee = 0;
        if (!Consensus::CheckTxInputs(txConst, state, view, nSpendHeight, nFee)) {
            result.pushKV("inputs_valid", false);
            vErrors.push_back("CheckTxInputs: \"" + state.GetRejectReason() + "\"");
        } else {
            result.pushKV("inputs_valid", true);
        }
    }

    // Verify inputs:
    int num_valid = 0;
    for (unsigned int i = 0; i < mtx.vin.size(); i++) {
        CTxIn& txin = mtx.vin[i];
        const Coin& coin = view.AccessCoin(txin.prevout);
        if (coin.IsSpent()) {
            TxInErrorToJSON(txin, vErrors, "Input not found or already spent");
            continue;
        }

        CScript prevPubKey = coin.out.scriptPubKey;

        std::vector<uint8_t> vchAmount;
        if (coin.nType == OUTPUT_STANDARD) {
            vchAmount.resize(8);
            part::SetAmount(vchAmount, coin.out.nValue);
        } else
        if (coin.nType == OUTPUT_CT) {
            vchAmount.resize(33);
            memcpy(vchAmount.data(), coin.commitment.data, 33);
        } else {
            throw JSONRPCError(RPC_MISC_ERROR, strprintf("Bad input type: %d", coin.nType));
        }

        ScriptError serror = SCRIPT_ERR_OK;
        if (!VerifyScript(txin.scriptSig, prevPubKey, &txin.scriptWitness, STANDARD_SCRIPT_VERIFY_FLAGS, TransactionSignatureChecker(&txConst, i, vchAmount), &serror)) {
            TxInErrorToJSON(txin, vErrors, ScriptErrorString(serror));
        } else {
            num_valid++;
        }
    }
    bool fComplete = vErrors.empty();

    if (return_decoded) {
        UniValue txn(UniValue::VOBJ);
        TxToUniv(CTransaction(std::move(mtx)), uint256(), txn, false);
        result.pushKV("txn", txn);
    }

    result.pushKV("complete", fComplete);
    result.pushKV("validscripts", num_valid);
    if (!vErrors.empty()) {
        result.pushKV("errors", vErrors);
    }

    return result;
};

static bool PruneBlockFile(FILE *fp, bool test_only, size_t &num_blocks_in_file, size_t &num_blocks_removed) EXCLUSIVE_LOCKS_REQUIRED(cs_main)
{
    fs::path tmp_filepath = GetBlocksDir() / strprintf("tmp.dat");

    FILE *fpt = fopen(tmp_filepath.string().c_str(), "w");
    if (!fpt) {
        return error("%s: Couldn't open temp file.\n", __func__);
    }
    CAutoFile fileout(fpt, SER_DISK, CLIENT_VERSION);

    const CChainParams& chainparams = Params();
    CBufferedFile blkdat(fp, 2*MAX_BLOCK_SERIALIZED_SIZE, MAX_BLOCK_SERIALIZED_SIZE+8, SER_DISK, CLIENT_VERSION);
    uint64_t nRewind = blkdat.GetPos();

    while (!blkdat.eof()) {
        if (ShutdownRequested()) return false;

        blkdat.SetPos(nRewind);
        nRewind++; // start one byte further next time, in case of failure
        blkdat.SetLimit(); // remove former limit
        unsigned int nSize = 0;
        try {
            // locate a header
            unsigned char buf[CMessageHeader::MESSAGE_START_SIZE];
            blkdat.FindByte(chainparams.MessageStart()[0]);
            nRewind = blkdat.GetPos()+1;
            blkdat >> buf;
            if (memcmp(buf, chainparams.MessageStart(), CMessageHeader::MESSAGE_START_SIZE))
                continue;
            // read size
            blkdat >> nSize;
            if (nSize < 80 || nSize > MAX_BLOCK_SERIALIZED_SIZE)
                continue;
        } catch (const std::exception&) {
            // no valid block header found; don't complain
            break;
        }
        try {
            // read block
            uint64_t nBlockPos = blkdat.GetPos();
            blkdat.SetLimit(nBlockPos + nSize);
            blkdat.SetPos(nBlockPos);
            std::shared_ptr<CBlock> pblock = std::make_shared<CBlock>();
            CBlock& block = *pblock;
            blkdat >> block;
            uint256 blockhash = block.GetHash();
            nRewind = blkdat.GetPos();

            num_blocks_in_file++;
            BlockMap::iterator mi = g_chainman.BlockIndex().find(blockhash);
            if (mi == g_chainman.BlockIndex().end()
                || !::ChainActive().Contains(mi->second)) {
                num_blocks_removed++;
            } else
            if (!test_only) {
                fileout << chainparams.MessageStart() << nSize;
                fileout << block;
            }
        } catch (const std::exception& e) {
            return error("%s: Deserialize or I/O error - %s\n", __func__, e.what());
        }
    }

    return true;
};

static UniValue rewindchain(const JSONRPCRequest &request)
{
            RPCHelpMan{"rewindchain",
                "\nRemove blocks from chain until \"height\"." +
                HELP_REQUIRING_PASSPHRASE,
                {
                    {"height", RPCArg::Type::NUM, /* default */ "1", "Chain height to rewind to."},
                    //{"removeheaders", RPCArg::Type::BOOL, /* default */ "false", "Remove block headers too."},
                },
                RPCResults{},
                RPCExamples{""},
            }.Check(request);

    std::shared_ptr<CWallet> const wallet = GetWalletForJSONRPCRequest(request);
    if (!wallet) return NullUniValue;
    CHDWallet *const pwallet = GetParticlWallet(wallet.get());

    EnsureWalletIsUnlocked(pwallet);

    // Make sure the results are valid at least up to the most recent block
    // the user could have gotten from another RPC command prior to now
    pwallet->BlockUntilSyncedToCurrentChain();


    LOCK2(pwallet->cs_wallet, cs_main);

    UniValue result(UniValue::VOBJ);

    CCoinsViewCache &view = ::ChainstateActive().CoinsTip();
    view.fForceDisconnect = true;
    CBlockIndex* pindexState = ::ChainActive().Tip();

    int nBlocks = 0;

    int nToHeight = request.params[0].isNum() ? request.params[0].get_int() : pindexState->nHeight - 1;
    result.pushKV("to_height", nToHeight);


    CTxMemPool *mempool = pwallet->HaveChain() ? pwallet->chain().getMempool() : nullptr;
    if (!mempool) {
        throw JSONRPCError(RPC_WALLET_ERROR, "Unable to get mempool");
    }

    std::string sError;
    if (!RewindToHeight(*mempool, nToHeight, nBlocks, sError)) {
        result.pushKV("error", sError);
    }

    result.pushKV("nBlocks", nBlocks);

    return result;
};

static UniValue pruneorphanedblocks(const JSONRPCRequest &request)
{
            RPCHelpMan{"pruneorphanedblocks",
                "\nRemove blocks not in the main chain.\n"
                "Will shutdown node and cause a reindex at next startup.\n"
                "WARNING: Experimental feature.\n",
                {
                    {"testonly", RPCArg::Type::BOOL, /* default */ "true", "Apply changes if false."},
                },
                RPCResults{},
                RPCExamples{
            HelpExampleCli("pruneorphanedblocks", "\"myhex\"") +
            "\nAs a JSON-RPC call\n"
            + HelpExampleRpc("pruneorphanedblocks", "\"myhex\"")
                },
            }.Check(request);

    bool test_only = request.params.size() > 0 ? GetBool(request.params[0]) : true;

    UniValue files(UniValue::VARR);
    {
        LOCK(cs_main);
        int nFile = 0;
        FILE *fp;
        for (;;) {
            FlatFilePos pos(nFile, 0);
            fs::path blk_filepath = GetBlockPosFilename(pos);
            if (!fs::exists(blk_filepath)
                || !(fp = OpenBlockFile(pos, true)))
                break;
            LogPrintf("Pruning block file blk%05u.dat...\n", (unsigned int)nFile);
            size_t num_blocks_in_file = 0, num_blocks_removed = 0;
            PruneBlockFile(fp, test_only, num_blocks_in_file, num_blocks_removed);

            if (!test_only) {
                fs::path tmp_filepath = GetBlocksDir() / strprintf("tmp.dat");
                if (!RenameOver(tmp_filepath, blk_filepath)) {
                    LogPrintf("Unable to rename file %s to %s\n", tmp_filepath.string(), blk_filepath.string());
                    return false;
                }
            }

            UniValue obj(UniValue::VOBJ);
            obj.pushKV("test_mode", test_only);
            obj.pushKV("filename", GetBlockPosFilename(pos).string());
            obj.pushKV("blocks_in_file", (int)num_blocks_in_file);
            obj.pushKV("blocks_removed", (int)num_blocks_removed);
            if (!test_only) {
                obj.pushKV("note", "Node is shutting down.");
            }
            files.push_back(obj);
            nFile++;
        }
    }
    if (!test_only) {
        // Force reindex on next startup
        pblocktree->WriteFlag("v1", false);
        StartShutdown();
    }

    UniValue response(UniValue::VOBJ);
    response.pushKV("files", files);
    return response;
};

static UniValue extkeyimportmasterlegacy(const JSONRPCRequest &request)
{
            RPCHelpMan{"extkeyimportmasterlegacy",
                "\nImport master key from bip44 mnemonic root key and derive default account.Uses legacy bip44 coin id\n"
                "Derives an extra chain from path 444444 to receive imported coin." +
                HELP_REQUIRING_PASSPHRASE,
                {
                    {"mnemonic/key", RPCArg::Type::STR, RPCArg::Optional::NO, "The mnemonic or root extended key.\n"
        "       Use '-stdin' to be prompted to enter a passphrase.\n"
        "       if mnemonic is blank, defaults to '-stdin'."},
                    {"passphrase", RPCArg::Type::STR, /* default */ "", "Passphrase when importing mnemonic.\n"
        "       Use '-stdin' to be prompted to enter a passphrase."},
                    {"save_bip44_root", RPCArg::Type::BOOL, /* default */ "false", "Save bip44 root key to wallet."},
                    {"master_label", RPCArg::Type::STR, /* default */ "Master Key", "Label for master key."},
                    {"account_label", RPCArg::Type::STR, /* default */ "Default Account", "Label for account."},
                    {"scan_chain_from", RPCArg::Type::NUM, /* default */ "0", "Scan for transactions in blocks after timestamp, negative number to skip."},
                },
            RPCResults{},
            RPCExamples{
        HelpExampleCli("extkeyimportmasterlegacy", "-stdin -stdin false \"label_master\" \"label_account\"")
        + HelpExampleCli("extkeyimportmasterlegacy", "\"word1 ... word24\" \"passphrase\" false \"label_master\" \"label_account\"") +
        "\nAs a JSON-RPC call\n"
        + HelpExampleRpc("extkeyimportmasterlegacy", "\"word1 ... word24\", \"passphrase\", false, \"label_master\", \"label_account\"")
            },
        }.Check(request);

    return extkeyimportinternal(request, false, true);
}

static UniValue rehashblock(const JSONRPCRequest &request)
{
            RPCHelpMan{"rehashblock",
                "\nRecalculate merkle tree and block signature of submitted block.\n" +
                HELP_REQUIRING_PASSPHRASE,
                {
                    {"blockhex", RPCArg::Type::STR, RPCArg::Optional::NO, "Input block hex."},
                    {"signwith", RPCArg::Type::STR, /* default */ "", "Address of key to sign block with."},
                    {"addtxns", RPCArg::Type::ARR, /* default */ "", "Transaction to add to the block. A json array of objects.",
                        {
                            {"", RPCArg::Type::OBJ, /* default */ "", "",
                                {
                                    {"txn", RPCArg::Type::STR_HEX, RPCArg::Optional::NO, "The transaction in hex form."},
                                    {"pos", RPCArg::Type::NUM, /* default */ "end", "The position to place the txn in the block."},
                                    {"replace", RPCArg::Type::BOOL, /* default */ "false", "Replace the txn at \"pos\"."},
                                },
                            },
                        },
                    },
                },
                RPCResult{
                    RPCResult::Type::STR_HEX, "", "Output block hex"
                },
                RPCExamples{
            HelpExampleCli("rehashblock", "\"myhex\"") +
            "\nAs a JSON-RPC call\n"
            + HelpExampleRpc("rehashblock", "\"myhex\"")
                },
            }.Check(request);

    std::shared_ptr<CWallet> const wallet = GetWalletForJSONRPCRequest(request);
    if (!wallet) return NullUniValue;
    CHDWallet *const pwallet = GetParticlWallet(wallet.get());


    std::shared_ptr<CBlock> blockptr = std::make_shared<CBlock>();
    CBlock& block = *blockptr;
    if (!DecodeHexBlk(block, request.params[0].get_str())) {
        throw JSONRPCError(RPC_DESERIALIZATION_ERROR, "Block decode failed");
    }

    if (request.params.size() > 2) {
        RPCTypeCheckArgument(request.params[2], UniValue::VARR);
        const UniValue &addtxns = request.params[2];
        for (unsigned int idx = 0; idx < addtxns.size(); idx++) {
            const UniValue& o = addtxns[idx].get_obj();
            RPCTypeCheckObj(o,
            {
                {"txn", UniValueType(UniValue::VSTR)},
                {"pos", UniValueType(UniValue::VNUM)},
                {"replace", UniValueType(UniValue::VBOOL)},
            }, true);

            CMutableTransaction mtx;
            if (!DecodeHexTx(mtx, o["txn"].get_str(), true)) {
                throw JSONRPCError(RPC_DESERIALIZATION_ERROR, "TX decode failed");
            }

            int pos = !o["pos"].isNull() ? o["pos"].get_int() : -1;
            bool replace = !o["replace"].isNull() ? o["replace"].get_bool() : false;

            if (pos == -1 || pos >= (int)block.vtx.size()) {
                block.vtx.push_back(MakeTransactionRef(std::move(mtx)));
            } else {
                if (replace) {
                    block.vtx.erase(block.vtx.begin() + pos);
                    block.vtx.insert(block.vtx.begin() + pos, MakeTransactionRef(std::move(mtx)));
                }
            }
        }
    }


    bool mutated;
    block.hashMerkleRoot = BlockMerkleRoot(block, &mutated);
    block.hashWitnessMerkleRoot = BlockWitnessMerkleRoot(block, &mutated);

    if (request.params.size() > 1 && request.params[1].get_str() != "") {
        EnsureWalletIsUnlocked(pwallet);

        std::string str_address = request.params[1].get_str();
        CTxDestination dest = DecodeDestination(str_address);
        if (!IsValidDestination(dest)) {
            throw JSONRPCError(RPC_INVALID_ADDRESS_OR_KEY, "Invalid address");
        }
        CScript script = GetScriptForDestination(dest);
        std::unique_ptr<SigningProvider> provider = pwallet->GetSolvingProvider(script);
        auto keyid = GetKeyForDestination(*provider, dest);
        if (keyid.IsNull()) {
            throw JSONRPCError(RPC_TYPE_ERROR, "Address does not refer to a key");
        }
        CKey key;
        if (!pwallet->GetKey(keyid, key)) {
            throw JSONRPCError(RPC_WALLET_ERROR, "Private key for address " + str_address + " is not known");
        }
        key.Sign(block.GetHash(), block.vchBlockSig);
    }

    CDataStream ssBlock(SER_NETWORK, PROTOCOL_VERSION | RPCSerializationFlags());
    ssBlock << block;
    return HexStr(ssBlock);
};

Span<const CRPCCommand> GetHDWalletRPCCommands()
{
// clang-format off
static const CRPCCommand commands[] =
{ //  category              name                                actor (function)                argNames
  //  --------------------- ------------------------            -----------------------         ----------
    { "wallet",             "extkey",                           &extkey,                        {} },
    { "wallet",             "extkeyimportmaster",               &extkeyimportmaster,            {"source","passphrase","save_bip44_root","master_label","account_label","scan_chain_from","options", "use_legacy"} }, // import, set as master, derive account, set default account, force users to run mnemonic new first make them copy the key
    { "wallet",             "extkeygenesisimport",              &extkeygenesisimport,           {"source","passphrase","save_bip44_root","master_label","account_label","scan_chain_from","options", "use_legacy"} },
    { "wallet",             "extkeyimportmasterlegacy",         &extkeyimportmasterlegacy,      {"source","passphrase","save_bip44_root","master_label","account_label","scan_chain_from"} },
    { "wallet",             "extkeygenesisimportlegacy",        &extkeygenesisimportlegacy,     {"source","passphrase","save_bip44_root","master_label","account_label","scan_chain_from"} },
    { "wallet",             "extkeyaltversion",                 &extkeyaltversion,              {"ext_key"} },
    { "wallet",             "getnewextaddress",                 &getnewextaddress,              {"label","childnum","bech32","hardened"} },
    { "wallet",             "getnewstealthaddress",             &getnewstealthaddress,          {"label","num_prefix_bits","prefix_num","bech32","makeV2"} },
    { "wallet",             "importstealthaddress",             &importstealthaddress,          {"scan_secret","spend_secret","label","num_prefix_bits","prefix_num","bech32"} },
    { "wallet",             "liststealthaddresses",             &liststealthaddresses,          {"show_secrets","options"} },

    { "wallet",             "reservebalance",                   &reservebalance,                {"enabled","amount"} },
    { "wallet",             "deriverangekeys",                  &deriverangekeys,               {"start","end","key/id","hardened","save","add_to_addressbook","256bithash"} },
    { "wallet",             "clearwallettransactions",          &clearwallettransactions,       {"remove_all"} },

    { "wallet",             "filtertransactions",               &filtertransactions,            {"options"} },
    { "wallet",             "filteraddresses",                  &filteraddresses,               {"offset","count","sort_code","match_str","match_owned","show_path"} },
    { "wallet",             "manageaddressbook",                &manageaddressbook,             {"action","address","label","purpose"} },

    { "wallet",             "getstakinginfo",                   &getstakinginfo,                {} },
    { "wallet",             "getcoldstakinginfo",               &getcoldstakinginfo,            {} },

    { "wallet",             "listunspentanon",                  &listunspentanon,               {"minconf","maxconf","addresses","include_unsafe","query_options"} },
    { "wallet",             "listunspentblind",                 &listunspentblind,              {"minconf","maxconf","addresses","include_unsafe","query_options"} },

    { "wallet",             "getlockedbalances",                &getlockedbalances,             {} },

    //sendghosttoghost // normal txn
    { "wallet",             "sendghosttoblind",                  &sendghosttoblind,               {"address","amount","comment","comment_to","subtractfeefromamount","narration"} },
    { "wallet",             "sendghosttoanon",                   &sendghosttoanon,                {"address","amount","comment","comment_to","subtractfeefromamount","narration"} },

    { "wallet",             "sendblindtoghost",                  &sendblindtoghost,               {"address","amount","comment","comment_to","subtractfeefromamount","narration"} },
    { "wallet",             "sendblindtoblind",                 &sendblindtoblind,              {"address","amount","comment","comment_to","subtractfeefromamount","narration"} },
    { "wallet",             "sendblindtoanon",                  &sendblindtoanon,               {"address","amount","comment","comment_to","subtractfeefromamount","narration"} },

    { "wallet",             "sendanontoghost",                   &sendanontoghost,                {"address","amount","comment","comment_to","subtractfeefromamount","narration","ringsize","inputs_per_sig"} },
    { "wallet",             "sendanontoblind",                  &sendanontoblind,               {"address","amount","comment","comment_to","subtractfeefromamount","narration","ringsize","inputs_per_sig"} },
    { "wallet",             "sendanontoanon",                   &sendanontoanon,                {"address","amount","comment","comment_to","subtractfeefromamount","narration","ringsize","inputs_per_sig"} },

    { "wallet",             "sendtypeto",                       &sendtypeto,                    {"typein","typeout","outputs","comment","comment_to","ringsize","inputs_per_sig","test_fee","coin_control"} },



    { "wallet",             "createsignaturewithwallet",        &createsignaturewithwallet,     {"hexstring","prevtxn","address","sighashtype","options"} },
    { "rawtransactions",    "createsignaturewithkey",           &createsignaturewithkey,        {"hexstring","prevtxn","privkey","sighashtype","options"} },

    { "wallet",             "debugwallet",                      &debugwallet,                   {"options"} },
    { "wallet",             "walletsettings",                   &walletsettings,                {"setting","value"} },

    { "wallet",             "transactionblinds",                &transactionblinds,             {"txnid"} },
    { "wallet",             "derivefromstealthaddress",         &derivefromstealthaddress,      {"stealthaddress","ephemeralvalue"} },
    { "wallet",             "getkeyimage",                      &getkeyimage,                   {"pubkey"} },


    { "governance",         "setvote",                          &setvote,                       {"proposal","option","height_start","height_end"} },
    { "governance",         "votehistory",                      &votehistory,                   {"current_only","include_future"} },
    { "governance",         "tallyvotes",                       &tallyvotes,                    {"proposal","height_start","height_end"} },

    { "rawtransactions",    "buildscript",                      &buildscript,                   {"recipe"} },
    { "rawtransactions",    "createrawparttransaction",         &createrawparttransaction,      {"inputs","outputs","locktime","replaceable"} },
    { "rawtransactions",    "fundrawtransactionfrom",           &fundrawtransactionfrom,        {"input_type","hexstring","input_amounts","output_amounts","options"} },
    { "rawtransactions",    "verifycommitment",                 &verifycommitment,              {"commitment","blind","amount"} },
    { "rawtransactions",    "rewindrangeproof",                 &rewindrangeproof,              {"rangeproof","commitment","nonce_key","ephemeral_key"} },
    { "rawtransactions",    "generatematchingblindfactor",      &generatematchingblindfactor,   {"blind_in","blind_out"} },
    { "rawtransactions",    "verifyrawtransaction",             &verifyrawtransaction,          {"hexstring","prevtxs","options"} },

    { "blockchain",         "rewindchain",                      &rewindchain,                   {"height"} },
    { "blockchain",         "pruneorphanedblocks",              &pruneorphanedblocks,           {"testonly"} },
    { "blockchain",         "rehashblock",                      &rehashblock,                   {"blockhex","signwith","addtxns"} },
};
// clang-format on
    return MakeSpan(commands);
}<|MERGE_RESOLUTION|>--- conflicted
+++ resolved
@@ -756,12 +756,8 @@
 
 static OutputTypes WordToType(const std::string &s, bool allow_data=false)
 {
-<<<<<<< HEAD
-    if (s == "ghost" || s == "standard" ||  s == "part") {
-=======
     const std::string ls = ToLower(s);
-    if (ls == "part" || ls == "plain" || ls == "standard") {
->>>>>>> 239a8573
+    if (ls == "part" || ls == "plain" || ls == "standard" || ls == "ghost") {
         return OUTPUT_STANDARD;
     }
     if (ls == "blind") {
@@ -4715,19 +4711,12 @@
         for (unsigned int idx = 0; idx < inputs.size(); idx++) {
             const UniValue& input = inputs[idx];
             CBitcoinAddress address(input.get_str());
-<<<<<<< HEAD
-            if (!address.IsValidStealthAddress())
-                throw JSONRPCError(RPC_INVALID_ADDRESS_OR_KEY, std::string("Invalid Ghost stealth address: ")+input.get_str());
-            if (setAddress.count(address))
-                throw JSONRPCError(RPC_INVALID_PARAMETER, std::string("Invalid parameter, duplicated address: ")+input.get_str());
-=======
             if (!address.IsValidStealthAddress()) {
-                throw JSONRPCError(RPC_INVALID_ADDRESS_OR_KEY, std::string("Invalid Particl stealth address: ") + input.get_str());
+                throw JSONRPCError(RPC_INVALID_ADDRESS_OR_KEY, std::string("Invalid Ghost stealth address: ") + input.get_str());
             }
             if (setAddress.count(address)) {
                 throw JSONRPCError(RPC_INVALID_PARAMETER, std::string("Invalid parameter, duplicated address: ") + input.get_str());
             }
->>>>>>> 239a8573
            setAddress.insert(address);
         }
     }
@@ -6820,13 +6809,8 @@
                     if (!wdb.ReadStoredTx(txid, stx) ||
                         !stx.tx->vpout[r.n]->IsType(OUTPUT_RINGCT) ||
                         !pblocktree->ReadRCTOutputLink(((CTxOutRingCT*)stx.tx->vpout[r.n].get())->pk, anon_index) ||
-<<<<<<< HEAD
                         ::Params().IsBlacklistedAnonOutput(anon_index) ||
-                        (!IsWhitelistedAnonOutput(anon_index) && r.nValue > max_frozen_output_spendable)) {
-=======
-                        IsBlacklistedAnonOutput(anon_index) ||
                         (!IsWhitelistedAnonOutput(anon_index, time_now, consensusParams) && r.nValue > max_frozen_output_spendable)) {
->>>>>>> 239a8573
                         is_spendable = false;
                     }
                 } else
@@ -8572,12 +8556,8 @@
                                     },
                                 },
                             },
-<<<<<<< HEAD
                             {"changeAddress", RPCArg::Type::STR, /* default */ "", "The ghost address to receive the change."},
-=======
-                            {"changeAddress", RPCArg::Type::STR, /* default */ "", "The particl address to receive the change."},
                             {"changepubkey", RPCArg::Type::STR, /* default */ "", "The public key to use for the change output if changeAddress isn't set."},
->>>>>>> 239a8573
                             {"changePosition", RPCArg::Type::NUM, /* default */ "random", "The index of the change output."},
                             //{"change_type", RPCArg::Type::STR, /* default */ "", "The output type to use. Only valid if changeAddress is not specified. Options are \"legacy\", \"p2sh-segwit\", and \"bech32\". Default is set by -changetype."},
                             {"includeWatching", RPCArg::Type::BOOL, /* default */ "false", "Also select inputs which are watch only."},
