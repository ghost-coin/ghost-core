--- conflicted
+++ resolved
@@ -5028,13 +5028,8 @@
         for (unsigned int idx = 0; idx < inputs.size(); idx++) {
             const UniValue& input = inputs[idx];
             CBitcoinAddress address(input.get_str());
-<<<<<<< HEAD
-            if (!address.IsValidStealthAddress()) {
-                throw JSONRPCError(RPC_INVALID_ADDRESS_OR_KEY, std::string("Invalid Ghost stealth address: ")+input.get_str());
-=======
             if (!address.IsValidStealthAddress() && !address.IsValid()) {
-                throw JSONRPCError(RPC_INVALID_ADDRESS_OR_KEY, std::string("Invalid Particl address or stealth address: ")+input.get_str());
->>>>>>> f0fdf2d9
+                throw JSONRPCError(RPC_INVALID_ADDRESS_OR_KEY, std::string("Invalid Ghost address or stealth address: ")+input.get_str());
             }
             if (setAddress.count(address.Get())) {
                 throw JSONRPCError(RPC_INVALID_PARAMETER, std::string("Invalid parameter, duplicated address: ")+input.get_str());
