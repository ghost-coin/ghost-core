--- conflicted
+++ resolved
@@ -42,9 +42,6 @@
                          CAmount& new_fee,
                          CMutableTransaction& mtx);
 
-<<<<<<< HEAD
-//! Create bumpfee transaction based on feerate estimates.
-=======
 /** Create bumpfee transaction based on feerate estimates.
  *
  * @param[in] wallet The wallet to use for this bumping
@@ -56,7 +53,6 @@
  * @param[out] mtx The bump transaction itself
  * @param[in] require_mine Whether the original transaction must consist of inputs that can be spent by the wallet
  */
->>>>>>> 8739b5cc
 Result CreateRateBumpTransaction(CWallet& wallet,
     const uint256& txid,
     const CCoinControl& coin_control,
