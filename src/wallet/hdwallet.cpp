// Copyright (c) 2017-2022 The Particl Core developers
// Distributed under the MIT software license, see the accompanying
// file COPYING or http://www.opensource.org/licenses/mit-license.php.

#include <wallet/hdwallet.h>

#include <crypto/hmac_sha256.h>
#include <crypto/hmac_sha512.h>
#include <crypto/sha256.h>

#include <random.h>
#include <validation.h>
#include <consensus/validation.h>
#include <consensus/merkle.h>
#include <smsg/smessage.h>
#include <smsg/crypter.h>
#include <timedata.h>
#include <miner.h>
#include <pos/kernel.h>
#include <pos/miner.h>
#include <util/moneystr.h>
#include <util/translation.h>
#include <script/script.h>
#include <script/standard.h>
#include <script/sign.h>
#include <policy/fees.h>
#include <policy/policy.h>
#include <wallet/coincontrol.h>
#include <blind.h>
#include <anon.h>
#include <txdb.h>
#include <pow.h>
#include <txmempool.h>
#include <rpc/util.h>
#include <util/fees.h>
#include <util/rbf.h>
#include <wallet/fees.h>
#include <node/ui_interface.h>
#include <pos/diffalgo.h>

#if ENABLE_USBDEVICE
#include <usbdevice/usbdevice.h>
#endif

#include <univalue.h>

#include <secp256k1_mlsag.h>

#include <algorithm>
#include <thread>

#include <boost/algorithm/string/replace.hpp>

using interfaces::FoundBlock;

extern const std::string MESSAGE_MAGIC;

static uint8_t GetOutputType(const COutPoint &prevout)
{
    LOCK(cs_main);
    Coin coin;
    if (::ChainstateActive().CoinsTip().GetCoin(prevout, coin)) {
        return coin.nType;
    }

    uint256 hash_block;
    const CTransactionRef tx = ::GetTransaction(nullptr, nullptr, prevout.hash, Params().GetConsensus(), hash_block);
    if (tx) {
        if (tx->vpout.size() > prevout.n) {
            return tx->vpout[prevout.n]->GetType();
        }
    }

    return 0;
}

static bool ExtractStealthPrefix(const std::vector<uint8_t> &vData, uint32_t &prefix, size_t offset = 33)
{
    prefix = 0;
    if (vData.size() >= offset + 5 // Have prefix
        && vData[offset] == DO_STEALTH_PREFIX) {
        memcpy(&prefix, &vData[offset + 1], 4);
        prefix = le32toh(prefix);
        return true;
    }
    return false;
}

int CHDWallet::Finalise()
{
    LOCK(cs_wallet);
    LogPrint(BCLog::HDWALLET, "%s %s\n", GetDisplayName(), __func__);

    FreeExtKeyMaps();
    m_address_book.clear();

    if (m_blind_scratch) {
        secp256k1_scratch_space_destroy(secp256k1_ctx_blind, m_blind_scratch);
        m_blind_scratch = nullptr;
    }
    return 0;
};

int CHDWallet::FreeExtKeyMaps()
{
    LogPrint(BCLog::HDWALLET, "%s %s\n", GetDisplayName(), __func__);

    for (auto it = mapExtAccounts.begin(); it != mapExtAccounts.end(); ++it) {
        if (it->second) {
            delete it->second;
        }
    }
    mapExtAccounts.clear();

    for (auto itl = mapExtKeys.begin(); itl != mapExtKeys.end(); ++itl) {
        if (itl->second) {
            delete itl->second;
        }
    }
    mapExtKeys.clear();

    mapLooseKeys.clear();
    mapLooseLookAhead.clear();

    return 0;
};

void CHDWallet::AddOptions(ArgsManager& argsman)
{
    argsman.AddArg("-defaultlookaheadsize=<n>", strprintf("Number of keys to load into the lookahead pool per chain. (default: %u)", DEFAULT_LOOKAHEAD_SIZE), ArgsManager::ALLOW_ANY, OptionsCategory::PART_WALLET);
    argsman.AddArg("-stealthv1lookaheadsize=<n>", strprintf("Number of V1 stealth keys to look ahead during a rescan. (default: %u)", DEFAULT_STEALTH_LOOKAHEAD_SIZE), ArgsManager::ALLOW_ANY, OptionsCategory::PART_WALLET);
    argsman.AddArg("-stealthv2lookaheadsize=<n>", strprintf("Number of V2 stealth keys to look ahead during a rescan. (default: %u)", DEFAULT_STEALTH_LOOKAHEAD_SIZE), ArgsManager::ALLOW_ANY, OptionsCategory::PART_WALLET);
    argsman.AddArg("-extkeysaveancestors", strprintf("On saving a key from the lookahead pool, save all unsaved keys leading up to it too. (default: %s)", "true"), ArgsManager::ALLOW_ANY, OptionsCategory::PART_WALLET);
    argsman.AddArg("-createdefaultmasterkey", strprintf("Generate a random master key and main account if no master key exists. (default: %s)", "false"), ArgsManager::ALLOW_ANY, OptionsCategory::PART_WALLET);

    argsman.AddArg("-staking", "Stake your coins to support network and gain reward (default: true)", ArgsManager::ALLOW_ANY, OptionsCategory::PART_STAKING);
    argsman.AddArg("-stakingthreads", "Number of threads to start for staking, max 1 per active wallet, will divide wallets evenly between threads (default: 1)", ArgsManager::ALLOW_ANY, OptionsCategory::PART_STAKING);
    argsman.AddArg("-stakethreadconddelayms", "Number of milliseconds to delay staking for on error condition (default: 60000)", ArgsManager::ALLOW_ANY, OptionsCategory::PART_STAKING);
    argsman.AddArg("-minstakeinterval=<n>", "Minimum time in seconds between successful stakes (default: 0)", ArgsManager::ALLOW_ANY, OptionsCategory::PART_STAKING);
    argsman.AddArg("-minersleep=<n>", "Milliseconds between stake attempts. Lowering this param will not result in more stakes. (default: 500)", ArgsManager::ALLOW_ANY, OptionsCategory::PART_STAKING);
    argsman.AddArg("-reservebalance=<amount>", "Ensure available balance remains above reservebalance. (default: 0)", ArgsManager::ALLOW_ANY, OptionsCategory::PART_STAKING);
    argsman.AddArg("-treasurydonationpercent=<n>", "Percentage of block reward donated to the treasury fund, overridden by system minimum. (default: 0)", ArgsManager::ALLOW_ANY, OptionsCategory::PART_STAKING);

    return;
};

bool CHDWallet::ShouldRescan()
{
    return mapExtAccounts.size() > 0 || CountKeys() > 0;
};

static void AppendError(std::string &sError, std::string s)
{
    if (!sError.empty()) {
        sError += "\n";
    }
    sError += s;
};

bool CHDWallet::ProcessStakingSettings(std::string &sError)
{
    LogPrint(BCLog::HDWALLET, "%s ProcessStakingSettings\n", GetDisplayName());

    // Set defaults
    fStakingEnabled = true;
    nStakeCombineThreshold = 1000 * COIN;
    nStakeSplitThreshold = 2000 * COIN;
    m_min_stakeable_value = 1;
    nMaxStakeCombine = 3;
    nWalletTreasuryFundCedePercent = gArgs.GetArg("-treasurydonationpercent", 0);
    m_reward_address = CNoDestination();
    m_smsg_fee_rate_target = 0;
    m_smsg_difficulty_target = 0;

    UniValue json;
    if (GetSetting("stakingoptions", json)) {
        if (!json["enabled"].isNull()) {
            try { fStakingEnabled = GetBool(json["enabled"]);
            } catch (std::exception &e) {
                AppendError(sError, "Setting \"enabled\" failed.");
            }
        }

        if (!json["stakecombinethreshold"].isNull()) {
            try { nStakeCombineThreshold = AmountFromValue(json["stakecombinethreshold"]);
            } catch (std::exception &e) {
                AppendError(sError, "\"stakecombinethreshold\" not an amount.");
            }
        }

        if (!json["stakesplitthreshold"].isNull()) {
            try { nStakeSplitThreshold = AmountFromValue(json["stakesplitthreshold"]);
            } catch (std::exception &e) {
                AppendError(sError, "\"stakesplitthreshold\" not an amount.");
            }
        }

        if (!json["minstakeablevalue"].isNull()) {
            try { m_min_stakeable_value = AmountFromValue(json["minstakeablevalue"]);
            } catch (std::exception &e) {
                AppendError(sError, "\"minstakeablevalue\" not an amount.");
            }
            if (m_min_stakeable_value < 0) {
                AppendError(sError, "\"minstakeablevalue\" must be >= 0.");
                m_min_stakeable_value = 0;
            }
        }

        if (!json["treasurydonationpercent"].isNull()) {
            try { nWalletTreasuryFundCedePercent = json["treasurydonationpercent"].get_int();
            } catch (std::exception &e) {
                AppendError(sError, "\"treasurydonationpercent\" not an integer.");
            }
        }

        if (!json["rewardaddress"].isNull()) {
            try { m_reward_address = DecodeDestination(json["rewardaddress"].get_str());
            } catch (std::exception &e) {
                AppendError(sError, "Setting \"rewardaddress\" failed.");
            }
        }

        if (!json["smsgfeeratetarget"].isNull()) {
            try { m_smsg_fee_rate_target = AmountFromValue(json["smsgfeeratetarget"]);
            } catch (std::exception &e) {
                AppendError(sError, "\"smsgfeeratetarget\" not an amount.");
            }
        }

        if (!json["smsgdifficultytarget"].isNull()) {
            try {
                std::string s = json["smsgdifficultytarget"].get_str();
                if (!IsHex(s) || !(s.size() == 64)) {
                    throw JSONRPCError(RPC_INVALID_PARAMETER, "Must be 32 bytes and hex encoded.");
                }
                arith_uint256 target;
                target.SetHex(s);
                m_smsg_difficulty_target = target.GetCompact();
            } catch (std::exception &e) {
                AppendError(sError, "\"smsgdifficultytarget\" not valid.");
            }
        }
    }

    if (nStakeCombineThreshold < 100 * COIN || nStakeCombineThreshold > 5000 * COIN) {
        AppendError(sError, "\"stakecombinethreshold\" must be >= 100 and <= 5000.");
        nStakeCombineThreshold = 1000 * COIN;
    }

    if (nStakeSplitThreshold < nStakeCombineThreshold * 2 || nStakeSplitThreshold > 10000 * COIN) {
        AppendError(sError, "\"stakesplitthreshold\" must be >= 2x \"stakecombinethreshold\" and <= 10000.");
        nStakeSplitThreshold = nStakeCombineThreshold * 2;
    }

    if (nWalletTreasuryFundCedePercent < 0) {
        WalletLogPrintf("%s: Warning \"treasurydonationpercent\" out of range %d, clamped to %d\n", __func__, nWalletTreasuryFundCedePercent, 0);
        nWalletTreasuryFundCedePercent = 0;
    } else
    if (nWalletTreasuryFundCedePercent > 100) {
        WalletLogPrintf("%s: \"Warning treasurydonationpercent\" out of range %d, clamped to %d\n", __func__, nWalletTreasuryFundCedePercent, 100);
        nWalletTreasuryFundCedePercent = 100;
    }

    return true;
};

bool CHDWallet::ProcessWalletSettings(std::string &sError)
{
    LogPrint(BCLog::HDWALLET, "%s ProcessWalletSettings\n", GetDisplayName());

    // Set defaults
    m_collapse_spent_mode = 0;
    m_min_collapse_depth = 3;
    m_mixin_selection_mode_default = MIXIN_SEL_RECENT;
    m_min_owned_value = 0;

    UniValue json;
    if (GetSetting("unloadspent", json)) {
        if (!json["mode"].isNull()) {
            try { m_collapse_spent_mode = json["mode"].get_int();
            } catch (std::exception &e) {
                AppendError(sError, "\"mode\" not integer.");
            }
        }
        if (!json["mindepth"].isNull()) {
            try { m_min_collapse_depth = json["mindepth"].get_int();
            } catch (std::exception &e) {
                AppendError(sError, "\"mode\" not integer.");
            }
        }
    }

    if (GetSetting("anonoptions", json)) {
        if (!json["mixinselection"].isNull()) {
            try { m_mixin_selection_mode_default = json["mixinselection"].get_int();
            } catch (std::exception &e) {
                AppendError(sError, "\"mixinselection\" not integer.");
            }
        }
    }

    if (GetSetting("other", json)) {
        if (!json["onlyinstance"].isNull()) {
            try { m_is_only_instance = json["onlyinstance"].get_bool();
            } catch (std::exception &e) {
                AppendError(sError, "\"onlyinstance\" not boolean.");
            }
        }
        if (!json["smsgenabled"].isNull()) {
            try { m_smsg_enabled = json["smsgenabled"].get_bool();
            } catch (std::exception &e) {
                AppendError(sError, "\"smsgenabled\" not boolean.");
            }
        }
        if (!json["minownedvalue"].isNull()) {
            try { m_min_owned_value = AmountFromValue(json["minownedvalue"]);
            } catch (std::exception &e) {
                AppendError(sError, "\"minownedvalue\" not an amount.");
            }
            if (m_min_owned_value < 0) {
                AppendError(sError, "\"minownedvalue\" must be >= 0.");
                m_min_owned_value = 0;
            }
        }
    }

    if (m_min_collapse_depth < 2) {
        AppendError(sError, "\"mindepth\" must be >= 2.");
        m_min_collapse_depth = 2;
    }

    return true;
};

bool CHDWallet::IsHDEnabled() const
{
    return mapExtAccounts.find(idDefaultAccount) != mapExtAccounts.end();
}

bool CHDWallet::CanGetAddresses(bool internal) const
{
    if (!idDefaultAccount.IsNull()) {
        return true;
    }
    if (CWallet::CanGetAddresses(internal)) {
        return true;
    }
    if (IsHardwareLinkedWallet()) {
        return true;
    }
    return false;
}

bool CHDWallet::IsHardwareLinkedWallet() const
{
    LOCK(cs_wallet);
    ExtKeyAccountMap::const_iterator mi = mapExtAccounts.find(idDefaultAccount);
    if (mi == mapExtAccounts.end()) {
        return false;
    }

    const CExtKeyAccount *pa = mi->second;
    if (pa->nFlags & EAF_HAVE_SECRET) {
        return false;
    }

    mapEKValue_t::const_iterator mvi = pa->mapValue.find(EKVT_HARDWARE_DEVICE);
    if (mvi != pa->mapValue.end()) {
        return true;
    }

    return false;
}

bool CHDWallet::UnsetWalletFlagRV(CHDWalletDB *pwdb, uint64_t flag)
{
    LOCK(cs_wallet);
    if (!IsWalletFlagSet(flag)) {
        return true;
    }
    m_wallet_flags &= ~flag;
    return pwdb->WriteWalletFlags(m_wallet_flags);
}

static void AppendKey(const CHDWallet *pw, CKey &key, uint32_t nChild, UniValue &derivedKeys) EXCLUSIVE_LOCKS_REQUIRED(pw->cs_wallet)
{
    UniValue keyobj(UniValue::VOBJ);

    CKeyID idk = key.GetPubKey().GetID();

    bool fHardened = IsHardened(nChild);
    ClearHardenedBit(nChild);
    keyobj.pushKV("path", ToString((int64_t)nChild) + (fHardened ? "'" : ""));
    keyobj.pushKV("address", EncodeDestination(PKHash(idk)));
    keyobj.pushKV("privkey", CBitcoinSecret(key).ToString());

    std::map<CTxDestination, CAddressBookData>::const_iterator mi = pw->m_address_book.find(PKHash(idk));
    if (mi != pw->m_address_book.end()) {
        // TODO: confirm vPath?
        keyobj.pushKV("label", mi->second.GetLabel());
        if (!mi->second.purpose.empty()) {
            keyobj.pushKV("purpose", mi->second.purpose);
        }
        UniValue objDestData(UniValue::VOBJ);
        for (const auto &pair : mi->second.destdata) {
            objDestData.pushKV(pair.first, pair.second);
        }
        if (objDestData.size() > 0) {
            keyobj.pushKV("destdata", objDestData);
        }
    }
    derivedKeys.push_back(keyobj);
    return;
};

extern int ListLooseExtKeys(CHDWallet *pwallet, int nShowKeys, UniValue &ret, size_t &nKeys);
extern int ListAccountExtKeys(CHDWallet *pwallet, int nShowKeys, UniValue &ret, size_t &nKeys);
extern int ListLooseStealthAddresses(UniValue &arr, const CHDWallet *pwallet, bool fShowSecrets, bool fAddressBookInfo, bool show_pubkeys=false, bool bech32=false);
bool CHDWallet::DumpJson(UniValue &rv, std::string &sError)
{
    WalletLogPrintf("Dumping wallet to JSON.\n");

    if (IsLocked()) {
        return wserrorN(false, sError, __func__, "Wallet must be unlocked.");
    }

    LOCK(cs_wallet);

    CHDWalletDB wdb(*database);

    size_t nKeys, nAcc;
    UniValue extkeys(UniValue::VARR);
    UniValue extaccs(UniValue::VARR);
    ListLooseExtKeys(this, 2, extkeys, nKeys);
    ListAccountExtKeys(this, 3, extaccs, nAcc);

    CExtKey58 eKey58;
    for (size_t k = 0; k < extaccs.size(); ++k) {
        UniValue &acc = extaccs.get(k);
        size_t nChains = acc["chains"].size();

        std::vector<CExtKeyPair> vChains;
        vChains.resize(nChains);
        for (size_t c = 0; c < nChains; ++c) {
            UniValue &chain = acc.get("chains").get(c);

            const std::string &sEvkey = chain["evkey"].get_str();

            uint32_t nDerives = 0;
            uint32_t nDerivesH = 0;

            if (chain["num_derives"].isStr()
                && !ParseUInt32(chain["num_derives"].get_str(), &nDerives)) {
                return wserrorN(false, sError, __func__, "num_derives to int failed.");
            }
            if (chain["num_derives_h"].isStr()
                && !ParseUInt32(chain["num_derives_h"].get_str(), &nDerivesH)) {
                return wserrorN(false, sError, __func__, "num_derives_h to int failed.");
            }

            eKey58.Set58(sEvkey.c_str());
            CExtKeyPair kp = eKey58.GetKey();
            vChains[c] = kp;

            bool fIsStealth = false;
            if (chain["use_type"].isStr() && chain["use_type"].get_str() == "stealth") {
                fIsStealth = true;
            }

            UniValue derivedKeys(UniValue::VARR);
            UniValue derivedKeysH(UniValue::VARR);


            if (fIsStealth) {
                // Dump from pack instead
            } else {
                CKey key;
                uint32_t nChild = 0;
                for (uint32_t k = 0; k < nDerives; ++k) {
                    if (kp.Derive(key, nChild)) {
                        AppendKey(this, key, nChild, derivedKeys);
                    }
                    nChild++;
                }
                chain.pushKV("derived_keys", derivedKeys);

                for (uint32_t k = 0; k < nDerivesH; ++k) {
                    nChild = k;
                    SetHardenedBit(nChild);
                    if (kp.Derive(key, nChild)) {
                        AppendKey(this, key, nChild, derivedKeysH);
                    }
                }
                chain.pushKV("derived_keys_hardened", derivedKeysH);
            }
        }
        // Read stealth keys from packs to keep metadata such as prefix
        size_t nPackStealthAddrs = 0;
        size_t nPackStealthKeys = 0;

        if (acc["stealth_address_pack"].isNum()) {
            nPackStealthAddrs = acc["stealth_address_pack"].get_int();
        }
        if (acc["stealth_keys_received_pack"].isNum()) {
            nPackStealthKeys = acc["stealth_keys_received_pack"].get_int();
        }

        CKeyID idAcc;
        CBitcoinAddress accIdAddr(acc["id"].get_str());

        if (!accIdAddr.IsValid(CChainParams::EXT_ACC_HASH)) {
            WalletLogPrintf("%s: ERROR - Invalid account id %s\n", __func__, acc["id"].get_str());
            acc.pushKV("ERROR", "Invalid account id");
            continue;
        }

        accIdAddr.GetKeyID(idAcc, CChainParams::EXT_ACC_HASH);
        std::map<CKeyID, std::pair<CKey, std::string> > mapStealthKeySpend;
        UniValue stealthAddresses(UniValue::VARR);
        std::vector<CEKAStealthKeyPack> aksPak;
        for (uint32_t i = 0; i <= nPackStealthAddrs; ++i) {
            if (!wdb.ReadExtStealthKeyPack(idAcc, i, aksPak)) {
                continue;
            }

            for (const auto &sxPacked : aksPak) {
                UniValue sxAddr(UniValue::VOBJ);

                if (!sxPacked.aks.sLabel.empty()) {
                    sxAddr.pushKV("label", sxPacked.aks.sLabel);
                }

                CStealthAddress sx;
                sxPacked.aks.SetSxAddr(sx);
                std::string sxStr = sx.ToString();

                sxAddr.pushKV("address", sxStr);
                sxAddr.pushKV("scan_priv", CBitcoinSecret(sxPacked.aks.skScan).ToString());

                size_t p = sxPacked.aks.akSpend.nParent;
                if (p >= vChains.size()+1) {
                    WalletLogPrintf("%s: ERROR - chain out of range %d\n", __func__, p);
                    acc.pushKV("ERROR", "Invalid chain offset.");
                    continue;
                }

                // Chain0 is the account key
                CExtKeyPair &kp = vChains[p-1];

                CKey kSpend;
                uint32_t nChild = sxPacked.aks.akSpend.nKey;
                if (kp.Derive(kSpend, nChild)) {
                    sxAddr.pushKV("spend_priv", CBitcoinSecret(kSpend).ToString());
                } else {
                    WalletLogPrintf("%s: ERROR - Derive failed %u\n", __func__, nChild);
                    acc.pushKV("ERROR", "Derive spend key failed.");
                }
                mapStealthKeySpend[sxPacked.id] = std::make_pair(kSpend, sxStr);

                sxAddr.pushKV("account_chain", (int)sxPacked.aks.akSpend.nParent);

                uint32_t nScanKey = sxPacked.aks.nScanKey;
                ClearHardenedBit(nScanKey);
                sxAddr.pushKV("scan_key_offset", ToString((int64_t)nScanKey)+"'");

                std::map<CTxDestination, CAddressBookData>::const_iterator mi = m_address_book.find(sx);
                if (mi != m_address_book.end()) {
                    // TODO: confirm vPath?

                    if (mi->second.GetLabel() != sxPacked.aks.sLabel) {
                        sxAddr.pushKV("addr_book_label", mi->second.GetLabel());
                    }
                    if (!mi->second.purpose.empty()) {
                        sxAddr.pushKV("purpose", mi->second.purpose);
                    }

                    UniValue objDestData(UniValue::VOBJ);
                    for (const auto &pair : mi->second.destdata) {
                        sxAddr.pushKV(pair.first, pair.second);
                    }
                    if (objDestData.size() > 0) {
                        sxAddr.pushKV("destdata", objDestData);
                    }
                }

                stealthAddresses.push_back(sxAddr);
            }
        }

        acc.pushKV("stealth_addresses", stealthAddresses);

        UniValue stealthReceivedKeys(UniValue::VARR);
        std::vector<CEKASCKeyPack> asckPak;
        for (uint32_t i = 0; i <= nPackStealthKeys; ++i) {
            if (!wdb.ReadExtStealthKeyChildPack(idAcc, i, asckPak)) {
                continue;
            }

            for (const auto &keyPacked : asckPak) {
                UniValue obj(UniValue::VOBJ);
                obj.pushKV("address", EncodeDestination(PKHash(keyPacked.id)));

                CKey kOut, kSpend;

                std::map<CKeyID, std::pair<CKey, std::string> >::const_iterator mi;
                if ((mi = mapStealthKeySpend.find(keyPacked.asck.idStealthKey)) == mapStealthKeySpend.end()) {
                    WalletLogPrintf("%s: ERROR - Unknown stealth key %s\n", __func__, HexStr(keyPacked.asck.idStealthKey));
                    acc.pushKV("ERROR", "Unknown stealth key.");
                } else {
                    obj.pushKV("stealth_address", mi->second.second);

                    if (0 != StealthSharedToSecretSpend(keyPacked.asck.sShared, mi->second.first, kOut)) {
                        WalletLogPrintf("%s: ERROR - StealthSharedToSecretSpend failed\n", __func__);
                        acc.pushKV("ERROR", "StealthSharedToSecretSpend failed.");
                    } else {
                        obj.pushKV("privkey", CBitcoinSecret(kOut).ToString());
                    }
                }
                stealthReceivedKeys.push_back(obj);
            }
        }

        acc.pushKV("keys_received_on_stealth_addresses", stealthReceivedKeys);
    }


    rv.pushKV("loose_extkeys", extkeys);
    rv.pushKV("accounts", extaccs);

    UniValue stealthAddresses(UniValue::VARR);
    ListLooseStealthAddresses(stealthAddresses, this, true, true);
    rv.pushKV("imported_stealth_addresses", stealthAddresses);

    return true;
};

bool CHDWallet::LoadJson(const UniValue &inj, std::string &sError)
{
    WalletLogPrintf("Loading wallet from JSON.\n");

    if (IsLocked()) {
        return wserrorN(false, sError, __func__, "Wallet must be unlocked.");
    }

    LOCK(cs_wallet);

    return wserrorN(false, sError, __func__, "TODO: LoadJson.");

    return true;
};

bool CHDWallet::LoadAddressBook(CHDWalletDB *pwdb)
{
    LogPrint(BCLog::HDWALLET, "Loading address book for %s.\n", GetName());

    assert(pwdb);
    LOCK(cs_wallet);

    Dbc *pcursor;
    if (!(pcursor = pwdb->GetCursor())) {
        throw std::runtime_error(strprintf("%s: cannot create DB cursor", __func__).c_str());
    }

    CDataStream ssKey(SER_DISK, CLIENT_VERSION);
    CDataStream ssValue(SER_DISK, CLIENT_VERSION);

    std::string strType, strAddress, sPrefix = "abe";
    size_t nCount = 0;

    unsigned int fFlags = DB_SET_RANGE;
    ssKey << sPrefix;
    while (pwdb->ReadAtCursor(pcursor, ssKey, ssValue, fFlags) == 0) {
        fFlags = DB_NEXT;
        ssKey >> strType;
        if (strType != sPrefix) {
            break;
        }

        ssKey >> strAddress;

        CAddressBookData data;
        ssValue >> data;

        // Can't use m_address_book.insert, loses &name
        CTxDestination address = DecodeDestination(strAddress);
        std::map<CTxDestination, CAddressBookData>::iterator mi = m_address_book.find(address);
        bool fUpdated = (mi != m_address_book.end() && !mi->second.IsChange());

        m_address_book[address].Set(data);

        if (!fUpdated) {
            nCount++;
        }
    }

    LogPrint(BCLog::HDWALLET, "%s Loaded %d addresses.\n", GetDisplayName(), nCount);
    pcursor->close();

    return true;
};

bool CHDWallet::LoadVoteTokens(CHDWalletDB *pwdb)
{
    LogPrint(BCLog::HDWALLET, "%s Loading vote tokens.\n", GetDisplayName());

    vVoteTokens.clear();

    std::vector<CVoteToken> vVoteTokensRead;

    if (!pwdb->ReadVoteTokens(vVoteTokensRead)) {
        return false;
    }

    int nBestHeight = m_last_block_processed_height > -1 ? GetLastBlockHeight() : 0;

    for (const auto &v : vVoteTokensRead) {
        if (v.nEnd > nBestHeight - 1000) { // 1000 block buffer in case of reorg etc
            vVoteTokens.push_back(v);
            if (LogAcceptCategory(BCLog::HDWALLET)) {
                if ((v.nToken >> 16) < 1
                    || (v.nToken & 0xFFFF) < 1) {
                    WalletLogPrintf("Clearing vote from block %d to %d.\n",
                        v.nStart, v.nEnd);
                } else {
                    WalletLogPrintf("Voting for option %u on proposal %u from block %d to %d.\n",
                        v.nToken >> 16, v.nToken & 0xFFFF, v.nStart, v.nEnd);
                }
            }
        }
    }

    return true;
};

bool CHDWallet::GetVote(int nHeight, uint32_t &token)
{
    for (auto i = vVoteTokens.crbegin(); i != vVoteTokens.crend(); ++i) {
        if (i->nEnd < nHeight
            || i->nStart > nHeight) {
            continue;
        }
        if ((i->nToken >> 16) < 1
            || (i->nToken & 0xFFFF) < 1) {
            continue;
        }
        token = i->nToken;
        return true;
    }

    return false;
};

bool CHDWallet::LoadTxRecords(CHDWalletDB *pwdb)
{
    LogPrint(BCLog::HDWALLET, "Loading transaction records for %s.\n", GetName());

    assert(pwdb);
    LOCK(cs_wallet);

    Dbc *pcursor;
    if (!(pcursor = pwdb->GetCursor())) {
        throw std::runtime_error(strprintf("%s: cannot create DB cursor", __func__).c_str());
    }

    CDataStream ssKey(SER_DISK, CLIENT_VERSION);
    CDataStream ssValue(SER_DISK, CLIENT_VERSION);

    std::string strType, sPrefix = "rtx";
    uint256 txhash;

    unsigned int fFlags = DB_SET_RANGE;
    ssKey << sPrefix;
    while (pwdb->ReadAtCursor(pcursor, ssKey, ssValue, fFlags) == 0) {
        fFlags = DB_NEXT;
        ssKey >> strType;
        if (strType != sPrefix) {
            break;
        }

        ssKey >> txhash;
        CTransactionRecord data;
        ssValue >> data;
        LoadToWallet(txhash, data);
    }

    pcursor->close();

    int32_t flag;
    if (!pwdb->ReadFlag("anon_vin_v2", flag)) {
        WalletLogPrintf("Upgrading TransactionRecord format.\n");
        for (auto &ri : mapRecords) {
            const uint256 &txhash = ri.first;
            CTransactionRecord &rtx = ri.second;

            std::vector<COutPoint> new_vin;
            if (rtx.nFlags & ORF_ANON_IN) {
                for (const auto &prevout : rtx.vin) {
                    CCmpPubKey ki;
                    memcpy(ki.ncbegin(), prevout.hash.begin(), 32);
                    *(ki.ncbegin()+32) = prevout.n;

                    COutPoint kiPrevout;
                    if (!pwdb->ReadAnonKeyImage(ki, kiPrevout)) {
                        WalletLogPrintf("Warning: Unknown keyimage %s.\n", HexStr(Span<const unsigned char>(ki.begin(), 33)));
                        continue;
                    }
                    new_vin.push_back(kiPrevout);
                }
                rtx.vin = new_vin;
                pwdb->WriteTxRecord(txhash, rtx);
            }
        }
        pwdb->WriteFlag("anon_vin_v2", 1);
    }

    // Must load all records before marking spent.

    MapRecords_t::iterator mri;
    MapWallet_t::iterator mwi;
    for (const auto &ri : mapRecords) {
        const uint256 &txhash = ri.first;
        const CTransactionRecord &rtx = ri.second;

        for (const auto &prevout : rtx.vin) {
            AddToSpends(prevout, txhash);

            if ((mri = mapRecords.find(prevout.hash)) != mapRecords.end()) {
                CTransactionRecord &prevtx = mri->second;
                if (prevtx.nIndex == -1 && !prevtx.HashUnset()) {
                    MarkConflicted(prevtx.blockHash, prevtx.block_height, txhash);
                }
            } else
            if ((mwi = mapWallet.find(prevout.hash)) != mapWallet.end()) {
                CWalletTx &prevtx = mwi->second;
                if (prevtx.isConflicted()) {
                    MarkConflicted(prevtx.m_confirm.hashBlock, prevtx.m_confirm.block_height, txhash);
                }
            }
        }
    }

    WalletLogPrintf("mapRecords.size() = %u\n", mapRecords.size());

    return true;
};

bool CHDWallet::IsLocked() const
{
    LOCK(cs_wallet); // Lock cs_wallet to ensure any CHDWallet::Unlock has completed
    return CWallet::IsLocked();
};

bool CHDWallet::EncryptWallet(const SecureString &strWalletPassphrase)
{
    LogPrint(BCLog::HDWALLET, "%s %s\n", GetDisplayName(), __func__);

    if (IsCrypted()) {
        return false;
    }

    CKeyingMaterial vMasterKey;
    vMasterKey.resize(WALLET_CRYPTO_KEY_SIZE);
    GetStrongRandBytes(&vMasterKey[0], WALLET_CRYPTO_KEY_SIZE);

    CMasterKey kMasterKey;

    kMasterKey.vchSalt.resize(WALLET_CRYPTO_SALT_SIZE);
    GetStrongRandBytes(&kMasterKey.vchSalt[0], WALLET_CRYPTO_SALT_SIZE);

    CCrypter crypter;
    int64_t nStartTime = GetTimeMillis();
    crypter.SetKeyFromPassphrase(strWalletPassphrase, kMasterKey.vchSalt, 25000, kMasterKey.nDerivationMethod);
    kMasterKey.nDeriveIterations = 2500000 / ((double)(GetTimeMillis() - nStartTime));

    nStartTime = GetTimeMillis();
    crypter.SetKeyFromPassphrase(strWalletPassphrase, kMasterKey.vchSalt, kMasterKey.nDeriveIterations, kMasterKey.nDerivationMethod);
    kMasterKey.nDeriveIterations = (kMasterKey.nDeriveIterations + kMasterKey.nDeriveIterations * 100 / ((double)(GetTimeMillis() - nStartTime))) / 2;

    if (kMasterKey.nDeriveIterations < 25000)
        kMasterKey.nDeriveIterations = 25000;

    WalletLogPrintf("Encrypting wallet with an nDeriveIterations of %i\n", kMasterKey.nDeriveIterations);

    if (!crypter.SetKeyFromPassphrase(strWalletPassphrase, kMasterKey.vchSalt, kMasterKey.nDeriveIterations, kMasterKey.nDerivationMethod))
        return false;
    if (!crypter.Encrypt(vMasterKey, kMasterKey.vchCryptedKey))
        return false;

    {
        LOCK(cs_wallet);
        mapMasterKeys[++nMasterKeyMaxID] = kMasterKey;
        WalletBatch* encrypted_batch = new CHDWalletDB(*database);
        if (!encrypted_batch->TxnBegin()) {
            delete encrypted_batch;
            encrypted_batch = nullptr;
            return false;
        }
        encrypted_batch->WriteMasterKey(nMasterKeyMaxID, kMasterKey);

        for (const auto& spk_man_pair : m_spk_managers) {
            if (!spk_man_pair.second->Encrypt(vMasterKey, encrypted_batch)) {
                encrypted_batch->TxnAbort();
                delete encrypted_batch;
                encrypted_batch = nullptr;
                // We now probably have half of our keys encrypted in memory, and half not...
                // die and let the user reload the unencrypted wallet.
                assert(false);
            }
        }

        if (0 != ExtKeyEncryptAll((CHDWalletDB*)encrypted_batch, vMasterKey)) {
            WalletLogPrintf("Terminating - Error: ExtKeyEncryptAll failed.\n");
            //if (fFileBacked)
            {
                encrypted_batch->TxnAbort();
                delete encrypted_batch;
            }
            assert(false); // die and let the user reload the unencrypted wallet.
        }

        // Encryption was introduced in version 0.4.0
        SetMinVersion(FEATURE_WALLETCRYPT, encrypted_batch);

        //if (fFileBacked)
        {
            if (!encrypted_batch->TxnCommit()) {
                delete encrypted_batch;
                // We now have keys encrypted in memory, but not on disk...
                // die to avoid confusion and let the user reload the unencrypted wallet.
                assert(false);
            }

            delete encrypted_batch;
            encrypted_batch = nullptr;
        }

        if (!Lock())
            WalletLogPrintf("%s: ERROR: Lock wallet failed!\n", __func__);
        if (!Unlock(strWalletPassphrase, true))
            WalletLogPrintf("%s: ERROR: Unlock wallet failed!\n", __func__);
        if (!Lock())
            WalletLogPrintf("%s: ERROR: Lock wallet failed!\n", __func__);

        // Need to completely rewrite the wallet file; if we don't, bdb might keep
        // bits of the unencrypted private key in slack space in the database file.
        database->Rewrite();

        // BDB seems to have a bad habit of writing old data into
        // slack space in .dat files; that is bad if the old data is
        // unencrypted private keys. So:
        database->ReloadDbEnv();
    }
    NotifyStatusChanged(this);

    return true;
};

bool CHDWallet::Lock()
{
    LogPrint(BCLog::HDWALLET, "%s %s\n", GetDisplayName(), __func__);

    if (IsLocked()) {
        return true;
    }

    WalletLogPrintf("Locking wallet.\n");

    {
        LOCK(cs_wallet);
        ExtKeyLock();
    }

    return CWallet::Lock();
};

bool CHDWallet::Unlock(const SecureString &strWalletPassphrase, bool accept_no_keys)
{
    LogPrint(BCLog::HDWALLET, "%s %s\n", GetDisplayName(), __func__);

    if (!IsCrypted()) {
        return werror("%s: Wallet is not encrypted.\n", __func__);
    }

    bool fWasUnlocked = false;
    CKeyingMaterial vMasterKeyOld;
    if (!IsLocked()) {
        LogPrint(BCLog::HDWALLET, "%s %s: Wallet is already unlocked.\n", GetDisplayName(), __func__);
        // Possibly unlocked for staking
        LOCK(cs_wallet);
        fWasUnlocked = true;
        vMasterKeyOld = vMasterKey;
    }

    CCrypter crypter;
    CKeyingMaterial vMasterKeyNew;

    WalletLogPrintf("Unlocking wallet.\n");

    {
        bool fFoundKey = false;
        LOCK(cs_wallet);
        for (const auto &pMasterKey : mapMasterKeys) {
            if (!crypter.SetKeyFromPassphrase(strWalletPassphrase, pMasterKey.second.vchSalt, pMasterKey.second.nDeriveIterations, pMasterKey.second.nDerivationMethod)) {
                return false;
            }
            if (!crypter.Decrypt(pMasterKey.second.vchCryptedKey, vMasterKeyNew)) {
                continue; // try another master key
            }
            if (!CWallet::Unlock(vMasterKeyNew, true)) {
                return false;
            }
            if (0 != ExtKeyUnlock(vMasterKeyNew)) {
                if (fWasUnlocked) {
                    CWallet::Unlock(vMasterKeyOld, true);
                }
                return false;
            }
            fFoundKey = true;
            break;
        }

        if (!fFoundKey) {
            return false;
        }
        if (fWasUnlocked) {
            return true;
        }

        ProcessLockedStealthOutputs();
        ProcessLockedBlindedOutputs();
    }
    smsgModule.WalletUnlocked(this);

    WakeThreadStakeMiner(this);

    return true;
};

size_t CHDWallet::CountKeys() const
{
    auto spk_man = GetLegacyScriptPubKeyMan();
    if (!spk_man) {
        return 0;
    }
    return spk_man->CountKeys();
};

isminetype CHDWallet::HaveAddress(const CTxDestination &dest)
{
    LOCK(cs_wallet);

    if (dest.type() == typeid(PKHash)) {
        CKeyID id = ToKeyID(boost::get<PKHash>(dest));
        return IsMine(id);
    }

    if (dest.type() == typeid(CKeyID256)) {
        CKeyID256 id256 = boost::get<CKeyID256>(dest);
        CKeyID id(id256);
        return IsMine(id);
    }

    if (dest.type() == typeid(CExtPubKey)) {
        CExtPubKey ek = boost::get<CExtPubKey>(dest);
        CKeyID id = ek.GetID();
        return HaveExtKey(id);
    }

    if (dest.type() == typeid(CStealthAddress)) {
        CStealthAddress sx = boost::get<CStealthAddress>(dest);
        return HaveStealthAddress(sx);
    }

    return ISMINE_NO;
};

isminetype CHDWallet::HaveKey(const CKeyID &address, const CEKAKey *&pak, const CEKASCKey *&pasc, CExtKeyAccount *&pa) const
{
    AssertLockHeld(cs_wallet);

    pak = nullptr;
    pasc = nullptr;
    int rv;
    for (auto it = mapExtAccounts.cbegin(); it != mapExtAccounts.cend(); ++it) {
        pa = it->second;
        isminetype ismine = ISMINE_NO;
        rv = pa->HaveKey(address, true, pak, pasc, ismine);
        if (rv == HK_NO) {
            continue;
        }

        if (rv == HK_LOOKAHEAD_DO_UPDATE) {
            CEKAKey ak = *pak; // Must copy CEKAKey, ExtKeySaveKey modifies CExtKeyAccount
            if (0 != ExtKeySaveKey(pa, address, ak)) {
                WalletLogPrintf("%s: ExtKeySaveKey failed.\n", __func__);
                return ISMINE_NO;
            }
            // pak moved from mapLookAhead to mapKeys
            AccKeyMap::const_iterator mi = pa->mapKeys.find(address);
            if (mi != pa->mapKeys.end()) {
                pak = &mi->second;
            } else {
                WalletLogPrintf("%s: Key not moved.\n", __func__);
            }
        }
        return ismine;
    }

    auto itl = mapLooseLookAhead.find(address);
    if (itl != mapLooseLookAhead.end()) {
        auto itek = mapExtKeys.find(itl->second.chain_id);
        if (itek != mapExtKeys.end()) {
            CStoredExtKey *sek = itek->second;
            ExtKeyPromoteKey(sek, itl->second.nKey);
            // NOTE: itl is likely invalid after ExtKeyPromoteKey

            if (sek->IsTrackOnly()) {
                if (LogAcceptCategory(BCLog::HDWALLET)) {
                    WalletLogPrintf("Found lookahead key for track-only loose chain %s.\n", HDKeyIDToString(itek->first));
                }
                return ISMINE_NO;
            }
            return sek->IsMine();
        }
        WalletLogPrintf("Warning: Found lookahead key for missing loose chain %s.\n", HDKeyIDToString(itl->second.chain_id));
    }

    itl = mapLooseKeys.find(address);
    if (itl != mapLooseKeys.end()) {
        auto itek = mapExtKeys.find(itl->second.chain_id);
        if (itek != mapExtKeys.end()) {
            return itek->second->IsMine();
        }
        WalletLogPrintf("Warning: Found key for missing loose chain %s.\n", HDKeyIDToString(itl->second.chain_id));
    }

    pa = nullptr;
    return CWallet::IsMine(address);
};

isminetype CHDWallet::IsMine(const CKeyID &address) const
{
    LOCK(cs_wallet);

    const CEKAKey *pak = nullptr;
    const CEKASCKey *pasc = nullptr;
    CExtKeyAccount *pa = nullptr;
    return HaveKey(address, pak, pasc, pa);
};

bool CHDWallet::HaveKey(const CKeyID &address) const
{
    LOCK(cs_wallet);

    const CEKAKey *pak = nullptr;
    const CEKASCKey *pasc = nullptr;
    CExtKeyAccount *pa = nullptr;
    return HaveKey(address, pak, pasc, pa) & ISMINE_SPENDABLE ? true : false;
};

isminetype CHDWallet::HaveExtKey(const CKeyID &keyID) const
{
    LOCK(cs_wallet);
    // NOTE: This only checks the extkeys currently in memory (mapExtKeys)
    //       There may be other extkeys in the db.

    ExtKeyMap::const_iterator it = mapExtKeys.find(keyID);
    if (it != mapExtKeys.end()) {
        return it->second->IsMine();
    }

    return ISMINE_NO;
};

bool CHDWallet::GetExtKey(const CKeyID &keyID, CStoredExtKey &extKeyOut) const
{
    LOCK(cs_wallet);
    // NOTE: This only checks keys currently in memory (mapExtKeys)
    //       There may be other extkeys in the db.

    ExtKeyMap::const_iterator it = mapExtKeys.find(keyID);
    if (it != mapExtKeys.end()) {
        extKeyOut = *it->second;
        return true;
    }

    return false;
};


bool CHDWallet::HaveTransaction(const uint256 &txhash) const
{
    return mapWallet.count(txhash) || mapRecords.count(txhash);
};

bool CHDWallet::GetTransaction(const uint256 &txhash, CTransactionRef &tx) const
{
    const auto mi = mapWallet.find(txhash);
    if (mi != mapWallet.end()) {
        tx = mi->second.tx;
        return true;
    }
    const auto mri = mapRecords.find(txhash);
    if (mri != mapRecords.end()) {
        CStoredTransaction stx;
        if (!CHDWalletDB(*database).ReadStoredTx(txhash, stx)) {
            WalletLogPrintf("%s: ReadStoredTx failed for %s.\n", __func__, txhash.ToString());
            return false;
        }
        tx = stx.tx;  // CTransactionRef is a shared_ptr, should persist after stx is destroyed
        return true;
    }

    // TODO: Check ::GetTransaction
    return false;
};

int CHDWallet::GetKey(const CKeyID &address, CKey &keyOut, CExtKeyAccount *&pa, CEKAKey &ak, CKeyID &idStealth) const
{
    int rv = 0;

    LOCK(cs_wallet);

    for (auto it = mapExtAccounts.cbegin(); it != mapExtAccounts.cend(); ++it) {
        rv = it->second->GetKey(address, keyOut, ak, idStealth);

        if (!rv) {
            continue;
        }
        pa = it->second;
        return rv;
    }

    pa = nullptr;
    auto spk_man = GetLegacyScriptPubKeyMan();
    if (spk_man) {
        if (spk_man->GetKey_(address, keyOut)) {
            return KS_LEGACY;
        }
    }
    return KS_NONE;
};

bool CHDWallet::GetKey(const CKeyID &address, CKey &keyOut) const
{
    LOCK(cs_wallet);

    for (auto it = mapExtAccounts.cbegin(); it != mapExtAccounts.cend(); ++it) {
        if (it->second->GetKey(address, keyOut)) {
            return true;
        }
    }

    auto it = mapLooseKeys.find(address);
    if (it != mapLooseKeys.end()) {
        try {
            auto itc = mapExtKeys.find(it->second.chain_id);
            if (itc != mapExtKeys.end()) {
                const CStoredExtKey *chain = itc->second;
                if (chain->fLocked) {
                    throw std::runtime_error("locked");
                } else
                if (!chain->kp.Derive(keyOut, it->second.nKey)) {
                    throw std::runtime_error("derive failed");
                }
                return true;
            } else {
                throw std::runtime_error("not found");
            }
        } catch (const std::exception &e) {
            WalletLogPrintf("Error: extkey %s %s for loose derived key %s.\n",
                            HDKeyIDToString(it->second.chain_id), e.what(), EncodeDestination(PKHash(address)));
        }
    }

    auto spk_man = GetLegacyScriptPubKeyMan();
    if (spk_man) {
        if (spk_man->GetKey_(address, keyOut)) {
            return true;
        }
    }
    return false;
};

bool CHDWallet::GetPubKey(const CKeyID &address, CPubKey& pkOut) const
{
    LOCK(cs_wallet);
    for (auto it = mapExtAccounts.cbegin(); it != mapExtAccounts.cend(); ++it) {
        if (it->second->GetPubKey(address, pkOut)) {
            return true;
        }
    }

    auto it = mapLooseKeys.find(address);
    if (it != mapLooseKeys.end()) {
        try {
            auto itc = mapExtKeys.find(it->second.chain_id);
            if (itc != mapExtKeys.end()) {
                const CStoredExtKey *chain = itc->second;
                if (chain->fLocked) {
                    throw std::runtime_error("locked");
                } else
                if (!chain->kp.Derive(pkOut, it->second.nKey)) {
                    throw std::runtime_error("derive failed");
                }
                return true;
            } else {
                throw std::runtime_error("not found");
            }
        } catch (const std::exception &e) {
            WalletLogPrintf("Error: extkey %s %s for loose derived pubkey %s.\n",
                            HDKeyIDToString(it->second.chain_id), e.what(), EncodeDestination(PKHash(address)));
        }
    }

    auto spk_man = GetLegacyScriptPubKeyMan();
    if (spk_man) {
        if (spk_man->GetPubKey_(address, pkOut)) {
            return true;
        }
    }
    return false;
};

bool CHDWallet::GetKeyFromPool(CPubKey &key, bool internal)
{
    // Always return a key from the internal chain
    return 0 == NewKeyFromAccount(key, true, false, false, false, nullptr);
};

isminetype CHDWallet::HaveStealthAddress(const CStealthAddress &sxAddr) const
{
    const CExtKeyAccount *pa;
    const CEKAStealthKey *pask;
    return IsMine(sxAddr, pa, pask);
};

isminetype CHDWallet::IsMine(const CStealthAddress &sxAddr, const CExtKeyAccount *&pa, const CEKAStealthKey *&pask) const
{
    std::set<CStealthAddress>::const_iterator si = stealthAddresses.find(sxAddr);
    if (si != stealthAddresses.end()) {
        isminetype imSpend = IsMine(si->spend_secret_id);
        // Retain ISMINE_HARDWARE_DEVICE flag if present
        if (imSpend & ISMINE_SPENDABLE) {
            return imSpend;
        }
        return (isminetype)((int)ISMINE_WATCH_ONLY_ | (int)imSpend);
    }

    CKeyID sxId = CPubKey(sxAddr.scan_pubkey).GetID();

    for (auto mi = mapExtAccounts.cbegin(); mi != mapExtAccounts.cend(); ++mi) {
        CExtKeyAccount *ea = mi->second;

        if (ea->mapStealthKeys.size() < 1) {
            continue;
        }
        AccStealthKeyMap::const_iterator it = ea->mapStealthKeys.find(sxId);
        if (it != ea->mapStealthKeys.end()) {
            const CStoredExtKey *sek = ea->GetChain(it->second.akSpend.nParent);
            if (sek) {
                pa = ea;
                pask = &it->second;
                return sek->IsMine();
            }
            break;
        }
    }

    return ISMINE_NO;
};

isminetype CHDWallet::IsMineP2SH(const CScript& script) const
{
    isminetype result = ISMINE_NO;
    auto spk_man = GetLegacyScriptPubKeyMan();
    if (spk_man) {
        result = std::max(result, spk_man->IsMineP2SH(script));
    }
    return result;
}

bool CHDWallet::GetStealthAddressScanKey(CStealthAddress &sxAddr) const
{
    std::set<CStealthAddress>::const_iterator si = stealthAddresses.find(sxAddr);
    if (si != stealthAddresses.end()) {
        sxAddr.scan_secret = si->scan_secret;
        return true;
    }

    CKeyID sxId = CPubKey(sxAddr.scan_pubkey).GetID();

    for (auto mi = mapExtAccounts.cbegin(); mi != mapExtAccounts.cend(); ++mi) {
        CExtKeyAccount *ea = mi->second;

        if (ea->mapStealthKeys.size() < 1) {
            continue;
        }

        AccStealthKeyMap::const_iterator it = ea->mapStealthKeys.find(sxId);
        if (it != ea->mapStealthKeys.end()) {
            sxAddr.scan_secret = it->second.skScan;
            return true;
        }
    }

    return false;
};

bool CHDWallet::GetStealthAddressSpendKey(const CStealthAddress &sxAddr, CKey &key) const
{
    if (GetKey(sxAddr.spend_secret_id, key)) {
        return true;
    }

    CKeyID sxId = CPubKey(sxAddr.scan_pubkey).GetID();

    for (auto mi = mapExtAccounts.cbegin(); mi != mapExtAccounts.cend(); ++mi) {
        CExtKeyAccount *ea = mi->second;
        AccStealthKeyMap::iterator it = ea->mapStealthKeys.find(sxId);
        if (it != ea->mapStealthKeys.end()) {
            if (ea->GetKey(it->second.akSpend, key)) {
                return true;
            }
        }
    }
    return false;
};



bool CHDWallet::ImportStealthAddress(const CStealthAddress &sxAddr, const CKey &skSpend)
{
    if (LogAcceptCategory(BCLog::HDWALLET)) {
        WalletLogPrintf("%s: %s.\n", __func__, sxAddr.Encoded());
    }

    LOCK(cs_wallet);

    // Must add before changing spend_secret
    stealthAddresses.insert(sxAddr);

    bool fOwned = skSpend.IsValid();

    if (fOwned) {
        // Owned addresses can only be added when wallet is unlocked
        if (IsLocked()) {
            stealthAddresses.erase(sxAddr);
            return werror("%s: Wallet must be unlocked.", __func__);
        }

        CPubKey pk = skSpend.GetPubKey();
        auto spk_man = GetLegacyScriptPubKeyMan();
        if (spk_man) {
            if (!spk_man->AddKeyPubKey(skSpend, pk)) {
                stealthAddresses.erase(sxAddr);
                return werror("%s: AddKeyPubKey failed.", __func__);
            }
        }
    }

    if (!CHDWalletDB(*database).WriteStealthAddress(sxAddr)) {
        stealthAddresses.erase(sxAddr);
        return werror("%s: WriteStealthAddress failed.", __func__);
    }
    UnsetWalletFlag(WALLET_FLAG_BLANK_WALLET);

    return true;
};

bool CHDWallet::AddressBookChangedNotify(const CTxDestination &address, ChangeType nMode)
{
    // Must run without cs_wallet locked

    CAddressBookData entry;
    isminetype tIsMine;

    {
        LOCK(cs_wallet);

        std::map<CTxDestination, CAddressBookData>::const_iterator mi = m_address_book.find(address);
        if (mi == m_address_book.end()) {
            return false;
        }

        entry.SetLabel(mi->second.GetLabel());
        entry.purpose = mi->second.purpose;
        entry.vPath = mi->second.vPath;

        tIsMine = this->IsMine(address);
    }

    std::string str_path;
    if (entry.vPath.size() > 1) {
        PathToString(entry.vPath, str_path, '\'', 1);
    }
    NotifyAddressBookChanged(this, address, entry.GetLabel(), tIsMine != ISMINE_NO, entry.purpose, str_path, nMode);

    if (tIsMine == ISMINE_SPENDABLE
        && address.type() == typeid(PKHash)) {
        CKeyID id = ToKeyID(boost::get<PKHash>(address));
        smsgModule.WalletKeyChanged(id, entry.GetLabel(), nMode);
    }

    return true;
};

DBErrors CHDWallet::LoadWallet(bool& fFirstRunRet)
{
    if (!ParseMoney(gArgs.GetArg("-reservebalance", "0"), nReserveBalance)) {
        InitError(_("Invalid amount for -reservebalance=<amount>"));
        return DBErrors::LOAD_FAIL;
    }

    m_rescan_stealth_v1_lookahead = gArgs.GetArg("-stealthv1lookaheadsize", DEFAULT_STEALTH_LOOKAHEAD_SIZE);
    m_rescan_stealth_v2_lookahead = gArgs.GetArg("-stealthv2lookaheadsize", DEFAULT_STEALTH_LOOKAHEAD_SIZE);
    m_default_lookahead = gArgs.GetArg("-defaultlookaheadsize", DEFAULT_LOOKAHEAD_SIZE);

    std::string sError;
    ProcessStakingSettings(sError);
    ProcessWalletSettings(sError);

    LoadMasterKeys();

    {
        // Prepare extended keys
        ExtKeyLoadMaster();
        ExtKeyLoadAccounts();
        ExtKeyLoadAccountPacks();
        ExtKeyLoadLoose();
        LoadStealthAddresses();
        PrepareLookahead(); // Must happen after ExtKeyLoadAccountPacks
    }

    auto rv = CWallet::LoadWallet(fFirstRunRet);
    if (pEKMaster || !idDefaultAccount.IsNull()) {
        fFirstRunRet = false; // if fFirstRun is true, CreateWalletFromFile -> upgrade -> ChainStateFlushed -> WriteBestBlock before catch-up rescan tries to run
    }

    if (rv != DBErrors::LOAD_OK) {
        return rv;
    }

    auto spk_man = GetOrCreateLegacyScriptPubKeyMan();
    assert(spk_man);

    if (secp256k1_ctx_blind) {
        m_blind_scratch = secp256k1_scratch_space_create(secp256k1_ctx_blind, 1024 * 1024);
        assert(m_blind_scratch);
    }

    PostProcessUnloadSpent();

    LOCK(cs_wallet);

    {
        CHDWalletDB wdb(GetDBHandle());

        LoadAddressBook(&wdb);
        LoadTxRecords(&wdb);
        LoadVoteTokens(&wdb);
    }

    if (!pEKMaster) {
        if (gArgs.GetBoolArg("-createdefaultmasterkey", false)) {
            std::string sMsg = "Generating random HD keys for wallet " + GetName();
#ifndef ENABLE_QT
            tfm::format(std::cout, "%s\n", sMsg.c_str());
#endif
            LogPrintf("%s\n", sMsg);
            bool fLegacy = false;
            if (MakeDefaultAccount(fLegacy) != 0) {
                tfm::format(std::cout, "Error: MakeDefaultAccount failed!\n");
            }
        } else {
            /*
            std::string sWarning = "Warning: Wallet " + pwallet->GetName() + " has no master HD key set, please view the readme.";
            #ifndef ENABLE_QT
            tfm::format(std::cout, "%s\n", sWarning.c_str());
            #endif
            LogPrintf("%s\n", sWarning);
            */
        }
    }
    if (idDefaultAccount.IsNull() && m_chain) { // If !m_chain, probably running from ghost-wallet
        std::string sWarning = "Warning: Wallet " + GetName() + " has no active account, please view the readme.";
#ifndef ENABLE_QT
        tfm::format(std::cout, "%s\n", sWarning.c_str());
#endif
        LogPrintf("%s\n", sWarning);
    }
    return DBErrors::LOAD_OK;
}

void CHDWallet::Downgrade()
{
    WalletLogPrintf("Downgrading TransactionRecord format.\n");
    LOCK(cs_wallet);

    CHDWalletDB wdb(GetDatabase());

    for (auto &ri : mapRecords) {
        const uint256 &txhash = ri.first;
        CTransactionRecord &rtx = ri.second;

        if (!(rtx.nFlags & ORF_ANON_IN)) {
            continue;
        }

        CStoredTransaction stx;
        if (!wdb.ReadStoredTx(txhash, stx)) {
            WalletLogPrintf("Warning: ReadStoredTx failed for: %s.\n", txhash.ToString());
            continue;
        }

        COutPoint op;
        rtx.vin.clear();
        for (const auto &txin : stx.tx->vin) {
            if (!txin.IsAnonInput()) {
                continue;
            }
            uint32_t nInputs, nRingSize;
            txin.GetAnonInfo(nInputs, nRingSize);
            const std::vector<uint8_t> &vKeyImages = txin.scriptData.stack[0];
            assert(vKeyImages.size() == nInputs * 33);
            for (size_t k = 0; k < nInputs; ++k) {
                const CCmpPubKey &ki = *((CCmpPubKey*)&vKeyImages[k*33]);
                op.n = 0;
                memcpy(op.hash.begin(), ki.begin(), 32);
                op.n = *(ki.begin()+32);
                rtx.vin.push_back(op);
            }
        }
        wdb.WriteTxRecord(txhash, rtx);
    }
    wdb.EraseFlag("anon_vin_v2");
}

bool CHDWallet::SetAddressBook(CHDWalletDB *pwdb, const CTxDestination &address, const std::string &strName,
    const std::string &strPurpose, const std::vector<uint32_t> &vPath, bool fNotifyChanged, bool fBech32)
{
    ChangeType nMode;
    isminetype tIsMine;

    {
        LOCK(cs_wallet); // m_address_book

        CAddressBookData emptyEntry;
        std::pair<std::map<CTxDestination, CAddressBookData>::iterator, bool> ret;
        ret = m_address_book.insert(std::pair<CTxDestination, CAddressBookData>(address, emptyEntry));
        nMode = (ret.second) ? CT_NEW : CT_UPDATED;

        CAddressBookData *entry = &ret.first->second;
        entry->SetLabel(strName, strPurpose, vPath, fBech32);
        tIsMine = IsMine(address);

        if (pwdb) {
            if (!pwdb->WriteAddressBookEntry(EncodeDestination(address), *entry)) {
                return false;
            }
        } else {
            if (!CHDWalletDB(*database).WriteAddressBookEntry(EncodeDestination(address), *entry)) {
                return false;
            }
        }
    }

    if (fNotifyChanged) {
        // Must run without cs_wallet locked
        std::string str_path;
        if (vPath.size() > 1) {
            PathToString(vPath, str_path, '\'', 1);
        }
        NotifyAddressBookChanged(this, address, strName, tIsMine != ISMINE_NO, strPurpose, str_path, nMode);

        if (tIsMine == ISMINE_SPENDABLE
            && address.type() == typeid(PKHash)) {
            CKeyID id = ToKeyID(boost::get<PKHash>(address));
            smsgModule.WalletKeyChanged(id, strName, nMode);
        }
    }

    return true;
};

bool CHDWallet::SetAddressBook(const CTxDestination &address, const std::string &strName, const std::string &strPurpose, bool fBech32)
{
    isminetype tIsMine;
    ChangeType nMode;

    {
        LOCK(cs_wallet); // m_address_book
        std::vector<uint32_t> vPath;

        CAddressBookData emptyEntry;
        std::pair<std::map<CTxDestination, CAddressBookData>::iterator, bool> ret;
        ret = m_address_book.insert(std::pair<CTxDestination, CAddressBookData>(address, emptyEntry));
        nMode = (ret.second) ? CT_NEW : CT_UPDATED;

        CAddressBookData *entry = &ret.first->second;
        entry->SetLabel(strName, strPurpose, vPath, fBech32);
        tIsMine = IsMine(address);

        if (!CHDWalletDB(*database).WriteAddressBookEntry(EncodeDestination(address), *entry)) {
            return false;
        }
    }

    if (tIsMine == ISMINE_SPENDABLE &&
        address.type() == typeid(PKHash)) {
        CKeyID id = ToKeyID(boost::get<PKHash>(address));
        smsgModule.WalletKeyChanged(id, strName, nMode);
    }

    std::string str_path;
    NotifyAddressBookChanged(this, address, strName, tIsMine != ISMINE_NO,
                             strPurpose, str_path, nMode);

    return true;
};


bool CHDWallet::DelAddressBook(const CTxDestination &address)
{
    isminetype tIsMine;
    {
        LOCK(cs_wallet);
        tIsMine = IsMine(address);
        if (address.type() == typeid(CStealthAddress)) {
            const CStealthAddress &sxAddr = boost::get<CStealthAddress>(address);
            //bool fOwned; // must check on copy from wallet

            std::set<CStealthAddress>::iterator si = stealthAddresses.find(sxAddr);
            if (si == stealthAddresses.end()) {
                WalletLogPrintf("%s: Stealth address not found in wallet.\n", __func__);
                //return false;
            } else {
                //fOwned = si->scan_secret.size() < 32 ? false : true;

                if (stealthAddresses.erase(sxAddr) < 1
                    || !CHDWalletDB(*database).EraseStealthAddress(sxAddr)) {
                    WalletLogPrintf("%s: Error: Remove stealthAddresses failed.\n", __func__);
                    return false;
                }
            }
        }
    }

    if (tIsMine == ISMINE_SPENDABLE
        && address.type() == typeid(PKHash)) {
        CKeyID id = ToKeyID(boost::get<PKHash>(address));
        smsgModule.WalletKeyChanged(id, "", CT_DELETED);
    }

    bool fErased = false; // CWallet::DelAddressBook can return false
    //if (fFileBacked)
    {
        fErased = CHDWalletDB(*database).EraseAddressBookEntry(EncodeDestination(address)) ? true : fErased;
    }
    fErased = CWallet::DelAddressBook(address) ? true : fErased;

    return fErased;
};

int64_t CHDWallet::GetOldestActiveAccountTime() const
{
    LOCK(cs_wallet);

    int64_t nTime = GetTime();

    for (const auto &mi : mapExtAccounts) {
        CExtKeyAccount *pa = mi.second;
        mapEKValue_t::iterator mvi = pa->mapValue.find(EKVT_CREATED_AT);
        if (mvi != pa->mapValue.end()) {
            int64_t nCreatedAt;
            GetCompressedInt64(mvi->second, (uint64_t&)nCreatedAt);
            if (nTime > nCreatedAt)
                nTime = nCreatedAt;
        }
    }

    return nTime;
};

int64_t CHDWallet::CountActiveAccountKeys() const
{
    LOCK(cs_wallet);
    int64_t nKeys = 0;

    for (const auto &mi : mapExtAccounts) {
        CExtKeyAccount *pa = mi.second;
        nKeys += pa->mapKeys.size();
        nKeys += pa->mapStealthChildKeys.size();
        //nKeys += pa->mapLookAhead.size();
    }

    return nKeys;
};

std::map<CTxDestination, CAmount> CHDWallet::GetAddressBalances() const
{
    std::map<CTxDestination, CAmount> balances;

    {
        LOCK(cs_wallet);
        for (const auto& walletEntry : mapWallet) {
            const CWalletTx *pcoin = &walletEntry.second;

            if (!pcoin->IsTrusted()) {
                continue;
            }

            if (pcoin->IsImmatureCoinBase()) {
                continue;
            }

            int nDepth = pcoin->GetDepthInMainChain();
            if (nDepth < (pcoin->IsFromMe(ISMINE_ALL) ? 0 : 1)) {
                continue;
            }

            for (unsigned int i = 0; i < pcoin->tx->GetNumVOuts(); i++) {
                const auto &txout = pcoin->tx->vpout[i];
                if (!txout->IsType(OUTPUT_STANDARD)) {
                    continue;
                }
                if (!IsMine(txout.get())) {
                    continue;
                }

                CTxDestination addr;
                if (!ExtractDestination(*txout->GetPScriptPubKey(), addr)) {
                    continue;
                }

                CAmount n = IsSpent(walletEntry.first, i) ? 0 : txout->GetValue();

                if (!balances.count(addr)) {
                    balances[addr] = 0;
                }
                balances[addr] += n;
            }
        }

        for (const auto &ri : mapRecords) {
            const uint256 &txhash = ri.first;
            const CTransactionRecord &rtx = ri.second;

            if (!IsTrusted(txhash, rtx)) {
                continue;
            }

            for (const auto &r : rtx.vout) {
                if (r.nType != OUTPUT_STANDARD
                    && r.nType != OUTPUT_CT
                    && r.nType != OUTPUT_RINGCT) {
                    continue;
                }

                if (!(r.nFlags & ORF_OWNED)) {
                    continue;
                }

                CTxDestination addr;
                if (!ExtractDestination(r.scriptPubKey, addr)) {
                    continue;
                }

                CAmount n =  IsSpent(txhash, r.n) ? 0 : r.nValue;

                std::pair<std::map<CTxDestination, CAmount>::iterator, bool> ret;
                ret = balances.insert(std::pair<CTxDestination, CAmount>(addr, n));
                if (!ret.second) { // update existing record
                    ret.first->second += n;
                }
            }
        }
    }

    return balances;
}

std::set< std::set<CTxDestination> > CHDWallet::GetAddressGroupings() const
{
    AssertLockHeld(cs_wallet); // mapWallet
    std::set< std::set<CTxDestination> > groupings;
    std::set<CTxDestination> grouping;

    for (const auto& walletEntry : mapWallet) {
        const CWalletTx *pcoin = &walletEntry.second;

        if (pcoin->tx->vin.size() > 0) {
            bool any_mine = false;
            // group all input addresses with each other
            for (CTxIn txin : pcoin->tx->vin) {
                const CScript *pScript = nullptr;
                CTxDestination address;

                MapRecords_t::const_iterator mri;
                MapWallet_t::const_iterator mi = mapWallet.find(txin.prevout.hash);
                if (mi != mapWallet.end()) {
                    const CWalletTx &prev = mi->second;
                    if (txin.prevout.n < prev.tx->vpout.size()) {
                        pScript = prev.tx->vpout[txin.prevout.n]->GetPScriptPubKey();
                    }
                } else
                if ((mri = mapRecords.find(txin.prevout.hash)) != mapRecords.end()) {
                    const COutputRecord *oR = mri->second.GetOutput(txin.prevout.n);
                    if (oR && (oR->nFlags & ORF_OWNED)) {
                        pScript = &oR->scriptPubKey;
                    }
                } else {
                    // If this input isn't mine, ignore it
                    continue;
                }
                if (!pScript) {
                    continue;
                }
                if (!ExtractDestination(*pScript, address)) {
                    continue;
                }
                grouping.insert(address);
                any_mine = true;
            }

            // group change with input addresses
            if (any_mine) {
                for (const auto &txout : pcoin->tx->vpout) {
                    if (IsChange(txout.get())) {
                        CTxDestination txoutAddr;
                        const CScript *pScript = txout->GetPScriptPubKey();
                        if (!pScript) {
                            continue;
                        }
                        if (!ExtractDestination(*pScript, txoutAddr)) {
                            continue;
                        }
                        grouping.insert(txoutAddr);
                    }
                }
            }
            if (grouping.size() > 0) {
                groupings.insert(grouping);
                grouping.clear();
            }
        }

        // group lone addrs by themselves
        for (const auto &txout : pcoin->tx->vpout) {
            if (IsMine(txout.get())) {
                CTxDestination address;
                const CScript *pScript = txout->GetPScriptPubKey();
                if (!pScript) {
                    continue;
                }
                if (!ExtractDestination(*pScript, address)) {
                    continue;
                }
                grouping.insert(address);
                groupings.insert(grouping);
                grouping.clear();
            }
        }
    }

    std::set< std::set<CTxDestination>* > uniqueGroupings; // a set of pointers to groups of addresses
    std::map< CTxDestination, std::set<CTxDestination>* > setmap;  // map addresses to the unique group containing it
    for (std::set<CTxDestination> _grouping : groupings) {
        // make a set of all the groups hit by this new group
        std::set< std::set<CTxDestination>* > hits;
        std::map< CTxDestination, std::set<CTxDestination>* >::iterator it;
        for (CTxDestination address : _grouping) {
            if ((it = setmap.find(address)) != setmap.end()) {
                hits.insert((*it).second);
            }
        }

        // merge all hit groups into a new single group and delete old groups
        std::set<CTxDestination>* merged = new std::set<CTxDestination>(_grouping);
        for (std::set<CTxDestination>* hit : hits) {
            merged->insert(hit->begin(), hit->end());
            uniqueGroupings.erase(hit);
            delete hit;
        }
        uniqueGroupings.insert(merged);

        // update setmap
        for (CTxDestination element : *merged) {
            setmap[element] = merged;
        }
    }

    std::set< std::set<CTxDestination> > ret;
    for (std::set<CTxDestination>* uniqueGrouping : uniqueGroupings) {
        ret.insert(*uniqueGrouping);
        delete uniqueGrouping;
    }

    return ret;
}

isminetype CHDWallet::IsMine(const CTxIn& txin) const
{
    if (txin.IsAnonInput()) {
        return ISMINE_NO;
    }

    MapWallet_t::const_iterator mi = mapWallet.find(txin.prevout.hash);
    if (mi != mapWallet.end()) {
        const CWalletTx &prev = (*mi).second;
        if (txin.prevout.n < prev.tx->vpout.size()) {
            return IsMine(prev.tx->vpout[txin.prevout.n].get());
        }
    }

    MapRecords_t::const_iterator mri = mapRecords.find(txin.prevout.hash);
    if (mri != mapRecords.end()) {
        const COutputRecord *oR = mri->second.GetOutput(txin.prevout.n);

        if (oR) {
            if (oR->nFlags & ORF_OWNED) {
                return ISMINE_SPENDABLE;
            }
            /* TODO
            if ((filter & ISMINE_WATCH_ONLY)
                && (oR->nFlags & ORF_WATCH_ONLY))
                return ISMINE_WATCH_ONLY;
            */
        }
    }

    return ISMINE_NO;
};

isminetype CHDWallet::IsMine(const CScript &scriptPubKey, CKeyID &keyID,
    const CEKAKey *&pak, const CEKASCKey *&pasc, CExtKeyAccount *&pa, bool &isInvalid, SigVersion sigversion) const
{
    if (scriptPubKey.StartsWithICS()) {
        CScript scriptA, scriptB;
        if (!SplitConditionalCoinstakeScript(scriptPubKey, scriptA, scriptB)) {
            return ISMINE_NO;
        }

        isminetype typeB = IsMine(scriptB, keyID, pak, pasc, pa, isInvalid, sigversion);
        if (typeB & ISMINE_SPENDABLE) {
            return typeB;
        }

        isminetype typeA = IsMine(scriptA, keyID, pak, pasc, pa, isInvalid, sigversion);
        if (typeA & ISMINE_SPENDABLE) {
            int ia = (int)typeA;
            ia &= ~ISMINE_SPENDABLE;
            ia |= ISMINE_WATCH_COLDSTAKE;
            typeA = (isminetype)ia;
        }

        return (isminetype)((int)typeA | (int)typeB);
    }

    std::vector<valtype> vSolutions;
    TxoutType whichType = Solver(scriptPubKey, vSolutions);

    isminetype mine = ISMINE_NO;
    switch (whichType)
    {
    case TxoutType::NONSTANDARD:
    case TxoutType::NULL_DATA:
        break;
    case TxoutType::PUBKEY:
        keyID = CPubKey(vSolutions[0]).GetID();
        if (sigversion != SigVersion::BASE && vSolutions[0].size() != 33) {
            isInvalid = true;
            return ISMINE_NO;
        }
        if ((mine = HaveKey(keyID, pak, pasc, pa)))
            return mine;
        break;
    case TxoutType::PUBKEYHASH:
    case TxoutType::TIMELOCKED_PUBKEYHASH:
    case TxoutType::PUBKEYHASH256:
        if (vSolutions[0].size() == 20)
            keyID = CKeyID(uint160(vSolutions[0]));
        else
        if (vSolutions[0].size() == 32)
            keyID = CKeyID(uint256(vSolutions[0]));
        else
            return ISMINE_NO;
        if (sigversion != SigVersion::BASE) {
            CPubKey pubkey;
            if (GetPubKey(keyID, pubkey) && !pubkey.IsCompressed()) {
                isInvalid = true;
                return ISMINE_NO;
            }
        }
        if ((mine = HaveKey(keyID, pak, pasc, pa))) {
            return mine;
        }
        break;
    case TxoutType::SCRIPTHASH:
    case TxoutType::TIMELOCKED_SCRIPTHASH:
    case TxoutType::SCRIPTHASH256:
    {
        CScriptID scriptID;
        if (vSolutions[0].size() == 20)
            scriptID = CScriptID(uint160(vSolutions[0]));
        else
        if (vSolutions[0].size() == 32)
            scriptID.Set(uint256(vSolutions[0]));
        else
            return ISMINE_NO;
        CScript subscript;
        std::unique_ptr<SigningProvider> provider = GetSolvingProvider(subscript);
        if (provider && provider->GetCScript(scriptID, subscript)) {
            auto spk_man = GetLegacyScriptPubKeyMan();
            if (spk_man) {
                isminetype ret = spk_man->IsMine(subscript, isInvalid);
                if (ret == ISMINE_SPENDABLE || ret == ISMINE_WATCH_ONLY_ || (ret == ISMINE_NO && isInvalid))
                    return ret;
            }
        }
        break;
    }
    case TxoutType::WITNESS_V0_KEYHASH:
    case TxoutType::WITNESS_V0_SCRIPTHASH:
        LogPrintf("%s: Ignoring WITNESS_V0 script type.\n", __func__); // shouldn't happen
        return ISMINE_NO;

    case TxoutType::MULTISIG:
    case TxoutType::TIMELOCKED_MULTISIG:
    {
        // Only consider transactions "mine" if we own ALL the
        // keys involved. Multi-signature transactions that are
        // partially owned (somebody else has a key that can spend
        // them) enable spend-out-from-under-you attacks, especially
        // in shared-wallet situations.
        std::vector<valtype> keys(vSolutions.begin()+1, vSolutions.begin()+vSolutions.size()-1);
        if (sigversion != SigVersion::BASE) {
            for (size_t i = 0; i < keys.size(); i++) {
                if (keys[i].size() != 33) {
                    isInvalid = true;
                    return ISMINE_NO;
                }
            }
        }
        if (HaveKeys(keys, *((CWallet*)this)) == keys.size())
            return ISMINE_SPENDABLE;
        break;
    }
    default:
        return ISMINE_NO;
    }

    auto spk_man = GetLegacyScriptPubKeyMan();
    if (spk_man) {
        if (spk_man->HaveWatchOnly(scriptPubKey)) {
            return ISMINE_WATCH_ONLY_;
        }
    }
    return ISMINE_NO;
};

isminetype CHDWallet::IsMine(const CTxOutBase *txout) const
{
    switch (txout->nVersion) {
        case OUTPUT_STANDARD:
            return IsMine(((CTxOutStandard*)txout)->scriptPubKey);
        case OUTPUT_CT:
            return IsMine(((CTxOutCT*)txout)->scriptPubKey);
        case OUTPUT_RINGCT:
            //CKeyID idk = ((CTxOutRingCT*)txout)->pk.GetID();
            //return HaveKey(idk);
            break;
        default:
            return ISMINE_NO;
    }

    return ISMINE_NO;
};

bool CHDWallet::IsMine(const CTransaction &tx) const
{
    for (const auto &txout : tx.vpout) {
        if (IsMine(txout.get())) {
            return true;
        }
    }
    return false;
}

bool CHDWallet::IsFromMe(const CTransaction& tx) const
{
    return (GetDebit(tx, ISMINE_ALL) > 0);
}

// Note that this function doesn't distinguish between a 0-valued input,
// and a not-"is mine" (according to the filter) input.
CAmount CHDWallet::GetDebit(const CTxIn &txin, const isminefilter &filter) const
{
    LOCK(cs_wallet);
    MapWallet_t::const_iterator mi = mapWallet.find(txin.prevout.hash);
    if (mi != mapWallet.end()) {
        const CWalletTx &prev = (*mi).second;
        if (txin.prevout.n < prev.tx->vpout.size())
            if (IsMine(prev.tx->vpout[txin.prevout.n].get()) & filter)
                return prev.tx->vpout[txin.prevout.n]->GetValue();
    }

    MapRecords_t::const_iterator mri = mapRecords.find(txin.prevout.hash);
    if (mri != mapRecords.end()) {
        const COutputRecord *oR = mri->second.GetOutput(txin.prevout.n);

        if (oR) {
            if ((filter & ISMINE_SPENDABLE)
                && (oR->nFlags & ORF_OWNED)) {
                return oR->nValue;
            }
            /* TODO
            if ((filter & ISMINE_WATCH_ONLY)
                && (oR->nFlags & ORF_WATCH_ONLY))
                return oR->nValue;
            */
        }
    }
    return 0;
};

CAmount CHDWallet::GetDebit(const CTransaction& tx, const isminefilter& filter) const
{
    if (!tx.IsParticlVersion())
        return CWallet::GetDebit(tx, filter);

    CAmount nDebit = 0;
    for (const auto &txin : tx.vin) {
        nDebit += GetDebit(txin, filter);
        if (!MoneyRange(nDebit)) {
            throw std::runtime_error(std::string(__func__) + ": value out of range");
        }
    }
    return nDebit;
};

CAmount CHDWallet::GetDebit(const CTransactionRecord &rtx, const isminefilter& filter) const
{
    CAmount nDebit = 0;

    LOCK(cs_wallet);

    for (const auto &prevout : rtx.vin) {
        MapWallet_t::const_iterator mi = mapWallet.find(prevout.hash);
        MapRecords_t::const_iterator mri;
        if (mi != mapWallet.end()) {
            const CWalletTx &prev = mi->second;
            if (prevout.n < prev.tx->vpout.size())
                if (IsMine(prev.tx->vpout[prevout.n].get()) & filter)
                    nDebit += prev.tx->vpout[prevout.n]->GetValue();
        } else
        if ((mri = mapRecords.find(prevout.hash)) != mapRecords.end()) {
            const COutputRecord *oR = mri->second.GetOutput(prevout.n);

            if (oR &&
                (filter & ISMINE_SPENDABLE) &&
                (oR->nFlags & ORF_OWNED)) {
                 nDebit += oR->nValue;
            }
        }
    }

    return nDebit;
};

bool CHDWallet::IsAllFromMe(const CTransaction& tx, const isminefilter& filter) const
{
    LOCK(cs_wallet);

    for (const CTxIn& txin : tx.vin)
    {
        auto mi = mapWallet.find(txin.prevout.hash);
        if (mi != mapWallet.end())
        {
            const CWalletTx& prev = (*mi).second;

            if (txin.prevout.n >= prev.tx->GetNumVOuts())
                return false; // invalid input!

            if (!(IsMine(prev.tx->vpout[txin.prevout.n].get()) & filter))
                return false;
            continue;
        }

        auto mri = mapRecords.find(txin.prevout.hash);
        if (mri != mapRecords.end()) {
            const COutputRecord *oR = mri->second.GetOutput(txin.prevout.n);
            if (!oR) {
                return false;
            }
            if ((filter & ISMINE_SPENDABLE)
                && (oR->nFlags & ORF_OWNED)) {
                continue;
            }
            /* TODO
            if ((filter & ISMINE_WATCH_ONLY)
                && (oR->nFlags & ORF_WATCH_ONLY))
                return oR->nValue;
            */
        }
        return false; // any unknown inputs can't be from us
    }
    return true;
};

CAmount CHDWallet::GetCredit(const CTxOutBase *txout, const isminefilter &filter) const
{
    if (!txout->IsStandardOutput()) {
        return 0;
    }
    CAmount value = txout->GetValue();
    if (!MoneyRange(value)) {
        throw std::runtime_error(std::string(__func__) + ": value out of range");
    }
    return ((IsMine(txout) & filter) ? value : 0);
}

CAmount CHDWallet::GetCredit(const CTransaction &tx, const isminefilter &filter) const
{
    CAmount nCredit = 0;

    for (const auto &txout : tx.vpout) {
        nCredit += GetCredit(txout.get(), filter);
        if (!MoneyRange(nCredit)) {
            throw std::runtime_error(std::string(__func__) + ": value out of range");
        }
    }
    return nCredit;
};

void CHDWallet::GetCredit(const CTransaction &tx, CAmount &nSpendable, CAmount &nWatchOnly) const
{
    LOCK(cs_wallet);
    nSpendable = 0;
    nWatchOnly = 0;
    for (const auto &txout : tx.vpout) {
        if (!txout->IsType(OUTPUT_STANDARD)) {
            continue;
        }

        isminetype ismine = IsMine(txout.get());

        if (ismine & ISMINE_SPENDABLE) {
            nSpendable += txout->GetValue();
        }
        if (ismine & ISMINE_WATCH_ONLY) {
            nWatchOnly += txout->GetValue();
        }
    }

    if (!MoneyRange(nSpendable)) {
        throw std::runtime_error(std::string(__func__) + ": value out of range");
    }
    if (!MoneyRange(nWatchOnly)) {
        throw std::runtime_error(std::string(__func__) + ": value out of range");
    }
    return;
};

CAmount CHDWallet::GetOutputValue(const COutPoint &op, bool fAllowTXIndex) const
{
    MapWallet_t::const_iterator itw;
    MapRecords_t::const_iterator itr;
    if ((itw = mapWallet.find(op.hash)) != mapWallet.end()) {
        const CWalletTx *pcoin = &itw->second;
        if (pcoin->tx->GetNumVOuts() > op.n) {
            return pcoin->tx->vpout[op.n]->GetValue();
        }
        return 0;
    }

    if ((itr = mapRecords.find(op.hash)) != mapRecords.end()) {
        const COutputRecord *rec = itr->second.GetOutput(op.n);
        if (rec) {
            return rec->nValue;
        }
        CStoredTransaction stx;
        if (!CHDWalletDB(*database).ReadStoredTx(op.hash, stx)) { // TODO: cache / use mapTempWallet
            WalletLogPrintf("%s: ReadStoredTx failed for %s.\n", __func__, op.hash.ToString());
            return 0;
        }
        if (stx.tx->GetNumVOuts() > op.n) {
            return stx.tx->vpout[op.n]->GetValue();
        }
        return 0;
    }

    uint256 hash_block;
    const CTransactionRef txOut = ::GetTransaction(nullptr, nullptr, op.hash, Params().GetConsensus(), hash_block);
    if (txOut) {
        if (txOut->GetNumVOuts() > op.n) {
            return txOut->vpout[op.n]->GetValue();
        }
        return 0;
    }

    return 0;
};

CAmount CHDWallet::GetOwnedOutputValue(const COutPoint &op, isminefilter filter) const
{
    MapWallet_t::const_iterator itw;
    MapRecords_t::const_iterator itr;
    if ((itw = mapWallet.find(op.hash)) != mapWallet.end()) {
        const CWalletTx *pcoin = &itw->second;
        if (pcoin->tx->GetNumVOuts() > op.n
            && IsMine(pcoin->tx->vpout[op.n].get()) & filter) {
            return pcoin->tx->vpout[op.n]->GetValue();
        }
        return 0;
    }

    if ((itr = mapRecords.find(op.hash)) != mapRecords.end()) {
        const COutputRecord *rec = itr->second.GetOutput(op.n);
        if (!rec) {
            return 0;
        }
        if ((filter & ISMINE_SPENDABLE && rec->nFlags & ORF_OWNED)
            || (filter & ISMINE_WATCH_ONLY && rec->nFlags & ORF_OWN_WATCH)) {
            return rec->nValue;
        }
        return 0;
    }

    return 0;
};

bool CHDWallet::InMempool(const uint256 &hash) const
{
    if (!HaveChain()) {
        return false;
    }
    return chain().transactionInMempool(hash);
};

bool hashUnset(const uint256 &hash)
{
    return (hash.IsNull() || hash == ABANDON_HASH);
}

int CHDWallet::GetDepthInMainChain(const CTransactionRecord &rtx) const
{
    if (hashUnset(rtx.blockHash)) {
        return 0;
    }

    return (GetLastBlockHeight() - rtx.block_height + 1) * (rtx.isConflicted() ? -1 : 1);
};

bool CHDWallet::IsTrusted(const uint256 &txhash, const CTransactionRecord &rtx, int *depth_out) const
{
    //if (!CheckFinalTx(*this))
    //    return false;
    //if (tx->IsCoinStake() && hashUnset()) // ignore failed stakes
    //    return false;
    int nDepth = GetDepthInMainChain(rtx);
    if (depth_out) *depth_out = nDepth;
    if (nDepth >= 1)
        return true;
    if (nDepth < 0)
        return false;
    //if (!m_spend_zero_conf_change || !IsFromMe(ISMINE_ALL)) // using wtx's cached debit
    //    return false;

    // Don't trust unconfirmed transactions from us unless they are in the mempool.
    CTransactionRef ptx = chain().transactionFromMempool(txhash);
    if (!ptx)
        return false;

    // Trusted if all inputs are from us and are in the mempool:
    for (const auto &txin : ptx->vin) {
        if (txin.IsAnonInput()) {
            if (ptx->vin.size() == rtx.vin.size()) { // All inputs are from wallet, rtx.vin is mapped
                return true;
            }
            return false;
        }
        // Transactions not sent by us: not trusted
        MapRecords_t::const_iterator rit = mapRecords.find(txin.prevout.hash);
        if (rit != mapRecords.end()) {
            const COutputRecord *oR = rit->second.GetOutput(txin.prevout.n);

            if (!oR
                || !(oR->nFlags & ORF_OWNED)) {
                return false;
            }
            continue;
        }
        const CWalletTx *parent = GetWalletTx(txin.prevout.hash);
        if (parent == nullptr) {
            return false;
        }
        const CTxOutBase *parentOut = parent->tx->vpout[txin.prevout.n].get();
        if (IsMine(parentOut) != ISMINE_SPENDABLE) {
            return false;
        }
    }

    return true;
};

CAmount CHDWallet::GetSpendableBalance() const
{
    // Returns a value to be compared against reservebalance, includes stakeable watch-only balance.
    if (m_have_spendable_balance_cached) {
        return m_spendable_balance_cached;
    }

    CAmount nBalance = 0;

    LOCK(cs_wallet);

    for (const auto &ri : mapRecords) {
        const auto &txhash = ri.first;
        const auto &rtx = ri.second;
        if (!IsTrusted(txhash, rtx)) {
            continue;
        }

        for (const auto &r : rtx.vout) {
            if (r.nType == OUTPUT_STANDARD
                && (r.nFlags & ORF_OWNED || r.nFlags & ORF_STAKEONLY)
                && !IsSpent(txhash, r.n)) {
                nBalance += r.nValue;
            }
        }

        if (!MoneyRange(nBalance)) {
            throw std::runtime_error(std::string(__func__) + ": value out of range");
        }
    }

    for (const auto &walletEntry : mapWallet) {
        const auto &wtx = walletEntry.second;
        if (!wtx.IsTrusted()) {
            continue;
        }
        nBalance += wtx.GetAvailableCredit();
        if (wtx.GetAvailableCredit(true, ISMINE_WATCH_ONLY) > 0) {
            for (unsigned int i = 0; i < wtx.tx->GetNumVOuts(); i++) {
                if (!IsSpent(wtx.GetHash(), i)) {
                    nBalance += GetCredit(wtx.tx->vpout[i].get(), ISMINE_WATCH_COLDSTAKE);
                    if (!MoneyRange(nBalance))
                        throw std::runtime_error(std::string(__func__) + ": value out of range");
                }
            }
        }
    }

    m_spendable_balance_cached = nBalance;
    m_have_spendable_balance_cached = true;

    return m_spendable_balance_cached;
};

CAmount CHDWallet::GetBlindBalance()
{
    CAmount nBalance = 0;

    LOCK(cs_wallet);

    for (const auto &ri : mapRecords) {
        const auto &txhash = ri.first;
        const auto &rtx = ri.second;

        if (!IsTrusted(txhash, rtx)) {
            continue;
        }

        for (const auto &r : rtx.vout) {
            if (r.nType == OUTPUT_CT
                && r.nFlags & ORF_OWNED && !IsSpent(txhash, r.n)) {
                nBalance += r.nValue;
            }
        }

        if (!MoneyRange(nBalance)) {
            throw std::runtime_error(std::string(__func__) + ": value out of range");
        }
    }

    return nBalance;
};

CAmount CHDWallet::GetAnonBalance()
{
    CAmount nBalance = 0;

    LOCK(cs_wallet);

    for (const auto &ri : mapRecords) {
        const auto &txhash = ri.first;
        const auto &rtx = ri.second;

        if (!IsTrusted(txhash, rtx)) {
            continue;
        }

        for (const auto &r : rtx.vout) {
            if (r.nType == OUTPUT_RINGCT
                && r.nFlags & ORF_OWNED && !IsSpent(txhash, r.n)) {
                nBalance += r.nValue;
            }
        }

        if (!MoneyRange(nBalance)) {
            throw std::runtime_error(std::string(__func__) + ": value out of range");
        }
    }

    return nBalance;
};

/**
 * total coins staked (non-spendable until maturity)
 */
CAmount CHDWallet::GetStaked()
{
    int64_t nTotal = 0;

    LOCK(cs_wallet);

    for (const auto &item : mapWallet) {
        const CWalletTx &wtx = item.second;

        if (wtx.IsCoinStake()
            && wtx.GetDepthInMainChain() > 0 // checks for hashunset
            && wtx.GetBlocksToMaturity() > 0) {
            nTotal += CHDWallet::GetCredit(*wtx.tx, ISMINE_SPENDABLE);
        }
    }
    return nTotal;
};

CWallet::Balance CHDWallet::GetBalance(const int min_depth, bool avoid_reuse) const
{
    CWallet::Balance bal_records;
    LOCK(cs_wallet);

    bool allow_used_addresses = avoid_reuse || !IsWalletFlagSet(WALLET_FLAG_AVOID_REUSE);
    for (const auto &ri : mapRecords) {
        const auto &txhash = ri.first;
        const auto &rtx = ri.second;

        bool is_trusted = IsTrusted(txhash, rtx);
        int tx_depth = GetDepthInMainChain(rtx);
        for (const auto &r : rtx.vout) {
            if (r.nType != OUTPUT_STANDARD
                || IsSpent(txhash, r.n)
                || (!allow_used_addresses && IsSpentKey(&r.scriptPubKey))) {
                continue;
            }
            if (is_trusted && tx_depth >= min_depth) {
                if (r.nFlags & ORF_OWNED) {
                    bal_records.m_mine_trusted += r.nValue;
                }
                if (r.nFlags & ORF_OWN_WATCH) {
                    bal_records.m_watchonly_trusted += r.nValue;
                }
            }
            if (!is_trusted && tx_depth == 0) {
                CTransactionRef ptx = nullptr;
                if (HaveChain()) {
                    ptx = chain().transactionFromMempool(txhash);
                }
                if (!ptx) {
                    continue;
                }
                if (r.nFlags & ORF_OWNED) {
                    bal_records.m_mine_untrusted_pending += r.nValue;
                }
                if (r.nFlags & ORF_OWN_WATCH) {
                    bal_records.m_watchonly_untrusted_pending += r.nValue;
                }
            }
        }
    }

    Balance ret = CWallet::GetBalance(min_depth, avoid_reuse);

    ret.m_mine_trusted += bal_records.m_mine_trusted;
    ret.m_watchonly_trusted += bal_records.m_watchonly_trusted;
    ret.m_mine_untrusted_pending += bal_records.m_mine_untrusted_pending;
    ret.m_watchonly_untrusted_pending += bal_records.m_watchonly_untrusted_pending;

    return ret;
}

bool CHDWallet::GetBalances(CHDWalletBalances &bal, bool avoid_reuse) const
{
    bal = CHDWalletBalances();

    isminefilter reuse_filter = avoid_reuse ? 0 : ISMINE_USED;

    bool allow_used_addresses = !IsWalletFlagSet(WALLET_FLAG_AVOID_REUSE) || (!avoid_reuse);

    LOCK(cs_wallet);

    for (const auto &item : mapWallet) {
        const CWalletTx &wtx = item.second;

        bal.nPartImmature += wtx.GetImmatureCredit();
        //bal.nPartWatchOnlyImmature += wtx.GetImmatureWatchOnlyCredit(*locked_chain);

        int depth;
        if (wtx.IsCoinStake()
            && (depth = wtx.GetDepthInMainChain()) > 0 // checks for hashunset
            && wtx.GetBlocksToMaturity() > 0) {
            CAmount nSpendable, nWatchOnly;
            CHDWallet::GetCredit(*wtx.tx, nSpendable, nWatchOnly);
            bal.nPartStaked += nSpendable;
            bal.nPartWatchOnlyStaked += nWatchOnly;
        }

        if (wtx.IsTrusted()) {
            bal.nPart += wtx.GetAvailableCredit(true, ISMINE_SPENDABLE | reuse_filter);
            bal.nPartWatchOnly += wtx.GetAvailableCredit(true, ISMINE_WATCH_ONLY | reuse_filter);
        } else if (wtx.GetDepthInMainChain() == 0 && wtx.InMempool()) {
            bal.nPartUnconf += wtx.GetAvailableCredit(true, ISMINE_SPENDABLE | reuse_filter);
            bal.nPartWatchOnlyUnconf += wtx.GetAvailableCredit(true, ISMINE_WATCH_ONLY | reuse_filter);
        }
    }

    const Consensus::Params &consensusParams = Params().GetConsensus();
    for (const auto &ri : mapRecords) {
        const auto &txhash = ri.first;
        const auto &rtx = ri.second;

        int depth;
        bool fTrusted = IsTrusted(txhash, rtx, &depth);
        bool fInMempool = false;
        if (!fTrusted) {
            CTransactionRef ptx = nullptr;
            if (HaveChain()) {
                ptx = chain().transactionFromMempool(txhash);
            }
            fInMempool = !ptx ? false : true;
        }

        for (const auto &r : rtx.vout) {
            if (!(r.nFlags & ORF_OWN_ANY)
                || IsSpent(txhash, r.n)) {
                continue;
            }
            bool watch_only = r.nFlags & ORF_OWN_WATCH;
            bool force_watch_only = false;
#if !ENABLE_USBDEVICE
            bool fNeedHardwareKey = (r.nFlags & ORF_HARDWARE_DEVICE);
            if (fNeedHardwareKey) {
                watch_only = true;
                force_watch_only = true;
            }
#endif
            switch (r.nType) {
                case OUTPUT_RINGCT:
                    if (!(r.nFlags & ORF_OWNED || r.nFlags & ORF_OWN_WATCH)) {
                        continue;
                    }
                    if (fTrusted) {
                        if (depth >= consensusParams.nMinRCTOutputDepth) {
                            if (watch_only) {
                                bal.nAnonWatchOnly += r.nValue;
                            } else {
                                bal.nAnon += r.nValue;
                            }
                        } else {
                            if (watch_only) {
                                bal.nAnonWatchOnlyImmature += r.nValue;
                            } else {
                                bal.nAnonImmature += r.nValue;
                            }
                        }
                    } else
                    if (fInMempool) {
                        if (watch_only) {
                            bal.nAnonWatchOnlyUnconf += r.nValue;
                        } else {
                            bal.nAnonUnconf += r.nValue;
                        }
                    }
                    break;
                case OUTPUT_CT:
                    if (!(r.nFlags & ORF_OWNED || r.nFlags & ORF_OWN_WATCH)) {
                        continue;
                    }
                    if (!allow_used_addresses && IsSpentKey(&r.scriptPubKey)) {
                        continue;
                    }
                    if (fTrusted) {
                        if (watch_only) {
                            bal.nBlindWatchOnly += r.nValue;
                        } else {
                            bal.nBlind += r.nValue;
                        }
                    } else
                    if (fInMempool) {
                        if (watch_only) {
                            bal.nBlindWatchOnlyUnconf += r.nValue;
                        } else {
                            bal.nBlindUnconf += r.nValue;
                        }
                    }
                    break;
                case OUTPUT_STANDARD:
                    if (!force_watch_only && (r.nFlags & ORF_OWNED)) {
                        if (!allow_used_addresses && IsSpentKey(&r.scriptPubKey)) {
                            continue;
                        }
                        if (fTrusted) {
                            bal.nPart += r.nValue;
                        } else
                        if (fInMempool) {
                            bal.nPartUnconf += r.nValue;
                        }
                    } else
                    if (watch_only) {
                        if (fTrusted) {
                            bal.nPartWatchOnly += r.nValue;
                        } else
                        if (fInMempool) {
                            bal.nPartWatchOnlyUnconf += r.nValue;
                        }
                    }
                    break;
                default:
                    break;
            }
        }
    }
    //if (!MoneyRange(nBalance))
    //    throw std::runtime_error(std::string(__func__) + ": value out of range");

    return true;
};

CAmount CHDWallet::GetAvailableBalance(const CCoinControl* coinControl) const
{
    LOCK(cs_wallet);

    CAmount balance = 0;
    std::vector<COutput> vCoins;
    AvailableCoins(vCoins, true, coinControl);
    for (const COutput& out : vCoins) {
        if (out.fSpendable) {
            balance += out.tx->tx->vpout[out.i]->GetValue();
        }
    }
    return balance;
}

CAmount CHDWallet::GetAvailableAnonBalance(const CCoinControl* coinControl) const
{
    LOCK(cs_wallet);

    CAmount balance = 0;
    std::vector<COutputR> vCoins;
    AvailableAnonCoins(vCoins, true, coinControl);
    for (const COutputR &out : vCoins) {
        if (out.fSpendable) {
            const COutputRecord *oR = out.rtx->second.GetOutput(out.i);
            if (!oR)
                continue;
            balance += oR->nValue;
        }
    }
    return balance;
}

CAmount CHDWallet::GetAvailableBlindBalance(const CCoinControl* coinControl) const
{
    LOCK(cs_wallet);

    CAmount balance = 0;
    std::vector<COutputR> vCoins;
    AvailableBlindedCoins(vCoins, true, coinControl);
    for (const COutputR &out : vCoins) {
        if (out.fSpendable) {
            const COutputRecord *oR = out.rtx->second.GetOutput(out.i);
            if (!oR) {
                continue;
            }
            balance += oR->nValue;
        }
    }
    return balance;
}

bool CHDWallet::IsChange(const CTxOutBase *txout) const
{
    const CScript *ps = txout->GetPScriptPubKey();
    if (!ps) {
        return false;
    }
    const CScript &scriptPubKey = *ps;

    LOCK(cs_wallet);

    CKeyID idk;
    const CEKAKey *pak = nullptr;
    const CEKASCKey *pasc = nullptr;
    CExtKeyAccount *pa = nullptr;
    bool isInvalid = false;
    isminetype mine = IsMine(scriptPubKey, idk, pak, pasc, pa, isInvalid);
    if (!mine) {
        return false;
    }

    // Change is sent to the internal change
    if (pa && pak && pa->nActiveInternal == pak->nParent) { // TODO: check EKVT_KEY_TYPE
        return true;
    }
    /*
    CTxDestination address;
    if (!ExtractDestination(scriptPubKey, address))
        return true;

    LOCK(cs_wallet);
    if (!mapAddressBook.count(address))
        return true;
    */

    return false;
};

bool CHDWallet::GetChangePath(const CScript &script_pubkey, std::vector<uint32_t> &change_path) const
{
    CKeyID idk;
    const CEKAKey *pak = nullptr;
    const CEKASCKey *pasc = nullptr;
    CExtKeyAccount *pa = nullptr;
    bool isInvalid = false;
    isminetype mine = IsMine(script_pubkey, idk, pak, pasc, pa, isInvalid);
    if (!mine) {
        return false;
    }

    // Change is sent to the internal change
    if (pa && pak && pa->nActiveInternal == pak->nParent) { // TODO: check EKVT_KEY_TYPE
        CStoredExtKey *sekAccount = pa->ChainAccount();
        CStoredExtKey *sek = pa->GetChain(pak->nParent);
        AppendPath(sekAccount, change_path);
        AppendChainPath(sek, change_path);
        change_path.push_back(pak->nKey);
        return true;
    }

    return false;
}

int CHDWallet::GetChangeAddress(CPubKey &pk)
{
    ExtKeyAccountMap::iterator mi = mapExtAccounts.find(idDefaultAccount);
    if (mi == mapExtAccounts.end()) {
        return werrorN(1, "%s Unknown account.", __func__);
    }

    // Return a key from the lookahead of the internal chain
    // Don't promote the key to the main map, that will happen when the transaction is processed.

    CStoredExtKey *pc;
    if ((pc = mi->second->ChainInternal()) == nullptr) {
        return werrorN(1, "%s Unknown chain.", __func__);
    }

    // Alternative: take 1st key of keypool
    for (size_t k = 0; k < 1000; ++k) {
        uint32_t nChild;
        if (0 != pc->DeriveNextKey(pk, nChild, false, false)) {
            return werrorN(1, "%s TryDeriveNext failed.", __func__);
        }

        CKeyID idk = pk.GetID();
        if (mi->second->HaveSavedKey(idk)) {
            if (LogAcceptCategory(BCLog::HDWALLET)) {
                WalletLogPrintf("%s: Skipping used address %s.\n", __func__, EncodeDestination(PKHash(idk)));
            }
            pc->nGenerated++;
        }
    }

    if (LogAcceptCategory(BCLog::HDWALLET)) {
        WalletLogPrintf("Change Address: %s\n", EncodeDestination(PKHash(pk.GetID())));
    }

    return 0;
};

void CHDWallet::ParseAddressForMetaData(const CTxDestination &addr, COutputRecord &rec)
{
    if (addr.type() == typeid(CStealthAddress)) {
        CStealthAddress sx = boost::get<CStealthAddress>(addr);

        CStealthAddressIndexed sxi;
        sx.ToRaw(sxi.addrRaw);
        uint32_t sxId;
        if (GetStealthKeyIndex(sxi, sxId)){
            rec.vPath.resize(5);
            rec.vPath[0] = ORA_STEALTH;
            memcpy(&rec.vPath[1], &sxId, 4);
        }
    } else
    if (addr.type() == typeid(CExtPubKey)) {
        /*
        CExtPubKey ek = boost::get<CExtPubKey>(addr);
        rec.vPath.resize(21);
        rec.vPath[0] = ORA_EXTKEY;
        CKeyID eid = ek.GetID()();
        memcpy(&rec.vPath[1], eid.begin(), 20)
        */
    } else
    if (addr.type() == typeid(PKHash)) {
        //ORA_STANDARD
    }
    return;
};

void CHDWallet::AddOutputRecordMetaData(CTransactionRecord &rtx, std::vector<CTempRecipient> &vecSend)
{
    for (const auto &r : vecSend) {
        if (r.nType == OUTPUT_STANDARD) {
            COutputRecord rec;

            rec.n = r.n;
            if (r.fChange && HaveAddress(r.address)) {
                rec.nFlags |= ORF_CHANGE;
            }
            rec.nType = r.nType;
            rec.nValue = r.nAmount;
            rec.sNarration = r.sNarration;
            rec.scriptPubKey = r.scriptPubKey;
            rtx.InsertOutput(rec);
        } else
        if (r.nType == OUTPUT_CT) {
            COutputRecord rec;

            rec.n = r.n;
            rec.nType = r.nType;
            rec.nValue = r.nAmount;
            rec.nFlags |= ORF_FROM;
            rec.scriptPubKey = r.scriptPubKey;
            if (r.fChange && HaveAddress(r.address)) {
                rec.nFlags |= ORF_CHANGE;
            }
            rec.sNarration = r.sNarration;

            ParseAddressForMetaData(r.address, rec);

            rtx.InsertOutput(rec);
        } else
        if (r.nType == OUTPUT_RINGCT) {
            COutputRecord rec;

            rec.n = r.n;
            rec.nType = r.nType;
            rec.nValue = r.nAmount;
            rec.nFlags |= ORF_FROM;
            if (r.fChange && HaveAddress(r.address)) {
                rec.nFlags |= ORF_CHANGE;
            }
            rec.sNarration = r.sNarration;

            ParseAddressForMetaData(r.address, rec);

            rtx.InsertOutput(rec);
        }
    }

    return;
};

int CHDWallet::ExpandTempRecipients(std::vector<CTempRecipient> &vecSend, CStoredExtKey *pc, std::string &sError)
{
    LOCK(cs_wallet);
    for (size_t i = 0; i < vecSend.size(); ++i) {
        CTempRecipient &r = vecSend[i];

        if (r.nType == OUTPUT_STANDARD) {
            std::vector<CTempRecipient> insert_vec;
            if (r.address.type() == typeid(CStealthAddress)) {
                CStealthAddress sx = boost::get<CStealthAddress>(r.address);

                CKey sShared;
                ec_point pkSendTo;

                int k, nTries = 24;
                for (k = 0; k < nTries; ++k) { // if StealthSecret fails try again with new ephem key
                    r.sEphem.MakeNewKey(true);
                    if (StealthSecret(r.sEphem, sx.scan_pubkey, sx.spend_pubkey, sShared, pkSendTo) == 0) {
                        break;
                    }
                }
                if (k >= nTries) {
                    return wserrorN(1, sError, __func__, "Could not generate receiving public key.");
                }

                CPubKey pkEphem = r.sEphem.GetPubKey();
                r.pkTo = CPubKey(pkSendTo);
                CTxDestination dTo;
                if (IsValidDestination(r.addressColdStaking)) {
                    dTo = r.pkTo.GetID256();
                } else {
                    dTo = PKHash(r.pkTo);
                }
                r.scriptPubKey = GetScriptForDestination(dTo);
                if (LogAcceptCategory(BCLog::HDWALLET)) {
                    WalletLogPrintf("Stealth send to generated address: %s\n", EncodeDestination(dTo));
                }

                CTempRecipient rd;
                rd.nType = OUTPUT_DATA;
                if (0 != MakeStealthData(r.sNarration, sx.prefix, sShared, pkEphem, rd.vData, r.nStealthPrefix, sError)) {
                    return 1; // sError is set
                }
                insert_vec.push_back(rd);
            } else {
                if (r.address.type() == typeid(CExtPubKey)) {
                    CExtKeyPair ek = CExtKeyPair(boost::get<CExtPubKey>(r.address));
                    CPubKey pkDest;
                    uint32_t nChildKey;
                    if (0 != ExtKeyGetDestination(ek, pkDest, nChildKey)) {
                        return wserrorN(1, sError, __func__, "ExtKeyGetDestination failed.");
                    }

                    r.nChildKey = nChildKey;
                    r.pkTo = pkDest;
                    if (IsValidDestination(r.addressColdStaking)) {
                        r.scriptPubKey = GetScriptForDestination(r.pkTo.GetID256());
                    } else {
                        r.scriptPubKey = GetScriptForDestination(PKHash(r.pkTo));
                    }
                } else
                if (r.address.type() == typeid(PKHash)) {
                    if (IsValidDestination(r.addressColdStaking)) {
                        return wserrorN(1, sError, __func__, "p2pkh is invalid in coldstakingscript.");
                    }
                    r.scriptPubKey = GetScriptForDestination(r.address);
                } else {
                    if (!r.fScriptSet) {
                        r.scriptPubKey = GetScriptForDestination(r.address);
                        if (r.scriptPubKey.size() < 1) {
                            return wserrorN(1, sError, __func__, "Unknown address type and no script set.");
                        }
                    }
                }
                if (r.sNarration.length() > 0) {
                    CTempRecipient rd;
                    rd.nType = OUTPUT_DATA;
                    rd.vData.push_back(DO_NARR_PLAIN);
                    std::copy(r.sNarration.begin(), r.sNarration.end(), std::back_inserter(rd.vData));
                    insert_vec.push_back(rd);
                }
            }

            if (IsValidDestination(r.addressColdStaking)) {
                CScript scriptTrue, scriptFalse = r.scriptPubKey;

                uint32_t nkey = 0;
                GetScriptForDest(scriptTrue, r.addressColdStaking, false, &r.vData, &nkey);
                r.nChildKeyColdStaking = nkey;

                if (scriptTrue.size() == 0) {
                    return wserrorN(1, sError, __func__, "Invalid stake destination.");
                }
                if (scriptFalse.size() == 0) {
                    return wserrorN(1, sError, __func__, "Invalid spend destination.");
                }

                r.scriptPubKey = CScript() << OP_ISCOINSTAKE << OP_IF;
                r.scriptPubKey.append(scriptTrue);
                r.scriptPubKey << OP_ELSE;
                r.scriptPubKey.append(scriptFalse);
                r.scriptPubKey << OP_ENDIF;
                r.fScriptSet = true;
            }
            // NOTE: r is unusable after vecSend is modified!
            if (insert_vec.size() > 0) {
                vecSend.insert(vecSend.begin() + (i + 1), insert_vec.begin(), insert_vec.end());
                i += insert_vec.size(); // skip over inserted outputs
            }
        } else
        if (r.nType == OUTPUT_CT) {
            CKey sEphem = r.sEphem;

            /*
            // TODO: Make optional
            if (0 != pc->DeriveNextKey(sEphem, nChild, true))
                return errorN(1, sError, __func__, "TryDeriveNext failed.");
            */
            if (!sEphem.IsValid()) {
                sEphem.MakeNewKey(true);
            }

            if (r.address.type() == typeid(CStealthAddress)) {
                CStealthAddress sx = boost::get<CStealthAddress>(r.address);

                CKey sShared;
                ec_point pkSendTo;

                int k, nTries = 24;
                for (k = 0; k < nTries; ++k) {
                    if (StealthSecret(sEphem, sx.scan_pubkey, sx.spend_pubkey, sShared, pkSendTo) == 0) {
                        break;
                    }
                    // if StealthSecret fails try again with new ephem key
                    /* TODO: Make optional
                    if (0 != pc->DeriveNextKey(sEphem, nChild, true))
                        return errorN(1, sError, __func__, "DeriveNextKey failed.");
                    */
                    sEphem.MakeNewKey(true);
                }
                if (k >= nTries) {
                    return wserrorN(1, sError, __func__, "Could not generate receiving public key.");
                }

                r.pkTo = CPubKey(pkSendTo);
                PKHash pkhash = PKHash(r.pkTo);

                r.scriptPubKey = GetScriptForDestination(pkhash);
                if (sx.prefix.number_bits > 0) {
                    r.nStealthPrefix = FillStealthPrefix(sx.prefix.number_bits, sx.prefix.bitfield);
                }

                if (LogAcceptCategory(BCLog::HDWALLET)) {
                    WalletLogPrintf("Creating blind output to stealth generated address: %s\n", EncodeDestination(pkhash));
                }
            } else
            if (r.address.type() == typeid(CExtPubKey)) {
                CExtKeyPair ek = CExtKeyPair(boost::get<CExtPubKey>(r.address));
                uint32_t nDestChildKey;
                if (0 != ExtKeyGetDestination(ek, r.pkTo, nDestChildKey)) {
                    return wserrorN(1, sError, __func__, "ExtKeyGetDestination failed.");
                }

                r.nChildKey = nDestChildKey;
                r.scriptPubKey = GetScriptForDestination(PKHash(r.pkTo));
            } else
            if (r.address.type() == typeid(PKHash)) {
                // Need a matching public key
                PKHash pkhash = boost::get<PKHash>(r.address);
                CKeyID idTo = ToKeyID(pkhash);
                r.scriptPubKey = GetScriptForDestination(PKHash(idTo));

                if (!r.pkTo.IsValid() && !GetPubKey(idTo, r.pkTo)) {
                    return wserrorN(1, sError, __func__, "No public key found for address %s.", EncodeDestination(r.address));
                }
                if (r.pkTo.GetID() != idTo) {
                    return wserrorN(1, sError, __func__, "Mismatched pubkey for address %s.", EncodeDestination(r.address));
                }
            } else
            if (r.address.type() == typeid(CKeyID256)) {
                r.scriptPubKey = GetScriptForDestination(r.address);

                // Need a matching public key
                CKeyID256 id256 = boost::get<CKeyID256>(r.address);
                CKeyID idTo(id256);
                if (!r.pkTo.IsValid() && !GetPubKey(idTo, r.pkTo)) {
                    return wserrorN(1, sError, __func__, "No public key found for address %s.", EncodeDestination(r.address));
                }
                if (r.pkTo.GetID() != idTo) {
                    return wserrorN(1, sError, __func__, "Mismatched pubkey for address %s.", EncodeDestination(r.address));
                }
            } else {
                if (!r.fScriptSet) {
                    r.scriptPubKey = GetScriptForDestination(r.address);
                    if (r.scriptPubKey.size() < 1) {
                        return wserrorN(1, sError, __func__, "Unknown address type and no script set.");
                    }
                }
            }

            r.sEphem = sEphem;
        } else
        if (r.nType == OUTPUT_RINGCT) {
            CKey sEphem = r.sEphem;
            /*
            // TODO: Make optional
            if (0 != pc->DeriveNextKey(sEphem, nChild, true))
                return errorN(1, sError, __func__, "TryDeriveNext failed.");
            */
            if (!sEphem.IsValid()) {
                sEphem.MakeNewKey(true);
            }

            if (r.pkTo.IsValid() && r.vData.size() >= 33 && r.fNonceSet) {
                // Output set from fundrawtransactionfrom
            } else
            if (r.address.type() == typeid(CStealthAddress)) {
                CStealthAddress sx = boost::get<CStealthAddress>(r.address);

                CKey sShared;
                ec_point pkSendTo;
                int k, nTries = 24;
                for (k = 0; k < nTries; ++k) {
                    if (StealthSecret(sEphem, sx.scan_pubkey, sx.spend_pubkey, sShared, pkSendTo) == 0) {
                        break;
                    }
                    // if StealthSecret fails try again with new ephem key
                    /* TODO: Make optional
                    if (0 != pc->DeriveNextKey(sEphem, nChild, true))
                        return errorN(1, sError, __func__, "DeriveNextKey failed.");
                    */
                    sEphem.MakeNewKey(true);
                }
                if (k >= nTries) {
                    return wserrorN(1, sError, __func__, "Could not generate receiving public key.");
                }

                r.pkTo = CPubKey(pkSendTo);
                CKeyID idTo = r.pkTo.GetID();

                if (sx.prefix.number_bits > 0) {
                    r.nStealthPrefix = FillStealthPrefix(sx.prefix.number_bits, sx.prefix.bitfield);
                }

                if (LogAcceptCategory(BCLog::HDWALLET)) {
                    WalletLogPrintf("Creating anon output to stealth generated address: %s\n", EncodeDestination(PKHash(idTo)));
                }
            } else {
                return wserrorN(1, sError, __func__, "Only able to send to stealth address for now."); // TODO: add more types?
            }

            r.sEphem = sEphem;
        }
    }

    return 0;
};

void SetCTOutVData(std::vector<uint8_t> &vData, CPubKey &pkEphem, const CTempRecipient &r)
{
    vData.resize((r.nStealthPrefix > 0 ? 38 : 33));

    memcpy(&vData[0], pkEphem.begin(), 33);
    if (r.nStealthPrefix > 0) {
        vData[33] = DO_STEALTH_PREFIX;
        uint32_t tmp = htole32(r.nStealthPrefix);
        memcpy(&vData[34], &tmp, 4);
    }
};

int CreateOutput(OUTPUT_PTR<CTxOutBase> &txbout, CTempRecipient &r, std::string &sError)
{
    switch (r.nType) {
        case OUTPUT_DATA:
            txbout = MAKE_OUTPUT<CTxOutData>(r.vData);
            break;
        case OUTPUT_STANDARD:
            txbout = MAKE_OUTPUT<CTxOutStandard>(r.nAmount, r.scriptPubKey);
            break;
        case OUTPUT_CT:
            {
            txbout = MAKE_OUTPUT<CTxOutCT>();
            CTxOutCT *txout = (CTxOutCT*)txbout.get();

            if (r.fNonceSet) {
                if (r.vData.size() < 33) {
                    return errorN(1, sError, __func__, "Missing ephemeral value, vData size %d", r.vData.size());
                }
                txout->vData = r.vData;
            } else {
                CPubKey pkEphem = r.sEphem.GetPubKey();
                SetCTOutVData(txout->vData, pkEphem, r);
            }

            txout->scriptPubKey = r.scriptPubKey;
            }
            break;
        case OUTPUT_RINGCT:
            {
            txbout = MAKE_OUTPUT<CTxOutRingCT>();
            CTxOutRingCT *txout = (CTxOutRingCT*)txbout.get();

            txout->pk = CCmpPubKey(r.pkTo);

            if (r.fNonceSet) {
                if (r.vData.size() < 33) {
                    return errorN(1, sError, __func__, "Missing ephemeral value, vData size %d", r.vData.size());
                }
                txout->vData = r.vData;
            } else {
                CPubKey pkEphem = r.sEphem.GetPubKey();
                SetCTOutVData(txout->vData, pkEphem, r);
            }

            }
            break;
        default:
            return errorN(1, sError, __func__, "Unknown output type %d", r.nType);
    }

    return 0;
};

int CHDWallet::AddCTData(const CCoinControl *coinControl, CTxOutBase *txout, CTempRecipient &r, std::string &sError)
{
    secp256k1_pedersen_commitment *pCommitment = txout->GetPCommitment();
    std::vector<uint8_t> *pvRangeproof = txout->GetPRangeproof();

    if (!pCommitment || !pvRangeproof) {
        return wserrorN(1, sError, __func__, "Unable to get CT pointers for output type %d", txout->GetType());
    }

    uint64_t nValue = r.nAmount;
    if (coinControl && coinControl->m_debug_exploit_anon > 0) {
        nValue += coinControl->m_debug_exploit_anon;
    }
    if (!secp256k1_pedersen_commit(secp256k1_ctx_blind,
        pCommitment, (uint8_t*)r.vBlind.data(),
        nValue, &secp256k1_generator_const_h, &secp256k1_generator_const_g)) {
        return wserrorN(1, sError, __func__, "secp256k1_pedersen_commit failed.");
    }

    uint256 nonce;
    if (r.fNonceSet) {
        nonce = r.nonce;
    } else {
        if (!r.sEphem.IsValid()) {
            return wserrorN(1, sError, __func__, "Invalid ephemeral key.");
        }
        if (!r.pkTo.IsValid()) {
            return wserrorN(1, sError, __func__, "Invalid recipient pubkey.");
        }
        if (coinControl->m_blind_watchonly_visible &&
            r.address.type() == typeid(CStealthAddress)) {
            CStealthAddress sx = boost::get<CStealthAddress>(r.address);
            uint256 tweak(uint256S("0x444"));
            CKey tweaked = r.sEphem.Add(tweak.begin());
            nonce = tweaked.ECDH(CPubKey(sx.scan_pubkey));
        } else {
            nonce = r.sEphem.ECDH(r.pkTo);
        }
        CSHA256().Write(nonce.begin(), 32).Finalize(nonce.begin());
        r.nonce = nonce;
    }
    size_t nRangeProofLen = 5134;
    pvRangeproof->resize(nRangeProofLen);

    if (GetTime() >= Params().GetConsensus().bulletproof_time) {
        const uint8_t *bp[1];
        bp[0] = r.vBlind.data();
        assert(r.vBlind.size() == 32);

        if (1 != secp256k1_bulletproof_rangeproof_prove(secp256k1_ctx_blind, m_blind_scratch, blind_gens,
            pvRangeproof->data(), &nRangeProofLen, &nValue, nullptr, bp, 1,
            &secp256k1_generator_const_h, 64, nonce.begin(), nullptr, 0)) {
            return wserrorN(1, sError, __func__, "secp256k1_bulletproof_rangeproof_prove failed.");
        }

        if (1 != secp256k1_bulletproof_rangeproof_verify(secp256k1_ctx_blind, m_blind_scratch, blind_gens,
            pvRangeproof->data(), nRangeProofLen, nullptr, pCommitment, 1, 64, &secp256k1_generator_const_h, nullptr, 0)) {
            return wserrorN(1, sError, __func__, "secp256k1_bulletproof_rangeproof_verify failed.");
        }

        if (r.sNarration.size() > 0) {
            std::vector<uint8_t> vchNarr, &vData = *txout->GetPData();
            CPubKey pkEphem = r.sEphem.GetPubKey();
            SecMsgCrypter crypter;
            crypter.SetKey(r.nonce.begin(), pkEphem.begin());

            if (!crypter.Encrypt((uint8_t*)r.sNarration.data(), r.sNarration.length(), vchNarr)) {
                return errorN(1, sError, __func__, "Narration encryption failed.");
            }
            if (vchNarr.size() > MAX_STEALTH_NARRATION_SIZE) {
                return errorN(1, sError, __func__, "Encrypted narration is too long.");
            }

            size_t o = vData.size();
            vData.resize(o + vchNarr.size() + 1);
            vData[o++] = DO_NARR_CRYPT;
            memcpy(&vData[o], vchNarr.data(), vchNarr.size());
        }
    } else {
        uint64_t min_value = 0;
        int ct_exponent = 2;
        int ct_bits = 32;

        const char *message = r.sNarration.c_str();
        size_t mlen = strlen(message);

        if (0 != SelectRangeProofParameters(nValue, min_value, ct_exponent, ct_bits)) {
            return wserrorN(1, sError, __func__, "SelectRangeProofParameters failed.");
        }

        if (r.fOverwriteRangeProofParams == true) {
            min_value = r.min_value;
            ct_exponent = r.ct_exponent;
            ct_bits = r.ct_bits;
        }

        if (1 != secp256k1_rangeproof_sign(secp256k1_ctx_blind,
            &(*pvRangeproof)[0], &nRangeProofLen,
            min_value, pCommitment,
            &r.vBlind[0], nonce.begin(),
            ct_exponent, ct_bits,
            nValue,
            (const unsigned char*) message, mlen,
            nullptr, 0,
            secp256k1_generator_h)) {
            return wserrorN(1, sError, __func__, "secp256k1_rangeproof_sign failed.");
        }
    }

    pvRangeproof->resize(nRangeProofLen);

    return 0;
};

int CHDWallet::PostProcessTempRecipients(std::vector<CTempRecipient> &vecSend)
{
    LOCK(cs_wallet);
    for (size_t i = 0; i < vecSend.size(); ++i) {
        CTempRecipient &r = vecSend[i];

        if (r.address.type() == typeid(CExtPubKey)) {
            CExtKeyPair ek = CExtKeyPair(boost::get<CExtPubKey>(r.address));
            r.nChildKey += 1;
            ExtKeyUpdateLooseKey(ek, r.nChildKey, true);
        }

        if (r.addressColdStaking.type() == typeid(CExtPubKey)) {
            CExtKeyPair ek = CExtKeyPair(boost::get<CExtPubKey>(r.addressColdStaking));
            r.nChildKeyColdStaking += 1;
            ExtKeyUpdateLooseKey(ek, r.nChildKeyColdStaking, false);
        }
    }

    ClearTxCreationState();
    return 0;
};

static bool HaveAnonOutputs(std::vector<CTempRecipient> &vecSend)
{
    for (const auto &r : vecSend)
    if (r.nType == OUTPUT_RINGCT) {
        return true;
    }
    return false;
}

bool CheckOutputValue(interfaces::Chain& chain, const CTempRecipient &r, const CTxOutBase *txbout, CAmount nFeeRet, std::string &sError)
{
    if ((r.nType == OUTPUT_STANDARD
            && IsDust(txbout, chain.relayDustFee()))
        || (r.nType != OUTPUT_DATA
            && r.nAmount < 0)) {
        if (r.fSubtractFeeFromAmount && nFeeRet > 0) {
            if (r.nAmount < 0) {
                sError = "The transaction amount is too small to pay the fee";
            } else {
                sError = "The transaction amount is too small to send after the fee has been deducted";
            }
        } else {
            sError = "Transaction amount too small";
        }
        LogPrintf("%s: Failed %s.\n", __func__, sError);
        return false;
    }
    return true;
};

void InspectOutputs(std::vector<CTempRecipient> &vecSend,
    CAmount &nValue, size_t &nSubtractFeeFromAmount, bool &fOnlyStandardOutputs)
{
    nValue = 0;
    nSubtractFeeFromAmount = 0;
    fOnlyStandardOutputs = true;

    for (auto &r : vecSend) {
        nValue += r.nAmount;
        if (r.nType != OUTPUT_STANDARD && r.nType != OUTPUT_DATA) {
            fOnlyStandardOutputs = false;
        }

        if (r.fSubtractFeeFromAmount) {
            if (r.fSplitBlindOutput && r.nAmount < 0.01) {
                r.fExemptFeeSub = true;
            } else {
                nSubtractFeeFromAmount++;
            }
        }
    }
    return;
};

bool CTempRecipient::ApplySubFee(CAmount nFee, size_t nSubtractFeeFromAmount, bool &fFirst)
{
    if (nType != OUTPUT_DATA) {
        nAmount = nAmountSelected;
        if (fSubtractFeeFromAmount && !fExemptFeeSub) {
            nAmount -= nFee / nSubtractFeeFromAmount; // Subtract fee equally from each selected recipient

            if (fFirst) { // first receiver pays the remainder not divisible by output count
                fFirst = false;
                nAmount -= nFee % nSubtractFeeFromAmount;
            }
            return true;
        }
    }
    return false;
};

static bool ExpandChangeAddress(CHDWallet *phdw, CTempRecipient &r, std::string &sError) EXCLUSIVE_LOCKS_REQUIRED(phdw->cs_wallet)
{
    if (r.address.type() == typeid(CStealthAddress)) {
        CStealthAddress sx = boost::get<CStealthAddress>(r.address);

        CKey sShared;
        ec_point pkSendTo;

        int k, nTries = 24;
        for (k = 0; k < nTries; ++k) {
            if (StealthSecret(r.sEphem, sx.scan_pubkey, sx.spend_pubkey, sShared, pkSendTo) == 0) {
                break;
            }
            // if StealthSecret fails try again with new ephem key
            /* TODO: Make optional
            if (0 != pc->DeriveNextKey(sEphem, nChild, true))
                return errorN(1, sError, __func__, "DeriveNextKey failed.");
            */
            r.sEphem.MakeNewKey(true);
        }
        if (k >= nTries) {
            return errorN(1, sError, __func__, "Could not generate receiving public key.");
        }

        CPubKey pkEphem = r.sEphem.GetPubKey();
        r.pkTo = CPubKey(pkSendTo);
        PKHash pkhash = PKHash(r.pkTo);
        r.scriptPubKey = GetScriptForDestination(pkhash);

        if (LogAcceptCategory(BCLog::HDWALLET)) {
            phdw->WalletLogPrintf("Stealth send to generated change address: %s\n", EncodeDestination(pkhash));
        }

        if (r.nType == OUTPUT_CT || r.nType == OUTPUT_RINGCT) {
            if (sx.prefix.number_bits > 0) {
                r.nStealthPrefix = FillStealthPrefix(sx.prefix.number_bits, sx.prefix.bitfield);
            }
        } else {
            if (0 != MakeStealthData(r.sNarration, sx.prefix, sShared, pkEphem, r.vData, r.nStealthPrefix, sError)) {
                return 1;
            }
        }
        return true;
    }

    if (r.address.type() == typeid(CExtPubKey)) {
        CExtKeyPair ek = CExtKeyPair(boost::get<CExtPubKey>(r.address));
        uint32_t nChildKey;

        if (0 != phdw->ExtKeyGetDestination(ek, r.pkTo, nChildKey)) {
            return errorN(false, sError, __func__, "ExtKeyGetDestination failed.");
        }

        r.nChildKey = nChildKey;
        r.scriptPubKey = GetScriptForDestination(PKHash(r.pkTo));

        return true;
    }

    if (r.address.type() == typeid(PKHash)) {
        PKHash pkhash = boost::get<PKHash>(r.address);

        CKeyID idk = ToKeyID(pkhash);
        if (!phdw->GetPubKey(idk, r.pkTo)) {
            return errorN(false, sError, __func__, "GetPubKey failed.");
        }
        r.scriptPubKey = GetScriptForDestination(pkhash);

        return true;
    }

    if (r.address.type() != typeid(CNoDestination)
        // TODO OUTPUT_CT?
        && r.nType == OUTPUT_STANDARD) {
        r.scriptPubKey = GetScriptForDestination(r.address);
        return r.scriptPubKey.size() > 0;
    }

    return false;
}

bool CHDWallet::SetChangeDest(const CCoinControl *coinControl, CTempRecipient &r, std::string &sError)
{
    if (r.nType == OUTPUT_CT || r.nType == OUTPUT_RINGCT
        || r.address.type() == typeid(CStealthAddress)) {
        /*
        // TODO: Make optional
        if (0 != pc->DeriveNextKey(r.sEphem, nChild, true))
            return errorN(1, sError, __func__, "TryDeriveNext failed.");
        */
        r.sEphem.MakeNewKey(true);
    }

    // coin control: send change to custom address
    if (coinControl && !boost::get<CNoDestination>(&coinControl->destChange)) {
        WalletLogPrintf("%s: Set from coincontrol dest.\n", __func__);
        r.address = coinControl->destChange;
        return ExpandChangeAddress(this, r, sError);
    }
    if (coinControl && coinControl->scriptChange.size() > 0) {
        WalletLogPrintf("%s: Set from coincontrol script.\n", __func__);
        if (r.nType == OUTPUT_RINGCT) {
            return wserrorN(0, sError, __func__, "Change script on anon output.");
        }

        r.scriptPubKey = coinControl->scriptChange;

        if (r.nType == OUTPUT_CT) {
            if (!ExtractDestination(r.scriptPubKey, r.address)) {
                return wserrorN(0, sError, __func__, "Could not get pubkey from changescript.");
            }
            if (r.address.type() != typeid(PKHash)) {
                return wserrorN(0, sError, __func__, "Could not get pubkey from changescript.");
            }
            CKeyID idk = ToKeyID(boost::get<PKHash>(r.address));
            if (!GetPubKey(idk, r.pkTo)) {
                return wserrorN(0, sError, __func__, "Could not get pubkey from changescript.");
            }
        }

        return true;
    }
    if (coinControl && coinControl->m_changepubkey.IsValid()) {
        PKHash idChange = PKHash(coinControl->m_changepubkey);
        r.pkTo = coinControl->m_changepubkey;
        r.address = idChange;
        r.scriptPubKey = GetScriptForDestination(idChange);
        return true;
    }

    UniValue jsonSettings;
    GetSetting("changeaddress", jsonSettings);

    bool fIsSet = false;
    if (r.nType == OUTPUT_STANDARD) {
        if (jsonSettings["address_standard"].isStr()) {
            WalletLogPrintf("%s: Set from changeaddress address_standard.\n", __func__);
            std::string sAddress = jsonSettings["address_standard"].get_str();

            CTxDestination dest = DecodeDestination(sAddress);
            if (!IsValidDestination(dest)) {
                return wserrorN(0, sError, __func__, "Invalid address setting.");
            }
            r.address = dest;
            if (!ExpandChangeAddress(this, r, sError)) {
                return false;
            }

            fIsSet = true;
        }
    }

    if (!fIsSet) {
        CPubKey pkChange;
        if (0 != GetChangeAddress(pkChange)) {
            return wserrorN(0, sError, __func__, "GetChangeAddress failed.");
        }

        PKHash idChange = PKHash(pkChange);
        r.pkTo = pkChange;
        r.address = idChange;
        r.scriptPubKey = GetScriptForDestination(idChange);
    }

    if (r.nType == OUTPUT_STANDARD) {
        if (jsonSettings["coldstakingaddress"].isStr()) {
            WalletLogPrintf("%s: Adding coldstaking script.\n", __func__);
            std::string sAddress = jsonSettings["coldstakingaddress"].get_str();

            CTxDestination destStake = DecodeDestination(sAddress, true);
            if (destStake.type() == typeid(CNoDestination)) {
                return wserrorN(0, sError, __func__, "Invalid coldstaking address setting.");
            }
            r.addressColdStaking = destStake;

            CScript scriptStaking;
            if (r.addressColdStaking.type() == typeid(CExtPubKey)) {
                CExtKeyPair ek = CExtKeyPair(boost::get<CExtPubKey>(r.addressColdStaking));
                uint32_t nChildKey;

                CPubKey pkTemp;
                if (0 != ExtKeyGetDestination(ek, pkTemp, nChildKey)) {
                    return wserrorN(false, sError, __func__, "ExtKeyGetDestination failed.");
                }

                r.nChildKeyColdStaking = nChildKey;
                scriptStaking = GetScriptForDestination(PKHash(pkTemp));
            } else
            if (r.addressColdStaking.type() == typeid(PKHash)) {
                PKHash idk = boost::get<PKHash>(r.addressColdStaking);
                scriptStaking = GetScriptForDestination(idk);
            }

            if (r.address.type() == typeid(ScriptHash) ||
                r.address.type() == typeid(WitnessV0ScriptHash) ||
                r.address.type() == typeid(CScriptID256)) {
                // Pass through p2sh
            } else {
                // Switch to sha256 hash
                if (!r.pkTo.IsValid()) {
                    return wserrorN(false, sError, __func__, "Change pubkey is unset.");
                }
                CKeyID256 idChange = r.pkTo.GetID256();
                r.address = idChange;
                r.scriptPubKey = GetScriptForDestination(idChange);
            }

            if (scriptStaking.IsPayToPublicKeyHash()) {
                CScript script = CScript() << OP_ISCOINSTAKE << OP_IF;
                script.append(scriptStaking);
                script << OP_ELSE;
                script.append(r.scriptPubKey);
                script << OP_ENDIF;
                r.scriptPubKey = script;
            } else {
                return wserrorN(false, sError, __func__, "Unknown scriptStaking type, must be pay-to-public-key-hash.");
            }
        }
    }

    return true;
};

static bool InsertChangeAddress(CTempRecipient &r, std::vector<CTempRecipient> &vecSend, int &nChangePosInOut)
{
    r.fChange = true;
    if (nChangePosInOut < 0) {
        nChangePosInOut = GetRandInt(vecSend.size() + 1);
    } else {
        nChangePosInOut = std::min(nChangePosInOut, (int)vecSend.size());
    }

    if (nChangePosInOut < (int)vecSend.size()
        && vecSend[nChangePosInOut].nType == OUTPUT_DATA) {
        nChangePosInOut++;
    }

    vecSend.insert(vecSend.begin() + nChangePosInOut, r);

    // Insert data output for stealth address if required
    if (r.vData.size() > 0) {
        CTempRecipient rd;
        rd.nType = OUTPUT_DATA;
        rd.fChange = true;
        rd.vData = r.vData;
        r.vData.clear();
        vecSend.insert(vecSend.begin() + nChangePosInOut + 1, rd);
    }

    return true;
};

int PreAcceptMempoolTx(CHDWallet *wallet, CWalletTx &wtx, std::string &sError)
{
    // Check if wtx can get into the mempool

    // Limit size
    if (GetTransactionWeight(*wtx.tx) >= MAX_STANDARD_TX_WEIGHT) {
        return errorN(1, sError, __func__, "Transaction too large");
    }

    if (gArgs.GetBoolArg("-walletrejectlongchains", DEFAULT_WALLET_REJECT_LONG_CHAINS)) {
        // Lastly, ensure this tx will pass the mempool's chain limits
        if (!wallet->chain().checkChainLimits(wtx.tx)) {
            return errorN(1, sError, __func__, _("Transaction has too long of a mempool chain").translated.c_str());
        }
    }

    return 0;
}

int CHDWallet::AddStandardInputs(CWalletTx &wtx, CTransactionRecord &rtx,
    std::vector<CTempRecipient> &vecSend,
    CExtKeyAccount *sea, CStoredExtKey *pc,
    bool sign, CAmount &nFeeRet, const CCoinControl *coinControl, std::string &sError)
{
    assert(coinControl);
    nFeeRet = 0;
    CAmount nValue{0};
    size_t nSubtractFeeFromAmount;
    bool fOnlyStandardOutputs;
    InspectOutputs(vecSend, nValue, nSubtractFeeFromAmount, fOnlyStandardOutputs);

    if (0 != ExpandTempRecipients(vecSend, pc, sError)) {
        return 1; // sError is set
    }

    wtx.fTimeReceivedIsTxTime = true;
    wtx.fFromMe = true;
    CMutableTransaction txNew;
    txNew.nVersion = GHOST_TXN_VERSION;
    txNew.vout.clear();

    // Discourage fee sniping. See CWallet::CreateTransaction
    txNew.nLockTime = chain().getHeightInt();

    // 1/10 chance of random time further back to increase privacy
    if (GetRandInt(10) == 0) {
        txNew.nLockTime = std::max(0, (int)txNew.nLockTime - GetRandInt(100));
    }

    assert(txNew.nLockTime <= (unsigned int)chain().getHeightInt());
    assert(txNew.nLockTime < LOCKTIME_THRESHOLD);

    coinControl->fHaveAnonOutputs = HaveAnonOutputs(vecSend);
    FeeCalculation feeCalc;
    CAmount nFeeNeeded;
    unsigned int nBytes;
    int nChangePosInOut = -1;
    {
        LOCK(cs_wallet);

        std::set<CInputCoin> setCoins;
        std::vector<COutput> vAvailableCoins;
        AvailableCoins(vAvailableCoins, true, coinControl, coinControl->m_minimum_output_amount, coinControl->m_maximum_output_amount);
        CoinSelectionParams coin_selection_params; // Parameters for coin selection, init with dummy

        CFeeRate discard_rate = GetDiscardRate(*this);

        // Get the fee rate to use effective values in coin selection
        CFeeRate nFeeRateNeeded = GetMinimumFeeRate(*this, *coinControl, &feeCalc);

        nFeeRet = 0;
        size_t nSubFeeTries = 100;
        bool pick_new_inputs = true;
        CAmount nValueIn = 0;

        // BnB selector is the only selector used when this is true.
        // That should only happen on the first pass through the loop.
        coin_selection_params.use_bnb = nSubtractFeeFromAmount == 0; // If we are doing subtract fee from recipient, then don't use BnB

        // Start with no fee and loop until there is enough fee
        for (;;) {
            txNew.vin.clear();
            txNew.vpout.clear();
            wtx.fFromMe = true;

            CAmount nValueToSelect = nValue;
            if (nSubtractFeeFromAmount == 0) {
                nValueToSelect += nFeeRet;
            }

            // Choose coins to use
            bool bnb_used;
            if (pick_new_inputs) {
                coin_selection_params.change_spend_size = 40; // TODO
                coin_selection_params.m_effective_feerate = nFeeRateNeeded;
                nValueIn = 0;
                setCoins.clear();
                if (!SelectCoins(vAvailableCoins, nValueToSelect, setCoins, nValueIn, *coinControl, coin_selection_params, bnb_used)) {
                // If BnB was used, it was the first pass. No longer the first pass and continue loop with knapsack.
                    if (bnb_used) {
                        coin_selection_params.use_bnb = false;
                        continue;
                    }
                    return wserrorN(1, sError, __func__, _("Insufficient funds.").translated);
                }
            }

            const CAmount nChange = nValueIn - nValueToSelect;

            // Remove fee outputs from last round
            for (int i = 0; i < (int) vecSend.size(); ++i) {
                if (vecSend[i].fChange) {
                    vecSend.erase(vecSend.begin() + i);
                    i--;
                }
            }

            CAmount extra_fee_from_change = 0;
            nChangePosInOut = -1;
            if (nChange > 0) {
                // Fill an output to ourself
                CTempRecipient r;
                r.nType = OUTPUT_STANDARD;
                r.SetAmount(nChange);

                if (!SetChangeDest(coinControl, r, sError)) {
                    return wserrorN(1, sError, __func__, ("SetChangeDest failed: " + sError));
                }

                CTxOutStandard tempOut;
                tempOut.scriptPubKey = r.scriptPubKey;
                tempOut.nValue = nChange;

                // Never create dust outputs; if we would, just
                // add the dust to the fee.
                if (IsDust(&tempOut, discard_rate)) {
                    nChangePosInOut = -1;
                    // Raise the fee after it may be subtracted from outputs
                    extra_fee_from_change += nChange;
                    if (nSubtractFeeFromAmount > 0) { // Reduce the amount of the fee that must be funded from outputs
                        nFeeRet -= nFeeRet > extra_fee_from_change ? extra_fee_from_change : nFeeRet;
                    }

                } else {
                    nChangePosInOut = coinControl->nChangePos;
                    InsertChangeAddress(r, vecSend, nChangePosInOut);
                }
            }

            // Fill vin
            //
            // Note how the sequence number is set to non-maxint so that
            // the nLockTime set above actually works.
            //
            // BIP125 defines opt-in RBF as any nSequence < maxint-1, so
            // we use the highest possible value in that range (maxint-2)
            // to avoid conflicting with other possible uses of nSequence,
            // and in the spirit of "smallest possible change from prior
            // behavior."
            const uint32_t nSequence = coinControl->m_signal_bip125_rbf.get_value_or(m_signal_rbf) ? MAX_BIP125_RBF_SEQUENCE : (CTxIn::SEQUENCE_FINAL - 1);
            for (const auto& coin : setCoins) {
                txNew.vin.push_back(CTxIn(coin.outpoint,CScript(),
                                          nSequence));
            }

            CAmount nValueOutPlain = 0;
            int nLastBlindedOutput = -1;

            if (!fOnlyStandardOutputs) {
                OUTPUT_PTR<CTxOutData> outFee = MAKE_OUTPUT<CTxOutData>();
                outFee->vData.push_back(DO_FEE);
                outFee->vData.resize(9); // More bytes than varint fee could use
                txNew.vpout.push_back(outFee);
            }

            bool fFirst = true;
            for (size_t i = 0; i < vecSend.size(); ++i) {
                auto &r = vecSend[i];

                r.ApplySubFee(nFeeRet, nSubtractFeeFromAmount, fFirst);

                OUTPUT_PTR<CTxOutBase> txbout;
                if (0 != CreateOutput(txbout, r, sError)) {
                    return 1; // sError will be set
                }
                if (!CheckOutputValue(chain(), r, &*txbout, nFeeRet, sError)) {
                    return 1; // sError set
                }
                if (r.nType == OUTPUT_STANDARD) {
                    nValueOutPlain += r.nAmount;
                    if (r.fChange) {
                        nChangePosInOut = i;
                    }
                }
                if (r.nType == OUTPUT_CT || r.nType == OUTPUT_RINGCT) {
                    nLastBlindedOutput = i;
                }

                r.n = txNew.vpout.size();
                txNew.vpout.push_back(txbout);
            }

            nFeeRet += extra_fee_from_change;

            std::vector<uint8_t*> vpBlinds;
            uint8_t blind_plain[32] = {0};
            vpBlinds.push_back(blind_plain);

            size_t nBlindedInputs = 1;
            secp256k1_pedersen_commitment plainInputCommitment, plainCommitment;

            if (nValueIn > 0
                && !secp256k1_pedersen_commit(secp256k1_ctx_blind, &plainInputCommitment, blind_plain, (uint64_t) nValueIn, &secp256k1_generator_const_h, &secp256k1_generator_const_g)) {
                return wserrorN(1, sError, __func__, "secp256k1_pedersen_commit failed for plain in.");
            }

            if (nValueOutPlain > 0) {
                vpBlinds.push_back(blind_plain);
                if (!secp256k1_pedersen_commit(secp256k1_ctx_blind, &plainCommitment, blind_plain, (uint64_t) nValueOutPlain, &secp256k1_generator_const_h, &secp256k1_generator_const_g)) {
                    return wserrorN(1, sError, __func__, "secp256k1_pedersen_commit failed for plain out.");
                }
            }

            for (size_t i = 0; i < vecSend.size(); ++i) {
                auto &r = vecSend[i];

                if (r.nType == OUTPUT_CT || r.nType == OUTPUT_RINGCT) {
                    if ((int)i == nLastBlindedOutput && coinControl->m_debug_exploit_anon == 0) {
                        r.vBlind.resize(32);
                        // Last to-be-blinded value: compute from all other blinding factors.
                        // sum of output blinding values must equal sum of input blinding values
                        if (!secp256k1_pedersen_blind_sum(secp256k1_ctx_blind, &r.vBlind[0], &vpBlinds[0], vpBlinds.size(), nBlindedInputs)) {
                            return wserrorN(1, sError, __func__, "secp256k1_pedersen_blind_sum failed.");
                        }
                    } else {
                        if (r.vBlind.size() != 32) {
                            r.vBlind.resize(32);
                            GetStrongRandBytes(&r.vBlind[0], 32);
                        } // else already prefilled
                        vpBlinds.push_back(&r.vBlind[0]);
                    }

                    assert(r.n < (int)txNew.vpout.size());
                    if (0 != AddCTData(coinControl, txNew.vpout[r.n].get(), r, sError)) {
                        return 1; // sError will be set
                    }
                }
            }

            // Fill in dummy signatures for fee calculation.
            int nIn = 0;
            for (const auto &coin : setCoins) {
                const CScript& scriptPubKey = coin.txout.scriptPubKey;
                SignatureData sigdata;

                std::map<COutPoint, CInputData>::const_iterator it = coinControl->m_inputData.find(coin.outpoint);
                if (it != coinControl->m_inputData.end()) {
                    sigdata.scriptWitness = it->second.scriptWitness;
                } else {
                    auto provider = GetLegacyScriptPubKeyMan();
                    if (!provider) {
                        return wserrorN(1, sError, __func__, "GetLegacyScriptPubKeyMan failed.");
                    }
                    if (!ProduceSignature(*provider, DUMMY_SIGNATURE_CREATOR_PARTICL, scriptPubKey, sigdata)) {
                        return wserrorN(1, sError, __func__, "Dummy signature failed.");
                    }
                }
                UpdateInput(txNew.vin[nIn], sigdata);
                nIn++;

                if (IsMine(coin.txout.scriptPubKey) & ISMINE_HARDWARE_DEVICE) {
                    coinControl->fNeedHardwareKey = true;
                }
            }

            nBytes = GetVirtualTransactionSize(CTransaction(txNew));

            // Remove scriptSigs to eliminate the fee calculation dummy signatures
            for (auto &vin : txNew.vin) {
                vin.scriptSig = CScript();
                vin.scriptWitness.SetNull();
            }

            nFeeNeeded = GetMinimumFee(*this, nBytes, *coinControl, &feeCalc);
            if (feeCalc.reason == FeeReason::FALLBACK && !m_allow_fallback_fee) {
                // eventually allow a fallback fee
                sError = _("Fee estimation failed. Fallbackfee is disabled. Wait a few blocks or enable -fallbackfee.").translated;
                return false;
            }

            if (nFeeRet >= nFeeNeeded) {
                // Reduce fee to only the needed amount if possible. This
                // prevents potential overpayment in fees if the coins
                // selected to meet nFeeNeeded result in a transaction that
                // requires less fee than the prior iteration.

                // If we have no change and a big enough excess fee, then
                // try to construct transaction again only without picking
                // new inputs. We now know we only need the smaller fee
                // (because of reduced tx size) and so we should add a
                // change output. Only try this once.
                if (nChangePosInOut == -1 && nSubtractFeeFromAmount == 0 && pick_new_inputs) {
                    CKeyID idNull;
                    CScript scriptChange = GetScriptForDestination(PKHash(idNull));
                    CTxOut change_prototype_txout(0, scriptChange);
                    size_t change_prototype_size = GetSerializeSize(change_prototype_txout);
                    unsigned int tx_size_with_change = nBytes + change_prototype_size + 2; // Add 2 as a buffer in case increasing # of outputs changes compact size
                    CAmount fee_needed_with_change = GetMinimumFee(*this, tx_size_with_change, *coinControl, nullptr);
                    CAmount minimum_value_for_change = GetDustThreshold(change_prototype_txout, discard_rate);
                    if (nFeeRet >= fee_needed_with_change + minimum_value_for_change) {
                        pick_new_inputs = false;
                        nFeeRet = fee_needed_with_change;
                        continue;
                    }
                }

                // If we have change output already, just increase it
                if (nFeeRet > nFeeNeeded && nChangePosInOut != -1
                    && nSubtractFeeFromAmount == 0) {
                    auto &r = vecSend[nChangePosInOut];
                    CAmount extraFeePaid = nFeeRet - nFeeNeeded;
                    CTxOutBaseRef c = txNew.vpout[r.n];
                    c->SetValue(c->GetValue() + extraFeePaid);
                    r.nAmount = c->GetValue();

                    nFeeRet -= extraFeePaid;
                }
                break; // Done, enough fee included.
            } else
            if (!pick_new_inputs) {
                // This shouldn't happen, we should have had enough excess
                // fee to pay for the new output and still meet nFeeNeeded
                // Or we should have just subtracted fee from recipients and
                // nFeeNeeded should not have changed

                if (!nSubtractFeeFromAmount || !(--nSubFeeTries)) { // rangeproofs can change size per iteration
                    return wserrorN(1, sError, __func__, _("Transaction fee and change calculation failed.").translated);
                }
                LogPrint(BCLog::HDWALLET, "%s: nSubFeeTries %d\n", __func__, nSubFeeTries);
            }

            // Try to reduce change to include necessary fee
            if (nChangePosInOut != -1
                && nSubtractFeeFromAmount == 0) {
                auto &r = vecSend[nChangePosInOut];
                CAmount additionalFeeNeeded = nFeeNeeded - nFeeRet;

                CTxOutBaseRef c = txNew.vpout[r.n];
                // Only reduce change if remaining amount is still a large enough output.
                if (c->GetValue() >= MIN_FINAL_CHANGE + additionalFeeNeeded) {
                    c->SetValue(c->GetValue() - additionalFeeNeeded);
                    r.nAmount = c->GetValue();
                    nFeeRet += additionalFeeNeeded;
                    break; // Done, able to increase fee from change
                }
            }

            // If subtracting fee from recipients, we now know what fee we
            // need to subtract, we have no reason to reselect inputs
            if (nSubtractFeeFromAmount > 0) {
                pick_new_inputs = false;
            }

            // Include more fee and try again.
            nFeeRet = nFeeNeeded;
            continue;
        }
        coinControl->nChangePos = nChangePosInOut;

        if (!fOnlyStandardOutputs) {
            std::vector<uint8_t> &vData = *txNew.vpout[0]->GetPData();
            vData.resize(1);
            if (0 != part::PutVarInt(vData, nFeeRet)) {
                return werrorN(1, "%s: PutVarInt %d failed\n", __func__, nFeeRet);
            }
        }

        if (sign) {
            int nIn = 0;
            for (const auto &coin : setCoins) {
                const CScript& scriptPubKey = coin.txout.scriptPubKey;

                // TODO: ismine field on CInputCoin
                if (coinControl->fNeedHardwareKey && (IsMine(scriptPubKey) & ISMINE_HARDWARE_DEVICE)) {
                    nIn++;
                    continue;
                }

                std::vector<uint8_t> vchAmount(8);
                part::SetAmount(vchAmount, coin.txout.nValue);

                SignatureData sigdata;
                auto provider = GetLegacyScriptPubKeyMan();
                if (!provider) {
                    return wserrorN(1, sError, __func__, _("GetLegacyScriptPubKeyMan failed").translated);
                }
                if (!ProduceSignature(*provider, MutableTransactionSignatureCreator(&txNew, nIn, vchAmount, SIGHASH_ALL), scriptPubKey, sigdata)) {
                    return wserrorN(1, sError, __func__, _("Signing transaction failed").translated);
                }
                UpdateInput(txNew.vin[nIn], sigdata);

                nIn++;
            }

#if ENABLE_USBDEVICE
            if (coinControl->fNeedHardwareKey) {
                CCoinsView viewDummy;
                CCoinsViewCache view(&viewDummy);
                for (const auto &coin : setCoins) {
                    Coin newcoin;
                    newcoin.out.scriptPubKey = coin.txout.scriptPubKey;
                    newcoin.out.nValue = coin.GetValue();
                    newcoin.nHeight = 1;
                    view.AddCoin(coin.outpoint, std::move(newcoin), true);
                }
                std::vector<std::unique_ptr<usb_device::CUSBDevice> > vDevices;
                usb_device::CUSBDevice *pDevice = usb_device::SelectDevice(vDevices, sError);
                if (!pDevice) {
                    return 1; // sError is set
                }

                uiInterface.NotifyWaitingForDevice(false);

                auto spk_man = GetLegacyScriptPubKeyMan();
                if (!spk_man) {
                    pDevice->Cleanup();
                    uiInterface.NotifyWaitingForDevice(true);
                    return wserrorN(1, sError, __func__, _("GetLegacyScriptPubKeyMan failed.").translated);
                }

                int hw_change_pos = -1;
                std::vector<uint32_t> hw_change_path;
                if (nChangePosInOut > -1) {
                    auto &r = vecSend[nChangePosInOut];
                    if (GetChangePath(r.scriptPubKey, hw_change_path)) {
                        hw_change_pos = nChangePosInOut;
                    }
                }

                if (pDevice->RequirePrevTxns()) {
                    for (const auto &coin : setCoins) {
                        const auto &prevout = coin.outpoint;
                        if (pDevice->HavePrevTxn(prevout.hash)) {
                            continue;
                        }
                        CTransactionRef tx_prev;
                        if (GetTransaction(prevout.hash, tx_prev)) {
                            pDevice->AddPrevTxn(tx_prev);
                        } else {
                            WalletLogPrintf("%s: Could not find input txn %s\n", __func__, prevout.hash.ToString());
                        }
                    }
                }

                pDevice->PrepareTransaction(txNew, view, *spk_man, SIGHASH_ALL, hw_change_pos, hw_change_path);
                if (!pDevice->m_error.empty()) {
                    pDevice->Cleanup();
                    uiInterface.NotifyWaitingForDevice(true);
                    return wserrorN(1, sError, __func__, _("PrepareTransaction for device failed: %s").translated, pDevice->m_error);
                }

                int nIn = 0;
                for (const auto &coin : setCoins) {
                    const CScript& scriptPubKey = coin.txout.scriptPubKey;

                    if (!(IsMine(scriptPubKey) & ISMINE_HARDWARE_DEVICE)) {
                        nIn++;
                        continue;
                    }

                    std::vector<uint8_t> vchAmount(8);
                    part::SetAmount(vchAmount, coin.txout.nValue);

                    pDevice->m_error.clear();
                    SignatureData sigdata;
                    ProduceSignature(*spk_man, usb_device::DeviceSignatureCreator(pDevice, &txNew, nIn, vchAmount, SIGHASH_ALL), scriptPubKey, sigdata);

                    if (!pDevice->m_error.empty()) {
                        pDevice->Cleanup();
                        uiInterface.NotifyWaitingForDevice(true);
                        return wserrorN(1, sError, __func__, _("ProduceSignature from device failed: %s").translated, pDevice->m_error);
                    }
                    UpdateInput(txNew.vin[nIn], sigdata);

                    /*
                    ScriptError serror = SCRIPT_ERR_OK;
                    if (!VerifyScript(txin.scriptSig, prevPubKey, &txin.scriptWitness, STANDARD_SCRIPT_VERIFY_FLAGS, TransactionSignatureChecker(&txConst, i, vchAmount), &serror)) {
                        if (serror == SCRIPT_ERR_INVALID_STACK_OPERATION) {
                            // Unable to sign input and verification failed (possible attempt to partially sign).
                            TxInErrorToJSON(txin, vErrors, "Unable to sign input, invalid stack size (possibly missing key)");
                        } else {
                            TxInErrorToJSON(txin, vErrors, ScriptErrorString(serror));
                        }
                    }
                    */

                    nIn++;
                }

                pDevice->Cleanup();

                uiInterface.NotifyWaitingForDevice(true);
            }
#endif
        }

        rtx.nFee = nFeeRet;
        AddOutputRecordMetaData(rtx, vecSend);

        // Embed the constructed transaction data in wtxNew.
        wtx.SetTx(MakeTransactionRef(std::move(txNew)));
    }

    if (0 != PreAcceptMempoolTx(this, wtx, sError)) {
        return 1;
    }

    double all_est = feeCalc.est.pass.totalConfirmed + feeCalc.est.pass.inMempool + feeCalc.est.pass.leftMempool;
    if (all_est == 0.0) all_est = 1.0;
    WalletLogPrintf("Fee Calculation: Fee:%d Bytes:%u Needed:%d Tgt:%d (requested %d) Reason:\"%s\" Decay %.5f: Estimation: (%g - %g) %.2f%% %.1f/(%.1f %d mem %.1f out) Fail: (%g - %g) %.2f%% %.1f/(%.1f %d mem %.1f out)\n",
              nFeeRet, nBytes, nFeeNeeded, feeCalc.returnedTarget, feeCalc.desiredTarget, StringForFeeReason(feeCalc.reason), feeCalc.est.decay,
              feeCalc.est.pass.start, feeCalc.est.pass.end,
              100 * feeCalc.est.pass.withinTarget / all_est,
              feeCalc.est.pass.withinTarget, feeCalc.est.pass.totalConfirmed, feeCalc.est.pass.inMempool, feeCalc.est.pass.leftMempool,
              feeCalc.est.fail.start, feeCalc.est.fail.end,
              100 * feeCalc.est.fail.withinTarget / all_est,
              feeCalc.est.fail.withinTarget, feeCalc.est.fail.totalConfirmed, feeCalc.est.fail.inMempool, feeCalc.est.fail.leftMempool);
    return 0;
}

int CHDWallet::AddStandardInputs(CWalletTx &wtx, CTransactionRecord &rtx,
    std::vector<CTempRecipient> &vecSend, bool sign, CAmount &nFeeRet, const CCoinControl *coinControl, std::string &sError)
{
    ClearTxCreationState();

    if (vecSend.size() < 1) {
        return wserrorN(1, sError, __func__, _("Transaction must have at least one recipient.").translated);
    }

    CAmount nValue = 0;
    bool fCT = false;
    for (const auto &r : vecSend) {
        nValue += r.nAmount;
        if (nValue < 0 || r.nAmount < 0) {
            return wserrorN(1, sError, __func__, _("Transaction amounts must not be negative.").translated);
        }

        if (r.nType == OUTPUT_CT || r.nType == OUTPUT_RINGCT) {
            fCT = true;
        }
    }

    // No point hiding the amount in one output
    // If one of the outputs was always 0 it would be easy to track amounts,
    // the output that gets spent would be = plain input.
    if (fCT
        && vecSend.size() < 2) {
        CTempRecipient &r0 = vecSend[0];
        CTempRecipient rN;
        rN.nType = r0.nType;
        rN.nAmount = r0.nAmount * ((float)GetRandInt(100) / 100.0);
        rN.nAmountSelected = rN.nAmount;
        rN.address = r0.address;
        rN.fSubtractFeeFromAmount = r0.fSubtractFeeFromAmount;

        r0.nAmount -= rN.nAmount;
        r0.nAmountSelected = r0.nAmount;

        // Tag the smaller amount, might be too small to sub the fee from
        if (r0.nAmount < rN.nAmount) {
            r0.fSplitBlindOutput = true;
        } else {
            rN.fSplitBlindOutput = true;
        }

        vecSend.push_back(rN);
    }

    CExtKeyAccount *sea;
    CStoredExtKey *pcC = nullptr;
    if (0 != GetDefaultConfidentialChain(nullptr, sea, pcC)) {
        //return errorN(1, sError, __func__, _("Could not get confidential chain from account.").c_str());
    }

    uint32_t nLastHardened = pcC ? pcC->nHGenerated : 0;
    if (0 != AddStandardInputs(wtx, rtx, vecSend, sea, pcC, sign, nFeeRet, coinControl, sError)) {
        // sError will be set
        if (pcC) {
            pcC->nHGenerated = nLastHardened; // reset
        }
        return 1;
    }

    if (pcC) {
        LOCK(cs_wallet);
        CHDWalletDB wdb(*database);

        std::vector<uint8_t> vEphemPath;
        uint32_t idIndex;
        bool requireUpdateDB;
        if (0 == ExtKeyGetIndex(&wdb, sea, idIndex, requireUpdateDB)) {
            PushUInt32(vEphemPath, idIndex);

            if (0 == AppendChainPath(pcC, vEphemPath)) {
                uint32_t nChild = nLastHardened;
                PushUInt32(vEphemPath, SetHardenedBit(nChild));
                rtx.mapValue[RTXVT_EPHEM_PATH] = vEphemPath;
            } else {
                WalletLogPrintf("Warning: %s - missing path value.\n", __func__);
                vEphemPath.clear();
            }
        } else {
            WalletLogPrintf("Warning: %s - ExtKeyGetIndex failed %s.\n", __func__, pcC->GetIDString58());
        }

        CKeyID idChain = pcC->GetID();
        if (!wdb.WriteExtKey(idChain, *pcC)) {
            pcC->nHGenerated = nLastHardened;
            return wserrorN(1, sError, __func__, "WriteExtKey failed.");
        }
    }

    return 0;
};

int CHDWallet::AddBlindedInputs(CWalletTx &wtx, CTransactionRecord &rtx,
    std::vector<CTempRecipient> &vecSend,
    CExtKeyAccount *sea, CStoredExtKey *pc,
    bool sign, CAmount &nFeeRet, const CCoinControl *coinControl, std::string &sError)
{
    assert(coinControl);
    nFeeRet = 0;
    CAmount nValue;
    size_t nSubtractFeeFromAmount;
    bool fOnlyStandardOutputs;
    InspectOutputs(vecSend, nValue, nSubtractFeeFromAmount, fOnlyStandardOutputs);

    if (0 != ExpandTempRecipients(vecSend, pc, sError)) {
        return 1; // sError is set
    }

    wtx.fTimeReceivedIsTxTime = true;
    wtx.fFromMe = true;
    CMutableTransaction txNew;
    txNew.nVersion = GHOST_TXN_VERSION;
    txNew.vout.clear();

    // Discourage fee sniping. See CWallet::CreateTransaction
    txNew.nLockTime = chain().getHeightInt();

    // 1/10 chance of random time further back to increase privacy
    if (GetRandInt(10) == 0) {
        txNew.nLockTime = std::max(0, (int)txNew.nLockTime - GetRandInt(100));
    }

    assert(txNew.nLockTime <= (unsigned int)chain().getHeightInt());
    assert(txNew.nLockTime < LOCKTIME_THRESHOLD);

    coinControl->fHaveAnonOutputs = HaveAnonOutputs(vecSend);
    FeeCalculation feeCalc;
    CAmount nFeeNeeded;
    unsigned int nBytes;
    {
        LOCK(cs_wallet);

        std::vector<std::pair<MapRecords_t::const_iterator, unsigned int> > setCoins;
        std::vector<COutputR> vAvailableCoins;
        AvailableBlindedCoins(vAvailableCoins, true, coinControl);

        CAmount nValueOutPlain = 0;
        int nChangePosInOut = -1;

        nFeeRet = 0;
        size_t nSubFeeTries = 100;
        bool pick_new_inputs = true;
        CAmount nValueIn = 0;
        // Start with no fee and loop until there is enough fee
        for (;;) {
            txNew.vin.clear();
            txNew.vpout.clear();
            wtx.fFromMe = true;

            CAmount nValueToSelect = nValue;
            if (nSubtractFeeFromAmount == 0) {
                nValueToSelect += nFeeRet;
            }

            // Choose coins to use
            if (pick_new_inputs) {
                nValueIn = 0;
                setCoins.clear();
                if (!SelectBlindedCoins(vAvailableCoins, nValueToSelect, setCoins, nValueIn, coinControl)) {
                    return wserrorN(1, sError, __func__, _("Insufficient funds.").translated);
                }
            }

            const CAmount nChange = nValueIn - nValueToSelect;

            // Remove fee outputs from last round
            for (int i = 0; i < (int) vecSend.size(); ++i) {
                if (vecSend[i].fChange) {
                    vecSend.erase(vecSend.begin() + i);
                    i--;
                }
            }

            if (coinControl->m_spend_frozen_blinded) {
                assert(!coinControl->m_addChangeOutput);
                if (nChange > DEFAULT_FALLBACK_FEE_PART) {
                    return wserrorN(1, sError, __func__, _("Change too high for frozen blinded spend.").translated);
                }
            }

            if (coinControl->m_addChangeOutput) {
                // Insert a sender-owned 0 value output which becomes the change output if needed
                CTempRecipient r;
                r.nType = OUTPUT_CT;

                CAmount value_change = nChange;
                if (!SetChangeDest(coinControl, r, sError)) {
                    return wserrorN(1, sError, __func__, ("SetChangeDest failed: " + sError));
                }

                if (fOnlyStandardOutputs) { // Need at least 2 blinded outputs
                    CTempRecipient r2;
                    r2.nType = OUTPUT_CT;
                    if (!SetChangeDest(coinControl, r2, sError)) {
                        return wserrorN(1, sError, __func__, ("SetChangeDest failed: " + sError));
                    }
                    CAmount value_split = value_change * ((float)GetRandInt(100) / 100.0);
                    value_change -= value_split;
                    r2.SetAmount(value_split);
                    InsertChangeAddress(r2, vecSend, nChangePosInOut);
                    r.SetAmount(value_change);
                } else
                {
                    if (value_change > ::minRelayTxFee.GetFee(2048)) { // TODO: better output size estimate
                        r.SetAmount(value_change);
                    } else {
                        r.SetAmount(0);
                        nFeeRet += value_change;
                    }
                }

                nChangePosInOut = coinControl->nChangePos;
                InsertChangeAddress(r, vecSend, nChangePosInOut);
            } else {
                nFeeRet += nChange;
            }

            // Fill vin
            //
            // Note how the sequence number is set to non-maxint so that
            // the nLockTime set above actually works.
            //
            // BIP125 defines opt-in RBF as any nSequence < maxint-1, so
            // we use the highest possible value in that range (maxint-2)
            // to avoid conflicting with other possible uses of nSequence,
            // and in the spirit of "smallest possible change from prior
            // behavior."
            for (const auto &coin : setCoins) {
                const uint256 &txhash = coin.first->first;
                const uint32_t nSequence = coinControl->m_signal_bip125_rbf.get_value_or(m_signal_rbf) ? MAX_BIP125_RBF_SEQUENCE : (CTxIn::SEQUENCE_FINAL - 1);
                txNew.vin.push_back(CTxIn(txhash, coin.second, CScript(), nSequence));
            }

            nValueOutPlain = 0;
            nChangePosInOut = -1;

            OUTPUT_PTR<CTxOutData> outFee = MAKE_OUTPUT<CTxOutData>();
            outFee->vData.push_back(DO_FEE);
            outFee->vData.resize(9); // More bytes than varint fee could use
            txNew.vpout.push_back(outFee);

            bool fFirst = true;
            for (size_t i = 0; i < vecSend.size(); ++i) {
                auto &r = vecSend[i];

                r.ApplySubFee(nFeeRet, nSubtractFeeFromAmount, fFirst);

                OUTPUT_PTR<CTxOutBase> txbout;
                if (0 != CreateOutput(txbout, r, sError)) {
                    return 1; // sError will be set
                }

                if (!CheckOutputValue(chain(), r, &*txbout, nFeeRet, sError)) {
                    return 1; // sError set
                }

                if (r.nType == OUTPUT_STANDARD) {
                    nValueOutPlain += r.nAmount;
                }

                if (r.fChange && r.nType == OUTPUT_CT) {
                    nChangePosInOut = i;
                }

                r.n = txNew.vpout.size();
                txNew.vpout.push_back(txbout);

                if (r.nType == OUTPUT_CT || r.nType == OUTPUT_RINGCT) {
                    // Need to know the fee before calculating the blind sum
                    if (r.vBlind.size() != 32) {
                        r.vBlind.resize(32);
                        GetStrongRandBytes(&r.vBlind[0], 32);
                    } // else already prefilled

                    if (0 != AddCTData(coinControl, txbout.get(), r, sError)) {
                        return 1; // sError will be set
                    }
                }
            }

            // Fill in dummy signatures for fee calculation.
            int nIn = 0;
            for (const auto &coin : setCoins) {
                const uint256 &txhash = coin.first->first;
                const COutputRecord *oR = coin.first->second.GetOutput(coin.second);
                const CScript &scriptPubKey = oR->scriptPubKey;
                SignatureData sigdata;

                // Use witness size estimate if set
                COutPoint prevout(txhash, coin.second);
                std::map<COutPoint, CInputData>::const_iterator it = coinControl->m_inputData.find(prevout);
                if (it != coinControl->m_inputData.end()) {
                    sigdata.scriptWitness = it->second.scriptWitness;
                } else {
                    std::unique_ptr<SigningProvider> provider = GetSolvingProvider(scriptPubKey);
                    if (!provider) {
                        return wserrorN(1, sError, __func__, "GetSolvingProvider failed.");
                    }
                    if (!ProduceSignature(*provider, DUMMY_SIGNATURE_CREATOR_PARTICL, scriptPubKey, sigdata)) {
                        return wserrorN(1, sError, __func__, "Dummy signature failed.");
                    }
                }
                UpdateInput(txNew.vin[nIn], sigdata);
                nIn++;
            }

            nBytes = GetVirtualTransactionSize(CTransaction(txNew));

            nFeeNeeded = GetMinimumFee(*this, nBytes, *coinControl, &feeCalc);
            if (feeCalc.reason == FeeReason::FALLBACK && !m_allow_fallback_fee) {
                // eventually allow a fallback fee
                sError = _("Fee estimation failed. Fallbackfee is disabled. Wait a few blocks or enable -fallbackfee.").translated;
                return false;
            }
            if (nFeeRet >= nFeeNeeded) {
                // Reduce fee to only the needed amount if possible. This
                // prevents potential overpayment in fees if the coins
                // selected to meet nFeeNeeded result in a transaction that
                // requires less fee than the prior iteration.
                if (nFeeRet > nFeeNeeded && nChangePosInOut != -1
                    && nSubtractFeeFromAmount == 0) {
                    auto &r = vecSend[nChangePosInOut];

                    CAmount extraFeePaid = nFeeRet - nFeeNeeded;

                    r.nAmount += extraFeePaid;
                    nFeeRet -= extraFeePaid;
                }

                if (nSubtractFeeFromAmount &&
                    !coinControl->m_spend_frozen_blinded &&
                    nValueOutPlain + nFeeRet == nValueIn) {
                    // blinded input value == plain output value
                    // blinding factor will be 0 for change (if spending all outputs from a tx)
                    // an observer could see sum blinded inputs must match plain outputs, avoid by forcing a 1sat change output

                    bool fFound = false;
                    for (auto &r : vecSend) {
                        if (r.nType == OUTPUT_STANDARD
                            && r.nAmountSelected > 0
                            && r.fSubtractFeeFromAmount
                            && !r.fChange) {
                            LogPrint(BCLog::HDWALLET, "%s: Reducing plain output %d by 1sat to force non 0 change.\n", __func__, r.n);
                            r.SetAmount(r.nAmountSelected-1);
                            fFound = true;
                            nValue -= 1;
                            break;
                        }
                    }

                    if (!fFound || !(--nSubFeeTries)) {
                        return wserrorN(1, sError, __func__, _("Unable to reduce plain output to add blind change.").translated);
                    }

                    pick_new_inputs = false;
                    continue;
                }

                break; // Done, enough fee included.
            } else
            if (!pick_new_inputs) {
                // This shouldn't happen, we should have had enough excess
                // fee to pay for the new output and still meet nFeeNeeded
                // Or we should have just subtracted fee from recipients and
                // nFeeNeeded should not have changed

                if (!nSubtractFeeFromAmount || !(--nSubFeeTries)) { // rangeproofs can change size per iteration
                    return wserrorN(1, sError, __func__, _("Transaction fee and change calculation failed.").translated);
                }
                LogPrint(BCLog::HDWALLET, "%s: nSubFeeTries %d\n", __func__, nSubFeeTries);
            }

            // Try to reduce change to include necessary fee
            if (nChangePosInOut != -1
                && nSubtractFeeFromAmount == 0) {
                auto &r = vecSend[nChangePosInOut];

                CAmount additionalFeeNeeded = nFeeNeeded - nFeeRet;

                if (r.nAmount >= MIN_FINAL_CHANGE + additionalFeeNeeded) {
                    r.nAmount -= additionalFeeNeeded;
                    nFeeRet += additionalFeeNeeded;
                    break; // Done, able to increase fee from change
                }
            }

            // If subtracting fee from recipients, we now know what fee we
            // need to subtract, we have no reason to reselect inputs
            if (nSubtractFeeFromAmount > 0) {
                pick_new_inputs = false;
            }

            // Include more fee and try again.
            nFeeRet = nFeeNeeded;
            continue;
        }
        coinControl->nChangePos = nChangePosInOut + 1; // Add one for the fee output


        nValueOutPlain += nFeeRet;

        std::vector<uint8_t> vInputBlinds(32 * setCoins.size());
        std::vector<uint8_t*> vpBlinds;

        int nIn = 0;
        for (const auto &coin : setCoins) {
            auto &txin = txNew.vin[nIn];
            const uint256 &txhash = coin.first->first;

            COutPoint prevout(txhash, coin.second);
            std::map<COutPoint, CInputData>::const_iterator it = coinControl->m_inputData.find(prevout);
            if (it != coinControl->m_inputData.end()) {
                memcpy(&vInputBlinds[nIn * 32], it->second.blind.begin(), 32);
            } else {
                CStoredTransaction stx;
                if (!CHDWalletDB(*database).ReadStoredTx(txhash, stx)) {
                    return werrorN(1, "%s: ReadStoredTx failed for %s.\n", __func__, txhash.ToString().c_str());
                }
                if (!stx.GetBlind(coin.second, &vInputBlinds[nIn * 32])) {
                    return werrorN(1, "%s: GetBlind failed for %s, %d.\n", __func__, txhash.ToString().c_str(), coin.second);
                }
            }
            vpBlinds.push_back(&vInputBlinds[nIn * 32]);

            // Remove scriptSigs to eliminate the fee calculation dummy signatures
            txin.scriptSig = CScript();
            txin.scriptWitness.SetNull();
            nIn++;
        }

        size_t nBlindedInputs = vpBlinds.size();

        uint8_t blind_plain[32] = {0};
        if (nValueOutPlain > 0) {
            vpBlinds.push_back(blind_plain);
        }

        // Update the change output commitment if it exists, else last blinded
        int nLastBlinded = -1;
        for (size_t i = 0; i < vecSend.size(); ++i) {
            auto &r = vecSend[i];

            if (r.nType == OUTPUT_CT || r.nType == OUTPUT_RINGCT) {
                if ((int)i != nChangePosInOut) {
                    vpBlinds.push_back(r.vBlind.data());
                }
                nLastBlinded = i;
            }
        }

        if (nChangePosInOut != -1) {
            nLastBlinded = nChangePosInOut; // Use the change output
        } else
        if (nLastBlinded != -1) {
            vpBlinds.pop_back();
        }

        if (nLastBlinded != -1) {
            auto &r = vecSend[nLastBlinded];
            if (r.nType != OUTPUT_CT) {
                return wserrorN(1, sError, __func__, "nLastBlinded not blind.");
            }

            CTxOutCT *pout = (CTxOutCT*)txNew.vpout[r.n].get();

            // Last to-be-blinded value: compute from all other blinding factors.
            // sum of output blinding values must equal sum of input blinding values
            if (!secp256k1_pedersen_blind_sum(secp256k1_ctx_blind, &r.vBlind[0], &vpBlinds[0], vpBlinds.size(), nBlindedInputs)) {
                return wserrorN(1, sError, __func__, "secp256k1_pedersen_blind_sum failed.");
            }

            size_t k = 0;
            for (k = 0; k < 32; k++) {
                if (r.vBlind[k] != 0) break;
            }
            if (k == 32) {
                // bulletproof_rangeproof checks for 0
                return wserrorN(1, sError, __func__, "Zero blind sum.");
            }
            if (0 != AddCTData(coinControl, pout, r, sError)) {
                return 1; // sError will be set
            }
        }


        std::vector<uint8_t> &vData = *txNew.vpout[0]->GetPData();
        vData.resize(1);
        if (0 != part::PutVarInt(vData, nFeeRet)) {
            return werrorN(1, "%s: PutVarInt %d failed\n", __func__, nFeeRet);
        }
        if (coinControl->m_spend_frozen_blinded) {
            // Embed the blinding factor in the change data output
            vData.push_back(DO_MASK);
            size_t start = vData.size();
            vData.resize(start + 32);
            if (!secp256k1_pedersen_blind_sum(secp256k1_ctx_blind, vData.data() + start, &vpBlinds[0], vpBlinds.size(), nBlindedInputs)) {
                return wserrorN(1, sError, __func__, "secp256k1_pedersen_blind_sum failed.");
            }
        }

        if (sign) {
            int nIn = 0;
            for (const auto &coin : setCoins) {
                const uint256 &txhash = coin.first->first;
                const COutputRecord *oR = coin.first->second.GetOutput(coin.second);
                if (!oR) {
                    return werrorN(1, "%s: GetOutput %s failed.\n", __func__, txhash.ToString().c_str());
                }

                const CScript &scriptPubKey = oR->scriptPubKey;

                CStoredTransaction stx;
                if (!CHDWalletDB(*database).ReadStoredTx(txhash, stx)) {
                    return werrorN(1, "%s: ReadStoredTx failed for %s.\n", __func__, txhash.ToString().c_str());
                }
                std::vector<uint8_t> vchAmount;
                stx.tx->vpout[coin.second]->PutValue(vchAmount);

                SignatureData sigdata;
                auto provider = GetLegacyScriptPubKeyMan();
                if (!provider) {
                    return wserrorN(1, sError, __func__, _("GetLegacyScriptPubKeyMan failed").translated);
                }
                if (!ProduceSignature(*provider, MutableTransactionSignatureCreator(&txNew, nIn, vchAmount, SIGHASH_ALL), scriptPubKey, sigdata)) {
                    return wserrorN(1, sError, __func__, _("Signing transaction failed").translated);
                }
                UpdateInput(txNew.vin[nIn], sigdata);

                nIn++;
            }
        }


        rtx.nFee = nFeeRet;
        AddOutputRecordMetaData(rtx, vecSend);

        // Embed the constructed transaction data in wtxNew.
        wtx.SetTx(MakeTransactionRef(std::move(txNew)));
    }

    if (0 != PreAcceptMempoolTx(this, wtx, sError)) {
        return 1;
    }

    double all_est = feeCalc.est.pass.totalConfirmed + feeCalc.est.pass.inMempool + feeCalc.est.pass.leftMempool;
    if (all_est == 0.0) all_est = 1.0;
    WalletLogPrintf("Fee Calculation: Fee:%d Bytes:%u Needed:%d Tgt:%d (requested %d) Reason:\"%s\" Decay %.5f: Estimation: (%g - %g) %.2f%% %.1f/(%.1f %d mem %.1f out) Fail: (%g - %g) %.2f%% %.1f/(%.1f %d mem %.1f out)\n",
              nFeeRet, nBytes, nFeeNeeded, feeCalc.returnedTarget, feeCalc.desiredTarget, StringForFeeReason(feeCalc.reason), feeCalc.est.decay,
              feeCalc.est.pass.start, feeCalc.est.pass.end,
              100 * feeCalc.est.pass.withinTarget / all_est,
              feeCalc.est.pass.withinTarget, feeCalc.est.pass.totalConfirmed, feeCalc.est.pass.inMempool, feeCalc.est.pass.leftMempool,
              feeCalc.est.fail.start, feeCalc.est.fail.end,
              100 * feeCalc.est.fail.withinTarget / all_est,
              feeCalc.est.fail.withinTarget, feeCalc.est.fail.totalConfirmed, feeCalc.est.fail.inMempool, feeCalc.est.fail.leftMempool);
    return 0;
};

int CHDWallet::AddBlindedInputs(CWalletTx &wtx, CTransactionRecord &rtx,
    std::vector<CTempRecipient> &vecSend, bool sign, CAmount &nFeeRet, const CCoinControl *coinControl, std::string &sError)
{
    ClearTxCreationState();

    if (vecSend.size() < 1) {
        return wserrorN(1, sError, __func__, _("Transaction must have at least one recipient.").translated);
    }

    CAmount nValue = 0;
    for (const auto &r : vecSend) {
        nValue += r.nAmount;
        if (nValue < 0 || r.nAmount < 0) {
            return wserrorN(1, sError, __func__, _("Transaction amounts must not be negative.").translated);
        }
    }

    CExtKeyAccount *sea;
    CStoredExtKey *pcC = nullptr;
    if (0 != GetDefaultConfidentialChain(nullptr, sea, pcC)) {
        //return errorN(1, sError, __func__, _("Could not get confidential chain from account.").c_str());
    }

    uint32_t nLastHardened = pcC ? pcC->nHGenerated : 0;
    if (0 != AddBlindedInputs(wtx, rtx, vecSend, sea, pcC, sign, nFeeRet, coinControl, sError)) {
        // sError will be set
        if (pcC) {
            pcC->nHGenerated = nLastHardened; // reset
        }
        return 1;
    }

    if (pcC) {
        LOCK(cs_wallet);
        CHDWalletDB wdb(*database);

        std::vector<uint8_t> vEphemPath;
        uint32_t idIndex;
        bool requireUpdateDB;
        if (0 == ExtKeyGetIndex(&wdb, sea, idIndex, requireUpdateDB)) {
            PushUInt32(vEphemPath, idIndex);

            if (0 == AppendChainPath(pcC, vEphemPath)) {
                uint32_t nChild = nLastHardened;
                PushUInt32(vEphemPath, SetHardenedBit(nChild));
                rtx.mapValue[RTXVT_EPHEM_PATH] = vEphemPath;
            } else {
                WalletLogPrintf("Warning: %s - missing path value.\n", __func__);
                vEphemPath.clear();
            }
        } else {
            WalletLogPrintf("Warning: %s - ExtKeyGetIndex failed %s.\n", __func__, pcC->GetIDString58());
        }

        CKeyID idChain = pcC->GetID();
        if (!wdb.WriteExtKey(idChain, *pcC)) {
            pcC->nHGenerated = nLastHardened;
            return wserrorN(1, sError, __func__, "WriteExtKey failed.");
        }
    }

    return 0;
};

int CHDWallet::PlaceRealOutputs(std::vector<std::vector<int64_t> > &vMI, size_t &nSecretColumn, size_t nRingSize, std::set<int64_t> &setHave,
    const std::vector<std::pair<MapRecords_t::const_iterator,unsigned int> > &vCoins, std::vector<uint8_t> &vInputBlinds, const CCoinControl *coinControl, std::string &sError)
{
    assert(coinControl);
    // Allow incorrect ring-size for testing
    size_t min_ringsize = Params().IsMockableChain() ? MIN_RINGSIZE : Params().GetConsensus().m_min_ringsize_post_hf2;
    if (nRingSize < MIN_RINGSIZE || nRingSize > MAX_RINGSIZE ||
        (!coinControl->m_spend_frozen_blinded && nRingSize < min_ringsize)) {
        return wserrorN(1, sError, __func__, _("Ring size out of range [%d, %d]").translated, MIN_RINGSIZE, MAX_RINGSIZE);
    }

    //GetStrongRandBytes((unsigned char*)&nSecretColumn, sizeof(nSecretColumn));
    //nSecretColumn %= nRingSize;
    nSecretColumn = GetRandInt(nRingSize);

    CHDWalletDB wdb(*database);
    vMI.resize(vCoins.size());

    for (size_t k = 0; k < vCoins.size(); ++k) {
        vMI[k].resize(nRingSize);
        for (size_t i = 0; i < nRingSize; ++i) {
            if (i == nSecretColumn) {
                // TODO: Store pubkey on COutputRecord - in scriptPubKey?
                const auto &coin = vCoins[k];
                const uint256 &txhash = coin.first->first;
                COutPoint op(txhash, coin.second);
                const CCmpPubKey *pk = nullptr;
                CStoredTransaction stx;

                std::map<COutPoint, CInputData>::const_iterator it = coinControl->m_inputData.find(op);
                if (it != coinControl->m_inputData.end()) {
                    LogPrint(BCLog::HDWALLET, "%s: Using supplied data for input %s %d.\n", GetName(), txhash.ToString().c_str(), coin.second);
                    if (it->second.nType != OUTPUT_RINGCT) {
                        return wserrorN(1, sError, __func__, _("Not an anon output %s %d").translated, txhash.ToString().c_str(), coin.second);
                    }
                    pk = &it->second.pubkey;
                    if (it->second.blind.IsNull()) {
                        return wserrorN(1, sError, __func__, _("Blinding factor is null %s %d").translated, txhash.ToString().c_str(), coin.second);
                    }
                    memcpy(&vInputBlinds[k * 32], it->second.blind.data(), 32);
                } else {
                    if (!wdb.ReadStoredTx(txhash, stx)) {
                        return wserrorN(1, sError, __func__, "ReadStoredTx failed for %s", txhash.ToString().c_str());
                    }
                    if (!stx.tx->vpout[coin.second]->IsType(OUTPUT_RINGCT)) {
                        return wserrorN(1, sError, __func__, _("Not an anon output %s %d").translated, txhash.ToString().c_str(), coin.second);
                    }
                    pk = &(((CTxOutRingCT*)stx.tx->vpout[coin.second].get())->pk);
                    if (!stx.GetBlind(coin.second, &vInputBlinds[k * 32])) {
                        return werrorN(1, "%s: GetBlind failed for %s, %d.\n", __func__, txhash.ToString().c_str(), coin.second);
                    }
                }
                assert(pk);

                int64_t index;
                if (!pblocktree->ReadRCTOutputLink(*pk, index)) {
                    return wserrorN(1, sError, __func__, _("Anon pubkey not found in db, %s").translated, HexStr(*pk));
                }
                if (setHave.count(index)) {
                    return wserrorN(1, sError, __func__, _("Duplicate index found, %d").translated, index);
                }

                vMI[k][i] = index;
                setHave.insert(index);
                continue;
            }
        }
    }

    return 0;
};

int CHDWallet::PickHidingOutputs(std::vector<std::vector<int64_t> > &vMI,
    size_t nSecretColumn, size_t nRingSize, std::set<int64_t> &setHave, const CCoinControl *coinControl, std::string &sError)
{
    assert(coinControl);
    LOCK(cs_main);

    switch (coinControl->m_mixin_selection_mode) {
        case MIXIN_SEL_RECENT: // mostly recent
            break;
        case MIXIN_SEL_NEARBY: // nearby real outputs
            break;
        case MIXIN_SEL_FULL_RANGE:
            break;
        case MIXIN_SEL_DEBUG:
            break;
        default:
            return wserrorN(1, sError, __func__, _("Unknown mixin selection mode: %d").translated, coinControl->m_mixin_selection_mode);
    }

    const Consensus::Params &consensusParams = Params().GetConsensus();
    bool exploit_fix_2_active = GetTime() >= consensusParams.exploit_fix_2_time;
    size_t min_ringsize = Params().IsMockableChain() ? MIN_RINGSIZE : Params().GetConsensus().m_min_ringsize_post_hf2; // Allow incorrect size for testing
    if (nRingSize < min_ringsize || nRingSize > MAX_RINGSIZE) {
        return wserrorN(1, sError, __func__, _("Ring size out of range [%d, %d]").translated, MIN_RINGSIZE, MAX_RINGSIZE);
    }

    int nBestHeight = chain().getHeightInt();
    size_t nInputs = vMI.size();
    int64_t nLastRCTOutIndex = chain().getAnonOutputs();

    // Remove outputs without required depth
    while (nLastRCTOutIndex > 1) {
        CAnonOutput ao;
        if (!pblocktree->ReadRCTOutput(nLastRCTOutIndex, ao)) {
            return wserrorN(1, sError, __func__, _("Anon output not found in db, %d").translated, nLastRCTOutIndex);
        }
        if (nBestHeight - ao.nBlockHeight + 1 < consensusParams.nMinRCTOutputDepth) {
            nLastRCTOutIndex--;
            continue;
        }
        break;
    }

    if (LogAcceptCategory(BCLog::HDWALLET)) {
        WalletLogPrintf("%s: Last index %d, inputs %d, ring size %d, selection mode %d.\n", __func__, nLastRCTOutIndex, nInputs, nRingSize, coinControl->m_mixin_selection_mode);
    }
    int64_t min_anon_input = 1;
    int64_t available_outputs = nLastRCTOutIndex;
    if (exploit_fix_2_active) {
        available_outputs -= consensusParams.m_frozen_anon_index;
        min_anon_input = consensusParams.m_frozen_anon_index + 1;
        if (LogAcceptCategory(BCLog::HDWALLET)) {
            WalletLogPrintf("%s: Set min anon input to %d.\n", __func__, min_anon_input);
        }
    }
    if (coinControl->m_mixin_selection_mode != MIXIN_SEL_DEBUG &&
        available_outputs < (int64_t)(nInputs * nRingSize)) {
        return wserrorN(1, sError, __func__, _("Not enough anon outputs exist, last: %d, required: %d").translated, available_outputs, nInputs * nRingSize);
    }

    // Must add real outputs to setHave before adding the decoys.
    std::vector<int64_t> real_inputs;
    real_inputs.reserve(setHave.size());
    for (const auto &i : setHave) {
        real_inputs.push_back(i);
    }

    static const int max_groups = 4;
    static const double distribution[] = {0.6, 0.75, 0.85, 0.93};
    int64_t range_periods[] = {1, 7, 31, 365};
    int64_t expect_aos_per_period = 500;

    static const double range_blur = 0.3;
    int64_t ranges[max_groups];

    if (coinControl->m_mixin_selection_mode == MIXIN_SEL_RECENT) {
        for (int j = 0; j < max_groups; j++) {
            ranges[j] = expect_aos_per_period * range_periods[j];

            int64_t output_id = nLastRCTOutIndex - std::min(nLastRCTOutIndex-1, std::max(min_anon_input, ranges[j]));
            CAnonOutput ao;
            if (!pblocktree->ReadRCTOutput(output_id, ao)) {
                return wserrorN(1, sError, __func__, _("Anon output not found in db, %d").translated, output_id);
            }

            int num_blocks = nBestHeight - ao.nBlockHeight;
            if (num_blocks) {
                double ratio = ((double) range_periods[j] / ((double) num_blocks / 720.0));
                if (ratio > 1.0) {
                    if (LogAcceptCategory(BCLog::HDWALLET)) {
                        WalletLogPrintf("%s: Adjusting range, anon-outputs %d, blocks %d, ratio %f.\n", __func__, ranges[j], num_blocks, ratio);
                    }
                    ranges[j] *= ratio;
                }
            }
            ranges[j] += (int64_t) GetRand((uint64_t)((double)ranges[j] * range_blur));
        }
    }

    size_t used_presets = 0;
    for (size_t k = 0; k < nInputs; ++k)
    for (size_t i = 0; i < nRingSize; ++i) {
        if (i == nSecretColumn) {
            continue;
        }

        size_t j = 0;
        const static size_t nMaxTries = 1000;
        for (j = 0; j < nMaxTries; ++j) {
            if (used_presets < coinControl->m_use_mixins.size()) {
                int64_t nDecoy = coinControl->m_use_mixins[used_presets++];
                if (setHave.count(nDecoy) > 0) {
                    continue;
                }
                vMI[k][i] = nDecoy;
                setHave.insert(nDecoy);
                break;
                if (LogAcceptCategory(BCLog::HDWALLET)) {
                    WalletLogPrintf("Adding decoy %d, from presets.\n", nDecoy);
                }
            }

            int64_t select_min = min_anon_input;
            int64_t select_max = nLastRCTOutIndex;

            if (coinControl->m_mixin_selection_mode == MIXIN_SEL_RECENT) {
                static const int max_r = 1000;
                int g_r = GetRandInt(max_r);
                for (int j = 0; j < max_groups; j++) {
                    if (g_r <= max_r * distribution[j]) {
                        select_min = nLastRCTOutIndex - ranges[j];
                        break;
                    }
                    select_max -= ranges[j];
                }
                if (select_max <= 1) { // Select from entire range if too few mixins exist
                    select_max = nLastRCTOutIndex;
                }
                select_min = std::min(nLastRCTOutIndex, std::max(min_anon_input, select_min));
                select_max = std::min(nLastRCTOutIndex, std::max(min_anon_input, select_max));
            } else
            if (coinControl->m_mixin_selection_mode == MIXIN_SEL_NEARBY) {
                int64_t select_range = 0;
                int64_t select_near = 0;
                if (GetRandInt(100) < 50) { // 50% chance of selecting within 5000 places of a random input
                    select_range = nRCTOutSelectionGroup1;
                    select_near = real_inputs[GetRandInt(real_inputs.size())];
                } else
                if (GetRandInt(100) < 40) { // Further 40% chance of selecting within 50000 places of a random input
                    select_range = nRCTOutSelectionGroup2;
                    select_near = real_inputs[GetRandInt(real_inputs.size())];
                }

                if (select_near) {
                    // Randomly offset the range
                    select_near = std::max(min_anon_input, int64_t((select_near - select_range) + (select_range * 2.0) * GetRandDoubleUnit()));

                    select_min = std::min(nLastRCTOutIndex, std::max(min_anon_input, select_near - select_range));
                    select_max = std::min(nLastRCTOutIndex, select_near + select_range);

                    int64_t num_blocks, num_aos = select_max - select_min;
                    CAnonOutput ao_min, ao_max;
                    if (!pblocktree->ReadRCTOutput(select_min, ao_min)) {
                        return wserrorN(1, sError, __func__, _("Anon output not found in db, %d").translated, select_min);
                    }
                    if (!pblocktree->ReadRCTOutput(select_max, ao_max)) {
                        return wserrorN(1, sError, __func__, _("Anon output not found in db, %d").translated, select_max);
                    }
                    num_blocks = ao_max.nBlockHeight - ao_min.nBlockHeight;

                    if (num_blocks) {
                        double ratio = ((double) num_aos * 2.0) / ((double) num_blocks);
                        if (ratio > 1.0) {
                            if (LogAcceptCategory(BCLog::HDWALLET)) {
                                WalletLogPrintf("%s: Adjusting range, anon-outputs %d, blocks %d, ratio %f.\n", __func__, num_aos, num_blocks, ratio);
                            }
                            select_range *= ratio;
                            select_min = std::min(nLastRCTOutIndex, std::max(min_anon_input, select_near - select_range));
                            select_max = std::min(nLastRCTOutIndex, select_near + select_range);
                        }
                    }
                }
            }

            int64_t nDecoy = select_min;
            if (select_max - select_min > 0) {
                // GetRand(0) silently returns a value out of range
                nDecoy += GetRand(select_max - select_min);
            }
            if (setHave.count(nDecoy) > 0) {
                if (nDecoy == nLastRCTOutIndex) {
                    nLastRCTOutIndex--;
                }
                continue;
            }

            vMI[k][i] = nDecoy;
            setHave.insert(nDecoy);

            if (LogAcceptCategory(BCLog::HDWALLET)) {
                WalletLogPrintf("Adding decoy %d, from range (%d, %d).\n", nDecoy, select_min, select_max);
            }
            break;
        }

        if (j >= nMaxTries) {
            return wserrorN(1, sError, __func__, _("Hit nMaxTries limit, %d, %d, have %d, lastindex %d").translated, k, i, setHave.size(), nLastRCTOutIndex);
        }
    }

    return 0;
};

int CHDWallet::AddAnonInputs(CWalletTx &wtx, CTransactionRecord &rtx,
    std::vector<CTempRecipient> &vecSend,
    CExtKeyAccount *sea, CStoredExtKey *pc,
    bool sign, size_t nRingSize, size_t nInputsPerSig, CAmount &nFeeRet, const CCoinControl *coinControl, std::string &sError)
{
    assert(coinControl);
    size_t min_ringsize = Params().IsMockableChain() ? MIN_RINGSIZE : Params().GetConsensus().m_min_ringsize_post_hf2; // Allow incorrect size for testing
    if (nRingSize < MIN_RINGSIZE || nRingSize > MAX_RINGSIZE ||
        (!coinControl->m_spend_frozen_blinded && nRingSize < min_ringsize)) {
        return wserrorN(1, sError, __func__, _("Ring size out of range").translated);
    }
    if (nInputsPerSig < 1 || nInputsPerSig > MAX_ANON_INPUTS) {
        return wserrorN(1, sError, __func__, _("Num inputs per signature out of range").translated);
    }

    nFeeRet = 0;
    CAmount nValue;
    size_t nSubtractFeeFromAmount;
    bool fOnlyStandardOutputs;
    InspectOutputs(vecSend, nValue, nSubtractFeeFromAmount, fOnlyStandardOutputs);

    if (0 != ExpandTempRecipients(vecSend, pc, sError)) {
        return 1; // sError is set
    }

    wtx.fTimeReceivedIsTxTime = true;
    wtx.fFromMe = true;
    CMutableTransaction txNew;
    txNew.nVersion = GHOST_TXN_VERSION;
    txNew.vout.clear();

    txNew.nLockTime = 0;

    coinControl->fHaveAnonOutputs = true;
    FeeCalculation feeCalc;
    CAmount nFeeNeeded;
    unsigned int nBytes;
    {
        LOCK(cs_wallet);

        std::vector<std::pair<MapRecords_t::const_iterator, unsigned int> > setCoins;
        std::vector<COutputR> vAvailableCoins;
        AvailableAnonCoins(vAvailableCoins, true, coinControl);

        CAmount nValueOutPlain = 0;
        int nChangePosInOut = -1;

        std::vector<std::vector<std::vector<int64_t> > > vMI;
        std::vector<std::vector<uint8_t> > vInputBlinds;
        std::vector<size_t> vSecretColumns;

        size_t nSubFeeTries = 100;
        bool pick_new_inputs = true;
        CAmount nValueIn = 0;
        // Start with no fee and loop until there is enough fee
        for (;;) {
            txNew.vin.clear();
            txNew.vpout.clear();
            wtx.fFromMe = true;

            CAmount nValueToSelect = nValue;
            if (nSubtractFeeFromAmount == 0) {
                nValueToSelect += nFeeRet;
            }

            // Choose coins to use
            if (pick_new_inputs) {
                nValueIn = 0;
                setCoins.clear();
                if (!SelectBlindedCoins(vAvailableCoins, nValueToSelect, setCoins, nValueIn, coinControl, true)) {
                    return wserrorN(1, sError, __func__, _("Insufficient funds.").translated);
                }
            }

            const CAmount nChange = nValueIn - nValueToSelect;

            // Remove fee outputs from last round
            for (int i = 0; i < (int) vecSend.size(); ++i) {
                if (vecSend[i].fChange) {
                    vecSend.erase(vecSend.begin() + i);
                    i--;
                }
            }

            if (coinControl->m_spend_frozen_blinded) {
                assert(!coinControl->m_addChangeOutput);
                if (nChange > DEFAULT_FALLBACK_FEE_PART) {
                    return wserrorN(1, sError, __func__, _("Change too high for frozen blinded spend.").translated);
                }
            }

            if (coinControl->m_addChangeOutput) {
                // Insert a sender-owned 0 value output that becomes the change output if needed
                CTempRecipient r;
                r.nType = OUTPUT_RINGCT;

                if (!SetChangeDest(coinControl, r, sError)) {
                    return wserrorN(1, sError, __func__, ("SetChangeDest failed: " + sError));
                }

                if (nChange > ::minRelayTxFee.GetFee(2048)) { // TODO: better output size estimate
                    r.SetAmount(nChange);
                } else {
                    r.SetAmount(0);
                    nFeeRet += nChange;
                }

                nChangePosInOut = coinControl->nChangePos;
                InsertChangeAddress(r, vecSend, nChangePosInOut);
            } else {
                nFeeRet += nChange;
            }

            int nSignSigs = 0;
            size_t nRemainingInputs = setCoins.size();
            while (nRemainingInputs > 0) {
                size_t nInputs = nRemainingInputs > nInputsPerSig ? nInputsPerSig : nRemainingInputs;
                CTxIn txin;
                txin.nSequence = CTxIn::SEQUENCE_FINAL;
                txin.prevout.n = COutPoint::ANON_MARKER;
                txin.SetAnonInfo(nInputs, nRingSize);
                txNew.vin.emplace_back(txin);

                nRemainingInputs -= nInputs;
                nSignSigs++;
            }

            vMI.resize(nSignSigs);
            vInputBlinds.resize(nSignSigs);
            vSecretColumns.resize(nSignSigs);

            nValueOutPlain = 0;
            nChangePosInOut = -1;

            OUTPUT_PTR<CTxOutData> outFee = MAKE_OUTPUT<CTxOutData>();
            outFee->vData.push_back(DO_FEE);
            outFee->vData.resize(9); // More bytes than varint fee could use
            if (coinControl->m_extra_data0.size() > 0) {
                outFee->vData.insert(outFee->vData.end(), coinControl->m_extra_data0.begin(), coinControl->m_extra_data0.end());
            }
            txNew.vpout.push_back(outFee);

            bool fFirst = true;
            for (size_t i = 0; i < vecSend.size(); ++i) {
                auto &r = vecSend[i];

                r.ApplySubFee(nFeeRet, nSubtractFeeFromAmount, fFirst);

                OUTPUT_PTR<CTxOutBase> txbout;

                if (0 != CreateOutput(txbout, r, sError)) {
                    return 1; // sError will be set
                }

                if (r.nType == OUTPUT_STANDARD) {
                    nValueOutPlain += r.nAmount;
                }

                if (r.fChange && r.nType == OUTPUT_RINGCT) {
                    nChangePosInOut = i;
                }

                r.n = txNew.vpout.size();
                txNew.vpout.push_back(txbout);

                if (r.nType == OUTPUT_CT || r.nType == OUTPUT_RINGCT) {
                    if (r.vBlind.size() != 32) {
                        r.vBlind.resize(32);
                        GetStrongRandBytes(&r.vBlind[0], 32);
                    } // else prefilled already

                    if (0 != AddCTData(coinControl, txbout.get(), r, sError)) {
                        return 1; // sError will be set
                    }
                }
            }

            std::set<int64_t> setHave; // Anon prev-outputs can only be used once per transaction.
            size_t nTotalInputs = 0;

            for (size_t l = 0; l < txNew.vin.size(); ++l) { // Must add real outputs to setHave before picking decoys
                auto &txin = txNew.vin[l];
                uint32_t nSigInputs, nSigRingSize;
                txin.GetAnonInfo(nSigInputs, nSigRingSize);

                vInputBlinds[l].resize(32 * nSigInputs);
                std::vector<std::pair<MapRecords_t::const_iterator, unsigned int> >
                    vCoins(setCoins.begin() + nTotalInputs, setCoins.begin() + nTotalInputs + nSigInputs);
                nTotalInputs += nSigInputs;

                if (0 != PlaceRealOutputs(vMI[l], vSecretColumns[l], nSigRingSize, setHave, vCoins, vInputBlinds[l], coinControl, sError)) {
                    return 1; // sError is set
                }
            }

            for (size_t l = 0; l < txNew.vin.size(); ++l) {
                auto &txin = txNew.vin[l];
                uint32_t nSigInputs, nSigRingSize;
                txin.GetAnonInfo(nSigInputs, nSigRingSize);

                if (nSigRingSize > 1 &&
                    0 != PickHidingOutputs(vMI[l], vSecretColumns[l], nSigRingSize, setHave, coinControl, sError)) {
                    return 1; // sError is set
                }

                std::vector<uint8_t> vPubkeyMatrixIndices;
                for (size_t k = 0; k < nSigInputs; ++k)
                for (size_t i = 0; i < nSigRingSize; ++i) {
                    part::PutVarInt(vPubkeyMatrixIndices, vMI[l][k][i]);
                }

                // Fill in dummy signatures for fee calculation.
                std::vector<uint8_t> vKeyImages(33 * nSigInputs);
                txin.scriptData.stack.emplace_back(vKeyImages);
                txin.scriptWitness.stack.emplace_back(vPubkeyMatrixIndices);

                std::vector<uint8_t> vDL((1 + (nSigInputs+1) * nSigRingSize) * 32 // extra element for C, extra row for commitment row
                    + (txNew.vin.size() > 1 ? 33 : 0)); // extra commitment for split value if multiple sigs
                txin.scriptWitness.stack.emplace_back(vDL);
            }

            nBytes = GetVirtualTransactionSize(CTransaction(txNew));

            nFeeNeeded = GetMinimumFee(*this, nBytes, *coinControl, &feeCalc);
            if (feeCalc.reason == FeeReason::FALLBACK && !m_allow_fallback_fee) {
                // eventually allow a fallback fee
                sError = _("Fee estimation failed. Fallbackfee is disabled. Wait a few blocks or enable -fallbackfee.").translated;
                return false;
            }

            if (nFeeRet >= nFeeNeeded) {
                // Reduce fee to only the needed amount if possible. This
                // prevents potential overpayment in fees if the coins
                // selected to meet nFeeNeeded result in a transaction that
                // requires less fee than the prior iteration.
                if (nFeeRet > nFeeNeeded && nChangePosInOut != -1
                    && nSubtractFeeFromAmount == 0) {
                    auto &r = vecSend[nChangePosInOut];

                    CAmount extraFeePaid = nFeeRet - nFeeNeeded;

                    r.nAmount += extraFeePaid;
                    nFeeRet -= extraFeePaid;
                }
                break; // Done, enough fee included.
            } else
            if (!pick_new_inputs) {
                // This shouldn't happen, we should have had enough excess
                // fee to pay for the new output and still meet nFeeNeeded
                // Or we should have just subtracted fee from recipients and
                // nFeeNeeded should not have changed

                if (!nSubtractFeeFromAmount || !(--nSubFeeTries)) { // rangeproofs can change size per iteration
                    return wserrorN(1, sError, __func__, _("Transaction fee and change calculation failed.").translated);
                }
                LogPrint(BCLog::HDWALLET, "%s: nSubFeeTries %d\n", __func__, nSubFeeTries);
            }

            // Try to reduce change to include necessary fee
            if (nChangePosInOut != -1
                && nSubtractFeeFromAmount == 0) {
                auto &r = vecSend[nChangePosInOut];

                CAmount additionalFeeNeeded = nFeeNeeded - nFeeRet;
                if (r.nAmount >= MIN_FINAL_CHANGE + additionalFeeNeeded) {
                    r.nAmount -= additionalFeeNeeded;
                    nFeeRet += additionalFeeNeeded;
                    break; // Done, able to increase fee from change
                }
            }

            // If subtracting fee from recipients, we now know what fee we
            // need to subtract, we have no reason to reselect inputs
            if (nSubtractFeeFromAmount > 0) {
                pick_new_inputs = false;
            }

            // Include more fee and try again.
            nFeeRet = nFeeNeeded;
            continue;
        }
        coinControl->nChangePos = nChangePosInOut + 1; // Add one for the fee output

        LogPrint(BCLog::HDWALLET, "%s: Using %d inputs, ringsize %d.\n", __func__, setCoins.size(), nRingSize);

        nValueOutPlain += nFeeRet;

        // Remove the fee calculation dummy signatures
        for (auto &txin : txNew.vin) {
            txin.scriptData.stack[0].resize(0);
            txin.scriptWitness.stack[1].resize(0);
        }

        // Add the plain commitment
        std::vector<const uint8_t*> vpOutCommits, vpOutBlinds;
        uint8_t blind_plain[32] = {0};
        secp256k1_pedersen_commitment plainCommitment;
        if (nValueOutPlain > 0) {
            if (!secp256k1_pedersen_commit(secp256k1_ctx_blind,
                &plainCommitment, blind_plain, (uint64_t) nValueOutPlain, &secp256k1_generator_const_h, &secp256k1_generator_const_g)) {
                return wserrorN(1, sError, __func__, "secp256k1_pedersen_commit failed for plain out.");
            }
            vpOutCommits.push_back(plainCommitment.data);
            vpOutBlinds.push_back(blind_plain);
        }

        // Update the change output commitment
        for (size_t i = 0; i < vecSend.size(); ++i) {
            auto &r = vecSend[i];

            if ((int)i == nChangePosInOut) {
                // Change amount may have changed

                if (r.nType != OUTPUT_RINGCT) {
                    return wserrorN(1, sError, __func__, "nChangePosInOut not anon.");
                }

                if (r.vBlind.size() != 32) {
                    r.vBlind.resize(32);
                    GetStrongRandBytes(&r.vBlind[0], 32);
                }

                if (0 != AddCTData(coinControl, txNew.vpout[r.n].get(), r, sError)) {
                    return 1; // sError will be set
                }
            }

            if (r.nType == OUTPUT_CT || r.nType == OUTPUT_RINGCT) {
                vpOutCommits.push_back(txNew.vpout[r.n]->GetPCommitment()->data);
                vpOutBlinds.push_back(&r.vBlind[0]);
            }
        }

        std::vector<uint8_t> &vData = *txNew.vpout[0]->GetPData();
        vData.resize(1);
        if (0 != part::PutVarInt(vData, nFeeRet)) {
            return werrorN(1, "%s: PutVarInt %d failed\n", __func__, nFeeRet);
        }
        if (coinControl->m_extra_data0.size() > 0) {
            vData.insert(vData.end(), coinControl->m_extra_data0.begin(), coinControl->m_extra_data0.end());
        }

        if (sign) {
            std::vector<CKey> &vSplitCommitBlindingKeys = coinControl->vSplitCommitBlindingKeys;
            vSplitCommitBlindingKeys.resize(txNew.vin.size());
            int rv;
            size_t nTotalInputs = 0;

            // All Keyimages must be set in advance, txn hash covers scriptData
            for (size_t l = 0; l < txNew.vin.size(); ++l) {
                auto &txin = txNew.vin[l];

                uint32_t nSigInputs, nSigRingSize;
                txin.GetAnonInfo(nSigInputs, nSigRingSize);

                std::vector<uint8_t> &vKeyImages = txin.scriptData.stack[0];
                vKeyImages.resize(33 * nSigInputs);

                for (size_t k = 0; k < nSigInputs; ++k) {
                    size_t i = vSecretColumns[l];
                    int64_t nIndex = vMI[l][k][i];

                    CAnonOutput ao;
                    if (!pblocktree->ReadRCTOutput(nIndex, ao)) {
                        return wserrorN(1, sError, __func__, _("Anon output not found in db, %d").translated, nIndex);
                    }

                    CKeyID idk = ao.pubkey.GetID();
                    CKey key;
                    if (!coinControl->SetKeyFromInputData(idk, key) && !GetKey(idk, key)) {
                        return wserrorN(1, sError, __func__, _("No key for anonoutput, %s").translated, HexStr(ao.pubkey));
                    }

                    // Keyimage is required for the tx hash
                    if (0 != (rv = secp256k1_get_keyimage(secp256k1_ctx_blind, &vKeyImages[k * 33], ao.pubkey.begin(), key.begin()))) {
                        return wserrorN(1, sError, __func__, "secp256k1_get_keyimage failed %d", rv);
                    }
                }
            }

            for (size_t l = 0; l < txNew.vin.size(); ++l) {
                auto &txin = txNew.vin[l];

                uint32_t nSigInputs, nSigRingSize;
                txin.GetAnonInfo(nSigInputs, nSigRingSize);

                size_t nCols = nSigRingSize;
                size_t nRows = nSigInputs + 1;

                uint8_t randSeed[32];
                GetStrongRandBytes(randSeed, 32);

                std::vector<CKey> vsk(nSigInputs);
                std::vector<const uint8_t*> vpsk(nRows), vpBlinds, vpInCommits(nCols * nSigInputs);
                std::vector<uint8_t> vm(nCols * nRows * 33);
                std::vector<uint8_t> &vKeyImages = txin.scriptData.stack[0];
                std::vector<uint8_t> &vDL = txin.scriptWitness.stack[1];
                std::vector<secp256k1_pedersen_commitment> vCommitments;
                vCommitments.reserve(nCols * nSigInputs);

                for (size_t k = 0; k < nSigInputs; ++k)
                for (size_t i = 0; i < nCols; ++i) {
                    int64_t nIndex = vMI[l][k][i];

                    CAnonOutput ao;
                    if (!pblocktree->ReadRCTOutput(nIndex, ao)) {
                        return wserrorN(1, sError, __func__, _("Anon output not found in db, %d").translated, nIndex);
                    }

                    memcpy(&vm[(i+k*nCols)*33], ao.pubkey.begin(), 33);
                    vCommitments.push_back(ao.commitment);
                    vpInCommits[i+k*nCols] = vCommitments.back().data;

                    if (i == vSecretColumns[l]) {
                        CKeyID idk = ao.pubkey.GetID();
                        if (!coinControl->SetKeyFromInputData(idk, vsk[k]) && !GetKey(idk, vsk[k])) {
                            return wserrorN(1, sError, __func__, _("No key for anonoutput, %s").translated, HexStr(ao.pubkey));
                        }
                        vpsk[k] = vsk[k].begin();
                        vpBlinds.push_back(&vInputBlinds[l][k * 32]);
                    }
                }

                uint8_t blindSum[32] = {0};
                vpsk[nRows-1] = blindSum;
                if (txNew.vin.size() == 1) {
                    vDL.resize((1 + (nSigInputs+1) * nSigRingSize) * 32); // extra element for C, extra row for commitment row
                    vpBlinds.insert(vpBlinds.end(), vpOutBlinds.begin(), vpOutBlinds.end());

                    if (0 != (rv = secp256k1_prepare_mlsag(&vm[0], blindSum,
                        vpOutCommits.size(), vpOutCommits.size(), nCols, nRows,
                        &vpInCommits[0], &vpOutCommits[0], &vpBlinds[0]))) {
                        return wserrorN(1, sError, __func__, "secp256k1_prepare_mlsag failed %d", rv);
                    }
                } else {
                    vDL.resize((1 + (nSigInputs+1) * nSigRingSize) * 32 + 33); // extra element for C extra, extra row for commitment row, split input commitment

                    if (l == txNew.vin.size()-1) {
                        std::vector<const uint8_t*> vpAllBlinds = vpOutBlinds;

                        for (size_t k = 0; k < l; ++k) {
                            vpAllBlinds.push_back(vSplitCommitBlindingKeys[k].begin());
                        }

                        if (!secp256k1_pedersen_blind_sum(secp256k1_ctx_blind,
                            vSplitCommitBlindingKeys[l].begin_nc(), &vpAllBlinds[0],
                            vpAllBlinds.size(), vpOutBlinds.size())) {
                            return wserrorN(1, sError, __func__, "secp256k1_pedersen_blind_sum failed.");
                        }
                    } else {
                        vSplitCommitBlindingKeys[l].MakeNewKey(true);
                    }

                    CAmount nCommitValue = 0;
                    for (size_t k = 0; k < nSigInputs; ++k) {
                        const auto &coin = setCoins[nTotalInputs+k];
                        const COutputRecord *oR = coin.first->second.GetOutput(coin.second);
                        nCommitValue += oR->nValue;
                    }

                    nTotalInputs += nSigInputs;

                    secp256k1_pedersen_commitment splitInputCommit;
                    if (!secp256k1_pedersen_commit(secp256k1_ctx_blind,
                        &splitInputCommit, (uint8_t*)vSplitCommitBlindingKeys[l].begin(),
                        nCommitValue, &secp256k1_generator_const_h, &secp256k1_generator_const_g)) {
                        return wserrorN(1, sError, __func__, "secp256k1_pedersen_commit failed.");
                    }

                    memcpy(&vDL[(1 + (nSigInputs+1) * nSigRingSize) * 32], splitInputCommit.data, 33);

                    vpBlinds.emplace_back(vSplitCommitBlindingKeys[l].begin());
                    const uint8_t *pSplitCommit = splitInputCommit.data;

                    if (0 != (rv = secp256k1_prepare_mlsag(&vm[0], blindSum,
                        1, 1, nCols, nRows,
                        &vpInCommits[0], &pSplitCommit, &vpBlinds[0]))) {
                        return wserrorN(1, sError, __func__, "secp256k1_prepare_mlsag failed %d", rv);
                    }

                    vpBlinds.pop_back();
                }

                uint256 txhash = txNew.GetHash();
                if (0 != (rv = secp256k1_generate_mlsag(secp256k1_ctx_blind, vKeyImages.data(), &vDL[0], &vDL[32],
                    randSeed, txhash.begin(), nCols, nRows, vSecretColumns[l],
                    &vpsk[0], &vm[0]))) {
                    return wserrorN(1, sError, __func__, "secp256k1_generate_mlsag failed %d", rv);
                }
            }
        }

        rtx.nFee = nFeeRet;
        AddOutputRecordMetaData(rtx, vecSend);

        // Embed the constructed transaction data in wtxNew.
        wtx.SetTx(MakeTransactionRef(std::move(txNew)));
    }

    if (0 != PreAcceptMempoolTx(this, wtx, sError)) {
        return 1;
    }

    double all_est = feeCalc.est.pass.totalConfirmed + feeCalc.est.pass.inMempool + feeCalc.est.pass.leftMempool;
    if (all_est == 0.0) all_est = 1.0;
    WalletLogPrintf("Fee Calculation: Fee:%d Bytes:%u Needed:%d Tgt:%d (requested %d) Reason:\"%s\" Decay %.5f: Estimation: (%g - %g) %.2f%% %.1f/(%.1f %d mem %.1f out) Fail: (%g - %g) %.2f%% %.1f/(%.1f %d mem %.1f out)\n",
              nFeeRet, nBytes, nFeeNeeded, feeCalc.returnedTarget, feeCalc.desiredTarget, StringForFeeReason(feeCalc.reason), feeCalc.est.decay,
              feeCalc.est.pass.start, feeCalc.est.pass.end,
              100 * feeCalc.est.pass.withinTarget / all_est,
              feeCalc.est.pass.withinTarget, feeCalc.est.pass.totalConfirmed, feeCalc.est.pass.inMempool, feeCalc.est.pass.leftMempool,
              feeCalc.est.fail.start, feeCalc.est.fail.end,
              100 * feeCalc.est.fail.withinTarget / all_est,
              feeCalc.est.fail.withinTarget, feeCalc.est.fail.totalConfirmed, feeCalc.est.fail.inMempool, feeCalc.est.fail.leftMempool);
    return 0;
};

int CHDWallet::AddAnonInputs(CWalletTx &wtx, CTransactionRecord &rtx,
    std::vector<CTempRecipient> &vecSend, bool sign, size_t nRingSize, size_t nSigs, CAmount &nFeeRet, const CCoinControl *coinControl, std::string &sError)
{
    ClearTxCreationState();

    if (vecSend.size() < 1 && (!coinControl || coinControl->m_extra_data0.size() < 1)) {
        return wserrorN(1, sError, __func__, _("Transaction must have at least one recipient.").translated);
    }

    CAmount nValue = 0;
    for (const auto &r : vecSend) {
        nValue += r.nAmount;
        if (nValue < 0 || r.nAmount < 0) {
            return wserrorN(1, sError, __func__, _("Transaction amounts must not be negative.").translated);
        }
    }

    CExtKeyAccount *sea;
    CStoredExtKey *pcC = nullptr;
    if (0 != GetDefaultConfidentialChain(nullptr, sea, pcC)) {
        //return errorN(1, sError, __func__, _("Could not get confidential chain from account.").c_str());
    }

    uint32_t nLastHardened = pcC ? pcC->nHGenerated : 0;
    if (0 != AddAnonInputs(wtx, rtx, vecSend, sea, pcC, sign, nRingSize, nSigs, nFeeRet, coinControl, sError)) {
        // sError will be set
        if (pcC) {
            pcC->nHGenerated = nLastHardened; // reset
        }
        return 1;
    }

    if (pcC) {
        LOCK(cs_wallet);
        CHDWalletDB wdb(*database);

        std::vector<uint8_t> vEphemPath;
        uint32_t idIndex;
        bool requireUpdateDB;
        if (0 == ExtKeyGetIndex(&wdb, sea, idIndex, requireUpdateDB)) {
            PushUInt32(vEphemPath, idIndex);

            if (0 == AppendChainPath(pcC, vEphemPath)) {
                uint32_t nChild = nLastHardened;
                PushUInt32(vEphemPath, SetHardenedBit(nChild));
                rtx.mapValue[RTXVT_EPHEM_PATH] = vEphemPath;
            } else {
                WalletLogPrintf("Warning: %s - missing path value.\n", __func__);
                vEphemPath.clear();
            }
        } else {
            WalletLogPrintf("Warning: %s - ExtKeyGetIndex failed %s.\n", __func__, pcC->GetIDString58());
        }

        CKeyID idChain = pcC->GetID();
        if (!wdb.WriteExtKey(idChain, *pcC)) {
            pcC->nHGenerated = nLastHardened;
            return wserrorN(1, sError, __func__, "WriteExtKey failed.");
        }
    }

    return 0;
};

void CHDWallet::ClearCachedBalances()
{
    // Clear cache when a new txn is added to the wallet or a block is added or removed from the chain.
    m_have_spendable_balance_cached = false;
    m_have_cached_stakeable_coins = false;
    return;
}

bool CHDWallet::LoadToWallet(const uint256& hash, const UpdateWalletTxFn& fill_wtx)
{
    CWallet::LoadToWallet(hash, fill_wtx);

    auto mi = mapWallet.find(hash);
    if (mi != mapWallet.end()) {
        CWalletTx &wtxIn = mi->second;
        int nBestHeight = ::ChainActive().Height();
        if (wtxIn.IsCoinStake() && wtxIn.isAbandoned()) {
            int csHeight;
            if (wtxIn.tx->GetCoinStakeHeight(csHeight)
                && csHeight > nBestHeight - (MAX_STAKE_SEEN_SIZE * 1.5)) {
                // Add to MapStakeSeen to prevent node submitting a block that would be rejected.
                LOCK(cs_main);
                const COutPoint &kernel = wtxIn.tx->vin[0].prevout;
                uint256 hash = wtxIn.GetHash();
                AddToMapStakeSeen(kernel, hash);
            }
        }
    }

    return true;
};

void CHDWallet::LoadToWallet(const uint256 &hash, CTransactionRecord &rtx)
{
    Optional<int> block_height = chain().getBlockHeight(rtx.blockHash);
    if (block_height) {
        rtx.block_height = *block_height;
    }

    std::pair<MapRecords_t::iterator, bool> ret = mapRecords.insert(std::make_pair(hash, rtx));

    MapRecords_t::iterator mri = ret.first;
    rtxOrdered.insert(std::make_pair(rtx.GetTxTime(), mri));

    // TODO: Spend only owned inputs?

    return;
};

void CHDWallet::RemoveFromTxSpends(const uint256 &hash, const CTransactionRef pt)
{
    for (const auto &txin : pt->vin) {
        std::pair<TxSpends::iterator, TxSpends::iterator> ip = mapTxSpends.equal_range(txin.prevout);
        for (auto it = ip.first; it != ip.second; ) {
            if (it->second == hash) {
                mapTxSpends.erase(it++);
                continue;
            }
            ++it;
        }
    }
    return;
};

int CHDWallet::UnloadTransaction(const uint256 &hash)
{
    // Remove txn from wallet, inc TxSpends
    if (LogAcceptCategory(BCLog::HDWALLET)) {
        WalletLogPrintf("%s: %s.\n", __func__, hash.ToString());
    }

    MapWallet_t::iterator itw;
    MapRecords_t::iterator itr;
    if ((itw = mapWallet.find(hash)) != mapWallet.end()) {
        CWalletTx *pcoin = &itw->second;

        RemoveFromTxSpends(hash, pcoin->tx);

        wtxOrdered.erase(pcoin->m_it_wtxOrdered);

        mapWallet.erase(itw);
    } else
    if ((itr = mapRecords.find(hash)) != mapRecords.end()) {
        CStoredTransaction stx;
        if (!CHDWalletDB(*database).ReadStoredTx(hash, stx)) { // TODO: cache / use mapTempWallet
            WalletLogPrintf("%s: ReadStoredTx failed for %s.\n", __func__, hash.ToString());
        } else {
            RemoveFromTxSpends(hash, stx.tx);
        }

        for (auto it = rtxOrdered.cbegin(); it != rtxOrdered.cend(); ) {
            //if (it->second->first == hash)
            if (it->second == itr) {
                rtxOrdered.erase(it++);
                break;
            }
            ++it;
        }

        mapRecords.erase(itr);
    } else {
        WalletLogPrintf("Warning: %s - tx not found in wallet! %s.\n", __func__, hash.ToString());
        return 1;
    }

    NotifyTransactionChanged(this, hash, CT_DELETED);
    return 0;
};

int CHDWallet::GetDefaultConfidentialChain(CHDWalletDB *pwdb, CExtKeyAccount *&sea, CStoredExtKey *&pc)
{
    pc = nullptr;
    LOCK(cs_wallet);

    ExtKeyAccountMap::iterator mi = mapExtAccounts.find(idDefaultAccount);
    if (mi == mapExtAccounts.end()) {
        return werrorN(1, "%s: %s.", __func__, "Default account not found");
    }

    sea = mi->second;
    mapEKValue_t::iterator mvi = sea->mapValue.find(EKVT_CONFIDENTIAL_CHAIN);
    if (mvi != sea->mapValue.end()) {
        uint64_t n;
        GetCompressedInt64(mvi->second, n);
        if ((pc = sea->GetChain(n))) {
            return 0;
        }

        return werrorN(1, "%s: %s.", __func__, "Confidential chain set but not found");
    }

    if (LogAcceptCategory(BCLog::HDWALLET)) {
        WalletLogPrintf("Adding confidential chain to account: %s.\n", sea->GetIDString58());
    }

    size_t nConfidential = sea->vExtKeys.size();

    CStoredExtKey *sekAccount = sea->ChainAccount();
    if (!sekAccount) {
        return werrorN(1, "%s: %s.", __func__, "Account chain not found");
    }

    std::vector<uint8_t> vAccountPath, vSubKeyPath, v;
    mvi = sekAccount->mapValue.find(EKVT_PATH);
    if (mvi != sekAccount->mapValue.end()) {
        vAccountPath = mvi->second;
    }

    CExtKey evConfidential;
    uint32_t nChild;
    if (0 != sekAccount->DeriveNextKey(evConfidential, nChild, true)) {
        return werrorN(1, "%s: %s.", __func__, "DeriveNextKey failed");
    }

    CStoredExtKey *sekConfidential = new CStoredExtKey();
    sekConfidential->kp = CExtKeyPair(evConfidential);
    vSubKeyPath = vAccountPath;
    SetHardenedBit(nChild);
    sekConfidential->mapValue[EKVT_PATH] = PushUInt32(vSubKeyPath, nChild);
    sekConfidential->nFlags |= EAF_ACTIVE | EAF_IN_ACCOUNT;
    sekConfidential->mapValue[EKVT_KEY_TYPE] = SetChar(v, EKT_CONFIDENTIAL);

    CKeyID idk = sekConfidential->GetID();
    sea->vExtKeyIDs.push_back(idk);
    sea->vExtKeys.push_back(sekConfidential);
    mapExtKeys[idk] = sekConfidential; // wallet destructor will delete

    sea->mapValue[EKVT_CONFIDENTIAL_CHAIN] = SetCompressedInt64(v, nConfidential);

    if (!pwdb) {
        CHDWalletDB wdb(*database);
        if (0 != ExtKeySaveAccountToDB(&wdb, idDefaultAccount, sea)) {
            return werrorN(1,"%s: %s.", __func__, "ExtKeySaveAccountToDB failed");
        }
    } else {
        if (0 != ExtKeySaveAccountToDB(pwdb, idDefaultAccount, sea)) {
            return werrorN(1, "%s: %s.", __func__, "ExtKeySaveAccountToDB failed");
        }
    }

    pc = sekConfidential;
    return 0;
};

int CHDWallet::MakeDefaultAccount(bool fLegacy)
{
    WalletLogPrintf("Generating initial master key and account from random data.\n");

    LOCK(cs_wallet);
    CHDWalletDB wdb(GetDBHandle());
    if (!wdb.TxnBegin()) {
        return werrorN(1, "TxnBegin failed.");
    }

    std::string sLblMaster = "Master Key";
    std::string sLblAccount = "Default Account";
    int rv;
    CKeyID idNewMaster;
    CExtKeyAccount *sea;
    CExtKey ekMaster;

    if (0 != ExtKeyNew32(ekMaster)) {
        wdb.TxnAbort();
        return 1;
    }

    CStoredExtKey sek;
    sek.kp = CExtKeyPair(ekMaster);
    if (0 != (rv = ExtKeyImportLoose(&wdb, sek, idNewMaster, false, false, fLegacy))) {
        wdb.TxnAbort();
        return werrorN(1, "ExtKeyImportLoose failed, %s", ExtKeyGetString(rv));
    }

    idNewMaster = sek.GetID();
    if (0 != (rv = ExtKeySetMaster(&wdb, idNewMaster))) {
        wdb.TxnAbort();
        return werrorN(1, "ExtKeySetMaster failed, %s.", ExtKeyGetString(rv));
    }

    sea = new CExtKeyAccount();
    if (0 != (rv = ExtKeyDeriveNewAccount(&wdb, sea, sLblAccount))) {
        ExtKeyRemoveAccountFromMapsAndFree(sea);
        wdb.TxnAbort();
        return werrorN(1, "ExtKeyDeriveNewAccount failed, %s.", ExtKeyGetString(rv));
    }

    CKeyID idNewDefaultAccount = sea->GetID();
    CKeyID idOldDefault = idDefaultAccount;
    if (0 != (rv = ExtKeySetDefaultAccount(&wdb, idNewDefaultAccount))) {
        ExtKeyRemoveAccountFromMapsAndFree(sea);
        wdb.TxnAbort();
        return werrorN(1, "ExtKeySetDefaultAccount failed, %s.", ExtKeyGetString(rv));
    }

    if (!wdb.TxnCommit()) {
        idDefaultAccount = idOldDefault;
        ExtKeyRemoveAccountFromMapsAndFree(sea);
        return werrorN(1, "TxnCommit failed.");
    }
    return 0;
}

int CHDWallet::ExtKeyNew32(CExtKey &out)
{
    if (LogAcceptCategory(BCLog::HDWALLET)) {
        WalletLogPrintf("ExtKeyNew32 from random.\n");
    }

    uint8_t data[32];

    for (uint32_t i = 0; i < MAX_DERIVE_TRIES; ++i) {
        GetStrongRandBytes(data, 32);
        if (ExtKeyNew32(out, data, 32) == 0) {
            break;
        }
    }

    return out.IsValid() ? 0 : 1;
};

int CHDWallet::ExtKeyNew32(CExtKey &out, const char *sPassPhrase, int32_t nHash, const char *sSeed)
{
    // Match keys from http://bip32.org/
    LogPrint(BCLog::HDWALLET, "ExtKeyNew32 from pass phrase.\n");

    uint8_t data[64] = {0};
    int nPhraseLen = strlen(sPassPhrase);
    int nSeedLen = strlen(sSeed);

    CHMAC_SHA256 ctx256((const uint8_t*)sPassPhrase, nPhraseLen);
    for (int i = 0; i < nHash; ++i) {
        CHMAC_SHA256 tmp = ctx256;
        tmp.Write(data, 32).Finalize(data);
    }

    CHMAC_SHA512((const uint8_t*)sSeed, nSeedLen).Write(data, 32).Finalize(data);

    out.SetKeyCode(data, &data[32]);
    return out.IsValid() ? 0 : 1;
};

int CHDWallet::ExtKeyNew32(CExtKey &out, uint8_t *data, uint32_t lenData)
{
    LogPrint(BCLog::HDWALLET, "%s %s\n", GetDisplayName(), __func__);

    out.SetSeed(data, lenData);

    return out.IsValid() ? 0 : 1;
};

int CHDWallet::ExtKeyImportLoose(CHDWalletDB *pwdb, CStoredExtKey &sekIn, CKeyID &idDerived, bool fBip44, bool fSaveBip44, bool fLegacy)
{
    // If fBip44, the bip44 keyid is returned in idDerived

    LogPrint(BCLog::HDWALLET, "%s %s\n", GetDisplayName(), __func__);
    AssertLockHeld(cs_wallet);

    assert(pwdb);

    if (IsLocked()) {
        return werrorN(1, "Wallet must be unlocked.");
    }

    CKeyID id = sekIn.GetID();

    bool fsekInExist = true;
    // It's possible for a public ext key to be added first
    CStoredExtKey sekExist, sek = sekIn;
    if (pwdb->ReadExtKey(id, sekExist)) {
        if (IsCrypted()
            && 0 != ExtKeyUnlock(&sekExist)) {
            return werrorN(13, "%s: %s", __func__, ExtKeyGetString(13));
        }
        sek = sekExist;
        if (!sek.kp.IsValidV()
            && sekIn.kp.IsValidV()) {
            sek.kp = sekIn.kp;
            std::vector<uint8_t> v;
            sek.mapValue[EKVT_ADDED_SECRET_AT] = SetCompressedInt64(v, GetTime());
        }
    } else {
        // New key
        sek.nFlags |= EAF_ACTIVE;
        fsekInExist = false;
    }

    if (fBip44) {
        // Import key as bip44 root and derive a new master key
        // NOTE: can't know created at time of derived key here

        std::vector<uint8_t> v;
        sek.mapValue[EKVT_KEY_TYPE] = SetChar(v, EKT_BIP44_MASTER);

        CExtKey evDerivedKey, evPurposeKey;
        sek.kp.Derive(evPurposeKey, BIP44_PURPOSE);
        evPurposeKey.Derive(evDerivedKey, (uint32_t)Params().BIP44ID(fLegacy));

        v.resize(0);
        PushUInt32(v, BIP44_PURPOSE);
        PushUInt32(v, (uint32_t)Params().BIP44ID(fLegacy));

        CStoredExtKey sekDerived;
        sekDerived.nFlags |= EAF_ACTIVE;
        sekDerived.kp = CExtKeyPair(evDerivedKey);
        sekDerived.mapValue[EKVT_PATH] = v;
        sekDerived.mapValue[EKVT_ROOT_ID] = SetCKeyID(v, id);
        sekDerived.sLabel = sek.sLabel + " - bip44 derived.";

        idDerived = sekDerived.GetID();

        if (pwdb->ReadExtKey(idDerived, sekExist)) {
            if (fSaveBip44
                && !fsekInExist) {
                // Assume the user wants to save the bip44 key, drop down
            } else {
                return werrorN(12, "%s: %s", __func__, ExtKeyGetString(12));
            }
        } else {
            if (IsCrypted()
                && (ExtKeyEncrypt(&sekDerived, vMasterKey, false) != 0)) {
                return werrorN(1, "%s: ExtKeyEncrypt failed.", __func__);
            }

            if (!pwdb->WriteExtKey(idDerived, sekDerived)) {
                return werrorN(1, "%s: DB Write failed.", __func__);
            }
        }
    }

    if (!fBip44 || fSaveBip44) {
        if (IsCrypted()
            && ExtKeyEncrypt(&sek, vMasterKey, false) != 0) {
            return werrorN(1, "%s: ExtKeyEncrypt failed.", __func__);
        }

        if (!pwdb->WriteExtKey(id, sek)) {
            return werrorN(1, "%s: DB Write failed.", __func__);
        }
    }
    if (!UnsetWalletFlagRV(pwdb, WALLET_FLAG_BLANK_WALLET)) {
        return werrorN(1, "%s: UnsetWalletFlag failed.", __func__);
    }
    return 0;
};

int CHDWallet::ExtKeyImportAccount(CHDWalletDB *pwdb, CStoredExtKey &sekIn, int64_t nCreatedAt, const std::string &sLabel)
{
    // rv: 0 success, 1 fail, 2 existing key, 3 updated key
    // It's not possible to import an account using only a public key as internal keys are derived hardened

    if (LogAcceptCategory(BCLog::HDWALLET)) {
        WalletLogPrintf("%s.\n", __func__);
        AssertLockHeld(cs_wallet);
    }

    assert(pwdb);

    if (IsLocked()) {
        return werrorN(1, "Wallet must be unlocked.");
    }

    CKeyID idAccount = sekIn.GetID();

    CStoredExtKey sekExist, *sek = new CStoredExtKey();
    *sek = sekIn;

    if (pwdb->ReadExtKey(idAccount, sekExist)) {
        // Add secret if exists in db
        *sek = sekExist;
        if (!sek->kp.IsValidV()
            && sekIn.kp.IsValidV()) {
            sek->kp = sekIn.kp;
            std::vector<uint8_t> v;
            sek->mapValue[EKVT_ADDED_SECRET_AT] = SetCompressedInt64(v, GetTime());
        }
    }

    CExtKeyAccount *sea = new CExtKeyAccount();
    if (pwdb->ReadExtAccount(idAccount, *sea)) {
        if (0 != ExtKeyUnlock(sea)) {
            delete sek;
            delete sea;
            return werrorN(1, "Error unlocking existing account.");
        }
        CStoredExtKey *sekAccount = sea->ChainAccount();
        if (!sekAccount) {
            delete sek;
            delete sea;
            return werrorN(1, "ChainAccount failed.");
        }
        // Account exists, update secret if necessary
        if (!sek->kp.IsValidV()
            && sekAccount->kp.IsValidV()) {
            sekAccount->kp = sek->kp;
            std::vector<uint8_t> v;
            sekAccount->mapValue[EKVT_ADDED_SECRET_AT] = SetCompressedInt64(v, GetTime());

             if (IsCrypted()
                && ExtKeyEncrypt(sekAccount, vMasterKey, false) != 0) {
                delete sek;
                delete sea;
                return werrorN(1, "ExtKeyEncrypt failed.");
            }

            if (!pwdb->WriteExtKey(idAccount, *sekAccount)) {
                delete sek;
                delete sea;
                return werrorN(1, "WriteExtKey failed.");
            }

            delete sek;
            delete sea;
            return 3;
        }
        delete sek;
        delete sea;
        return 2;
    }

    CKeyID idMaster; // inits to 0
    if (0 != ExtKeyCreateAccount(sek, idMaster, *sea, sLabel)) {
        delete sek;
        delete sea;
        return werrorN(1, "ExtKeyCreateAccount failed.");
    }

    std::vector<uint8_t> v;
    sea->mapValue[EKVT_CREATED_AT] = SetCompressedInt64(v, nCreatedAt);

    if (0 != ExtKeySaveAccountToDB(pwdb, idAccount, sea)) {
        sea->FreeChains();
        delete sea;
        return werrorN(1, "DB Write failed.");
    }

    if (0 != ExtKeyAddAccountToMaps(idAccount, sea)) {
        sea->FreeChains();
        delete sea;
        return werrorN(1, "ExtKeyAddAccountToMap() failed.");
    }
    if (!UnsetWalletFlagRV(pwdb, WALLET_FLAG_BLANK_WALLET)) {
        return werrorN(1, "%s: UnsetWalletFlag failed.", __func__);
    }
    return 0;
};

int CHDWallet::ExtKeySetMaster(CHDWalletDB *pwdb, CKeyID &idNewMaster)
{
    if (LogAcceptCategory(BCLog::HDWALLET)) {
        CBitcoinAddress addr;
        addr.Set(idNewMaster, CChainParams::EXT_KEY_HASH);
        WalletLogPrintf("ExtKeySetMaster %s.\n", addr.ToString());
        AssertLockHeld(cs_wallet);
    }

    assert(pwdb);

    if (IsLocked()) {
        return werrorN(1, "Wallet must be unlocked.");
    }

    CKeyID idOldMaster;
    bool fOldMaster = pwdb->ReadNamedExtKeyId("master", idOldMaster);

    if (idNewMaster == idOldMaster) {
        return werrorN(11, ExtKeyGetString(11));
    }

    ExtKeyMap::iterator mi;
    CStoredExtKey ekOldMaster, *pEKOldMaster, *pEKNewMaster;
    bool fNew = false;
    mi = mapExtKeys.find(idNewMaster);
    if (mi != mapExtKeys.end()) {
        pEKNewMaster = mi->second;
    } else {
        pEKNewMaster = new CStoredExtKey();
        fNew = true;
        if (!pwdb->ReadExtKey(idNewMaster, *pEKNewMaster)) {
            delete pEKNewMaster;
            return werrorN(10, ExtKeyGetString(10));
        }
    }

    // Prevent setting bip44 root key as a master key.
    mapEKValue_t::iterator mvi = pEKNewMaster->mapValue.find(EKVT_KEY_TYPE);
    if (mvi != pEKNewMaster->mapValue.end()
        && mvi->second.size() == 1
        && mvi->second[0] == EKT_BIP44_MASTER) {
        if (fNew) delete pEKNewMaster;
        return werrorN(9, ExtKeyGetString(9));
    }

    if (ExtKeyUnlock(pEKNewMaster) != 0
        || !pEKNewMaster->kp.IsValidV()) {
        if (fNew) delete pEKNewMaster;
        return werrorN(1, "New master ext key has no secret.");
    }

    std::vector<uint8_t> v;
    pEKNewMaster->mapValue[EKVT_KEY_TYPE] = SetChar(v, EKT_MASTER);

    if (!pwdb->WriteExtKey(idNewMaster, *pEKNewMaster)
        || !pwdb->WriteNamedExtKeyId("master", idNewMaster)) {
        if (fNew) delete pEKNewMaster;
        return werrorN(1, "DB Write failed.");
    }

    // Unset old master ext key
    if (fOldMaster) {
        mi = mapExtKeys.find(idOldMaster);
        if (mi != mapExtKeys.end()) {
            pEKOldMaster = mi->second;
        } else {
            if (!pwdb->ReadExtKey(idOldMaster, ekOldMaster)) {
                if (fNew) delete pEKNewMaster;
                return werrorN(1, "ReadExtKey failed.");
            }

            pEKOldMaster = &ekOldMaster;
        }

        mapEKValue_t::iterator it = pEKOldMaster->mapValue.find(EKVT_KEY_TYPE);
        if (it != pEKOldMaster->mapValue.end()) {
            if (LogAcceptCategory(BCLog::HDWALLET))
                WalletLogPrintf("Removing tag from old master key %s.\n", pEKOldMaster->GetIDString58());
            pEKOldMaster->mapValue.erase(it);
            if (!pwdb->WriteExtKey(idOldMaster, *pEKOldMaster)) {
                if (fNew) delete pEKNewMaster;
                return werrorN(1, "WriteExtKey failed.");
            }
        }
    }

    mapExtKeys[idNewMaster] = pEKNewMaster;
    pEKMaster = pEKNewMaster;

    return 0;
};

int CHDWallet::ExtKeyNewMaster(CHDWalletDB *pwdb, CKeyID &idMaster, bool fAutoGenerated, bool fLegacy)
{
    // Must pair with ExtKeySetMaster

    //  This creates two keys, a root key and a master key derived according
    //  to BIP44 (path 44'/44'), The root (bip44) key only stored in the system
    //  and the derived key is set as the system master key.

    WalletLogPrintf("ExtKeyNewMaster.\n");
    AssertLockHeld(cs_wallet);
    assert(pwdb);

    if (IsLocked()) {
        return werrorN(1, "Wallet must be unlocked.");
    }

    CExtKey evRootKey;
    CStoredExtKey sekRoot;
    if (ExtKeyNew32(evRootKey) != 0) {
        return werrorN(1, "ExtKeyNew32 failed.");
    }

    std::vector<uint8_t> v;
    sekRoot.nFlags |= EAF_ACTIVE;
    sekRoot.mapValue[EKVT_KEY_TYPE] = SetChar(v, EKT_BIP44_MASTER);
    sekRoot.kp = CExtKeyPair(evRootKey);
    sekRoot.mapValue[EKVT_CREATED_AT] = SetCompressedInt64(v, GetTime());
    sekRoot.sLabel = "Initial BIP44 Master";
    CKeyID idRoot = sekRoot.GetID();

    CExtKey evMasterKey;
    evRootKey.Derive(evMasterKey, BIP44_PURPOSE);
    evMasterKey.Derive(evMasterKey, Params().BIP44ID(fLegacy));

    std::vector<uint8_t> vPath;
    PushUInt32(vPath, BIP44_PURPOSE);
    PushUInt32(vPath, Params().BIP44ID(fLegacy));

    CStoredExtKey sekMaster;
    sekMaster.nFlags |= EAF_ACTIVE;
    sekMaster.kp = CExtKeyPair(evMasterKey);
    sekMaster.mapValue[EKVT_PATH] = vPath;
    sekMaster.mapValue[EKVT_ROOT_ID] = SetCKeyID(v, idRoot);
    sekMaster.mapValue[EKVT_CREATED_AT] = SetCompressedInt64(v, GetTime());
    sekMaster.sLabel = "Initial Master";

    idMaster = sekMaster.GetID();

    if (IsCrypted()
        && (ExtKeyEncrypt(&sekRoot, vMasterKey, false) != 0
            || ExtKeyEncrypt(&sekMaster, vMasterKey, false) != 0)) {
        return werrorN(1, "ExtKeyEncrypt failed.");
    }

    if (!pwdb->WriteExtKey(idRoot, sekRoot)
        || !pwdb->WriteExtKey(idMaster, sekMaster)
        || (fAutoGenerated && !pwdb->WriteFlag("madeDefaultEKey", 1))) {
        return werrorN(1, "DB Write failed.");
    }

    return 0;
};

int CHDWallet::ExtKeyCreateAccount(CStoredExtKey *sekAccount, CKeyID &idMaster, CExtKeyAccount &ekaOut, const std::string &sLabel)
{
    LogPrint(BCLog::HDWALLET, "%s %s\n", GetDisplayName(), __func__);
    AssertLockHeld(cs_wallet);

    std::vector<uint8_t> vAccountPath, vSubKeyPath, v;
    mapEKValue_t::iterator mi = sekAccount->mapValue.find(EKVT_PATH);

    if (mi != sekAccount->mapValue.end()) {
        vAccountPath = mi->second;
    }

    ekaOut.idMaster = idMaster;
    ekaOut.sLabel = sLabel;
    ekaOut.nFlags |= EAF_ACTIVE;
    ekaOut.mapValue[EKVT_CREATED_AT] = SetCompressedInt64(v, GetTime());

    if (sekAccount->kp.IsValidV()) {
        ekaOut.nFlags |= EAF_HAVE_SECRET;
    }

    uint32_t nExternal = 0, nInternal = 0, nStealth = 0;
    CStoredExtKey *sekExternal = new CStoredExtKey(), *sekInternal = new CStoredExtKey(), *sekStealth = nullptr;

    if (sekAccount->kp.IsValidV()) {
        CExtKey evExternal, evInternal, evStealth;
        if (sekAccount->DeriveNextKey(evExternal, nExternal, false) != 0
            || sekAccount->DeriveNextKey(evInternal, nInternal, false) != 0
            || sekAccount->DeriveNextKey(evStealth, nStealth, true) != 0) {
            return werrorN(1, "Could not derive account chain keys.");
        }

        sekExternal->kp = CExtKeyPair(evExternal);
        sekInternal->kp = CExtKeyPair(evInternal);

        sekStealth = new CStoredExtKey();
        sekStealth->kp = CExtKeyPair(evStealth);
    } else {
        CExtPubKey epExternal, epInternal;
        if (sekAccount->DeriveNextKey(epExternal, nExternal, false) != 0
            || sekAccount->DeriveNextKey(epInternal, nInternal, false) != 0) {
            return werrorN(1, "Could not derive account chain keys.");
        }
        sekExternal->kp = CExtKeyPair(epExternal);
        sekInternal->kp = CExtKeyPair(epInternal);
    }

    vSubKeyPath = vAccountPath;
    sekExternal->mapValue[EKVT_PATH] = PushUInt32(vSubKeyPath, nExternal);
    sekExternal->nFlags |= EAF_ACTIVE | EAF_RECEIVE_ON | EAF_IN_ACCOUNT;

    vSubKeyPath = vAccountPath;
    sekInternal->mapValue[EKVT_PATH] = PushUInt32(vSubKeyPath, nInternal);
    sekInternal->nFlags |= EAF_ACTIVE | EAF_RECEIVE_ON | EAF_IN_ACCOUNT;

    ekaOut.vExtKeyIDs.push_back(sekAccount->GetID());
    ekaOut.vExtKeyIDs.push_back(sekExternal->GetID());
    ekaOut.vExtKeyIDs.push_back(sekInternal->GetID());

    ekaOut.vExtKeys.push_back(sekAccount);
    ekaOut.vExtKeys.push_back(sekExternal);
    ekaOut.vExtKeys.push_back(sekInternal);

    sekExternal->mapValue[EKVT_KEY_TYPE] = SetChar(v, EKT_EXTERNAL);
    sekInternal->mapValue[EKVT_KEY_TYPE] = SetChar(v, EKT_INTERNAL);

    ekaOut.nActiveExternal = 1;
    ekaOut.nActiveInternal = 2;

    if (sekAccount->kp.IsValidV()) {
        vSubKeyPath = vAccountPath;
        if (sekStealth) { // Silence compiler warning
            sekStealth->mapValue[EKVT_PATH] = PushUInt32(vSubKeyPath, nStealth);
            sekStealth->nFlags |= EAF_ACTIVE | EAF_IN_ACCOUNT;
            sekStealth->mapValue[EKVT_KEY_TYPE] = SetChar(v, EKT_STEALTH);
        }

        ekaOut.vExtKeyIDs.push_back(sekStealth->GetID());
        ekaOut.vExtKeys.push_back(sekStealth);
        ekaOut.nActiveStealth = 3;
    }

    if (IsCrypted()
        && ExtKeyEncrypt(&ekaOut, vMasterKey, false) != 0) {
        delete sekExternal;
        delete sekInternal;
        if (sekStealth) {
            delete sekStealth;
        }
        // sekAccount should be freed in calling function
        return werrorN(1, "ExtKeyEncrypt failed.");
    }

    return 0;
};

int CHDWallet::ExtKeyDeriveNewAccount(CHDWalletDB *pwdb, CExtKeyAccount *sea, const std::string &sLabel, const std::string &sPath)
{
    // Derive a new account from the master extkey and save to wallet
    WalletLogPrintf("%s\n", __func__);
    AssertLockHeld(cs_wallet);
    assert(pwdb);
    assert(sea);

    if (IsLocked()) {
        return werrorN(1, "%s: Wallet must be unlocked.", __func__);
    }

    if (!pEKMaster || !pEKMaster->kp.IsValidV()) {
        return werrorN(1, "%s: Master ext key is invalid.", __func__);
    }

    CKeyID idMaster = pEKMaster->GetID();

    CStoredExtKey *sekAccount = new CStoredExtKey();
    CExtKey evAccountKey;
    uint32_t nOldHGen = pEKMaster->GetCounter(true);
    uint32_t nAccount;
    std::vector<uint8_t> vAccountPath, vSubKeyPath;

    if (sPath.length() == 0) {
        if (pEKMaster->DeriveNextKey(evAccountKey, nAccount, true, true) != 0) {
            delete sekAccount;
            return werrorN(1, "%s: Could not derive account key from master.", __func__);
        }
        sekAccount->kp = CExtKeyPair(evAccountKey);
        sekAccount->mapValue[EKVT_PATH] = PushUInt32(vAccountPath, nAccount);
    } else {
        std::vector<uint32_t> vPath;
        int rv;
        if ((rv = ExtractExtKeyPath(sPath, vPath)) != 0) {
            delete sekAccount;
            return werrorN(1, "%s: ExtractExtKeyPath failed %s.", __func__, ExtKeyGetString(rv));
        }

        CExtKey vkOut;
        CExtKey vkWork = pEKMaster->kp.GetExtKey();
        for (std::vector<uint32_t>::iterator it = vPath.begin(); it != vPath.end(); ++it) {
            if (!vkWork.Derive(vkOut, *it)) {
                delete sekAccount;
                return werrorN(1, "%s: CExtKey Derive failed %s, %d.", __func__, sPath.c_str(), *it);
            }
            PushUInt32(vAccountPath, *it);

            vkWork = vkOut;
        }

        sekAccount->kp = CExtKeyPair(vkOut);
        sekAccount->mapValue[EKVT_PATH] = vAccountPath;
    }

    if (!sekAccount->kp.IsValidV()
        || !sekAccount->kp.IsValidP()) {
        delete sekAccount;
        pEKMaster->SetCounter(nOldHGen, true);
        return werrorN(1, "%s: Invalid key.", __func__);
    }

    sekAccount->nFlags |= EAF_ACTIVE | EAF_IN_ACCOUNT;
    if (0 != ExtKeyCreateAccount(sekAccount, idMaster, *sea, sLabel)) {
        delete sekAccount;
        pEKMaster->SetCounter(nOldHGen, true);
        return werrorN(1, "%s: ExtKeyCreateAccount failed.", __func__);
    }

    CKeyID idAccount = sea->GetID();

    CStoredExtKey checkSEA;
    if (pwdb->ReadExtKey(idAccount, checkSEA)) {
        sea->FreeChains();
        pEKMaster->SetCounter(nOldHGen, true);
        return werrorN(14, "%s: Account already exists in db.", __func__);
    }

    if (!pwdb->WriteExtKey(idMaster, *pEKMaster)
        || 0 != ExtKeySaveAccountToDB(pwdb, idAccount, sea)) {
        sea->FreeChains();
        pEKMaster->SetCounter(nOldHGen, true);
        return werrorN(1, "%s: DB Write failed.", __func__);
    }

    if (0 != ExtKeyAddAccountToMaps(idAccount, sea)) {
        sea->FreeChains();
        return werrorN(1, "%s: ExtKeyAddAccountToMaps() failed.", __func__);
    }

    return 0;
};

int CHDWallet::ExtKeySetDefaultAccount(CHDWalletDB *pwdb, CKeyID &idNewDefault)
{
    // Set an existing account as the new master, ensure EAF_ACTIVE is set
    // add account to maps if not already there
    // run in a db transaction

    LogPrint(BCLog::HDWALLET, "%s %s\n", GetDisplayName(), __func__);
    AssertLockHeld(cs_wallet);
    assert(pwdb);

    CExtKeyAccount *sea = new CExtKeyAccount();

    // Read account from db, inactive accounts are not loaded into maps
    if (!pwdb->ReadExtAccount(idNewDefault, *sea)) {
        delete sea;
        return werrorN(15, "%s: Account not in wallet.", __func__);
    }

    // If !EAF_ACTIVE, rewrite with EAF_ACTIVE set
    if (!(sea->nFlags & EAF_ACTIVE)) {
        sea->nFlags |= EAF_ACTIVE;
        if (!pwdb->WriteExtAccount(idNewDefault, *sea)) {
            delete sea;
            return werrorN(1, "%s: WriteExtAccount() failed.", __func__);
        }
    }

    if (!pwdb->WriteNamedExtKeyId("defaultAccount", idNewDefault)) {
        delete sea;
        return werrorN(1, "%s: WriteNamedExtKeyId() failed.", __func__);
    }

    ExtKeyAccountMap::iterator mi = mapExtAccounts.find(idNewDefault);
    if (mi == mapExtAccounts.end()) {
        if (0 != ExtKeyAddAccountToMaps(idNewDefault, sea)) {
            delete sea;
            return werrorN(1, "%s: ExtKeyAddAccountToMaps() failed.", __func__);
        }
        // sea will be freed in FreeExtKeyMaps
    } else {
        delete sea;
    }

    // Set idDefaultAccount last, in case something fails.
    idDefaultAccount = idNewDefault;

    NotifyCanGetAddressesChanged();

    return 0;
};

int CHDWallet::ExtKeyEncrypt(CStoredExtKey *sek, const CKeyingMaterial &vMKey, bool fLockKey)
{
    if (!sek->kp.IsValidV()) {
        if (LogAcceptCategory(BCLog::HDWALLET)) {
            WalletLogPrintf("%s: sek %s has no secret, encryption skipped.\n", __func__, sek->GetIDString58());
        }
        return 0;
    }

    std::vector<uint8_t> vchCryptedSecret;
    CPubKey pubkey = sek->kp.pubkey;
    CKeyingMaterial vchSecret(sek->kp.key.begin(), sek->kp.key.end());
    if (!EncryptSecret(vMKey, vchSecret, pubkey.GetHash(), vchCryptedSecret)) {
        return werrorN(1, "EncryptSecret failed.");
    }

    sek->nFlags |= EAF_IS_CRYPTED;

    sek->vchCryptedSecret = vchCryptedSecret;

    // CStoredExtKey serialise will never save key when vchCryptedSecret is set
    // thus key can be left intact here
    if (fLockKey) {
        sek->fLocked = 1;
        sek->kp.key.Clear();
    } else {
        sek->fLocked = 0;
    }

    return 0;
};

int CHDWallet::ExtKeyEncrypt(CExtKeyAccount *sea, const CKeyingMaterial &vMKey, bool fLockKey)
{
    assert(sea);

    std::vector<CStoredExtKey*>::iterator it;
    for (it = sea->vExtKeys.begin(); it != sea->vExtKeys.end(); ++it) {
        CStoredExtKey *sek = *it;
        if (sek->IsEncrypted()) {
            continue;
        }

        if (!sek->kp.IsValidV()
            && LogAcceptCategory(BCLog::HDWALLET)) {
            WalletLogPrintf("%s : Skipping account %s chain, no secret.\n", __func__, sea->GetIDString58());
            continue;
        }

        if (sek->kp.IsValidV()
            && ExtKeyEncrypt(sek, vMKey, fLockKey) != 0) {
            return 1;
        }
    }

    return 0;
};

int CHDWallet::ExtKeyEncryptAll(CHDWalletDB *pwdb, const CKeyingMaterial &vMKey)
{
    WalletLogPrintf("%s\n", __func__);

    // Encrypt loose and account extkeys stored in wallet
    // skip invalid private keys

    Dbc *pcursor = pwdb->GetTxnCursor();

    if (!pcursor) {
        return werrorN(1, "%s : cannot create DB cursor.", __func__);
    }

    CDataStream ssKey(SER_DISK, CLIENT_VERSION);
    CDataStream ssValue(SER_DISK, CLIENT_VERSION);

    CKeyID ckeyId;
    CBitcoinAddress addr;
    CStoredExtKey sek;
    CExtKey58 eKey58;
    std::string strType;

    size_t nKeys = 0;

    uint32_t fFlags = DB_SET_RANGE;
    ssKey << std::string(DBKeys::PART_EXTKEY);
    while (pwdb->ReadAtCursor(pcursor, ssKey, ssValue, fFlags) == 0) {
        fFlags = DB_NEXT;

        ssKey >> strType;
        if (strType != DBKeys::PART_EXTKEY) {
            break;
        }

        ssKey >> ckeyId;
        ssValue >> sek;

        if (!sek.kp.IsValidV()) {
            if (LogAcceptCategory(BCLog::HDWALLET)) {
                addr.Set(ckeyId, CChainParams::EXT_KEY_HASH);
                WalletLogPrintf("%s: Skipping key %s, no secret.\n", __func__, sek.GetIDString58());
            }
            continue;
        }

        if (ExtKeyEncrypt(&sek, vMKey, true) != 0) {
            return werrorN(1, "%s: ExtKeyEncrypt failed.", __func__);
        }

        nKeys++;

        if (!pwdb->Replace(pcursor, sek)) {
            return werrorN(1, "%s: Replace failed.", __func__);
        }
    }

    pcursor->close();

    LogPrint(BCLog::HDWALLET, "%s : Encrypted %u keys.\n", __func__, nKeys);

    return 0;
};

int CHDWallet::ExtKeyLock()
{
    LogPrint(BCLog::HDWALLET, "ExtKeyLock.\n");

    if (pEKMaster) {
        pEKMaster->kp.key.Clear();
        pEKMaster->fLocked = 1;
    }

    for (auto &mi : mapExtKeys) {
        CStoredExtKey *sek = mi.second;
        if (!(sek->IsEncrypted())) {
            continue;
        }
        sek->kp.key.Clear();
        sek->fLocked = 1;
    }

    return 0;
};

int CHDWallet::ExtKeyUnlock(CExtKeyAccount *sea)
{
    return ExtKeyUnlock(sea, vMasterKey);
};

int CHDWallet::ExtKeyUnlock(CExtKeyAccount *sea, const CKeyingMaterial &vMKey)
{
    for (auto it = sea->vExtKeys.begin(); it != sea->vExtKeys.end(); ++it) {
        CStoredExtKey *sek = *it;
        if (!(sek->nFlags & EAF_IS_CRYPTED)) {
            continue;
        }
        if (ExtKeyUnlock(sek, vMKey) != 0) {
            return 1;
        }
    }

    return 0;
};

int CHDWallet::ExtKeyUnlock(CStoredExtKey *sek)
{
    return ExtKeyUnlock(sek, vMasterKey);
};

int CHDWallet::ExtKeyUnlock(CStoredExtKey *sek, const CKeyingMaterial &vMKey)
{
    if (!(sek->nFlags & EAF_IS_CRYPTED)) { // not necessary to unlock
        return 0;
    }

    CKeyingMaterial vchSecret;
    uint256 iv = Hash(sek->kp.pubkey);
    if (!DecryptSecret(vMKey, sek->vchCryptedSecret, iv, vchSecret)
        || vchSecret.size() != 32) {
        return werrorN(1, "%s Failed decrypting ext key %s", __func__, sek->GetIDString58().c_str());
    }

    CKey key;
    key.Set(vchSecret.begin(), vchSecret.end(), true);

    if (!key.IsValid()) {
        return werrorN(1, "%s Failed decrypting ext key %s", __func__, sek->GetIDString58().c_str());
    }

    if (key.GetPubKey() != sek->kp.pubkey) {
        return werrorN(1, "%s Decrypted ext key mismatch %s", __func__, sek->GetIDString58().c_str());
    }

    sek->kp.key = key;
    sek->fLocked = 0;
    return 0;
};

int CHDWallet::ExtKeyUnlock(const CKeyingMaterial &vMKey)
{
    LogPrint(BCLog::HDWALLET, "ExtKeyUnlock.\n");

    if (pEKMaster
        && pEKMaster->nFlags & EAF_IS_CRYPTED) {
        if (ExtKeyUnlock(pEKMaster, vMKey) != 0) {
            return 1;
        }
    }

    for (auto &mi : mapExtKeys) {
        CStoredExtKey *sek = mi.second;
        if (0 != ExtKeyUnlock(sek, vMKey)) {
            return werrorN(1, "ExtKeyUnlock failed.");
        }
    }

    return 0;
};

int CHDWallet::ExtKeyLoadMaster()
{
    WalletLogPrintf("Loading master ext key.\n");

    LOCK(cs_wallet);
    CKeyID idMaster;

    CHDWalletDB wdb(*database);
    if (!wdb.ReadNamedExtKeyId("master", idMaster)) {
        WalletLogPrintf("Warning: No master ext key has been set.\n");
        return 1;
    }

    pEKMaster = new CStoredExtKey();
    if (!wdb.ReadExtKey(idMaster, *pEKMaster)) {
        delete pEKMaster;
        pEKMaster = nullptr;
        return werrorN(1, "%s ReadExtKey failed to read master ext key.", __func__);
    }

    if (!pEKMaster->kp.IsValidP()) { // wallet could be locked, check pk
        delete pEKMaster;
        pEKMaster = nullptr;
        return werrorN(1, "%s Master ext key is invalid: %s.", __func__, HDKeyIDToString(idMaster));
    }

    if (pEKMaster->nFlags & EAF_IS_CRYPTED) {
        pEKMaster->fLocked = 1;
    }

    // Add to key map
    mapExtKeys[idMaster] = pEKMaster;

    // Find earliest key creation time, as wallet birthday
    int64_t nCreatedAt = 0;
    GetCompressedInt64(pEKMaster->mapValue[EKVT_CREATED_AT], (uint64_t&)nCreatedAt);

    auto spk_man = GetLegacyScriptPubKeyMan();
    if (spk_man) {
        LOCK(spk_man->cs_KeyStore);
        // TODO: Split CHDWallet into a new ScriptPubKeyMan
        spk_man->UpdateTimeFirstKey(nCreatedAt);
    }

    return 0;
};

int CHDWallet::ExtKeyLoadAccountKeys(CHDWalletDB *pwdb, CExtKeyAccount *sea)
{
    sea->vExtKeys.resize(sea->vExtKeyIDs.size());
    for (size_t i = 0; i < sea->vExtKeyIDs.size(); ++i) {
        CKeyID &id = sea->vExtKeyIDs[i];

        CStoredExtKey *sek = new CStoredExtKey();
        if (pwdb->ReadExtKey(id, *sek)) {
            sea->vExtKeys[i] = sek;
        } else {
            WalletLogPrintf("WARNING: Could not read key %d of account %s\n", i, sea->GetIDString58());
            sea->vExtKeys[i] = nullptr;
            delete sek;
        }
    }
    return 0;
};

int CHDWallet::ExtKeyLoadAccount(CHDWalletDB *pwdb, const CKeyID &idAccount)
{
    CExtKeyAccount *sea = new CExtKeyAccount();
    if (!pwdb->ReadExtAccount(idAccount, *sea)) {
        return werrorN(1, "%s: ReadExtAccount failed.", __func__);
    }

    ExtKeyLoadAccountKeys(pwdb, sea);

    if (0 != ExtKeyAddAccountToMaps(idAccount, sea, true)) {
        sea->FreeChains();
        delete sea;
        return werrorN(1, "%s: ExtKeyAddAccountToMaps failed: %s.",  __func__, HDAccIDToString(idAccount));
    }

    return 0;
};

int CHDWallet::ExtKeyLoadAccounts()
{
    WalletLogPrintf("Loading extkey accounts.\n");

    LOCK(cs_wallet);

    CHDWalletDB wdb(*database);

    if (!wdb.ReadNamedExtKeyId("defaultAccount", idDefaultAccount)) {
        WalletLogPrintf("Warning: No default ext account set.\n");
    }

    Dbc *pcursor;
    if (!(pcursor = wdb.GetCursor())) {
        return werrorN(1, "%s: cannot create DB cursor", __func__);
    }

    CDataStream ssKey(SER_DISK, CLIENT_VERSION);
    CDataStream ssValue(SER_DISK, CLIENT_VERSION);

    CKeyID idAccount;
    std::string strType;

    unsigned int fFlags = DB_SET_RANGE;
    ssKey << std::string(DBKeys::PART_EXTACC);
    while (wdb.ReadAtCursor(pcursor, ssKey, ssValue, fFlags) == 0) {
        fFlags = DB_NEXT;

        ssKey >> strType;
        if (strType != DBKeys::PART_EXTACC) {
            break;
        }

        ssKey >> idAccount;

        if (LogAcceptCategory(BCLog::HDWALLET)) {
            WalletLogPrintf("Loading account %s\n", HDAccIDToString(idAccount));
        }

        CExtKeyAccount *sea = new CExtKeyAccount();
        ssValue >> *sea;

        ExtKeyAccountMap::iterator mi = mapExtAccounts.find(idAccount);
        if (mi != mapExtAccounts.end()) {
            // Account already loaded, skip
            if (LogAcceptCategory(BCLog::HDWALLET)) {
                WalletLogPrintf("Account already loaded.\n");
            }
            continue;
        }

        if (!(sea->nFlags & EAF_ACTIVE)) {
            if (LogAcceptCategory(BCLog::HDWALLET)) {
                WalletLogPrintf("Skipping inactive %s\n", HDAccIDToString(idAccount));
            }
            delete sea;
            continue;
        }

        // Find earliest key creation time, as wallet birthday
        int64_t nCreatedAt;
        GetCompressedInt64(sea->mapValue[EKVT_CREATED_AT], (uint64_t&)nCreatedAt);

        auto spk_man = GetLegacyScriptPubKeyMan();
        if (spk_man) {
            LOCK(spk_man->cs_KeyStore);
            // TODO: Split CHDWallet into a new ScriptPubKeyMan
            spk_man->UpdateTimeFirstKey(nCreatedAt);
        }

        ExtKeyLoadAccountKeys(&wdb, sea);

        if (0 != ExtKeyAddAccountToMaps(idAccount, sea, false)) {
            WalletLogPrintf("%s: ExtKeyAddAccountToMaps failed: %s\n", __func__, HDAccIDToString(idAccount));
            sea->FreeChains();
            delete sea;
        }
    }

    pcursor->close();

    return 0;
};

int CHDWallet::ExtKeyLoadLoose()
{
    WalletLogPrintf("Loading loose extkeys.\n");

    LOCK(cs_wallet);

    CHDWalletDB wdb(GetDatabase());

    Dbc *pcursor;
    if (!(pcursor = wdb.GetCursor())) {
        throw std::runtime_error(strprintf("%s : cannot create DB cursor", __func__).c_str());
    }

    CDataStream ssKey(SER_DISK, CLIENT_VERSION);
    CDataStream ssValue(SER_DISK, CLIENT_VERSION);

    CKeyID ckeyId;
    CStoredExtKey sek;
    std::string strType;

    uint32_t fFlags = DB_SET_RANGE;
    ssKey << std::string(DBKeys::PART_EXTKEY);

    while (wdb.ReadAtCursor(pcursor, ssKey, ssValue, fFlags) == 0) {
        fFlags = DB_NEXT;

        ssKey >> strType;
        if (strType != DBKeys::PART_EXTKEY) {
            break;
        }

        ssKey >> ckeyId;
        ssValue >> sek;
        if (sek.IsInAccount() ||
            !sek.IsActive() ||
            !sek.IsReceiveEnabled()) {
            continue;
        }
        CStoredExtKey *psek = nullptr;
        // Don't overwrite existing keys.
        if (mapExtKeys.count(ckeyId) == 0) {
            psek = new CStoredExtKey();
            *psek = sek;
            mapExtKeys[ckeyId] = psek;
        } else {
            psek = mapExtKeys[ckeyId];
        }
        if (psek->IsReceiveEnabled()) {
            ExtKeyAddLookAhead(psek);
        }
    }
    pcursor->close();
    WalletLogPrintf("Active extkey chains: %d.\n", mapExtKeys.size());

    {
        WalletLogPrintf("Loading loose extkey child keys.\n");
        Dbc *pcursor;
        if (!(pcursor = wdb.GetCursor())) {
            throw std::runtime_error(strprintf("%s : cannot create DB cursor", __func__).c_str());
        }
        CEKLKey ekl;
        fFlags = DB_SET_RANGE;
        ssKey.clear();
        ssKey << std::string(DBKeys::PART_LEXTKEYCK);
        while (wdb.ReadAtCursor(pcursor, ssKey, ssValue, fFlags) == 0) {
            fFlags = DB_NEXT;

            ssKey >> strType;
            if (strType != DBKeys::PART_LEXTKEYCK) {
                break;
            }

            ssKey >> ckeyId;
            ssValue >> ekl;
            mapLooseKeys[ckeyId] = ekl;
        }
        pcursor->close();
        WalletLogPrintf("Loaded %d loose extkey derived keys.\n", mapLooseKeys.size());
    }

    return 0;
}

int CHDWallet::ExtKeyReload(const CStoredExtKey *sek)
{
    CKeyID idk = sek->GetID();

    bool is_master = idk == idDefaultAccount;

    if (sek->IsInAccount()) {
        return werrorN(1, "%s: TODO: Can only reload loose keys.", __func__);
    }

    // Remove temporary keys from lookahead
    for (auto it = mapLooseLookAhead.cbegin(); it != mapLooseLookAhead.cend();) {
        if (it->second.chain_id == idk) {
            it = mapLooseLookAhead.erase(it);
        } else {
            ++it;
        }
    }

    auto it = mapExtKeys.find(idk);
    if (!sek->IsActive() ||
        (!sek->IsReceiveEnabled() && !is_master)) {
        // Remove if exists
        if (it != mapExtKeys.end()) {
            WalletLogPrintf("Unloading extkey %s.\n", HDKeyIDToString(idk));
            delete it->second;
            mapExtKeys.erase(it);
        }
        return 0;
    }
    WalletLogPrintf("Reloading extkey %s.\n", HDKeyIDToString(idk));

    CStoredExtKey *psek = nullptr;
    if (it != mapExtKeys.end()) {
        *it->second = *sek;
        psek = it->second;
    } else {
        psek = new CStoredExtKey();
        *psek = *sek;
        mapExtKeys[idk] = psek;
    }
    psek->nLastLookAhead = 0;
    if (psek->IsReceiveEnabled()) {
        ExtKeyAddLookAhead(psek);
    }

    return 0;
}

int CHDWallet::ExtKeyAddLookAhead(CStoredExtKey *sek) const
{
    CKeyID derivedId, idk = sek->GetID();
    CPubKey pk;
    LooseKeyMap::const_iterator mi;

    uint64_t nLookAhead = m_default_lookahead;
    auto itV = sek->mapValue.find(EKVT_N_LOOKAHEAD);
    if (itV != sek->mapValue.end()) {
        nLookAhead = GetCompressedInt64(itV->second, nLookAhead);
    }

    // nGenerated counts number of keys generated, last used offset will be nGenerated-1
    uint32_t nChild = std::max(sek->nGenerated, sek->nLastLookAhead > 0 ? sek->nLastLookAhead + 1 : 0);
    uint32_t nChildOut = nChild;
    uint32_t nStart = nChild - sek->nGenerated;

    WalletLogPrintf("Adding %d keys to lookahead for loose chain %s from %d.\n", nLookAhead - nStart, HDKeyIDToString(idk), nChild);

    for (uint32_t k = nStart; k < (uint32_t)nLookAhead; ++k) {
        bool fGotKey = false;

        uint32_t nMaxTries = 1000; // TODO: link to lookahead size
        for (uint32_t i = 0; i < nMaxTries; ++i) { // nMaxTries > lookahead pool
            if (sek->DeriveKey(pk, nChild, nChildOut, false) != 0) {
                WalletLogPrintf("Warning: %s - DeriveKey failed, chain %s, child %d.\n", __func__, HDKeyIDToString(idk), nChild);
                nChild = nChildOut + 1;
                continue;
            }
            nChild = nChildOut + 1;

            derivedId = pk.GetID();
            if ((mi = mapLooseKeys.find(derivedId)) != mapLooseKeys.end()) {
                if (LogAcceptCategory(BCLog::HDWALLET)) {
                    WalletLogPrintf("%s: key exists in map skipping %s.\n", __func__, EncodeDestination(PKHash(derivedId)));
                }
                continue;
            }

            if ((mi = mapLooseLookAhead.find(derivedId)) != mapLooseLookAhead.end()) {
                continue;
            }

            fGotKey = true;
            break;
        }

        if (!fGotKey) {
            WalletLogPrintf("Error: %s - DeriveKey loop failed, chain %s, child %d.\n", __func__, HDKeyIDToString(idk), nChild);
            continue;
        }

        mapLooseLookAhead[derivedId] = CEKLKey(idk, nChildOut);
        sek->nLastLookAhead = nChildOut;

        if (LogAcceptCategory(BCLog::HDWALLET)) {
            WalletLogPrintf("Added %d %s to loose-extkey look-ahead size %u.\n", nChildOut, EncodeDestination(PKHash(derivedId)), mapLooseLookAhead.size());
        }
    }

    return 0;
}

int CHDWallet::ExtKeyPromoteKey(CStoredExtKey *sek, uint32_t nChildKey) const
{
    CKeyID idk = sek->GetID();
    // sek must be a pointer to entry in mapExtKeys
    AssertLockHeld(cs_wallet);

    CHDWalletDB wdb(*database);

    if (!sek->IsTrackOnly() && !wdb.TxnBegin()) {
        return werrorN(1, "%s TxnBegin failed.", __func__);
    }

    for (auto it = mapLooseLookAhead.cbegin(); it != mapLooseLookAhead.cend();) {
        if (it->second.chain_id == idk && it->second.nKey <= nChildKey) {
            if (!sek->IsTrackOnly()) {
                WalletLogPrintf("Promoting child key %d %s from loose extkey %s lookahead.\n",
                                it->second.nKey, EncodeDestination(PKHash(it->first)), sek->GetIDString58());
                mapLooseKeys[it->first] = it->second;
                wdb.WriteEKLKey(it->first, it->second);
            }
            it = mapLooseLookAhead.erase(it);
        } else {
            ++it;
        }
    }

    sek->nGenerated = nChildKey + 1;
    if (!wdb.WriteExtKey(idk, *sek)) {
        return werrorN(1, "%s: WriteExtKey failed.", __func__);
    }
    ExtKeyAddLookAhead(sek);

    if (!sek->IsTrackOnly() && !wdb.TxnCommit()) {
        return werrorN(1, "%s TxnCommit failed.", __func__);
    }
    return 0;
};

int CHDWallet::ExtKeySaveAccountToDB(CHDWalletDB *pwdb, const CKeyID &idAccount, CExtKeyAccount *sea)
{
    LogPrint(BCLog::HDWALLET, "%s %s\n", GetDisplayName(), __func__);
    AssertLockHeld(cs_wallet);
    assert(sea);

    for (size_t i = 0; i < sea->vExtKeys.size(); ++i) {
        CStoredExtKey *sek = sea->vExtKeys[i];
        if (!pwdb->WriteExtKey(sea->vExtKeyIDs[i], *sek)) {
            return werrorN(1, "%s: WriteExtKey failed.", __func__);
        }
    }

    if (!pwdb->WriteExtAccount(idAccount, *sea)) {
        return werrorN(1, "%s: WriteExtAccount failed.", __func__);
    }

    return 0;
};

int CHDWallet::ExtKeyAddAccountToMaps(const CKeyID &idAccount, CExtKeyAccount *sea, bool fAddToLookAhead)
{
    LogPrint(BCLog::HDWALLET, "%s %s\n", GetDisplayName(), __func__);
    AssertLockHeld(cs_wallet);
    assert(sea);

    for (size_t i = 0; i < sea->vExtKeys.size(); ++i) {
        CStoredExtKey *sek = sea->vExtKeys[i];

        if (IsLocked() && sek->IsEncrypted()) {
            sek->fLocked = 1;
        }

        if (sek->IsActive()
            && sek->IsReceiveEnabled()) {
            uint64_t nLookAhead = m_default_lookahead;
            mapEKValue_t::iterator itV = sek->mapValue.find(EKVT_N_LOOKAHEAD);
            if (itV != sek->mapValue.end()) {
                nLookAhead = GetCompressedInt64(itV->second, nLookAhead);
            }

            if (fAddToLookAhead) {
                sea->AddLookAhead(i, (uint32_t)nLookAhead);
            }
        }

        mapExtKeys[sea->vExtKeyIDs[i]] = sek;
    }

    mapExtAccounts[idAccount] = sea;
    return 0;
};

int CHDWallet::ExtKeyRemoveAccountFromMapsAndFree(CExtKeyAccount *sea)
{
    // Remove account keys from wallet maps and free
    if (!sea) {
        return 0;
    }

    CKeyID idAccount = sea->GetID();

    for (size_t i = 0; i < sea->vExtKeys.size(); ++i) {
        mapExtKeys.erase(sea->vExtKeyIDs[i]);
    }

    mapExtAccounts.erase(idAccount);
    sea->FreeChains();
    delete sea;
    return 0;
};

int CHDWallet::ExtKeyRemoveAccountFromMapsAndFree(const CKeyID &idAccount)
{
    ExtKeyAccountMap::iterator mi = mapExtAccounts.find(idAccount);
    if (mi == mapExtAccounts.end()) {
        return werrorN(1, "%s: Account %s not found.", __func__, HDAccIDToString(idAccount));
    }

    return ExtKeyRemoveAccountFromMapsAndFree(mi->second);
};

int CHDWallet::ExtKeyLoadAccountPacks()
{
    WalletLogPrintf("Loading ext account packs.\n");

    LOCK(cs_wallet);

    CHDWalletDB wdb(*database);

    Dbc *pcursor;
    if (!(pcursor = wdb.GetCursor())) {
        return werrorN(1, "%s: cannot create DB cursor", __func__);
    }

    CDataStream ssKey(SER_DISK, CLIENT_VERSION);
    CDataStream ssValue(SER_DISK, CLIENT_VERSION);

    CKeyID idAccount;
    uint32_t nPack;
    size_t nKeys = 0, nStealthKeys = 0, nStealthChildKeys = 0;
    std::string strType;
    std::vector<CEKAKeyPack> ekPak;
    std::vector<CEKAStealthKeyPack> aksPak;
    std::vector<CEKASCKeyPack> asckPak;

    unsigned int fFlags = DB_SET_RANGE;
    ssKey << std::string("epak");
    while (wdb.ReadAtCursor(pcursor, ssKey, ssValue, fFlags) == 0) {
        ekPak.clear();
        fFlags = DB_NEXT;

        ssKey >> strType;
        if (strType != "epak") {
            break;
        }

        ssKey >> idAccount;
        ssKey >> nPack;

        if (LogAcceptCategory(BCLog::HDWALLET)) {
            WalletLogPrintf("Loading account key pack %s %u\n", HDAccIDToString(idAccount), nPack);
        }

        ExtKeyAccountMap::iterator mi = mapExtAccounts.find(idAccount);
        if (mi == mapExtAccounts.end()) {
            WalletLogPrintf("Warning: Unknown account %s.\n", HDAccIDToString(idAccount));
            continue;
        }

        CExtKeyAccount *sea = mi->second;

        ssValue >> ekPak;

        std::vector<CEKAKeyPack>::iterator it;
        for (it = ekPak.begin(); it != ekPak.end(); ++it) {
            nKeys++;
            sea->mapKeys[it->id] = it->ak;
        }
    }

    if (LogAcceptCategory(BCLog::HDWALLET)) {
        WalletLogPrintf("Loaded %d keys\n", nKeys);
    }

    ssKey.clear();
    ssKey << std::string(DBKeys::PART_SXADDRKEYPACK);
    fFlags = DB_SET_RANGE;
    while (wdb.ReadAtCursor(pcursor, ssKey, ssValue, fFlags) == 0) {
        aksPak.clear();
        fFlags = DB_NEXT;

        ssKey >> strType;
        if (strType != DBKeys::PART_SXADDRKEYPACK) {
            break;
        }

        ssKey >> idAccount;
        ssKey >> nPack;

        if (LogAcceptCategory(BCLog::HDWALLET)) {
            WalletLogPrintf("Loading account stealth key pack %s %u\n", idAccount.ToString(), nPack);
        }

        ExtKeyAccountMap::iterator mi = mapExtAccounts.find(idAccount);
        if (mi == mapExtAccounts.end()) {
            WalletLogPrintf("Warning: Unknown account %s.\n", HDAccIDToString(idAccount));
            continue;
        }
        CExtKeyAccount *sea = mi->second;

        ssValue >> aksPak;

        for (auto it = aksPak.begin(); it != aksPak.end(); ++it) {
            nStealthKeys++;
            sea->mapStealthKeys[it->id] = it->aks;
        }
    }

    if (LogAcceptCategory(BCLog::HDWALLET)) {
        WalletLogPrintf("Loaded %d stealthkey%s.\n", nStealthKeys, nStealthKeys == 1 ? "" : "s");
    }

    ssKey.clear();
    ssKey << std::string("ecpk");
    fFlags = DB_SET_RANGE;
    while (wdb.ReadAtCursor(pcursor, ssKey, ssValue, fFlags) == 0) {
        aksPak.clear();
        fFlags = DB_NEXT;

        ssKey >> strType;
        if (strType != "ecpk") {
            break;
        }

        ssKey >> idAccount;
        ssKey >> nPack;

        if (LogAcceptCategory(BCLog::HDWALLET)) {
            WalletLogPrintf("Loading account stealth child key pack %s %u\n", idAccount.ToString(), nPack);
        }

        ExtKeyAccountMap::iterator mi = mapExtAccounts.find(idAccount);
        if (mi == mapExtAccounts.end()) {
            CBitcoinAddress addr;
            addr.Set(idAccount, CChainParams::EXT_ACC_HASH);
            WalletLogPrintf("Warning: Unknown account %s.\n", addr.ToString());
            continue;
        }
        CExtKeyAccount *sea = mi->second;

        ssValue >> asckPak;

        for (auto it = asckPak.begin(); it != asckPak.end(); ++it) {
            nStealthChildKeys++;
            sea->mapStealthChildKeys[it->id] = it->asck;
        }
    }

    if (LogAcceptCategory(BCLog::HDWALLET)) {
        WalletLogPrintf("Loaded %d stealth child keys\n", nStealthChildKeys);
    }

    pcursor->close();

    return 0;
};

int CHDWallet::PrepareLookahead()
{
    WalletLogPrintf("Preparing Lookahead pools.\n");

    for (auto it = mapExtAccounts.cbegin(); it != mapExtAccounts.cend(); ++it) {
        CExtKeyAccount *sea = it->second;
        sea->ClearLookAhead();
        for (size_t i = 0; i < sea->vExtKeys.size(); ++i) {
            CStoredExtKey *sek = sea->vExtKeys[i];

            if (sek->IsActive()
                && sek->IsReceiveEnabled()) {
                uint64_t nLookAhead = m_default_lookahead;
                mapEKValue_t::iterator itV = sek->mapValue.find(EKVT_N_LOOKAHEAD);
                if (itV != sek->mapValue.end()) {
                    nLookAhead = GetCompressedInt64(itV->second, nLookAhead);
                }

                sea->AddLookAhead(i, (uint32_t)nLookAhead);
            }
        }
    }

    return 0;
};

int CHDWallet::ExtKeyAppendToPack(CHDWalletDB *pwdb, CExtKeyAccount *sea, const CKeyID &idKey, const CEKAKey &ak, bool &fUpdateAcc) const
{
    // Must call WriteExtAccount after

    CKeyID idAccount = sea->GetID();
    std::vector<CEKAKeyPack> ekPak;
    if (!pwdb->ReadExtKeyPack(idAccount, sea->nPack, ekPak)) {
        // New pack
        ekPak.clear();
        if (LogAcceptCategory(BCLog::HDWALLET)) {
            WalletLogPrintf("Account %s, starting new keypack %u.\n", idAccount.ToString(), sea->nPack);
        }
    }

    try { ekPak.push_back(CEKAKeyPack(idKey, ak)); } catch (std::exception& e) {
        return werrorN(1, "%s push_back failed.", __func__);
    }

    if (!pwdb->WriteExtKeyPack(idAccount, sea->nPack, ekPak)) {
        return werrorN(1, "%s Save key pack %u failed.", __func__, sea->nPack);
    }

    fUpdateAcc = false;
    if ((uint32_t)ekPak.size() >= MAX_KEY_PACK_SIZE-1) {
        fUpdateAcc = true;
        sea->nPack++;
    }
    return 0;
};

int CHDWallet::ExtKeyAppendToPack(CHDWalletDB *pwdb, CExtKeyAccount *sea, const CKeyID &idKey, const CEKASCKey &asck, bool &fUpdateAcc) const
{
    // Must call WriteExtAccount after

    CKeyID idAccount = sea->GetID();
    std::vector<CEKASCKeyPack> asckPak;
    if (!pwdb->ReadExtStealthKeyChildPack(idAccount, sea->nPackStealthKeys, asckPak)) {
        // New pack
        asckPak.clear();
        if (LogAcceptCategory(BCLog::HDWALLET)) {
            WalletLogPrintf("Account %s, starting new stealth child keypack %u.\n", idAccount.ToString(), sea->nPackStealthKeys);
        }
    }

    try { asckPak.push_back(CEKASCKeyPack(idKey, asck)); } catch (std::exception& e) {
        return werrorN(1, "%s push_back failed.", __func__);
    }

    if (!pwdb->WriteExtStealthKeyChildPack(idAccount, sea->nPackStealthKeys, asckPak)) {
        return werrorN(1, "%s Save key pack %u failed.", __func__, sea->nPackStealthKeys);
    }

    fUpdateAcc = false;
    if ((uint32_t)asckPak.size() >= MAX_KEY_PACK_SIZE-1) {
        sea->nPackStealthKeys++;
        fUpdateAcc = true;
    }

    return 0;
};

int CHDWallet::ExtKeySaveKey(CHDWalletDB *pwdb, CExtKeyAccount *sea, const CKeyID &keyId, const CEKAKey &ak) const
{
    LogPrint(BCLog::HDWALLET, "%s %s %s.\n", __func__, sea->GetIDString58(), EncodeDestination(PKHash(keyId)));

    size_t nChain = ak.nParent;
    bool fUpdateAccTmp, fUpdateAcc = false;
    if (gArgs.GetBoolArg("-extkeysaveancestors", true)) {
        LOCK(sea->cs_account);
        AccKeyMap::const_iterator mi = sea->mapKeys.find(keyId);
        if (mi != sea->mapKeys.end()) {
            return false; // already saved
        }

        if (sea->mapLookAhead.erase(keyId) != 1) {
            WalletLogPrintf("Warning: SaveKey %s key not found in look ahead %s.\n", sea->GetIDString58(), EncodeDestination(PKHash(keyId)));
        }

        sea->mapKeys[keyId] = ak;
        if (0 != ExtKeyAppendToPack(pwdb, sea, keyId, ak, fUpdateAccTmp)) {
            return werrorN(1, "%s ExtKeyAppendToPack failed.", __func__);
        }
        fUpdateAcc = fUpdateAccTmp ? true : fUpdateAcc;

        CStoredExtKey *pc;
        if (!IsHardened(ak.nKey)
            && (pc = sea->GetChain(nChain)) != nullptr) {
            if (ak.nKey == pc->nGenerated) {
                pc->nGenerated++;
            } else
            if (pc->nGenerated < ak.nKey) {
                uint32_t nOldGenerated = pc->nGenerated;
                pc->nGenerated = ak.nKey + 1;

                for (uint32_t i = nOldGenerated; i < ak.nKey; ++i) {
                    uint32_t nChildOut = 0;
                    CPubKey pk;
                    if (0 != pc->DeriveKey(pk, i, nChildOut, false)) {
                        WalletLogPrintf("%s DeriveKey failed %d.\n", __func__, i);
                        break;
                    }

                    CKeyID idkExtra = pk.GetID();
                    if (sea->mapLookAhead.erase(idkExtra) != 1) {
                        WalletLogPrintf("Warning: SaveKey %s key not found in look ahead %s.\n", sea->GetIDString58(), EncodeDestination(PKHash(idkExtra)));
                    }

                    CEKAKey akExtra(nChain, nChildOut);
                    sea->mapKeys[idkExtra] = akExtra;
                    if (0 != ExtKeyAppendToPack(pwdb, sea, idkExtra, akExtra, fUpdateAccTmp)) {
                        return werrorN(1, "%s ExtKeyAppendToPack failed.", __func__);
                    }
                    fUpdateAcc = fUpdateAccTmp ? true : fUpdateAcc;

                    if (pc->IsActive()
                        && pc->IsReceiveEnabled()) {
                        sea->AddLookAhead(nChain, 1);
                    }

                    if (LogAcceptCategory(BCLog::HDWALLET)) {
                        WalletLogPrintf("Saved key %s %d, %s.\n", sea->GetIDString58(), nChain, EncodeDestination(PKHash(idkExtra)));
                    }
                }
            }
            if (pc->IsActive()
                && pc->IsReceiveEnabled()) {
                sea->AddLookAhead(nChain, 1);
            }
            if (LogAcceptCategory(BCLog::HDWALLET)) {
                WalletLogPrintf("Saved key %s %d, %s.\n", sea->GetIDString58(), nChain, EncodeDestination(PKHash(keyId)));
            }
        }
    } else {
        if (!sea->SaveKey(keyId, ak)) {
            return werrorN(1, "%s SaveKey failed.", __func__);
        }

        if (0 != ExtKeyAppendToPack(pwdb, sea, keyId, ak, fUpdateAcc)) {
            return werrorN(1, "%s ExtKeyAppendToPack failed.", __func__);
        }
    }


    // Save chain, nGenerated changed
    CStoredExtKey *pc = sea->GetChain(nChain);
    if (!pc) {
        return werrorN(1, "%s GetChain failed.", __func__);
    }

    CKeyID idChain = sea->vExtKeyIDs[nChain];
    if (!pwdb->WriteExtKey(idChain, *pc)) {
        return werrorN(1, "%s WriteExtKey failed.", __func__);
    }

    if (fUpdateAcc) { // only necessary if nPack has changed
        CKeyID idAccount = sea->GetID();
        if (!pwdb->WriteExtAccount(idAccount, *sea)) {
            return werrorN(1, "%s WriteExtAccount failed.", __func__);
        }
    }

    return 0;
};

int CHDWallet::ExtKeySaveKey(CExtKeyAccount *sea, const CKeyID &keyId, const CEKAKey &ak) const
{
    AssertLockHeld(cs_wallet);

    CHDWalletDB wdb(*database, true); // FlushOnClose

    if (!wdb.TxnBegin()) {
        return werrorN(1, "%s TxnBegin failed.", __func__);
    }

    if (0 != ExtKeySaveKey(&wdb, sea, keyId, ak)) {
        wdb.TxnAbort();
        return 1;
    }

    if (!wdb.TxnCommit()) {
        return werrorN(1, "%s TxnCommit failed.", __func__);
    }
    return 0;
};

int CHDWallet::ExtKeySaveKey(CHDWalletDB *pwdb, CExtKeyAccount *sea, const CKeyID &keyId, const CEKASCKey &asck) const
{
    LogPrint(BCLog::HDWALLET, "%s: %s %s.\n", __func__, sea->GetIDString58(), EncodeDestination(PKHash(keyId)));
    AssertLockHeld(cs_wallet);

    if (!sea->SaveKey(keyId, asck)) {
        return werrorN(1, "%s SaveKey failed.", __func__);
    }

    bool fUpdateAcc;
    if (0 != ExtKeyAppendToPack(pwdb, sea, keyId, asck, fUpdateAcc)) {
        return werrorN(1, "%s ExtKeyAppendToPack failed.", __func__);
    }

    if (fUpdateAcc) { // only necessary if nPackStealth has changed
        CKeyID idAccount = sea->GetID();
        if (!pwdb->WriteExtAccount(idAccount, *sea)) {
            return werrorN(1, "%s WriteExtAccount failed.", __func__);
        }
    }

    return 0;
};

int CHDWallet::ExtKeySaveKey(CExtKeyAccount *sea, const CKeyID &keyId, const CEKASCKey &asck) const
{
    AssertLockHeld(cs_wallet);

    CHDWalletDB wdb(*database);

    if (!wdb.TxnBegin()) {
        return werrorN(1, "%s TxnBegin failed.", __func__);
    }

    if (0 != ExtKeySaveKey(&wdb, sea, keyId, asck)) {
        wdb.TxnAbort();
        return 1;
    }

    if (!wdb.TxnCommit()) {
        return werrorN(1, "%s TxnCommit failed.", __func__);
    }
    return 0;
};

int CHDWallet::ExtKeyUpdateStealthAddress(CHDWalletDB *pwdb, CExtKeyAccount *sea, CKeyID &sxId, std::string &sLabel)
{
    AssertLockHeld(cs_wallet);
    LogPrint(BCLog::HDWALLET, "%s %s\n", GetDisplayName(), __func__);

    AccStealthKeyMap::iterator it = sea->mapStealthKeys.find(sxId);
    if (it == sea->mapStealthKeys.end()) {
        return werrorN(1, "%s: Stealth key not in account.", __func__);
    }

    if (it->second.sLabel == sLabel) {
        return 0; // no change
    }

    CKeyID accId = sea->GetID();
    std::vector<CEKAStealthKeyPack> aksPak;
    for (uint32_t i = 0; i <= sea->nPackStealth; ++i) {
        if (!pwdb->ReadExtStealthKeyPack(accId, i, aksPak)) {
            return werrorN(1, "%s: ReadExtStealthKeyPack %d failed.", __func__, i);
        }

        std::vector<CEKAStealthKeyPack>::iterator itp;
        for (itp = aksPak.begin(); itp != aksPak.end(); ++itp) {
            if (itp->id == sxId) {
                itp->aks.sLabel = sLabel;
                if (!pwdb->WriteExtStealthKeyPack(accId, i, aksPak)) {
                    return werrorN(1, "%s: WriteExtStealthKeyPack %d failed.", __func__, i);
                }

                it->second.sLabel = sLabel;
                return 0;
            }
        }
    }

    return werrorN(1, "%s: Stealth key not in db.", __func__);
};

int CHDWallet::ExtKeyNewIndex(CHDWalletDB *pwdb, const CKeyID &idKey, uint32_t &index)
{
    if (LogAcceptCategory(BCLog::HDWALLET)) {
        CBitcoinAddress addr;
        addr.Set(idKey, CChainParams::EXT_ACC_HASH); // could be a loose key also
        WalletLogPrintf("%s %s.\n", __func__, addr.ToString());
        AssertLockHeld(cs_wallet);
    }

    std::string sPrefix = "ine";
    uint32_t lastId = 0xFFFFFFFF;
    index = 0;

    if (!pwdb->ReadFlag("ekLastI", (int32_t&)index)) {
        LogPrint(BCLog::HDWALLET, "%s Warning: %s - ReadFlag ekLastI failed.\n", GetDisplayName(), __func__);
    }

    index++;

    if (index == lastId) {
        return werrorN(1, "%s: Wallet extkey index is full!\n", __func__); // expect multiple wallets per node before anyone hits this
    }

    LogPrint(BCLog::HDWALLET, "%s: New index %u.\n", __func__, index);
    if (!pwdb->WriteExtKeyIndex(index, idKey)
        || !pwdb->WriteFlag("ekLastI", (int32_t&)index)) {
        return werrorN(1, "%s: WriteExtKeyIndex failed.\n", __func__);
    }

    return 0;
};

int CHDWallet::ExtKeyGetIndex(CHDWalletDB *pwdb, CExtKeyAccount *sea, uint32_t &index, bool &fUpdate)
{
    mapEKValue_t::iterator mi = sea->mapValue.find(EKVT_INDEX);
    if (mi != sea->mapValue.end()) {
        fUpdate = false;
        assert(mi->second.size() == 4);
        memcpy(&index, &mi->second[0], 4);
        return 0;
    }

    CKeyID idAccount = sea->GetID();
    if (0 != ExtKeyNewIndex(pwdb, idAccount, index)) {
        return werrorN(1, "%s ExtKeyNewIndex failed.", __func__);
    }
    std::vector<uint8_t> vTmp;
    sea->mapValue[EKVT_INDEX] = PushUInt32(vTmp, index);
    fUpdate = true;

    return 0;
};

int CHDWallet::ExtKeyGetIndex(CExtKeyAccount *sea, uint32_t &index)
{
    LOCK(cs_wallet);

    CHDWalletDB wdb(*database);
    bool requireUpdateDB;
    if (0 != ExtKeyGetIndex(&wdb, sea, index, requireUpdateDB)) {
        return werrorN(1, "ExtKeyGetIndex failed.");
    }

    if (requireUpdateDB) {
        CKeyID idAccount = sea->GetID();
        if (!wdb.WriteExtAccount(idAccount, *sea)) {
            return werrorN(7, "%s Save account chain failed.", __func__);
        }
    }

    return 0;
};

int CHDWallet::NewKeyFromAccount(CHDWalletDB *pwdb, const CKeyID &idAccount, CPubKey &pkOut,
    bool fInternal, bool fHardened, bool f256bit, bool fBech32, const char *plabel)
{
    // If plabel is not null, add to m_address_book

    if (LogAcceptCategory(BCLog::HDWALLET)) {
        WalletLogPrintf("%s %s.\n", __func__, HDAccIDToString(idAccount));
        AssertLockHeld(cs_wallet);
    }

    assert(pwdb);

    if (fHardened && IsLocked()) {
        return werrorN(1, "%s Wallet must be unlocked to derive hardened keys.", __func__);
    }

    ExtKeyAccountMap::iterator mi = mapExtAccounts.find(idAccount);
    if (mi == mapExtAccounts.end()) {
        return werrorN(2, "%s Unknown account.", __func__);
    }

    CExtKeyAccount *sea = mi->second;
    CStoredExtKey *sek = nullptr;

    uint32_t nExtKey = fInternal ? sea->nActiveInternal : sea->nActiveExternal;

    if (nExtKey < sea->vExtKeys.size()) {
        sek = sea->vExtKeys[nExtKey];
    }

    if (!sek) {
        return werrorN(3, "%s Unknown chain.", __func__);
    }

    uint32_t nChildBkp = fHardened ? sek->nHGenerated : sek->nGenerated;
    uint32_t nChildOut;
    if (0 != sek->DeriveNextKey(pkOut, nChildOut, fHardened)) {
        return werrorN(4, "%s Derive failed.", __func__);
    }

    CEKAKey ks(nExtKey, nChildOut);
    CKeyID idKey = pkOut.GetID();

    bool fUpdateAcc;
    if (0 != ExtKeyAppendToPack(pwdb, sea, idKey, ks, fUpdateAcc)) {
        sek->SetCounter(nChildBkp, fHardened);
        return werrorN(5, "%s ExtKeyAppendToPack failed.", __func__);
    }

    if (!pwdb->WriteExtKey(sea->vExtKeyIDs[nExtKey], *sek)) {
        sek->SetCounter(nChildBkp, fHardened);
        return werrorN(6, "%s Save account chain failed.", __func__);
    }

    std::vector<uint32_t> vPath;
    uint32_t idIndex;
    if (plabel) {
        bool requireUpdateDB;
        if (0 == ExtKeyGetIndex(pwdb, sea, idIndex, requireUpdateDB)) {
            vPath.push_back(idIndex); // First entry is the index to the account / master key
        }
        fUpdateAcc = requireUpdateDB ? true : fUpdateAcc;
    }

    if (fUpdateAcc) {
        CKeyID idAccount = sea->GetID();
        if (!pwdb->WriteExtAccount(idAccount, *sea)) {
            sek->SetCounter(nChildBkp, fHardened);
            return werrorN(7, "%s Save account chain failed.", __func__);
        }
    }

    sea->SaveKey(idKey, ks); // remove from lookahead, add to pool, add new lookahead

    if (plabel) {
        if (0 == AppendChainPath(sek, vPath)) {
            vPath.push_back(ks.nKey);
        } else {
            WalletLogPrintf("Warning: %s - missing path value.\n", __func__);
            vPath.clear();
        }

        if (f256bit) {
            CKeyID256 idKey256 = pkOut.GetID256();
            SetAddressBook(pwdb, idKey256, plabel, "receive", vPath, false, fBech32);
        } else {
            SetAddressBook(pwdb, PKHash(idKey), plabel, "receive", vPath, false, fBech32);
        }
    }

    return 0;
};

int CHDWallet::NewKeyFromAccount(CPubKey &pkOut, bool fInternal, bool fHardened, bool f256bit, bool fBech32, const char *plabel)
{
    {
        LOCK(cs_wallet);
        CHDWalletDB wdb(*database);

        if (!wdb.TxnBegin()) {
            return werrorN(1, "%s TxnBegin failed.", __func__);
        }

        if (0 != NewKeyFromAccount(&wdb, idDefaultAccount, pkOut, fInternal, fHardened, f256bit, fBech32, plabel)) {
            wdb.TxnAbort();
            return 1;
        }

        if (!wdb.TxnCommit()) {
            return werrorN(1, "%s TxnCommit failed.", __func__);
        }
    }

    if (f256bit) {
        AddressBookChangedNotify(pkOut.GetID256(), CT_NEW);
    } else {
        AddressBookChangedNotify(PKHash(pkOut), CT_NEW);
    }
    return 0;
};

int CHDWallet::NewStealthKeyFromAccount(
    CHDWalletDB *pwdb, const CKeyID &idAccount, const std::string &sLabel,
    CEKAStealthKey &akStealthOut, uint32_t nPrefixBits, const char *pPrefix, bool fBech32, uint32_t *pscankey_num, bool add_to_lookahead)
{
    // Scan secrets must be stored uncrypted - always derive hardened keys

    if (LogAcceptCategory(BCLog::HDWALLET)) {
        WalletLogPrintf("%s %s%s.\n", __func__, HDAccIDToString(idAccount), pscankey_num ? " for lookahead" : "");
        AssertLockHeld(cs_wallet);
    }

    assert(pwdb || pscankey_num);

    if (IsLocked()) {
        return werrorN(1, "%s Wallet must be unlocked to derive hardened keys.", __func__);
    }

    ExtKeyAccountMap::iterator mi = mapExtAccounts.find(idAccount);
    if (mi == mapExtAccounts.end()) {
        return werrorN(1, "%s Unknown account.", __func__);
    }

    CExtKeyAccount *sea = mi->second;
    uint32_t nChain = sea->nActiveStealth;
    CStoredExtKey *sek = sea->GetChain(nChain);
    if (!sek) {
        return werrorN(1, "%s Stealth chain unknown %d.", __func__, nChain);
    }

    uint32_t nChildBkp = sek->nHGenerated;

    CKey kScan, kSpend;
    uint32_t nScanOut = 0, nSpendOut = 0;
    if (pscankey_num) {
        if (0 != sek->DeriveKey(kScan, *pscankey_num, nScanOut, true)) {
            return werrorN(1, "%s Derive failed.", __func__);
        }
        if (0 != sek->DeriveKey(kSpend, WithoutHardenedBit(nScanOut) + 1, nSpendOut, true)) {
            return werrorN(1, "%s Derive failed.", __func__);
        }
        *pscankey_num = WithoutHardenedBit(nSpendOut);
    } else {
        if (0 != sek->DeriveNextKey(kScan, nScanOut, true)) {
            return werrorN(1, "%s Derive failed.", __func__);
        }
        if (0 != sek->DeriveNextKey(kSpend, nSpendOut, true)) {
            sek->SetCounter(nChildBkp, true);
            return werrorN(1, "%s Derive failed.", __func__);
        }
    }

    uint32_t nPrefix = 0;
    if (pPrefix) {
        if (!ExtractStealthPrefix(pPrefix, nPrefix)) {
            return werrorN(1, "%s ExtractStealthPrefix.", __func__);
        }
    } else
    if (nPrefixBits > 0) {
        // If pPrefix is null, set nPrefix from the hash of kSpend
        uint8_t tmp32[32];
        CSHA256().Write(kSpend.begin(), 32).Finalize(tmp32);
        memcpy(&nPrefix, tmp32, 4);
        nPrefix = le32toh(nPrefix);
    }

    uint32_t nMask = SetStealthMask(nPrefixBits);
    nPrefix = nPrefix & nMask;

    CPubKey pkSpend = kSpend.GetPubKey();
    akStealthOut = CEKAStealthKey(nChain, nScanOut, kScan, nChain, nSpendOut, pkSpend, nPrefixBits, nPrefix);
    akStealthOut.sLabel = sLabel;
    if (pscankey_num) {
        if (add_to_lookahead) {
            CKeyID idKey = akStealthOut.GetID();
            auto insert = sea->mapStealthKeys.insert(std::pair<CKeyID, CEKAStealthKey>(idKey, akStealthOut));
            sea->setLookAheadStealth.insert(&insert.first->second);
        }
    } else
    if (0 != SaveStealthAddress(pwdb, sea, akStealthOut, fBech32)) {
        return werrorN(1, "SaveStealthAddress failed.");
    }

    return 0;
};

int CHDWallet::NewStealthKeyFromAccount(const std::string &sLabel, CEKAStealthKey &akStealthOut, uint32_t nPrefixBits, const char *pPrefix, bool fBech32)
{
    {
        LOCK(cs_wallet);
        CHDWalletDB wdb(*database);

        if (!wdb.TxnBegin()) {
            return werrorN(1, "%s TxnBegin failed.", __func__);
        }

        if (0 != NewStealthKeyFromAccount(&wdb, idDefaultAccount, sLabel, akStealthOut, nPrefixBits, pPrefix, fBech32)) {
            wdb.TxnAbort();
            return 1;
        }

        if (!wdb.TxnCommit()) {
            return werrorN(1, "%s TxnCommit failed.", __func__);
        }
    }

    CStealthAddress sxAddr;
    akStealthOut.SetSxAddr(sxAddr);
    AddressBookChangedNotify(sxAddr, CT_NEW);
    return 0;
};

int CHDWallet::InitAccountStealthV2Chains(CHDWalletDB *pwdb, CExtKeyAccount *sea)
{
    AssertLockHeld(cs_wallet);
    LogPrint(BCLog::HDWALLET, "%s: %s %s.\n", GetDisplayName(), __func__, sea->GetIDString58());

    CStoredExtKey *sekAccount = sea->GetChain(0);
    if (!sekAccount) {
        return 1;
    }

    CExtKey vkAcc0, vkAcc0_0, vkAccount = sekAccount->kp.GetExtKey();
    if (!vkAccount.Derive(vkAcc0, 0)
        || !vkAcc0.Derive(vkAcc0_0, 0)) {
        return werrorN(1, "%s: Derive failed.", __func__);
    }

    std::string msg = "Scan chain secret seed";
    std::vector<uint8_t> vData, vchSig;

    CHashWriter ss(SER_GETHASH, 0);
    ss << MESSAGE_MAGIC;
    ss << msg;
    if (!vkAcc0_0.key.SignCompact(ss.GetHash(), vchSig)) {
        return werrorN(1, "%s: Sign failed.", __func__);
    }

    CPubKey pk = vkAcc0.key.GetPubKey();
    vchSig.insert(vchSig.end(), pk.begin(), pk.end());

    CExtKey evStealthScan;
    evStealthScan.SetSeed(vchSig.data(), vchSig.size());

    CStoredExtKey *sekStealthScan = new CStoredExtKey();
    sekStealthScan->kp = CExtKeyPair(evStealthScan);
    std::vector<uint32_t> vPath;
    //sekStealthScan->SetPath(vPath);
    sekStealthScan->nFlags |= EAF_ACTIVE | EAF_IN_ACCOUNT;
    sekStealthScan->mapValue[EKVT_KEY_TYPE] = SetChar(vData, EKT_STEALTH_SCAN);
    sea->InsertChain(sekStealthScan);
    CKeyID id_scan = sekStealthScan->GetID();
    mapExtKeys[id_scan] = sekStealthScan;
    uint32_t nStealthScanChain = sea->NumChains();

    CExtKey evStealthSpend;
    uint32_t nStealthSpend;
    if (0 != sekAccount->DeriveKey(evStealthSpend, CHAIN_NO_STEALTH_SPEND, nStealthSpend, true)) {
        return werrorN(1, "%s: Could not derive account chain keys.", __func__);
    }

    vPath.clear();
    AppendPath(sekAccount, vPath);

    CStoredExtKey *sekStealthSpend = new CStoredExtKey();
    sekStealthSpend->kp = CExtKeyPair(evStealthSpend);
    vPath.push_back(nStealthSpend);
    sekStealthSpend->SetPath(vPath);
    sekStealthSpend->nFlags |= EAF_ACTIVE | EAF_IN_ACCOUNT;
    sekStealthSpend->mapValue[EKVT_KEY_TYPE] = SetChar(vData, EKT_STEALTH_SPEND);
    sea->InsertChain(sekStealthSpend);
    CKeyID id_spend = sekStealthSpend->GetID();
    mapExtKeys[id_spend] = sekStealthSpend;
    uint32_t nStealthSpendChain = sea->NumChains();

    sea->mapValue[EKVT_STEALTH_SCAN_CHAIN] = SetCompressedInt64(vData, nStealthScanChain);
    sea->mapValue[EKVT_STEALTH_SPEND_CHAIN] = SetCompressedInt64(vData, nStealthSpendChain);

    if (IsCrypted() &&
        (ExtKeyEncrypt(sekStealthScan, vMasterKey, false) != 0 ||
         ExtKeyEncrypt(sekStealthSpend, vMasterKey, false) != 0)) {
        return werrorN(1, "%s: ExtKeyEncrypt failed.", __func__);
    }

    if (!pwdb->WriteExtKey(id_scan, *sekStealthScan) ||
        !pwdb->WriteExtKey(id_spend, *sekStealthSpend)) {
        return werrorN(1, "%s WriteExtKey failed.", __func__);
    }

    CKeyID idAccount = sea->GetID();
    if (!pwdb->WriteExtAccount(idAccount, *sea)) {
        return werrorN(1, "%s WriteExtAccount failed.", __func__);
    }

    return 0;
};

int CHDWallet::SaveStealthAddress(CHDWalletDB *pwdb, CExtKeyAccount *sea, const CEKAStealthKey &akStealth, bool fBech32)
{
    LogPrint(BCLog::HDWALLET, "%s %s\n", GetDisplayName(), __func__);
    assert(sea);

    std::vector<CEKAStealthKeyPack> aksPak;
    CKeyID idKey = akStealth.GetID();
    CKeyID idAccount = sea->GetID();

    uint32_t nScanChain = akStealth.nScanParent;
    uint32_t nSpendChain = akStealth.akSpend.nParent;

    bool is_v1_key = nScanChain == nSpendChain; // v2 stealth addresses use two chains.

    CStoredExtKey *sekScan, *sekSpend;
    if (!(sekScan = sea->GetChain(nScanChain))) {
        return werrorN(1, "Unknown scan chain.");
    }
    if (!(sekSpend = sea->GetChain(nSpendChain))) {
        return werrorN(1, "Unknown spend chain.");
    }

    // Update counters, necessary if stealthkey was lookahead
    if (sekScan->nHGenerated <= WithoutHardenedBit(akStealth.nScanKey)) {
        sekScan->nHGenerated = WithoutHardenedBit(akStealth.nScanKey) + 1;
    }
    if (sekSpend->nHGenerated <= WithoutHardenedBit(akStealth.akSpend.nKey)) {
        sekSpend->nHGenerated = WithoutHardenedBit(akStealth.akSpend.nKey) + 1;
    }

    sea->mapStealthKeys[idKey] = akStealth;

    if (!pwdb->ReadExtStealthKeyPack(idAccount, sea->nPackStealth, aksPak)) {
        // New pack
        aksPak.clear();
        if (LogAcceptCategory(BCLog::HDWALLET)) {
            WalletLogPrintf("Account %s, starting new stealth keypack %u.\n", HDAccIDToString(idAccount), sea->nPackStealth);
        }
    }

    aksPak.push_back(CEKAStealthKeyPack(idKey, akStealth));
    if (!pwdb->WriteExtStealthKeyPack(idAccount, sea->nPackStealth, aksPak)) {
        sea->mapStealthKeys.erase(idKey);
        return werrorN(1, "WriteExtStealthKeyPack failed.");
    }

    if (!pwdb->WriteExtKey(sea->vExtKeyIDs[nScanChain], *sekScan)
        || (!is_v1_key && !pwdb->WriteExtKey(sea->vExtKeyIDs[nSpendChain], *sekSpend))) {
        sea->mapStealthKeys.erase(idKey);
        return werrorN(1, "WriteExtKey failed.");
    }

    std::vector<uint32_t> vPath;
    uint32_t idIndex;
    bool requireUpdateDB;
    if (0 == ExtKeyGetIndex(pwdb, sea, idIndex, requireUpdateDB)) {
        vPath.push_back(idIndex); // first entry is the index to the account / master key
    }

    // V1 stealth addrs use the path of the scan secret
    bool have_path = false;
    if (is_v1_key) {
        if (0 == AppendChainPath(sekScan, vPath)) {
            uint32_t nChild = akStealth.nScanKey;
            vPath.push_back(SetHardenedBit(nChild));
            have_path = true;
        }
    } else
    if (0 == AppendChainPath(sekSpend, vPath)) {
        vPath.push_back(akStealth.akSpend.nKey);
        have_path = true;
    }

    if (!have_path) {
        WalletLogPrintf("Warning: %s - missing path value.\n", __func__);
        vPath.clear();
    }

    if ((uint32_t)aksPak.size() >= MAX_KEY_PACK_SIZE-1) {
        sea->nPackStealth++;
    }
    if (((uint32_t)aksPak.size() >= MAX_KEY_PACK_SIZE-1 || requireUpdateDB)
        && !pwdb->WriteExtAccount(idAccount, *sea)) {
        return werrorN(1, "WriteExtAccount failed.");
    }

    CStealthAddress sxAddr;
    if (0 != akStealth.SetSxAddr(sxAddr)) {
        return werrorN(1, "SetSxAddr failed.");
    }

    SetAddressBook(pwdb, sxAddr, akStealth.sLabel, "receive", vPath, false, fBech32);

    return 0;
};

int CHDWallet::NewStealthKeyV2FromAccount(
    CHDWalletDB *pwdb, const CKeyID &idAccount, const std::string &sLabel,
    CEKAStealthKey &akStealthOut, uint32_t nPrefixBits, const char *pPrefix, bool fBech32, uint32_t *pscankey_num, uint32_t *pspendkey_num, bool add_to_lookahead)
{
    // Scan secrets must be stored uncrypted - always derive hardened keys

    if (LogAcceptCategory(BCLog::HDWALLET)) {
        WalletLogPrintf("%s %s%s.\n", __func__, HDAccIDToString(idAccount), pscankey_num ? " for lookahead" : "");
        AssertLockHeld(cs_wallet);
    }

    assert(pwdb || pscankey_num);

    if (IsLocked()) {
        return werrorN(1, "%s Wallet must be unlocked to derive hardened keys.", __func__);
    }

    ExtKeyAccountMap::iterator mi = mapExtAccounts.find(idAccount);
    if (mi == mapExtAccounts.end()) {
        return werrorN(1, "%s Unknown account.", __func__);
    }

    CExtKeyAccount *sea = mi->second;
    uint64_t nScanChain = 0, nSpendChain = 0;
    CStoredExtKey *sekScan = nullptr, *sekSpend = nullptr;
    mapEKValue_t::iterator mvi = sea->mapValue.find(EKVT_STEALTH_SCAN_CHAIN);
    if (mvi == sea->mapValue.end()) {
        if (0 != InitAccountStealthV2Chains(pwdb, sea)) {
            return werrorN(1, "%s InitAccountStealthV2Chains failed.", __func__);
        }
        mvi = sea->mapValue.find(EKVT_STEALTH_SCAN_CHAIN);
    }

    if (mvi != sea->mapValue.end()) {
        GetCompressedInt64(mvi->second, nScanChain);
        sekScan = sea->GetChain(nScanChain);
    }
    if (!sekScan) {
        return werrorN(1, "%s Unknown stealth scan chain.", __func__);
    }

    mvi = sea->mapValue.find(EKVT_STEALTH_SPEND_CHAIN);
    if (mvi != sea->mapValue.end()) {
        GetCompressedInt64(mvi->second, nSpendChain);
        sekSpend = sea->GetChain(nSpendChain);
    }
    if (!sekSpend) {
        return werrorN(1, "%s Unknown stealth spend chain.", __func__);
    }

    CKey kScan;
    CPubKey pkSpend;
    uint32_t nScanOut = 0, nSpendGenerated = 0;
    if (pscankey_num) {
        assert(pspendkey_num);
        if (0 != sekScan->DeriveKey(kScan, *pscankey_num, nScanOut, true)) {
            return werrorN(1, "Derive failed.");
        }
        *pscankey_num = WithoutHardenedBit(nScanOut);
        if (0 != sekSpend->DeriveKey(pkSpend, *pspendkey_num, nSpendGenerated, true)) {
            return werrorN(1, "Derive failed.");
        }
        *pspendkey_num = WithoutHardenedBit(nSpendGenerated);
    } else {
        if (0 != sekScan->DeriveNextKey(kScan, nScanOut, true)) {
            return werrorN(1, "Derive failed.");
        }
        if (0 != sekSpend->DeriveNextKey(pkSpend, nSpendGenerated, true)) {
            return werrorN(1, "Derive failed.");
        }
    }

    uint32_t nPrefix = 0;
    if (pPrefix) {
        if (!ExtractStealthPrefix(pPrefix, nPrefix))
            return werrorN(1, "ExtractStealthPrefix failed.");
    } else
    if (nPrefixBits > 0) {
        // If pPrefix is null, set nPrefix from the hash of kScan
        uint8_t tmp32[32];
        CSHA256().Write(kScan.begin(), 32).Finalize(tmp32);
        memcpy(&nPrefix, tmp32, 4);
        nPrefix = le32toh(nPrefix);
    }

    uint32_t nMask = SetStealthMask(nPrefixBits);
    nPrefix = nPrefix & nMask;
    akStealthOut = CEKAStealthKey(nScanChain, nScanOut, kScan, nSpendChain, WithHardenedBit(nSpendGenerated), pkSpend, nPrefixBits, nPrefix);
    akStealthOut.sLabel = sLabel;

    if (pscankey_num) {
        if (add_to_lookahead) {
            CKeyID idKey = akStealthOut.GetID();
            auto insert = sea->mapStealthKeys.insert(std::pair<CKeyID, CEKAStealthKey>(idKey, akStealthOut));
            sea->setLookAheadStealthV2.insert(&insert.first->second);
        }
    } else
    if (0 != SaveStealthAddress(pwdb, sea, akStealthOut, fBech32)) {
        return werrorN(1, "SaveStealthAddress failed.");
    }

    return 0;
};

int CHDWallet::NewStealthKeyV2FromAccount(const std::string &sLabel, CEKAStealthKey &akStealthOut, uint32_t nPrefixBits, const char *pPrefix, bool fBech32)
{
    {
        LOCK(cs_wallet);
        CHDWalletDB wdb(*database);

        if (!wdb.TxnBegin()) {
            return werrorN(1, "%s TxnBegin failed.", __func__);
        }

        if (0 != NewStealthKeyV2FromAccount(&wdb, idDefaultAccount, sLabel, akStealthOut, nPrefixBits, pPrefix, fBech32)) {
            wdb.TxnAbort();
            ExtKeyRemoveAccountFromMapsAndFree(idDefaultAccount);
            ExtKeyLoadAccount(&wdb, idDefaultAccount);
            return 1;
        }

        if (!wdb.TxnCommit()) {
            ExtKeyRemoveAccountFromMapsAndFree(idDefaultAccount);
            ExtKeyLoadAccount(&wdb, idDefaultAccount);
            return werrorN(1, "%s TxnCommit failed.", __func__);
        }
    }

    CStealthAddress sxAddr;
    akStealthOut.SetSxAddr(sxAddr);
    AddressBookChangedNotify(sxAddr, CT_NEW);
    return 0;
};

int CHDWallet::NewExtKeyFromAccount(CHDWalletDB *pwdb, const CKeyID &idAccount,
    std::string &sLabel, CStoredExtKey *sekOut, const char *plabel, const uint32_t *childNo, bool fHardened, bool fBech32)
{
    if (LogAcceptCategory(BCLog::HDWALLET)) {
        WalletLogPrintf("%s %s.\n", __func__, HDAccIDToString(idAccount));
        AssertLockHeld(cs_wallet);
    }

    assert(pwdb);

    if (fHardened && IsLocked()) {
        return werrorN(1, "%s Wallet must be unlocked to derive hardened keys.", __func__);
    }

    ExtKeyAccountMap::iterator mi = mapExtAccounts.find(idAccount);
    if (mi == mapExtAccounts.end()) {
        return werrorN(1, "%s Unknown account.", __func__);
    }

    CExtKeyAccount *sea = mi->second;

    CStoredExtKey *sekAccount = sea->ChainAccount();
    if (!sekAccount) {
        return werrorN(1, "%s Unknown chain.", __func__);
    }

    std::vector<uint8_t> vAccountPath, v;
    mapEKValue_t::iterator mvi = sekAccount->mapValue.find(EKVT_PATH);
    if (mvi != sekAccount->mapValue.end()) {
        vAccountPath = mvi->second;
    }

    uint32_t nOldGen = sekAccount->GetCounter(fHardened);
    uint32_t nNewChildNo;

    if (sekAccount->nFlags & EAF_HARDWARE_DEVICE) {
        if (vAccountPath.size() > 8) {
            // Trim the 44h/44h appended to hardware accounts
            std::vector<uint32_t> vAccountPathTest;
            if (0 == ConvertPath(vAccountPath, vAccountPathTest) &&
                vAccountPathTest.size() > 1 &&
                vAccountPathTest[0] == WithHardenedBit(44)) {
                vAccountPath.erase(vAccountPath.begin(), vAccountPath.begin() + 8);
            }
        }
        CExtPubKey epNewKey;
        if (childNo) {
            if ((0 != sekAccount->DeriveKey(epNewKey, *childNo, nNewChildNo, fHardened)) != 0) {
                return werrorN(1, "DeriveKey failed.");
            }
        } else {
            if (sekAccount->DeriveNextKey(epNewKey, nNewChildNo, fHardened) != 0) {
                return werrorN(1, "DeriveNextKey failed.");
            }
        }

        sekOut->nFlags |= EAF_HARDWARE_DEVICE;
        sekOut->kp = CExtKeyPair(epNewKey);
    } else {
        CExtKey evNewKey;
        if (childNo) {
            if ((0 != sekAccount->DeriveKey(evNewKey, *childNo, nNewChildNo, fHardened)) != 0) {
                return werrorN(1, "DeriveKey failed.");
            }
        } else {
            if (sekAccount->DeriveNextKey(evNewKey, nNewChildNo, fHardened) != 0) {
                return werrorN(1, "DeriveNextKey failed.");
            }
        }
        sekOut->kp = CExtKeyPair(evNewKey);
    }

    sekOut->nFlags |= EAF_ACTIVE | EAF_RECEIVE_ON | EAF_IN_ACCOUNT;
    sekOut->mapValue[EKVT_PATH] = PushUInt32(vAccountPath, nNewChildNo);
    sekOut->mapValue[EKVT_CREATED_AT] = SetCompressedInt64(v, GetTime());
    sekOut->sLabel = sLabel;

    if (IsCrypted()
        && ExtKeyEncrypt(sekOut, vMasterKey, false) != 0) {
        sekAccount->SetCounter(nOldGen, fHardened);
        return werrorN(1, "ExtKeyEncrypt failed.");
    }

    size_t chainNo = sea->vExtKeyIDs.size();
    CKeyID idNewChain = sekOut->GetID();
    sea->vExtKeyIDs.push_back(idNewChain);
    sea->vExtKeys.push_back(sekOut);

    if (plabel) {
        std::vector<uint32_t> vPath;
        uint32_t idIndex;
        bool requireUpdateDB;
        if (0 == ExtKeyGetIndex(pwdb, sea, idIndex, requireUpdateDB)) {
            vPath.push_back(idIndex); // first entry is the index to the account / master key
        }

        vPath.push_back(nNewChildNo);
        SetAddressBook(pwdb, MakeExtPubKey(sekOut->kp), plabel, "receive", vPath, false, fBech32);
    }

    if (!pwdb->WriteExtAccount(idAccount, *sea)
        || !pwdb->WriteExtKey(idAccount, *sekAccount)
        || !pwdb->WriteExtKey(idNewChain, *sekOut)) {
        sekAccount->SetCounter(nOldGen, fHardened);
        return werrorN(1, "DB Write failed.");
    }

    uint64_t nLookAhead = m_default_lookahead;
    mvi = sekOut->mapValue.find(EKVT_N_LOOKAHEAD);
    if (mvi != sekOut->mapValue.end()) {
        nLookAhead = GetCompressedInt64(mvi->second, nLookAhead);
    }
    sea->AddLookAhead(chainNo, nLookAhead);

    mapExtKeys[idNewChain] = sekOut;

    return 0;
};

int CHDWallet::NewExtKeyFromAccount(std::string &sLabel, CStoredExtKey *sekOut,
    const char *plabel, const uint32_t *childNo, bool fHardened, bool fBech32)
{
    {
        LOCK(cs_wallet);
        CHDWalletDB wdb(*database);

        if (!wdb.TxnBegin()) {
            return werrorN(1, "%s TxnBegin failed.", __func__);
        }

        if (0 != NewExtKeyFromAccount(&wdb, idDefaultAccount, sLabel, sekOut, plabel, childNo, fHardened, fBech32)) {
            wdb.TxnAbort();
            return 1;
        }

        if (!wdb.TxnCommit()) {
            return werrorN(1, "%s TxnCommit failed.", __func__);
        }
    }
    AddressBookChangedNotify(MakeExtPubKey(sekOut->kp), CT_NEW);
    return 0;
};

int CHDWallet::ExtKeyGetDestination(const CExtKeyPair &ek, CPubKey &pkDest, uint32_t &nKey)
{
    if (LogAcceptCategory(BCLog::HDWALLET)) {
        CExtKey58 ek58;
        ek58.SetKeyP(ek);
        WalletLogPrintf("%s: %s.\n", __func__, ek58.ToString());
        AssertLockHeld(cs_wallet);
    }

    /*
    Get the next destination,
    if key is not saved yet, return 1st key
    don't save key here, save after derived key has been successfully used
    */

    CKeyID keyId = ek.GetID();

    CHDWalletDB wdb(*database);

    CStoredExtKey sek;
    if (wdb.ReadExtKey(keyId, sek)) {
        if (m_derived_keys.count(keyId)) {
            uint32_t nKeyIn = m_derived_keys[keyId] + 1;
            if (0 != sek.DeriveKey(pkDest, nKeyIn, nKey)) {
                return werrorN(1, "%s: DeriveKey failed.", __func__);
            }
        } else
        if (0 != sek.DeriveNextKey(pkDest, nKey)) {
            return werrorN(1, "%s: DeriveNextKey failed.", __func__);
        }
        m_derived_keys[keyId] = nKey;
        return 0;
    } else {
        nKey = 0; // AddLookAhead starts from 0
        for (uint32_t i = 0; i < MAX_DERIVE_TRIES; ++i) {
            if (ek.Derive(pkDest, nKey)) {
                return 0;
            }
            nKey++;
        }
    }

    return werrorN(1, "%s: Could not derive key.", __func__);
};

int CHDWallet::ExtKeyUpdateLooseKey(const CExtKeyPair &ek, uint32_t nKey, bool fAddToAddressBook, bool fLegacy)
{
    if (LogAcceptCategory(BCLog::HDWALLET)) {
        CExtKey58 ek58;
        ek58.SetKeyP(ek);
        WalletLogPrintf("%s %s, nKey %d.\n", __func__, ek58.ToString(), nKey);
        AssertLockHeld(cs_wallet);
    }

    CKeyID keyId = ek.GetID();
    auto mi = m_derived_keys.find(keyId);
    if (mi != m_derived_keys.end()) {
        if (nKey < mi->second + 1) {
            nKey = mi->second + 1;
        }
    }

    CHDWalletDB wdb(*database);

    CStoredExtKey sek;
    if (wdb.ReadExtKey(keyId, sek)) {
        sek.nGenerated = nKey;
        if (!wdb.WriteExtKey(keyId, sek)) {
            return werrorN(1, "%s: WriteExtKey failed.", __func__);
        }
    } else {
        sek.kp = CExtKeyPair(ek);
        sek.nGenerated = nKey;
        CKeyID idDerived;
        if (0 != ExtKeyImportLoose(&wdb, sek, idDerived, false, false, fLegacy)) {
            return werrorN(1, "%s: ExtKeyImportLoose failed.", __func__);
        }
    }

    auto epk = MakeExtPubKey(ek);
    if (fAddToAddressBook
        && !m_address_book.count(CTxDestination(epk))) {
        SetAddressBook(epk, "", "");
    }
    return 0;
};

bool CHDWallet::GetFullChainPath(const CExtKeyAccount *pa, size_t nChain, std::vector<uint32_t> &vPath) const
{
    vPath.clear();
    if (!pa->idMaster.IsNull()) {
        ExtKeyMap::const_iterator it = mapExtKeys.find(pa->idMaster);
        if (it == mapExtKeys.end()) {
            CBitcoinAddress addr;
            addr.Set(pa->idMaster, CChainParams::EXT_KEY_HASH);
            return werror("%s: Unknown master key %s.", __func__, addr.ToString());
        }
        const CStoredExtKey *pSek = it->second;
        if (0 != AppendPath(pSek, vPath)) {
            return werror("%s: AppendPath failed.", __func__);
        }
    } else {
        // This account has a path relative to the root, key0 is the account key
        const CStoredExtKey *sek = pa->GetChain(0);
        if (sek && 0 != AppendPath(sek, vPath)) {
            return werror("%s: AppendPath failed.", __func__);
        }
        vPath.pop_back();
    }

    const CStoredExtKey *sekChain = pa->GetChain(nChain);
    if (!sekChain) {
        return werror("%s: Unknown chain %d.", __func__, nChain);
    }

    if (0 != AppendPath(sekChain, vPath)) {
        return werror("%s: AppendPath failed.", __func__);
    }
    return true;
};

bool CHDWallet::FundTransaction(CMutableTransaction& tx, CAmount& nFeeRet, int& nChangePosInOut, bilingual_str& error, bool lockUnspents, const std::set<int>& setSubtractFeeFromOutputs, CCoinControl coinControl)
{
    std::vector<CTempRecipient> vecSend;

    // Turn the txout set into a CRecipient vector
    for (size_t idx = 0; idx < tx.vpout.size(); idx++) {
        const auto &txOut = tx.vpout[idx];

        if (txOut->IsType(OUTPUT_STANDARD)) {
            CTempRecipient tr;
            tr.nType = OUTPUT_STANDARD;
            tr.SetAmount(txOut->GetValue());
            tr.fSubtractFeeFromAmount = setSubtractFeeFromOutputs.count(idx);
            tr.fScriptSet = true;
            tr.scriptPubKey = *txOut->GetPScriptPubKey();

            vecSend.emplace_back(tr);
        } else
        if (txOut->IsType(OUTPUT_DATA)) {
            CTempRecipient tr;
            tr.nType = OUTPUT_DATA;
            tr.vData = ((CTxOutData*)txOut.get())->vData;

            vecSend.emplace_back(tr);
        } else {
            error = _("Output isn't standard.");
            return false;
        }
    }

    coinControl.fAllowOtherInputs = true;

    for (const auto &txin : tx.vin) {
        coinControl.Select(txin.prevout);
        if (txin.scriptWitness.stack.size() > 0) { // Keep existing signatures
            CInputData im;
            im.scriptWitness.stack = txin.scriptWitness.stack;
            coinControl.m_inputData[txin.prevout] = im;
        }
    }

    if (nChangePosInOut != -1) {
        coinControl.nChangePos = nChangePosInOut;
    }

    // Acquire the locks to prevent races to the new locked unspents between the
    // CreateTransaction call and LockCoin calls (when lockUnspents is true).
    LOCK(cs_wallet);

    FeeCalculation fee_calc;
    CTransactionRef tx_new;
    if (!CreateTransaction(vecSend, tx_new, nFeeRet, nChangePosInOut, error, coinControl, fee_calc, false)) {
        return false;
    }

    if (nChangePosInOut != -1) {
        tx.vpout.insert(tx.vpout.begin() + nChangePosInOut, tx_new->vpout[nChangePosInOut]);
    }

    // Copy output sizes from new transaction; they may have had the fee subtracted from them
    for (unsigned int idx = 0; idx < tx.vpout.size(); idx++) {
        if (tx.vpout[idx]->IsType(OUTPUT_STANDARD)) {
            tx.vpout[idx]->SetValue(tx_new->vpout[idx]->GetValue());
        }
    }

    // Add new txins (keeping original txin scriptSig/order)
    for (const auto &txin : tx_new->vin) {
        if (!coinControl.IsSelected(txin.prevout)) {
            tx.vin.push_back(txin);

            if (lockUnspents) {
                LockCoin(txin.prevout);
            }
        }
    }

    if (nFeeRet > this->m_default_max_tx_fee) {
        error = Untranslated(TransactionErrorString(TransactionError::MAX_FEE_EXCEEDED).original);
        return false;
    }

    return true;
};

void CHDWallet::ClearTxCreationState()
{
    m_derived_keys.clear();
}

bool CHDWallet::SignTransaction(CMutableTransaction &tx) const
{
    AssertLockHeld(cs_wallet); // mapWallet

    // sign the new tx
    int nIn = 0;
    for (auto& input : tx.vin) {
        CScript scriptPubKey;
        CAmount amount;

        MapWallet_t::const_iterator mi = mapWallet.find(input.prevout.hash);
        if (mi != mapWallet.end())  {
            if (input.prevout.n >= mi->second.tx->vpout.size()) {
                return false;
            }

            const auto &txOut = mi->second.tx->vpout[input.prevout.n];

            if (!txOut->GetPScriptPubKey()) {
                return werror("%s: No script on output type %d.", __func__, txOut->GetType());
            }

            txOut->GetScriptPubKey(scriptPubKey);
            amount = txOut->GetValue();
        } else {
            MapRecords_t::const_iterator mir = mapRecords.find(input.prevout.hash);
            if (mir == mapRecords.end()) {
                return false;
            }

            const COutputRecord *oR = mir->second.GetOutput(input.prevout.n);
            if (!oR) {
                return false;
            }

            if (oR->nType == OUTPUT_RINGCT) {
                return werror("%s: Can't sign for anon input.", __func__);
            }

            scriptPubKey = oR->scriptPubKey;
            amount = oR->nValue;
        }

        SignatureData sigdata;

        std::vector<uint8_t> vchAmount(8);
        part::SetAmount(vchAmount, amount);
        auto provider = GetLegacyScriptPubKeyMan();
        if (!provider) {
            return false;
        }
        if (!ProduceSignature(*provider, MutableTransactionSignatureCreator(&tx, nIn, vchAmount, SIGHASH_ALL), scriptPubKey, sigdata)) {
            return false;
        }
        UpdateInput(input, sigdata);
        nIn++;
    }
    return true;
}

bool CHDWallet::CreateTransaction(const std::vector<CRecipient>& vecSend, CTransactionRef& tx, CAmount& nFeeRet,
                                int& nChangePosInOut, bilingual_str& error, const CCoinControl& coin_control, FeeCalculation& fee_calc_out, bool sign)
{
    WalletLogPrintf("CHDWallet %s\n", __func__);

    std::vector<CTempRecipient> vecSendB;
    for (const auto &rec : vecSend) {
        CTempRecipient tr;

        tr.nType = OUTPUT_STANDARD;
        tr.SetAmount(rec.nAmount);
        tr.fSubtractFeeFromAmount = rec.fSubtractFeeFromAmount;

        tr.fScriptSet = true;
        tr.scriptPubKey = rec.scriptPubKey;
        //tr.address = rec.address;
        //tr.sNarration = rec.sNarr;

        vecSendB.emplace_back(tr);
    }

    return CreateTransaction(vecSendB, tx, nFeeRet, nChangePosInOut, error, coin_control, fee_calc_out, sign);
};

bool CHDWallet::CreateTransaction(std::vector<CTempRecipient>& vecSend, CTransactionRef& tx, CAmount& nFeeRet,
                                int& nChangePosInOut, bilingual_str& error, const CCoinControl& coin_control, FeeCalculation& fee_calc_out, bool sign)
{
    WalletLogPrintf("CHDWallet %s\n", __func__);

    CTransactionRecord rtxTemp;
    CWalletTx wtxNew(this, tx);
    std::string str_error;
    if (0 != AddStandardInputs(wtxNew, rtxTemp, vecSend, sign, nFeeRet, &coin_control, str_error)) {
        if (!str_error.empty()) {
            error = Untranslated(str_error);
        }
        return false;
    }

    for (const auto &r : vecSend) {
        if (r.fChange) {
            nChangePosInOut = r.n;
            break;
        }
    }

    tx = wtxNew.tx;
    return true;
};

bool CHDWallet::TestMempoolAccept(const CTransactionRef &tx, std::string &sError, CAmount override_max_fee) const {
    if (!GetBroadcastTransactions()) {
        sError = "Wallet broadcast is disabled";
        return false;
    }
    if (!HaveChain()) {
        sError = "Unable to get chain";
        return false;
    }
    if (!chain().isReadyToBroadcast()) {
        //sError = "Node is not ready to broadcast";
        //return false;
    }
    CTxMemPool *mempool = chain().getMempool();
    if (!mempool) {
        sError = "Unable to get mempool";
        return false;
    }
    TxValidationState state;
    CAmount fee{0};
    bool accept_result = WITH_LOCK(cs_main, return AcceptToMemoryPool(*mempool, state, tx, nullptr,
                                                                      false /* bypass_limits */, /* test_accept */ true, &fee, /* ignore_locks */ false));
    if (!accept_result) {
        sError = state.GetRejectReason();
        return false;
    }
    CAmount max_fee = override_max_fee >= 0 ? override_max_fee : m_default_max_tx_fee;
    if (max_fee > 0 && fee > max_fee) {
        sError = "Exceeds max fee";
        return false;
    }
    return true;
}

void CHDWallet::CommitTransaction(CTransactionRef tx, mapValue_t mapValue, std::vector<std::pair<std::string, std::string>> orderForm)
{
    CTransactionRecord rtx_unused;
    CWalletTx wtx_temp(this, tx);
    TxValidationState state;

    CommitTransaction(wtx_temp, rtx_unused, state, mapValue, orderForm, false);
}

bool CHDWallet::CommitTransaction(CWalletTx &wtxNew, CTransactionRecord &rtx, TxValidationState &state,
                                  mapValue_t mapValue, std::vector<std::pair<std::string, std::string>> orderForm,
                                  bool is_record, bool broadcast_tx, CAmount override_max_fee)
{
    LOCK(cs_wallet);
    WalletLogPrintf("CommitTransaction:\n%s", wtxNew.tx->ToString()); /* Continued */

    CWalletTx *wtx_broadcast = nullptr;
    CWalletTx::Confirmation confirm;
    if (is_record) {
        AddToRecord(rtx, *wtxNew.tx, confirm);
        wtx_broadcast = &wtxNew;
    } else {
        CTransactionRef tx = wtxNew.tx;
        mapValue_t mapNarr;
        FindStealthTransactions(*tx, mapNarr);

        if (!mapNarr.empty()) {
            for (const auto &item : mapNarr) {
                mapValue[item.first] = item.second;
            }
        }

        // Add tx to wallet, because if it has change it's also ours,
        // otherwise just for transaction history.
        AddToWallet(tx, {}, [&](CWalletTx& wtx, bool new_tx) {
            CHECK_NONFATAL(wtx.mapValue.empty());
            CHECK_NONFATAL(wtx.vOrderForm.empty());
            wtx.mapValue = std::move(mapValue);
            wtx.vOrderForm = std::move(orderForm);
            wtx.fTimeReceivedIsTxTime = true;
            wtx.fFromMe = true;
            return true;
        });

        // Notify that old coins are spent
        for (const auto &txin : tx->vin) {
            const uint256 &txhash = txin.prevout.hash;
            auto it = mapWallet.find(txin.prevout.hash);
            if (it != mapWallet.end()) {
                it->second.MarkDirty();
            }
            NotifyTransactionChanged(this, txhash, CT_UPDATED);
        }

        // Get the inserted-CWalletTx from mapWallet so that the
        // fInMempool flag is cached properly
        wtx_broadcast = &mapWallet.at(tx->GetHash());
    }

    if (fBroadcastTransactions && broadcast_tx) {
        std::string err_string;
        assert(wtx_broadcast);
        if (!wtx_broadcast->SubmitMemoryPoolAndRelay(err_string, true, override_max_fee)) {
            WalletLogPrintf("CommitTransaction(): Transaction cannot be broadcast immediately, %s\n", err_string);
            // TODO: if we expect the failure to be long term or permanent, instead delete wtx from the wallet and return failure.
        }
    }
    return true;
};

// Helper for producing a max-sized low-S signature (eg 72 bytes)
bool CHDWallet::DummySignInput(CTxIn &tx_in, const CTxOut &txout, bool use_max_sig) const
{
    // Fill in dummy signatures for fee calculation.
    const CScript &scriptPubKey = txout.scriptPubKey;
    std::unique_ptr<SigningProvider> provider = GetSolvingProvider(scriptPubKey);
    SignatureData sigdata;

    if (!ProduceSignature(*provider, DUMMY_SIGNATURE_CREATOR_PARTICL, scriptPubKey, sigdata)) {
        return false;
    } else {
        UpdateInput(tx_in, sigdata);
    }
    return true;
}

bool CHDWallet::DummySignInput(CTxIn &tx_in, const CTxOutBaseRef &txout) const
{
    // Fill in dummy signatures for fee calculation.
    if (!txout->GetPScriptPubKey()) {
        return werror("%s: Bad output type\n", __func__);
    }
    const CScript &scriptPubKey = *txout->GetPScriptPubKey();
    std::unique_ptr<SigningProvider> provider = GetSolvingProvider(scriptPubKey);
    SignatureData sigdata;

    if (!ProduceSignature(*provider, DUMMY_SIGNATURE_CREATOR_PARTICL, scriptPubKey, sigdata)) {
        return false;
    } else {
        UpdateInput(tx_in, sigdata);
    }
    return true;
}

bool CHDWallet::DummySignTx(CMutableTransaction &txNew, const std::vector<CTxOutBaseRef> &txouts) const
{
    // Fill in dummy signatures for fee calculation.
    int nIn = 0;
    for (const auto& txout : txouts)
    {
        if (!DummySignInput(txNew.vin[nIn], txout)) {
            return false;
        }

        nIn++;
    }
    return true;
};

int CHDWallet::LoadStealthAddresses()
{
    LogPrint(BCLog::HDWALLET, "%s %s\n", GetDisplayName(), __func__);

    LOCK(cs_wallet);

    CHDWalletDB wdb(*database);

    Dbc *pcursor;
    if (!(pcursor = wdb.GetCursor())) {
        return werrorN(1, "%s: cannot create DB cursor", __func__);
    }

    CDataStream ssKey(SER_DISK, CLIENT_VERSION);
    CDataStream ssValue(SER_DISK, CLIENT_VERSION);

    CBitcoinAddress addr;
    CStealthAddress sx;
    std::string strType;

    unsigned int fFlags = DB_SET_RANGE;
    ssKey << std::string(DBKeys::PART_SXADDR);
    while (wdb.ReadAtCursor(pcursor, ssKey, ssValue, fFlags) == 0) {
        fFlags = DB_NEXT;

        ssKey >> strType;
        if (strType != DBKeys::PART_SXADDR) {
            break;
        }

        ssValue >> sx;
        if (LogAcceptCategory(BCLog::HDWALLET)) {
            WalletLogPrintf("Loading stealth address %s\n", sx.Encoded());
        }

        stealthAddresses.insert(sx);
    }
    pcursor->close();

    LogPrint(BCLog::HDWALLET, "Loaded %u stealth address.\n", stealthAddresses.size());

    return 0;
};

int CHDWallet::LoadMasterKeys()
{
    LogPrint(BCLog::HDWALLET, "%s %s\n", GetDisplayName(), __func__);

    LOCK(cs_wallet);

    CHDWalletDB wdb(*database);

    Dbc *pcursor;
    if (!(pcursor = wdb.GetCursor())) {
        return werrorN(1, "%s: cannot create DB cursor", __func__);
    }

    CDataStream ssKey(SER_DISK, CLIENT_VERSION), ssValue(SER_DISK, CLIENT_VERSION);

    unsigned int fFlags = DB_SET_RANGE;
    std::string strType;
    ssKey << std::string("mkey");
    while (wdb.ReadAtCursor(pcursor, ssKey, ssValue, fFlags) == 0) {
        fFlags = DB_NEXT;

        ssKey >> strType;
        if (strType != "mkey") {
            break;
        }

        unsigned int nID;
        CMasterKey kMasterKey;

        ssKey >> nID;
        ssValue >> kMasterKey;

        if (mapMasterKeys.count(nID) != 0)  {
            return werrorN(1, "%s: reading wallet database: duplicate CMasterKey id %u", __func__, nID);
        }
        mapMasterKeys[nID] = kMasterKey;
        if (nMasterKeyMaxID < nID) {
            nMasterKeyMaxID = nID;
        }
    }
    pcursor->close();

    return 0;
};

bool CHDWallet::IndexStealthKey(CHDWalletDB *pwdb, uint160 &hash, const CStealthAddressIndexed &sxi, uint32_t &id)
{
    AssertLockHeld(cs_wallet);
    LogPrint(BCLog::HDWALLET, "%s: Indexing new stealth key.\n", __func__);

    uint32_t lastId = 0xFFFFFFFF;
    id = 0;

    if (!pwdb->ReadFlag("sxLastI", (int32_t&)id)) {
        if (LogAcceptCategory(BCLog::HDWALLET)) {
            WalletLogPrintf("Warning: %s - ReadFlag sxLastI failed.\n", __func__);
        }
    }

    id++;

    if (id == lastId) {
        return werror("%s: Wallet stealth index is full!", __func__); // expect multiple wallets per node before anyone hits this
    }

    if (LogAcceptCategory(BCLog::HDWALLET)) {
        WalletLogPrintf("%s: New index %u.\n", __func__, id);
    }

    if (!pwdb->WriteStealthAddressIndex(id, sxi)
        || !pwdb->WriteStealthAddressIndexReverse(hash, id)
        || !pwdb->WriteFlag("sxLastI", (int32_t&)id)) {
        return werror("%s: Write failed.", __func__);
    }

    return true;
};

bool CHDWallet::GetStealthKeyIndex(const CStealthAddressIndexed &sxi, uint32_t &id)
{
    LOCK(cs_wallet);
    uint160 hash = Hash160(sxi.addrRaw);

    CHDWalletDB wdb(*database);
    if (wdb.ReadStealthAddressIndexReverse(hash, id)) {
        return true;
    }

    return IndexStealthKey(&wdb, hash, sxi, id);
};


bool CHDWallet::UpdateStealthAddressIndex(const CKeyID &idK, const CStealthAddressIndexed &sxi, uint32_t &id)
{
    LOCK(cs_wallet);

    uint160 hash = Hash160(sxi.addrRaw);

    CHDWalletDB wdb(*database);

    if (wdb.ReadStealthAddressIndexReverse(hash, id)) {
        if (!wdb.WriteStealthAddressLink(idK, id)) {
            return werror("%s: WriteStealthAddressLink failed.\n", __func__);
        }
        return true;
    }

    if (!IndexStealthKey(&wdb, hash, sxi, id)) {
        return werror("%s: IndexStealthKey failed.\n", __func__);
    }

    if (!wdb.WriteStealthAddressLink(idK, id)) {
        return werror("%s: Write failed.\n", __func__);
    }

    return true;
};

bool CHDWallet::GetStealthByIndex(uint32_t sxId, CStealthAddress &sx) const
{
    LOCK(cs_wallet);

    // TODO: cache stealth addresses

    CHDWalletDB wdb(*database);

    CStealthAddressIndexed sxi;
    if (!wdb.ReadStealthAddressIndex(sxId, sxi)) {
        return false;
    }

    if (sxi.addrRaw.size() < MIN_STEALTH_RAW_SIZE) {
        return werror("%s: Incorrect size for stealthId: %u", __func__, sxId);
    }

    if (0 != sx.FromRaw(&sxi.addrRaw[0], sxi.addrRaw.size())) {
        return werror("%s: FromRaw failed for stealthId: %u", __func__, sxId);
    }

    return true;
};

bool CHDWallet::GetStealthLinked(const CKeyID &idK, CStealthAddress &sx) const
{
    LOCK(cs_wallet);

    CHDWalletDB wdb(*database);

    uint32_t sxId;
    if (!wdb.ReadStealthAddressLink(idK, sxId)) {
        return false;
    }

    CStealthAddressIndexed sxi;
    if (!wdb.ReadStealthAddressIndex(sxId, sxi)) {
        return false;
    }

    if (sxi.addrRaw.size() < MIN_STEALTH_RAW_SIZE) {
        return werror("%s: Incorrect size for stealthId: %u", __func__, sxId);
    }

    if (0 != sx.FromRaw(&sxi.addrRaw[0], sxi.addrRaw.size())) {
        return werror("%s: FromRaw failed for stealthId: %u", __func__, sxId);
    }

    return true;
};

bool CHDWallet::GetStealthSecret(const CStealthAddress &sx, CKey &key_out) const
{
    if (sx.scan_pubkey.size() != 33) {
        return false;
    }
    for (auto mi = mapExtAccounts.cbegin(); mi != mapExtAccounts.cend(); ++mi) {
        CExtKeyAccount *ea = mi->second;
        for (auto it = ea->mapStealthKeys.cbegin(); it != ea->mapStealthKeys.cend(); ++it) {
            const CEKAStealthKey &aks = it->second;
            if (aks.pkScan.size() == 33 &&
                memcmp(aks.pkScan.data(), sx.scan_pubkey.data(), 33) == 0) {
                key_out = aks.skScan;
                return true;
            }
        }
    }
    for (auto it = stealthAddresses.cbegin(); it != stealthAddresses.cend(); ++it) {
        if (it->scan_pubkey.size() == 33 &&
            memcmp(it->scan_pubkey.data(), sx.scan_pubkey.data(), 33) == 0) {
            key_out = it->scan_secret;
            return true;
        }
    }
    return false;
};

bool CHDWallet::ProcessLockedStealthOutputs()
{
    LogPrint(BCLog::HDWALLET, "%s %s\n", GetDisplayName(), __func__);
    AssertLockHeld(cs_wallet);

    CHDWalletDB wdb(*database);

    if (!wdb.TxnBegin()) {
        return werror("%s: TxnBegin failed.", __func__);
    }

    Dbc *pcursor;
    if (!(pcursor = wdb.GetTxnCursor())) {
        return werror("%s: Cannot create DB cursor.", __func__);
    }

    CDataStream ssKey(SER_DISK, CLIENT_VERSION);
    CDataStream ssValue(SER_DISK, CLIENT_VERSION);

    CPubKey pk;

    std::string strType;
    CKeyID idk;
    CStealthKeyMetadata sxKeyMeta;

    size_t nProcessed = 0; // incl any failed attempts
    size_t nExpanded = 0;
    unsigned int fFlags = DB_SET_RANGE;
    ssKey << std::string("sxkm");
    while (wdb.ReadAtCursor(pcursor, ssKey, ssValue, fFlags) == 0) {
        fFlags = DB_NEXT;
        ssKey >> strType;
        if (strType != "sxkm") {
            break;
        }

        nProcessed++;

        ssKey >> idk;
        ssValue >> sxKeyMeta;

        if (!GetPubKey(idk, pk)) {
            WalletLogPrintf("%s Error: GetPubKey failed %s.\n", __func__, EncodeDestination(PKHash(idk)));
            continue;
        }

        CStealthAddress sxFind;
        sxFind.SetScanPubKey(sxKeyMeta.pkScan);

        std::set<CStealthAddress>::iterator si = stealthAddresses.find(sxFind);
        if (si == stealthAddresses.end()) {
            WalletLogPrintf("%s Error: No stealth key found to add secret for %s.\n", __func__, EncodeDestination(PKHash(idk)));
            continue;
        }

        if (LogAcceptCategory(BCLog::HDWALLET)) {
            WalletLogPrintf("Expanding secret for %s\n", EncodeDestination(PKHash(idk)));
        }

        CKey sSpendR, sSpend;

        if (!GetKey(si->spend_secret_id, sSpend)) {
            WalletLogPrintf("%s Error: Stealth address has no spend_secret_id key for %s\n", __func__, EncodeDestination(PKHash(idk)));
            continue;
        }

        if (si->scan_secret.size() != EC_SECRET_SIZE) {
            WalletLogPrintf("%s Error: Stealth address has no scan_secret key for %s\n", __func__, EncodeDestination(PKHash(idk)));
            continue;
        }

        if (sxKeyMeta.pkEphem.size() != EC_COMPRESSED_SIZE) {
            WalletLogPrintf("%s Error: Incorrect Ephemeral point size (%d) for %s\n", __func__, sxKeyMeta.pkEphem.size(), EncodeDestination(PKHash(idk)));
            continue;
        }

        ec_point pkEphem;
        pkEphem.resize(EC_COMPRESSED_SIZE);
        memcpy(&pkEphem[0], sxKeyMeta.pkEphem.begin(), sxKeyMeta.pkEphem.size());

        if (StealthSecretSpend(si->scan_secret, pkEphem, sSpend, sSpendR) != 0) {
            WalletLogPrintf("%s Error: StealthSecretSpend() failed for %s\n", __func__, EncodeDestination(PKHash(idk)));
            continue;
        }

        if (!sSpendR.IsValid()) {
            WalletLogPrintf("%s Error: Reconstructed key is invalid for %s\n", __func__, EncodeDestination(PKHash(idk)));
            continue;
        }

        CPubKey cpkT = sSpendR.GetPubKey();
        if (cpkT != pk) {
            WalletLogPrintf("%s: Error: Generated secret does not match.\n", __func__);
            if (LogAcceptCategory(BCLog::HDWALLET)) {
                LogPrintf("cpkT   %s\n", HexStr(cpkT));
                LogPrintf("pubKey %s\n", HexStr(pk));
            }
            continue;
        }

        if (LogAcceptCategory(BCLog::HDWALLET)) {
            WalletLogPrintf("%s: Adding secret to key %s.\n", __func__, EncodeDestination(PKHash(idk)));
        }


        WalletBatch *batch = &wdb;
        auto spk_man = GetLegacyScriptPubKeyMan();
        if (spk_man) {
            LOCK(spk_man->cs_KeyStore);
            if (!spk_man->AddKeyPubKeyWithDB(*batch, sSpendR, pk)) {
                WalletLogPrintf("%s: Error: AddKeyPubKey failed.\n", __func__);
                continue;
            }
        } else {
            WalletLogPrintf("%s: Error: GetLegacyScriptPubKeyMan failed.\n", __func__);
            continue;
        }

        nExpanded++;

        int rv = pcursor->del(0);
        if (rv != 0) {
            WalletLogPrintf("%s: Error: EraseStealthKeyMeta failed for %s, %d\n", __func__, EncodeDestination(PKHash(idk)), rv);
        }
    }

    pcursor->close();

    wdb.TxnCommit();

    LogPrint(BCLog::HDWALLET, "%s: Expanded %u/%u key%s.\n", __func__, nExpanded, nProcessed, nProcessed == 1 ? "" : "s");

    return true;
};

bool CHDWallet::ProcessLockedBlindedOutputs()
{
    LogPrint(BCLog::HDWALLET, "%s %s\n", GetDisplayName(), __func__);
    AssertLockHeld(cs_wallet);

    size_t nProcessed = 0; // incl any failed attempts
    size_t nExpanded = 0;
    std::set<uint256> setChanged;
    int64_t earliest_anon_out_time = std::numeric_limits<int64_t>::max();

    {
    CHDWalletDB wdb(*database);

    if (!wdb.TxnBegin()) {
        return werror("%s: TxnBegin failed.", __func__);
    }

    Dbc *pcursor;
    if (!(pcursor = wdb.GetTxnCursor())) {
        return werror("%s: Cannot create DB cursor.", __func__);
    }

    CDataStream ssKey(SER_DISK, CLIENT_VERSION);

    COutPoint op;
    std::string strType;

    CStoredTransaction stx;
    unsigned int fFlags = DB_SET_RANGE;
    ssKey << std::string("lao");
    while (wdb.ReadKeyAtCursor(pcursor, ssKey, fFlags) == 0) {
        fFlags = DB_NEXT;
        ssKey >> strType;
        if (strType != "lao") {
            break;
        }

        nProcessed++;

        ssKey >> op;

        int rv = pcursor->del(0);
        if (rv != 0) {
            WalletLogPrintf("%s: Error: pcursor->del failed for %s, %d.\n", __func__, op.ToString(), rv);
        }

        MapRecords_t::iterator mir;

        mir = mapRecords.find(op.hash);
        if (mir == mapRecords.end()
            || !wdb.ReadStoredTx(op.hash, stx)) {
            WalletLogPrintf("%s: Error: mapRecord not found for %s.\n", __func__, op.ToString());
            continue;
        }
        CTransactionRecord &rtx = mir->second;

        if (stx.tx->vpout.size() < op.n) {
            WalletLogPrintf("%s: Error: Outpoint doesn't exist %s.\n", __func__, op.ToString());
            continue;
        }

        const auto &txout = stx.tx->vpout[op.n];

        COutputRecord rout;
        COutputRecord *pout = rtx.GetOutput(op.n);

        bool fHave = false;
        if (pout) { // Have output recorded already, still need to check if owned
            fHave = true;
        } else {
            pout = &rout;
        }

        uint32_t n = 0;
        bool fUpdated = false;
        pout->n = op.n;
        switch (txout->nVersion) {
            case OUTPUT_CT:
                if (OwnBlindOut(&wdb, op.hash, (CTxOutCT*)txout.get(), nullptr, n, *pout, stx, fUpdated)
                    && !fHave) {
                    fUpdated = true;
                    rtx.InsertOutput(*pout);
                }
                break;
            case OUTPUT_RINGCT:
                if (OwnAnonOut(&wdb, op.hash, (CTxOutRingCT*)txout.get(), nullptr, n, *pout, stx, fUpdated)
                    && !fHave) {
                    fUpdated = true;
                    rtx.InsertOutput(*pout);
                }
                if (earliest_anon_out_time > rtx.GetTxTime()) {
                    earliest_anon_out_time = rtx.GetTxTime();
                }
                break;
            default:
                WalletLogPrintf("%s: Error: Output is unexpected type %d %s.\n", __func__, txout->nVersion, op.ToString());
                continue;
        }

        if (fUpdated) {
            // If txn has change, it must have been sent by this wallet
            if (rtx.HaveChange()) {
                ProcessPlaceholder(*stx.tx.get(), rtx);
            }

            if (!wdb.WriteTxRecord(op.hash, rtx)
                || !wdb.WriteStoredTx(op.hash, stx)) {
                return false;
            }

            setChanged.insert(op.hash);
        }

        nExpanded++;
    }

    pcursor->close();

    wdb.TxnCommit();
    }

    // Trigger a rescan from the deepest anon out, spend info may need to be updated
    // Only possible if outputs were spent from a different wallet.
    if (!m_is_only_instance
        && earliest_anon_out_time != std::numeric_limits<int64_t>::max()) {
        WalletRescanReserver reserver(*this);
        if (!reserver.reserve()) {
            WalletLogPrintf("%s: Wallet is currently rescanning.\n", __func__);
        } else {
            RescanFromTime(earliest_anon_out_time, reserver, true);
        }
    }

    // Notify UI of updated transaction
    for (const auto &hash : setChanged) {
        NotifyTransactionChanged(this, hash, CT_REPLACE);
    }

    LogPrint(BCLog::HDWALLET, "%s %s: Expanded %u/%u output%s.\n", GetDisplayName(), __func__, nExpanded, nProcessed, nProcessed == 1 ? "" : "s");

    return true;
};

bool CHDWallet::CountRecords(std::string sPrefix, int64_t rv)
{
    rv = 0;
    LOCK(cs_wallet);
    CHDWalletDB wdb(*database);

    if (!wdb.TxnBegin()) {
        return werror("%s: TxnBegin failed.", __func__);
    }

    Dbc *pcursor;
    if (!(pcursor = wdb.GetTxnCursor())) {
        return werror("%s: Cannot create DB cursor.", __func__);
    }

    CDataStream ssKey(SER_DISK, CLIENT_VERSION);
    ssKey << sPrefix;
    std::string strType;
    unsigned int fFlags = DB_SET_RANGE;
    while (wdb.ReadKeyAtCursor(pcursor, ssKey, fFlags) == 0) {
        fFlags = DB_NEXT;
        ssKey >> strType;
        if (strType != sPrefix) {
            break;
        }

        rv++;
    }

    pcursor->close();

    wdb.TxnAbort();

    return true;
};

inline bool MatchPrefix(uint32_t nAddrBits, uint32_t addrPrefix, uint32_t outputPrefix, bool fHavePrefix)
{
    if (nAddrBits < 1) { // addresses without prefixes scan all incoming stealth outputs
        return true;
    }
    if (!fHavePrefix) { // don't check when address has a prefix and no prefix on output
        return false;
    }

    uint32_t mask = SetStealthMask(nAddrBits);

    return (addrPrefix & mask) == (outputPrefix & mask);
};

void CHDWallet::ProcessStealthLookahead(CExtKeyAccount *ea, const CEKAStealthKey &aks, bool v2)
{
    auto &use_set = v2 ? ea->setLookAheadStealthV2 : ea->setLookAheadStealth;
    size_t rescan_stealth_lookahead = v2 ? m_rescan_stealth_v2_lookahead : m_rescan_stealth_v1_lookahead;

    auto it = use_set.find(&aks);
    if (it != use_set.end()) {
        const CEKAStealthKey *psx = *it;
        CHDWalletDB wdb(*database);
        if (!wdb.TxnBegin()) {
            WalletLogPrintf("%s TxnBegin failed.\n", __func__);
            return;
        }

        uint32_t greatestScanKey = 0;
        uint32_t greatestSpendKey = 0;
        for (auto itd = use_set.begin(); itd != use_set.end();) {
            const CEKAStealthKey *psx_test = *itd;
            if (psx_test->nScanKey > greatestScanKey) {
                greatestScanKey = psx_test->nScanKey;
            }
            if (psx_test->akSpend.nKey > greatestSpendKey) {
                greatestSpendKey = psx_test->akSpend.nKey;
            }
            if (psx_test->nScanKey <= psx->nScanKey) {
                CStealthAddress sxAddr;
                if (0 != psx_test->SetSxAddr(sxAddr)) {
                    WalletLogPrintf("%s: Warning SetSxAddr failed.\n", __func__);
                }
                WalletLogPrintf("Promoting stealth address %s from lookahead.\n", sxAddr.ToString());

                if (0 != SaveStealthAddress(&wdb, ea, *psx_test, v2)) {
                    WalletLogPrintf("%s: Warning SaveStealthAddress failed.\n", __func__);
                }
                itd = use_set.erase(itd);
            } else {
                itd++;
            }
        }

        if (!wdb.TxnCommit()) {
            WalletLogPrintf("%s TxnCommit failed.\n", __func__);
            return;
        }

        uint32_t nScanKey = WithoutHardenedBit(greatestScanKey);
        uint32_t nSpendKey = WithoutHardenedBit(greatestSpendKey);

        if (v2) {
            nScanKey += 1;
            nSpendKey += 1;
        } else {
            nScanKey = nSpendKey + 1;  // Step over spend key
        }
        size_t num_loops = 0;
        while (use_set.size() < rescan_stealth_lookahead) {
            CEKAStealthKey akStealth;
            if (v2) {
                if (0 != NewStealthKeyV2FromAccount(nullptr, idDefaultAccount, "", akStealth, 0, nullptr, true, &nScanKey, &nSpendKey)) {
                    WalletLogPrintf("%s NewStealthKeyV2FromAccount failed.\n", __func__);
                    return;
                }
                nScanKey += 1;
                nSpendKey += 1;
            } else {
                if (0 != NewStealthKeyFromAccount(nullptr, idDefaultAccount, "", akStealth, 0, nullptr, false, &nScanKey)) {
                    WalletLogPrintf("%s NewStealthKeyFromAccount failed.\n", __func__);
                    return;
                }
                nScanKey += 1;
            }
            if (LogAcceptCategory(BCLog::HDWALLET)) {
                CStealthAddress sxAddr;
                if (0 == akStealth.SetSxAddr(sxAddr)) {
                    WalletLogPrintf("Adding stealth address %s to lookahead.\n", sxAddr.ToString());
                }
            }

            if (++num_loops > rescan_stealth_lookahead) {
                WalletLogPrintf("%s Loop stuck.\n", __func__);
                return;
            }
        }
    }
};

bool CHDWallet::ProcessStealthOutput(const CTxDestination &address,
    std::vector<uint8_t> &vchEphemPK, uint32_t prefix, bool fHavePrefix, CKey &sShared, bool fNeedShared)
{
    LOCK(cs_wallet);
    ec_point pkExtracted;
    CKey sSpend;

    CKeyID ckidMatch = ToKeyID(boost::get<PKHash>(address));
    if (HaveKey(ckidMatch)) {
        CStealthAddress sx;
        if (fNeedShared
            && GetStealthLinked(ckidMatch, sx)
            && GetStealthAddressScanKey(sx)) {
            if (StealthShared(sx.scan_secret, vchEphemPK, sShared) != 0) {
                WalletLogPrintf("%s: StealthShared failed.\n", __func__);
                //continue;
            }
        }
        return true;
    }

    std::set<CStealthAddress>::iterator it;
    for (it = stealthAddresses.begin(); it != stealthAddresses.end(); ++it) {
        if (!MatchPrefix(it->prefix.number_bits, it->prefix.bitfield, prefix, fHavePrefix)) {
            continue;
        }

        if (!it->scan_secret.IsValid()) {
            continue; // stealth address is not owned
        }

        if (StealthSecret(it->scan_secret, vchEphemPK, it->spend_pubkey, sShared, pkExtracted) != 0) {
            WalletLogPrintf("%s: StealthSecret failed.\n", __func__);
            continue;
        }

        CPubKey pkE(pkExtracted);
        if (!pkE.IsValid()) {
            continue;
        }

        CKeyID idExtracted = pkE.GetID();
        if (ckidMatch != idExtracted) {
            continue;
        }

        if (LogAcceptCategory(BCLog::HDWALLET)) {
            WalletLogPrintf("Found stealth txn to address %s\n", it->Encoded());
        }

        CStealthAddressIndexed sxi;
        it->ToRaw(sxi.addrRaw);
        uint32_t sxId;
        if (!UpdateStealthAddressIndex(ckidMatch, sxi, sxId)) {
            return werror("%s: UpdateStealthAddressIndex failed.\n", __func__);
        }

        if (!HaveKey(it->spend_secret_id)) {
            const auto script = GetScriptForDestination(address);
            const auto pk_script = GetScriptForRawPubKey(pkE);  // LegacyScriptPubKeyMan::AddWatchOnlyInMem needs a pubkey to affect mapWatchKeys
            auto spk_man = GetLegacyScriptPubKeyMan();
            if (spk_man) {
                LOCK(spk_man->cs_KeyStore);
                spk_man->AddWatchOnly(script, 0 /* nCreateTime */);
                spk_man->AddWatchOnly(pk_script, 0 /* nCreateTime */);
            }
            nFoundStealth++;
            return true;
        }

        if (IsLocked()) {
            if (LogAcceptCategory(BCLog::HDWALLET)) {
                WalletLogPrintf("Wallet locked, adding key without secret.\n");
            }

            // Add key without secret
            std::vector<uint8_t> vchEmpty;
            auto spk_man = GetLegacyScriptPubKeyMan();
            if (spk_man) {
                spk_man->AddCryptedKey(pkE, vchEmpty);
            }

            CPubKey cpkEphem(vchEphemPK);
            CPubKey cpkScan(it->scan_pubkey);
            CStealthKeyMetadata lockedSkMeta(cpkEphem, cpkScan);

            if (!CHDWalletDB(*database).WriteStealthKeyMeta(idExtracted, lockedSkMeta)) {
                WalletLogPrintf("WriteStealthKeyMeta failed for %s.\n", EncodeDestination(PKHash(idExtracted)));
            }

            nFoundStealth++;
            return true;
        }

        if (!GetKey(it->spend_secret_id, sSpend)) {
            // silently fail?
            if (LogAcceptCategory(BCLog::HDWALLET))
                WalletLogPrintf("GetKey() stealth spend failed.\n");
            continue;
        }

        CKey sSpendR;
        if (StealthSharedToSecretSpend(sShared, sSpend, sSpendR) != 0) {
            WalletLogPrintf("%s: StealthSharedToSecretSpend() failed.\n", __func__);
            continue;
        }

        CPubKey pkT = sSpendR.GetPubKey();
        if (!pkT.IsValid()) {
            WalletLogPrintf("%s: pkT is invalid.\n", __func__);
            continue;
        }

        CKeyID keyID = pkT.GetID();
        if (keyID != ckidMatch) {
            WalletLogPrintf("%s: Spend key mismatch!\n", __func__);
            continue;
        }

        if (LogAcceptCategory(BCLog::HDWALLET)) {
            WalletLogPrintf("%s: Adding key %s.\n", __func__, EncodeDestination(PKHash(keyID)));
        }

        auto spk_man = GetLegacyScriptPubKeyMan();
        if (spk_man) {
            LOCK(spk_man->cs_KeyStore);
            if (!spk_man->AddKeyPubKey(sSpendR, pkT)) {
                WalletLogPrintf("%s: AddKeyPubKey failed.\n", __func__);
                continue;
            }
        } else {
            WalletLogPrintf("%s: GetLegacyScriptPubKeyMan failed.\n", __func__);
        }

        nFoundStealth++;
        return true;
    }

    // ext account stealth keys
    for (auto mi = mapExtAccounts.cbegin(); mi != mapExtAccounts.cend(); ++mi) {
        CExtKeyAccount *ea = mi->second;

        for (auto it = ea->mapStealthKeys.cbegin(); it != ea->mapStealthKeys.cend(); ++it) {
            const CEKAStealthKey &aks = it->second;

            if (!MatchPrefix(aks.nPrefixBits, aks.nPrefix, prefix, fHavePrefix)) {
                continue;
            }
            if (!aks.skScan.IsValid()) {
                continue;
            }
            if (StealthSecret(aks.skScan, vchEphemPK, aks.pkSpend, sShared, pkExtracted) != 0) {
                WalletLogPrintf("%s: StealthSecret failed.\n", __func__);
                continue;
            }
            CPubKey pkE(pkExtracted);
            if (!pkE.IsValid()) {
                continue;
            }
            CKeyID idExtracted = pkE.GetID();
            if (ckidMatch != idExtracted) {
                continue;
            }

            if (LogAcceptCategory(BCLog::HDWALLET)) {
                WalletLogPrintf("Found stealth txn to address %s\n", aks.ToStealthAddress());

                // Check key if not locked
                if (!IsLocked() && !(ea->nFlags & EAF_HARDWARE_DEVICE)) {
                    CKey kTest;
                    if (0 != ea->ExpandStealthChildKey(&aks, sShared, kTest)) {
                        WalletLogPrintf("%s: Error: ExpandStealthChildKey failed! %s.\n", __func__, aks.ToStealthAddress());
                        continue;
                    }

                    CKeyID kTestId = kTest.GetPubKey().GetID();
                    if (kTestId != ckidMatch) {
                        WalletLogPrintf("%s: Error: Spend key mismatch!\n", __func__);
                        continue;
                    }
                    WalletLogPrintf("Debug: ExpandStealthChildKey matches! %s, %s.\n", aks.ToStealthAddress(), EncodeDestination(PKHash(kTestId)));
                }
            }

            // Don't need to extract key now, wallet may be locked
            CKeyID idStealthKey = aks.GetID();
            CEKASCKey kNew(idStealthKey, sShared);
            if (0 != ExtKeySaveKey(ea, ckidMatch, kNew)) {
                WalletLogPrintf("%s: Error: ExtKeySaveKey failed!\n", __func__);
                continue;
            }

            CStealthAddressIndexed sxi;
            aks.ToRaw(sxi.addrRaw);
            uint32_t sxId;
            if (!UpdateStealthAddressIndex(ckidMatch, sxi, sxId)) {
                return werror("%s: UpdateStealthAddressIndex failed.\n", __func__);
            }

            ProcessStealthLookahead(ea, aks, false);
            ProcessStealthLookahead(ea, aks, true);
            return true;
        }
    }

    return false;
};

int CHDWallet::CheckForStealthAndNarration(const CTxOutBase *pb, const CTxOutData *pdata, std::string &sNarr)
{
    // Returns: -1 error, 0 nothing found, 1 narration, 2 stealth

    CKey sShared;
    std::vector<uint8_t> vchEphemPK;
    const std::vector<uint8_t> &vData = pdata->vData;

    if (vData.size() < 1) {
        return -1;
    }

    if (vData[0] == DO_NARR_PLAIN) {
        if (vData.size() < 2) {
            return -1; // error
        }
        sNarr = std::string(vData.begin()+1, vData.end());
        return 1;
    }

    if (vData[0] == DO_STEALTH) {
        if (vData.size() < 34
            || !pb->IsStandardOutput()) {
            return -1; // error
        }

        vchEphemPK.resize(33);
        memcpy(&vchEphemPK[0], &vData[1], 33);

        uint32_t prefix = 0;
        bool fHavePrefix = ExtractStealthPrefix(vData, prefix, 34);

        const CTxOutStandard *so = (CTxOutStandard*)pb;
        CTxDestination address;
        if (!ExtractDestination(so->scriptPubKey, address)
            || address.type() != typeid(PKHash)) {
            //WalletLogPrintf("%s: ExtractDestination failed.\n",  __func__);
            return -1;
        }

        if (!ProcessStealthOutput(address, vchEphemPK, prefix, fHavePrefix, sShared, true)) {
            // TODO: check all other outputs?
            return 0;
        }

        int nNarrOffset = -1;
        if (vData.size() > 40 && vData[39] == DO_NARR_CRYPT) {
            nNarrOffset = 40;
        } else
        if (vData.size() > 35 && vData[34] == DO_NARR_CRYPT) {
            nNarrOffset = 35;
        }

        if (nNarrOffset > -1) {
            size_t lenNarr = vData.size() - nNarrOffset;
            if (lenNarr < 1 || lenNarr > 32) { // min block size 8?
                WalletLogPrintf("%s: Invalid narration data length: %d\n", __func__, lenNarr);
                return 2; // still found
            }

            SecMsgCrypter crypter;
            crypter.SetKey(sShared.begin(), &vchEphemPK[0]);

            std::vector<uint8_t> vchNarr;
            if (!crypter.Decrypt(&vData[nNarrOffset], lenNarr, vchNarr)) {
                WalletLogPrintf("%s: Decrypt narration failed.\n", __func__);
                return 2; // still found
            }
            sNarr = std::string(vchNarr.begin(), vchNarr.end());
        }

        return 2;
    }

    if (vData[0] == DO_FUND_MSG) {
        return 0;
    }

    WalletLogPrintf("%s: Unknown data output type %d.\n",  __func__, vData[0]);
    return -1;
};

void CHDWallet::FindStealthTransactions(const CTransaction &tx, mapValue_t &mapNarr)
{
    if (LogAcceptCategory(BCLog::HDWALLET)) {
        WalletLogPrintf("%s: tx: %s.\n", __func__, tx.GetHash().GetHex());
    }

    mapNarr.clear();

    LOCK(cs_wallet);

    // A data output always applies to the preceding output
    int32_t nOutputId = -1;
    for (const auto &txout : tx.vpout) {
        nOutputId++;
        if (txout->nVersion != OUTPUT_DATA) {
            continue;
        }

        CTxOutData *txd = (CTxOutData*) txout.get();

        if (nOutputId < 1) {
            if (LogAcceptCategory(BCLog::HDWALLET)) { // this is normal for CT / RCT txns
                WalletLogPrintf("%s: Ignoring data output in pos 0, tx: %s.\n", __func__, tx.GetHash().GetHex());
            }
            continue;
        }

        std::string sNarr;
        if (CheckForStealthAndNarration(tx.vpout[nOutputId-1].get(), txd, sNarr) < 0) {
            WalletLogPrintf("%s: txn %s, malformed data output %d.\n",  __func__, tx.GetHash().ToString(), nOutputId);
        }

        if (sNarr.length() > 0) {
            std::string sKey = strprintf("n%d", nOutputId-1);
            mapNarr[sKey] = sNarr;
        }
    }

    return;
};

bool CHDWallet::ScanForOwnedOutputs(const CTransaction &tx, size_t &nCT, size_t &nRingCT, mapValue_t &mapNarr)
{
    AssertLockHeld(cs_wallet);

    bool fIsMine = false;
    mapNarr.clear();

    int32_t nOutputId = -1;
    for (const auto &txout : tx.vpout) {
        nOutputId++;
        if (txout->IsType(OUTPUT_CT)) {
            nCT++;
            const CTxOutCT *ctout = (CTxOutCT*) txout.get();

            CTxDestination address;
            if (!ExtractDestination(ctout->scriptPubKey, address)) {
                //WalletLogPrintf("%s: ExtractDestination failed.\n", __func__);
                continue;
            }
            if (IsMine(address)) {
                fIsMine = true;
            }

            if (address.type() != typeid(PKHash)) {
                continue;
            }


            // Uncover stealth
            uint32_t prefix = 0;
            bool fHavePrefix = ExtractStealthPrefix(ctout->vData, prefix);

            CKey sShared;
            std::vector<uint8_t> vchEphemPK;
            vchEphemPK.resize(33);
            memcpy(&vchEphemPK[0], &ctout->vData[0], 33);

            if (ProcessStealthOutput(address, vchEphemPK, prefix, fHavePrefix, sShared)) {
                fIsMine = true;
            }
        } else
        if (txout->IsType(OUTPUT_RINGCT)) {
            nRingCT++;
            const CTxOutRingCT *rctout = (CTxOutRingCT*) txout.get();

            CKeyID idk = rctout->pk.GetID();

            // Uncover stealth
            uint32_t prefix = 0;
            bool fHavePrefix = ExtractStealthPrefix(rctout->vData, prefix);

            CKey sShared;
            std::vector<uint8_t> vchEphemPK;
            vchEphemPK.resize(33);
            memcpy(&vchEphemPK[0], &rctout->vData[0], 33);

            if (ProcessStealthOutput(PKHash(idk), vchEphemPK, prefix, fHavePrefix, sShared)) {
                fIsMine = true;
            }
        } else
        if (txout->IsType(OUTPUT_STANDARD)) {
            if (nOutputId < (int)tx.vpout.size()-1
                && tx.vpout[nOutputId+1]->IsType(OUTPUT_DATA)) {
                CTxOutData *txd = (CTxOutData*) tx.vpout[nOutputId+1].get();

                std::string sNarr;
                if (CheckForStealthAndNarration(txout.get(), txd, sNarr) < 0) {
                    WalletLogPrintf("%s: txn %s, malformed data output %d.\n",  __func__, tx.GetHash().ToString(), nOutputId);
                }

                if (sNarr.length() > 0) {
                    std::string sKey = strprintf("n%d", nOutputId);
                    mapNarr[sKey] = sNarr;
                }
            }
            if (txout->GetValue() < m_min_owned_value) {
                continue;
            }

            if (IsMine(txout.get())) {
                fIsMine = true;
            }
        }
    }

    return fIsMine;
};

int CHDWallet::UnloadSpent(const uint256 &wtxid, int depth, const uint256 &wtxid_from)
{
    if (!m_chain) return 0;
    LOCK(cs_wallet);

    // Txns may be loaded out of order.
    auto it = mapWallet.find(wtxid);
    if (it == mapWallet.end()) {
        return 0;
    }
    CWalletTx &thisTx = it->second;

    for (const CTxIn& txin : thisTx.tx->vin) {
        UnloadSpent(txin.prevout.hash, depth+1, wtxid);
    }

    auto mcsi = mapTxCollapsedSpends.find(wtxid);
    std::set<uint256> try_unload;
    if (mcsi != mapTxCollapsedSpends.end()) {
        for (auto it = mcsi->second.begin(); it != mcsi->second.end(); ) {
            if (m_collapsed_txns.find(*it) != m_collapsed_txns.end()) {
                mcsi->second.erase(it++);
                continue;
            }
            ++it;
        }
        try_unload = mcsi->second;
    }
    for (const auto &hash : try_unload) {
        UnloadSpent(hash, m_min_collapse_depth+1, wtxid); // a txn in mapTxCollapsedSpends will always be > m_min_collapse_depth
    }

    if (depth < m_min_collapse_depth) {
        return 0;
    }

    if (m_collapse_spent_mode < 2 && !thisTx.IsCoinStake()) {
        return 0;
    }

    if (thisTx.GetDepthInMainChain() < 6) {
        return 0;
    }

    for (unsigned int i = 0; i < thisTx.tx->GetNumVOuts(); i++) {
        const auto &txout = thisTx.tx->vpout[i];
        if (IsMine(txout.get())
            && !IsSpent(wtxid, i)) {
            return 0;
        }
    }

    // Move collapsed spent connections from tx being destroyed to wtxid_from
    auto mcsi_r = mapTxCollapsedSpends.find(wtxid);
    if (mcsi_r != mapTxCollapsedSpends.end()) {
        if (mcsi_r->second.size() > 0) {
            mapTxCollapsedSpends[wtxid_from] = mcsi_r->second;
        }
        mapTxCollapsedSpends.erase(mcsi_r);
    }

    for (const CTxIn &txin : thisTx.tx->vin) {
        if (m_collapsed_txns.find(txin.prevout.hash) == m_collapsed_txns.end()) {
            m_collapsed_txn_inputs.insert(txin.prevout);
            mapTxCollapsedSpends[wtxid_from].insert(txin.prevout.hash);
        }
    }

    m_collapsed_txns.insert(wtxid);
    UnloadTransaction(wtxid);

    auto itl = m_collapsed_txn_inputs.lower_bound(COutPoint(wtxid, 0));
    while (itl != m_collapsed_txn_inputs.end() && itl->hash == wtxid) {
        m_collapsed_txn_inputs.erase(itl++);
    }

    return 1;
};

void CHDWallet::PostProcessUnloadSpent()
{
    LogPrint(BCLog::HDWALLET, "%s %s\n", GetDisplayName(), __func__);

    if (m_collapse_spent_mode < 1) {
        return;
    }

    // Some txns are missed when loading the wallet as txns are loaded out of order.

    std::set<std::pair<uint256, uint256>> try_unload;
    std::vector<COutput> availableCoins;

    {
        LOCK(cs_wallet);

        for (auto it = m_collapsed_txn_inputs.begin(); it != m_collapsed_txn_inputs.end(); ) {
            if (m_collapsed_txns.find(it->hash) != m_collapsed_txns.end()) {
                m_collapsed_txn_inputs.erase(it++);
                continue;
            }
            ++it;
        }

        AvailableCoins(availableCoins);
    }

    for (const COutput& coin : availableCoins) {
        if (coin.tx->IsCoinBase()) {
            return;
        }

        for (const CTxIn& txin : coin.tx->tx->vin) {
            try_unload.insert(std::make_pair(txin.prevout.hash, coin.tx->GetHash()));
        }
    }

    for (const auto &hash : try_unload) {
        UnloadSpent(hash.first, 1, hash.second);
    }
};

bool CHDWallet::HaveSpend(const COutPoint &outpoint, const uint256 &txid)
{
    std::pair<TxSpends::const_iterator, TxSpends::const_iterator> range = mapTxSpends.equal_range(outpoint);
    for (TxSpends::const_iterator it = range.first; it != range.second; ++it) {
        if (it->second == txid) {
            return true;
        }
    }
    return false;
};

void CHDWallet::AddToSpends(const uint256& wtxid)
{
    auto it = mapWallet.find(wtxid);
    assert(it != mapWallet.end());
    CWalletTx& thisTx = it->second;
    if (thisTx.IsCoinBase()) // Coinbases don't spend anything!
        return;

    for (const CTxIn& txin : thisTx.tx->vin) {
        AddToSpends(txin.prevout, wtxid);
        if (m_collapse_spent_mode > 0) {
            UnloadSpent(txin.prevout.hash, 1, wtxid);
        }
    }
}

bool CHDWallet::AddToWalletIfInvolvingMe(const CTransactionRef& ptx, CWalletTx::Confirmation confirm, bool fUpdate)
{
    const CTransaction& tx = *ptx;
    {
        AssertLockHeld(cs_wallet);
        if (!confirm.hashBlock.IsNull()) {
            for (const auto &txin : tx.vin) {
                if (txin.IsAnonInput()) {
                    continue;
                }
                std::pair<TxSpends::const_iterator, TxSpends::const_iterator> range = mapTxSpends.equal_range(txin.prevout);
                while (range.first != range.second) {
                    if (range.first->second != tx.GetHash()) {
                        const CWalletTx *wtxConflicted = GetWalletTx(range.first->second); // coinstakes will only be in mapwallet
                        if (wtxConflicted && wtxConflicted->isAbandoned() && wtxConflicted->IsCoinStake()) {
                            // Respending input from orphaned coinstake, leave abandoned
                            WalletLogPrintf("Reusing kernel from orphaned stake %s, new tx %s, \n    (kernel %s:%i).\n",
                                range.first->second.ToString(), tx.GetHash().ToString(), range.first->first.hash.ToString(), range.first->first.n);
                        } else {
                            WalletLogPrintf("Transaction %s (in block %s) conflicts with wallet transaction %s (both spend %s:%i)\n", tx.GetHash().ToString(), confirm.hashBlock.ToString(), range.first->second.ToString(), range.first->first.hash.ToString(), range.first->first.n);
                            MarkConflicted(confirm.hashBlock, confirm.block_height, range.first->second);
                        }
                    }
                    range.first++;
                }
            }
        }

        mapValue_t mapNarr;
        size_t nCT = 0, nRingCT = 0;
        bool fIsMine = ScanForOwnedOutputs(tx, nCT, nRingCT, mapNarr);

        bool fIsFromMe = false;
        MapWallet_t::const_iterator miw;
        MapRecords_t::const_iterator mir;
        for (const auto &txin : tx.vin)
        {
            if (txin.IsAnonInput()) {
                nRingCT++;
                uint32_t nInputs, nRingSize;
                txin.GetAnonInfo(nInputs, nRingSize);

                const std::vector<uint8_t> &vKeyImages = txin.scriptData.stack[0];
                if (vKeyImages.size() != nInputs * 33) {
                    WalletLogPrintf("Error: %s - Malformed anon txin, %s.\n", __func__, tx.GetHash().ToString());
                    continue;
                }

                CHDWalletDB wdb(*database);
                for (size_t k = 0; k < nInputs; ++k) {
                    const CCmpPubKey &ki = *((CCmpPubKey*)&vKeyImages[k*33]);
                    COutPoint prevout;

                    // TODO: Keep keyimages in memory
                    if (!wdb.ReadAnonKeyImage(ki, prevout)) {
                        continue;
                    }
                    fIsFromMe = true;
                    break;
                }
                if (fIsFromMe) {
                    break; // only need one match)
                }
            }

            miw = mapWallet.find(txin.prevout.hash);
            if (miw != mapWallet.end()) {
                const CWalletTx &prev = miw->second;
                if (txin.prevout.n < prev.tx->vpout.size()
                    && IsMine(prev.tx->vpout[txin.prevout.n].get()) & ISMINE_ALL) {
                    fIsFromMe = true;
                    break; // only need one match
                }
                continue; // a txn in mapWallet shouldn't be in mapRecords too
            }

            mir = mapRecords.find(txin.prevout.hash);
            if (mir != mapRecords.end()) {
                const COutputRecord *r = mir->second.GetOutput(txin.prevout.n);
                if (r && r->nFlags & ORF_OWN_ANY) {
                    fIsFromMe = true;
                    break; // only need one match
                }
            }
        }

        // Tx spending frozen blinded won't have a change output, check for ct fee
        CAmount nFee;
        if (nCT > 0 || nRingCT > 0 || (!tx.IsCoinStake() && tx.GetCTFee(nFee))) {
            bool fExisted = mapRecords.count(tx.GetHash()) != 0;
            if (fExisted && !fUpdate) return false;

            if (fExisted || fIsMine || fIsFromMe) {
                CTransactionRecord rtx;
                bool rv = AddToRecord(rtx, tx, confirm, false);

                if (!confirm.hashBlock.IsNull()) {
                    WakeThreadStakeMiner(this);
                }
                return rv;
            }
            return false;
        }

        bool fExisted = mapWallet.count(tx.GetHash()) != 0;
        if (fExisted && !fUpdate) return false;
        if (fExisted || fIsMine || fIsFromMe) {
            // A coinstake txn not linked to a block is being orphaned
            if (fExisted && tx.IsCoinStake() && confirm.hashBlock.IsNull()) {
                uint256 hashTx = tx.GetHash();
                WalletLogPrintf("Orphaning stake txn: %s\n", hashTx.ToString());

                // If block is later reconnected tx will be unabandoned by AddToWallet
                if (!AbandonTransaction(hashTx)) {
                    WalletLogPrintf("ERROR: %s - Orphaning stake, AbandonTransaction failed for %s\n", __func__, hashTx.ToString());
                }
                confirm.status = CWalletTx::ABANDONED;
            }

            // Block disconnection override an abandoned tx as unconfirmed
            // which means user may have to call abandontransaction again
            if (!AddToWallet(MakeTransactionRef(tx), confirm, /* update_wtx= */ nullptr, /* fFlushOnClose= */ false)) {
                return false;
            }

            CWalletTx& wtx = mapWallet.at(tx.GetHash());
            if (!mapNarr.empty()) {
                wtx.mapValue.insert(mapNarr.begin(), mapNarr.end());
            }

            if (!confirm.hashBlock.IsNull()) {
                WakeThreadStakeMiner(this);
            }
            return true;
        }
    }

    return false;
};

CWalletTx *CHDWallet::GetTempWalletTx(const uint256& hash)
{
    LOCK(cs_wallet);
    MapWallet_t::iterator itr = mapTempWallet.find(hash);
    if (itr != mapTempWallet.end()) {
        return &(itr->second);
    }

    return nullptr;
};

const CWalletTx *CHDWallet::GetWalletTx(const uint256 &hash) const
{
    LOCK(cs_wallet);
    MapWallet_t::const_iterator it = mapTempWallet.find(hash);
    if (it != mapTempWallet.end()) {
        return &(it->second);
    }

    return CWallet::GetWalletTx(hash);
}

CWalletTx *CHDWallet::GetWalletTx(const uint256& hash)
{
    LOCK(cs_wallet);
    MapWallet_t::iterator itr = mapTempWallet.find(hash);
    if (itr != mapTempWallet.end()) {
        return &(itr->second);
    }

    MapWallet_t::iterator it = mapWallet.find(hash);
    if (it == mapWallet.end()) {
        return nullptr;
    }

    return &(it->second);
};

void CHDWallet::SetTempTxnStatus(CWalletTx &wtx, const CTransactionRecord *rtx) const
{
    wtx.m_confirm.hashBlock = rtx->blockHash;
    wtx.m_confirm.block_height = rtx->block_height;
    wtx.m_confirm.nIndex = rtx->nIndex;
    if (rtx->nIndex == -1 && rtx->blockHash == ABANDON_HASH) {
        wtx.setAbandoned();
    } else if (rtx->nIndex == -1) {
        wtx.setConflicted();
    } else if (!rtx->blockHash.IsNull()) {
        wtx.setConfirmed();
    }
    wtx.nTimeSmart = rtx->GetTxTime();
    wtx.nTimeReceived = rtx->nTimeReceived;
};

int CHDWallet::InsertTempTxn(const uint256 &txid, const CTransactionRecord *rtx) const
{
    LOCK(cs_wallet);

    CStoredTransaction stx;
    if (!CHDWalletDB(*database).ReadStoredTx(txid, stx)) {
        return werrorN(1, "%s: ReadStoredTx failed for %s.\n", __func__, txid.ToString().c_str());
    }

    auto ret = mapTempWallet.emplace(std::piecewise_construct, std::forward_as_tuple(txid), std::forward_as_tuple(this, stx.tx));

    // Get the inserted-CWalletTx from mapTempWallet so that the
    // fInMempool flag is cached properly
    CWalletTx& wtx = mapTempWallet.at(txid);
    if (rtx) {
        SetTempTxnStatus(wtx, rtx);
    }

    // Use ret to silence warning
    bool fInsertedNew = ret.second;
    if (fInsertedNew) {
        wtx.nTimeReceived = chain().getAdjustedTime();
        wtx.nTimeSmart = ComputeTimeSmart(wtx);
    }

    return 0;
};

const CWalletTx *CHDWallet::GetWalletOrTempTx(const uint256& hash, const CTransactionRecord *rtx) const
{
    const CWalletTx *pcoin = GetWalletTx(hash);
    if (pcoin) {
        return pcoin;
    }
    if (0 != InsertTempTxn(hash, rtx)) {
        return nullptr;
    }
    return GetWalletTx(hash);
};

int CHDWallet::OwnStandardOut(const CTxOutStandard *pout, const CTxOutData *pdata, COutputRecord &rout, bool &fUpdated)
{
    if (pout->nValue < m_min_owned_value) {
        return 0;
    }
    if (pdata) {
        std::string sNarr;
        if (CheckForStealthAndNarration((CTxOutBase*)pout, pdata, sNarr) < 0) {
            WalletLogPrintf("%s: malformed data output %d.\n",  __func__, rout.n);
        }

        if (sNarr.length() > 0) {
            rout.sNarration = sNarr;
        }
    }

    CKeyID idk;
    const CEKAKey *pak = nullptr;
    const CEKASCKey *pasc = nullptr;
    CExtKeyAccount *pa = nullptr;
    bool isInvalid = false;
    isminetype mine = IsMine(pout->scriptPubKey, idk, pak, pasc, pa, isInvalid);
    if (!(mine & ISMINE_ALL)) {
        return 0;
    }

    if (pa && pak && pa->nActiveInternal == pak->nParent) { // TODO: could check EKVT_KEY_TYPE
        rout.nFlags |= ORF_CHANGE | ORF_FROM;
    }

    rout.nType = OUTPUT_STANDARD;
    if (mine & ISMINE_SPENDABLE) {
        rout.nFlags |= ORF_OWNED;
    } else
    if (mine & ISMINE_WATCH_COLDSTAKE) {
        rout.nFlags |= ORF_STAKEONLY;
    } else {
        rout.nFlags |= ORF_WATCHONLY;
    }

    if (mine & ISMINE_HARDWARE_DEVICE) {
        rout.nFlags |= ORF_HARDWARE_DEVICE;
    }

    rout.nValue = pout->nValue;
    rout.scriptPubKey = pout->scriptPubKey;
    rout.nFlags &= ~ORF_LOCKED;

    return 1;
};


void ExtractNarration(const uint256 &nonce, const std::vector<uint8_t> &vData, std::string &sNarr)
{
    if (vData.size() < 33) {
        return;
    }

    CPubKey pkEphem;
    pkEphem.Set(vData.begin(), vData.begin() + 33);

    int nNarrOffset = -1;
    if (vData.size() > 38 && vData[38] == DO_NARR_CRYPT) {
        nNarrOffset = 39;
    } else
    if (vData.size() > 33 && vData[33] == DO_NARR_CRYPT) {
        nNarrOffset = 34;
    }

    if (nNarrOffset == -1) {
        return;
    }

    size_t lenNarr = vData.size() - nNarrOffset;
    if (lenNarr < 1 || lenNarr > 32) { // min block size 8?
        LogPrintf("%s: Invalid narration data length: %d\n", __func__, lenNarr);
        return;
    }

    SecMsgCrypter crypter;
    crypter.SetKey(nonce.begin(), pkEphem.begin());

    std::vector<uint8_t> vchNarr;
    if (!crypter.Decrypt(&vData[nNarrOffset], lenNarr, vchNarr)) {
        LogPrintf("%s: Decrypt narration failed.\n", __func__);
        return;
    }
    sNarr = std::string(vchNarr.begin(), vchNarr.end());
};

int CHDWallet::OwnBlindOut(CHDWalletDB *pwdb, const uint256 &txhash, const CTxOutCT *pout, const CStoredExtKey *pc, uint32_t &nLastChild,
    COutputRecord &rout, CStoredTransaction &stx, bool &fUpdated)
{
    /*
    bool fDecoded = false;
    if (pc && !IsLocked()) // check if output is from this wallet
    {
        CKey keyEphem;
        uint32_t nChildOut;
        if (0 == pc->DeriveKey(keyEphem, nLastChild, nChildOut, true))
        {
            // regenerate nonce
            //uint256 nonce = keyEphem.ECDH(pkto_outs[k]);
            //CSHA256().Write(nonce.begin(), 32).Finalize(nonce.begin());
        };
    };
    */
    rout.nType = OUTPUT_CT;

    CKeyID idk;
    const CEKAKey *pak = nullptr;
    const CEKASCKey *pasc = nullptr;
    CExtKeyAccount *pa = nullptr;
    bool isInvalid = false;
    isminetype mine = IsMine(pout->scriptPubKey, idk, pak, pasc, pa, isInvalid);
    if (!(mine & ISMINE_ALL)) {
        return 0;
    }
    if (pa && pak && pa->nActiveInternal == pak->nParent) {
        rout.nFlags |= ORF_CHANGE | ORF_FROM;
    }
    if (mine & ISMINE_SPENDABLE) {
        rout.nFlags |= ORF_OWNED;
    } else {
        rout.nFlags |= ORF_WATCHONLY;
    }
    if (mine & ISMINE_HARDWARE_DEVICE) {
        rout.nFlags |= ORF_HARDWARE_DEVICE;
    }

    if (IsLocked()) {
        COutPoint op(txhash, rout.n);
        if ((rout.nFlags & ORF_LOCKED)
            && !pwdb->HaveLockedAnonOut(op)) {
            rout.nValue = 0;
            fUpdated = true;
            if (LogAcceptCategory(BCLog::HDWALLET)) WalletLogPrintf("%s: Adding locked blind output %s, %d.\n", __func__, txhash.ToString(), rout.n);
            if (!pwdb->WriteLockedAnonOut(op)) {
                WalletLogPrintf("Error: %s - WriteLockedAnonOut failed.\n", __func__);
            }
        }
        return 1;
    }

    if (pout->vData.size() < 33) {
        return werrorN(0, "%s: vData.size() < 33.", __func__);
    }

    CPubKey pkEphem;
    pkEphem.Set(pout->vData.begin(), pout->vData.begin() + 33);

    CKey key;
    // Regenerate nonce
    uint256 nonce;
    if (GetKey(idk, key)) {
        nonce = key.ECDH(pkEphem);
        CSHA256().Write(nonce.begin(), 32).Finalize(nonce.begin());
    }

    uint64_t min_value, max_value;
    uint8_t blindOut[32];
    unsigned char msg[256]; // Narration is capped at 32 bytes
    size_t mlen = sizeof(msg);
    memset(msg, 0, mlen);
    uint64_t amountOut = 0;

    if (pout->vRangeproof.size() < 1000) {
        int rewind_rv = 0;
        if (!nonce.IsNull()) {
            rewind_rv = secp256k1_bulletproof_rangeproof_rewind(secp256k1_ctx_blind, blind_gens,
                &amountOut, blindOut, pout->vRangeproof.data(), pout->vRangeproof.size(),
                0, &pout->commitment, &secp256k1_generator_const_h, nonce.begin(), nullptr, 0);
        }

        // Try again with the watch_only_nonce
        if (rewind_rv < 1) {
            CStealthAddress sx;
            CKey scan_secret;

            if (GetStealthLinked(idk, sx) &&
                GetStealthSecret(sx, scan_secret)) {

                // pk_tweaked = pkEphem + G * tweak
                uint256 watch_only_nonce, tweak(uint256S("0x444"));
                secp256k1_pubkey R;
                if (!secp256k1_ec_pubkey_parse(secp256k1_ctx_blind, &R, pkEphem.data(), EC_COMPRESSED_SIZE)) {
                    return werrorN(0, "%s: secp256k1_ec_pubkey_parse R failed.", __func__);
                }
                if (!secp256k1_ec_pubkey_tweak_add(secp256k1_ctx_blind, &R, tweak.begin())) {
                    return werrorN(0, "%s: secp256k1_ec_pubkey_tweak_add failed.", __func__);
                }

                CPubKey pk_tweaked;
                unsigned char pub[33];
                size_t publen = 33;
                secp256k1_ec_pubkey_serialize(secp256k1_ctx_blind, pub, &publen, &R, SECP256K1_EC_COMPRESSED);
                pk_tweaked.Set(pub, pub + publen);

                watch_only_nonce = scan_secret.ECDH(pk_tweaked);
                CSHA256().Write(watch_only_nonce.begin(), 32).Finalize(watch_only_nonce.begin());

                rewind_rv = secp256k1_bulletproof_rangeproof_rewind(secp256k1_ctx_blind, blind_gens,
                    &amountOut, blindOut, pout->vRangeproof.data(), pout->vRangeproof.size(),
                    0, &pout->commitment, &secp256k1_generator_const_h, watch_only_nonce.begin(), nullptr, 0);
            }
        }
        if (rewind_rv != 1) {
            return werrorN(0, "%s: secp256k1_bulletproof_rangeproof_rewind failed.", __func__);
        }

        ExtractNarration(nonce, pout->vData, rout.sNarration);
    } else
    if (nonce.IsNull() || 1 != secp256k1_rangeproof_rewind(secp256k1_ctx_blind,
        blindOut, &amountOut, msg, &mlen, nonce.begin(),
        &min_value, &max_value,
        &pout->commitment, pout->vRangeproof.data(), pout->vRangeproof.size(),
        nullptr, 0,
        secp256k1_generator_h)) {
        return werrorN(0, "%s: secp256k1_rangeproof_rewind failed.", __func__);
    }
    if ((CAmount)amountOut < m_min_owned_value) {
        return 0;
    }

    msg[mlen-1] = '\0';
    size_t nNarr = strlen((const char*)msg);
    if (nNarr > 0) {
        rout.sNarration.assign((const char*)msg, nNarr);
    }

    rout.nValue = amountOut;
    rout.scriptPubKey = pout->scriptPubKey;
    rout.nFlags &= ~ORF_LOCKED;

    stx.InsertBlind(rout.n, blindOut);
    fUpdated = true;

    return 1;
};

int CHDWallet::OwnAnonOut(CHDWalletDB *pwdb, const uint256 &txhash, const CTxOutRingCT *pout, const CStoredExtKey *pc, uint32_t &nLastChild,
    COutputRecord &rout, CStoredTransaction &stx, bool &fUpdated)
{
    CKeyID idk = pout->pk.GetID();
    CKey key;
    const CEKAKey *pak = nullptr;
    const CEKASCKey *pasc = nullptr;
    CExtKeyAccount *pa = nullptr;

    rout.nType = OUTPUT_RINGCT;

    isminetype mine = HaveKey(idk, pak, pasc, pa);
    if (!(mine & ISMINE_ALL)) {
        return 0;
    }
    if (pa && pak && pa->nActiveInternal == pak->nParent) {
        rout.nFlags |= ORF_CHANGE | ORF_FROM;
    }
    if (mine & ISMINE_SPENDABLE) {
        rout.nFlags |= ORF_OWNED;
    } else {
        rout.nFlags |= ORF_WATCHONLY;
    }
    if (mine & ISMINE_HARDWARE_DEVICE) {
        rout.nFlags |= ORF_HARDWARE_DEVICE;
    }

    if (IsLocked()) {
        COutPoint op(txhash, rout.n);
        if ((rout.nFlags & ORF_LOCKED)
            && !pwdb->HaveLockedAnonOut(op)) {
            rout.nValue = 0;
            fUpdated = true;
            if (LogAcceptCategory(BCLog::HDWALLET)) WalletLogPrintf("%s: Adding locked anon output %s, %d.\n", __func__, txhash.ToString(), rout.n);
            if (!pwdb->WriteLockedAnonOut(op)) {
                WalletLogPrintf("Error: %s - WriteLockedAnonOut failed.\n", __func__);
            }
        }
        return 1;
    }

    if (pout->vData.size() < 33) {
        return werrorN(0, "%s: vData.size() < 33.", __func__);
    }

    CPubKey pkEphem;
    pkEphem.Set(pout->vData.begin(), pout->vData.begin() + 33);

    // Regenerate nonce
    uint256 nonce;
    if (GetKey(idk, key)) {
        nonce = key.ECDH(pkEphem);
        CSHA256().Write(nonce.begin(), 32).Finalize(nonce.begin());
    }

    uint64_t min_value, max_value;
    uint8_t blindOut[32];
    unsigned char msg[256]; // Narration is limited to 32 bytes
    size_t mlen = sizeof(msg);
    memset(msg, 0, mlen);
    uint64_t amountOut = 0;

    if (pout->vRangeproof.size() < 1000) {
        int rewind_rv = 0;
        if (!nonce.IsNull()) {
            rewind_rv = secp256k1_bulletproof_rangeproof_rewind(secp256k1_ctx_blind, blind_gens,
                &amountOut, blindOut, pout->vRangeproof.data(), pout->vRangeproof.size(),
                0, &pout->commitment, &secp256k1_generator_const_h, nonce.begin(), nullptr, 0);
        }

        // Try again with the watch_only_nonce
        if (rewind_rv < 1) {
            CStealthAddress sx;
            CKey scan_secret;
            if (GetStealthLinked(idk, sx) &&
                GetStealthSecret(sx, scan_secret)) {

                // pk_tweaked = pkEphem + G * tweak
                uint256 watch_only_nonce, tweak(uint256S("0x444"));
                secp256k1_pubkey R;
                if (!secp256k1_ec_pubkey_parse(secp256k1_ctx_blind, &R, pkEphem.data(), EC_COMPRESSED_SIZE)) {
                    return werrorN(0, "%s: secp256k1_ec_pubkey_parse R failed.", __func__);
                }
                if (!secp256k1_ec_pubkey_tweak_add(secp256k1_ctx_blind, &R, tweak.begin())) {
                    return werrorN(0, "%s: secp256k1_ec_pubkey_tweak_add failed.", __func__);
                }

                CPubKey pk_tweaked;
                unsigned char pub[33];
                size_t publen = 33;
                secp256k1_ec_pubkey_serialize(secp256k1_ctx_blind, pub, &publen, &R, SECP256K1_EC_COMPRESSED);
                pk_tweaked.Set(pub, pub + publen);

                watch_only_nonce = scan_secret.ECDH(pk_tweaked);
                CSHA256().Write(watch_only_nonce.begin(), 32).Finalize(watch_only_nonce.begin());

                rewind_rv = secp256k1_bulletproof_rangeproof_rewind(secp256k1_ctx_blind, blind_gens,
                    &amountOut, blindOut, pout->vRangeproof.data(), pout->vRangeproof.size(),
                    0, &pout->commitment, &secp256k1_generator_const_h, watch_only_nonce.begin(), nullptr, 0);
            }
        }
        if (rewind_rv != 1) {
            return werrorN(0, "%s: secp256k1_bulletproof_rangeproof_rewind failed.", __func__);
        }

        ExtractNarration(nonce, pout->vData, rout.sNarration);
    } else
    if (1 != secp256k1_rangeproof_rewind(secp256k1_ctx_blind,
        blindOut, &amountOut, msg, &mlen, nonce.begin(),
        &min_value, &max_value,
        &pout->commitment, pout->vRangeproof.data(), pout->vRangeproof.size(),
        nullptr, 0,
        secp256k1_generator_h)) {
        return werrorN(0, "%s: secp256k1_rangeproof_rewind failed.", __func__);
    }
    if ((CAmount)amountOut < m_min_owned_value) {
        return 0;
    }

    msg[mlen-1] = '\0';
    size_t nNarr = strlen((const char*)msg);
    if (nNarr > 0) {
        rout.sNarration.assign((const char*)msg, nNarr);
    }

    if (rout.vPath.size() == 0) {
        CStealthAddress sx;
        if (GetStealthLinked(idk, sx)) {
            CStealthAddressIndexed sxi;
            sx.ToRaw(sxi.addrRaw);
            uint32_t sxId;
            if (GetStealthKeyIndex(sxi, sxId)) {
                rout.vPath.resize(5);
                rout.vPath[0] = ORA_STEALTH;
                memcpy(&rout.vPath[1], &sxId, 4);
            }
        }
    }

    COutPoint op(txhash, rout.n);
    CCmpPubKey ki;

    if (0 != secp256k1_get_keyimage(secp256k1_ctx_blind, ki.ncbegin(), pout->pk.begin(), key.begin())) {
        WalletLogPrintf("Error: %s - secp256k1_get_keyimage failed.\n", __func__);
    } else
    if (!pwdb->WriteAnonKeyImage(ki, op)) {
        WalletLogPrintf("Error: %s - WriteAnonKeyImage failed.\n", __func__);
    }

    rout.nValue = amountOut;
    rout.nFlags &= ~ORF_LOCKED;

    stx.InsertBlind(rout.n, blindOut);
    fUpdated = true;

    return 1;
};

bool CHDWallet::ProcessPlaceholder(const CTransaction &tx, CTransactionRecord &rtx)
{
    rtx.EraseOutput(OR_PLACEHOLDER_N);

    CAmount nDebit = GetDebit(rtx, ISMINE_ALL);
    CAmount nCredit = rtx.TotalOutput() + rtx.nFee;
    if (nDebit > 0
        && nDebit != nCredit) {
        LogPrint(BCLog::HDWALLET, "%s %s: Inserting placeholder output: %s, %d\n", GetDisplayName(), __func__, tx.GetHash().ToString(), nDebit - nCredit);

        const COutputRecord *pROutChange = rtx.GetChangeOutput();

        int nType = OUTPUT_STANDARD;
        for (size_t i = 0; i < tx.vpout.size(); ++i) {
            const auto &txout = tx.vpout[i];
            if (!(txout->IsType(OUTPUT_CT) || txout->IsType(OUTPUT_RINGCT))) {
                continue;
            }
            if (pROutChange && pROutChange->n == i) {
                continue;
            }
            nType = txout->GetType();
            break;
        }

        COutputRecord rout;
        rout.n = OR_PLACEHOLDER_N;
        rout.nType = nType;
        rout.nFlags |= ORF_FROM;
        rout.nValue = nDebit - nCredit;

        rtx.InsertOutput(rout);
    }
    return true;
};

bool CHDWallet::AddToRecord(CTransactionRecord &rtxIn, const CTransaction &tx, CWalletTx::Confirmation confirm, bool fFlushOnClose)
{
    if (LogAcceptCategory(BCLog::HDWALLET)) WalletLogPrintf("%s: %s, %s, %d\n", __func__, tx.GetHash().ToString(), confirm.hashBlock.ToString(), confirm.nIndex);

    AssertLockHeld(cs_wallet);
    CHDWalletDB wdb(*database, fFlushOnClose);

    const uint256 &txhash = tx.GetHash();

    // Inserts only if not exists, returns tx inserted or tx found
    std::pair<MapRecords_t::iterator, bool> ret = mapRecords.insert(std::make_pair(txhash, rtxIn));
    CTransactionRecord &rtx = ret.first->second;

    bool fUpdated = false;
    if (rtx.blockHash != confirm.hashBlock ||
        rtx.block_height != confirm.block_height ||
        rtx.nIndex != confirm.nIndex) {
        fUpdated = true;

        // Don't set a null hashblock if it would unset an abandoned state
        if (!rtx.IsAbandoned() || !confirm.hashBlock.IsNull()) {
            rtx.blockHash = confirm.hashBlock;
            rtx.nIndex = confirm.nIndex;
        }
        rtx.block_height = confirm.block_height;

        int64_t block_time;
        if (chain().findBlock(rtx.blockHash, FoundBlock().time(block_time))) {
            rtx.nBlockTime = block_time;
        }

        // Update any temporary entries
        MapWallet_t::iterator it = mapTempWallet.find(txhash);
        if (it != mapTempWallet.end()) {
            SetTempTxnStatus(it->second, &rtx);
        }
    }

    // Anon input spend info depends on keys in wallet
    if (tx.vin.size() > 0 && tx.vin[0].IsAnonInput()) {  // Only check the first input, input types can't be mixed.
        rtx.nFlags |= (int16_t)ORF_ANON_IN;
    }
    if (rtx.nFlags & ORF_ANON_IN) {
        COutPoint op;
        std::vector<COutPoint> new_vin;
        for (const auto &txin : tx.vin) {
            if (!txin.IsAnonInput()) {
                // Should be impossible
                WalletLogPrintf("Error: Mixed input types %s.\n", txhash.ToString());
                continue;
            }
            uint32_t nInputs, nRingSize;
            txin.GetAnonInfo(nInputs, nRingSize);
            const std::vector<uint8_t> &vKeyImages = txin.scriptData.stack[0];
            assert(vKeyImages.size() == nInputs * 33);

            for (size_t k = 0; k < nInputs; ++k) {
                const CCmpPubKey &ki = *((CCmpPubKey*)&vKeyImages[k * 33]);
                if (!wdb.ReadAnonKeyImage(ki, op)) {
                    //WalletLogPrintf("Warning: Unknown keyimage %s.\n", ki.ToString());
                    continue;
                }
                new_vin.push_back(op);
                if (!HaveSpend(op, txhash)) {
                    AddToSpends(op, txhash);
                }
            }
        }
        if (rtx.vin != new_vin) {
            rtx.vin = new_vin;
            fUpdated = true;
        }
    }

    bool fInsertedNew = ret.second;
    if (fInsertedNew) {
        rtx.nTimeReceived = GetAdjustedTime();

        MapRecords_t::iterator mri = ret.first;
        rtxOrdered.insert(std::make_pair(rtx.nTimeReceived, mri));

        if (rtx.nFlags & ORF_ANON_IN) {
            // Processed above
        } else {
            rtx.vin.resize(tx.vin.size());
            for (size_t k = 0; k < tx.vin.size(); ++k) {
                rtx.vin[k] = tx.vin[k].prevout;
                AddToSpends(tx.vin[k].prevout, txhash);
            }

            // Lookup 1st input to set type
            if (GetOutputType(tx.vin[0].prevout) == OUTPUT_CT) {
                rtx.nFlags |= ORF_BLIND_IN;
            }
        }
    }

    CExtKeyAccount *seaC = nullptr;
    CStoredExtKey *pcC = nullptr;
    std::vector<uint8_t> vEphemPath;
    uint32_t nCTStart = 0;
    mapRTxValue_t::iterator mvi = rtx.mapValue.find(RTXVT_EPHEM_PATH);
    if (mvi != rtx.mapValue.end()) {
        vEphemPath = mvi->second;

        if (vEphemPath.size() != 12) { // accid / chainchild / start
            return false;
        }

        uint32_t accIndex, nChainChild;
        memcpy(&accIndex, &vEphemPath[0], 4);
        memcpy(&nChainChild, &vEphemPath[4], 4);
        memcpy(&nCTStart, &vEphemPath[8], 4);

        CKeyID idAccount;
        if (wdb.ReadExtKeyIndex(accIndex, idAccount)) {
            // TODO: load from db if not found
            ExtKeyAccountMap::iterator mi = mapExtAccounts.find(idAccount);
            if (mi != mapExtAccounts.end()) {
                seaC = mi->second;
                for (auto pchain : seaC->vExtKeys) {
                    if (pchain->kp.nChild == nChainChild) {
                        pcC = pchain;
                    }
                }
            }
        }
    }

    CStoredTransaction stx;
    if (!wdb.ReadStoredTx(txhash, stx)) {
        stx.vBlinds.clear();
    }

    CAmount smsg_fees = 0;
    int smsgs_funded = 0;
    for (size_t i = 0; i < tx.vpout.size(); ++i) {
        const auto &txout = tx.vpout[i];

        COutputRecord rout;
        COutputRecord *pout = rtx.GetOutput(i);

        bool fHave = false;
        if (pout) { // Have output recorded already, still need to check if owned
            fHave = true;
        } else {
            pout = &rout;
            pout->nFlags |= ORF_LOCKED; // mark new output as locked
        }

        pout->n = i;
        switch (txout->nVersion) {
            case OUTPUT_STANDARD:
                {
                CTxOutData *pdata = nullptr;
                if (i < tx.vpout.size()-1) {
                    if (tx.vpout[i+1]->nVersion == OUTPUT_DATA) {
                        pdata = (CTxOutData*)tx.vpout[i+1].get();
                    }
                }

                if (OwnStandardOut((CTxOutStandard*)txout.get(), pdata, *pout, fUpdated)
                    && !fHave) {
                    fUpdated = true;
                    rtx.InsertOutput(*pout);
                }
                }
                break;
            case OUTPUT_CT:
                if (OwnBlindOut(&wdb, txhash, (CTxOutCT*)txout.get(), pcC, nCTStart, *pout, stx, fUpdated)
                    && !fHave) {
                    fUpdated = true;
                    rtx.InsertOutput(*pout);
                }
                break;
            case OUTPUT_RINGCT:
                if (OwnAnonOut(&wdb, txhash, (CTxOutRingCT*)txout.get(), pcC, nCTStart, *pout, stx, fUpdated)
                    && !fHave) {
                    fUpdated = true;
                    rtx.InsertOutput(*pout);
                }
                break;
            case OUTPUT_DATA:
                CTxOutData *txd = (CTxOutData*)txout.get();
                if (txd->vData.size() < 25 || txd->vData[0] != DO_FUND_MSG) {
                    continue;
                }
                size_t n = (txd->vData.size()-1) / 24;
                for (size_t k = 0; k < n; ++k) {
                    uint32_t nAmount;
                    memcpy(&nAmount, &txd->vData[1+k*24+20], 4);
                    nAmount = le32toh(nAmount);
                    smsg_fees += nAmount;
                    smsgs_funded += 1;
                }
                break;
        }

        if (IsWalletFlagSet(WALLET_FLAG_AVOID_REUSE)) {
            const CScript *pscript = txout->GetPScriptPubKey();
            if (pscript) {
                SetSpentKeyState(pscript, true);
            }
        }
    }

    if (smsgs_funded > 0) {
        std::vector<uint8_t> v;
        v.resize(12);
        memcpy(v.data(), &smsgs_funded, 4);
        memcpy(v.data() + 4, &smsg_fees, 8);
        rtx.mapValue[RTXVT_SMSG_FEES] = v;
    }

    if (fInsertedNew || fUpdated) {
        // Plain to plain will always be a wtx, revisit if adding p2p to rtx
        if (!tx.GetCTFee(rtx.nFee)) {
            WalletLogPrintf("%s: ERROR - GetCTFee failed %s.\n", __func__, txhash.ToString());
        }

        // If txn has change, it must have been sent by this wallet
        if (rtx.HaveChange()) {
            for (auto &r : rtx.vout) {
                if (!(r.nFlags & ORF_CHANGE)) {
                    r.nFlags |= ORF_FROM;
                }
            }

            ProcessPlaceholder(tx, rtx);
        }

        stx.tx = MakeTransactionRef(tx);
        if (!wdb.WriteTxRecord(txhash, rtx)
            || !wdb.WriteStoredTx(txhash, stx)) {
            return false;
        }
    }

    // Notify UI of new or updated transaction
    NotifyTransactionChanged(this, txhash, fInsertedNew ? CT_NEW : CT_UPDATED);

#if HAVE_SYSTEM
    // notify an external script when a wallet transaction comes in or is updated
    std::string strCmd = gArgs.GetArg("-walletnotify", "");

    if (!strCmd.empty()) {
        boost::replace_all(strCmd, "%s", txhash.GetHex());
        std::thread t(runCommand, strCmd);
        t.detach(); // thread runs free
    }
#endif

    std::string sName = GetName();
    GetMainSignals().TransactionAddedToWallet(sName, MakeTransactionRef(tx));
    ClearCachedBalances();

    return true;
};

CWallet::ScanResult CHDWallet::ScanForWalletTransactions(const uint256& start_block, int start_height, Optional<int> max_height, const WalletRescanReserver& reserver, bool fUpdate)
{
    CExtKeyAccount *sea = nullptr;

    if (!IsLocked()) {
        ExtKeyAccountMap::iterator mi = mapExtAccounts.find(idDefaultAccount);
        if (mi != mapExtAccounts.end()) {
            sea = mi->second;
        }
    }

    if (sea && sea->nFlags & EAF_HAVE_SECRET) {
        LOCK(cs_wallet);
        CEKAStealthKey akStealth;

        uint32_t nChain = sea->nActiveStealth;
        CStoredExtKey *sek = sea->GetChain(nChain);
        if (sek) {
            uint32_t nKey = sek->nHGenerated;
            for (size_t k = 0; k < m_rescan_stealth_v1_lookahead; ++k) {
                NewStealthKeyFromAccount(nullptr, idDefaultAccount, "", akStealth, 0, nullptr, false, &nKey);
                nKey += 1;
                if (LogAcceptCategory(BCLog::HDWALLET)) {
                    CStealthAddress sxAddr;
                    if (0 == akStealth.SetSxAddr(sxAddr)) {
                        WalletLogPrintf("Adding stealth address %s to lookahead.\n", sxAddr.ToString());
                    }
                }
            }
        } else {
            WalletLogPrintf("%s: No active stealth chain found, not adding V1 stealth lookahead keys.\n", __func__);
        }

        uint32_t nScanKey = 0, nSpendKey = 0;
        mapEKValue_t::iterator mvi = sea->mapValue.find(EKVT_STEALTH_SCAN_CHAIN);
        if (mvi != sea->mapValue.end()) {
            uint64_t nScanChain;
            GetCompressedInt64(mvi->second, nScanChain);
            CStoredExtKey *sekScan = sea->GetChain(nScanChain);
            nScanKey = sekScan->nHGenerated;
        }
        mvi = sea->mapValue.find(EKVT_STEALTH_SPEND_CHAIN);
        if (mvi != sea->mapValue.end()) {
            uint64_t nSpendChain;
            GetCompressedInt64(mvi->second, nSpendChain);
            CStoredExtKey *sekSpend = sea->GetChain(nSpendChain);
            nSpendKey = sekSpend->nHGenerated;
        }

        // May need to initialise the stealth v2 chains
        CHDWalletDB wdb(*database);
        if (!wdb.TxnBegin()) {
            WalletLogPrintf("%s TxnBegin failed.\n", __func__);
        } else
        for (size_t k = 0; k < m_rescan_stealth_v2_lookahead; ++k) {
            NewStealthKeyV2FromAccount(&wdb, idDefaultAccount, "", akStealth, 0, nullptr, true, &nScanKey, &nSpendKey);
            nScanKey += 1;
            nSpendKey += 1;
        }

        if (!wdb.TxnCommit()) {
            WalletLogPrintf("%s TxnCommit failed.\n", __func__);
        }
    } else {
        WalletLogPrintf("%s: %s, not adding stealth lookahead keys.\n", __func__,
                        IsLocked() ? "Wallet is locked" : sea ? "Default account has no private key" : "Default account not found");
    }

    ScanResult rv = CWallet::ScanForWalletTransactions(start_block, start_height, max_height, reserver, fUpdate);

    // Remove lookahead keys
    if (sea) {
        for (const auto &lookahead : sea->setLookAheadStealth) {
            sea->mapStealthKeys.erase(lookahead->GetID());
        }
        for (const auto &lookahead : sea->setLookAheadStealthV2) {
            sea->mapStealthKeys.erase(lookahead->GetID());
        }
        sea->setLookAheadStealth.clear();
        sea->setLookAheadStealthV2.clear();
    }

    return rv;
};

std::vector<uint256> CHDWallet::ResendRecordTransactionsBefore(int64_t nTime)
{
    std::vector<uint256> result;

    LOCK(cs_wallet);

    for (RtxOrdered_t::iterator it = rtxOrdered.begin(); it != rtxOrdered.end(); ++it) {
        if (it->first > nTime) {
            continue;
        }

        const uint256 &txhash = it->second->first;
        CTransactionRecord &rtx = it->second->second;

        if (rtx.IsAbandoned()) {
            continue;
        }
        if (GetDepthInMainChain(rtx) != 0) {
            continue;
        }

        MapWallet_t::iterator twi = mapTempWallet.find(txhash);
        if (twi == mapTempWallet.end()) {
            if (0 != InsertTempTxn(txhash, &rtx)
                || (twi = mapTempWallet.find(txhash)) == mapTempWallet.end()) {
                WalletLogPrintf("ERROR: %s - InsertTempTxn failed %s.\n", __func__, txhash.ToString());
            }
        }

        if (twi != mapTempWallet.end()) {
            std::string unused_err_string;
            if (twi->second.SubmitMemoryPoolAndRelay(unused_err_string, true)) {
                result.push_back(txhash);
            }
        }
    }

    return result;
}

void CHDWallet::ResendWalletTransactions()
{
    // During reindex, importing and IBD, old wallet transactions become
    // unconfirmed. Don't resend them as that would spam other nodes.
    if (!chain().isReadyToBroadcast()) return;

    // Do this infrequently and randomly to avoid giving away
    // that these are our transactions.
    if (GetTime() < nNextResend || !fBroadcastTransactions) return;
    bool fFirst = (nNextResend == 0);
    // resend 12-36 hours from now, ~1 day on average.
    nNextResend = GetTime() + (12 * 60 * 60) + GetRand(24 * 60 * 60);
    if (fFirst) return;

    int relayed_tx_count = 0;

    {
        LOCK(cs_wallet);

        // Relay transactions
        for (std::pair<const uint256, CWalletTx>& item : mapWallet) {
            CWalletTx& wtx = item.second;
            // only rebroadcast unconfirmed txes older than 5 minutes before the
            // last block was found
            if (wtx.nTimeReceived > m_best_block_time - 5 * 60) continue;
            std::string unused_err_string;
            if (wtx.SubmitMemoryPoolAndRelay(unused_err_string, true)) ++relayed_tx_count;
        }

        std::vector<uint256> relayed_records = ResendRecordTransactionsBefore(m_best_block_time - 5 * 60);
        relayed_tx_count += relayed_records.size();
    } // cs_wallet

    if (relayed_tx_count > 0) {
        WalletLogPrintf("%s: rebroadcast %u unconfirmed transactions\n", __func__, relayed_tx_count);
    }
};

void CHDWallet::AvailableCoins(std::vector<COutput> &vCoins, bool fOnlySafe, const CCoinControl *coinControl, const CAmount &nMinimumAmount, const CAmount &nMaximumAmount, const CAmount &nMinimumSumAmount, const uint64_t nMaximumCount) const
{
    AssertLockHeld(cs_wallet);

    vCoins.clear();
    CAmount nTotal = 0;
    // Either the WALLET_FLAG_AVOID_REUSE flag is not set (in which case we always allow), or we default to avoiding, and only in the case where
    // a coin control object is provided, and has the avoid address reuse flag set to false, do we allow already used addresses
    bool allow_used_addresses = !IsWalletFlagSet(WALLET_FLAG_AVOID_REUSE) || (coinControl && !coinControl->m_avoid_address_reuse);
    const int min_depth = {coinControl ? coinControl->m_min_depth : DEFAULT_MIN_DEPTH};
    const int max_depth = {coinControl ? coinControl->m_max_depth : DEFAULT_MAX_DEPTH};
    const bool fIncludeImmature = {coinControl ? coinControl->m_include_immature : false};
    const bool allow_locked = {coinControl ? coinControl->fAllowLocked : false};

    for (const auto& item : mapWallet) {
        const uint256& wtxid = item.first;
        const CWalletTx& wtx = item.second;

        if (!chain().checkFinalTx(*wtx.tx)) {
            continue;
        }

        int nDepth = wtx.GetDepthInMainChain();
        if (nDepth < 0) {
            continue;
        }

        bool fMature = !(wtx.GetBlocksToMaturity() > 0);
        if (!fIncludeImmature
            && !fMature) {
            continue;
        }

        if (nDepth < min_depth || nDepth > max_depth) {
            continue;
        }

        // We should not consider coins which aren't at least in our mempool
        // It's possible for these to be conflicted via ancestors which we may never be able to detect
        if (nDepth == 0 && !wtx.InMempool()) {
            continue;
        }

        bool safeTx = wtx.IsTrusted();
        // We should not consider coins from transactions that are replacing
        // other transactions.
        //
        // Example: There is a transaction A which is replaced by bumpfee
        // transaction B. In this case, we want to prevent creation of
        // a transaction B' which spends an output of B.
        //
        // Reason: If transaction A were initially confirmed, transactions B
        // and B' would no longer be valid, so the user would have to create
        // a new transaction C to replace B'. However, in the case of a
        // one-block reorg, transactions B' and C might BOTH be accepted,
        // when the user only wanted one of them. Specifically, there could
        // be a 1-block reorg away from the chain where transactions A and C
        // were accepted to another chain where B, B', and C were all
        // accepted.
        if (nDepth == 0 && wtx.mapValue.count("replaces_txid")) {
            safeTx = false;
        }

        // Similarly, we should not consider coins from transactions that
        // have been replaced. In the example above, we would want to prevent
        // creation of a transaction A' spending an output of A, because if
        // transaction B were initially confirmed, conflicting with A and
        // A', we wouldn't want to the user to create a transaction D
        // intending to replace A', but potentially resulting in a scenario
        // where A, A', and D could all be accepted (instead of just B and
        // D, or just A and A' like the user would want).
        if (nDepth == 0 && wtx.mapValue.count("replaced_by_txid")) {
            safeTx = false;
        }

        if (fOnlySafe && !safeTx) {
            continue;
        }

        for (unsigned int i = 0; i < wtx.tx->vpout.size(); i++) {
            if (!wtx.tx->vpout[i]->IsStandardOutput()) {
                continue;
            }

            const CTxOutStandard *txout = wtx.tx->vpout[i]->GetStandardOutput();

            if (txout->nValue < nMinimumAmount || txout->nValue > nMaximumAmount) {
                continue;
            }

            if (coinControl && coinControl->HasSelected() && !coinControl->fAllowOtherInputs && !coinControl->IsSelected(COutPoint(wtxid, i))) {
                continue;
            }

            if (!allow_locked && IsLockedCoin(wtxid, i)) {
                continue;
            }

            if (IsSpent(wtxid, i)) {
                continue;
            }

            isminetype mine = IsMine(txout);
            if (mine == ISMINE_NO) {
                continue;
            }

            if (!allow_used_addresses && IsSpentKey(wtxid, i)) {
                continue;
            }

            auto provider = GetLegacyScriptPubKeyMan();
            bool fSpendableIn = ((mine & ISMINE_SPENDABLE) != ISMINE_NO) || (coinControl && coinControl->fAllowWatchOnly && (mine & ISMINE_WATCH_ONLY_) != ISMINE_NO);
            //bool fSolvableIn = (mine & (ISMINE_SPENDABLE | ISMINE_WATCH_SOLVABLE)) != ISMINE_NO;
            bool fSolvableIn = provider ? IsSolvable(*provider, txout->scriptPubKey) : false;
            bool fNeedHardwareKey = (mine & ISMINE_HARDWARE_DEVICE);

            vCoins.emplace_back(&wtx, i, nDepth, fSpendableIn, fSolvableIn, safeTx, (coinControl && coinControl->fAllowWatchOnly), fMature, fNeedHardwareKey);

            // Checks the sum amount of all UTXO's.
            if (nMinimumSumAmount != MAX_MONEY) {
                nTotal += txout->nValue;

                if (nTotal >= nMinimumSumAmount) {
                    return;
                }
            }

            // Checks the maximum number of UTXO's.
            if (nMaximumCount > 0 && vCoins.size() >= nMaximumCount) {
                return;
            }
        }
    }

    for (MapRecords_t::const_iterator it = mapRecords.begin(); it != mapRecords.end(); ++it) {
        const uint256 &txid = it->first;
        const CTransactionRecord &rtx = it->second;

        // TODO: implement when moving coinbase and coinstake txns to mapRecords
        //if (pcoin->GetBlocksToMaturity() > 0)
        //    continue;

        int nDepth = GetDepthInMainChain(rtx);
        if (nDepth < 0) {
            continue;
        }

        if (nDepth < min_depth || nDepth > max_depth) {
            continue;
        }

        // We should not consider coins which aren't at least in our mempool
        // It's possible for these to be conflicted via ancestors which we may never be able to detect
        if (nDepth == 0 && !InMempool(txid)) {
            continue;
        }

        bool safeTx = IsTrusted(txid, rtx);
        if (nDepth == 0 && rtx.mapValue.count(RTXVT_REPLACES_TXID)) {
            safeTx = false;
        }

        if (nDepth == 0 && rtx.mapValue.count(RTXVT_REPLACED_BY_TXID)) {
            safeTx = false;
        }

        if (fOnlySafe && !safeTx) {
            continue;
        }

        MapWallet_t::const_iterator twi = mapTempWallet.find(txid);
        for (const auto &r : rtx.vout) {
            if (r.nType != OUTPUT_STANDARD) {
                continue;
            }

            if (!(r.nFlags & ORF_OWN_ANY)) {
                continue;
            }

            if (IsSpent(txid, r.n)) {
                continue;
            }

            if (r.nValue < nMinimumAmount || r.nValue > nMaximumAmount) {
                continue;
            }

            if (coinControl && coinControl->HasSelected() && !coinControl->fAllowOtherInputs && !coinControl->IsSelected(COutPoint(txid, r.n))) {
                continue;
            }

            if (!allow_locked && IsLockedCoin(txid, r.n)) {
                continue;
            }

            if (!allow_used_addresses && IsSpentKey(&r.scriptPubKey)) {
                continue;
            }

            if (twi == mapTempWallet.end()
                && (twi = mapTempWallet.find(txid)) == mapTempWallet.end()) {
                if (0 != InsertTempTxn(txid, &rtx)
                    || (twi = mapTempWallet.find(txid)) == mapTempWallet.end()) {
                    WalletLogPrintf("ERROR: %s - InsertTempTxn failed %s.\n", __func__, txid.ToString());
                    return;
                }
            }

            bool fSpendableIn = (r.nFlags & ORF_OWNED) || (coinControl && coinControl->fAllowWatchOnly);
            bool fNeedHardwareKey = (r.nFlags & ORF_HARDWARE_DEVICE);

            vCoins.emplace_back(&twi->second, r.n, nDepth, fSpendableIn, true, safeTx, (coinControl && coinControl->fAllowWatchOnly), true, fNeedHardwareKey);

            if (nMinimumSumAmount != MAX_MONEY) {
                nTotal += r.nValue;

                if (nTotal >= nMinimumSumAmount) {
                    return;
                }
            }

            // Checks the maximum number of UTXO's.
            if (nMaximumCount > 0 && vCoins.size() >= nMaximumCount) {
                return;
            }
        }
    }
    return;
};

bool CHDWallet::SelectCoins(const std::vector<COutput>& vAvailableCoins, const CAmount& nTargetValue,
    std::set<CInputCoin>& setCoinsRet, CAmount& nValueRet, const CCoinControl& coin_control, CoinSelectionParams& coin_selection_params, bool& bnb_used) const
{
    std::vector<COutput> vCoins(vAvailableCoins);
    bnb_used = false;  // Can return before reaching SelectCoinsMinConf

    // coin control -> return all selected outputs (we want all selected to go into the transaction for sure)
    if (coin_control.HasSelected() && !coin_control.fAllowOtherInputs) {
        for (const auto &out : vCoins) {
            COutPoint op(out.tx->GetHash(), out.i);
            if (!coin_control.IsSelected(op)) {
                continue;
            }
            if (!out.fSpendable) {
                continue;
            }
            CInputCoin ic(out.tx->tx, out.i);
            nValueRet += ic.GetValue();
            setCoinsRet.insert(ic);
        }
        return (nValueRet >= nTargetValue);
    }

    // calculate value from preset inputs and store them
    std::set<CInputCoin> setPresetCoins;
    CAmount nValueFromPresetInputs = 0;

    std::vector<COutPoint> vPresetInputs;
    coin_control.ListSelected(vPresetInputs);

    for (const auto &outpoint : vPresetInputs) {
        MapWallet_t::const_iterator it = mapTempWallet.find(outpoint.hash);
        if (it != mapTempWallet.end()) {
            const CWalletTx *pcoin = &it->second;
            // Clearly invalid input, fail
            if (pcoin->tx->vpout.size() <= outpoint.n) {
                return false;
            }
            CInputCoin ic(pcoin->tx, outpoint.n);
            nValueFromPresetInputs += ic.GetValue();
            setPresetCoins.insert(ic);
        } else {
            it = mapWallet.find(outpoint.hash);
            if (it != mapWallet.end()) {
                const CWalletTx *pcoin = &it->second;
                // Clearly invalid input, fail
                if (pcoin->tx->vpout.size() <= outpoint.n) {
                    return false;
                }
                CInputCoin ic(pcoin->tx, outpoint.n);
                nValueFromPresetInputs += ic.GetValue();
                setPresetCoins.insert(ic);
            } else {
                return false; // TODO: Allow non-wallet inputs
            }
        }
    }

    // remove preset inputs from vCoins
    for (std::vector<COutput>::iterator it = vCoins.begin(); it != vCoins.end() && coin_control.HasSelected();) {
        if (setPresetCoins.count(CInputCoin(it->tx->tx, it->i))) {
            it = vCoins.erase(it);
        } else {
            ++it;
        }
    }

    unsigned int limit_ancestor_count = 0;
    unsigned int limit_descendant_count = 0;
    chain().getPackageLimits(limit_ancestor_count, limit_descendant_count);
    size_t max_ancestors = (size_t)std::max<int64_t>(1, limit_ancestor_count);
    size_t max_descendants = (size_t)std::max<int64_t>(1, limit_descendant_count);
    bool fRejectLongChains = gArgs.GetBoolArg("-walletrejectlongchains", DEFAULT_WALLET_REJECT_LONG_CHAINS);

    // form groups from remaining coins; note that preset coins will not
    // automatically have their associated (same address) coins included
    std::vector<OutputGroup> groups = GroupOutputs(vCoins, !coin_control.m_avoid_partial_spends, max_ancestors);

    bool res = nTargetValue <= nValueFromPresetInputs ||
        CWallet::SelectCoinsMinConf(nTargetValue - nValueFromPresetInputs, CoinEligibilityFilter(1, 6, 0), groups, setCoinsRet, nValueRet, coin_selection_params, bnb_used) ||
        CWallet::SelectCoinsMinConf(nTargetValue - nValueFromPresetInputs, CoinEligibilityFilter(1, 1, 0), groups, setCoinsRet, nValueRet, coin_selection_params, bnb_used) ||
        (m_spend_zero_conf_change && CWallet::SelectCoinsMinConf(nTargetValue - nValueFromPresetInputs, CoinEligibilityFilter(0, 1, 2), groups, setCoinsRet, nValueRet, coin_selection_params, bnb_used)) ||
        (m_spend_zero_conf_change && CWallet::SelectCoinsMinConf(nTargetValue - nValueFromPresetInputs, CoinEligibilityFilter(0, 1, std::min((size_t)4, max_ancestors/3), std::min((size_t)4, max_descendants/3)), groups, setCoinsRet, nValueRet, coin_selection_params, bnb_used)) ||
        (m_spend_zero_conf_change && CWallet::SelectCoinsMinConf(nTargetValue - nValueFromPresetInputs, CoinEligibilityFilter(0, 1, max_ancestors/2, max_descendants/2), groups, setCoinsRet, nValueRet, coin_selection_params, bnb_used)) ||
        (m_spend_zero_conf_change && CWallet::SelectCoinsMinConf(nTargetValue - nValueFromPresetInputs, CoinEligibilityFilter(0, 1, max_ancestors-1, max_descendants-1), groups, setCoinsRet, nValueRet, coin_selection_params, bnb_used)) ||
        (m_spend_zero_conf_change && !fRejectLongChains && CWallet::SelectCoinsMinConf(nTargetValue - nValueFromPresetInputs, CoinEligibilityFilter(0, 1, std::numeric_limits<uint64_t>::max()), groups, setCoinsRet, nValueRet, coin_selection_params, bnb_used));

    // because SelectCoinsMinConf clears the setCoinsRet, we now add the possible inputs to the coinset
    setCoinsRet.insert(setPresetCoins.begin(), setPresetCoins.end());

    // add preset inputs to the total value selected
    nValueRet += nValueFromPresetInputs;

    return res;
};

void CHDWallet::AvailableBlindedCoins(std::vector<COutputR>& vCoins, bool fOnlySafe, const CCoinControl *coinControl, const CAmount& nMinimumAmount, const CAmount& nMaximumAmount, const CAmount& nMinimumSumAmount, const uint64_t& nMaximumCount) const
{
    AssertLockHeld(cs_wallet);

    vCoins.clear();

    const int min_depth = {coinControl ? coinControl->m_min_depth : DEFAULT_MIN_DEPTH};
    const int max_depth = {coinControl ? coinControl->m_max_depth : DEFAULT_MAX_DEPTH};
    //const bool fIncludeImmature = {coinControl ? coinControl->m_include_immature : false};  // Blinded coins can't stake
    const bool allow_locked = {coinControl ? coinControl->fAllowLocked : false};
    const bool spend_frozen = {coinControl ? coinControl->m_spend_frozen_blinded : false};
    const bool include_tainted_frozen = {coinControl ? coinControl->m_include_tainted_frozen : false};

    if (coinControl && coinControl->HasSelected()) {
        // Add specified coins which may not be in the chain
        for (MapRecords_t::const_iterator it = mapTempRecords.begin(); it !=  mapTempRecords.end(); ++it) {
            const uint256 &txid = it->first;
            const CTransactionRecord &rtx = it->second;
            for (const auto &r : rtx.vout) {
                if (!allow_locked && IsLockedCoin(txid, r.n)) {
                    continue;
                }
                if (coinControl->IsSelected(COutPoint(txid, r.n))) {
                    int nDepth = 0;
                    bool fSpendable = true;
                    bool fSolvable = true;
                    bool safeTx = true;
                    bool fMature = false;
                    bool fNeedHardwareKey = false;
                    vCoins.emplace_back(txid, it, r.n, nDepth, fSpendable, fSolvable, safeTx, fMature, fNeedHardwareKey);
                }
            }
        }
    }

    CAmount nTotal = 0;
    // Either the WALLET_FLAG_AVOID_REUSE flag is not set (in which case we always allow), or we default to avoiding, and only in the case where
    // a coin control object is provided, and has the avoid address reuse flag set to false, do we allow already used addresses
    bool allow_used_addresses = !IsWalletFlagSet(WALLET_FLAG_AVOID_REUSE) || (coinControl && !coinControl->m_avoid_address_reuse);

    const Consensus::Params &consensusParams = Params().GetConsensus();
    bool exploit_fix_2_active = GetTime() >= consensusParams.exploit_fix_2_time;
    for (MapRecords_t::const_iterator it = mapRecords.begin(); it != mapRecords.end(); ++it) {
        const uint256 &txid = it->first;
        const CTransactionRecord &rtx = it->second;

        if (exploit_fix_2_active && rtx.block_height > 0) { // height 0 is mempool
            if (!spend_frozen && rtx.block_height <= consensusParams.m_frozen_blinded_height) {
                continue;
            } else
            if (spend_frozen && rtx.block_height > consensusParams.m_frozen_blinded_height) {
                continue;
            }
        }

        // TODO: implement when moving coinbase and coinstake txns to mapRecords
        //if (pcoin->GetBlocksToMaturity() > 0)
        //    continue;

        int nDepth = GetDepthInMainChain(rtx);
        if (nDepth < 0)
            continue;

        if (nDepth < min_depth || nDepth > max_depth)
            continue;

        // We should not consider coins which aren't at least in our mempool
        // It's possible for these to be conflicted via ancestors which we may never be able to detect
        if (nDepth == 0 && !InMempool(txid))
            continue;

        bool safeTx = IsTrusted(txid, rtx);
        if (nDepth == 0 && rtx.mapValue.count(RTXVT_REPLACES_TXID)) {
            safeTx = false;
        }

        if (nDepth == 0 && rtx.mapValue.count(RTXVT_REPLACED_BY_TXID)) {
            safeTx = false;
        }

        if (fOnlySafe && !safeTx) {
            continue;
        }

        for (const auto &r : rtx.vout) {
            if (r.nType != OUTPUT_CT) {
                continue;
            }

            if (!(r.nFlags & ORF_OWN_ANY)) {
                continue;
            }

            if (IsSpent(txid, r.n)) {
                continue;
            }

            if (r.nValue < nMinimumAmount || r.nValue > nMaximumAmount) {
                continue;
            }

            if (spend_frozen && !include_tainted_frozen) {
                if (r.nValue > consensusParams.m_max_tainted_value_out) {
                    if (IsFrozenBlindOutput(txid)) {
                        continue;
                    }
                }
            }

            if (coinControl && coinControl->HasSelected() && !coinControl->fAllowOtherInputs && !coinControl->IsSelected(COutPoint(txid, r.n))) {
                continue;
            }

            if (!allow_locked && IsLockedCoin(txid, r.n)) {
                continue;
            }

            if (!allow_used_addresses && IsSpentKey(&r.scriptPubKey)) {
                continue;
            }

            bool fMature = true;
            bool fSpendable = (coinControl && !coinControl->fAllowWatchOnly && !(r.nFlags & ORF_OWNED)) ? false : true;
            bool fSolvable = true;
            bool fNeedHardwareKey = (r.nFlags & ORF_HARDWARE_DEVICE);

            vCoins.emplace_back(txid, it, r.n, nDepth, fSpendable, fSolvable, safeTx, fMature, fNeedHardwareKey);

            if (nMinimumSumAmount != MAX_MONEY) {
                nTotal += r.nValue;

                if (nTotal >= nMinimumSumAmount) {
                    return;
                }
            }

            // Checks the maximum number of UTXO's.
            if (nMaximumCount > 0 && vCoins.size() >= nMaximumCount) {
                return;
            }
        }
    }

    return;
};

bool CHDWallet::SelectBlindedCoins(const std::vector<COutputR> &vAvailableCoins, const CAmount &nTargetValue, std::vector<std::pair<MapRecords_t::const_iterator,unsigned int> > &setCoinsRet, CAmount &nValueRet, const CCoinControl *coinControl, bool random_selection) const
{
    std::vector<COutputR> vCoins(vAvailableCoins);

    // calculate value from preset inputs and store them
    std::vector<std::pair<MapRecords_t::const_iterator,unsigned int> > vPresetCoins;
    CAmount nValueFromPresetInputs = 0;

    std::vector<COutPoint> vPresetInputs;
    if (coinControl) {
        coinControl->ListSelected(vPresetInputs);
    }

    for (const auto &outpoint : vPresetInputs) {
        MapRecords_t::const_iterator it;
        if ((it = mapTempRecords.find(outpoint.hash)) != mapTempRecords.end() // Must check mapTempRecords first, mapRecords may contain the same tx without the relevant output.
            || (it = mapRecords.find(outpoint.hash)) != mapRecords.end()) { // Allows non-wallet inputs
            const CTransactionRecord &rtx = it->second;
            const COutputRecord *oR = rtx.GetOutput(outpoint.n);
            if (!oR) {
                return werror("%s: Can't find output %s\n", __func__, outpoint.ToString());
            }

            nValueFromPresetInputs += oR->nValue;
            vPresetCoins.push_back(std::make_pair(it, outpoint.n));
        } else {
            return werror("%s: Can't find output %s\n", __func__, outpoint.ToString());
        }
    }

    // coin control -> return all selected outputs (we want all selected to go into the transaction for sure)
    if (coinControl && coinControl->HasSelected() && !coinControl->fAllowOtherInputs) {
        nValueRet = nValueFromPresetInputs;
        setCoinsRet.insert(setCoinsRet.end(), vPresetCoins.begin(), vPresetCoins.end());
        return (nValueRet >= nTargetValue);
    }

    // Remove preset inputs from vCoins
    if (vPresetCoins.size() > 0) {
        for (auto it = vCoins.begin(); it != vCoins.end();) {
            std::vector<std::pair<MapRecords_t::const_iterator,unsigned int> >::const_iterator it2;
            bool fFound = false;
            for (it2 = vPresetCoins.begin(); it2 != vPresetCoins.end(); it2++) {
                if (it2->first->first == it->txhash && it2->second == (uint32_t) it->i) {
                    fFound = true;
                    break;
                }
            }
            //if (std::find(vPresetCoins.begin(), vPresetCoins.end(), std::make_pair(it->rtx, it->i)) != vPresetCoins.end())
            if (fFound) {
                it = vCoins.erase(it);
            } else {
                ++it;
            }
        }
    }

    size_t max_ancestors = (size_t)std::max<int64_t>(1, gArgs.GetArg("-limitancestorcount", DEFAULT_ANCESTOR_LIMIT));
    size_t max_descendants = (size_t)std::max<int64_t>(1, gArgs.GetArg("-limitdescendantcount", DEFAULT_DESCENDANT_LIMIT));
    bool fRejectLongChains = gArgs.GetBoolArg("-walletrejectlongchains", DEFAULT_WALLET_REJECT_LONG_CHAINS);
    bool res = nTargetValue <= nValueFromPresetInputs;
    if (!res) {
        if (random_selection) {
            Shuffle(vCoins.begin(), vCoins.end(), FastRandomContext());

            CAmount target_val = nTargetValue - nValueFromPresetInputs;
            std::vector<CAmount> coin_values;
            for (auto it = vCoins.begin(); it != vCoins.end();) {
                MapRecords_t::const_iterator rtxi = it->rtx;
                const CTransactionRecord *rtx = &rtxi->second;
                const CWalletTx *pcoin = GetWalletOrTempTx(it->txhash, rtx);
                if (!pcoin) {
                    return werror("%s: GetWalletOrTempTx failed.\n", __func__);
                }
                const COutputRecord *oR = rtx->GetOutput(it->i);
                if (!oR) {
                    return werror("%s: GetOutput failed, %s, %d.\n", it->txhash.ToString(), it->i);
                }

                bool add_input = false;
                if (nValueRet < target_val) {
                    add_input = true;
                } else {
                    for (int k = 0; k < (int)setCoinsRet.size(); ++k) {
                        if (setCoinsRet.size() + (add_input ? 1 : 0) <= prefer_max_num_anon_inputs) {
                            break;
                        }
                        // Replace output if possible
                        if ((nValueRet + oR->nValue) - coin_values[k] >= target_val) {
                            add_input = true;
                            nValueRet -= coin_values[k];
                            setCoinsRet.erase(setCoinsRet.begin() + k);
                            coin_values.erase(coin_values.begin() + k);
                            k--;
                            continue;
                        }
                    }
                }
                if (add_input) {
                    nValueRet += oR->nValue;
                    setCoinsRet.push_back(std::make_pair(rtxi, it->i));
                    coin_values.push_back(oR->nValue);
                    it = vCoins.erase(it);
                    continue;
                }
                ++it;
            }
            res = nValueRet >= nTargetValue - nValueFromPresetInputs;
        } else {
             res = SelectCoinsMinConf(nTargetValue - nValueFromPresetInputs, CoinEligibilityFilter(1, 6, 0), vCoins, setCoinsRet, nValueRet) ||
                SelectCoinsMinConf(nTargetValue - nValueFromPresetInputs, CoinEligibilityFilter(1, 1, 0), vCoins, setCoinsRet, nValueRet) ||
                (m_spend_zero_conf_change && SelectCoinsMinConf(nTargetValue - nValueFromPresetInputs, CoinEligibilityFilter(0, 1, 2), vCoins, setCoinsRet, nValueRet)) ||
                (m_spend_zero_conf_change && SelectCoinsMinConf(nTargetValue - nValueFromPresetInputs, CoinEligibilityFilter(0, 1, std::min((size_t)4, max_ancestors/3), std::min((size_t)4, max_descendants/3)), vCoins, setCoinsRet, nValueRet)) ||
                (m_spend_zero_conf_change && SelectCoinsMinConf(nTargetValue - nValueFromPresetInputs, CoinEligibilityFilter(0, 1, max_ancestors/2, max_descendants/2), vCoins, setCoinsRet, nValueRet)) ||
                (m_spend_zero_conf_change && SelectCoinsMinConf(nTargetValue - nValueFromPresetInputs, CoinEligibilityFilter(0, 1, max_ancestors-1, max_descendants-1), vCoins, setCoinsRet, nValueRet)) ||
                (m_spend_zero_conf_change && !fRejectLongChains && SelectCoinsMinConf(nTargetValue - nValueFromPresetInputs, CoinEligibilityFilter(0, 1, std::numeric_limits<uint64_t>::max()), vCoins, setCoinsRet, nValueRet));
        }
    }


    // because SelectCoinsMinConf clears the setCoinsRet, we now add the possible inputs to the coinset
    setCoinsRet.insert(setCoinsRet.end(), vPresetCoins.begin(), vPresetCoins.end());

    // add preset inputs to the total value selected
    nValueRet += nValueFromPresetInputs;

    Shuffle(setCoinsRet.begin(), setCoinsRet.end(), FastRandomContext());

    return res;
};

void CHDWallet::AvailableAnonCoins(std::vector<COutputR> &vCoins, bool fOnlySafe, const CCoinControl *coinControl, const CAmount& nMinimumAmount, const CAmount& nMaximumAmount, const CAmount& nMinimumSumAmount, const uint64_t& nMaximumCount) const
{
    AssertLockHeld(cs_wallet);

    vCoins.clear();
    CAmount nTotal = 0;

    const int min_depth = {coinControl ? coinControl->m_min_depth : DEFAULT_MIN_DEPTH};
    const int max_depth = {coinControl ? coinControl->m_max_depth : DEFAULT_MAX_DEPTH};
    const bool fIncludeImmature = {coinControl ? coinControl->m_include_immature : false};
    const bool allow_locked = {coinControl ? coinControl->fAllowLocked : false};
    const bool spend_frozen = {coinControl ? coinControl->m_spend_frozen_blinded : false};
    const bool include_tainted_frozen = {coinControl ? coinControl->m_include_tainted_frozen : false};

    int64_t time_now = GetAdjustedTime();

    CHDWalletDB wdb(GetDatabase());

    const Consensus::Params &consensusParams = Params().GetConsensus();
    bool exploit_fix_2_active = GetTime() >= consensusParams.exploit_fix_2_time;
    for (MapRecords_t::const_iterator it = mapRecords.begin(); it != mapRecords.end(); ++it) {
        const uint256 &txid = it->first;
        const CTransactionRecord &rtx = it->second;

        if (exploit_fix_2_active && rtx.block_height > 0) { // height 0 is mempool
            if (!spend_frozen && rtx.block_height <= consensusParams.m_frozen_blinded_height) {
                continue;
            } else
            if (spend_frozen && rtx.block_height > consensusParams.m_frozen_blinded_height) {
                continue;
            }
        }

        // TODO: implement when moving coinbase and coinstake txns to mapRecords
        //if (pcoin->GetBlocksToMaturity() > 0)
        //    continue;

        int nDepth = GetDepthInMainChain(rtx);
        bool fMature = nDepth >= consensusParams.nMinRCTOutputDepth;
        if (!fIncludeImmature &&
            !fMature) {
            continue;
        }

        // Coins at depth 0 will never be available, no need to check depth0 cases

        if (nDepth < min_depth || nDepth > max_depth) {
            continue;
        }

        bool safeTx = IsTrusted(txid, rtx);

        if (fOnlySafe && !safeTx) {
            continue;
        }

        for (const auto &r : rtx.vout) {
            if (r.nType != OUTPUT_RINGCT) {
                continue;
            }

            if (!(r.nFlags & ORF_OWNED)) {
                continue;
            }

            if (IsSpent(txid, r.n)) {
                continue;
            }

            if (r.nValue < nMinimumAmount || r.nValue > nMaximumAmount) {
                continue;
            }

            if (spend_frozen && !include_tainted_frozen) {
                // TODO: Store pubkey on COutputRecord - in scriptPubKey
                CStoredTransaction stx;
                int64_t index;
                if (!wdb.ReadStoredTx(txid, stx) ||
                    !stx.tx->vpout[r.n]->IsType(OUTPUT_RINGCT) ||
                    !pblocktree->ReadRCTOutputLink(((CTxOutRingCT*)stx.tx->vpout[r.n].get())->pk, index) ||
<<<<<<< HEAD
                    ::Params().IsBlacklistedAnonOutput(index) ||
                    (!IsWhitelistedAnonOutput(index) && r.nValue > consensusParams.m_max_tainted_value_out)) {
=======
                    IsBlacklistedAnonOutput(index) ||
                    (!IsWhitelistedAnonOutput(index, time_now, consensusParams) && r.nValue > consensusParams.m_max_tainted_value_out)) {
>>>>>>> 239a8573
                    continue;
                }
            }

            if (coinControl && coinControl->HasSelected() && !coinControl->fAllowOtherInputs && !coinControl->IsSelected(COutPoint(txid, r.n))) {
                continue;
            }

            if (!allow_locked && IsLockedCoin(txid, r.n)) {
                continue;
            }

            bool fSpendable = (coinControl && !coinControl->fAllowWatchOnly && !(r.nFlags & ORF_OWNED)) ? false : true;
            bool fSolvable = true;
            bool fNeedHardwareKey = (r.nFlags & ORF_HARDWARE_DEVICE);

            vCoins.emplace_back(txid, it, r.n, nDepth, fSpendable, fSolvable, safeTx, fMature, fNeedHardwareKey);

            if (nMinimumSumAmount != MAX_MONEY) {
                nTotal += r.nValue;

                if (nTotal >= nMinimumSumAmount) {
                    return;
                }
            }

            // Checks the maximum number of UTXO's.
            if (nMaximumCount > 0 && vCoins.size() >= nMaximumCount) {
                return;
            }
        }
    }

    Shuffle(vCoins.begin(), vCoins.end(), FastRandomContext());
    return;
};

const CTxOutBase* CHDWallet::FindNonChangeParentOutput(const CTransaction& tx, int output) const
{
    const CTransaction* ptx = &tx;
    int n = output;
    while (IsChange(ptx->vpout[n].get()) && ptx->vin.size() > 0) {
        const COutPoint& prevout = ptx->vin[0].prevout;

        auto it = mapWallet.find(prevout.hash);
        if (it == mapWallet.end())
            it = mapTempWallet.find(prevout.hash);

        if (it == mapTempWallet.end() || it->second.tx->vpout.size() <= prevout.n ||
            !IsMine(it->second.tx->vpout[prevout.n].get())) {
            break;
        }
        ptx = it->second.tx.get();
        n = prevout.n;
    }
    return ptx->vpout[n].get();
}

std::map<CTxDestination, std::vector<COutput>> CHDWallet::ListCoins() const
{
    AssertLockHeld(cs_wallet);

    std::map<CTxDestination, std::vector<COutput>> result;
    std::vector<COutput> availableCoins;

    CCoinControl coinControl;
    coinControl.fAllowLocked = true;
    AvailableCoins(availableCoins, true, &coinControl);

    for (const auto& coin : availableCoins) {
        CTxDestination address;
        if (coin.fSpendable &&
            ExtractDestination(*(FindNonChangeParentOutput(*coin.tx->tx, coin.i)->GetPScriptPubKey()), address)) {
            result[address].emplace_back(std::move(coin));
        }
    }

    return result;
};

bool GetAddress(const CHDWallet *pw, const COutputRecord *pout, CTxDestination &address)
{
    if (ExtractDestination(pout->scriptPubKey, address)) {
        return true;
    }
    if (pout->vPath.size() > 0 && pout->vPath[0] == ORA_STEALTH) {
        if (pout->vPath.size() < 5) {
            pw->WalletLogPrintf("%s: Warning, malformed vPath.\n", __func__);
        } else {
            uint32_t sidx;
            memcpy(&sidx, &pout->vPath[1], 4);
            CStealthAddress sx;
            if (pw->GetStealthByIndex(sidx, sx)) {
                address = sx;
            }
        }
        return true;
    }
    return false;
}

std::map<CTxDestination, std::vector<COutputR>> CHDWallet::ListCoins(OutputTypes nType) const
{
    AssertLockHeld(cs_wallet);

    std::map<CTxDestination, std::vector<COutputR>> result;
    std::vector<COutputR> availableCoins;

    CCoinControl coinControl;
    coinControl.fAllowLocked = true;
    if (nType == OUTPUT_CT) {
        AvailableBlindedCoins(availableCoins, true, &coinControl);
    } else
    if (nType == OUTPUT_RINGCT) {
        AvailableAnonCoins(availableCoins, true, &coinControl);
    }

    for (const auto& coin : availableCoins) {
        CTxDestination address;
        if (!coin.fSpendable) {
            continue;
        }

        const COutputRecord *oR = coin.rtx->second.GetOutput(coin.i);
        GetAddress(this, oR, address);

        result[address].emplace_back(std::move(coin));
    }

    return result;
};

struct CompareValueOnly
{
    bool operator()(const std::pair<CAmount, std::pair<MapRecords_t::const_iterator, unsigned int> >& t1,
                    const std::pair<CAmount, std::pair<MapRecords_t::const_iterator, unsigned int> >& t2) const
    {
        return t1.first < t2.first;
    }
};

static void ApproximateBestSubset(std::vector<std::pair<CAmount, std::pair<MapRecords_t::const_iterator,unsigned int> > >vValue, const CAmount& nTotalLower, const CAmount& nTargetValue,
                                  std::vector<char>& vfBest, CAmount& nBest, int iterations = 1000)
{
    std::vector<char> vfIncluded;

    vfBest.assign(vValue.size(), true);
    nBest = nTotalLower;

    FastRandomContext insecure_rand;

    for (int nRep = 0; nRep < iterations && nBest != nTargetValue; nRep++)
    {
        vfIncluded.assign(vValue.size(), false);
        CAmount nTotal = 0;
        bool fReachedTarget = false;
        for (int nPass = 0; nPass < 2 && !fReachedTarget; nPass++)
        {
            for (unsigned int i = 0; i < vValue.size(); i++)
            {
                //The solver here uses a randomized algorithm,
                //the randomness serves no real security purpose but is just
                //needed to prevent degenerate behavior and it is important
                //that the rng is fast. We do not use a constant random sequence,
                //because there may be some privacy improvement by making
                //the selection random.
                if (nPass == 0 ? insecure_rand.rand32()&1 : !vfIncluded[i])
                {
                    nTotal += vValue[i].first;
                    vfIncluded[i] = true;
                    if (nTotal >= nTargetValue)
                    {
                        fReachedTarget = true;
                        if (nTotal < nBest)
                        {
                            nBest = nTotal;
                            vfBest = vfIncluded;
                        }
                        nTotal -= vValue[i].first;
                        vfIncluded[i] = false;
                    }
                }
            }
        }
    }
    return;
}

bool CHDWallet::SelectCoinsMinConf(const CAmount& nTargetValue, const CoinEligibilityFilter& eligibility_filter,
    std::vector<COutputR> vCoins, std::vector<std::pair<MapRecords_t::const_iterator,unsigned int> >& setCoinsRet, CAmount& nValueRet) const
{
    setCoinsRet.clear();
    nValueRet = 0;

    // List of values less than target
    std::pair<CAmount, std::pair<MapRecords_t::const_iterator,unsigned int> > coinLowestLarger;
    coinLowestLarger.first = std::numeric_limits<CAmount>::max();
    coinLowestLarger.second.first = mapRecords.end();
    std::vector<std::pair<CAmount, std::pair<MapRecords_t::const_iterator,unsigned int> > > vValue;
    CAmount nTotalLower = 0;

    Shuffle(vCoins.begin(), vCoins.end(), FastRandomContext());

    for (const auto &r : vCoins) {
        //if (!r.fSpendable)
        //    continue;
        MapRecords_t::const_iterator rtxi = r.rtx;
        const CTransactionRecord *rtx = &rtxi->second;

        const CWalletTx *pcoin = GetWalletOrTempTx(r.txhash, rtx);
        if (!pcoin) {
            return werror("%s: GetWalletOrTempTx failed.\n", __func__);
        }

        if (r.nDepth < (pcoin->IsFromMe(ISMINE_ALL) ? eligibility_filter.conf_mine : eligibility_filter.conf_theirs)) {
            continue;
        }

        size_t ancestors, descendants;
        chain().getTransactionAncestry(r.txhash, ancestors, descendants);
        if (ancestors > eligibility_filter.max_ancestors || descendants > eligibility_filter.max_descendants) {
             continue;
        }

        const COutputRecord *oR = rtx->GetOutput(r.i);
        if (!oR) {
            return werror("%s: GetOutput failed, %s, %d.\n", r.txhash.ToString(), r.i);
        }

        CAmount nV = oR->nValue;
        std::pair<CAmount,std::pair<MapRecords_t::const_iterator,unsigned int> > coin = std::make_pair(nV, std::make_pair(rtxi, r.i));

        if (nV == nTargetValue) {
            setCoinsRet.push_back(coin.second);
            nValueRet += coin.first;
            return true;
        } else
        if (nV < nTargetValue + MIN_CHANGE) {
            vValue.push_back(coin);
            nTotalLower += nV;
        } else
        if (nV < coinLowestLarger.first) {
            coinLowestLarger = coin;
        }
    }

    if (nTotalLower == nTargetValue) {
        for (unsigned int i = 0; i < vValue.size(); ++i) {
            setCoinsRet.push_back(vValue[i].second);
            nValueRet += vValue[i].first;
        }
        return true;
    }

    if (nTotalLower < nTargetValue) {
        if (coinLowestLarger.second.first == mapRecords.end()) {
            return false;
        }
        setCoinsRet.push_back(coinLowestLarger.second);
        nValueRet += coinLowestLarger.first;
        return true;
    }

    // Solve subset sum by stochastic approximation
    std::sort(vValue.begin(), vValue.end(), CompareValueOnly());
    std::reverse(vValue.begin(), vValue.end());
    std::vector<char> vfBest;
    CAmount nBest;

    ApproximateBestSubset(vValue, nTotalLower, nTargetValue, vfBest, nBest);
    if (nBest != nTargetValue && nTotalLower >= nTargetValue + MIN_CHANGE) {
        ApproximateBestSubset(vValue, nTotalLower, nTargetValue + MIN_CHANGE, vfBest, nBest);
    }

    // If we have a bigger coin and (either the stochastic approximation didn't find a good solution,
    //                                   or the next bigger coin is closer), return the bigger coin
    if (coinLowestLarger.second.first != mapRecords.end() &&
        ((nBest != nTargetValue && nBest < nTargetValue + MIN_CHANGE) || coinLowestLarger.first <= nBest)) {
        setCoinsRet.push_back(coinLowestLarger.second);
        nValueRet += coinLowestLarger.first;
    } else {
        for (unsigned int i = 0; i < vValue.size(); i++) {
            if (vfBest[i]) {
                setCoinsRet.push_back(vValue[i].second);
                nValueRet += vValue[i].first;
            }
        }

        if (LogAcceptCategory(BCLog::SELECTCOINS)) {
            WalletLogPrintf("SelectCoins() best subset: "); /* Continued */
            for (unsigned int i = 0; i < vValue.size(); i++)
                if (vfBest[i])
                    LogPrintf("%s ", FormatMoney(vValue[i].first)); /* Continued */
            LogPrintf("total %s\n", FormatMoney(nBest));
        }
    }

    return true;
}

/**
 * Outpoint is spent if any non-conflicted transaction
 * spends it:
 */
bool CHDWallet::IsSpent(const uint256& hash, unsigned int n) const
{
    const COutPoint outpoint(hash, n);
    if (m_collapsed_txn_inputs.find(outpoint) != m_collapsed_txn_inputs.end()) {
        return true;
    }
    std::pair<TxSpends::const_iterator, TxSpends::const_iterator> range;
    range = mapTxSpends.equal_range(outpoint);

    for (TxSpends::const_iterator it = range.first; it != range.second; ++it)
    {
        const uint256 &wtxid = it->second;
        MapWallet_t::const_iterator mit = mapWallet.find(wtxid);
        if (mit != mapWallet.end())
        {
            if (mit->second.isAbandoned())
                continue;

            int depth = mit->second.GetDepthInMainChain();
            if (depth > 0  || (depth == 0 && !mit->second.isAbandoned()))
                return true; // Spent
        }

        MapRecords_t::const_iterator rit = mapRecords.find(wtxid);
        if (rit != mapRecords.end()) {
            if (rit->second.IsAbandoned()) {
                continue;
            }

            int depth = GetDepthInMainChain(rit->second);
            if (depth >= 0) {
                return true; // Spent
            }
        }
    }

    return false;
};

bool CHDWallet::IsSpentKey(const CScript *pscript) const
{
    CTxDestination dst;
    return pscript && ExtractDestination(*pscript, dst) && IsMine(dst) && GetDestData(dst, "used", nullptr);
}

bool CHDWallet::IsSpentKey(const uint256& hash, unsigned int n) const
{
    const CWalletTx* srctx = GetWalletTx(hash);
    if (srctx) {
        const auto &txout = srctx->tx->vpout[n];
        const CScript *pscript = txout->GetPScriptPubKey();
        return IsSpentKey(pscript);
    }
    return false;
}

void CHDWallet::SetSpentKeyState(const CScript *pscript, bool used)
{
    WalletBatch batch(*database);
    CTxDestination dst;
    if (pscript && ExtractDestination(*pscript, dst)) {
        if (IsMine(dst)) {
            if (used && !GetDestData(dst, "used", nullptr)) {
                AddDestData(batch, dst, "used", "p"); // p for "present", opposite of absent (null)
            } else if (!used && GetDestData(dst, "used", nullptr)) {
                EraseDestData(batch, dst, "used");
            }
        }
    }
}

void CHDWallet::SetSpentKeyState(WalletBatch& batch, const uint256& hash, unsigned int n, bool used, std::set<CTxDestination>& tx_destinations)
{
    const CWalletTx* srctx = GetWalletTx(hash);
    if (srctx) {
        const auto &txout = srctx->tx->vpout[n];
        const CScript *pscript = txout->GetPScriptPubKey();
        CTxDestination dst;
        if (pscript && ExtractDestination(*pscript, dst)) {
            if (IsMine(dst)) {
                if (used && !GetDestData(dst, "used", nullptr)) {
                    if (AddDestData(batch, dst, "used", "p")) { // p for "present", opposite of absent (null)
                        tx_destinations.insert(dst);
                    }
                } else if (!used && GetDestData(dst, "used", nullptr)) {
                    EraseDestData(batch, dst, "used");
                }
            }
        }
    }
}

void CHDWallet::SetSpentKeyState(const uint256& hash, unsigned int n, bool used)
{
    const CWalletTx* srctx = GetWalletTx(hash);
    if (srctx) {
        const auto &txout = srctx->tx->vpout[n];
        const CScript *pscript = txout->GetPScriptPubKey();
        return SetSpentKeyState(pscript, used);
    }
}

std::set<uint256> CHDWallet::GetConflicts(const uint256 &txid) const
{
    std::set<uint256> result;
    AssertLockHeld(cs_wallet);

    MapRecords_t::const_iterator mri = mapRecords.find(txid);

    if (mri != mapRecords.end()) {
        const CTransactionRecord &rtx = mri->second;
        std::pair<TxSpends::const_iterator, TxSpends::const_iterator> range;

        for (const auto &prevout : rtx.vin) {
            if (mapTxSpends.count(prevout) <= 1)
                continue;  // No conflict if zero or one spends
            range = mapTxSpends.equal_range(prevout);
            for (TxSpends::const_iterator _it = range.first; _it != range.second; ++_it)
                result.insert(_it->second);
        }

        return result;
    }

    return CWallet::GetConflicts(txid);
}

bool CHDWallet::TransactionCanBeAbandoned(const uint256& hashTx) const
{
    LOCK(cs_wallet);

    MapRecords_t::const_iterator mri;
    if ((mri = mapRecords.find(hashTx)) != mapRecords.end()) {
        const CTransactionRecord &rtx = mri->second;
        return !rtx.IsAbandoned() && GetDepthInMainChain(rtx) == 0 && !InMempool(hashTx);
    }

    const CWalletTx* wtx = GetWalletTx(hashTx);
    return wtx && !wtx->isAbandoned() && wtx->GetDepthInMainChain() == 0 && !wtx->InMempool();
}

bool CHDWallet::AbandonTransaction(const uint256 &hashTx)
{
    LOCK(cs_wallet);

    CHDWalletDB walletdb(*database);

    std::set<uint256> todo, done;

    MapRecords_t::iterator mri;
    MapWallet_t::iterator mwi;

    // Can't mark abandoned if confirmed or in mempool

    if ((mri = mapRecords.find(hashTx)) != mapRecords.end()) {
        CTransactionRecord &rtx = mri->second;
        if (GetDepthInMainChain(rtx) > 0 || InMempool(hashTx)) {
            return false;
        }
    } else
    if ((mwi = mapWallet.find(hashTx)) != mapWallet.end()) {
        CWalletTx &wtx = mwi->second;
        if (wtx.GetDepthInMainChain() > 0 || InMempool(hashTx)) {
            return false;
        }
    } else {
        // hashTx not in wallet
        return false;
    }

    todo.insert(hashTx);

    while (!todo.empty())
    {
        uint256 now = *todo.begin();
        todo.erase(now);
        done.insert(now);

        if ((mri = mapRecords.find(now)) != mapRecords.end()) {
            CTransactionRecord &rtx = mri->second;
            int currentconfirm = GetDepthInMainChain(rtx);
            if (currentconfirm > 0) {
                WalletLogPrintf("ERROR: %s - Txn %s is %d blocks deep.\n", __func__, now.ToString(), currentconfirm);
                continue;
            }

            if (!rtx.IsAbandoned()
                && currentconfirm == 0) {
                // If the orig tx was not in block/mempool, none of its spends can be in mempool
                assert(!InMempool(now));
                rtx.nIndex = -1;
                rtx.SetAbandoned();
                walletdb.WriteTxRecord(now, rtx);
                NotifyTransactionChanged(this, now, CT_UPDATED);
            }

        } else
        if ((mwi = mapWallet.find(now)) != mapWallet.end())
        {
            CWalletTx &wtx = mwi->second;
            int currentconfirm = wtx.GetDepthInMainChain();
            if (currentconfirm > 0)
            {
                WalletLogPrintf("ERROR: %s - Txn %s is %d blocks deep.\n", __func__, now.ToString(), currentconfirm);
                continue;
            };

            if (!wtx.isAbandoned()
                && currentconfirm == 0)
            {
                // AbandonTransaction can happen before CWallet::transactionRemovedFromMempool is called
                wtx.fInMempool = InMempool(wtx.GetHash());

                // If the orig tx was not in block/mempool, none of its spends can be in mempool
                assert(!wtx.InMempool());
                wtx.setAbandoned();
                wtx.MarkDirty();
                walletdb.WriteTx(wtx);
                NotifyTransactionChanged(this, now, CT_UPDATED);

                // If a transaction changes 'conflicted' state, that changes the balance
                // available of the outputs it spends. So force those to be recomputed
                for (const auto &txin : wtx.tx->vin)
                {
                    auto it = mapWallet.find(txin.prevout.hash);
                    if (it != mapWallet.end()) {
                        it->second.MarkDirty();
                    }
                };
            };
        } else
        {
            // Not in wallet
            continue;
        };

        TxSpends::const_iterator iter = mapTxSpends.lower_bound(COutPoint(hashTx, 0));
        while (iter != mapTxSpends.end() && iter->first.hash == now)
        {
            if (!done.count(iter->second))
                todo.insert(iter->second);
            iter++;
        };
    };

    return true;
};

void CHDWallet::MarkConflicted(const uint256 &hashBlock, int conflicting_height, const uint256 &hashTx)
{
    if (!m_chain) return;
    LOCK(cs_wallet);

    int conflictconfirms = (m_last_block_processed_height - conflicting_height + 1) * -1;
    // If number of conflict confirms cannot be determined, this means
    // that the block is still unknown or not yet part of the main chain,
    // for example when loading the wallet during a reindex. Do nothing in that
    // case.
    if (conflictconfirms >= 0)
        return;

    // Do not flush the wallet here for performance reasons
    CHDWalletDB walletdb(*database, false);

    MapRecords_t::iterator mri;
    MapWallet_t::iterator mwi;
    std::set<uint256> todo, done;
    todo.insert(hashTx);

    size_t nChangedRecords = 0;
    while (!todo.empty()) {
        uint256 now = *todo.begin();
        todo.erase(now);
        done.insert(now);

        if ((mri = mapRecords.find(now)) != mapRecords.end()) {
            CTransactionRecord &rtx = mri->second;

            int currentconfirm = GetDepthInMainChain(rtx);

            if (conflictconfirms < currentconfirm) {
                // Block is 'more conflicted' than current confirm; update.
                // Mark transaction as conflicted with this block.
                rtx.nIndex = -1;
                rtx.blockHash = hashBlock;
                rtx.block_height = conflicting_height;
                walletdb.WriteTxRecord(now, rtx);

                // Iterate over all its outputs, and mark transactions in the wallet that spend them conflicted too
                TxSpends::const_iterator iter = mapTxSpends.lower_bound(COutPoint(now, 0));
                while (iter != mapTxSpends.end() && iter->first.hash == now) {
                    if (!done.count(iter->second)) {
                         todo.insert(iter->second);
                    }
                    iter++;
                }
            }

            nChangedRecords++;
            continue;
        }

        if ((mwi = mapWallet.find(now)) != mapWallet.end()) {
            CWalletTx &wtx = mwi->second;
            int currentconfirm = wtx.GetDepthInMainChain();

            if (conflictconfirms < currentconfirm) {
                // Block is 'more conflicted' than current confirm; update.
                // Mark transaction as conflicted with this block.
                wtx.m_confirm.nIndex = 0;
                wtx.m_confirm.hashBlock = hashBlock;
                wtx.m_confirm.block_height = conflicting_height;
                wtx.setConflicted();
                wtx.MarkDirty();
                walletdb.WriteTx(wtx);
                // Iterate over all its outputs, and mark transactions in the wallet that spend them conflicted too
                TxSpends::const_iterator iter = mapTxSpends.lower_bound(COutPoint(now, 0));
                while (iter != mapTxSpends.end() && iter->first.hash == now) {
                    if (!done.count(iter->second)) {
                         todo.insert(iter->second);
                    }
                    iter++;
                }

                // If a transaction changes 'conflicted' state, that changes the balance
                // available of the outputs it spends. So force those to be recomputed
                for(const auto &txin : wtx.tx->vin) {
                    auto it = mapWallet.find(txin.prevout.hash);
                    if (it != mapWallet.end()) {
                        it->second.MarkDirty();
                    }
                }
            }

            continue;
        }

        WalletLogPrintf("%s: Warning txn %s not recorded in wallet.\n", __func__, now.ToString());
    }

    if (nChangedRecords > 0) { // HACK, alternative is to load CStoredTransaction to get vin
        MarkDirty();
    }

    if (LogAcceptCategory(BCLog::HDWALLET)) {
        WalletLogPrintf("%s: %s, %s processed %d txns.\n", __func__, hashBlock.ToString(), hashTx.ToString(), done.size());
    }

    return;
};

void CHDWallet::SyncMetaData(std::pair<TxSpends::iterator, TxSpends::iterator> range)
{
    // We want all the wallet transactions in range to have the same metadata as
    // the oldest (smallest nOrderPos).
    // So: find smallest nOrderPos:

    int nMinOrderPos = std::numeric_limits<int>::max();
    const CWalletTx* copyFrom = nullptr;
    for (TxSpends::iterator it = range.first; it != range.second; ++it)
    {
        const uint256& hash = it->second;
        CWalletTx *wtx = GetWalletTx(hash);
        if (!wtx)
            continue;

        int n = wtx->nOrderPos;
        if (n < nMinOrderPos)
        {
            nMinOrderPos = n;
            copyFrom = wtx;
        }
    }
    // Now copy data from copyFrom to rest:
    for (TxSpends::iterator it = range.first; it != range.second; ++it)
    {
        const uint256& hash = it->second;

        CWalletTx* copyTo = GetWalletTx(hash);
        if (!copyTo)
            continue;

        if (copyFrom == copyTo) continue;
        if (!copyFrom->IsEquivalentTo(*copyTo)) continue;
        copyTo->mapValue = copyFrom->mapValue;
        copyTo->vOrderForm = copyFrom->vOrderForm;
        // fTimeReceivedIsTxTime not copied on purpose
        // nTimeReceived not copied on purpose
        copyTo->nTimeSmart = copyFrom->nTimeSmart;
        copyTo->fFromMe = copyFrom->fFromMe;
        // nOrderPos not copied on purpose
        // cached members not copied on purpose
    }
    return;
}

bool CHDWallet::GetSetting(const std::string &setting, UniValue &json)
{
    LOCK(cs_wallet);

    CHDWalletDB wdb(*database);

    std::string sJson;

    if (!wdb.ReadWalletSetting(setting, sJson)) {
        return false;
    }

    if (!json.read(sJson)) {
        return false;
    }
    return true;
};

bool CHDWallet::SetSetting(const std::string &setting, const UniValue &json)
{
    LOCK(cs_wallet);

    CHDWalletDB wdb(*database);

    std::string sJson = json.write();

    if (!wdb.WriteWalletSetting(setting, sJson)) {
        return false;
    }

    return true;
};

bool CHDWallet::EraseSetting(const std::string &setting)
{
    LOCK(cs_wallet);

    CHDWalletDB wdb(*database);

    if (!wdb.EraseWalletSetting(setting)) {
        return false;
    }

    return true;
};

int64_t CHDWallet::GetTimeFirstKey()
{
    int64_t time_first_key = 0;
    for (const auto& spk_man_pair : m_spk_managers) {
        int64_t time = spk_man_pair.second->GetTimeFirstKey();
        if (!time_first_key || time < time_first_key) time_first_key = time;
    }
    return time_first_key;
};

bool CHDWallet::GetPrevout(const COutPoint &prevout, CTxOutBaseRef &txout)
{
    MapWallet_t::const_iterator mi = mapWallet.find(prevout.hash);
    if (mi != mapWallet.end()) {
        if (prevout.n >= mi->second.tx->vpout.size()) {
            return false;
        }

        txout = mi->second.tx->vpout[prevout.n];
        return true;
    }

    MapRecords_t::const_iterator mir = mapRecords.find(prevout.hash);
    if (mir != mapRecords.end()) {
        const COutputRecord *oR = mir->second.GetOutput(prevout.n);

        if (oR && oR->nType == OUTPUT_STANDARD) { // get outputs other than standard from the utxodb or chain instead
            txout = MAKE_OUTPUT<CTxOutStandard>(oR->nValue, oR->scriptPubKey);
            return true;
        }
    }

    return false;
};

size_t CHDWallet::CountColdstakeOutputs()
{
    LOCK(cs_wallet);

    size_t nColdstakeOutputs = 0;
    std::vector<COutput> vAvailableCoins;
    CAmount nMinimumAmount = 0, nMaximumAmount = MAX_MONEY, nMinimumSumAmount = 0;
    uint64_t nMaximumCount = 0;

    CCoinControl coinControl;
    coinControl.m_include_immature = true;
    AvailableCoins(vAvailableCoins, false, &coinControl, nMinimumAmount, nMaximumAmount, nMinimumSumAmount, nMaximumCount);
    for (const auto &coin : vAvailableCoins) {
        assert(coin.i < (int)coin.tx->tx->GetNumVOuts());
        auto txoutBase = coin.tx->tx->vpout[coin.i];
        if (!txoutBase->IsStandardOutput()) {
            continue;
        }
        if (HasIsCoinstakeOp(*txoutBase->GetPScriptPubKey())) {
            nColdstakeOutputs++;
        }
    }

    return nColdstakeOutputs;
};

void CHDWallet::ClearMapTempRecords()
{
    mapTempRecords.clear();
};

bool CHDWallet::GetScriptForDest(CScript &script, const CTxDestination &dest, bool fUpdate, std::vector<uint8_t> *vData, uint32_t *last_key)
{
    LOCK(cs_wallet);
    CTxDestination dest_nc = dest;

    if (dest.type() == typeid(CStealthAddress)) {
        if (!vData) {
            return werror("%s: StealthAddress, vData is null .", __func__);
        }

        CStealthAddress sx = boost::get<CStealthAddress>(dest_nc);
        std::vector<CTempRecipient> vecSend;
        std::string strError;
        CTempRecipient r;
        r.nType = OUTPUT_STANDARD;
        r.address = sx;
        vecSend.push_back(r);

        if (0 != ExpandTempRecipients(vecSend, NULL, strError) || vecSend.size() != 2) {
            return werror("%s: ExpandTempRecipients failed, %s.", __func__, strError);
        }

        script = vecSend[0].scriptPubKey;
        *vData = vecSend[1].vData;
    } else
    if (dest.type() == typeid(CExtPubKey)) {
        CExtKeyPair ek = CExtKeyPair(boost::get<CExtPubKey>(dest_nc));
        uint32_t nChildKey = 0;

        CPubKey pkTemp;
        if (0 != ExtKeyGetDestination(ek, pkTemp, nChildKey)) {
            return werror("%s: ExtKeyGetDestination failed.", __func__);
        }
        if (last_key) {
            *last_key = nChildKey;
        }

        nChildKey++;
        if (fUpdate) {
            ExtKeyUpdateLooseKey(ek, nChildKey, false);
        }

        script = GetScriptForDestination(PKHash(pkTemp));
    } else {
        script = GetScriptForDestination(dest);
        if (script.size() < 1) {
            return werror("%s: Unknown destination type.", __func__);
        }
    }

    return true;
};

bool CHDWallet::SetReserveBalance(CAmount nNewReserveBalance)
{
    WalletLogPrintf("SetReserveBalance %d\n", nReserveBalance);
    LOCK(cs_wallet);

    nReserveBalance = nNewReserveBalance;
    NotifyReservedBalanceChanged(nReserveBalance);
    return true;
};

void CHDWallet::SetStakeLimitHeight(int stake_limit)
{
    LOCK(cs_wallet);
    nStakeLimitHeight = stake_limit;
};

uint64_t CHDWallet::GetStakeWeight() const
{
    // Choose coins to use
    int64_t nBalance = GetSpendableBalance();
    if (nBalance <= nReserveBalance)
        return 0;

    int nHeight;
    {
        LOCK(cs_main);
        nHeight = ::ChainActive().Height()+1;
    }

    // Choose coins to use
    std::vector<const CWalletTx*> vwtxPrev;
    std::set<std::pair<const CWalletTx*,unsigned int> > setCoins;
    CAmount nValueIn = 0;

    // Select coins with suitable depth
    if (!SelectCoinsForStaking(nBalance - nReserveBalance, GetTime(), nHeight, setCoins, nValueIn))
        return 0;

    if (setCoins.empty())
        return 0;

    uint64_t nWeight = 0;

    for (const auto &pcoin : setCoins) {
        nWeight += pcoin.first->tx->vpout[pcoin.second]->GetValue();
    }

    return nWeight;
};

void CHDWallet::AvailableCoinsForStaking(std::vector<COutput> &vCoins, int64_t nTime, int nHeight) const
{
    vCoins.clear();
    m_greatest_txn_depth = 0;

    {
        LOCK(cs_wallet);

        int nHeight = ::ChainActive().Tip()->nHeight;
        int min_stake_confirmations = Params().GetStakeMinConfirmations();
        int nRequiredDepth = std::min(min_stake_confirmations-1, (int)(nHeight / 2));

        for (const auto &walletEntry : mapWallet) {
            const CWalletTx *pcoin = &walletEntry.second;
            CTransactionRef tx = pcoin->tx;

            int nDepth = pcoin->GetDepthInMainChain();
            if (nDepth > m_greatest_txn_depth) {
                m_greatest_txn_depth = nDepth;
            }
            if (nDepth < nRequiredDepth) {
                continue;
            }
            if (pcoin->IsCoinStake() && min_stake_confirmations < COINBASE_MATURITY) {
                // min_stake_confirmations is only less than COINBASE_MATURITY in regtest mode
                if (nDepth < std::min(COINBASE_MATURITY, (int)(nHeight / 2))) {
                    continue;
                }
            }

            const uint256 &wtxid = walletEntry.first;
            for (size_t i = 0; i < tx->vpout.size(); ++i) {
                const auto &txout = tx->vpout[i];
                if (!txout->IsType(OUTPUT_STANDARD)) {
                    continue;
                }
                if (txout->GetValue() < m_min_stakeable_value) {
                    continue;
                }
                COutPoint kernel(wtxid, i);
                if (!CheckStakeUnused(kernel)
                     || IsSpent(wtxid, i)
                     || IsLockedCoin(wtxid, i)) {
                    continue;
                }

                const CScript *pscriptPubKey = txout->GetPScriptPubKey();
                CKeyID keyID;
                if (!particl::ExtractStakingKeyID(*pscriptPubKey, keyID)) {
                    continue;
                }

                isminetype mine = IsMine(keyID);
                if (!(mine & ISMINE_SPENDABLE)) {
                    continue;
                }

                bool fSpendableIn = true;
                bool fSolvableIn = true;
                bool fNeedHardwareKey = (mine & ISMINE_HARDWARE_DEVICE);
                if (fNeedHardwareKey) {
                    continue;
                }

                vCoins.emplace_back(pcoin, i, nDepth, fSpendableIn, fSolvableIn, true, true, fNeedHardwareKey, false);
            }
        }

        for (const auto &ri : mapRecords) {
            const uint256 &txid = ri.first;
            const CTransactionRecord &rtx = ri.second;

            int nDepth = GetDepthInMainChain(rtx);
            if (nDepth > m_greatest_txn_depth) {
                m_greatest_txn_depth = nDepth;
            }

            if (nDepth < nRequiredDepth) {
                continue;
            }

            MapWallet_t::const_iterator twi = mapTempWallet.end();
            for (const auto &r : rtx.vout) {
                if (r.nType != OUTPUT_STANDARD) {
                    continue;
                }
                if (r.nValue < m_min_stakeable_value) {
                    continue;
                }
                if (!(r.nFlags & ORF_OWNED || r.nFlags & ORF_STAKEONLY)) {
                    continue;
                }
                COutPoint kernel(txid, r.n);
                if (!CheckStakeUnused(kernel)
                    || IsSpent(txid, r.n)
                    || IsLockedCoin(txid, r.n)) {
                    continue;
                }

                CKeyID keyID;
                if (!particl::ExtractStakingKeyID(r.scriptPubKey, keyID)) {
                    continue;
                }

                isminetype mine = IsMine(keyID);
                if (!(mine & ISMINE_SPENDABLE)) {
                    continue;
                }
                if ((mine & ISMINE_HARDWARE_DEVICE)) {
                    continue;
                }

                if (twi == mapTempWallet.end()
                    && (twi = mapTempWallet.find(txid)) == mapTempWallet.end()) {
                    if (0 != InsertTempTxn(txid, &rtx)
                        || (twi = mapTempWallet.find(txid)) == mapTempWallet.end()) {
                        WalletLogPrintf("ERROR: %s - InsertTempTxn failed %s.\n", __func__, txid.ToString());
                        return;
                    }
                }

                bool fSpendableIn = true;
                bool fNeedHardwareKey = false;
                vCoins.emplace_back(&twi->second, r.n, nDepth, fSpendableIn, true, true, true, fNeedHardwareKey, false);
            }
        }
    }

    Shuffle(vCoins.begin(), vCoins.end(), FastRandomContext());
    return;
};

bool CHDWallet::SelectCoinsForStaking(int64_t nTargetValue, int64_t nTime, int nHeight, std::set<std::pair<const CWalletTx*,unsigned int> >& setCoinsRet, int64_t& nValueRet) const
{
    if (m_have_cached_stakeable_coins) {
        Shuffle(m_cached_stakeable_coins.begin(), m_cached_stakeable_coins.end(), FastRandomContext());
    } else {
        m_cached_stakeable_coins.clear();
        AvailableCoinsForStaking(m_cached_stakeable_coins, nTime, nHeight);
        m_have_cached_stakeable_coins = true;
    }

    std::vector<COutput> &vCoins = m_cached_stakeable_coins;

    setCoinsRet.clear();
    nValueRet = 0;

    for (const auto &output : vCoins) {
        const CWalletTx *pcoin = output.tx;
        int i = output.i;

        // Stop if we've chosen enough inputs
        if (nValueRet >= nTargetValue) {
            break;
        }

        int64_t n = pcoin->tx->vpout[i]->GetValue();

        std::pair<int64_t, std::pair<const CWalletTx*, unsigned int> > coin = std::make_pair(n, std::make_pair(pcoin, i));

        if (n >= nTargetValue) {
            // If input value is greater or equal to target then simply insert
            //    it into the current subset and exit
            setCoinsRet.insert(coin.second);
            nValueRet += coin.first;
            break;
        } else
        if (n < nTargetValue + CENT) {
            setCoinsRet.insert(coin.second);
            nValueRet += coin.first;
        }
    }

    return true;
};

bool CHDWallet::CreateCoinStake(unsigned int nBits, int64_t nTime, int nBlockHeight, int64_t nFees, CMutableTransaction &txNew, CKey &key)
{
    ClearTxCreationState();
    CBlockIndex *pindexPrev = ::ChainActive().Tip();

    arith_uint256 bnTargetPerCoinDay;
    bnTargetPerCoinDay.SetCompact(nBits);

    CAmount nBalance = GetSpendableBalance();
    if (nBalance <= nReserveBalance) {
        return false;
    }

    // Choose coins to use
    std::vector<const CWalletTx*> vwtxPrev;
    std::set<std::pair<const CWalletTx*,unsigned int> > setCoins;
    CAmount nValueIn = 0;

    // Select coins with suitable depth
    if (!SelectCoinsForStaking(nBalance - nReserveBalance, nTime, nBlockHeight, setCoins, nValueIn)) {
        return false;
    }

    if (setCoins.empty()) {
        return false;
    }

    CAmount nCredit = 0;
    CScript scriptPubKeyKernel;

    std::set<std::pair<const CWalletTx*,unsigned int> >::iterator it = setCoins.begin();

    for (; it != setCoins.end(); ++it) {
        auto pcoin = *it;
        if (ThreadStakeMinerStopped()) {
            return false;
        }

        COutPoint prevoutStake = COutPoint(pcoin.first->GetHash(), pcoin.second);

        int64_t nBlockTime;
        if (CheckKernel(pindexPrev, nBits, nTime, prevoutStake, &nBlockTime)) {
            LOCK(cs_wallet);
            // Found a kernel
            if (LogAcceptCategory(BCLog::POS)) {
                WalletLogPrintf("%s: Kernel found.\n", __func__);
            }

            if (!pcoin.first->tx->vpout[pcoin.second]->IsStandardOutput()) {
                continue;
            }
            CTxOutStandard *kernelOut = (CTxOutStandard*)pcoin.first->tx->vpout[pcoin.second].get();

            std::vector<valtype> vSolutions;
            TxoutType whichType;

            const CScript *pscriptPubKey = &kernelOut->scriptPubKey;
            CScript coinstakePath;
            bool fConditionalStake = false;
            if ((HasIsCoinstakeOp(*pscriptPubKey))) {
                fConditionalStake = true;
                if (!GetCoinstakeScriptPath(*pscriptPubKey, coinstakePath)) {
                    continue;
                }
                pscriptPubKey = &coinstakePath;
            }

            whichType = Solver(*pscriptPubKey, vSolutions);

            if (LogAcceptCategory(BCLog::POS)) {
                WalletLogPrintf("%s: Parsed kernel type=%d.\n", __func__, particl::FromTxoutType(whichType));
            }
            CKeyID spendId;
            if (whichType == TxoutType::PUBKEYHASH) {
                spendId = CKeyID(uint160(vSolutions[0]));
            } else
            if (whichType == TxoutType::PUBKEYHASH256) {
                spendId = CKeyID(uint256(vSolutions[0]));
            } else {
                if (LogAcceptCategory(BCLog::POS)) {
                    WalletLogPrintf("%s: No support for kernel type=%d.\n", __func__, particl::FromTxoutType(whichType));
                }
                break;  // only support pay to address (pay to pubkey hash)
            }

            if (!GetKey(spendId, key)) {
                if (LogAcceptCategory(BCLog::POS)) {
                    WalletLogPrintf("%s: Failed to get key for kernel type=%d.\n", __func__, particl::FromTxoutType(whichType));
                }
                break;  // unable to find corresponding key
            }

            if (fConditionalStake) {
                scriptPubKeyKernel = kernelOut->scriptPubKey;
            } else {
                scriptPubKeyKernel << OP_DUP << OP_HASH160 << ToByteVector(spendId) << OP_EQUALVERIFY << OP_CHECKSIG;

                // If the wallet has a coldstaking-change-address loaded, send the output to a coldstaking-script.
                UniValue jsonSettings;
                if (GetSetting("changeaddress", jsonSettings)
                    && jsonSettings["coldstakingaddress"].isStr()) {
                    std::string sAddress;
                    try { sAddress = jsonSettings["coldstakingaddress"].get_str();
                    } catch (std::exception &e) {
                        return werror("%s: Get coldstakingaddress failed %s.", __func__, e.what());
                    }

                    if (LogAcceptCategory(BCLog::POS)) {
                        WalletLogPrintf("%s: Sending output to coldstakingscript %s.\n", __func__, sAddress);
                    }

                    CTxDestination destColdStake = DecodeDestination(sAddress, true);
                    CScript scriptStaking;
                    if (!GetScriptForDest(scriptStaking, destColdStake, true, nullptr)) {
                        return werror("%s: GetScriptForDest failed.", __func__);
                    }

                    // Get new key from the active internal chain
                    CPubKey pkSpend;
                    if (0 != GetChangeAddress(pkSpend)) {
                        return werror("%s: GetChangeAddress failed.", __func__);
                    }

                    CKeyID256 id256 = pkSpend.GetID256();
                    scriptPubKeyKernel = GetScriptForDestination(id256);

                    if (scriptStaking.IsPayToPublicKeyHash()) {
                        CScript script = CScript() << OP_ISCOINSTAKE << OP_IF;
                        script.append(scriptStaking);
                        script << OP_ELSE;
                        script.append(scriptPubKeyKernel);
                        script << OP_ENDIF;

                        scriptPubKeyKernel = script;
                    } else {
                        return werror("%s: Unknown scriptStaking type, must be pay-to-public-key-hash.", __func__);
                    }
                }
            }

            // Ensure txn is empty
            txNew.vin.clear();
            txNew.vout.clear();
            txNew.vpout.clear();

            // Mark as coin stake transaction
            txNew.nVersion = GHOST_TXN_VERSION;
            txNew.SetType(TXN_COINSTAKE);

            txNew.vin.push_back(CTxIn(pcoin.first->GetHash(), pcoin.second));

            nCredit += kernelOut->nValue;
            vwtxPrev.push_back(pcoin.first);

            OUTPUT_PTR<CTxOutData> out0 = MAKE_OUTPUT<CTxOutData>();
            out0->vData.resize(4);
            uint32_t tmp = htole32(nBlockHeight);
            memcpy(&out0->vData[0], &tmp, 4);

            uint32_t voteToken = 0;
            if (GetVote(nBlockHeight, voteToken)) {
                size_t origSize = out0->vData.size();
                out0->vData.resize(origSize + 5);
                out0->vData[origSize] = DO_VOTE;
                uint32_t tmp = htole32(voteToken);
                memcpy(&out0->vData[origSize+1], &tmp, 4);
            }

            txNew.vpout.push_back(out0);

            OUTPUT_PTR<CTxOutStandard> out1 = MAKE_OUTPUT<CTxOutStandard>();
            out1->nValue = 0;
            out1->scriptPubKey = scriptPubKeyKernel;
            txNew.vpout.push_back(out1);

            if (LogAcceptCategory(BCLog::POS)) {
                WalletLogPrintf("%s: Added kernel.\n", __func__);
            }

            setCoins.erase(it);
            break;
        }
    }

    if (nCredit == 0 || nCredit > nBalance - WITH_LOCK(cs_wallet, return nReserveBalance)) {
        return false;
    }

    // Attempt to add more inputs
    // Only advantage here is to setup the next stake using this output as a kernel to have a higher chance of staking
    size_t nStakesCombined = 0;
    it = setCoins.begin();
    while (it != setCoins.end()) {
        if (nStakesCombined >= nMaxStakeCombine) {
            break;
        }

        // Stop adding more inputs if already too many inputs
        if (txNew.vin.size() >= 100) {
            break;
        }

        // Stop adding more inputs if value is already pretty significant
        if (nCredit >= nStakeCombineThreshold) {
            break;
        }

        std::set<std::pair<const CWalletTx*, unsigned int> >::iterator itc = it++; // copy the current iterator then increment it
        auto pcoin = *itc;

        if (!pcoin.first->tx->vpout[pcoin.second]->IsStandardOutput()) {
            continue;
        }
        CTxOutStandard *prevOut = (CTxOutStandard*)pcoin.first->tx->vpout[pcoin.second].get();

        // Only add coins of the same key/address as kernel
        if (prevOut->scriptPubKey != scriptPubKeyKernel) {
            continue;
        }

        // Stop adding inputs if reached reserve limit
        if (nCredit + prevOut->nValue > nBalance - nReserveBalance) {
            break;
        }

        // Do not add additional significant input
        if (prevOut->nValue >= nStakeCombineThreshold) {
            continue;
        }

        txNew.vin.push_back(CTxIn(pcoin.first->GetHash(), pcoin.second));
        nCredit += prevOut->nValue;
        vwtxPrev.push_back(pcoin.first);

        if (LogAcceptCategory(BCLog::POS)) {
            WalletLogPrintf("%s: Combining kernel %s, %d.\n", __func__, pcoin.first->GetHash().ToString(), pcoin.second);
        }
        nStakesCombined++;
        setCoins.erase(itc);
    }

    const Consensus::Params &consensusParams = Params().GetConsensus();
    // Get block reward
    CAmount nReward = Params().GetProofOfStakeReward(pindexPrev, nFees);
    if (nReward < 0) {
        return false;
    }

    // Process development fund
    CTransactionRef txPrevCoinstake = nullptr;
    CAmount nRewardOut;
    const TreasuryFundSettings *pTreasuryFundSettings = Params().GetTreasuryFundSettings(nTime);
    if (!pTreasuryFundSettings || pTreasuryFundSettings->nMinTreasuryStakePercent <= 0) {
        nRewardOut = nReward;
    } else {
        int64_t nStakeSplit = std::max(pTreasuryFundSettings->nMinTreasuryStakePercent, nWalletTreasuryFundCedePercent);

        CAmount nTreasuryPart = (nReward * nStakeSplit) / 100;
        nRewardOut = nReward - nTreasuryPart;

        CAmount nTreasuryBfwd = 0;
        if (nBlockHeight > 1) { // genesis block is pow
            LOCK(cs_main);
            if (!coinStakeCache.GetCoinStake(pindexPrev->GetBlockHash(), txPrevCoinstake)) {
                return werror("%s: Failed to get previous coinstake: %s.", __func__, pindexPrev->GetBlockHash().ToString());
            }

            if (!txPrevCoinstake->GetTreasuryFundCfwd(nTreasuryBfwd)) {
                nTreasuryBfwd = 0;
            }
        }

        CAmount nTreasuryCfwd = nTreasuryBfwd + nTreasuryPart;
        if (nBlockHeight % pTreasuryFundSettings->nTreasuryOutputPeriod == 0) {
            // Place treasury fund output
            OUTPUT_PTR<CTxOutStandard> outTreasurySplit = MAKE_OUTPUT<CTxOutStandard>();
            outTreasurySplit->nValue = nTreasuryCfwd;

            CTxDestination dfDest = CBitcoinAddress(pTreasuryFundSettings->sTreasuryFundAddresses).Get();
            if (dfDest.type() == typeid(CNoDestination)) {
                return werror("%s: Failed to get treasury fund destination: %s.", __func__, pTreasuryFundSettings->sTreasuryFundAddresses);
            }
            outTreasurySplit->scriptPubKey = GetScriptForDestination(dfDest);

            txNew.vpout.insert(txNew.vpout.begin() + 1, outTreasurySplit);
        } else {
            // Add to carried forward
            std::vector<uint8_t> vCfwd(1), &vData = *txNew.vpout[0]->GetPData();
            vCfwd[0] = DO_TREASURY_FUND_CFWD;
            if (0 != part::PutVarInt(vCfwd, nTreasuryCfwd)) {
                return werror("%s: PutVarInt failed: %d.", __func__, nTreasuryCfwd);
            }
            vData.insert(vData.end(), vCfwd.begin(), vCfwd.end());
            CAmount test_cfwd = 0;
            assert(ExtractCoinStakeInt64(vData, DO_TREASURY_FUND_CFWD, test_cfwd));
            assert(test_cfwd == nTreasuryCfwd);
        }
        if (LogAcceptCategory(BCLog::POS)) {
            WalletLogPrintf("%s: Coinstake reward split %d%%, treasury %s, reward %s.\n",
                __func__, nStakeSplit, FormatMoney(nTreasuryPart), FormatMoney(nRewardOut));
        }
    }

    // Place SMSG fee rate
    if (nTime >= consensusParams.smsg_fee_time) {
        CAmount smsg_fee_rate = consensusParams.smsg_fee_msg_per_day_per_k;
        if (nBlockHeight > 1) { // genesis block is pow
            LOCK(cs_main);
            if (!txPrevCoinstake && !coinStakeCache.GetCoinStake(pindexPrev->GetBlockHash(), txPrevCoinstake)) {
                return werror("%s: Failed to get previous coinstake: %s.", __func__, pindexPrev->GetBlockHash().ToString());
            }
            txPrevCoinstake->GetSmsgFeeRate(smsg_fee_rate);
        }

        if (m_smsg_fee_rate_target > 0) {
            int64_t diff = m_smsg_fee_rate_target - smsg_fee_rate;
            int64_t max_delta = Params().GetMaxSmsgFeeRateDelta(smsg_fee_rate, nTime);
            if (diff > max_delta) {
                diff = max_delta;
            } else
            if (diff < -max_delta) {
                diff = -max_delta;
            }
            smsg_fee_rate += diff;
            if (smsg_fee_rate < 1) {
                smsg_fee_rate = 1;
            }
        }
        std::vector<uint8_t> vSmsgFeeRate(1), &vData = *txNew.vpout[0]->GetPData();
        vSmsgFeeRate[0] = DO_SMSG_FEE;
        if (0 != part::PutVarInt(vSmsgFeeRate, smsg_fee_rate)) {
            return werror("%s: PutVarInt failed: %d.", __func__, smsg_fee_rate);
        }
        vData.insert(vData.end(), vSmsgFeeRate.begin(), vSmsgFeeRate.end());
        CAmount test_fee = 0;
        assert(ExtractCoinStakeInt64(vData, DO_SMSG_FEE, test_fee));
        assert(test_fee == smsg_fee_rate);
    }

    // Place SMSG difficulty
    {
        uint32_t last_compact = consensusParams.smsg_min_difficulty, next_compact = m_smsg_difficulty_target;
        if (nBlockHeight > 1) { // genesis block is pow
            LOCK(cs_main);
            if (!txPrevCoinstake && !coinStakeCache.GetCoinStake(pindexPrev->GetBlockHash(), txPrevCoinstake)) {
                return werror("%s: Failed to get previous coinstake: %s.", __func__, pindexPrev->GetBlockHash().ToString());
            }
            txPrevCoinstake->GetSmsgDifficulty(last_compact);
        }

        if (m_smsg_difficulty_target == 0) {
            next_compact = last_compact;
            int auto_adjust = smsgModule.AdjustDifficulty(nTime);
            if (auto_adjust > 0 && last_compact != consensusParams.smsg_min_difficulty) {
                next_compact += auto_adjust;
            } else
            if (auto_adjust < 0) {
                next_compact += auto_adjust;
            }
        }

        uint32_t test_compact;
        if (last_compact != next_compact) {

            uint32_t delta;
            if (last_compact > next_compact) {
                delta = last_compact - next_compact;
                if (delta > consensusParams.smsg_difficulty_max_delta) {
                    next_compact = last_compact - consensusParams.smsg_difficulty_max_delta;
                }
            } else {
                delta = next_compact - last_compact;
                if (delta > consensusParams.smsg_difficulty_max_delta) {
                    next_compact = last_compact + consensusParams.smsg_difficulty_max_delta;
                }
            }

            if (next_compact > consensusParams.smsg_min_difficulty) {
                next_compact = consensusParams.smsg_min_difficulty;
            }
        }

        std::vector<uint8_t> vSmsgDifficulty(5), &vData = *txNew.vpout[0]->GetPData();
        vSmsgDifficulty[0] = DO_SMSG_DIFFICULTY;
        uint32_t tmp = htole32(next_compact);
        memcpy(&vSmsgDifficulty[1], &tmp, 4);
        vData.insert(vData.end(), vSmsgDifficulty.begin(), vSmsgDifficulty.end());
        assert(ExtractCoinStakeUint32(vData, DO_SMSG_DIFFICULTY, test_compact));
        assert(test_compact == next_compact);
    }


    if (!IsValidDestination(m_reward_address)) {
        nCredit += nRewardOut;
    }

    // Set output amount, split outputs if > nStakeSplitThreshold
    if (nCredit >= nStakeSplitThreshold) {
        OUTPUT_PTR<CTxOutStandard> outSplit = MAKE_OUTPUT<CTxOutStandard>();
        outSplit->nValue = 0;
        outSplit->scriptPubKey = scriptPubKeyKernel;

        txNew.vpout.back()->SetValue(nCredit / 2);
        outSplit->SetValue(nCredit - txNew.vpout.back()->GetValue());
        txNew.vpout.push_back(outSplit);
    } else {
        txNew.vpout.back()->SetValue(nCredit);
    }

    // Create output for reward
    if (IsValidDestination(m_reward_address)) {
        CScript scriptReward;
        std::vector<uint8_t> vData;
        if (!GetScriptForDest(scriptReward, m_reward_address, true, &vData)) {
            return werror("%s: Could not get script for reward address.", __func__);
        }
        OUTPUT_PTR<CTxOutStandard> outReward = MAKE_OUTPUT<CTxOutStandard>();
        outReward->nValue = nRewardOut;
        outReward->scriptPubKey = scriptReward;
        txNew.vpout.push_back(outReward);
        if (vData.size() > 0) {
            OUTPUT_PTR<CTxOutData> outData = MAKE_OUTPUT<CTxOutData>();
            outData->vData = vData;
            txNew.vpout.push_back(outData);
        }
    }


    // Sign
    int nIn = 0;
    for (const auto &pcoin : vwtxPrev) {
        uint32_t nPrev = txNew.vin[nIn].prevout.n;

        CTxOutStandard *prevOut = (CTxOutStandard*)pcoin->tx->vpout[nPrev].get();
        CScript &scriptPubKeyOut = prevOut->scriptPubKey;
        auto provider = GetLegacyScriptPubKeyMan();
        std::vector<uint8_t> vchAmount;
        prevOut->PutValue(vchAmount);

        SignatureData sigdata;
        if (!ProduceSignature(*provider, MutableTransactionSignatureCreator(&txNew, nIn, vchAmount, SIGHASH_ALL), scriptPubKeyOut, sigdata)) {
            return werror("%s: ProduceSignature failed.", __func__);
        }

        UpdateInput(txNew.vin[nIn], sigdata);
        nIn++;
    }

    // Limit size
    unsigned int nBytes = ::GetSerializeSize(txNew);
    if (nBytes >= DEFAULT_BLOCK_MAX_SIZE / 5) {
        return werror("%s: Exceeded coinstake size limit.", __func__);
    }

    // Successfully generated coinstake
    return true;
};

bool CHDWallet::SignBlock(CBlockTemplate *pblocktemplate, int nHeight, int64_t nSearchTime)
{
    if (LogAcceptCategory(BCLog::POS)) {
        WalletLogPrintf("%s, Height %d\n", __func__, nHeight);
    }

    assert(pblocktemplate);
    CBlock *pblock = &pblocktemplate->block;
    assert(pblock);
    if (pblock->vtx.size() < 1) {
        return werror("%s: Malformed block.", __func__);
    }

    int64_t nFees = -pblocktemplate->vTxFees[0];
    CBlockIndex *pindexPrev = ::ChainActive().Tip();

    CKey key;
    pblock->nVersion = GHOST_BLOCK_VERSION;
    pblock->nBits = GetNextTargetRequired(pindexPrev, pblock);
    if (LogAcceptCategory(BCLog::POS)) {
        WalletLogPrintf("%s, nBits %d\n", __func__, pblock->nBits);
    }

    CMutableTransaction txCoinStake;
    if (CreateCoinStake(pblock->nBits, nSearchTime, nHeight, nFees, txCoinStake, key)) {
        if (LogAcceptCategory(BCLog::POS)) {
            WalletLogPrintf("%s: Kernel found.\n", __func__);
        }

        if (nSearchTime >= ::ChainActive().Tip()->GetPastTimeLimit()+1) {
            // make sure coinstake would meet timestamp protocol
            //    as it would be the same as the block timestamp
            pblock->nTime = nSearchTime;

            // Remove coinbasetxn
            pblock->vtx[0].reset();
            pblock->vtx.erase(pblock->vtx.begin());

            // Insert coinstake as txn0
            pblock->vtx.insert(pblock->vtx.begin(), MakeTransactionRef(txCoinStake));

            bool mutated;
            pblock->hashMerkleRoot = BlockMerkleRoot(*pblock, &mutated);
            pblock->hashWitnessMerkleRoot = BlockWitnessMerkleRoot(*pblock, &mutated);

            // Append a signature to the block
            return key.Sign(pblock->GetHash(), pblock->vchBlockSig);
        }
    }
    {
        LOCK(cs_wallet);
        nLastCoinStakeSearchTime = nSearchTime;
    }
    return false;
};

std::unique_ptr<CBlockTemplate> CHDWallet::CreateNewBlock()
{
    if (!HaveChain()) {
        return nullptr;
    }
    return chain().createNewBlock();
};

int LoopExtKeysInDB(CHDWallet *pwallet, bool fInactive, bool fInAccount, LoopExtKeyCallback &callback)
{
    AssertLockHeld(pwallet->cs_wallet);

    CHDWalletDB wdb(pwallet->GetDBHandle());

    Dbc *pcursor;
    if (!(pcursor = wdb.GetCursor())) {
        throw std::runtime_error(strprintf("%s : cannot create DB cursor", __func__).c_str());
    }

    CDataStream ssKey(SER_DISK, CLIENT_VERSION);
    CDataStream ssValue(SER_DISK, CLIENT_VERSION);

    CKeyID ckeyId;
    CStoredExtKey sek;
    std::string strType;

    uint32_t fFlags = DB_SET_RANGE;
    ssKey << std::string(DBKeys::PART_EXTKEY);

    while (wdb.ReadAtCursor(pcursor, ssKey, ssValue, fFlags) == 0) {
        fFlags = DB_NEXT;

        ssKey >> strType;
        if (strType != DBKeys::PART_EXTKEY) {
            break;
        }

        ssKey >> ckeyId;
        ssValue >> sek;
        if (!fInAccount
            && sek.nFlags & EAF_IN_ACCOUNT) {
            continue;
        }
        callback.ProcessKey(ckeyId, sek);
    }
    pcursor->close();

    return 0;
};


int LoopExtAccountsInDB(CHDWallet *pwallet, bool fInactive, LoopExtKeyCallback &callback)
{
    AssertLockHeld(pwallet->cs_wallet);
    CHDWalletDB wdb(pwallet->GetDBHandle());
    // List accounts

    Dbc *pcursor;
    if (!(pcursor = wdb.GetCursor())) {
        throw std::runtime_error(strprintf("%s : cannot create DB cursor", __func__).c_str());
    }

    CDataStream ssKey(SER_DISK, CLIENT_VERSION);
    CDataStream ssValue(SER_DISK, CLIENT_VERSION);
    CKeyID idAccount;
    CExtKeyAccount sea;
    std::string strType, sError;

    uint32_t fFlags = DB_SET_RANGE;
    ssKey << std::string(DBKeys::PART_EXTACC);

    while (wdb.ReadAtCursor(pcursor, ssKey, ssValue, fFlags) == 0) {
        fFlags = DB_NEXT;

        ssKey >> strType;
        if (strType != DBKeys::PART_EXTACC) {
            break;
        }

        ssKey >> idAccount;
        ssValue >> sea;

        sea.vExtKeys.resize(sea.vExtKeyIDs.size());
        for (size_t i = 0; i < sea.vExtKeyIDs.size(); ++i) {
            CKeyID &id = sea.vExtKeyIDs[i];
            CStoredExtKey *sek = new CStoredExtKey();

            if (wdb.ReadExtKey(id, *sek)) {
                sea.vExtKeys[i] = sek;
            } else {
                pwallet->WalletLogPrintf("WARNING: Could not read key %d of account %s\n", i, HDAccIDToString(idAccount));
                sea.vExtKeys[i] = nullptr;
                delete sek;
            }
        }
        callback.ProcessAccount(idAccount, sea);

        sea.FreeChains();
    }

    pcursor->close();

    return 0;
};

int64_t CalculateMaximumSignedTxSize(const CTransaction &tx, const CHDWallet *wallet)
{
    std::vector<CTxOutBaseRef> txouts;

    // Look up the inputs.  We should have already checked that this transaction
    // IsAllFromMe(ISMINE_SPENDABLE), so every input should already be in our
    // wallet, with a valid index into the vout array, and the ability to sign.
    for (const auto& input : tx.vin) {
        const auto mi = wallet->mapWallet.find(input.prevout.hash);
        if (mi != wallet->mapWallet.end()) {
            assert(input.prevout.n < mi->second.tx->GetNumVOuts());
            txouts.emplace_back(mi->second.tx->vpout[input.prevout.n]);
            continue;
        }
        const auto mri = wallet->mapRecords.find(input.prevout.hash);
        if (mri != wallet->mapRecords.end()) {
            const COutputRecord *oR = mri->second.GetOutput(input.prevout.n);
            if (oR && (oR->nFlags & ORF_OWNED)) {
                if (oR->nType != OUTPUT_STANDARD) {
                    wallet->WalletLogPrintf("ERROR: %s non standard output - TODO.\n", __func__);
                    return -1;
                }
                txouts.emplace_back(MAKE_OUTPUT<CTxOutStandard>(oR->nValue, oR->scriptPubKey));
                continue;
            }
        }

        return -1;
    }

    return CalculateMaximumSignedTxSize(tx, wallet, txouts);
}

// txouts needs to be in the order of tx.vin
int64_t CalculateMaximumSignedTxSize(const CTransaction &tx, const CHDWallet *wallet, const std::vector<CTxOutBaseRef>& txouts)
{
    CMutableTransaction txNew(tx);

    if (!wallet->DummySignTx(txNew, txouts)) {
        // This should never happen, because IsAllFromMe(ISMINE_SPENDABLE)
        // implies that we can sign for every input.
        return -1;
    }

    return GetVirtualTransactionSize(CTransaction(txNew));
}

void RestartStakingThreads()
{
    StopThreadStakeMiner();
    StartThreadStakeMiner();
};

bool IsParticlWallet(const WalletStorage *win)
{
    return win && dynamic_cast<const CHDWallet*>(win);
};

CHDWallet *GetParticlWallet(WalletStorage *win)
{
    CHDWallet *rv;
    if (!win) {
        return nullptr;
    }
    if (!(rv = dynamic_cast<CHDWallet*>(win))) {
        throw std::runtime_error("Wallet pointer is not an instance of class CHDWallet.");
    }
    return rv;
};

const CHDWallet *GetParticlWallet(const WalletStorage *win)
{
    const CHDWallet *rv;
    if (!win) {
        return nullptr;
    }
    if (!(rv = dynamic_cast<const CHDWallet*>(win))) {
        throw std::runtime_error("Wallet pointer is not an instance of class CHDWallet.");
    }
    return rv;
};<|MERGE_RESOLUTION|>--- conflicted
+++ resolved
@@ -12128,13 +12128,8 @@
                 if (!wdb.ReadStoredTx(txid, stx) ||
                     !stx.tx->vpout[r.n]->IsType(OUTPUT_RINGCT) ||
                     !pblocktree->ReadRCTOutputLink(((CTxOutRingCT*)stx.tx->vpout[r.n].get())->pk, index) ||
-<<<<<<< HEAD
                     ::Params().IsBlacklistedAnonOutput(index) ||
-                    (!IsWhitelistedAnonOutput(index) && r.nValue > consensusParams.m_max_tainted_value_out)) {
-=======
-                    IsBlacklistedAnonOutput(index) ||
                     (!IsWhitelistedAnonOutput(index, time_now, consensusParams) && r.nValue > consensusParams.m_max_tainted_value_out)) {
->>>>>>> 239a8573
                     continue;
                 }
             }
