--- conflicted
+++ resolved
@@ -19,10 +19,7 @@
 
 #include <wallet/hdwallet.h>
 
-<<<<<<< HEAD
-=======
 namespace wallet {
->>>>>>> 8739b5cc
 //! Check whether transaction has descendant in wallet or mempool, or has been
 //! mined, or conflicts with a mined transaction. Return a feebumper::Result.
 static feebumper::Result PreconditionChecks(const CWallet& wallet, const CWalletTx& wtx, bool require_mine, std::vector<bilingual_str>& errors) EXCLUSIVE_LOCKS_REQUIRED(wallet.cs_wallet)
@@ -94,49 +91,11 @@
         return feebumper::Result::WALLET_ERROR;
     }
 
-<<<<<<< HEAD
-    return feebumper::Result::OK;
-}
-
-static feebumper::Result PreconditionChecks(const CHDWallet* wallet, const uint256 hash, const CTransactionRecord &rtx, std::vector<bilingual_str>& errors) EXCLUSIVE_LOCKS_REQUIRED(wallet->cs_wallet)
-{
-    if (wallet->HasWalletSpend(hash)) {
-        errors.push_back(Untranslated("Transaction has descendants in the wallet"));
-        return feebumper::Result::INVALID_PARAMETER;
-    }
-
-    {
-        if (wallet->chain().hasDescendantsInMempool(hash)) {
-            errors.push_back(Untranslated("Transaction has descendants in the mempool"));
-            return feebumper::Result::INVALID_PARAMETER;
-        }
-    }
-
-    if (wallet->GetDepthInMainChain(rtx) != 0) {
-        errors.push_back(Untranslated("Transaction has been mined, or is conflicted with a mined transaction"));
-        return feebumper::Result::WALLET_ERROR;
-    }
-
-    errors.push_back(Untranslated("TODO: mapRecord txn"));
-    return feebumper::Result::WALLET_ERROR;
-    /*
-    if (!SignalsOptInRBF(*wtx.tx)) {
-        errors.push_back("Transaction is not BIP 125 replaceable");
-        return feebumper::Result::WALLET_ERROR;
-    }
-
     if (wtx.mapValue.count("replaced_by_txid")) {
         errors.push_back(strprintf("Cannot bump transaction %s which was already bumped by transaction %s", wtx.GetHash().ToString(), wtx.mapValue.at("replaced_by_txid")));
         return feebumper::Result::WALLET_ERROR;
     }
 
-=======
-    if (wtx.mapValue.count("replaced_by_txid")) {
-        errors.push_back(strprintf("Cannot bump transaction %s which was already bumped by transaction %s", wtx.GetHash().ToString(), wtx.mapValue.at("replaced_by_txid")));
-        return feebumper::Result::WALLET_ERROR;
-    }
-
->>>>>>> 8739b5cc
     // check that original tx consists entirely of our inputs
     // if not, we can't bump the fee, because the wallet has no way of knowing the value of the other inputs (thus the fee)
     if (!wallet->IsAllFromMe(*wtx.tx, ISMINE_SPENDABLE)) {
@@ -238,11 +197,7 @@
         std::vector<bilingual_str> errors_dummy;
         const CWalletTx* wtx = pw->GetWalletTx(txid);
         if (wtx != nullptr) {
-<<<<<<< HEAD
-            feebumper::Result res = PreconditionChecks(wallet, *wtx, errors_dummy);
-=======
             feebumper::Result res = PreconditionChecks(wallet, *wtx, /* require_mine=*/ true, errors_dummy);
->>>>>>> 8739b5cc
             return res == feebumper::Result::OK;
         }
         auto mir = pw->mapRecords.find(txid);
@@ -266,11 +221,7 @@
 Result CreateTotalBumpTransaction(const CWallet* wallet, const uint256& txid, const CCoinControl& coin_control, std::vector<bilingual_str>& errors,
                                   CAmount& old_fee, CAmount& new_fee, CMutableTransaction& mtx)
 {
-<<<<<<< HEAD
     // Ghost TODO: Remove CreateTotalBumpTransaction, convert CreateRateBumpTransaction
-=======
-    // Particl TODO: Remove CreateTotalBumpTransaction, convert CreateRateBumpTransaction
->>>>>>> 8739b5cc
     new_fee = 0;
     errors.clear();
 
@@ -282,11 +233,7 @@
     auto it = pw->mapWallet.find(txid);
     if (it != pw->mapWallet.end()) {
         const CWalletTx& wtx = it->second;
-<<<<<<< HEAD
-        Result result = PreconditionChecks(*pw, wtx, errors);
-=======
         Result result = PreconditionChecks(*pw, wtx, /* require_mine=*/ true, errors);
->>>>>>> 8739b5cc
         if (result != Result::OK) {
             return result;
         }
@@ -316,11 +263,7 @@
         }
 
         // calculate the old fee and fee-rate
-<<<<<<< HEAD
-        old_fee = wtx.GetDebit(ISMINE_SPENDABLE) - wtx.tx->GetValueOut();
-=======
         old_fee = CachedTxGetDebit(*pw, wtx, ISMINE_SPENDABLE) - wtx.tx->GetValueOut();
->>>>>>> 8739b5cc
         CFeeRate nOldFeeRate(old_fee, txSize);
         CFeeRate nNewFeeRate;
         // The wallet uses a conservative WALLET_INCREMENTAL_RELAY_FEE value to
@@ -383,22 +326,14 @@
 
         // If the output would become dust, discard it (converting the dust to fee)
         poutput->SetValue(poutput->GetValue() - nDelta);
-<<<<<<< HEAD
-        if (poutput->GetValue() <= GetDustThreshold((CTxOutStandard*)poutput, GetDiscardRate(*wallet))) {
-=======
         if (poutput->GetValue() <= particl::GetDustThreshold((CTxOutStandard*)poutput, GetDiscardRate(*wallet))) {
->>>>>>> 8739b5cc
             LogPrint(BCLog::RPC, "Bumping fee and discarding dust output\n");
             new_fee += poutput->GetValue();
             mtx.vpout.erase(mtx.vpout.begin() + nOutput);
         }
 
         // Mark new tx not replaceable, if requested.
-<<<<<<< HEAD
-        if (!coin_control.m_signal_bip125_rbf.get_value_or(wallet->m_signal_rbf)) {
-=======
         if (!coin_control.m_signal_bip125_rbf.value_or(wallet->m_signal_rbf)) {
->>>>>>> 8739b5cc
             for (auto& input : mtx.vin) {
                 if (input.nSequence < 0xfffffffe) input.nSequence = 0xfffffffe;
             }
@@ -493,17 +428,9 @@
     // is one). If outputs vector is non-empty, replace original
     // outputs with its contents, otherwise use original outputs.
     std::vector<CRecipient> recipients;
-<<<<<<< HEAD
-    if (IsParticlWallet(&wallet)) {
-        assert(false);
-    } else
-    for (const auto& output : wtx.tx->vout) {
-        if (!wallet.IsChange(output)) {
-=======
     const auto& txouts = outputs.empty() ? wtx.tx->vout : outputs;
     for (const auto& output : txouts) {
         if (!OutputIsChange(wallet, output)) {
->>>>>>> 8739b5cc
             CRecipient recipient = {output.scriptPubKey, output.nValue, false};
             recipients.push_back(recipient);
         } else {
