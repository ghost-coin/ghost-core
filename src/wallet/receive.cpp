// Copyright (c) 2021 The Bitcoin Core developers
// Distributed under the MIT software license, see the accompanying
// file COPYING or http://www.opensource.org/licenses/mit-license.php.

#include <consensus/amount.h>
#include <consensus/consensus.h>
#include <wallet/receive.h>
#include <wallet/transaction.h>
#include <wallet/wallet.h>
#include <wallet/hdwallet.h>

namespace wallet {
isminetype InputIsMine(const CWallet& wallet, const CTxIn& txin)
{
    AssertLockHeld(wallet.cs_wallet);
<<<<<<< HEAD

    if (wallet.IsParticlWallet()) {
        const CHDWallet *phdw = GetParticlWallet(&wallet);
        LOCK(phdw->cs_wallet); // LockAssertion
        if (txin.IsAnonInput()) {
            return ISMINE_NO;
        }

        MapWallet_t::const_iterator mi = phdw->mapWallet.find(txin.prevout.hash);
        if (mi != phdw->mapWallet.end()) {
            const CWalletTx &prev = mi->second;
            if (txin.prevout.n < prev.tx->vpout.size()) {
                return phdw->IsMine(prev.tx->vpout[txin.prevout.n].get());
            }
        }

        MapRecords_t::const_iterator mri = phdw->mapRecords.find(txin.prevout.hash);
        if (mri != phdw->mapRecords.end()) {
            const COutputRecord *oR = mri->second.GetOutput(txin.prevout.n);

            if (oR) {
                if (oR->nFlags & ORF_OWNED) {
                    return ISMINE_SPENDABLE;
                }
                /* TODO
                if ((filter & ISMINE_WATCH_ONLY)
                    && (oR->nFlags & ORF_WATCH_ONLY))
                    return ISMINE_WATCH_ONLY;
                */
            }
        }

        return ISMINE_NO;
    }

    std::map<uint256, CWalletTx>::const_iterator mi = wallet.mapWallet.find(txin.prevout.hash);
    if (mi != wallet.mapWallet.end())
    {
        const CWalletTx& prev = (*mi).second;
        if (txin.prevout.n < prev.tx->vout.size())
            return wallet.IsMine(prev.tx->vout[txin.prevout.n]);
=======
    const CWalletTx* prev = wallet.GetWalletTx(txin.prevout.hash);
    if (prev && txin.prevout.n < prev->tx->vout.size()) {
        return wallet.IsMine(prev->tx->vout[txin.prevout.n]);
>>>>>>> 194f6dc4
    }
    return ISMINE_NO;
}

bool AllInputsMine(const CWallet& wallet, const CTransaction& tx, const isminefilter& filter)
{
    LOCK(wallet.cs_wallet);
<<<<<<< HEAD

    if (wallet.IsParticlWallet()) {
        const CHDWallet *phdw = GetParticlWallet(&wallet);
        return phdw->IsAllFromMe(tx, filter);
    }

    for (const CTxIn& txin : tx.vin)
    {
        auto mi = wallet.mapWallet.find(txin.prevout.hash);
        if (mi == wallet.mapWallet.end())
            return false; // any unknown inputs can't be from us

        const CWalletTx& prev = (*mi).second;

        if (txin.prevout.n >= prev.tx->vout.size())
            return false; // invalid input!

        if (!(wallet.IsMine(prev.tx->vout[txin.prevout.n]) & filter))
            return false;
=======
    for (const CTxIn& txin : tx.vin) {
        if (!(InputIsMine(wallet, txin) & filter)) return false;
>>>>>>> 194f6dc4
    }
    return true;
}

CAmount OutputGetCredit(const CWallet& wallet, const CTxOut& txout, const isminefilter& filter)
{
    if (!MoneyRange(txout.nValue))
        throw std::runtime_error(std::string(__func__) + ": value out of range");
    LOCK(wallet.cs_wallet);
    return ((wallet.IsMine(txout) & filter) ? txout.nValue : 0);
}

CAmount TxGetCredit(const CWallet& wallet, const CTransaction& tx, const isminefilter& filter)
{
    CAmount nCredit = 0;
    if (wallet.IsParticlWallet()) {
        const CHDWallet *phdw = GetParticlWallet(&wallet);
        LOCK(phdw->cs_wallet);
        for (const auto &txout : tx.vpout) {
            nCredit += phdw->GetCredit(txout.get(), filter);
            if (!MoneyRange(nCredit)) {
                throw std::runtime_error(std::string(__func__) + ": value out of range");
            }
        }
        return nCredit;
    }
    for (const CTxOut& txout : tx.vout)
    {
        nCredit += OutputGetCredit(wallet, txout, filter);
        if (!MoneyRange(nCredit))
            throw std::runtime_error(std::string(__func__) + ": value out of range");
    }
    return nCredit;
}

bool ScriptIsChange(const CWallet& wallet, const CScript& script)
{
    // TODO: fix handling of 'change' outputs. The assumption is that any
    // payment to a script that is ours, but is not in the address book
    // is change. That assumption is likely to break when we implement multisignature
    // wallets that return change back into a multi-signature-protected address;
    // a better way of identifying which outputs are 'the send' and which are
    // 'the change' will need to be implemented (maybe extend CWalletTx to remember
    // which output, if any, was change).
    AssertLockHeld(wallet.cs_wallet);
    if (wallet.IsMine(script))
    {
        CTxDestination address;
        if (!ExtractDestination(script, address))
            return true;
        if (!wallet.FindAddressBookEntry(address)) {
            return true;
        }
    }
    return false;
}

bool OutputIsChange(const CWallet& wallet, const CTxOut& txout)
{
    return ScriptIsChange(wallet, txout.scriptPubKey);
}

CAmount OutputGetChange(const CWallet& wallet, const CTxOut& txout)
{
    AssertLockHeld(wallet.cs_wallet);
    if (!MoneyRange(txout.nValue))
        throw std::runtime_error(std::string(__func__) + ": value out of range");
    return (OutputIsChange(wallet, txout) ? txout.nValue : 0);
}

CAmount TxGetChange(const CWallet& wallet, const CTransaction& tx)
{
    LOCK(wallet.cs_wallet);
    CAmount nChange = 0;
    for (const CTxOut& txout : tx.vout)
    {
        nChange += OutputGetChange(wallet, txout);
        if (!MoneyRange(nChange))
            throw std::runtime_error(std::string(__func__) + ": value out of range");
    }
    return nChange;
}

static CAmount GetCachableAmount(const CWallet& wallet, const CWalletTx& wtx, CWalletTx::AmountType type, const isminefilter& filter)
{
    auto& amount = wtx.m_amounts[type];
    if (!amount.m_cached[filter]) {
        amount.Set(filter, type == CWalletTx::DEBIT ? wallet.GetDebit(*wtx.tx, filter) : TxGetCredit(wallet, *wtx.tx, filter));
        wtx.m_is_cache_empty = false;
    }
    return amount.m_value[filter];
}

CAmount CachedTxGetCredit(const CWallet& wallet, const CWalletTx& wtx, const isminefilter& filter, bool allow_immature)
{
    AssertLockHeld(wallet.cs_wallet);

    // Must wait until coinbase is safely deep enough in the chain before valuing it
    if (!allow_immature && wallet.IsTxImmatureCoinBase(wtx))
        return 0;

    CAmount credit = 0;
    const isminefilter get_amount_filter{filter & ISMINE_ALL};
    if (get_amount_filter) {
        // GetBalance can assume transactions in mapWallet won't change
        credit += GetCachableAmount(wallet, wtx, CWalletTx::CREDIT, get_amount_filter);
    }
    return credit;
}

CAmount CachedTxGetDebit(const CWallet& wallet, const CWalletTx& wtx, const isminefilter& filter)
{
    if (wtx.tx->vin.empty())
        return 0;

    CAmount debit = 0;
    const isminefilter get_amount_filter{filter & ISMINE_ALL};
    if (get_amount_filter) {
        debit += GetCachableAmount(wallet, wtx, CWalletTx::DEBIT, get_amount_filter);
    }
    return debit;
}

CAmount CachedTxGetChange(const CWallet& wallet, const CWalletTx& wtx)
{
    if (wtx.fChangeCached)
        return wtx.nChangeCached;
    wtx.nChangeCached = TxGetChange(wallet, *wtx.tx);
    wtx.fChangeCached = true;
    return wtx.nChangeCached;
}

<<<<<<< HEAD
CAmount CachedTxGetImmatureCredit(const CWallet& wallet, const CWalletTx& wtx, bool fUseCache)
{
    AssertLockHeld(wallet.cs_wallet);

    if (wtx.IsCoinBase() && wallet.IsTxImmatureCoinBase(wtx) && wallet.IsTxInMainChain(wtx)) {
        return GetCachableAmount(wallet, wtx, CWalletTx::IMMATURE_CREDIT, ISMINE_SPENDABLE, !fUseCache);
    }

    return 0;
}

CAmount CachedTxGetImmatureWatchOnlyCredit(const CWallet& wallet, const CWalletTx& wtx, const bool fUseCache)
=======
CAmount CachedTxGetImmatureCredit(const CWallet& wallet, const CWalletTx& wtx, const isminefilter& filter)
>>>>>>> 194f6dc4
{
    AssertLockHeld(wallet.cs_wallet);

    if (wallet.IsTxImmatureCoinBase(wtx) && wallet.IsTxInMainChain(wtx)) {
        return GetCachableAmount(wallet, wtx, CWalletTx::IMMATURE_CREDIT, filter);
    }

    return 0;
}

CAmount CachedTxGetAvailableCredit(const CWallet& wallet, const CWalletTx& wtx, const isminefilter& filter)
{
    AssertLockHeld(wallet.cs_wallet);

    // Avoid caching ismine for NO or ALL cases (could remove this check and simplify in the future).
    bool allow_cache = (filter & ISMINE_ALL) && (filter & ISMINE_ALL) != ISMINE_ALL;

    // Must wait until coinbase is safely deep enough in the chain before valuing it
    if (wallet.IsTxImmatureCoinBase(wtx))
        return 0;

    if (allow_cache && wtx.m_amounts[CWalletTx::AVAILABLE_CREDIT].m_cached[filter]) {
        return wtx.m_amounts[CWalletTx::AVAILABLE_CREDIT].m_value[filter];
    }

    bool allow_used_addresses = (filter & ISMINE_USED) || !wallet.IsWalletFlagSet(WALLET_FLAG_AVOID_REUSE);
    CAmount nCredit = 0;
    uint256 hashTx = wtx.GetHash();
    for (unsigned int i = 0; i < wtx.tx->GetNumVOuts(); i++) {
        const CScript *pscript = nullptr;
        if (wallet.IsParticlWallet()) {
            pscript = wtx.tx->vpout[i]->GetPScriptPubKey();
        } else {
            pscript = &wtx.tx->vout[i].scriptPubKey;
        }

        if (!wallet.IsSpent(COutPoint(hashTx, i)) && (allow_used_addresses || (pscript && !wallet.IsSpentKey(*pscript)))) {
            nCredit += wallet.IsParticlWallet()
                       ? wallet.GetCredit(wtx.tx->vpout[i].get(), filter)
                       : OutputGetCredit(wallet, wtx.tx->vout[i], filter);
            if (!MoneyRange(nCredit))
                throw std::runtime_error(std::string(__func__) + " : value out of range");
        }
    }

    if (allow_cache) {
        wtx.m_amounts[CWalletTx::AVAILABLE_CREDIT].Set(filter, nCredit);
        wtx.m_is_cache_empty = false;
    }

    return nCredit;
}

void CachedTxGetAmounts(const CWallet& wallet, const CWalletTx& wtx,
                  std::list<COutputEntry>& listReceived,
                  std::list<COutputEntry>& listSent,
                  std::list<COutputEntry>& listStaked, CAmount& nFee, const isminefilter& filter, bool fForFilterTx)
{
    nFee = 0;
    listReceived.clear();
    listSent.clear();
    listStaked.clear();

    // Compute fee:
    CAmount nDebit = CachedTxGetDebit(wallet, wtx, filter);
    if (nDebit > 0) // debit>0 means we signed/sent this transaction
    {
        CAmount nValueOut = wtx.tx->GetValueOut();
        nFee = nDebit - nValueOut;
    };

    LOCK(wallet.cs_wallet);
    // staked
    if (wtx.tx->IsCoinStake()) {
        CAmount nCredit = 0;
        CTxDestination address = CNoDestination();
        CTxDestination addressStake = CNoDestination();

        isminetype isMineAll = ISMINE_NO;
        for (unsigned int i = 0; i < wtx.tx->vpout.size(); ++i) {
            const CTxOutBase *txout = wtx.tx->vpout[i].get();
            if (!txout->IsType(OUTPUT_STANDARD)) {
                continue;
            }

            isminetype mine = wallet.IsMine(txout);
            if (!(mine & filter)) {
                continue;
            }
            isMineAll = (isminetype)((uint8_t)isMineAll |(uint8_t)mine);

            if (fForFilterTx || address.index() == DI::_CNoDestination) {
                const CScript &scriptPubKey = *txout->GetPScriptPubKey();
                ExtractDestination(scriptPubKey, address);

                if (HasIsCoinstakeOp(scriptPubKey)) {
                    CScript scriptOut;
                    if (GetCoinstakeScriptPath(scriptPubKey, scriptOut)) {
                        ExtractDestination(scriptOut, addressStake);
                    }
                }
            }
            nCredit += txout->GetValue();

            if (fForFilterTx) {
                COutputEntry output = {address, txout->GetValue(), (int)i, mine, addressStake};
                listStaked.push_back(output);
            }
        }
        // Recalc fee as GetValueOut might include treasury fund output
        nFee = nDebit - nCredit;

        if (fForFilterTx || !(isMineAll & filter)) {
            return;
        }

        COutputEntry output = {address, nCredit, 1, isMineAll, addressStake};
        listStaked.push_back(output);
        return;
    }

    // Sent/received.
    if (wtx.tx->IsParticlVersion()) {
        for (unsigned int i = 0; i < wtx.tx->vpout.size(); ++i) {
            const CTxOutBase *txout = wtx.tx->vpout[i].get();
            if (!txout->IsStandardOutput()) {
                continue;
            }

            isminetype fIsMine = wallet.IsMine(txout);

            // Only need to handle txouts if AT LEAST one of these is true:
            //   1) they debit from us (sent)
            //   2) the output is to us (received)
            if (nDebit > 0) {
                // Don't report 'change' txouts
                if (wallet.IsChange(txout))
                    continue;
            } else
            if (!(fIsMine & filter)) {
                continue;
            }

            // In either case, we need to get the destination address
            const CScript &scriptPubKey = *txout->GetPScriptPubKey();
            CTxDestination address;
            CTxDestination addressStake = CNoDestination();

            if (!ExtractDestination(scriptPubKey, address) && !scriptPubKey.IsUnspendable()) {
                wallet.WalletLogPrintf("CWalletTx::GetAmounts: Unknown transaction type found, txid %s\n",
                                        wtx.GetHash().ToString());
                address = CNoDestination();
            }

            if (HasIsCoinstakeOp(scriptPubKey)) {
                CScript scriptOut;
                if (GetCoinstakeScriptPath(scriptPubKey, scriptOut)) {
                    ExtractDestination(scriptOut, addressStake);
                }
            }

            COutputEntry output = {address, txout->GetValue(), (int)i, fIsMine, addressStake};

            // If we are debited by the transaction, add the output as a "sent" entry
            if (nDebit > 0){
                listSent.push_back(output);
            }

            // If we are receiving the output, add it as a "received" entry
            if (fIsMine & filter) {
                listReceived.push_back(output);
            }
        }
    } else
    {
        for (unsigned int i = 0; i < wtx.tx->vout.size(); ++i)
        {
            const CTxOut& txout = wtx.tx->vout[i];
            isminetype fIsMine = wallet.IsMine(txout);
            // Only need to handle txouts if AT LEAST one of these is true:
            //   1) they debit from us (sent)
            //   2) the output is to us (received)
            if (nDebit > 0)
            {
                // Don't report 'change' txouts
                if (OutputIsChange(wallet, txout))
                    continue;
            }
            else if (!(fIsMine & filter))
                continue;

            // In either case, we need to get the destination address
            CTxDestination address;
            CTxDestination addressStake = CNoDestination();

            if (!ExtractDestination(txout.scriptPubKey, address) && !txout.scriptPubKey.IsUnspendable())
            {
                wallet.WalletLogPrintf("CWalletTx::GetAmounts: Unknown transaction type found, txid %s\n",
                                        wtx.GetHash().ToString());
                address = CNoDestination();
            }
            COutputEntry output = {address, txout.nValue, (int)i, fIsMine, addressStake};

            // If we are debited by the transaction, add the output as a "sent" entry
            if (nDebit > 0)
                listSent.push_back(output);

            // If we are receiving the output, add it as a "received" entry
            if (fIsMine & filter)
                listReceived.push_back(output);
        }
    }
}

bool CachedTxIsFromMe(const CWallet& wallet, const CWalletTx& wtx, const isminefilter& filter)
{
    return (CachedTxGetDebit(wallet, wtx, filter) > 0);
}

bool CachedTxIsTrusted(const CWallet& wallet, const CWalletTx& wtx, std::set<uint256>& trusted_parents)
{
    AssertLockHeld(wallet.cs_wallet);
    // Quick answer in most cases
    if (wtx.tx->IsCoinStake() && wtx.isAbandoned()) { // Ignore failed stakes
        return false;
    }
    int nDepth = wallet.GetTxDepthInMainChain(wtx);
    if (nDepth >= 1) return true;
    if (nDepth < 0) return false;
    // using wtx's cached debit
    if (!wallet.m_spend_zero_conf_change || !CachedTxIsFromMe(wallet, wtx, ISMINE_ALL)) return false;

    // Don't trust unconfirmed transactions from us unless they are in the mempool.
    if (!wtx.InMempool()) return false;

    // Trusted if all inputs are from us and are in the mempool:
    for (const CTxIn& txin : wtx.tx->vin)
    {
        // Transactions not sent by us: not trusted
        const CWalletTx* parent = wallet.GetWalletTx(txin.prevout.hash);
        if (parent == nullptr) return false;
        if (wtx.tx->IsParticlVersion()) {
            const CTxOutBase *parentOut = parent->tx->vpout[txin.prevout.n].get();
            if (!(wallet.IsMine(parentOut) & ISMINE_SPENDABLE)) {
                return false;
            }
        } else {
            const CTxOut& parentOut = parent->tx->vout[txin.prevout.n];
            // Check that this specific input being spent is trusted
            if (wallet.IsMine(parentOut) != ISMINE_SPENDABLE) return false;
        }
        // If we've already trusted this parent, continue
        if (trusted_parents.count(parent->GetHash())) continue;
        // Recurse to check that the parent is also trusted
        if (!CachedTxIsTrusted(wallet, *parent, trusted_parents)) return false;
        trusted_parents.insert(parent->GetHash());
    }
    return true;
}

bool CachedTxIsTrusted(const CWallet& wallet, const CWalletTx& wtx)
{
    std::set<uint256> trusted_parents;
    LOCK(wallet.cs_wallet);
    return CachedTxIsTrusted(wallet, wtx, trusted_parents);
}

Balance GetBalance(const CWallet& wallet, const int min_depth, bool avoid_reuse)
{
    Balance ret;

    if (wallet.IsParticlWallet()) {
        const CHDWallet *phdw = GetParticlWallet(&wallet);
        LOCK(phdw->cs_wallet);
        bool allow_used_addresses = avoid_reuse || !phdw->IsWalletFlagSet(WALLET_FLAG_AVOID_REUSE);
        for (const auto &ri : phdw->mapRecords) {
            const auto &txhash = ri.first;
            const auto &rtx = ri.second;

            bool is_trusted = phdw->IsTrusted(txhash, rtx);
            int tx_depth = phdw->GetDepthInMainChain(rtx);
            for (const auto &r : rtx.vout) {
                if (r.nType != OUTPUT_STANDARD ||
                    phdw->IsSpent(COutPoint(txhash, r.n)) ||
                    (!allow_used_addresses && phdw->IsSpentKey(r.scriptPubKey))) {
                    continue;
                }
                if (is_trusted && tx_depth >= min_depth) {
                    if (r.nFlags & ORF_OWNED) {
                        ret.m_mine_trusted += r.nValue;
                    }
                    if (r.nFlags & ORF_OWN_WATCH) {
                        ret.m_watchonly_trusted += r.nValue;
                    }
                }
                if (!is_trusted && tx_depth == 0) {
                    if (!phdw->InMempool(txhash)) {
                        continue;
                    }
                    if (r.nFlags & ORF_OWNED) {
                        ret.m_mine_untrusted_pending += r.nValue;
                    }
                    if (r.nFlags & ORF_OWN_WATCH) {
                        ret.m_watchonly_untrusted_pending += r.nValue;
                    }
                }
            }
        }
    }

    isminefilter reuse_filter = avoid_reuse ? ISMINE_NO : ISMINE_USED;
    {
        LOCK(wallet.cs_wallet);
        std::set<uint256> trusted_parents;
        for (const auto& entry : wallet.mapWallet)
        {
            const CWalletTx& wtx = entry.second;
            const bool is_trusted{CachedTxIsTrusted(wallet, wtx, trusted_parents)};
            const int tx_depth{wallet.GetTxDepthInMainChain(wtx)};
            const CAmount tx_credit_mine{CachedTxGetAvailableCredit(wallet, wtx, ISMINE_SPENDABLE | reuse_filter)};
            const CAmount tx_credit_watchonly{CachedTxGetAvailableCredit(wallet, wtx, ISMINE_WATCH_ONLY | reuse_filter)};
            if (is_trusted && tx_depth >= min_depth) {
                ret.m_mine_trusted += tx_credit_mine;
                ret.m_watchonly_trusted += tx_credit_watchonly;
            }
            if (!is_trusted && tx_depth == 0 && wtx.InMempool()) {
                ret.m_mine_untrusted_pending += tx_credit_mine;
                ret.m_watchonly_untrusted_pending += tx_credit_watchonly;
            }
            ret.m_mine_immature += CachedTxGetImmatureCredit(wallet, wtx, ISMINE_SPENDABLE);
            ret.m_watchonly_immature += CachedTxGetImmatureCredit(wallet, wtx, ISMINE_WATCH_ONLY);
        }
    }
    return ret;
}

std::map<CTxDestination, CAmount> GetAddressBalances(const CWallet& wallet)
{
    if (wallet.IsParticlWallet()) {
        const CHDWallet *phdw = GetParticlWallet(&wallet);
        return phdw->GetAddressBalances();
    }

    std::map<CTxDestination, CAmount> balances;

    {
        LOCK(wallet.cs_wallet);
        std::set<uint256> trusted_parents;
        for (const auto& walletEntry : wallet.mapWallet)
        {
            const CWalletTx& wtx = walletEntry.second;

            if (!CachedTxIsTrusted(wallet, wtx, trusted_parents))
                continue;

            if (wallet.IsTxImmatureCoinBase(wtx))
                continue;

            int nDepth = wallet.GetTxDepthInMainChain(wtx);
            if (nDepth < (CachedTxIsFromMe(wallet, wtx, ISMINE_ALL) ? 0 : 1))
                continue;

            for (unsigned int i = 0; i < wtx.tx->vout.size(); i++) {
                const auto& output = wtx.tx->vout[i];
                CTxDestination addr;
                if (!wallet.IsMine(output))
                    continue;
                if(!ExtractDestination(output.scriptPubKey, addr))
                    continue;

                CAmount n = wallet.IsSpent(COutPoint(walletEntry.first, i)) ? 0 : output.nValue;
                balances[addr] += n;
            }
        }
    }

    return balances;
}

std::set< std::set<CTxDestination> > GetAddressGroupings(const CWallet& wallet)
{
    AssertLockHeld(wallet.cs_wallet);
    if (wallet.IsParticlWallet()) {
        const CHDWallet *phdw = GetParticlWallet(&wallet);
        LOCK(phdw->cs_wallet); // LockAssertion
        return phdw->GetAddressGroupings();
    }

    std::set< std::set<CTxDestination> > groupings;
    std::set<CTxDestination> grouping;

    for (const auto& walletEntry : wallet.mapWallet)
    {
        const CWalletTx& wtx = walletEntry.second;

        if (wtx.tx->vin.size() > 0)
        {
            bool any_mine = false;
            // group all input addresses with each other
            for (const CTxIn& txin : wtx.tx->vin)
            {
                CTxDestination address;
                if(!InputIsMine(wallet, txin)) /* If this input isn't mine, ignore it */
                    continue;
                if(!ExtractDestination(wallet.mapWallet.at(txin.prevout.hash).tx->vout[txin.prevout.n].scriptPubKey, address))
                    continue;
                grouping.insert(address);
                any_mine = true;
            }

            // group change with input addresses
            if (any_mine)
            {
               for (const CTxOut& txout : wtx.tx->vout)
                   if (OutputIsChange(wallet, txout))
                   {
                       CTxDestination txoutAddr;
                       if(!ExtractDestination(txout.scriptPubKey, txoutAddr))
                           continue;
                       grouping.insert(txoutAddr);
                   }
            }
            if (grouping.size() > 0)
            {
                groupings.insert(grouping);
                grouping.clear();
            }
        }

        // group lone addrs by themselves
        for (const auto& txout : wtx.tx->vout)
            if (wallet.IsMine(txout))
            {
                CTxDestination address;
                if(!ExtractDestination(txout.scriptPubKey, address))
                    continue;
                grouping.insert(address);
                groupings.insert(grouping);
                grouping.clear();
            }
    }

    std::set< std::set<CTxDestination>* > uniqueGroupings; // a set of pointers to groups of addresses
    std::map< CTxDestination, std::set<CTxDestination>* > setmap;  // map addresses to the unique group containing it
    for (std::set<CTxDestination> _grouping : groupings)
    {
        // make a set of all the groups hit by this new group
        std::set< std::set<CTxDestination>* > hits;
        std::map< CTxDestination, std::set<CTxDestination>* >::iterator it;
        for (const CTxDestination& address : _grouping)
            if ((it = setmap.find(address)) != setmap.end())
                hits.insert((*it).second);

        // merge all hit groups into a new single group and delete old groups
        std::set<CTxDestination>* merged = new std::set<CTxDestination>(_grouping);
        for (std::set<CTxDestination>* hit : hits)
        {
            merged->insert(hit->begin(), hit->end());
            uniqueGroupings.erase(hit);
            delete hit;
        }
        uniqueGroupings.insert(merged);

        // update setmap
        for (const CTxDestination& element : *merged)
            setmap[element] = merged;
    }

    std::set< std::set<CTxDestination> > ret;
    for (const std::set<CTxDestination>* uniqueGrouping : uniqueGroupings)
    {
        ret.insert(*uniqueGrouping);
        delete uniqueGrouping;
    }

    return ret;
}

isminetype CWallet::IsMine(const CKeyID &address) const
{
    auto spk_man = GetLegacyScriptPubKeyMan();
    if (spk_man) {
        LOCK(spk_man->cs_KeyStore);
        if (!IsCrypted()) {
            isminetype ismine = spk_man->FillableSigningProvider::IsMine(address);
            if (ismine == ISMINE_NO && spk_man->mapWatchKeys.count(address) > 0) {
                return ISMINE_WATCH_ONLY_;
            }
            return ismine;
        }
        if (spk_man->mapCryptedKeys.count(address) > 0) {
            return ISMINE_SPENDABLE;
        }
        if (spk_man->mapWatchKeys.count(address) > 0) {
            return ISMINE_WATCH_ONLY_;
        }
    }
    return ISMINE_NO;
}
} // namespace wallet<|MERGE_RESOLUTION|>--- conflicted
+++ resolved
@@ -13,7 +13,6 @@
 isminetype InputIsMine(const CWallet& wallet, const CTxIn& txin)
 {
     AssertLockHeld(wallet.cs_wallet);
-<<<<<<< HEAD
 
     if (wallet.IsParticlWallet()) {
         const CHDWallet *phdw = GetParticlWallet(&wallet);
@@ -49,17 +48,9 @@
         return ISMINE_NO;
     }
 
-    std::map<uint256, CWalletTx>::const_iterator mi = wallet.mapWallet.find(txin.prevout.hash);
-    if (mi != wallet.mapWallet.end())
-    {
-        const CWalletTx& prev = (*mi).second;
-        if (txin.prevout.n < prev.tx->vout.size())
-            return wallet.IsMine(prev.tx->vout[txin.prevout.n]);
-=======
     const CWalletTx* prev = wallet.GetWalletTx(txin.prevout.hash);
     if (prev && txin.prevout.n < prev->tx->vout.size()) {
         return wallet.IsMine(prev->tx->vout[txin.prevout.n]);
->>>>>>> 194f6dc4
     }
     return ISMINE_NO;
 }
@@ -67,30 +58,14 @@
 bool AllInputsMine(const CWallet& wallet, const CTransaction& tx, const isminefilter& filter)
 {
     LOCK(wallet.cs_wallet);
-<<<<<<< HEAD
 
     if (wallet.IsParticlWallet()) {
         const CHDWallet *phdw = GetParticlWallet(&wallet);
         return phdw->IsAllFromMe(tx, filter);
     }
 
-    for (const CTxIn& txin : tx.vin)
-    {
-        auto mi = wallet.mapWallet.find(txin.prevout.hash);
-        if (mi == wallet.mapWallet.end())
-            return false; // any unknown inputs can't be from us
-
-        const CWalletTx& prev = (*mi).second;
-
-        if (txin.prevout.n >= prev.tx->vout.size())
-            return false; // invalid input!
-
-        if (!(wallet.IsMine(prev.tx->vout[txin.prevout.n]) & filter))
-            return false;
-=======
     for (const CTxIn& txin : tx.vin) {
         if (!(InputIsMine(wallet, txin) & filter)) return false;
->>>>>>> 194f6dc4
     }
     return true;
 }
@@ -223,26 +198,11 @@
     return wtx.nChangeCached;
 }
 
-<<<<<<< HEAD
-CAmount CachedTxGetImmatureCredit(const CWallet& wallet, const CWalletTx& wtx, bool fUseCache)
+CAmount CachedTxGetImmatureCredit(const CWallet& wallet, const CWalletTx& wtx, const isminefilter& filter)
 {
     AssertLockHeld(wallet.cs_wallet);
 
     if (wtx.IsCoinBase() && wallet.IsTxImmatureCoinBase(wtx) && wallet.IsTxInMainChain(wtx)) {
-        return GetCachableAmount(wallet, wtx, CWalletTx::IMMATURE_CREDIT, ISMINE_SPENDABLE, !fUseCache);
-    }
-
-    return 0;
-}
-
-CAmount CachedTxGetImmatureWatchOnlyCredit(const CWallet& wallet, const CWalletTx& wtx, const bool fUseCache)
-=======
-CAmount CachedTxGetImmatureCredit(const CWallet& wallet, const CWalletTx& wtx, const isminefilter& filter)
->>>>>>> 194f6dc4
-{
-    AssertLockHeld(wallet.cs_wallet);
-
-    if (wallet.IsTxImmatureCoinBase(wtx) && wallet.IsTxInMainChain(wtx)) {
         return GetCachableAmount(wallet, wtx, CWalletTx::IMMATURE_CREDIT, filter);
     }
 
