// Copyright (c) 2021 The Bitcoin Core developers
// Distributed under the MIT software license, see the accompanying
// file COPYING or http://www.opensource.org/licenses/mit-license.php.

#include <consensus/amount.h>
#include <consensus/consensus.h>
#include <wallet/receive.h>
#include <wallet/transaction.h>
#include <wallet/wallet.h>
#include <wallet/hdwallet.h>

namespace wallet {
isminetype InputIsMine(const CWallet& wallet, const CTxIn &txin)
{
    AssertLockHeld(wallet.cs_wallet);

    if (wallet.IsParticlWallet()) {
        const CHDWallet *phdw = GetParticlWallet(&wallet);
        LOCK(phdw->cs_wallet); // LockAssertion
        if (txin.IsAnonInput()) {
            return ISMINE_NO;
        }

        MapWallet_t::const_iterator mi = phdw->mapWallet.find(txin.prevout.hash);
        if (mi != phdw->mapWallet.end()) {
            const CWalletTx &prev = mi->second;
            if (txin.prevout.n < prev.tx->vpout.size()) {
                return phdw->IsMine(prev.tx->vpout[txin.prevout.n].get());
            }
        }

        MapRecords_t::const_iterator mri = phdw->mapRecords.find(txin.prevout.hash);
        if (mri != phdw->mapRecords.end()) {
            const COutputRecord *oR = mri->second.GetOutput(txin.prevout.n);

            if (oR) {
                if (oR->nFlags & ORF_OWNED) {
                    return ISMINE_SPENDABLE;
                }
                /* TODO
                if ((filter & ISMINE_WATCH_ONLY)
                    && (oR->nFlags & ORF_WATCH_ONLY))
                    return ISMINE_WATCH_ONLY;
                */
            }
        }

        return ISMINE_NO;
    }

    std::map<uint256, CWalletTx>::const_iterator mi = wallet.mapWallet.find(txin.prevout.hash);
    if (mi != wallet.mapWallet.end())
    {
        const CWalletTx& prev = (*mi).second;
        if (txin.prevout.n < prev.tx->vout.size())
            return wallet.IsMine(prev.tx->vout[txin.prevout.n]);
    }
    return ISMINE_NO;
}

bool AllInputsMine(const CWallet& wallet, const CTransaction& tx, const isminefilter& filter)
{
    LOCK(wallet.cs_wallet);

    if (wallet.IsParticlWallet()) {
        const CHDWallet *phdw = GetParticlWallet(&wallet);
        return phdw->IsAllFromMe(tx, filter);
    }

    for (const CTxIn& txin : tx.vin)
    {
        auto mi = wallet.mapWallet.find(txin.prevout.hash);
        if (mi == wallet.mapWallet.end())
            return false; // any unknown inputs can't be from us

        const CWalletTx& prev = (*mi).second;

        if (txin.prevout.n >= prev.tx->vout.size())
            return false; // invalid input!

        if (!(wallet.IsMine(prev.tx->vout[txin.prevout.n]) & filter))
            return false;
    }
    return true;
}

CAmount OutputGetCredit(const CWallet& wallet, const CTxOut& txout, const isminefilter& filter)
{
    if (!MoneyRange(txout.nValue))
        throw std::runtime_error(std::string(__func__) + ": value out of range");
    LOCK(wallet.cs_wallet);
    return ((wallet.IsMine(txout) & filter) ? txout.nValue : 0);
}

CAmount TxGetCredit(const CWallet& wallet, const CTransaction& tx, const isminefilter& filter)
{
    CAmount nCredit = 0;
    if (wallet.IsParticlWallet()) {
        const CHDWallet *phdw = GetParticlWallet(&wallet);
        LOCK(phdw->cs_wallet);
        for (const auto &txout : tx.vpout) {
            nCredit += phdw->GetCredit(txout.get(), filter);
            if (!MoneyRange(nCredit)) {
                throw std::runtime_error(std::string(__func__) + ": value out of range");
            }
        }
        return nCredit;
    }
    for (const CTxOut& txout : tx.vout)
    {
        nCredit += OutputGetCredit(wallet, txout, filter);
        if (!MoneyRange(nCredit))
            throw std::runtime_error(std::string(__func__) + ": value out of range");
    }
    return nCredit;
}

bool ScriptIsChange(const CWallet& wallet, const CScript& script)
{
    // TODO: fix handling of 'change' outputs. The assumption is that any
    // payment to a script that is ours, but is not in the address book
    // is change. That assumption is likely to break when we implement multisignature
    // wallets that return change back into a multi-signature-protected address;
    // a better way of identifying which outputs are 'the send' and which are
    // 'the change' will need to be implemented (maybe extend CWalletTx to remember
    // which output, if any, was change).
    AssertLockHeld(wallet.cs_wallet);
    if (wallet.IsMine(script))
    {
        CTxDestination address;
        if (!ExtractDestination(script, address))
            return true;
        if (!wallet.FindAddressBookEntry(address)) {
            return true;
        }
    }
    return false;
}

bool OutputIsChange(const CWallet& wallet, const CTxOut& txout)
{
    return ScriptIsChange(wallet, txout.scriptPubKey);
}

CAmount OutputGetChange(const CWallet& wallet, const CTxOut& txout)
{
    AssertLockHeld(wallet.cs_wallet);
    if (!MoneyRange(txout.nValue))
        throw std::runtime_error(std::string(__func__) + ": value out of range");
    return (OutputIsChange(wallet, txout) ? txout.nValue : 0);
}

CAmount TxGetChange(const CWallet& wallet, const CTransaction& tx)
{
    LOCK(wallet.cs_wallet);
    CAmount nChange = 0;
    for (const CTxOut& txout : tx.vout)
    {
        nChange += OutputGetChange(wallet, txout);
        if (!MoneyRange(nChange))
            throw std::runtime_error(std::string(__func__) + ": value out of range");
    }
    return nChange;
}

static CAmount GetCachableAmount(const CWallet& wallet, const CWalletTx& wtx, CWalletTx::AmountType type, const isminefilter& filter, bool recalculate = false)
{
    auto& amount = wtx.m_amounts[type];
    if (recalculate || !amount.m_cached[filter]) {
        amount.Set(filter, type == CWalletTx::DEBIT ? wallet.GetDebit(*wtx.tx, filter) : TxGetCredit(wallet, *wtx.tx, filter));
        wtx.m_is_cache_empty = false;
    }
    return amount.m_value[filter];
}

CAmount CachedTxGetCredit(const CWallet& wallet, const CWalletTx& wtx, const isminefilter& filter, bool allow_immature)
{
    // Must wait until coinbase is safely deep enough in the chain before valuing it
    if (!allow_immature && wallet.IsTxImmatureCoinBase(wtx))
        return 0;

    CAmount credit = 0;
    if (filter & ISMINE_SPENDABLE) {
        // GetBalance can assume transactions in mapWallet won't change
        credit += GetCachableAmount(wallet, wtx, CWalletTx::CREDIT, ISMINE_SPENDABLE);
    }
    if (filter & ISMINE_WATCH_ONLY) {
        credit += GetCachableAmount(wallet, wtx, CWalletTx::CREDIT, ISMINE_WATCH_ONLY);
    }
    return credit;
}

CAmount CachedTxGetDebit(const CWallet& wallet, const CWalletTx& wtx, const isminefilter& filter)
{
    if (wtx.tx->vin.empty())
        return 0;

    CAmount debit = 0;
    if (filter & ISMINE_SPENDABLE) {
        debit += GetCachableAmount(wallet, wtx, CWalletTx::DEBIT, ISMINE_SPENDABLE);
    }
    if (filter & ISMINE_WATCH_ONLY) {
        debit += GetCachableAmount(wallet, wtx, CWalletTx::DEBIT, ISMINE_WATCH_ONLY);
    }
    return debit;
}

CAmount CachedTxGetChange(const CWallet& wallet, const CWalletTx& wtx)
{
    if (wtx.fChangeCached)
        return wtx.nChangeCached;
    wtx.nChangeCached = TxGetChange(wallet, *wtx.tx);
    wtx.fChangeCached = true;
    return wtx.nChangeCached;
}

CAmount CachedTxGetImmatureCredit(const CWallet& wallet, const CWalletTx& wtx, bool fUseCache)
{
    if (wtx.IsCoinBase() && wallet.IsTxImmatureCoinBase(wtx) && wallet.IsTxInMainChain(wtx)) {
        return GetCachableAmount(wallet, wtx, CWalletTx::IMMATURE_CREDIT, ISMINE_SPENDABLE, !fUseCache);
    }

    return 0;
}

CAmount CachedTxGetImmatureWatchOnlyCredit(const CWallet& wallet, const CWalletTx& wtx, const bool fUseCache)
{
    if (wallet.IsTxImmatureCoinBase(wtx) && wallet.IsTxInMainChain(wtx)) {
        return GetCachableAmount(wallet, wtx, CWalletTx::IMMATURE_CREDIT, ISMINE_WATCH_ONLY, !fUseCache);
    }

    return 0;
}

CAmount CachedTxGetAvailableCredit(const CWallet& wallet, const CWalletTx& wtx, bool fUseCache, const isminefilter& filter)
{
    // Avoid caching ismine for NO or ALL cases (could remove this check and simplify in the future).
    bool allow_cache = (filter & ISMINE_ALL) && (filter & ISMINE_ALL) != ISMINE_ALL;

    // Must wait until coinbase is safely deep enough in the chain before valuing it
    if (wallet.IsTxImmatureCoinBase(wtx))
        return 0;

    if (fUseCache && allow_cache && wtx.m_amounts[CWalletTx::AVAILABLE_CREDIT].m_cached[filter]) {
        return wtx.m_amounts[CWalletTx::AVAILABLE_CREDIT].m_value[filter];
    }

    bool allow_used_addresses = (filter & ISMINE_USED) || !wallet.IsWalletFlagSet(WALLET_FLAG_AVOID_REUSE);
    CAmount nCredit = 0;
    uint256 hashTx = wtx.GetHash();
    for (unsigned int i = 0; i < wtx.tx->GetNumVOuts(); i++)
    {
        if (!wallet.IsSpent(hashTx, i) && (allow_used_addresses || !wallet.IsSpentKey(hashTx, i))) {
            nCredit += wallet.IsParticlWallet()
                       ? wallet.GetCredit(wtx.tx->vpout[i].get(), filter)
                       : OutputGetCredit(wallet, wtx.tx->vout[i], filter);
            if (!MoneyRange(nCredit))
                throw std::runtime_error(std::string(__func__) + " : value out of range");
        }
    }

    if (allow_cache) {
        wtx.m_amounts[CWalletTx::AVAILABLE_CREDIT].Set(filter, nCredit);
        wtx.m_is_cache_empty = false;
    }

    return nCredit;
}

void CachedTxGetAmounts(const CWallet& wallet, const CWalletTx& wtx,
                  std::list<COutputEntry>& listReceived,
                  std::list<COutputEntry>& listSent,
                  std::list<COutputEntry>& listStaked, CAmount& nFee, const isminefilter& filter, bool fForFilterTx)
{
    nFee = 0;
    listReceived.clear();
    listSent.clear();
    listStaked.clear();

    // Compute fee:
    CAmount nDebit = CachedTxGetDebit(wallet, wtx, filter);
    if (nDebit > 0) // debit>0 means we signed/sent this transaction
    {
        CAmount nValueOut = wtx.tx->GetValueOut();
        nFee = nDebit - nValueOut;
    };

    LOCK(wallet.cs_wallet);
    // staked
    if (wtx.tx->IsCoinStake()) {
        CAmount nCredit = 0;
        CTxDestination address = CNoDestination();
        CTxDestination addressStake = CNoDestination();

        isminetype isMineAll = ISMINE_NO;
        for (unsigned int i = 0; i < wtx.tx->vpout.size(); ++i) {
            const CTxOutBase *txout = wtx.tx->vpout[i].get();
            if (!txout->IsType(OUTPUT_STANDARD)) {
                continue;
            }

            isminetype mine = wallet.IsMine(txout);
            if (!(mine & filter)) {
                continue;
            }
            isMineAll = (isminetype)((uint8_t)isMineAll |(uint8_t)mine);

            if (fForFilterTx || address.index() == DI::_CNoDestination) {
                const CScript &scriptPubKey = *txout->GetPScriptPubKey();
                ExtractDestination(scriptPubKey, address);

                if (HasIsCoinstakeOp(scriptPubKey)) {
                    CScript scriptOut;
                    if (GetCoinstakeScriptPath(scriptPubKey, scriptOut)) {
                        ExtractDestination(scriptOut, addressStake);
                    }
                }
            }
            nCredit += txout->GetValue();

            if (fForFilterTx) {
                COutputEntry output = {address, txout->GetValue(), (int)i, mine, addressStake};
                listStaked.push_back(output);
            }
        }
        // Recalc fee as GetValueOut might include treasury fund output
        nFee = nDebit - nCredit;

        if (fForFilterTx || !(isMineAll & filter)) {
            return;
        }

        COutputEntry output = {address, nCredit, 1, isMineAll, addressStake};
        listStaked.push_back(output);
        return;
    }

    // Sent/received.
    if (wtx.tx->IsParticlVersion()) {
        for (unsigned int i = 0; i < wtx.tx->vpout.size(); ++i) {
            const CTxOutBase *txout = wtx.tx->vpout[i].get();
            if (!txout->IsStandardOutput()) {
                continue;
            }

            isminetype fIsMine = wallet.IsMine(txout);

            // Only need to handle txouts if AT LEAST one of these is true:
            //   1) they debit from us (sent)
            //   2) the output is to us (received)
            if (nDebit > 0) {
                // Don't report 'change' txouts
                if (wallet.IsChange(txout))
                    continue;
            } else
            if (!(fIsMine & filter)) {
                continue;
            }

            // In either case, we need to get the destination address
            const CScript &scriptPubKey = *txout->GetPScriptPubKey();
            CTxDestination address;
            CTxDestination addressStake = CNoDestination();

            if (!ExtractDestination(scriptPubKey, address) && !scriptPubKey.IsUnspendable()) {
                wallet.WalletLogPrintf("CWalletTx::GetAmounts: Unknown transaction type found, txid %s\n",
                                        wtx.GetHash().ToString());
                address = CNoDestination();
            }

            if (HasIsCoinstakeOp(scriptPubKey)) {
                CScript scriptOut;
                if (GetCoinstakeScriptPath(scriptPubKey, scriptOut)) {
                    ExtractDestination(scriptOut, addressStake);
                }
            }

            COutputEntry output = {address, txout->GetValue(), (int)i, fIsMine, addressStake};

            // If we are debited by the transaction, add the output as a "sent" entry
            if (nDebit > 0){
                listSent.push_back(output);
            }

            // If we are receiving the output, add it as a "received" entry
            if (fIsMine & filter) {
                listReceived.push_back(output);
            }
        }
    } else
    {
        for (unsigned int i = 0; i < wtx.tx->vout.size(); ++i)
        {
            const CTxOut& txout = wtx.tx->vout[i];
            isminetype fIsMine = wallet.IsMine(txout);
            // Only need to handle txouts if AT LEAST one of these is true:
            //   1) they debit from us (sent)
            //   2) the output is to us (received)
            if (nDebit > 0)
            {
                // Don't report 'change' txouts
                if (OutputIsChange(wallet, txout))
                    continue;
            }
            else if (!(fIsMine & filter))
                continue;

            // In either case, we need to get the destination address
            CTxDestination address;
            CTxDestination addressStake = CNoDestination();

            if (!ExtractDestination(txout.scriptPubKey, address) && !txout.scriptPubKey.IsUnspendable())
            {
                wallet.WalletLogPrintf("CWalletTx::GetAmounts: Unknown transaction type found, txid %s\n",
                                        wtx.GetHash().ToString());
                address = CNoDestination();
            }
            COutputEntry output = {address, txout.nValue, (int)i, fIsMine, addressStake};

            // If we are debited by the transaction, add the output as a "sent" entry
            if (nDebit > 0)
                listSent.push_back(output);

            // If we are receiving the output, add it as a "received" entry
            if (fIsMine & filter)
                listReceived.push_back(output);
        }
    }
}

bool CachedTxIsFromMe(const CWallet& wallet, const CWalletTx& wtx, const isminefilter& filter)
{
    return (CachedTxGetDebit(wallet, wtx, filter) > 0);
}

bool CachedTxIsTrusted(const CWallet& wallet, const CWalletTx& wtx, std::set<uint256>& trusted_parents)
{
    AssertLockHeld(wallet.cs_wallet);
<<<<<<< HEAD
    // Quick answer in most cases
    if (wtx.tx->IsCoinStake() && wtx.isAbandoned()) { // Ignore failed stakes
        return false;
    }
    if (!wallet.chain().checkFinalTx(*wtx.tx)) return false;
=======
>>>>>>> 1245c62f
    int nDepth = wallet.GetTxDepthInMainChain(wtx);
    if (nDepth >= 1) return true;
    if (nDepth < 0) return false;
    // using wtx's cached debit
    if (!wallet.m_spend_zero_conf_change || !CachedTxIsFromMe(wallet, wtx, ISMINE_ALL)) return false;

    // Don't trust unconfirmed transactions from us unless they are in the mempool.
    if (!wtx.InMempool()) return false;

    // Trusted if all inputs are from us and are in the mempool:
    for (const CTxIn& txin : wtx.tx->vin)
    {
        // Transactions not sent by us: not trusted
        const CWalletTx* parent = wallet.GetWalletTx(txin.prevout.hash);
        if (parent == nullptr) return false;
        if (wtx.tx->IsParticlVersion()) {
            const CTxOutBase *parentOut = parent->tx->vpout[txin.prevout.n].get();
            if (!(wallet.IsMine(parentOut) & ISMINE_SPENDABLE)) {
                return false;
            }
        } else {
            const CTxOut& parentOut = parent->tx->vout[txin.prevout.n];
            // Check that this specific input being spent is trusted
            if (wallet.IsMine(parentOut) != ISMINE_SPENDABLE) return false;
        }
        // If we've already trusted this parent, continue
        if (trusted_parents.count(parent->GetHash())) continue;
        // Recurse to check that the parent is also trusted
        if (!CachedTxIsTrusted(wallet, *parent, trusted_parents)) return false;
        trusted_parents.insert(parent->GetHash());
    }
    return true;
}

bool CachedTxIsTrusted(const CWallet& wallet, const CWalletTx& wtx)
{
    std::set<uint256> trusted_parents;
    LOCK(wallet.cs_wallet);
    return CachedTxIsTrusted(wallet, wtx, trusted_parents);
}

Balance GetBalance(const CWallet& wallet, const int min_depth, bool avoid_reuse)
{
    Balance ret;

    if (wallet.IsParticlWallet()) {
        const CHDWallet *phdw = GetParticlWallet(&wallet);
        LOCK(phdw->cs_wallet);
        bool allow_used_addresses = avoid_reuse || !phdw->IsWalletFlagSet(WALLET_FLAG_AVOID_REUSE);
        for (const auto &ri : phdw->mapRecords) {
            const auto &txhash = ri.first;
            const auto &rtx = ri.second;

            bool is_trusted = phdw->IsTrusted(txhash, rtx);
            int tx_depth = phdw->GetDepthInMainChain(rtx);
            for (const auto &r : rtx.vout) {
                if (r.nType != OUTPUT_STANDARD
                    || phdw->IsSpent(txhash, r.n)
                    || (!allow_used_addresses && phdw->IsSpentKey(&r.scriptPubKey))) {
                    continue;
                }
                if (is_trusted && tx_depth >= min_depth) {
                    if (r.nFlags & ORF_OWNED) {
                        ret.m_mine_trusted += r.nValue;
                    }
                    if (r.nFlags & ORF_OWN_WATCH) {
                        ret.m_watchonly_trusted += r.nValue;
                    }
                }
                if (!is_trusted && tx_depth == 0) {
                    if (!phdw->InMempool(txhash)) {
                        continue;
                    }
                    if (r.nFlags & ORF_OWNED) {
                        ret.m_mine_untrusted_pending += r.nValue;
                    }
                    if (r.nFlags & ORF_OWN_WATCH) {
                        ret.m_watchonly_untrusted_pending += r.nValue;
                    }
                }
            }
        }
    }

    isminefilter reuse_filter = avoid_reuse ? ISMINE_NO : ISMINE_USED;
    {
        LOCK(wallet.cs_wallet);
        std::set<uint256> trusted_parents;
        for (const auto& entry : wallet.mapWallet)
        {
            const CWalletTx& wtx = entry.second;
            const bool is_trusted{CachedTxIsTrusted(wallet, wtx, trusted_parents)};
            const int tx_depth{wallet.GetTxDepthInMainChain(wtx)};
            const CAmount tx_credit_mine{CachedTxGetAvailableCredit(wallet, wtx, /* fUseCache */ true, ISMINE_SPENDABLE | reuse_filter)};
            const CAmount tx_credit_watchonly{CachedTxGetAvailableCredit(wallet, wtx, /* fUseCache */ true, ISMINE_WATCH_ONLY | reuse_filter)};
            if (is_trusted && tx_depth >= min_depth) {
                ret.m_mine_trusted += tx_credit_mine;
                ret.m_watchonly_trusted += tx_credit_watchonly;
            }
            if (!is_trusted && tx_depth == 0 && wtx.InMempool()) {
                ret.m_mine_untrusted_pending += tx_credit_mine;
                ret.m_watchonly_untrusted_pending += tx_credit_watchonly;
            }
            ret.m_mine_immature += CachedTxGetImmatureCredit(wallet, wtx);
            ret.m_watchonly_immature += CachedTxGetImmatureWatchOnlyCredit(wallet, wtx);
        }
    }
    return ret;
}

std::map<CTxDestination, CAmount> GetAddressBalances(const CWallet& wallet)
{
    if (wallet.IsParticlWallet()) {
        const CHDWallet *phdw = GetParticlWallet(&wallet);
        return phdw->GetAddressBalances();
    }

    std::map<CTxDestination, CAmount> balances;

    {
        LOCK(wallet.cs_wallet);
        std::set<uint256> trusted_parents;
        for (const auto& walletEntry : wallet.mapWallet)
        {
            const CWalletTx& wtx = walletEntry.second;

            if (!CachedTxIsTrusted(wallet, wtx, trusted_parents))
                continue;

            if (wallet.IsTxImmatureCoinBase(wtx))
                continue;

            int nDepth = wallet.GetTxDepthInMainChain(wtx);
            if (nDepth < (CachedTxIsFromMe(wallet, wtx, ISMINE_ALL) ? 0 : 1))
                continue;

            for (unsigned int i = 0; i < wtx.tx->vout.size(); i++)
            {
                CTxDestination addr;
                if (!wallet.IsMine(wtx.tx->vout[i]))
                    continue;
                if(!ExtractDestination(wtx.tx->vout[i].scriptPubKey, addr))
                    continue;

                CAmount n = wallet.IsSpent(walletEntry.first, i) ? 0 : wtx.tx->vout[i].nValue;
                balances[addr] += n;
            }
        }
    }

    return balances;
}

std::set< std::set<CTxDestination> > GetAddressGroupings(const CWallet& wallet)
{
    AssertLockHeld(wallet.cs_wallet);
    if (wallet.IsParticlWallet()) {
        const CHDWallet *phdw = GetParticlWallet(&wallet);
        LOCK(phdw->cs_wallet); // LockAssertion
        return phdw->GetAddressGroupings();
    }

    std::set< std::set<CTxDestination> > groupings;
    std::set<CTxDestination> grouping;

    for (const auto& walletEntry : wallet.mapWallet)
    {
        const CWalletTx& wtx = walletEntry.second;

        if (wtx.tx->vin.size() > 0)
        {
            bool any_mine = false;
            // group all input addresses with each other
            for (const CTxIn& txin : wtx.tx->vin)
            {
                CTxDestination address;
                if(!InputIsMine(wallet, txin)) /* If this input isn't mine, ignore it */
                    continue;
                if(!ExtractDestination(wallet.mapWallet.at(txin.prevout.hash).tx->vout[txin.prevout.n].scriptPubKey, address))
                    continue;
                grouping.insert(address);
                any_mine = true;
            }

            // group change with input addresses
            if (any_mine)
            {
               for (const CTxOut& txout : wtx.tx->vout)
                   if (OutputIsChange(wallet, txout))
                   {
                       CTxDestination txoutAddr;
                       if(!ExtractDestination(txout.scriptPubKey, txoutAddr))
                           continue;
                       grouping.insert(txoutAddr);
                   }
            }
            if (grouping.size() > 0)
            {
                groupings.insert(grouping);
                grouping.clear();
            }
        }

        // group lone addrs by themselves
        for (const auto& txout : wtx.tx->vout)
            if (wallet.IsMine(txout))
            {
                CTxDestination address;
                if(!ExtractDestination(txout.scriptPubKey, address))
                    continue;
                grouping.insert(address);
                groupings.insert(grouping);
                grouping.clear();
            }
    }

    std::set< std::set<CTxDestination>* > uniqueGroupings; // a set of pointers to groups of addresses
    std::map< CTxDestination, std::set<CTxDestination>* > setmap;  // map addresses to the unique group containing it
    for (std::set<CTxDestination> _grouping : groupings)
    {
        // make a set of all the groups hit by this new group
        std::set< std::set<CTxDestination>* > hits;
        std::map< CTxDestination, std::set<CTxDestination>* >::iterator it;
        for (const CTxDestination& address : _grouping)
            if ((it = setmap.find(address)) != setmap.end())
                hits.insert((*it).second);

        // merge all hit groups into a new single group and delete old groups
        std::set<CTxDestination>* merged = new std::set<CTxDestination>(_grouping);
        for (std::set<CTxDestination>* hit : hits)
        {
            merged->insert(hit->begin(), hit->end());
            uniqueGroupings.erase(hit);
            delete hit;
        }
        uniqueGroupings.insert(merged);

        // update setmap
        for (const CTxDestination& element : *merged)
            setmap[element] = merged;
    }

    std::set< std::set<CTxDestination> > ret;
    for (const std::set<CTxDestination>* uniqueGrouping : uniqueGroupings)
    {
        ret.insert(*uniqueGrouping);
        delete uniqueGrouping;
    }

    return ret;
}

isminetype CWallet::IsMine(const CKeyID &address) const
{
    auto spk_man = GetLegacyScriptPubKeyMan();
    if (spk_man) {
        LOCK(spk_man->cs_KeyStore);
        if (!IsCrypted()) {
            isminetype ismine = spk_man->FillableSigningProvider::IsMine(address);
            if (ismine == ISMINE_NO && spk_man->mapWatchKeys.count(address) > 0) {
                return ISMINE_WATCH_ONLY_;
            }
            return ismine;
        }
        if (spk_man->mapCryptedKeys.count(address) > 0) {
            return ISMINE_SPENDABLE;
        }
        if (spk_man->mapWatchKeys.count(address) > 0) {
            return ISMINE_WATCH_ONLY_;
        }
    }
    return ISMINE_NO;
}
} // namespace wallet<|MERGE_RESOLUTION|>--- conflicted
+++ resolved
@@ -436,14 +436,10 @@
 bool CachedTxIsTrusted(const CWallet& wallet, const CWalletTx& wtx, std::set<uint256>& trusted_parents)
 {
     AssertLockHeld(wallet.cs_wallet);
-<<<<<<< HEAD
     // Quick answer in most cases
     if (wtx.tx->IsCoinStake() && wtx.isAbandoned()) { // Ignore failed stakes
         return false;
     }
-    if (!wallet.chain().checkFinalTx(*wtx.tx)) return false;
-=======
->>>>>>> 1245c62f
     int nDepth = wallet.GetTxDepthInMainChain(wtx);
     if (nDepth >= 1) return true;
     if (nDepth < 0) return false;
