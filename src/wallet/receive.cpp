--- conflicted
+++ resolved
@@ -256,19 +256,18 @@
     bool allow_used_addresses = (filter & ISMINE_USED) || !wallet.IsWalletFlagSet(WALLET_FLAG_AVOID_REUSE);
     CAmount nCredit = 0;
     uint256 hashTx = wtx.GetHash();
-<<<<<<< HEAD
-    for (unsigned int i = 0; i < wtx.tx->GetNumVOuts(); i++)
-    {
-        if (!wallet.IsSpent(hashTx, i) && (allow_used_addresses || !wallet.IsSpentKey(hashTx, i))) {
+    for (unsigned int i = 0; i < wtx.tx->GetNumVOuts(); i++) {
+        const CScript *pscript = nullptr;
+        if (wallet.IsParticlWallet()) {
+            pscript = wtx.tx->vpout[i]->GetPScriptPubKey();
+        } else {
+            pscript = &wtx.tx->vout[i].scriptPubKey;
+        }
+
+        if (!wallet.IsSpent(COutPoint(hashTx, i)) && (allow_used_addresses || (pscript && !wallet.IsSpentKey(*pscript)))) {
             nCredit += wallet.IsParticlWallet()
                        ? wallet.GetCredit(wtx.tx->vpout[i].get(), filter)
                        : OutputGetCredit(wallet, wtx.tx->vout[i], filter);
-=======
-    for (unsigned int i = 0; i < wtx.tx->vout.size(); i++) {
-        const CTxOut& txout = wtx.tx->vout[i];
-        if (!wallet.IsSpent(COutPoint(hashTx, i)) && (allow_used_addresses || !wallet.IsSpentKey(txout.scriptPubKey))) {
-            nCredit += OutputGetCredit(wallet, txout, filter);
->>>>>>> 8be652e4
             if (!MoneyRange(nCredit))
                 throw std::runtime_error(std::string(__func__) + " : value out of range");
         }
@@ -511,9 +510,9 @@
             bool is_trusted = phdw->IsTrusted(txhash, rtx);
             int tx_depth = phdw->GetDepthInMainChain(rtx);
             for (const auto &r : rtx.vout) {
-                if (r.nType != OUTPUT_STANDARD
-                    || phdw->IsSpent(txhash, r.n)
-                    || (!allow_used_addresses && phdw->IsSpentKey(&r.scriptPubKey))) {
+                if (r.nType != OUTPUT_STANDARD ||
+                    phdw->IsSpent(COutPoint(txhash, r.n)) ||
+                    (!allow_used_addresses && phdw->IsSpentKey(r.scriptPubKey))) {
                     continue;
                 }
                 if (is_trusted && tx_depth >= min_depth) {
