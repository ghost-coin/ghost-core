// Copyright (c) 2017-2022 The Bitcoin Core developers
// Distributed under the MIT software license, see the accompanying
// file COPYING or http://www.opensource.org/licenses/mit-license.php.

#ifndef BITCOIN_RPC_BLOCKCHAIN_H
#define BITCOIN_RPC_BLOCKCHAIN_H

#include <consensus/amount.h>
#include <core_io.h>
#include <streams.h>
#include <sync.h>
#include <util/fs.h>
#include <validation.h>

#include <any>
#include <stdint.h>
#include <vector>

class CBlock;
class CBlockIndex;
class Chainstate;
class UniValue;
namespace node {
struct NodeContext;
} // namespace node

static constexpr int NUM_GETBLOCKSTATS_PERCENTILES = 5;

/**
 * Get the difficulty of the net wrt to the given block index.
 *
 * @return A floating point number that is a multiple of the main net minimum
 * difficulty (4295032833 hashes).
 */
double GetDifficulty(const CBlockIndex* blockindex);

/** Callback for when block tip changed. */
void RPCNotifyBlockChange(const CBlockIndex*);

/** Block description to JSON */
<<<<<<< HEAD
UniValue blockToJSON(const CBlock& block, const CBlockIndex* tip, const CBlockIndex* blockindex, bool txDetails = false, bool coinstakeDetails = false) LOCKS_EXCLUDED(cs_main);

/** Mempool information to JSON */
UniValue MempoolInfoToJSON(const CTxMemPool& pool);

/** Mempool to JSON */
UniValue MempoolToJSON(const CTxMemPool& pool, bool verbose = false, bool include_mempool_sequence = false);
=======
UniValue blockToJSON(node::BlockManager& blockman, const CBlock& block, const CBlockIndex* tip, const CBlockIndex* blockindex, TxVerbosity verbosity, bool coinstakeDetails = false) LOCKS_EXCLUDED(cs_main);
>>>>>>> 8739b5cc

/** Block header to JSON */
UniValue blockheaderToJSON(const CBlockIndex* tip, const CBlockIndex* blockindex) LOCKS_EXCLUDED(cs_main);

/** Used by getblockstats to get feerates at different percentiles by weight  */
void CalculatePercentilesByWeight(CAmount result[NUM_GETBLOCKSTATS_PERCENTILES], std::vector<std::pair<CAmount, int64_t>>& scores, int64_t total_weight);

/**
 * Helper to create UTXO snapshots given a chainstate and a file handle.
 * @return a UniValue map containing metadata about the snapshot.
 */
UniValue CreateUTXOSnapshot(
    node::NodeContext& node,
    Chainstate& chainstate,
    AutoFile& afile,
    const fs::path& path,
    const fs::path& tmppath);

#endif // BITCOIN_RPC_BLOCKCHAIN_H<|MERGE_RESOLUTION|>--- conflicted
+++ resolved
@@ -38,17 +38,7 @@
 void RPCNotifyBlockChange(const CBlockIndex*);
 
 /** Block description to JSON */
-<<<<<<< HEAD
-UniValue blockToJSON(const CBlock& block, const CBlockIndex* tip, const CBlockIndex* blockindex, bool txDetails = false, bool coinstakeDetails = false) LOCKS_EXCLUDED(cs_main);
-
-/** Mempool information to JSON */
-UniValue MempoolInfoToJSON(const CTxMemPool& pool);
-
-/** Mempool to JSON */
-UniValue MempoolToJSON(const CTxMemPool& pool, bool verbose = false, bool include_mempool_sequence = false);
-=======
 UniValue blockToJSON(node::BlockManager& blockman, const CBlock& block, const CBlockIndex* tip, const CBlockIndex* blockindex, TxVerbosity verbosity, bool coinstakeDetails = false) LOCKS_EXCLUDED(cs_main);
->>>>>>> 8739b5cc
 
 /** Block header to JSON */
 UniValue blockheaderToJSON(const CBlockIndex* tip, const CBlockIndex* blockindex) LOCKS_EXCLUDED(cs_main);
