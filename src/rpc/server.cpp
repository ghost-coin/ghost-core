// Copyright (c) 2010 Satoshi Nakamoto
// Copyright (c) 2009-2018 The Bitcoin Core developers
// Distributed under the MIT software license, see the accompanying
// file COPYING or http://www.opensource.org/licenses/mit-license.php.

#include <rpc/server.h>

#include <fs.h>
#include <key_io.h>
#include <random.h>
#include <rpc/util.h>
#include <shutdown.h>
#include <sync.h>
#include <ui_interface.h>
#include <util/strencodings.h>
#include <util/system.h>

#include <boost/bind.hpp>
#include <boost/signals2/signal.hpp>
#include <boost/algorithm/string/classification.hpp>
#include <boost/algorithm/string/split.hpp>

#include <memory> // for unique_ptr
#include <unordered_map>
#include <time.h>

static CCriticalSection cs_rpcWarmup;
static bool fRPCRunning = false;
static bool fRPCInWarmup GUARDED_BY(cs_rpcWarmup) = true;
static std::string rpcWarmupStatus GUARDED_BY(cs_rpcWarmup) = "RPC server started";
/* Timer-creating functions */
static RPCTimerInterface* timerInterface = nullptr;
/* Map of name to timer. */
static std::map<std::string, std::unique_ptr<RPCTimerBase> > deadlineTimers;

static struct CRPCSignals
{
    boost::signals2::signal<void ()> Started;
    boost::signals2::signal<void ()> Stopped;
    boost::signals2::signal<void (const CRPCCommand&)> PreCommand;
} g_rpcSignals;

void RPCServer::OnStarted(std::function<void ()> slot)
{
    g_rpcSignals.Started.connect(slot);
}

void RPCServer::OnStopped(std::function<void ()> slot)
{
    g_rpcSignals.Stopped.connect(slot);
}

void RPCTypeCheck(const UniValue& params,
                  const std::list<UniValueType>& typesExpected,
                  bool fAllowNull)
{
    unsigned int i = 0;
    for (const UniValueType& t : typesExpected) {
        if (params.size() <= i)
            break;

        const UniValue& v = params[i];
        if (!(fAllowNull && v.isNull())) {
            RPCTypeCheckArgument(v, t);
        }
        i++;
    }
}

void RPCTypeCheckArgument(const UniValue& value, const UniValueType& typeExpected)
{
    if (!typeExpected.typeAny && value.type() != typeExpected.type) {
        throw JSONRPCError(RPC_TYPE_ERROR, strprintf("Expected type %s, got %s", uvTypeName(typeExpected.type), uvTypeName(value.type())));
    }
}

void RPCTypeCheckObj(const UniValue& o,
    const std::map<std::string, UniValueType>& typesExpected,
    bool fAllowNull,
    bool fStrict)
{
    for (const auto& t : typesExpected) {
        const UniValue& v = find_value(o, t.first);
        if (!fAllowNull && v.isNull())
            throw JSONRPCError(RPC_TYPE_ERROR, strprintf("Missing %s", t.first));

        if (!(t.second.typeAny || v.type() == t.second.type || (fAllowNull && v.isNull()))) {
            std::string err = strprintf("Expected type %s for %s, got %s",
                uvTypeName(t.second.type), t.first, uvTypeName(v.type()));
            throw JSONRPCError(RPC_TYPE_ERROR, err);
        }
    }

    if (fStrict)
    {
        for (const std::string& k : o.getKeys())
        {
            if (typesExpected.count(k) == 0)
            {
                std::string err = strprintf("Unexpected key %s", k);
                throw JSONRPCError(RPC_TYPE_ERROR, err);
            }
        }
    }
}

CAmount AmountFromValue(const UniValue& value)
{
    if (!value.isNum() && !value.isStr())
        throw JSONRPCError(RPC_TYPE_ERROR, "Amount is not a number or string");
    CAmount amount;
    if (!ParseFixedPoint(value.getValStr(), 8, &amount))
        throw JSONRPCError(RPC_TYPE_ERROR, "Invalid amount");
    if (!MoneyRange(amount))
        throw JSONRPCError(RPC_TYPE_ERROR, "Amount out of range");
    return amount;
}

uint256 ParseHashV(const UniValue& v, std::string strName)
{
    std::string strHex(v.get_str());
    if (64 != strHex.length())
        throw JSONRPCError(RPC_INVALID_PARAMETER, strprintf("%s must be of length %d (not %d, for '%s')", strName, 64, strHex.length(), strHex));
    if (!IsHex(strHex)) // Note: IsHex("") is false
        throw JSONRPCError(RPC_INVALID_PARAMETER, strName+" must be hexadecimal string (not '"+strHex+"')");
    return uint256S(strHex);
}
uint256 ParseHashO(const UniValue& o, std::string strKey)
{
    return ParseHashV(find_value(o, strKey), strKey);
}
std::vector<unsigned char> ParseHexV(const UniValue& v, std::string strName)
{
    std::string strHex;
    if (v.isStr())
        strHex = v.get_str();
    if (!IsHex(strHex))
        throw JSONRPCError(RPC_INVALID_PARAMETER, strName+" must be hexadecimal string (not '"+strHex+"')");
    return ParseHex(strHex);
}
std::vector<unsigned char> ParseHexO(const UniValue& o, std::string strKey)
{
    return ParseHexV(find_value(o, strKey), strKey);
}

std::string CRPCTable::help(const std::string& strCommand, const JSONRPCRequest& helpreq) const
{
    std::string strRet;
    std::string category;
    std::set<rpcfn_type> setDone;
    std::vector<std::pair<std::string, const CRPCCommand*> > vCommands;

    for (const auto& entry : mapCommands)
        vCommands.push_back(make_pair(entry.second->category + entry.first, entry.second));
    sort(vCommands.begin(), vCommands.end());

    JSONRPCRequest jreq(helpreq);
    jreq.fHelp = true;
    jreq.params = UniValue();

    for (const std::pair<std::string, const CRPCCommand*>& command : vCommands)
    {
        const CRPCCommand *pcmd = command.second;
        std::string strMethod = pcmd->name;

        if ((strCommand != "" || pcmd->category == "hidden") && strMethod != strCommand)
            continue;
        jreq.strMethod = strMethod;
        try
        {
            rpcfn_type pfn = pcmd->actor;
            if (setDone.insert(pfn).second)
                (*pfn)(jreq);
        }
        catch (const std::exception& e)
        {
            // Help text is returned in an exception
            std::string strHelp = std::string(e.what());
            if (strCommand == "")
            {
                if (strHelp.find('\n') != std::string::npos)
                    strHelp = strHelp.substr(0, strHelp.find('\n'));

                if (category != pcmd->category)
                {
                    if (!category.empty())
                        strRet += "\n";
                    category = pcmd->category;
                    strRet += "== " + Capitalize(category) + " ==\n";
                }
            }
            strRet += strHelp + "\n";
        }
    }
    if (strRet == "")
        strRet = strprintf("help: unknown command: %s\n", strCommand);
    strRet = strRet.substr(0,strRet.size()-1);
    return strRet;
}

UniValue help(const JSONRPCRequest& jsonRequest)
{
    if (jsonRequest.fHelp || jsonRequest.params.size() > 1)
        throw std::runtime_error(
            RPCHelpMan{"help",
                "\nList all commands, or get help for a specified command.\n",
                {
                    {"command", RPCArg::Type::STR, /* opt */ true, /* default_val */ "", "The command to get help on"},
                }}
                .ToString() +
            "\nResult:\n"
            "\"text\"     (string) The help text\n"
        );

    std::string strCommand;
    if (jsonRequest.params.size() > 0)
        strCommand = jsonRequest.params[0].get_str();

    return tableRPC.help(strCommand, jsonRequest);
}


UniValue stop(const JSONRPCRequest& jsonRequest)
{
    // Accept the deprecated and ignored 'detach' boolean argument
    // Also accept the hidden 'wait' integer argument (milliseconds)
    // For instance, 'stop 1000' makes the call wait 1 second before returning
    // to the client (intended for testing)
    if (jsonRequest.fHelp || jsonRequest.params.size() > 1)
        throw std::runtime_error(
            RPCHelpMan{"stop",
                "\nStop Particl server.", {}}
                .ToString());
    // Event loop will exit after current HTTP requests have been handled, so
    // this reply will get back to the client.
    StartShutdown();
<<<<<<< HEAD
    return "Particl server stopping";
=======
    if (jsonRequest.params[0].isNum()) {
        MilliSleep(jsonRequest.params[0].get_int());
    }
    return "Bitcoin server stopping";
>>>>>>> a88bd318
}

static UniValue uptime(const JSONRPCRequest& jsonRequest)
{
    if (jsonRequest.fHelp || jsonRequest.params.size() > 0)
        throw std::runtime_error(
            RPCHelpMan{"uptime",
                "\nReturns the total uptime of the server.\n", {}}
                .ToString() +
                        "\nResult:\n"
                        "ttt        (numeric) The number of seconds that the server has been running\n"
                        "\nExamples:\n"
                + HelpExampleCli("uptime", "")
                + HelpExampleRpc("uptime", "")
        );

    return GetTime() - GetStartupTime();
}

// clang-format off
static const CRPCCommand vRPCCommands[] =
{ //  category              name                      actor (function)         argNames
  //  --------------------- ------------------------  -----------------------  ----------
    /* Overall control/query calls */
    { "control",            "help",                   &help,                   {"command"}  },
    { "control",            "stop",                   &stop,                   {"wait"}  },
    { "control",            "uptime",                 &uptime,                 {}  },
};
// clang-format on

CRPCTable::CRPCTable()
{
    unsigned int vcidx;
    for (vcidx = 0; vcidx < (sizeof(vRPCCommands) / sizeof(vRPCCommands[0])); vcidx++)
    {
        const CRPCCommand *pcmd;

        pcmd = &vRPCCommands[vcidx];
        mapCommands[pcmd->name] = pcmd;
    }
}

const CRPCCommand *CRPCTable::operator[](const std::string &name) const
{
    std::map<std::string, const CRPCCommand*>::const_iterator it = mapCommands.find(name);
    if (it == mapCommands.end())
        return nullptr;
    return (*it).second;
}

bool CRPCTable::appendCommand(const std::string& name, const CRPCCommand* pcmd)
{
    if (IsRPCRunning())
        return false;

    // don't allow overwriting for now
    std::map<std::string, const CRPCCommand*>::const_iterator it = mapCommands.find(name);
    if (it != mapCommands.end())
        return false;

    mapCommands[name] = pcmd;
    return true;
}

void StartRPC()
{
    LogPrint(BCLog::RPC, "Starting RPC\n");
    fRPCRunning = true;
    g_rpcSignals.Started();
}

void InterruptRPC()
{
    LogPrint(BCLog::RPC, "Interrupting RPC\n");
    // Interrupt e.g. running longpolls
    fRPCRunning = false;
}

void StopRPC()
{
    LogPrint(BCLog::RPC, "Stopping RPC\n");
    deadlineTimers.clear();
    DeleteAuthCookie();
    g_rpcSignals.Stopped();
}

bool IsRPCRunning()
{
    return fRPCRunning;
}

void SetRPCWarmupStatus(const std::string& newStatus)
{
    LOCK(cs_rpcWarmup);
    rpcWarmupStatus = newStatus;
}

void SetRPCWarmupFinished()
{
    LOCK(cs_rpcWarmup);
    assert(fRPCInWarmup);
    fRPCInWarmup = false;
}

bool RPCIsInWarmup(std::string *outStatus)
{
    LOCK(cs_rpcWarmup);
    if (outStatus)
        *outStatus = rpcWarmupStatus;
    return fRPCInWarmup;
}

void JSONRPCRequest::parse(const UniValue& valRequest)
{
    // Parse request
    if (!valRequest.isObject())
        throw JSONRPCError(RPC_INVALID_REQUEST, "Invalid Request object");
    const UniValue& request = valRequest.get_obj();

    // Parse id now so errors from here on will have the id
    id = find_value(request, "id");

    // Parse method
    UniValue valMethod = find_value(request, "method");
    if (valMethod.isNull())
        throw JSONRPCError(RPC_INVALID_REQUEST, "Missing method");
    if (!valMethod.isStr())
        throw JSONRPCError(RPC_INVALID_REQUEST, "Method must be a string");
    strMethod = valMethod.get_str();
    if (fLogIPs)
        LogPrint(BCLog::RPC, "ThreadRPCServer method=%s user=%s peeraddr=%s\n", SanitizeString(strMethod),
            this->authUser, this->peerAddr);
    else
        LogPrint(BCLog::RPC, "ThreadRPCServer method=%s user=%s\n", SanitizeString(strMethod), this->authUser);

    // Parse params
    UniValue valParams = find_value(request, "params");
    if (valParams.isArray() || valParams.isObject())
        params = valParams;
    else if (valParams.isNull())
        params = UniValue(UniValue::VARR);
    else
        throw JSONRPCError(RPC_INVALID_REQUEST, "Params must be an array or object");
}

bool IsDeprecatedRPCEnabled(const std::string& method)
{
    const std::vector<std::string> enabled_methods = gArgs.GetArgs("-deprecatedrpc");

    return find(enabled_methods.begin(), enabled_methods.end(), method) != enabled_methods.end();
}

static UniValue JSONRPCExecOne(JSONRPCRequest jreq, const UniValue& req)
{
    UniValue rpc_result(UniValue::VOBJ);

    try {
        jreq.parse(req);

        UniValue result = tableRPC.execute(jreq);
        rpc_result = JSONRPCReplyObj(result, NullUniValue, jreq.id);
    }
    catch (const UniValue& objError)
    {
        rpc_result = JSONRPCReplyObj(NullUniValue, objError, jreq.id);
    }
    catch (const std::exception& e)
    {
        rpc_result = JSONRPCReplyObj(NullUniValue,
                                     JSONRPCError(RPC_PARSE_ERROR, e.what()), jreq.id);
    }

    return rpc_result;
}

std::string JSONRPCExecBatch(const JSONRPCRequest& jreq, const UniValue& vReq)
{
    UniValue ret(UniValue::VARR);
    for (unsigned int reqIdx = 0; reqIdx < vReq.size(); reqIdx++)
        ret.push_back(JSONRPCExecOne(jreq, vReq[reqIdx]));

    return ret.write() + "\n";
}

/**
 * Process named arguments into a vector of positional arguments, based on the
 * passed-in specification for the RPC call's arguments.
 */
static inline JSONRPCRequest transformNamedArguments(const JSONRPCRequest& in, const std::vector<std::string>& argNames)
{
    JSONRPCRequest out = in;
    out.params = UniValue(UniValue::VARR);
    // Build a map of parameters, and remove ones that have been processed, so that we can throw a focused error if
    // there is an unknown one.
    const std::vector<std::string>& keys = in.params.getKeys();
    const std::vector<UniValue>& values = in.params.getValues();
    std::unordered_map<std::string, const UniValue*> argsIn;
    for (size_t i=0; i<keys.size(); ++i) {
        argsIn[keys[i]] = &values[i];
    }
    // Process expected parameters.
    int hole = 0;
    for (const std::string &argNamePattern: argNames) {
        std::vector<std::string> vargNames;
        boost::algorithm::split(vargNames, argNamePattern, boost::algorithm::is_any_of("|"));
        auto fr = argsIn.end();
        for (const std::string & argName : vargNames) {
            fr = argsIn.find(argName);
            if (fr != argsIn.end()) {
                break;
            }
        }
        if (fr != argsIn.end()) {
            for (int i = 0; i < hole; ++i) {
                // Fill hole between specified parameters with JSON nulls,
                // but not at the end (for backwards compatibility with calls
                // that act based on number of specified parameters).
                out.params.push_back(UniValue());
            }
            hole = 0;
            out.params.push_back(*fr->second);
            argsIn.erase(fr);
        } else {
            hole += 1;
        }
    }
    // If there are still arguments in the argsIn map, this is an error.
    if (!argsIn.empty()) {
        throw JSONRPCError(RPC_INVALID_PARAMETER, "Unknown named parameter " + argsIn.begin()->first);
    }
    // Return request with named arguments transformed to positional arguments
    return out;
}

UniValue CRPCTable::execute(const JSONRPCRequest &request) const
{
    // Return immediately if in warmup
    {
        LOCK(cs_rpcWarmup);
        if (fRPCInWarmup)
            throw JSONRPCError(RPC_IN_WARMUP, rpcWarmupStatus);
    }

    // Find method
    const CRPCCommand *pcmd = tableRPC[request.strMethod];
    if (!pcmd)
        throw JSONRPCError(RPC_METHOD_NOT_FOUND, "Method not found");

    g_rpcSignals.PreCommand(*pcmd);

    try
    {
        // Execute, convert arguments to array if necessary
        if (request.params.isObject()) {
            return pcmd->actor(transformNamedArguments(request, pcmd->argNames));
        } else {
            return pcmd->actor(request);
        }
    }
    catch (const std::exception& e)
    {
        throw JSONRPCError(RPC_MISC_ERROR, e.what());
    }
}

std::vector<std::string> CRPCTable::listCommands() const
{
    std::vector<std::string> commandList;
    typedef std::map<std::string, const CRPCCommand*> commandMap;

    std::transform( mapCommands.begin(), mapCommands.end(),
                   std::back_inserter(commandList),
                   boost::bind(&commandMap::value_type::first,_1) );
    return commandList;
}

std::string HelpExampleCli(const std::string& methodname, const std::string& args)
{
    return "> particl-cli " + methodname + " " + args + "\n";
}

std::string HelpExampleRpc(const std::string& methodname, const std::string& args)
{
    return "> curl --user myusername --data-binary '{\"jsonrpc\": \"1.0\", \"id\":\"curltest\", "
        "\"method\": \"" + methodname + "\", \"params\": [" + args + "] }' -H 'content-type: text/plain;' http://127.0.0.1:"
        + std::to_string(BaseParams().RPCPort()) + "/\n";
}

void RPCSetTimerInterfaceIfUnset(RPCTimerInterface *iface)
{
    if (!timerInterface)
        timerInterface = iface;
}

void RPCSetTimerInterface(RPCTimerInterface *iface)
{
    timerInterface = iface;
}

void RPCUnsetTimerInterface(RPCTimerInterface *iface)
{
    if (timerInterface == iface)
        timerInterface = nullptr;
}

void RPCRunLater(const std::string& name, std::function<void()> func, int64_t nSeconds)
{
    if (!timerInterface)
        throw JSONRPCError(RPC_INTERNAL_ERROR, "No timer handler registered for RPC");
    deadlineTimers.erase(name);
    LogPrint(BCLog::RPC, "queue run of timer %s in %i seconds (using %s)\n", name, nSeconds, timerInterface->Name());
    deadlineTimers.emplace(name, std::unique_ptr<RPCTimerBase>(timerInterface->NewTimer(func, nSeconds*1000)));
}

void RPCRunLaterErase(const std::string &name)
{
    deadlineTimers.erase(name);
}

int RPCSerializationFlags()
{
    int flag = 0;
    if (gArgs.GetArg("-rpcserialversion", DEFAULT_RPC_SERIALIZE_VERSION) == 0)
        flag |= SERIALIZE_TRANSACTION_NO_WITNESS;
    return flag;
}

void PushTime(UniValue &o, const char *name, int64_t nTime)
{
    o.pushKV(name, nTime);

    char cTime[256];

    static bool fHumanReadableLocal = gArgs.GetBoolArg("-displaylocaltime", false);
    if (fHumanReadableLocal)
    {
        struct tm *ptm;
        time_t tmp = nTime;
        ptm = localtime(&tmp);
        strftime(cTime, sizeof(cTime), "%Y-%m-%d %H:%M:%S %Z", ptm);

        std::string sName = std::string(name) + "_local";
        o.pushKV(sName, cTime);
    };

    static bool fHumanReadableUTC = gArgs.GetBoolArg("-displayutctime", false);
    if (fHumanReadableUTC)
    {
        struct tm *ptm;
        time_t tmp = nTime;
        ptm = gmtime(&tmp);
        strftime(cTime, sizeof(cTime), "%Y-%m-%d %H:%M:%S", ptm);

        std::string sName = std::string(name) + "_utc";
        o.pushKV(sName, cTime);
    };
};

CRPCTable tableRPC;<|MERGE_RESOLUTION|>--- conflicted
+++ resolved
@@ -234,14 +234,10 @@
     // Event loop will exit after current HTTP requests have been handled, so
     // this reply will get back to the client.
     StartShutdown();
-<<<<<<< HEAD
-    return "Particl server stopping";
-=======
     if (jsonRequest.params[0].isNum()) {
         MilliSleep(jsonRequest.params[0].get_int());
     }
-    return "Bitcoin server stopping";
->>>>>>> a88bd318
+    return "Particl server stopping";
 }
 
 static UniValue uptime(const JSONRPCRequest& jsonRequest)
