--- conflicted
+++ resolved
@@ -144,14 +144,6 @@
         },
     [&](const RPCHelpMan& self, const JSONRPCRequest& request) -> UniValue
         {
-<<<<<<< HEAD
-            RPCTypeCheck(request.params, {
-                UniValue::VARR,
-                UniValueType(), // VNUM or VSTR, checked inside AmountFromValue()
-                UniValue::VBOOL,
-            });
-=======
->>>>>>> 392dc68e
             const UniValue raw_transactions = request.params[0].get_array();
             if (raw_transactions.size() < 1 || raw_transactions.size() > MAX_PACKAGE_COUNT) {
                 throw JSONRPCError(RPC_INVALID_PARAMETER,
