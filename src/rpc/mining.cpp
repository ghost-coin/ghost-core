--- conflicted
+++ resolved
@@ -245,24 +245,10 @@
 static RPCHelpMan generatetoaddress()
 {
     return RPCHelpMan{"generatetoaddress",
-<<<<<<< HEAD
-                "\nMine blocks immediately to a specified address (before the RPC call returns)\n",
-                {
-                    {"nblocks", RPCArg::Type::NUM, RPCArg::Optional::NO, "How many blocks are generated immediately."},
-                    {"address", RPCArg::Type::STR, RPCArg::Optional::NO, "The address to send the newly generated ghost to."},
-                    {"maxtries", RPCArg::Type::NUM, /* default */ ToString(DEFAULT_MAX_TRIES), "How many iterations to try."},
-                },
-                RPCResult{
-                    RPCResult::Type::ARR, "", "hashes of blocks generated",
-                    {
-                        {RPCResult::Type::STR_HEX, "", "blockhash"},
-                    }},
-                RPCExamples{
-=======
         "Mine to a specified address and return the block hashes.",
          {
              {"nblocks", RPCArg::Type::NUM, RPCArg::Optional::NO, "How many blocks are generated."},
-             {"address", RPCArg::Type::STR, RPCArg::Optional::NO, "The address to send the newly generated particl to."},
+             {"address", RPCArg::Type::STR, RPCArg::Optional::NO, "The address to send the newly generated ghost to."},
              {"maxtries", RPCArg::Type::NUM, RPCArg::Default{DEFAULT_MAX_TRIES}, "How many iterations to try."},
          },
          RPCResult{
@@ -271,10 +257,9 @@
                  {RPCResult::Type::STR_HEX, "", "blockhash"},
              }},
          RPCExamples{
->>>>>>> 8739b5cc
             "\nGenerate 11 blocks to myaddress\n"
             + HelpExampleCli("generatetoaddress", "11 \"myaddress\"")
-            + "If you are using the " PACKAGE_NAME " wallet, you can get a new address to send the newly generated bitcoin to with:\n"
+            + "If you are using the " PACKAGE_NAME " wallet, you can get a new address to send the newly generated ghost to with:\n"
             + HelpExampleCli("getnewaddress", "")
                 },
         [&](const RPCHelpMan& self, const JSONRPCRequest& request) -> UniValue
