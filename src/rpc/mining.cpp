--- conflicted
+++ resolved
@@ -833,11 +833,7 @@
             "       \"CONSERVATIVE\"\n"
             "\nResult:\n"
             "{\n"
-<<<<<<< HEAD
-            "  \"feerate\" : x.x,     (numeric, optional) estimate fee-per-kilobyte (in PART)\n"
-=======
             "  \"feerate\" : x.x,     (numeric, optional) estimate fee rate in " + CURRENCY_UNIT + "/kB\n"
->>>>>>> f17942a3
             "  \"errors\": [ str... ] (json array of strings, optional) Errors encountered during processing\n"
             "  \"blocks\" : n         (numeric) block number where estimate was found\n"
             "}\n"
