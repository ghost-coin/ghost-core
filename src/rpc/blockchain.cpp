// Copyright (c) 2010 Satoshi Nakamoto
// Copyright (c) 2009-2022 The Bitcoin Core developers
// Distributed under the MIT software license, see the accompanying
// file COPYING or http://www.opensource.org/licenses/mit-license.php.

#include <rpc/blockchain.h>

#include <blockfilter.h>
#include <chain.h>
#include <chainparams.h>
#include <coins.h>
#include <consensus/amount.h>
#include <consensus/params.h>
#include <consensus/validation.h>
#include <core_io.h>
#include <deploymentinfo.h>
#include <deploymentstatus.h>
#include <fs.h>
#include <hash.h>
#include <index/blockfilterindex.h>
#include <index/coinstatsindex.h>
#include <logging/timer.h>
#include <net.h>
#include <net_processing.h>
#include <node/blockstorage.h>
#include <node/coinstats.h>
#include <node/context.h>
#include <node/utxo_snapshot.h>
#include <primitives/transaction.h>
#include <rpc/server.h>
#include <rpc/server_util.h>
#include <rpc/util.h>
#include <script/descriptor.h>
#include <streams.h>
#include <sync.h>
#include <txdb.h>
#include <txmempool.h>
#include <undo.h>
#include <univalue.h>
#include <util/check.h>
#include <util/strencodings.h>
#include <util/translation.h>
#include <validation.h>
#include <validationinterface.h>
#include <versionbits.h>
#include <warnings.h>

#include <stdint.h>

#include <condition_variable>
#include <memory>
#include <mutex>


#include <pos/kernel.h>
#include <pos/miner.h>

using node::BlockManager;
using node::CCoinsStats;
using node::CoinStatsHashType;
using node::GetUTXOStats;
using node::NodeContext;
using node::ReadBlockFromDisk;
using node::SnapshotMetadata;
using node::UndoReadFromDisk;

struct CUpdatedBlock
{
    uint256 hash;
    int height;
};

static Mutex cs_blockchange;
static std::condition_variable cond_blockchange;
static CUpdatedBlock latestblock GUARDED_BY(cs_blockchange);

/* Calculate the difficulty for a given block index.
 */
double GetDifficulty(const CBlockIndex* blockindex)
{
    CHECK_NONFATAL(blockindex);

    int nShift = (blockindex->nBits >> 24) & 0xff;
    double dDiff =
        (double)0x0000ffff / (double)(blockindex->nBits & 0x00ffffff);

    while (nShift < 29)
    {
        dDiff *= 256.0;
        nShift++;
    }
    while (nShift > 29)
    {
        dDiff /= 256.0;
        nShift--;
    }

    return dDiff;
}

static int ComputeNextBlockAndDepth(const CBlockIndex* tip, const CBlockIndex* blockindex, const CBlockIndex*& next)
{
    next = tip->GetAncestor(blockindex->nHeight + 1);
    if (next && next->pprev == blockindex) {
        return tip->nHeight - blockindex->nHeight + 1;
    }
    next = nullptr;
    return blockindex == tip ? 1 : -1;
}

static const CBlockIndex* ParseHashOrHeight(const UniValue& param, ChainstateManager& chainman)
{
    LOCK(::cs_main);
    CChain& active_chain = chainman.ActiveChain();

    if (param.isNum()) {
        const int height{param.get_int()};
        if (height < 0) {
            throw JSONRPCError(RPC_INVALID_PARAMETER, strprintf("Target block height %d is negative", height));
        }
        const int current_tip{active_chain.Height()};
        if (height > current_tip) {
            throw JSONRPCError(RPC_INVALID_PARAMETER, strprintf("Target block height %d after current tip %d", height, current_tip));
        }

        return active_chain[height];
    } else {
        const uint256 hash{ParseHashV(param, "hash_or_height")};
        const CBlockIndex* pindex = chainman.m_blockman.LookupBlockIndex(hash);

        if (!pindex) {
            throw JSONRPCError(RPC_INVALID_ADDRESS_OR_KEY, "Block not found");
        }

        return pindex;
    }
}

UniValue blockheaderToJSON(const CBlockIndex* tip, const CBlockIndex* blockindex)
{
    // Serialize passed information without accessing chain state of the active chain!
    AssertLockNotHeld(cs_main); // For performance reasons

    UniValue result(UniValue::VOBJ);
    result.pushKV("hash", blockindex->GetBlockHash().GetHex());
    const CBlockIndex* pnext;
    int confirmations = ComputeNextBlockAndDepth(tip, blockindex, pnext);
    result.pushKV("confirmations", confirmations);
    result.pushKV("height", blockindex->nHeight);
    result.pushKV("version", blockindex->nVersion);
    result.pushKV("versionHex", strprintf("%08x", blockindex->nVersion));
    result.pushKV("merkleroot", blockindex->hashMerkleRoot.GetHex());
    result.pushKV("witnessmerkleroot", blockindex->hashWitnessMerkleRoot.GetHex());
    PushTime(result, "time", blockindex->nTime);
    PushTime(result, "mediantime", blockindex->GetMedianTimePast());
    result.pushKV("nonce", (uint64_t)blockindex->nNonce);
    result.pushKV("bits", strprintf("%08x", blockindex->nBits));
    result.pushKV("difficulty", GetDifficulty(blockindex));
    result.pushKV("chainwork", blockindex->nChainWork.GetHex());
    result.pushKV("nTx", (uint64_t)blockindex->nTx);
    result.pushKV("moneysupply", ValueFromAmount(blockindex->nMoneySupply));
    result.pushKV("anonoutputs", (uint64_t)blockindex->nAnonOutputs);

    if (blockindex->pprev)
        result.pushKV("previousblockhash", blockindex->pprev->GetBlockHash().GetHex());
    if (pnext)
        result.pushKV("nextblockhash", pnext->GetBlockHash().GetHex());
    return result;
}

UniValue blockToJSON(BlockManager& blockman, const CBlock& block, const CBlockIndex* tip, const CBlockIndex* blockindex, TxVerbosity verbosity, bool coinstakeDetails)
{
    UniValue result = blockheaderToJSON(tip, blockindex);

    result.pushKV("strippedsize", (int)::GetSerializeSize(block, PROTOCOL_VERSION | SERIALIZE_TRANSACTION_NO_WITNESS));
    result.pushKV("size", (int)::GetSerializeSize(block, PROTOCOL_VERSION));
    result.pushKV("weight", (int)::GetBlockWeight(block));
    UniValue txs(UniValue::VARR);

    switch (verbosity) {
        case TxVerbosity::SHOW_TXID:
            for (const CTransactionRef& tx : block.vtx) {
                txs.push_back(tx->GetHash().GetHex());
            }
            break;

        case TxVerbosity::SHOW_DETAILS:
        case TxVerbosity::SHOW_DETAILS_AND_PREVOUT:
            CBlockUndo blockUndo;
            const bool have_undo{WITH_LOCK(::cs_main, return !blockman.IsBlockPruned(blockindex) && UndoReadFromDisk(blockUndo, blockindex))};

            for (size_t i = 0; i < block.vtx.size(); ++i) {
                const CTransactionRef& tx = block.vtx.at(i);
                // coinbase transaction (i.e. i == 0) doesn't have undo data
                const CTxUndo* txundo = (have_undo && i > 0) ? &blockUndo.vtxundo.at(i - 1) : nullptr;
                UniValue objTx(UniValue::VOBJ);
                TxToUniv(*tx, /*block_hash=*/uint256(), /*entry=*/objTx, /*include_hex=*/true, RPCSerializationFlags(), txundo, verbosity);
                txs.push_back(objTx);
            }
            break;
    }

    result.pushKV("tx", txs);
    if (coinstakeDetails && blockindex->pprev) {
        result.pushKV("blocksig", HexStr(block.vchBlockSig));
        result.pushKV("prevstakemodifier", blockindex->pprev->bnStakeModifier.GetHex());
        uint256 kernelhash, kernelblockhash;
        CAmount kernelvalue;
        CScript kernelscript;
        if (GetKernelInfo(blockindex, *block.vtx[0], kernelhash, kernelvalue, kernelscript, kernelblockhash)) {
            result.pushKV("hashproofofstake", kernelhash.GetHex());
            result.pushKV("stakekernelvalue", ValueFromAmount(kernelvalue));
            result.pushKV("stakekernelscript", HexStr(kernelscript));
            result.pushKV("stakekernelblockhash", kernelblockhash.GetHex());
        }
    }

    return result;
}

static RPCHelpMan getblockcount()
{
    return RPCHelpMan{"getblockcount",
                "\nReturns the height of the most-work fully-validated chain.\n"
                "The genesis block has height 0.\n",
                {},
                RPCResult{
                    RPCResult::Type::NUM, "", "The current block count"},
                RPCExamples{
                    HelpExampleCli("getblockcount", "")
            + HelpExampleRpc("getblockcount", "")
                },
        [&](const RPCHelpMan& self, const JSONRPCRequest& request) -> UniValue
{
    ChainstateManager& chainman = EnsureAnyChainman(request.context);
    LOCK(cs_main);
    return chainman.ActiveChain().Height();
},
    };
}

static RPCHelpMan getbestblockhash()
{
    return RPCHelpMan{"getbestblockhash",
                "\nReturns the hash of the best (tip) block in the most-work fully-validated chain.\n",
                {},
                RPCResult{
                    RPCResult::Type::STR_HEX, "", "the block hash, hex-encoded"},
                RPCExamples{
                    HelpExampleCli("getbestblockhash", "")
            + HelpExampleRpc("getbestblockhash", "")
                },
        [&](const RPCHelpMan& self, const JSONRPCRequest& request) -> UniValue
{
    ChainstateManager& chainman = EnsureAnyChainman(request.context);
    LOCK(cs_main);
    return chainman.ActiveChain().Tip()->GetBlockHash().GetHex();
},
    };
}

void RPCNotifyBlockChange(const CBlockIndex* pindex)
{
    if(pindex) {
        LOCK(cs_blockchange);
        latestblock.hash = pindex->GetBlockHash();
        latestblock.height = pindex->nHeight;
    }
    cond_blockchange.notify_all();
}

static RPCHelpMan waitfornewblock()
{
    return RPCHelpMan{"waitfornewblock",
                "\nWaits for a specific new block and returns useful info about it.\n"
                "\nReturns the current block on timeout or exit.\n",
                {
                    {"timeout", RPCArg::Type::NUM, RPCArg::Default{0}, "Time in milliseconds to wait for a response. 0 indicates no timeout."},
                },
                RPCResult{
                    RPCResult::Type::OBJ, "", "",
                    {
                        {RPCResult::Type::STR_HEX, "hash", "The blockhash"},
                        {RPCResult::Type::NUM, "height", "Block height"},
                    }},
                RPCExamples{
                    HelpExampleCli("waitfornewblock", "1000")
            + HelpExampleRpc("waitfornewblock", "1000")
                },
        [&](const RPCHelpMan& self, const JSONRPCRequest& request) -> UniValue
{
    int timeout = 0;
    if (!request.params[0].isNull())
        timeout = request.params[0].get_int();

    CUpdatedBlock block;
    {
        WAIT_LOCK(cs_blockchange, lock);
        block = latestblock;
        if(timeout)
            cond_blockchange.wait_for(lock, std::chrono::milliseconds(timeout), [&block]() EXCLUSIVE_LOCKS_REQUIRED(cs_blockchange) {return latestblock.height != block.height || latestblock.hash != block.hash || !IsRPCRunning(); });
        else
            cond_blockchange.wait(lock, [&block]() EXCLUSIVE_LOCKS_REQUIRED(cs_blockchange) {return latestblock.height != block.height || latestblock.hash != block.hash || !IsRPCRunning(); });
        block = latestblock;
    }
    UniValue ret(UniValue::VOBJ);
    ret.pushKV("hash", block.hash.GetHex());
    ret.pushKV("height", block.height);
    return ret;
},
    };
}

static RPCHelpMan waitforblock()
{
    return RPCHelpMan{"waitforblock",
                "\nWaits for a specific new block and returns useful info about it.\n"
                "\nReturns the current block on timeout or exit.\n",
                {
                    {"blockhash", RPCArg::Type::STR_HEX, RPCArg::Optional::NO, "Block hash to wait for."},
                    {"timeout", RPCArg::Type::NUM, RPCArg::Default{0}, "Time in milliseconds to wait for a response. 0 indicates no timeout."},
                },
                RPCResult{
                    RPCResult::Type::OBJ, "", "",
                    {
                        {RPCResult::Type::STR_HEX, "hash", "The blockhash"},
                        {RPCResult::Type::NUM, "height", "Block height"},
                    }},
                RPCExamples{
                    HelpExampleCli("waitforblock", "\"0000000000079f8ef3d2c688c244eb7a4570b24c9ed7b4a8c619eb02596f8862\" 1000")
            + HelpExampleRpc("waitforblock", "\"0000000000079f8ef3d2c688c244eb7a4570b24c9ed7b4a8c619eb02596f8862\", 1000")
                },
        [&](const RPCHelpMan& self, const JSONRPCRequest& request) -> UniValue
{
    int timeout = 0;

    uint256 hash(ParseHashV(request.params[0], "blockhash"));

    if (!request.params[1].isNull())
        timeout = request.params[1].get_int();

    CUpdatedBlock block;
    {
        WAIT_LOCK(cs_blockchange, lock);
        if(timeout)
            cond_blockchange.wait_for(lock, std::chrono::milliseconds(timeout), [&hash]() EXCLUSIVE_LOCKS_REQUIRED(cs_blockchange) {return latestblock.hash == hash || !IsRPCRunning();});
        else
            cond_blockchange.wait(lock, [&hash]() EXCLUSIVE_LOCKS_REQUIRED(cs_blockchange) {return latestblock.hash == hash || !IsRPCRunning(); });
        block = latestblock;
    }

    UniValue ret(UniValue::VOBJ);
    ret.pushKV("hash", block.hash.GetHex());
    ret.pushKV("height", block.height);
    return ret;
},
    };
}

static RPCHelpMan waitforblockheight()
{
    return RPCHelpMan{"waitforblockheight",
                "\nWaits for (at least) block height and returns the height and hash\n"
                "of the current tip.\n"
                "\nReturns the current block on timeout or exit.\n",
                {
                    {"height", RPCArg::Type::NUM, RPCArg::Optional::NO, "Block height to wait for."},
                    {"timeout", RPCArg::Type::NUM, RPCArg::Default{0}, "Time in milliseconds to wait for a response. 0 indicates no timeout."},
                },
                RPCResult{
                    RPCResult::Type::OBJ, "", "",
                    {
                        {RPCResult::Type::STR_HEX, "hash", "The blockhash"},
                        {RPCResult::Type::NUM, "height", "Block height"},
                    }},
                RPCExamples{
                    HelpExampleCli("waitforblockheight", "100 1000")
            + HelpExampleRpc("waitforblockheight", "100, 1000")
                },
        [&](const RPCHelpMan& self, const JSONRPCRequest& request) -> UniValue
{
    int timeout = 0;

    int height = request.params[0].get_int();

    if (!request.params[1].isNull())
        timeout = request.params[1].get_int();

    CUpdatedBlock block;
    {
        WAIT_LOCK(cs_blockchange, lock);
        if(timeout)
            cond_blockchange.wait_for(lock, std::chrono::milliseconds(timeout), [&height]() EXCLUSIVE_LOCKS_REQUIRED(cs_blockchange) {return latestblock.height >= height || !IsRPCRunning();});
        else
            cond_blockchange.wait(lock, [&height]() EXCLUSIVE_LOCKS_REQUIRED(cs_blockchange) {return latestblock.height >= height || !IsRPCRunning(); });
        block = latestblock;
    }
    UniValue ret(UniValue::VOBJ);
    ret.pushKV("hash", block.hash.GetHex());
    ret.pushKV("height", block.height);
    return ret;
},
    };
}

static RPCHelpMan syncwithvalidationinterfacequeue()
{
    return RPCHelpMan{"syncwithvalidationinterfacequeue",
                "\nWaits for the validation interface queue to catch up on everything that was there when we entered this function.\n",
                {},
                RPCResult{RPCResult::Type::NONE, "", ""},
                RPCExamples{
                    HelpExampleCli("syncwithvalidationinterfacequeue","")
            + HelpExampleRpc("syncwithvalidationinterfacequeue","")
                },
        [&](const RPCHelpMan& self, const JSONRPCRequest& request) -> UniValue
{
    SyncWithValidationInterfaceQueue();
    return NullUniValue;
},
    };
}

static RPCHelpMan getdifficulty()
{
    return RPCHelpMan{"getdifficulty",
                "\nReturns the proof-of-work difficulty as a multiple of the minimum difficulty.\n",
                {},
                RPCResult{
                    RPCResult::Type::NUM, "", "the proof-of-work difficulty as a multiple of the minimum difficulty."},
                RPCExamples{
                    HelpExampleCli("getdifficulty", "")
            + HelpExampleRpc("getdifficulty", "")
                },
        [&](const RPCHelpMan& self, const JSONRPCRequest& request) -> UniValue
{
    ChainstateManager& chainman = EnsureAnyChainman(request.context);
    LOCK(cs_main);
    return GetDifficulty(chainman.ActiveChain().Tip());
},
    };
}

static RPCHelpMan getblockfrompeer()
{
    return RPCHelpMan{
        "getblockfrompeer",
        "Attempt to fetch block from a given peer.\n\n"
        "We must have the header for this block, e.g. using submitheader.\n"
        "Subsequent calls for the same block and a new peer will cause the response from the previous peer to be ignored.\n\n"
        "Returns an empty JSON object if the request was successfully scheduled.",
        {
            {"blockhash", RPCArg::Type::STR_HEX, RPCArg::Optional::NO, "The block hash to try to fetch"},
            {"peer_id", RPCArg::Type::NUM, RPCArg::Optional::NO, "The peer to fetch it from (see getpeerinfo for peer IDs)"},
        },
        RPCResult{RPCResult::Type::OBJ, "", /*optional=*/false, "", {}},
        RPCExamples{
            HelpExampleCli("getblockfrompeer", "\"00000000c937983704a73af28acdec37b049d214adbda81d7e2a3dd146f6ed09\" 0")
            + HelpExampleRpc("getblockfrompeer", "\"00000000c937983704a73af28acdec37b049d214adbda81d7e2a3dd146f6ed09\" 0")
        },
        [&](const RPCHelpMan& self, const JSONRPCRequest& request) -> UniValue
{
    const NodeContext& node = EnsureAnyNodeContext(request.context);
    ChainstateManager& chainman = EnsureChainman(node);
    PeerManager& peerman = EnsurePeerman(node);

    const uint256& block_hash{ParseHashV(request.params[0], "blockhash")};
    const NodeId peer_id{request.params[1].get_int64()};

    const CBlockIndex* const index = WITH_LOCK(cs_main, return chainman.m_blockman.LookupBlockIndex(block_hash););

    if (!index) {
        throw JSONRPCError(RPC_MISC_ERROR, "Block header missing");
    }

    const bool block_has_data = WITH_LOCK(::cs_main, return index->nStatus & BLOCK_HAVE_DATA);
    if (block_has_data) {
        throw JSONRPCError(RPC_MISC_ERROR, "Block already downloaded");
    }

    if (const auto err{peerman.FetchBlock(peer_id, *index)}) {
        throw JSONRPCError(RPC_MISC_ERROR, err.value());
    }
    return UniValue::VOBJ;
},
    };
}

static RPCHelpMan getblockhash()
{
    return RPCHelpMan{"getblockhash",
                "\nReturns hash of block in best-block-chain at height provided.\n",
                {
                    {"height", RPCArg::Type::NUM, RPCArg::Optional::NO, "The height index"},
                },
                RPCResult{
                    RPCResult::Type::STR_HEX, "", "The block hash"},
                RPCExamples{
                    HelpExampleCli("getblockhash", "1000")
            + HelpExampleRpc("getblockhash", "1000")
                },
        [&](const RPCHelpMan& self, const JSONRPCRequest& request) -> UniValue
{
    ChainstateManager& chainman = EnsureAnyChainman(request.context);
    LOCK(cs_main);
    const CChain& active_chain = chainman.ActiveChain();

    int nHeight = request.params[0].get_int();
    if (nHeight < 0 || nHeight > active_chain.Height())
        throw JSONRPCError(RPC_INVALID_PARAMETER, "Block height out of range");

    const CBlockIndex* pblockindex = active_chain[nHeight];
    return pblockindex->GetBlockHash().GetHex();
},
    };
}

static RPCHelpMan getblockhashafter()
{
    return RPCHelpMan{"getblockhashafter",
                "\nReturns hash of first block in best-block-chain after time provided.\n",
                {
                    {"timestamporstring", RPCArg::Type::STR, RPCArg::Optional::NO, "The time as a timestamp or Y-m-d H:M:S in local time"},
                },
                RPCResult{
                    RPCResult::Type::STR_HEX, "", "The block hash"},
                RPCExamples{
                    HelpExampleCli("getblockhashafter", "1630347681")
            + HelpExampleRpc("getblockhashafter", "\"2021-08-30 18:21\"")
                },
        [&](const RPCHelpMan& self, const JSONRPCRequest& request) -> UniValue
{
    ChainstateManager& chainman = EnsureAnyChainman(request.context);
    LOCK(cs_main);
    const CChain& active_chain = chainman.ActiveChain();

    int64_t unix_time = 0;
    if (request.params[0].isNum()) {
        unix_time = request.params[0].get_int64();
    } else {
        std::string str_time = request.params[0].get_str();
         if (part::IsStrOnlyDigits(str_time)) {
            // Setting timestamp directly
            if (str_time.length() && !ParseInt64(str_time, &unix_time)) {
                throw JSONRPCError(RPC_INVALID_PARAMETER, "Parse time error.");
            }
        } else {
            part::ReplaceStrInPlace(str_time, " ", "T");
            unix_time = part::strToEpoch(str_time.c_str());
            if (unix_time < 0) {
                throw JSONRPCError(RPC_INVALID_PARAMETER, "Invalid time string.");
            }
        }
    }

    CBlockIndex *pblockindex = active_chain.FindEarliestAtLeast(unix_time, 0);
    if (!pblockindex) {
        throw JSONRPCError(RPC_INVALID_PARAMETER, "Block time out of range");
    }
    return pblockindex->GetBlockHash().GetHex();
},
    };
}

static RPCHelpMan getblockheader()
{
    return RPCHelpMan{"getblockheader",
                "\nIf verbose is false, returns a string that is serialized, hex-encoded data for blockheader 'hash'.\n"
                "If verbose is true, returns an Object with information about blockheader <hash>.\n",
                {
                    {"blockhash", RPCArg::Type::STR_HEX, RPCArg::Optional::NO, "The block hash"},
                    {"verbose", RPCArg::Type::BOOL, RPCArg::Default{true}, "true for a json object, false for the hex-encoded data"},
                },
                {
                    RPCResult{"for verbose = true",
                        RPCResult::Type::OBJ, "", "",
                        {
                            {RPCResult::Type::STR_HEX, "hash", "the block hash (same as provided)"},
                            {RPCResult::Type::NUM, "confirmations", "The number of confirmations, or -1 if the block is not on the main chain"},
                            {RPCResult::Type::NUM, "height", "The block height or index"},
                            {RPCResult::Type::NUM, "version", "The block version"},
                            {RPCResult::Type::STR_HEX, "versionHex", "The block version formatted in hexadecimal"},
                            {RPCResult::Type::STR_HEX, "merkleroot", "The merkle root"},
                            {RPCResult::Type::STR_HEX, "witnessmerkleroot", /*optional=*/true, "The witness merkle root"},
                            {RPCResult::Type::NUM_TIME, "time", "The block time expressed in " + UNIX_EPOCH_TIME},
                            {RPCResult::Type::NUM_TIME, "mediantime", "The median block time expressed in " + UNIX_EPOCH_TIME},
                            {RPCResult::Type::NUM, "nonce", "The nonce"},
                            {RPCResult::Type::STR_HEX, "bits", "The bits"},
                            {RPCResult::Type::NUM, "difficulty", "The difficulty"},
                            {RPCResult::Type::STR_HEX, "chainwork", "Expected number of hashes required to produce the current chain"},
                            {RPCResult::Type::NUM, "nTx", "The number of transactions in the block"},
                            {RPCResult::Type::NUM, "anonoutputs", /*optional=*/true, "The number of RCT outputs in the chain at this block"},
                            {RPCResult::Type::STR_AMOUNT, "moneysupply", "The total amount of particl in the chain at this block"},
                            {RPCResult::Type::STR_HEX, "previousblockhash", /*optional=*/true, "The hash of the previous block (if available)"},
                            {RPCResult::Type::STR_HEX, "nextblockhash", /*optional=*/true, "The hash of the next block (if available)"},
                        }},
                    RPCResult{"for verbose=false",
                        RPCResult::Type::STR_HEX, "", "A string that is serialized, hex-encoded data for block 'hash'"},
                },
                RPCExamples{
                    HelpExampleCli("getblockheader", "\"00000000c937983704a73af28acdec37b049d214adbda81d7e2a3dd146f6ed09\"")
            + HelpExampleRpc("getblockheader", "\"00000000c937983704a73af28acdec37b049d214adbda81d7e2a3dd146f6ed09\"")
                },
        [&](const RPCHelpMan& self, const JSONRPCRequest& request) -> UniValue
{
    uint256 hash(ParseHashV(request.params[0], "hash"));

    bool fVerbose = true;
    if (!request.params[1].isNull())
        fVerbose = request.params[1].get_bool();

    const CBlockIndex* pblockindex;
    const CBlockIndex* tip;
    {
        ChainstateManager& chainman = EnsureAnyChainman(request.context);
        LOCK(cs_main);
        pblockindex = chainman.m_blockman.LookupBlockIndex(hash);
        tip = chainman.ActiveChain().Tip();
    }

    if (!pblockindex) {
        throw JSONRPCError(RPC_INVALID_ADDRESS_OR_KEY, "Block not found");
    }

    if (!fVerbose)
    {
        CDataStream ssBlock(SER_NETWORK, PROTOCOL_VERSION);
        ssBlock << pblockindex->GetBlockHeader();
        std::string strHex = HexStr(ssBlock);
        return strHex;
    }

    return blockheaderToJSON(tip, pblockindex);
},
    };
}

static CBlock GetBlockChecked(BlockManager& blockman, const CBlockIndex* pblockindex) EXCLUSIVE_LOCKS_REQUIRED(::cs_main)
{
    AssertLockHeld(::cs_main);
    CBlock block;
    if (blockman.IsBlockPruned(pblockindex)) {
        throw JSONRPCError(RPC_MISC_ERROR, "Block not available (pruned data)");
    }

    if (!ReadBlockFromDisk(block, pblockindex, Params().GetConsensus())) {
        // Block not found on disk. This could be because we have the block
        // header in our index but not yet have the block or did not accept the
        // block.
        throw JSONRPCError(RPC_MISC_ERROR, "Block not found on disk");
    }

    return block;
}

static CBlockUndo GetUndoChecked(BlockManager& blockman, const CBlockIndex* pblockindex) EXCLUSIVE_LOCKS_REQUIRED(cs_main)
{
    AssertLockHeld(::cs_main);
    CBlockUndo blockUndo;
    if (blockman.IsBlockPruned(pblockindex)) {
        throw JSONRPCError(RPC_MISC_ERROR, "Undo data not available (pruned data)");
    }

    if (!UndoReadFromDisk(blockUndo, pblockindex)) {
        throw JSONRPCError(RPC_MISC_ERROR, "Can't read undo data from disk");
    }

    return blockUndo;
}

static RPCHelpMan getblock()
{
    return RPCHelpMan{"getblock",
                "\nIf verbosity is 0, returns a string that is serialized, hex-encoded data for block 'hash'.\n"
                "If verbosity is 1, returns an Object with information about block <hash>.\n"
                "If verbosity is 2, returns an Object with information about block <hash> and information about each transaction.\n"
                "If verbosity is 3, returns an Object with information about block <hash> and information about each transaction, including prevout information for inputs (only for unpruned blocks in the current best chain).\n",
                {
                    {"blockhash", RPCArg::Type::STR_HEX, RPCArg::Optional::NO, "The block hash"},
                    {"verbosity|verbose", RPCArg::Type::NUM, RPCArg::Default{1}, "0 for hex-encoded data, 1 for a JSON object, 2 for JSON object with transaction data, and 3 for JSON object with transaction data including prevout information for inputs"},
                    {"coinstakeinfo", RPCArg::Type::BOOL, RPCArg::Default{false}, "Display more Proof of Stake info"},
                },
                {
                    RPCResult{"for verbosity = 0",
                RPCResult::Type::STR_HEX, "", "A string that is serialized, hex-encoded data for block 'hash'"},
                    RPCResult{"for verbosity = 1",
                RPCResult::Type::OBJ, "", "",
                {
                    {RPCResult::Type::STR_HEX, "hash", "the block hash (same as provided)"},
                    {RPCResult::Type::NUM, "confirmations", "The number of confirmations, or -1 if the block is not on the main chain"},
                    {RPCResult::Type::NUM, "size", "The block size"},
                    {RPCResult::Type::NUM, "strippedsize", "The block size excluding witness data"},
                    {RPCResult::Type::NUM, "weight", "The block weight as defined in BIP 141"},
                    {RPCResult::Type::NUM, "height", "The block height or index"},
                    {RPCResult::Type::NUM, "version", "The block version"},
                    {RPCResult::Type::STR_HEX, "versionHex", "The block version formatted in hexadecimal"},
                    {RPCResult::Type::STR_HEX, "merkleroot", "The merkle root"},
                    {RPCResult::Type::STR_HEX, "witnessmerkleroot", "The witness merkle root"},
                    {RPCResult::Type::ARR, "tx", "The transaction ids",
                        {{RPCResult::Type::STR_HEX, "", "The transaction id"}}},
                    {RPCResult::Type::NUM_TIME, "time",       "The block time expressed in " + UNIX_EPOCH_TIME},
                    {RPCResult::Type::NUM_TIME, "mediantime", "The median block time expressed in " + UNIX_EPOCH_TIME},
                    {RPCResult::Type::NUM, "nonce", "The nonce"},
                    {RPCResult::Type::STR_HEX, "bits", "The bits"},
                    {RPCResult::Type::NUM, "difficulty", "The difficulty"},
                    {RPCResult::Type::STR_HEX, "chainwork", "Expected number of hashes required to produce the chain up to this block (in hex)"},
                    {RPCResult::Type::NUM, "nTx", "The number of transactions in the block"},
                    {RPCResult::Type::STR_HEX, "previousblockhash", /*optional=*/true, "The hash of the previous block (if available)"},
                    {RPCResult::Type::STR_HEX, "nextblockhash", /*optional=*/true, "The hash of the next block (if available)"},
                    {RPCResult::Type::NUM, "anonoutputs", /*optional=*/true, "The number of RCT outputs in the chain at this block"},
                    {RPCResult::Type::STR_AMOUNT, "moneysupply", /*optional=*/true, "the total amount of coin in the network"},
                }},
                    RPCResult{"for verbosity = 2",
                RPCResult::Type::OBJ, "", "",
                {
                    {RPCResult::Type::ELISION, "", "Same output as verbosity = 1"},
                    {RPCResult::Type::STR_HEX, "blocksig", "The block signature"},
                    {RPCResult::Type::ARR, "tx", "",
                    {
                        {RPCResult::Type::OBJ, "", "",
                        {
                            {RPCResult::Type::ELISION, "", "The transactions in the format of the getrawtransaction RPC. Different from verbosity = 1 \"tx\" result"},
                            {RPCResult::Type::NUM, "fee", "The transaction fee in " + CURRENCY_UNIT + ", omitted if block undo data is not available"},
                        }},
                    }},
                }},
                    RPCResult{"for verbosity = 3",
                RPCResult::Type::OBJ, "", "",
                {
                    {RPCResult::Type::ELISION, "", "Same output as verbosity = 2"},
                    {RPCResult::Type::ARR, "tx", "",
                    {
                        {RPCResult::Type::OBJ, "", "",
                        {
                            {RPCResult::Type::ARR, "vin", "",
                            {
                                {RPCResult::Type::OBJ, "", "",
                                {
                                    {RPCResult::Type::ELISION, "", "The same output as verbosity = 2"},
                                    {RPCResult::Type::OBJ, "prevout", "(Only if undo information is available)",
                                    {
                                        {RPCResult::Type::BOOL, "generated", "Coinbase or not"},
                                        {RPCResult::Type::NUM, "height", "The height of the prevout"},
                                        {RPCResult::Type::NUM, "value", "The value in " + CURRENCY_UNIT},
                                        {RPCResult::Type::OBJ, "scriptPubKey", "",
                                        {
                                            {RPCResult::Type::STR, "asm", "The asm"},
                                            {RPCResult::Type::STR, "hex", "The hex"},
                                            {RPCResult::Type::STR, "address", /*optional=*/true, "The Particl address (only if a well-defined address exists)"},
                                            {RPCResult::Type::STR, "type", "The type (one of: " + GetAllOutputTypes() + ")"},
                                        }},
                                    }},
                                }},
                            }},
                        }},
                    }},
                }},
        },
                RPCExamples{
                    HelpExampleCli("getblock", "\"00000000c937983704a73af28acdec37b049d214adbda81d7e2a3dd146f6ed09\"")
            + HelpExampleRpc("getblock", "\"00000000c937983704a73af28acdec37b049d214adbda81d7e2a3dd146f6ed09\"")
                },
        [&](const RPCHelpMan& self, const JSONRPCRequest& request) -> UniValue
{
    uint256 hash(ParseHashV(request.params[0], "blockhash"));

    int verbosity = 1;
    if (!request.params[1].isNull()) {
        if (request.params[1].isBool()) {
            verbosity = request.params[1].get_bool() ? 1 : 0;
        } else {
            verbosity = request.params[1].get_int();
        }
    }

    bool with_coinstakeinfo = !request.params[2].isNull() ? request.params[2].get_bool() : false;

    CBlock block;
    const CBlockIndex* pblockindex;
    const CBlockIndex* tip;
    ChainstateManager& chainman = EnsureAnyChainman(request.context);
    {
        LOCK(cs_main);
        pblockindex = chainman.m_blockman.LookupBlockIndex(hash);
        tip = chainman.ActiveChain().Tip();

        if (!pblockindex) {
            throw JSONRPCError(RPC_INVALID_ADDRESS_OR_KEY, "Block not found");
        }

        block = GetBlockChecked(chainman.m_blockman, pblockindex);
    }

    if (verbosity <= 0)
    {
        CDataStream ssBlock(SER_NETWORK, PROTOCOL_VERSION | RPCSerializationFlags());
        ssBlock << block;
        std::string strHex = HexStr(ssBlock);
        return strHex;
    }

    TxVerbosity tx_verbosity;
    if (verbosity == 1) {
        tx_verbosity = TxVerbosity::SHOW_TXID;
    } else if (verbosity == 2) {
        tx_verbosity = TxVerbosity::SHOW_DETAILS;
    } else {
        tx_verbosity = TxVerbosity::SHOW_DETAILS_AND_PREVOUT;
    }

    return blockToJSON(chainman.m_blockman, block, tip, pblockindex, tx_verbosity, with_coinstakeinfo);
},
    };
}

static RPCHelpMan pruneblockchain()
{
    return RPCHelpMan{"pruneblockchain", "",
                {
                    {"height", RPCArg::Type::NUM, RPCArg::Optional::NO, "The block height to prune up to. May be set to a discrete height, or to a " + UNIX_EPOCH_TIME + "\n"
            "                  to prune blocks whose block time is at least 2 hours older than the provided timestamp."},
                },
                RPCResult{
                    RPCResult::Type::NUM, "", "Height of the last block pruned"},
                RPCExamples{
                    HelpExampleCli("pruneblockchain", "1000")
            + HelpExampleRpc("pruneblockchain", "1000")
                },
        [&](const RPCHelpMan& self, const JSONRPCRequest& request) -> UniValue
{
    if (!node::fPruneMode)
        throw JSONRPCError(RPC_MISC_ERROR, "Cannot prune blocks because node is not in prune mode.");

    ChainstateManager& chainman = EnsureAnyChainman(request.context);
    LOCK(cs_main);
    CChainState& active_chainstate = chainman.ActiveChainstate();
    CChain& active_chain = active_chainstate.m_chain;

    int heightParam = request.params[0].get_int();
    if (heightParam < 0)
        throw JSONRPCError(RPC_INVALID_PARAMETER, "Negative block height.");

    // Height value more than a billion is too high to be a block height, and
    // too low to be a block time (corresponds to timestamp from Sep 2001).
    if (heightParam > 1000000000) {
        // Add a 2 hour buffer to include blocks which might have had old timestamps
        const CBlockIndex* pindex = active_chain.FindEarliestAtLeast(heightParam - TIMESTAMP_WINDOW, 0);
        if (!pindex) {
            throw JSONRPCError(RPC_INVALID_PARAMETER, "Could not find block with at least the specified timestamp.");
        }
        heightParam = pindex->nHeight;
    }

    unsigned int height = (unsigned int) heightParam;
    unsigned int chainHeight = (unsigned int) active_chain.Height();
    if (chainHeight < Params().PruneAfterHeight())
        throw JSONRPCError(RPC_MISC_ERROR, "Blockchain is too short for pruning.");
    else if (height > chainHeight)
        throw JSONRPCError(RPC_INVALID_PARAMETER, "Blockchain is shorter than the attempted prune height.");
    else if (height > chainHeight - MIN_BLOCKS_TO_KEEP) {
        LogPrint(BCLog::RPC, "Attempt to prune blocks close to the tip.  Retaining the minimum number of blocks.\n");
        height = chainHeight - MIN_BLOCKS_TO_KEEP;
    }

    PruneBlockFilesManual(active_chainstate, height);
    const CBlockIndex* block = CHECK_NONFATAL(active_chain.Tip());
    const CBlockIndex* last_block = node::GetFirstStoredBlock(block);

    return static_cast<uint64_t>(last_block->nHeight);
},
    };
}

CoinStatsHashType ParseHashType(const std::string& hash_type_input)
{
    if (hash_type_input == "hash_serialized_2") {
        return CoinStatsHashType::HASH_SERIALIZED;
    } else if (hash_type_input == "muhash") {
        return CoinStatsHashType::MUHASH;
    } else if (hash_type_input == "none") {
        return CoinStatsHashType::NONE;
    } else {
        throw JSONRPCError(RPC_INVALID_PARAMETER, strprintf("'%s' is not a valid hash_type", hash_type_input));
    }
}

static RPCHelpMan gettxoutsetinfo()
{
    return RPCHelpMan{"gettxoutsetinfo",
                "\nReturns statistics about the unspent transaction output set.\n"
                "Note this call may take some time if you are not using coinstatsindex.\n",
                {
                    {"hash_type", RPCArg::Type::STR, RPCArg::Default{"hash_serialized_2"}, "Which UTXO set hash should be calculated. Options: 'hash_serialized_2' (the legacy algorithm), 'muhash', 'none'."},
                    {"hash_or_height", RPCArg::Type::NUM, RPCArg::Optional::OMITTED_NAMED_ARG, "The block hash or height of the target height (only available with coinstatsindex).", "", {"", "string or numeric"}},
                    {"use_index", RPCArg::Type::BOOL, RPCArg::Default{true}, "Use coinstatsindex, if available."},
                },
                RPCResult{
                    RPCResult::Type::OBJ, "", "",
                    {
                        {RPCResult::Type::NUM, "height", "The block height (index) of the returned statistics"},
                        {RPCResult::Type::STR_HEX, "bestblock", "The hash of the block at which these statistics are calculated"},
                        {RPCResult::Type::NUM, "txouts", "The number of unspent transaction outputs"},
                        {RPCResult::Type::NUM, "txouts_blinded", /*optional=*/true, "The number of blinded unspent transaction outputs"},
                        {RPCResult::Type::NUM, "bogosize", "Database-independent, meaningless metric indicating the UTXO set size"},
                        {RPCResult::Type::STR_HEX, "hash_serialized_2", /*optional=*/true, "The serialized hash (only present if 'hash_serialized_2' hash_type is chosen)"},
                        {RPCResult::Type::STR_HEX, "muhash", /*optional=*/true, "The serialized hash (only present if 'muhash' hash_type is chosen)"},
                        {RPCResult::Type::NUM, "transactions", /*optional=*/true, "The number of transactions with unspent outputs (not available when coinstatsindex is used)"},
                        {RPCResult::Type::NUM, "disk_size", /*optional=*/true, "The estimated size of the chainstate on disk (not available when coinstatsindex is used)"},
                        {RPCResult::Type::STR_AMOUNT, "total_amount", "The total amount of coins in the UTXO set"},
                        {RPCResult::Type::STR_AMOUNT, "total_unspendable_amount", /*optional=*/true, "The total amount of coins permanently excluded from the UTXO set (only available if coinstatsindex is used)"},
                        {RPCResult::Type::OBJ, "block_info", /*optional=*/true, "Info on amounts in the block at this block height (only available if coinstatsindex is used)",
                        {
                            {RPCResult::Type::STR_AMOUNT, "prevout_spent", "Total amount of all prevouts spent in this block"},
                            {RPCResult::Type::STR_AMOUNT, "coinbase", "Coinbase subsidy amount of this block"},
                            {RPCResult::Type::STR_AMOUNT, "new_outputs_ex_coinbase", "Total amount of new outputs created by this block"},
                            {RPCResult::Type::STR_AMOUNT, "unspendable", "Total amount of unspendable outputs created in this block"},
                            {RPCResult::Type::OBJ, "unspendables", "Detailed view of the unspendable categories",
                            {
                                {RPCResult::Type::STR_AMOUNT, "genesis_block", "The unspendable amount of the Genesis block subsidy"},
                                {RPCResult::Type::STR_AMOUNT, "bip30", "Transactions overridden by duplicates (no longer possible with BIP30)"},
                                {RPCResult::Type::STR_AMOUNT, "scripts", "Amounts sent to scripts that are unspendable (for example OP_RETURN outputs)"},
                                {RPCResult::Type::STR_AMOUNT, "unclaimed_rewards", "Fee rewards that miners did not claim in their coinbase transaction"},
                            }}
                        }},
                    }},
                RPCExamples{
                    HelpExampleCli("gettxoutsetinfo", "") +
                    HelpExampleCli("gettxoutsetinfo", R"("none")") +
                    HelpExampleCli("gettxoutsetinfo", R"("none" 1000)") +
                    HelpExampleCli("gettxoutsetinfo", R"("none" '"00000000c937983704a73af28acdec37b049d214adbda81d7e2a3dd146f6ed09"')") +
                    HelpExampleRpc("gettxoutsetinfo", "") +
                    HelpExampleRpc("gettxoutsetinfo", R"("none")") +
                    HelpExampleRpc("gettxoutsetinfo", R"("none", 1000)") +
                    HelpExampleRpc("gettxoutsetinfo", R"("none", "00000000c937983704a73af28acdec37b049d214adbda81d7e2a3dd146f6ed09")")
                },
        [&](const RPCHelpMan& self, const JSONRPCRequest& request) -> UniValue
{
    UniValue ret(UniValue::VOBJ);

    const CBlockIndex* pindex{nullptr};
    const CoinStatsHashType hash_type{request.params[0].isNull() ? CoinStatsHashType::HASH_SERIALIZED : ParseHashType(request.params[0].get_str())};
    CCoinsStats stats{hash_type};
    stats.index_requested = request.params[2].isNull() || request.params[2].get_bool();

    NodeContext& node = EnsureAnyNodeContext(request.context);
    ChainstateManager& chainman = EnsureChainman(node);
    CChainState& active_chainstate = chainman.ActiveChainstate();
    active_chainstate.ForceFlushStateToDisk();

    CCoinsView* coins_view;
    BlockManager* blockman;
    {
        LOCK(::cs_main);
        coins_view = &active_chainstate.CoinsDB();
        blockman = &active_chainstate.m_blockman;
        pindex = blockman->LookupBlockIndex(coins_view->GetBestBlock());
    }

    if (!request.params[1].isNull()) {
        if (!g_coin_stats_index) {
            throw JSONRPCError(RPC_INVALID_PARAMETER, "Querying specific block heights requires coinstatsindex");
        }

        if (stats.m_hash_type == CoinStatsHashType::HASH_SERIALIZED) {
            throw JSONRPCError(RPC_INVALID_PARAMETER, "hash_serialized_2 hash type cannot be queried for a specific block");
        }

        pindex = ParseHashOrHeight(request.params[1], chainman);
    }

    if (stats.index_requested && g_coin_stats_index) {
        if (!g_coin_stats_index->BlockUntilSyncedToCurrentChain()) {
            const IndexSummary summary{g_coin_stats_index->GetSummary()};

            // If a specific block was requested and the index has already synced past that height, we can return the
            // data already even though the index is not fully synced yet.
            if (pindex->nHeight > summary.best_block_height) {
                throw JSONRPCError(RPC_INTERNAL_ERROR, strprintf("Unable to get data because coinstatsindex is still syncing. Current height: %d", summary.best_block_height));
            }
        }
    }

    if (GetUTXOStats(coins_view, *blockman, stats, node.rpc_interruption_point, pindex)) {
        ret.pushKV("height", (int64_t)stats.nHeight);
        ret.pushKV("bestblock", stats.hashBlock.GetHex());
        ret.pushKV("txouts", (int64_t)stats.nTransactionOutputs);
        if (fParticlMode) {
            ret.pushKV("txouts_blinded", (int64_t)stats.nBlindTransactionOutputs);
        }
        ret.pushKV("bogosize", (int64_t)stats.nBogoSize);
        if (hash_type == CoinStatsHashType::HASH_SERIALIZED) {
            ret.pushKV("hash_serialized_2", stats.hashSerialized.GetHex());
        }
        if (hash_type == CoinStatsHashType::MUHASH) {
            ret.pushKV("muhash", stats.hashSerialized.GetHex());
        }
        CHECK_NONFATAL(stats.total_amount.has_value());
        ret.pushKV("total_amount", ValueFromAmount(stats.total_amount.value()));
        if (!stats.index_used) {
            ret.pushKV("transactions", static_cast<int64_t>(stats.nTransactions));
            ret.pushKV("disk_size", stats.nDiskSize);
        } else {
            ret.pushKV("total_unspendable_amount", ValueFromAmount(stats.total_unspendable_amount));

            CCoinsStats prev_stats{hash_type};

            if (pindex->nHeight > 0) {
                GetUTXOStats(coins_view, *blockman, prev_stats, node.rpc_interruption_point, pindex->pprev);
            }

            UniValue block_info(UniValue::VOBJ);
            block_info.pushKV("prevout_spent", ValueFromAmount(stats.total_prevout_spent_amount - prev_stats.total_prevout_spent_amount));
            block_info.pushKV("coinbase", ValueFromAmount(stats.total_coinbase_amount - prev_stats.total_coinbase_amount));
            block_info.pushKV("new_outputs_ex_coinbase", ValueFromAmount(stats.total_new_outputs_ex_coinbase_amount - prev_stats.total_new_outputs_ex_coinbase_amount));
            block_info.pushKV("unspendable", ValueFromAmount(stats.total_unspendable_amount - prev_stats.total_unspendable_amount));

            UniValue unspendables(UniValue::VOBJ);
            unspendables.pushKV("genesis_block", ValueFromAmount(stats.total_unspendables_genesis_block - prev_stats.total_unspendables_genesis_block));
            unspendables.pushKV("bip30", ValueFromAmount(stats.total_unspendables_bip30 - prev_stats.total_unspendables_bip30));
            unspendables.pushKV("scripts", ValueFromAmount(stats.total_unspendables_scripts - prev_stats.total_unspendables_scripts));
            unspendables.pushKV("unclaimed_rewards", ValueFromAmount(stats.total_unspendables_unclaimed_rewards - prev_stats.total_unspendables_unclaimed_rewards));
            block_info.pushKV("unspendables", unspendables);

            ret.pushKV("block_info", block_info);
        }
    } else {
        throw JSONRPCError(RPC_INTERNAL_ERROR, "Unable to read UTXO set");
    }
    return ret;
},
    };
}

static RPCHelpMan gettxout()
{
    return RPCHelpMan{"gettxout",
        "\nReturns details about an unspent transaction output.\n",
        {
            {"txid", RPCArg::Type::STR, RPCArg::Optional::NO, "The transaction id"},
            {"n", RPCArg::Type::NUM, RPCArg::Optional::NO, "vout number"},
            {"include_mempool", RPCArg::Type::BOOL, RPCArg::Default{true}, "Whether to include the mempool. Note that an unspent output that is spent in the mempool won't appear."},
        },
        {
            RPCResult{"If the UTXO was not found", RPCResult::Type::NONE, "", ""},
            RPCResult{"Otherwise", RPCResult::Type::OBJ, "", "", {
                {RPCResult::Type::STR_HEX, "bestblock", "The hash of the block at the tip of the chain"},
                {RPCResult::Type::NUM, "confirmations", "The number of confirmations"},
                {RPCResult::Type::STR_AMOUNT, "value", "The transaction value in " + CURRENCY_UNIT},
                {RPCResult::Type::OBJ, "scriptPubKey", "", {
                    {RPCResult::Type::STR, "asm", ""},
                    {RPCResult::Type::STR, "desc", "Inferred descriptor for the output"},
                    {RPCResult::Type::STR_HEX, "hex", ""},
                    {RPCResult::Type::STR, "type", "The type, eg pubkeyhash"},
                    {RPCResult::Type::STR, "address", /*optional=*/true, "The Particl address (only if a well-defined address exists)"},
                    {RPCResult::Type::STR, "stakeaddress", /*optional=*/true, "The Particl stake address (only if a well-defined stakeaddress exists)"},
                }},
                {RPCResult::Type::BOOL, "coinbase", "Coinbase or not"},
            }},
        },
        RPCExamples{
            "\nGet unspent transactions\n"
            + HelpExampleCli("listunspent", "") +
            "\nView the details\n"
            + HelpExampleCli("gettxout", "\"txid\" 1") +
            "\nAs a JSON-RPC call\n"
            + HelpExampleRpc("gettxout", "\"txid\", 1")
                },
        [&](const RPCHelpMan& self, const JSONRPCRequest& request) -> UniValue
{
    NodeContext& node = EnsureAnyNodeContext(request.context);
    ChainstateManager& chainman = EnsureChainman(node);
    LOCK(cs_main);

    UniValue ret(UniValue::VOBJ);

    uint256 hash(ParseHashV(request.params[0], "txid"));
    int n = request.params[1].get_int();
    COutPoint out(hash, n);
    bool fMempool = true;
    if (!request.params[2].isNull())
        fMempool = request.params[2].get_bool();

    Coin coin;
    CChainState& active_chainstate = chainman.ActiveChainstate();
    CCoinsViewCache* coins_view = &active_chainstate.CoinsTip();

    if (fMempool) {
        const CTxMemPool& mempool = EnsureMemPool(node);
        LOCK(mempool.cs);
        CCoinsViewMemPool view(coins_view, mempool);
        if (!view.GetCoin(out, coin) || mempool.isSpent(out)) {
            return NullUniValue;
        }
    } else {
        if (!coins_view->GetCoin(out, coin)) {
            return NullUniValue;
        }
    }

    const CBlockIndex* pindex = active_chainstate.m_blockman.LookupBlockIndex(coins_view->GetBestBlock());
    ret.pushKV("bestblock", pindex->GetBlockHash().GetHex());
    if (coin.nHeight == MEMPOOL_HEIGHT) {
        ret.pushKV("confirmations", 0);
    } else {
        ret.pushKV("confirmations", (int64_t)(pindex->nHeight - coin.nHeight + 1));
    }
    ret.pushKV("value", ValueFromAmount(coin.out.nValue));
    UniValue o(UniValue::VOBJ);
    ScriptToUniv(coin.out.scriptPubKey, /*out=*/o, /*include_hex=*/true, /*include_address=*/true);
    ret.pushKV("scriptPubKey", o);
    ret.pushKV("coinbase", (bool)coin.fCoinBase);

    return ret;
},
    };
}

static RPCHelpMan verifychain()
{
    return RPCHelpMan{"verifychain",
                "\nVerifies blockchain database.\n",
                {
                    {"checklevel", RPCArg::Type::NUM, RPCArg::DefaultHint{strprintf("%d, range=0-4", DEFAULT_CHECKLEVEL)},
                        strprintf("How thorough the block verification is:\n%s", MakeUnorderedList(CHECKLEVEL_DOC))},
                    {"nblocks", RPCArg::Type::NUM, RPCArg::DefaultHint{strprintf("%d, 0=all", DEFAULT_CHECKBLOCKS)}, "The number of blocks to check."},
                },
                RPCResult{
                    RPCResult::Type::BOOL, "", "Verified or not"},
                RPCExamples{
                    HelpExampleCli("verifychain", "")
            + HelpExampleRpc("verifychain", "")
                },
        [&](const RPCHelpMan& self, const JSONRPCRequest& request) -> UniValue
{
    const int check_level{request.params[0].isNull() ? DEFAULT_CHECKLEVEL : request.params[0].get_int()};
    const int check_depth{request.params[1].isNull() ? DEFAULT_CHECKBLOCKS : request.params[1].get_int()};

    ChainstateManager& chainman = EnsureAnyChainman(request.context);
    LOCK(cs_main);

    CChainState& active_chainstate = chainman.ActiveChainstate();
    return CVerifyDB().VerifyDB(
        active_chainstate, Params().GetConsensus(), active_chainstate.CoinsTip(), check_level, check_depth);
},
    };
}

static void SoftForkDescPushBack(const CBlockIndex* blockindex, UniValue& softforks, const Consensus::Params& params, Consensus::BuriedDeployment dep)
{
    // For buried deployments.

    if (!DeploymentEnabled(params, dep)) return;

    UniValue rv(UniValue::VOBJ);
    rv.pushKV("type", "buried");
    // getdeploymentinfo reports the softfork as active from when the chain height is
    // one below the activation height
    rv.pushKV("active", DeploymentActiveAfter(blockindex, params, dep));
    rv.pushKV("height", params.DeploymentHeight(dep));
    softforks.pushKV(DeploymentName(dep), rv);
}

static void SoftForkDescPushBack(const CBlockIndex* blockindex, UniValue& softforks, const Consensus::Params& consensusParams, Consensus::DeploymentPos id)
{
    // For BIP9 deployments.

    if (!DeploymentEnabled(consensusParams, id)) return;
    if (blockindex == nullptr) return;

    auto get_state_name = [](const ThresholdState state) -> std::string {
        switch (state) {
        case ThresholdState::DEFINED: return "defined";
        case ThresholdState::STARTED: return "started";
        case ThresholdState::LOCKED_IN: return "locked_in";
        case ThresholdState::ACTIVE: return "active";
        case ThresholdState::FAILED: return "failed";
        }
        return "invalid";
    };

    UniValue bip9(UniValue::VOBJ);

    const ThresholdState next_state = g_versionbitscache.State(blockindex, consensusParams, id);
    const ThresholdState current_state = g_versionbitscache.State(blockindex->pprev, consensusParams, id);

    const bool has_signal = (ThresholdState::STARTED == current_state || ThresholdState::LOCKED_IN == current_state);

    // BIP9 parameters
    if (has_signal) {
        bip9.pushKV("bit", consensusParams.vDeployments[id].bit);
    }
    bip9.pushKV("start_time", consensusParams.vDeployments[id].nStartTime);
    bip9.pushKV("timeout", consensusParams.vDeployments[id].nTimeout);
    bip9.pushKV("min_activation_height", consensusParams.vDeployments[id].min_activation_height);

    // BIP9 status
    bip9.pushKV("status", get_state_name(current_state));
    bip9.pushKV("since", g_versionbitscache.StateSinceHeight(blockindex->pprev, consensusParams, id));
    bip9.pushKV("status_next", get_state_name(next_state));

    // BIP9 signalling status, if applicable
    if (has_signal) {
        UniValue statsUV(UniValue::VOBJ);
        std::vector<bool> signals;
        BIP9Stats statsStruct = g_versionbitscache.Statistics(blockindex, consensusParams, id, &signals);
        statsUV.pushKV("period", statsStruct.period);
        statsUV.pushKV("elapsed", statsStruct.elapsed);
        statsUV.pushKV("count", statsStruct.count);
        if (ThresholdState::LOCKED_IN != current_state) {
            statsUV.pushKV("threshold", statsStruct.threshold);
            statsUV.pushKV("possible", statsStruct.possible);
        }
        bip9.pushKV("statistics", statsUV);

        std::string sig;
        sig.reserve(signals.size());
        for (const bool s : signals) {
            sig.push_back(s ? '#' : '-');
        }
        bip9.pushKV("signalling", sig);
    }

    UniValue rv(UniValue::VOBJ);
    rv.pushKV("type", "bip9");
    if (ThresholdState::ACTIVE == next_state) {
        rv.pushKV("height", g_versionbitscache.StateSinceHeight(blockindex, consensusParams, id));
    }
    rv.pushKV("active", ThresholdState::ACTIVE == next_state);
    rv.pushKV("bip9", bip9);

    softforks.pushKV(DeploymentName(id), rv);
}

namespace {
/* TODO: when -deprecatedrpc=softforks is removed, drop these */
UniValue DeploymentInfo(const CBlockIndex* tip, const Consensus::Params& consensusParams);
extern const std::vector<RPCResult> RPCHelpForDeployment;
}

// used by rest.cpp:rest_chaininfo, so cannot be static
RPCHelpMan getblockchaininfo()
{
    /* TODO: from v24, remove -deprecatedrpc=softforks */
    return RPCHelpMan{"getblockchaininfo",
        "Returns an object containing various state info regarding blockchain processing.\n",
        {},
        RPCResult{
            RPCResult::Type::OBJ, "", "",
            {
                {RPCResult::Type::STR, "chain", "current network name (main, test, signet, regtest)"},
                {RPCResult::Type::NUM, "blocks", "the height of the most-work fully-validated chain. The genesis block has height 0"},
                {RPCResult::Type::NUM, "headers", "the current number of headers we have validated"},
                {RPCResult::Type::STR, "bestblockhash", "the hash of the currently best block"},
                {RPCResult::Type::STR_AMOUNT, "moneysupply", /*optional=*/true, "the total amount of coin in the network"},
                {RPCResult::Type::NUM, "blockindexsize", /*optional=*/true, "the total number of blockheaders loaded"},
                {RPCResult::Type::NUM, "delayedblocks", /*optional=*/true, "the number of blocks received out of order delayed until gaps close."},
                {RPCResult::Type::NUM, "difficulty", "the current difficulty"},
                {RPCResult::Type::NUM_TIME, "time", "The block time expressed in " + UNIX_EPOCH_TIME},
                {RPCResult::Type::NUM_TIME, "mediantime", "The median block time expressed in " + UNIX_EPOCH_TIME},
                {RPCResult::Type::NUM, "verificationprogress", "estimate of verification progress [0..1]"},
                {RPCResult::Type::BOOL, "initialblockdownload", "(debug information) estimate of whether this node is in Initial Block Download mode"},
                {RPCResult::Type::STR_HEX, "chainwork", "total amount of work in active chain, in hexadecimal"},
                {RPCResult::Type::NUM, "size_on_disk", "the estimated size of the block and undo files on disk"},
                {RPCResult::Type::BOOL, "pruned", "if the blocks are subject to pruning"},
                {RPCResult::Type::NUM, "pruneheight", /*optional=*/true, "lowest-height complete block stored (only present if pruning is enabled)"},
                {RPCResult::Type::BOOL, "automatic_pruning", /*optional=*/true, "whether automatic pruning is enabled (only present if pruning is enabled)"},
                {RPCResult::Type::NUM, "prune_target_size", /*optional=*/true, "the target size used by pruning (only present if automatic pruning is enabled)"},
                {RPCResult::Type::OBJ_DYN, "softforks", /*optional=*/true, "(DEPRECATED, returned only if config option -deprecatedrpc=softforks is passed) status of softforks",
                {
                    {RPCResult::Type::OBJ, "xxxx", "name of the softfork",
                        RPCHelpForDeployment
                    },
                }},
                {RPCResult::Type::STR, "warnings", "any network and blockchain warnings"},
            }},
        RPCExamples{
            HelpExampleCli("getblockchaininfo", "")
            + HelpExampleRpc("getblockchaininfo", "")
        },
        [&](const RPCHelpMan& self, const JSONRPCRequest& request) -> UniValue
{
    const ArgsManager& args{EnsureAnyArgsman(request.context)};
    ChainstateManager& chainman = EnsureAnyChainman(request.context);
    LOCK(cs_main);
    CChainState& active_chainstate = chainman.ActiveChainstate();

    const CBlockIndex* tip = CHECK_NONFATAL(active_chainstate.m_chain.Tip());
    const int height = tip->nHeight;
    UniValue obj(UniValue::VOBJ);
    obj.pushKV("chain", Params().NetworkIDString());
    obj.pushKV("blocks", height);
    obj.pushKV("headers", chainman.m_best_header ? chainman.m_best_header->nHeight : -1);
    obj.pushKV("bestblockhash", tip->GetBlockHash().GetHex());
    if (fParticlMode) {
        obj.pushKV("moneysupply", ValueFromAmount(tip->nMoneySupply));
        obj.pushKV("blockindexsize", (int)chainman.BlockIndex().size());
        obj.pushKV("delayedblocks", (int)particl::CountDelayedBlocks());
    }
    obj.pushKV("difficulty", (double)GetDifficulty(tip));
    PushTime(obj, "time", tip->nTime);
    PushTime(obj, "mediantime", tip->GetMedianTimePast());
    obj.pushKV("verificationprogress", GuessVerificationProgress(Params().TxData(), tip));
    obj.pushKV("initialblockdownload", active_chainstate.IsInitialBlockDownload());
    obj.pushKV("chainwork", tip->nChainWork.GetHex());
    obj.pushKV("size_on_disk", chainman.m_blockman.CalculateCurrentUsage());
    obj.pushKV("pruned", node::fPruneMode);
    if (node::fPruneMode) {
        const CBlockIndex* block = CHECK_NONFATAL(tip);
        obj.pushKV("pruneheight", node::GetFirstStoredBlock(block)->nHeight);

        // if 0, execution bypasses the whole if block.
        bool automatic_pruning{args.GetIntArg("-prune", 0) != 1};
        obj.pushKV("automatic_pruning",  automatic_pruning);
        if (automatic_pruning) {
            obj.pushKV("prune_target_size",  node::nPruneTarget);
        }
    }

    if (!fParticlMode && IsDeprecatedRPCEnabled("softforks")) {
        const Consensus::Params& consensusParams = Params().GetConsensus();
        obj.pushKV("softforks", DeploymentInfo(tip, consensusParams));
    }

    obj.pushKV("warnings", GetWarnings(false).original);
    return obj;
},
    };
}

namespace {
const std::vector<RPCResult> RPCHelpForDeployment{
    {RPCResult::Type::STR, "type", "one of \"buried\", \"bip9\""},
    {RPCResult::Type::NUM, "height", /*optional=*/true, "height of the first block which the rules are or will be enforced (only for \"buried\" type, or \"bip9\" type with \"active\" status)"},
    {RPCResult::Type::BOOL, "active", "true if the rules are enforced for the mempool and the next block"},
    {RPCResult::Type::OBJ, "bip9", /*optional=*/true, "status of bip9 softforks (only for \"bip9\" type)",
    {
        {RPCResult::Type::NUM, "bit", /*optional=*/true, "the bit (0-28) in the block version field used to signal this softfork (only for \"started\" and \"locked_in\" status)"},
        {RPCResult::Type::NUM_TIME, "start_time", "the minimum median time past of a block at which the bit gains its meaning"},
        {RPCResult::Type::NUM_TIME, "timeout", "the median time past of a block at which the deployment is considered failed if not yet locked in"},
        {RPCResult::Type::NUM, "min_activation_height", "minimum height of blocks for which the rules may be enforced"},
        {RPCResult::Type::STR, "status", "status of deployment at specified block (one of \"defined\", \"started\", \"locked_in\", \"active\", \"failed\")"},
        {RPCResult::Type::NUM, "since", "height of the first block to which the status applies"},
        {RPCResult::Type::STR, "status_next", "status of deployment at the next block"},
        {RPCResult::Type::OBJ, "statistics", /*optional=*/true, "numeric statistics about signalling for a softfork (only for \"started\" and \"locked_in\" status)",
        {
            {RPCResult::Type::NUM, "period", "the length in blocks of the signalling period"},
            {RPCResult::Type::NUM, "threshold", /*optional=*/true, "the number of blocks with the version bit set required to activate the feature (only for \"started\" status)"},
            {RPCResult::Type::NUM, "elapsed", "the number of blocks elapsed since the beginning of the current period"},
            {RPCResult::Type::NUM, "count", "the number of blocks with the version bit set in the current period"},
            {RPCResult::Type::BOOL, "possible", /*optional=*/true, "returns false if there are not enough blocks left in this period to pass activation threshold (only for \"started\" status)"},
        }},
        {RPCResult::Type::STR, "signalling", /*optional=*/true, "indicates blocks that signalled with a # and blocks that did not with a -"},
    }},
};

UniValue DeploymentInfo(const CBlockIndex* blockindex, const Consensus::Params& consensusParams)
{
    UniValue softforks(UniValue::VOBJ);
    SoftForkDescPushBack(blockindex, softforks, consensusParams, Consensus::DEPLOYMENT_HEIGHTINCB);
    SoftForkDescPushBack(blockindex, softforks, consensusParams, Consensus::DEPLOYMENT_DERSIG);
    SoftForkDescPushBack(blockindex, softforks, consensusParams, Consensus::DEPLOYMENT_CLTV);
    SoftForkDescPushBack(blockindex, softforks, consensusParams, Consensus::DEPLOYMENT_CSV);
    SoftForkDescPushBack(blockindex, softforks, consensusParams, Consensus::DEPLOYMENT_SEGWIT);
    SoftForkDescPushBack(blockindex, softforks, consensusParams, Consensus::DEPLOYMENT_TESTDUMMY);
    SoftForkDescPushBack(blockindex, softforks, consensusParams, Consensus::DEPLOYMENT_TAPROOT);
    return softforks;
}
} // anon namespace

static RPCHelpMan getdeploymentinfo()
{
    return RPCHelpMan{"getdeploymentinfo",
        "Returns an object containing various state info regarding deployments of consensus changes.",
        {
            {"blockhash", RPCArg::Type::STR_HEX, RPCArg::Default{"hash of current chain tip"}, "The block hash at which to query deployment state"},
        },
        RPCResult{
            RPCResult::Type::OBJ, "", "", {
                {RPCResult::Type::STR, "hash", "requested block hash (or tip)"},
                {RPCResult::Type::NUM, "height", "requested block height (or tip)"},
                {RPCResult::Type::OBJ_DYN, "deployments", "", {
                    {RPCResult::Type::OBJ, "xxxx", "name of the deployment", RPCHelpForDeployment}
                }},
            }
        },
        RPCExamples{ HelpExampleCli("getdeploymentinfo", "") + HelpExampleRpc("getdeploymentinfo", "") },
        [&](const RPCHelpMan& self, const JSONRPCRequest& request) -> UniValue
        {
            const ChainstateManager& chainman = EnsureAnyChainman(request.context);
            LOCK(cs_main);
            const CChainState& active_chainstate = chainman.ActiveChainstate();

            const CBlockIndex* blockindex;
            if (request.params[0].isNull()) {
                blockindex = CHECK_NONFATAL(active_chainstate.m_chain.Tip());
            } else {
                const uint256 hash(ParseHashV(request.params[0], "blockhash"));
                blockindex = chainman.m_blockman.LookupBlockIndex(hash);
                if (!blockindex) {
                    throw JSONRPCError(RPC_INVALID_ADDRESS_OR_KEY, "Block not found");
                }
            }

            const Consensus::Params& consensusParams = Params().GetConsensus();

            UniValue deploymentinfo(UniValue::VOBJ);
            deploymentinfo.pushKV("hash", blockindex->GetBlockHash().ToString());
            deploymentinfo.pushKV("height", blockindex->nHeight);
            deploymentinfo.pushKV("deployments", DeploymentInfo(blockindex, consensusParams));
            return deploymentinfo;
        },
    };
}

/** Comparison function for sorting the getchaintips heads.  */
struct CompareBlocksByHeight
{
    bool operator()(const CBlockIndex* a, const CBlockIndex* b) const
    {
        /* Make sure that unequal blocks with the same height do not compare
           equal. Use the pointers themselves to make a distinction. */

        if (a->nHeight != b->nHeight)
          return (a->nHeight > b->nHeight);

        return a < b;
    }
};

static RPCHelpMan getchaintips()
{
    return RPCHelpMan{"getchaintips",
                "Return information about all known tips in the block tree,"
                " including the main chain as well as orphaned branches.\n",
                {},
                RPCResult{
                    RPCResult::Type::ARR, "", "",
                    {{RPCResult::Type::OBJ, "", "",
                        {
                            {RPCResult::Type::NUM, "height", "height of the chain tip"},
                            {RPCResult::Type::STR_HEX, "hash", "block hash of the tip"},
                            {RPCResult::Type::NUM, "branchlen", "zero for main chain, otherwise length of branch connecting the tip to the main chain"},
                            {RPCResult::Type::STR, "status", "status of the chain, \"active\" for the main chain\n"
            "Possible values for status:\n"
            "1.  \"invalid\"               This branch contains at least one invalid block\n"
            "2.  \"headers-only\"          Not all blocks for this branch are available, but the headers are valid\n"
            "3.  \"valid-headers\"         All blocks are available for this branch, but they were never fully validated\n"
            "4.  \"valid-fork\"            This branch is not part of the active chain, but is fully validated\n"
            "5.  \"active\"                This is the tip of the active main chain, which is certainly valid"},
                        }}}},
                RPCExamples{
                    HelpExampleCli("getchaintips", "")
            + HelpExampleRpc("getchaintips", "")
                },
        [&](const RPCHelpMan& self, const JSONRPCRequest& request) -> UniValue
{
    ChainstateManager& chainman = EnsureAnyChainman(request.context);
    LOCK(cs_main);
    CChain& active_chain = chainman.ActiveChain();

    /*
     * Idea: The set of chain tips is the active chain tip, plus orphan blocks which do not have another orphan building off of them.
     * Algorithm:
     *  - Make one pass through BlockIndex(), picking out the orphan blocks, and also storing a set of the orphan block's pprev pointers.
     *  - Iterate through the orphan blocks. If the block isn't pointed to by another orphan, it is a chain tip.
     *  - Add the active chain tip
     */
    std::set<const CBlockIndex*, CompareBlocksByHeight> setTips;
    std::set<const CBlockIndex*> setOrphans;
    std::set<const CBlockIndex*> setPrevs;

    for (const auto& [_, block_index] : chainman.BlockIndex()) {
        if (!active_chain.Contains(&block_index)) {
            setOrphans.insert(&block_index);
            setPrevs.insert(block_index.pprev);
        }
    }

    for (std::set<const CBlockIndex*>::iterator it = setOrphans.begin(); it != setOrphans.end(); ++it) {
        if (setPrevs.erase(*it) == 0) {
            setTips.insert(*it);
        }
    }

    // Always report the currently active tip.
    setTips.insert(active_chain.Tip());

    /* Construct the output array.  */
    UniValue res(UniValue::VARR);
    for (const CBlockIndex* block : setTips) {
        UniValue obj(UniValue::VOBJ);
        obj.pushKV("height", block->nHeight);
        obj.pushKV("hash", block->phashBlock->GetHex());

        const int branchLen = block->nHeight - active_chain.FindFork(block)->nHeight;
        obj.pushKV("branchlen", branchLen);

        std::string status;
        if (active_chain.Contains(block)) {
            // This block is part of the currently active chain.
            status = "active";
        } else if (block->nStatus & BLOCK_FAILED_MASK) {
            // This block or one of its ancestors is invalid.
            status = "invalid";
        } else if (!block->HaveTxsDownloaded()) {
            // This block cannot be connected because full block data for it or one of its parents is missing.
            status = "headers-only";
        } else if (block->IsValid(BLOCK_VALID_SCRIPTS)) {
            // This block is fully validated, but no longer part of the active chain. It was probably the active block once, but was reorganized.
            status = "valid-fork";
        } else if (block->IsValid(BLOCK_VALID_TREE)) {
            // The headers for this block are valid, but it has not been validated. It was probably never part of the most-work chain.
            status = "valid-headers";
        } else {
            // No clue.
            status = "unknown";
        }
        obj.pushKV("status", status);

        res.push_back(obj);
    }

    return res;
},
    };
}

static RPCHelpMan preciousblock()
{
    return RPCHelpMan{"preciousblock",
                "\nTreats a block as if it were received before others with the same work.\n"
                "\nA later preciousblock call can override the effect of an earlier one.\n"
                "\nThe effects of preciousblock are not retained across restarts.\n",
                {
                    {"blockhash", RPCArg::Type::STR_HEX, RPCArg::Optional::NO, "the hash of the block to mark as precious"},
                },
                RPCResult{RPCResult::Type::NONE, "", ""},
                RPCExamples{
                    HelpExampleCli("preciousblock", "\"blockhash\"")
            + HelpExampleRpc("preciousblock", "\"blockhash\"")
                },
        [&](const RPCHelpMan& self, const JSONRPCRequest& request) -> UniValue
{
    uint256 hash(ParseHashV(request.params[0], "blockhash"));
    CBlockIndex* pblockindex;

    ChainstateManager& chainman = EnsureAnyChainman(request.context);
    {
        LOCK(cs_main);
        pblockindex = chainman.m_blockman.LookupBlockIndex(hash);
        if (!pblockindex) {
            throw JSONRPCError(RPC_INVALID_ADDRESS_OR_KEY, "Block not found");
        }
    }

    BlockValidationState state;
    state.m_chainman = &chainman;
    chainman.ActiveChainstate().PreciousBlock(state, pblockindex);

    if (!state.IsValid()) {
        throw JSONRPCError(RPC_DATABASE_ERROR, state.ToString());
    }

    return NullUniValue;
},
    };
}

static RPCHelpMan invalidateblock()
{
    return RPCHelpMan{"invalidateblock",
                "\nPermanently marks a block as invalid, as if it violated a consensus rule.\n",
                {
                    {"blockhash", RPCArg::Type::STR_HEX, RPCArg::Optional::NO, "the hash of the block to mark as invalid"},
                },
                RPCResult{RPCResult::Type::NONE, "", ""},
                RPCExamples{
                    HelpExampleCli("invalidateblock", "\"blockhash\"")
            + HelpExampleRpc("invalidateblock", "\"blockhash\"")
                },
        [&](const RPCHelpMan& self, const JSONRPCRequest& request) -> UniValue
{
    uint256 hash(ParseHashV(request.params[0], "blockhash"));
    BlockValidationState state;

    ChainstateManager& chainman = EnsureAnyChainman(request.context);
    state.m_chainman = &chainman;

    CBlockIndex* pblockindex;
    {
        LOCK(cs_main);
        pblockindex = chainman.m_blockman.LookupBlockIndex(hash);
        if (!pblockindex) {
            throw JSONRPCError(RPC_INVALID_ADDRESS_OR_KEY, "Block not found");
        }
    }
    chainman.ActiveChainstate().InvalidateBlock(state, pblockindex);

    if (state.IsValid()) {
        chainman.ActiveChainstate().ActivateBestChain(state);
    }

    if (!state.IsValid()) {
        throw JSONRPCError(RPC_DATABASE_ERROR, state.ToString());
    }

    return NullUniValue;
},
    };
}

static RPCHelpMan reconsiderblock()
{
    return RPCHelpMan{"reconsiderblock",
                "\nRemoves invalidity status of a block, its ancestors and its descendants, reconsider them for activation.\n"
                "This can be used to undo the effects of invalidateblock.\n",
                {
                    {"blockhash", RPCArg::Type::STR_HEX, RPCArg::Optional::NO, "the hash of the block to reconsider"},
                },
                RPCResult{RPCResult::Type::NONE, "", ""},
                RPCExamples{
                    HelpExampleCli("reconsiderblock", "\"blockhash\"")
            + HelpExampleRpc("reconsiderblock", "\"blockhash\"")
                },
        [&](const RPCHelpMan& self, const JSONRPCRequest& request) -> UniValue
{
    ChainstateManager& chainman = EnsureAnyChainman(request.context);
    uint256 hash(ParseHashV(request.params[0], "blockhash"));

    {
        LOCK(cs_main);
        CBlockIndex* pblockindex = chainman.m_blockman.LookupBlockIndex(hash);
        if (!pblockindex) {
            throw JSONRPCError(RPC_INVALID_ADDRESS_OR_KEY, "Block not found");
        }

        chainman.ActiveChainstate().ResetBlockFailureFlags(pblockindex);
    }

    BlockValidationState state;
    state.m_chainman = &chainman;
    chainman.ActiveChainstate().ActivateBestChain(state);

    if (!state.IsValid()) {
        throw JSONRPCError(RPC_DATABASE_ERROR, state.ToString());
    }

    return NullUniValue;
},
    };
}

static RPCHelpMan getchaintxstats()
{
    return RPCHelpMan{"getchaintxstats",
                "\nCompute statistics about the total number and rate of transactions in the chain.\n",
                {
                    {"nblocks", RPCArg::Type::NUM, RPCArg::DefaultHint{"one month"}, "Size of the window in number of blocks"},
                    {"blockhash", RPCArg::Type::STR_HEX, RPCArg::DefaultHint{"chain tip"}, "The hash of the block that ends the window."},
                },
                RPCResult{
                    RPCResult::Type::OBJ, "", "",
                    {
                        {RPCResult::Type::NUM_TIME, "time", "The timestamp for the final block in the window, expressed in " + UNIX_EPOCH_TIME},
                        {RPCResult::Type::NUM, "txcount", "The total number of transactions in the chain up to that point"},
                        {RPCResult::Type::STR_HEX, "window_final_block_hash", "The hash of the final block in the window"},
                        {RPCResult::Type::NUM, "window_final_block_height", "The height of the final block in the window."},
                        {RPCResult::Type::NUM, "window_block_count", "Size of the window in number of blocks"},
                        {RPCResult::Type::NUM, "window_tx_count", /*optional=*/true, "The number of transactions in the window. Only returned if \"window_block_count\" is > 0"},
                        {RPCResult::Type::NUM, "window_interval", /*optional=*/true, "The elapsed time in the window in seconds. Only returned if \"window_block_count\" is > 0"},
                        {RPCResult::Type::NUM, "txrate", /*optional=*/true, "The average rate of transactions per second in the window. Only returned if \"window_interval\" is > 0"},
                    }},
                RPCExamples{
                    HelpExampleCli("getchaintxstats", "")
            + HelpExampleRpc("getchaintxstats", "2016")
                },
        [&](const RPCHelpMan& self, const JSONRPCRequest& request) -> UniValue
{
    ChainstateManager& chainman = EnsureAnyChainman(request.context);
    const CBlockIndex* pindex;
    int blockcount = 30 * 24 * 60 * 60 / Params().GetConsensus().nPowTargetSpacing; // By default: 1 month

    if (request.params[1].isNull()) {
        LOCK(cs_main);
        pindex = chainman.ActiveChain().Tip();
    } else {
        uint256 hash(ParseHashV(request.params[1], "blockhash"));
        LOCK(cs_main);
        pindex = chainman.m_blockman.LookupBlockIndex(hash);
        if (!pindex) {
            throw JSONRPCError(RPC_INVALID_ADDRESS_OR_KEY, "Block not found");
        }
        if (!chainman.ActiveChain().Contains(pindex)) {
            throw JSONRPCError(RPC_INVALID_PARAMETER, "Block is not in main chain");
        }
    }

    CHECK_NONFATAL(pindex != nullptr);

    if (request.params[0].isNull()) {
        blockcount = std::max(0, std::min(blockcount, pindex->nHeight - 1));
    } else {
        blockcount = request.params[0].get_int();

        if (blockcount < 0 || (blockcount > 0 && blockcount >= pindex->nHeight)) {
            throw JSONRPCError(RPC_INVALID_PARAMETER, "Invalid block count: should be between 0 and the block's height - 1");
        }
    }

    const CBlockIndex* pindexPast = pindex->GetAncestor(pindex->nHeight - blockcount);
    int nTimeDiff = pindex->GetMedianTimePast() - pindexPast->GetMedianTimePast();
    int nTxDiff = pindex->nChainTx - pindexPast->nChainTx;

    UniValue ret(UniValue::VOBJ);
    ret.pushKV("time", (int64_t)pindex->nTime);
    ret.pushKV("txcount", (int64_t)pindex->nChainTx);
    ret.pushKV("window_final_block_hash", pindex->GetBlockHash().GetHex());
    ret.pushKV("window_final_block_height", pindex->nHeight);
    ret.pushKV("window_block_count", blockcount);
    if (blockcount > 0) {
        ret.pushKV("window_tx_count", nTxDiff);
        ret.pushKV("window_interval", nTimeDiff);
        if (nTimeDiff > 0) {
            ret.pushKV("txrate", ((double)nTxDiff) / nTimeDiff);
        }
    }

    return ret;
},
    };
}

template<typename T>
static T CalculateTruncatedMedian(std::vector<T>& scores)
{
    size_t size = scores.size();
    if (size == 0) {
        return 0;
    }

    std::sort(scores.begin(), scores.end());
    if (size % 2 == 0) {
        return (scores[size / 2 - 1] + scores[size / 2]) / 2;
    } else {
        return scores[size / 2];
    }
}

void CalculatePercentilesByWeight(CAmount result[NUM_GETBLOCKSTATS_PERCENTILES], std::vector<std::pair<CAmount, int64_t>>& scores, int64_t total_weight)
{
    if (scores.empty()) {
        return;
    }

    std::sort(scores.begin(), scores.end());

    // 10th, 25th, 50th, 75th, and 90th percentile weight units.
    const double weights[NUM_GETBLOCKSTATS_PERCENTILES] = {
        total_weight / 10.0, total_weight / 4.0, total_weight / 2.0, (total_weight * 3.0) / 4.0, (total_weight * 9.0) / 10.0
    };

    int64_t next_percentile_index = 0;
    int64_t cumulative_weight = 0;
    for (const auto& element : scores) {
        cumulative_weight += element.second;
        while (next_percentile_index < NUM_GETBLOCKSTATS_PERCENTILES && cumulative_weight >= weights[next_percentile_index]) {
            result[next_percentile_index] = element.first;
            ++next_percentile_index;
        }
    }

    // Fill any remaining percentiles with the last value.
    for (int64_t i = next_percentile_index; i < NUM_GETBLOCKSTATS_PERCENTILES; i++) {
        result[i] = scores.back().first;
    }
}

template<typename T>
static inline bool SetHasKeys(const std::set<T>& set) {return false;}
template<typename T, typename Tk, typename... Args>
static inline bool SetHasKeys(const std::set<T>& set, const Tk& key, const Args&... args)
{
    return (set.count(key) != 0) || SetHasKeys(set, args...);
}

// outpoint (needed for the utxo index) + nHeight + fCoinBase
static constexpr size_t PER_UTXO_OVERHEAD = sizeof(COutPoint) + sizeof(uint32_t) + sizeof(bool);

static RPCHelpMan getblockstats()
{
    return RPCHelpMan{"getblockstats",
                "\nCompute per block statistics for a given window. All amounts are in satoshis.\n"
                "It won't work for some heights with pruning.\n",
                {
                    {"hash_or_height", RPCArg::Type::NUM, RPCArg::Optional::NO, "The block hash or height of the target block", "", {"", "string or numeric"}},
                    {"stats", RPCArg::Type::ARR, RPCArg::DefaultHint{"all values"}, "Values to plot (see result below)",
                        {
                            {"height", RPCArg::Type::STR, RPCArg::Optional::OMITTED, "Selected statistic"},
                            {"time", RPCArg::Type::STR, RPCArg::Optional::OMITTED, "Selected statistic"},
                        },
                        "stats"},
                },
                RPCResult{
            RPCResult::Type::OBJ, "", "",
            {
                {RPCResult::Type::NUM, "avgfee", /*optional=*/true, "Average fee in the block"},
                {RPCResult::Type::NUM, "avgfeerate", /*optional=*/true, "Average feerate (in satoshis per virtual byte)"},
                {RPCResult::Type::NUM, "avgtxsize", /*optional=*/true, "Average transaction size"},
                {RPCResult::Type::STR_HEX, "blockhash", /*optional=*/true, "The block hash (to check for potential reorgs)"},
                {RPCResult::Type::ARR_FIXED, "feerate_percentiles", /*optional=*/true, "Feerates at the 10th, 25th, 50th, 75th, and 90th percentile weight unit (in satoshis per virtual byte)",
                {
                    {RPCResult::Type::NUM, "10th_percentile_feerate", "The 10th percentile feerate"},
                    {RPCResult::Type::NUM, "25th_percentile_feerate", "The 25th percentile feerate"},
                    {RPCResult::Type::NUM, "50th_percentile_feerate", "The 50th percentile feerate"},
                    {RPCResult::Type::NUM, "75th_percentile_feerate", "The 75th percentile feerate"},
                    {RPCResult::Type::NUM, "90th_percentile_feerate", "The 90th percentile feerate"},
                }},
                {RPCResult::Type::NUM, "height", /*optional=*/true, "The height of the block"},
                {RPCResult::Type::NUM, "ins", /*optional=*/true, "The number of inputs (excluding coinbase)"},
                {RPCResult::Type::NUM, "maxfee", /*optional=*/true, "Maximum fee in the block"},
                {RPCResult::Type::NUM, "maxfeerate", /*optional=*/true, "Maximum feerate (in satoshis per virtual byte)"},
                {RPCResult::Type::NUM, "maxtxsize", /*optional=*/true, "Maximum transaction size"},
                {RPCResult::Type::NUM, "medianfee", /*optional=*/true, "Truncated median fee in the block"},
                {RPCResult::Type::NUM, "mediantime", /*optional=*/true, "The block median time past"},
                {RPCResult::Type::NUM, "mediantxsize", /*optional=*/true, "Truncated median transaction size"},
                {RPCResult::Type::NUM, "minfee", /*optional=*/true, "Minimum fee in the block"},
                {RPCResult::Type::NUM, "minfeerate", /*optional=*/true, "Minimum feerate (in satoshis per virtual byte)"},
                {RPCResult::Type::NUM, "mintxsize", /*optional=*/true, "Minimum transaction size"},
                {RPCResult::Type::NUM, "outs", /*optional=*/true, "The number of outputs"},
                {RPCResult::Type::NUM, "subsidy", /*optional=*/true, "The block subsidy"},
                {RPCResult::Type::NUM, "swtotal_size", /*optional=*/true, "Total size of all segwit transactions"},
                {RPCResult::Type::NUM, "swtotal_weight", /*optional=*/true, "Total weight of all segwit transactions"},
                {RPCResult::Type::NUM, "swtxs", /*optional=*/true, "The number of segwit transactions"},
                {RPCResult::Type::NUM, "time", /*optional=*/true, "The block time"},
                {RPCResult::Type::NUM, "total_out", /*optional=*/true, "Total amount in all outputs (excluding coinbase and thus reward [ie subsidy + totalfee])"},
                {RPCResult::Type::NUM, "total_size", /*optional=*/true, "Total size of all non-coinbase transactions"},
                {RPCResult::Type::NUM, "total_weight", /*optional=*/true, "Total weight of all non-coinbase transactions"},
                {RPCResult::Type::NUM, "totalfee", /*optional=*/true, "The fee total"},
                {RPCResult::Type::NUM, "txs", /*optional=*/true, "The number of transactions (including coinbase)"},
                {RPCResult::Type::NUM, "utxo_increase", /*optional=*/true, "The increase/decrease in the number of unspent outputs"},
                {RPCResult::Type::NUM, "utxo_size_inc", /*optional=*/true, "The increase/decrease in size for the utxo index (not discounting op_return and similar)"},
            }},
                RPCExamples{
                    HelpExampleCli("getblockstats", R"('"00000000c937983704a73af28acdec37b049d214adbda81d7e2a3dd146f6ed09"' '["minfeerate","avgfeerate"]')") +
                    HelpExampleCli("getblockstats", R"(1000 '["minfeerate","avgfeerate"]')") +
                    HelpExampleRpc("getblockstats", R"("00000000c937983704a73af28acdec37b049d214adbda81d7e2a3dd146f6ed09", ["minfeerate","avgfeerate"])") +
                    HelpExampleRpc("getblockstats", R"(1000, ["minfeerate","avgfeerate"])")
                },
        [&](const RPCHelpMan& self, const JSONRPCRequest& request) -> UniValue
{
    ChainstateManager& chainman = EnsureAnyChainman(request.context);
    LOCK(cs_main);
    const CBlockIndex* pindex{ParseHashOrHeight(request.params[0], chainman)};
    CHECK_NONFATAL(pindex != nullptr);

    std::set<std::string> stats;
    if (!request.params[1].isNull()) {
        const UniValue stats_univalue = request.params[1].get_array();
        for (unsigned int i = 0; i < stats_univalue.size(); i++) {
            const std::string stat = stats_univalue[i].get_str();
            stats.insert(stat);
        }
    }

    const CBlock block = GetBlockChecked(chainman.m_blockman, pindex);
    const CBlockUndo blockUndo = GetUndoChecked(chainman.m_blockman, pindex);

    const bool do_all = stats.size() == 0; // Calculate everything if nothing selected (default)
    const bool do_mediantxsize = do_all || stats.count("mediantxsize") != 0;
    const bool do_medianfee = do_all || stats.count("medianfee") != 0;
    const bool do_feerate_percentiles = do_all || stats.count("feerate_percentiles") != 0;
    const bool loop_inputs = do_all || do_medianfee || do_feerate_percentiles ||
        SetHasKeys(stats, "utxo_size_inc", "totalfee", "avgfee", "avgfeerate", "minfee", "maxfee", "minfeerate", "maxfeerate");
    const bool loop_outputs = do_all || loop_inputs || stats.count("total_out");
    const bool do_calculate_size = do_mediantxsize ||
        SetHasKeys(stats, "total_size", "avgtxsize", "mintxsize", "maxtxsize", "swtotal_size");
    const bool do_calculate_weight = do_all || SetHasKeys(stats, "total_weight", "avgfeerate", "swtotal_weight", "avgfeerate", "feerate_percentiles", "minfeerate", "maxfeerate");
    const bool do_calculate_sw = do_all || SetHasKeys(stats, "swtxs", "swtotal_size", "swtotal_weight");

    CAmount maxfee = 0;
    CAmount maxfeerate = 0;
    CAmount minfee = MAX_MONEY;
    CAmount minfeerate = MAX_MONEY;
    CAmount total_out = 0;
    CAmount totalfee = 0;
    int64_t inputs = 0;
    int64_t maxtxsize = 0;
    int64_t mintxsize = MAX_BLOCK_SERIALIZED_SIZE;
    int64_t outputs = 0;
    int64_t swtotal_size = 0;
    int64_t swtotal_weight = 0;
    int64_t swtxs = 0;
    int64_t total_size = 0;
    int64_t total_weight = 0;
    int64_t utxo_size_inc = 0;
    std::vector<CAmount> fee_array;
    std::vector<std::pair<CAmount, int64_t>> feerate_array;
    std::vector<int64_t> txsize_array;

    for (size_t i = 0; i < block.vtx.size(); ++i) {
        const auto& tx = block.vtx.at(i);
        outputs += tx->vout.size();

        CAmount tx_total_out = 0;
        if (loop_outputs) {
            for (const CTxOut& out : tx->vout) {
                tx_total_out += out.nValue;
                utxo_size_inc += GetSerializeSize(out, PROTOCOL_VERSION) + PER_UTXO_OVERHEAD;
            }
            for (const auto& out : tx->vpout) {
                if (out->IsStandardOutput()) {
                    tx_total_out += out->GetValue();
                }
                utxo_size_inc += GetSerializeSize(*out, PROTOCOL_VERSION) + PER_UTXO_OVERHEAD + 1;
            }
        }

        if (tx->IsCoinBase()) {
            continue;
        }

        inputs += tx->vin.size(); // Don't count coinbase's fake input
        total_out += tx_total_out; // Don't count coinbase reward

        int64_t tx_size = 0;
        if (do_calculate_size) {

            tx_size = tx->GetTotalSize();
            if (do_mediantxsize) {
                txsize_array.push_back(tx_size);
            }
            maxtxsize = std::max(maxtxsize, tx_size);
            mintxsize = std::min(mintxsize, tx_size);
            total_size += tx_size;
        }

        int64_t weight = 0;
        if (do_calculate_weight) {
            weight = GetTransactionWeight(*tx);
            total_weight += weight;
        }

        if (do_calculate_sw && tx->HasWitness()) {
            ++swtxs;
            swtotal_size += tx_size;
            swtotal_weight += weight;
        }

        if (loop_inputs) {
            CAmount tx_total_in = 0;
            const auto& txundo = blockUndo.vtxundo.at(fParticlMode ? i : i - 1); // Particl includes coinbase/coinstake in undo data
            for (const Coin& coin: txundo.vprevout) {
                const CTxOut& prevoutput = coin.out;

                tx_total_in += prevoutput.nValue;
                utxo_size_inc -= GetSerializeSize(prevoutput, PROTOCOL_VERSION) + PER_UTXO_OVERHEAD;
            }

            CAmount txfee;
            if (tx->IsCoinStake()) {
                 txfee = 0;
            } else
            if (!tx->GetCTFee(txfee)) {
                txfee = tx_total_in - tx_total_out;
            }
            CHECK_NONFATAL(MoneyRange(txfee));
            if (do_medianfee) {
                fee_array.push_back(txfee);
            }
            maxfee = std::max(maxfee, txfee);
            minfee = std::min(minfee, txfee);
            totalfee += txfee;

            // New feerate uses satoshis per virtual byte instead of per serialized byte
            CAmount feerate = weight ? (txfee * WITNESS_SCALE_FACTOR) / weight : 0;
            if (do_feerate_percentiles) {
                feerate_array.emplace_back(std::make_pair(feerate, weight));
            }
            maxfeerate = std::max(maxfeerate, feerate);
            minfeerate = std::min(minfeerate, feerate);
        }
    }

    CAmount feerate_percentiles[NUM_GETBLOCKSTATS_PERCENTILES] = { 0 };
    CalculatePercentilesByWeight(feerate_percentiles, feerate_array, total_weight);

    UniValue feerates_res(UniValue::VARR);
    for (int64_t i = 0; i < NUM_GETBLOCKSTATS_PERCENTILES; i++) {
        feerates_res.push_back(feerate_percentiles[i]);
    }

    UniValue ret_all(UniValue::VOBJ);
    ret_all.pushKV("avgfee", (block.vtx.size() > 1) ? totalfee / (block.vtx.size() - 1) : 0);
    ret_all.pushKV("avgfeerate", total_weight ? (totalfee * WITNESS_SCALE_FACTOR) / total_weight : 0); // Unit: sat/vbyte
    ret_all.pushKV("avgtxsize", (block.vtx.size() > 1) ? total_size / (block.vtx.size() - 1) : 0);
    ret_all.pushKV("blockhash", pindex->GetBlockHash().GetHex());
    ret_all.pushKV("feerate_percentiles", feerates_res);
    ret_all.pushKV("height", (int64_t)pindex->nHeight);
    ret_all.pushKV("ins", inputs);
    ret_all.pushKV("maxfee", maxfee);
    ret_all.pushKV("maxfeerate", maxfeerate);
    ret_all.pushKV("maxtxsize", maxtxsize);
    ret_all.pushKV("medianfee", CalculateTruncatedMedian(fee_array));
    ret_all.pushKV("mediantime", pindex->GetMedianTimePast());
    ret_all.pushKV("mediantxsize", CalculateTruncatedMedian(txsize_array));
    ret_all.pushKV("minfee", (minfee == MAX_MONEY) ? 0 : minfee);
    ret_all.pushKV("minfeerate", (minfeerate == MAX_MONEY) ? 0 : minfeerate);
    ret_all.pushKV("mintxsize", mintxsize == MAX_BLOCK_SERIALIZED_SIZE ? 0 : mintxsize);
    ret_all.pushKV("outs", outputs);
    ret_all.pushKV("subsidy", GetBlockSubsidy(pindex->nHeight, Params().GetConsensus()));
    ret_all.pushKV("swtotal_size", swtotal_size);
    ret_all.pushKV("swtotal_weight", swtotal_weight);
    ret_all.pushKV("swtxs", swtxs);
    ret_all.pushKV("time", pindex->GetBlockTime());
    ret_all.pushKV("total_out", total_out);
    ret_all.pushKV("total_size", total_size);
    ret_all.pushKV("total_weight", total_weight);
    ret_all.pushKV("totalfee", totalfee);
    ret_all.pushKV("txs", (int64_t)block.vtx.size());
    ret_all.pushKV("utxo_increase", outputs - inputs);
    ret_all.pushKV("utxo_size_inc", utxo_size_inc);

    if (do_all) {
        return ret_all;
    }

    UniValue ret(UniValue::VOBJ);
    for (const std::string& stat : stats) {
        const UniValue& value = ret_all[stat];
        if (value.isNull()) {
            throw JSONRPCError(RPC_INVALID_PARAMETER, strprintf("Invalid selected statistic '%s'", stat));
        }
        ret.pushKV(stat, value);
    }
    return ret;
},
    };
}

namespace {
//! Search for a given set of pubkey scripts
bool FindScriptPubKey(std::atomic<int>& scan_progress, const std::atomic<bool>& should_abort, int64_t& count, CCoinsViewCursor* cursor, const std::set<CScript>& needles, std::map<COutPoint, Coin>& out_results, std::function<void()>& interruption_point)
{
    scan_progress = 0;
    count = 0;
    while (cursor->Valid()) {
        COutPoint key;
        Coin coin;
        if (!cursor->GetKey(key) || !cursor->GetValue(coin)) return false;
        if (++count % 8192 == 0) {
            interruption_point();
            if (should_abort) {
                // allow to abort the scan via the abort reference
                return false;
            }
        }
        if (count % 256 == 0) {
            // update progress reference every 256 item
            uint32_t high = 0x100 * *key.hash.begin() + *(key.hash.begin() + 1);
            scan_progress = (int)(high * 100.0 / 65536.0 + 0.5);
        }
        if (needles.count(coin.out.scriptPubKey)) {
            out_results.emplace(key, coin);
        }
        cursor->Next();
    }
    scan_progress = 100;
    return true;
}
} // namespace

/** RAII object to prevent concurrency issue when scanning the txout set */
static std::atomic<int> g_scan_progress;
static std::atomic<bool> g_scan_in_progress;
static std::atomic<bool> g_should_abort_scan;
class CoinsViewScanReserver
{
private:
    bool m_could_reserve;
public:
    explicit CoinsViewScanReserver() : m_could_reserve(false) {}

    bool reserve() {
        CHECK_NONFATAL(!m_could_reserve);
        if (g_scan_in_progress.exchange(true)) {
            return false;
        }
        CHECK_NONFATAL(g_scan_progress == 0);
        m_could_reserve = true;
        return true;
    }

    ~CoinsViewScanReserver() {
        if (m_could_reserve) {
            g_scan_in_progress = false;
            g_scan_progress = 0;
        }
    }
};

static RPCHelpMan scantxoutset()
{
    // scriptPubKey corresponding to mainnet address 12cbQLTFMXRnSzktFkuoG3eHoMeFtpTu3S
    const std::string EXAMPLE_DESCRIPTOR_RAW = "raw(76a91411b366edfc0a8b66feebae5c2e25a7b6a5d1cf3188ac)#fm24fxxy";

    return RPCHelpMan{"scantxoutset",
        "\nScans the unspent transaction output set for entries that match certain output descriptors.\n"
        "Examples of output descriptors are:\n"
        "    addr(<address>)                      Outputs whose scriptPubKey corresponds to the specified address (does not include P2PK)\n"
        "    raw(<hex script>)                    Outputs whose scriptPubKey equals the specified hex scripts\n"
        "    combo(<pubkey>)                      P2PK, P2PKH, P2WPKH, and P2SH-P2WPKH outputs for the given pubkey\n"
        "    pkh(<pubkey>)                        P2PKH outputs for the given pubkey\n"
        "    sh(multi(<n>,<pubkey>,<pubkey>,...)) P2SH-multisig outputs for the given threshold and pubkeys\n"
        "\nIn the above, <pubkey> either refers to a fixed public key in hexadecimal notation, or to an xpub/xprv optionally followed by one\n"
        "or more path elements separated by \"/\", and optionally ending in \"/*\" (unhardened), or \"/*'\" or \"/*h\" (hardened) to specify all\n"
        "unhardened or hardened child keys.\n"
        "In the latter case, a range needs to be specified by below if different from 1000.\n"
        "For more information on output descriptors, see the documentation in the doc/descriptors.md file.\n",
        {
            {"action", RPCArg::Type::STR, RPCArg::Optional::NO, "The action to execute\n"
                "\"start\" for starting a scan\n"
                "\"abort\" for aborting the current scan (returns true when abort was successful)\n"
                "\"status\" for progress report (in %) of the current scan"},
            {"scanobjects", RPCArg::Type::ARR, RPCArg::Optional::OMITTED, "Array of scan objects. Required for \"start\" action\n"
                "Every scan object is either a string descriptor or an object:",
            {
                {"descriptor", RPCArg::Type::STR, RPCArg::Optional::OMITTED, "An output descriptor"},
                {"", RPCArg::Type::OBJ, RPCArg::Optional::OMITTED, "An object with output descriptor and metadata",
                {
                    {"desc", RPCArg::Type::STR, RPCArg::Optional::NO, "An output descriptor"},
                    {"range", RPCArg::Type::RANGE, RPCArg::Default{1000}, "The range of HD chain indexes to explore (either end or [begin,end])"},
                }},
            },
                        "[scanobjects,...]"},
        },
        {
            RPCResult{"When action=='abort'", RPCResult::Type::BOOL, "", ""},
            RPCResult{"When action=='status' and no scan is in progress", RPCResult::Type::NONE, "", ""},
            RPCResult{"When action=='status' and scan is in progress", RPCResult::Type::OBJ, "", "",
            {
                {RPCResult::Type::NUM, "progress", "The scan progress"},
            }},
            RPCResult{"When action=='start'", RPCResult::Type::OBJ, "", "", {
                {RPCResult::Type::BOOL, "success", "Whether the scan was completed"},
                {RPCResult::Type::NUM, "txouts", "The number of unspent transaction outputs scanned"},
                {RPCResult::Type::NUM, "height", "The current block height (index)"},
                {RPCResult::Type::STR_HEX, "bestblock", "The hash of the block at the tip of the chain"},
                {RPCResult::Type::ARR, "unspents", "",
                {
                    {RPCResult::Type::OBJ, "", "",
                    {
                        {RPCResult::Type::STR_HEX, "txid", "The transaction id"},
                        {RPCResult::Type::NUM, "vout", "The vout value"},
                        {RPCResult::Type::STR_HEX, "scriptPubKey", "The script key"},
                        {RPCResult::Type::STR, "desc", "A specialized descriptor for the matched scriptPubKey"},
                        {RPCResult::Type::STR_AMOUNT, "amount", "The total amount in " + CURRENCY_UNIT + " of the unspent output"},
                        {RPCResult::Type::NUM, "height", "Height of the unspent transaction output"},
                    }},
                }},
                {RPCResult::Type::STR_AMOUNT, "total_amount", "The total amount of all found unspent outputs in " + CURRENCY_UNIT},
            }},
        },
        RPCExamples{
            HelpExampleCli("scantxoutset", "start \'[\"" + EXAMPLE_DESCRIPTOR_RAW + "\"]\'") +
            HelpExampleCli("scantxoutset", "status") +
            HelpExampleCli("scantxoutset", "abort") +
            HelpExampleRpc("scantxoutset", "\"start\", [\"" + EXAMPLE_DESCRIPTOR_RAW + "\"]") +
            HelpExampleRpc("scantxoutset", "\"status\"") +
            HelpExampleRpc("scantxoutset", "\"abort\"")
        },
        [&](const RPCHelpMan& self, const JSONRPCRequest& request) -> UniValue
{
    RPCTypeCheck(request.params, {UniValue::VSTR, UniValue::VARR});

    UniValue result(UniValue::VOBJ);
    if (request.params[0].get_str() == "status") {
        CoinsViewScanReserver reserver;
        if (reserver.reserve()) {
            // no scan in progress
            return NullUniValue;
        }
        result.pushKV("progress", g_scan_progress);
        return result;
    } else if (request.params[0].get_str() == "abort") {
        CoinsViewScanReserver reserver;
        if (reserver.reserve()) {
            // reserve was possible which means no scan was running
            return false;
        }
        // set the abort flag
        g_should_abort_scan = true;
        return true;
    } else if (request.params[0].get_str() == "start") {
        CoinsViewScanReserver reserver;
        if (!reserver.reserve()) {
            throw JSONRPCError(RPC_INVALID_PARAMETER, "Scan already in progress, use action \"abort\" or \"status\"");
        }

        if (request.params.size() < 2) {
            throw JSONRPCError(RPC_MISC_ERROR, "scanobjects argument is required for the start action");
        }

        std::set<CScript> needles;
        std::map<CScript, std::string> descriptors;
        CAmount total_in = 0;

        // loop through the scan objects
        for (const UniValue& scanobject : request.params[1].get_array().getValues()) {
            FlatSigningProvider provider;
            auto scripts = EvalDescriptorStringOrObject(scanobject, provider);
            for (const auto& script : scripts) {
                std::string inferred = InferDescriptor(script, provider)->ToString();
                needles.emplace(script);
                descriptors.emplace(std::move(script), std::move(inferred));
            }
        }

        // Scan the unspent transaction output set for inputs
        UniValue unspents(UniValue::VARR);
        std::vector<CTxOut> input_txos;
        std::map<COutPoint, Coin> coins;
        g_should_abort_scan = false;
        int64_t count = 0;
        std::unique_ptr<CCoinsViewCursor> pcursor;
        const CBlockIndex* tip;
        NodeContext& node = EnsureAnyNodeContext(request.context);
        {
            ChainstateManager& chainman = EnsureChainman(node);
            LOCK(cs_main);
            CChainState& active_chainstate = chainman.ActiveChainstate();
            active_chainstate.ForceFlushStateToDisk();
            pcursor = CHECK_NONFATAL(active_chainstate.CoinsDB().Cursor());
            tip = CHECK_NONFATAL(active_chainstate.m_chain.Tip());
        }
        bool res = FindScriptPubKey(g_scan_progress, g_should_abort_scan, count, pcursor.get(), needles, coins, node.rpc_interruption_point);
        result.pushKV("success", res);
        result.pushKV("txouts", count);
        result.pushKV("height", tip->nHeight);
        result.pushKV("bestblock", tip->GetBlockHash().GetHex());

        for (const auto& it : coins) {
            const COutPoint& outpoint = it.first;
            const Coin& coin = it.second;
            const CTxOut& txo = coin.out;
            input_txos.push_back(txo);
            total_in += txo.nValue;

            UniValue unspent(UniValue::VOBJ);
            unspent.pushKV("txid", outpoint.hash.GetHex());
            unspent.pushKV("vout", (int32_t)outpoint.n);
            unspent.pushKV("scriptPubKey", HexStr(txo.scriptPubKey));
            unspent.pushKV("desc", descriptors[txo.scriptPubKey]);
            unspent.pushKV("amount", ValueFromAmount(txo.nValue));
            unspent.pushKV("height", (int32_t)coin.nHeight);

            unspents.push_back(unspent);
        }
        result.pushKV("unspents", unspents);
        result.pushKV("total_amount", ValueFromAmount(total_in));
    } else {
        throw JSONRPCError(RPC_INVALID_PARAMETER, "Invalid command");
    }
    return result;
},
    };
}

static RPCHelpMan getblockfilter()
{
    return RPCHelpMan{"getblockfilter",
                "\nRetrieve a BIP 157 content filter for a particular block.\n",
                {
                    {"blockhash", RPCArg::Type::STR_HEX, RPCArg::Optional::NO, "The hash of the block"},
                    {"filtertype", RPCArg::Type::STR, RPCArg::Default{"basic"}, "The type name of the filter"},
                },
                RPCResult{
                    RPCResult::Type::OBJ, "", "",
                    {
                        {RPCResult::Type::STR_HEX, "filter", "the hex-encoded filter data"},
                        {RPCResult::Type::STR_HEX, "header", "the hex-encoded filter header"},
                    }},
                RPCExamples{
                    HelpExampleCli("getblockfilter", "\"00000000c937983704a73af28acdec37b049d214adbda81d7e2a3dd146f6ed09\" \"basic\"") +
                    HelpExampleRpc("getblockfilter", "\"00000000c937983704a73af28acdec37b049d214adbda81d7e2a3dd146f6ed09\", \"basic\"")
                },
        [&](const RPCHelpMan& self, const JSONRPCRequest& request) -> UniValue
{
    uint256 block_hash = ParseHashV(request.params[0], "blockhash");
    std::string filtertype_name = "basic";
    if (!request.params[1].isNull()) {
        filtertype_name = request.params[1].get_str();
    }

    BlockFilterType filtertype;
    if (!BlockFilterTypeByName(filtertype_name, filtertype)) {
        throw JSONRPCError(RPC_INVALID_ADDRESS_OR_KEY, "Unknown filtertype");
    }

    BlockFilterIndex* index = GetBlockFilterIndex(filtertype);
    if (!index) {
        throw JSONRPCError(RPC_MISC_ERROR, "Index is not enabled for filtertype " + filtertype_name);
    }

    const CBlockIndex* block_index;
    bool block_was_connected;
    {
        ChainstateManager& chainman = EnsureAnyChainman(request.context);
        LOCK(cs_main);
        block_index = chainman.m_blockman.LookupBlockIndex(block_hash);
        if (!block_index) {
            throw JSONRPCError(RPC_INVALID_ADDRESS_OR_KEY, "Block not found");
        }
        block_was_connected = block_index->IsValid(BLOCK_VALID_SCRIPTS);
    }

    bool index_ready = index->BlockUntilSyncedToCurrentChain();

    BlockFilter filter;
    uint256 filter_header;
    if (!index->LookupFilter(block_index, filter) ||
        !index->LookupFilterHeader(block_index, filter_header)) {
        int err_code;
        std::string errmsg = "Filter not found.";

        if (!block_was_connected) {
            err_code = RPC_INVALID_ADDRESS_OR_KEY;
            errmsg += " Block was not connected to active chain.";
        } else if (!index_ready) {
            err_code = RPC_MISC_ERROR;
            errmsg += " Block filters are still in the process of being indexed.";
        } else {
            err_code = RPC_INTERNAL_ERROR;
            errmsg += " This error is unexpected and indicates index corruption.";
        }

        throw JSONRPCError(err_code, errmsg);
    }

    UniValue ret(UniValue::VOBJ);
    ret.pushKV("filter", HexStr(filter.GetEncodedFilter()));
    ret.pushKV("header", filter_header.GetHex());
    return ret;
},
    };
}

static RPCHelpMan getposdifficulty()
{
    return RPCHelpMan{"getposdifficulty",
            "\nReturns the proof-of-stake difficulty and estimated network stake weight.\n",
            {
                {"height", RPCArg::Type::NUM, RPCArg::DefaultHint{"current height"}, "The block height to return outputs for."},
            },
            RPCResult{
                RPCResult::Type::OBJ, "", "",
                {
                    {RPCResult::Type::NUM, "height", "the block height"},
                    {RPCResult::Type::STR_HEX, "hash", "the block hash"},
                    {RPCResult::Type::NUM, "difficulty", "the block difficulty"},
                    {RPCResult::Type::NUM, "netstakeweight", "the stake weight of the network"},
                }},
            RPCExamples{
                HelpExampleCli("getposdifficulty", "")
        + HelpExampleRpc("getposdifficulty", "")
    },
    [&](const RPCHelpMan& self, const JSONRPCRequest& request) -> UniValue
{
    ChainstateManager& chainman = EnsureAnyChainman(request.context);
    LOCK(cs_main);

    CChain &active_chain = chainman.ActiveChain();
    CBlockIndex *pblockindex = active_chain.Tip();
    if (!request.params[0].isNull()) {
        int height = request.params[0].get_int();
        if (height < 0 || height > active_chain.Height()) {
            throw JSONRPCError(RPC_INVALID_PARAMETER, "Block height out of range");
        }
        pblockindex = active_chain[height];
    }

    double network_weight = GetPoSKernelPS(pblockindex);

    UniValue result(UniValue::VOBJ);
    result.pushKV("height", pblockindex->nHeight);
    result.pushKV("hash", pblockindex->GetBlockHash().GetHex());
    result.pushKV("difficulty", GetDifficulty(pblockindex));
    result.pushKV("netstakeweight", (uint64_t)network_weight);

    return result;
},
    };
}

/**
 * Serialize the UTXO set to a file for loading elsewhere.
 *
 * @see SnapshotMetadata
 */
static RPCHelpMan dumptxoutset()
{
    return RPCHelpMan{
        "dumptxoutset",
        "Write the serialized UTXO set to disk.",
        {
            {"path", RPCArg::Type::STR, RPCArg::Optional::NO, "Path to the output file. If relative, will be prefixed by datadir."},
        },
        RPCResult{
            RPCResult::Type::OBJ, "", "",
                {
                    {RPCResult::Type::NUM, "coins_written", "the number of coins written in the snapshot"},
                    {RPCResult::Type::STR_HEX, "base_hash", "the hash of the base of the snapshot"},
                    {RPCResult::Type::NUM, "base_height", "the height of the base of the snapshot"},
                    {RPCResult::Type::STR, "path", "the absolute path that the snapshot was written to"},
                    {RPCResult::Type::STR_HEX, "txoutset_hash", "the hash of the UTXO set contents"},
                    {RPCResult::Type::NUM, "nchaintx", "the number of transactions in the chain up to and including the base block"},
                }
        },
        RPCExamples{
            HelpExampleCli("dumptxoutset", "utxo.dat")
        },
        [&](const RPCHelpMan& self, const JSONRPCRequest& request) -> UniValue
{
    const ArgsManager& args{EnsureAnyArgsman(request.context)};
    const fs::path path = fsbridge::AbsPathJoin(args.GetDataDirNet(), fs::u8path(request.params[0].get_str()));
    // Write to a temporary path and then move into `path` on completion
    // to avoid confusion due to an interruption.
    const fs::path temppath = fsbridge::AbsPathJoin(args.GetDataDirNet(), fs::u8path(request.params[0].get_str() + ".incomplete"));

    if (fs::exists(path)) {
        throw JSONRPCError(
            RPC_INVALID_PARAMETER,
            path.u8string() + " already exists. If you are sure this is what you want, "
            "move it out of the way first");
    }

    FILE* file{fsbridge::fopen(temppath, "wb")};
    CAutoFile afile{file, SER_DISK, CLIENT_VERSION};
    NodeContext& node = EnsureAnyNodeContext(request.context);
    UniValue result = CreateUTXOSnapshot(
        node, node.chainman->ActiveChainstate(), afile, path, temppath);
    fs::rename(temppath, path);

    result.pushKV("path", path.u8string());
    return result;
},
    };
}

UniValue CreateUTXOSnapshot(
    NodeContext& node,
    CChainState& chainstate,
    CAutoFile& afile,
    const fs::path& path,
    const fs::path& temppath)
{
    std::unique_ptr<CCoinsViewCursor> pcursor;
    CCoinsStats stats{CoinStatsHashType::HASH_SERIALIZED};
    const CBlockIndex* tip;

    {
        // We need to lock cs_main to ensure that the coinsdb isn't written to
        // between (i) flushing coins cache to disk (coinsdb), (ii) getting stats
        // based upon the coinsdb, and (iii) constructing a cursor to the
        // coinsdb for use below this block.
        //
        // Cursors returned by leveldb iterate over snapshots, so the contents
        // of the pcursor will not be affected by simultaneous writes during
        // use below this block.
        //
        // See discussion here:
        //   https://github.com/bitcoin/bitcoin/pull/15606#discussion_r274479369
        //
        LOCK(::cs_main);

        chainstate.ForceFlushStateToDisk();

        if (!GetUTXOStats(&chainstate.CoinsDB(), chainstate.m_blockman, stats, node.rpc_interruption_point)) {
            throw JSONRPCError(RPC_INTERNAL_ERROR, "Unable to read UTXO set");
        }

        pcursor = chainstate.CoinsDB().Cursor();
        tip = CHECK_NONFATAL(chainstate.m_blockman.LookupBlockIndex(stats.hashBlock));
    }

    LOG_TIME_SECONDS(strprintf("writing UTXO snapshot at height %s (%s) to file %s (via %s)",
        tip->nHeight, tip->GetBlockHash().ToString(),
        fs::PathToString(path), fs::PathToString(temppath)));

    SnapshotMetadata metadata{tip->GetBlockHash(), stats.coins_count, tip->nChainTx};

    afile << metadata;

    COutPoint key;
    Coin coin;
    unsigned int iter{0};

    while (pcursor->Valid()) {
        if (iter % 5000 == 0) node.rpc_interruption_point();
        ++iter;
        if (pcursor->GetKey(key) && pcursor->GetValue(coin)) {
            afile << key;
            afile << coin;
        }

        pcursor->Next();
    }

    afile.fclose();

    UniValue result(UniValue::VOBJ);
    result.pushKV("coins_written", stats.coins_count);
    result.pushKV("base_hash", tip->GetBlockHash().ToString());
    result.pushKV("base_height", tip->nHeight);
    result.pushKV("path", path.u8string());
    result.pushKV("txoutset_hash", stats.hashSerialized.ToString());
    // Cast required because univalue doesn't have serialization specified for
    // `unsigned int`, nChainTx's type.
    result.pushKV("nchaintx", uint64_t{tip->nChainTx});
    return result;
}

<<<<<<< HEAD

void RegisterBlockchainRPCCommands(CRPCTable &t)
{
// clang-format off
static const CRPCCommand commands[] =
{ //  category              actor (function)
  //  --------------------- ------------------------
    { "blockchain",         &getblockchaininfo,                  },
    { "blockchain",         &getchaintxstats,                    },
    { "blockchain",         &getblockstats,                      },
    { "blockchain",         &getbestblockhash,                   },
    { "blockchain",         &getblockcount,                      },
    { "blockchain",         &getblock,                           },
    { "blockchain",         &getblockfrompeer,                   },
    { "blockchain",         &getblockhash,                       },
    { "blockchain",         &getblockhashafter,                  },
    { "blockchain",         &getblockheader,                     },
    { "blockchain",         &getchaintips,                       },
    { "blockchain",         &getdifficulty,                      },
    { "blockchain",         &getdeploymentinfo,                  },
    { "blockchain",         &gettxout,                           },
    { "blockchain",         &gettxoutsetinfo,                    },
    { "blockchain",         &pruneblockchain,                    },
    { "blockchain",         &verifychain,                        },

    { "blockchain",         &preciousblock,                      },
    { "blockchain",         &scantxoutset,                       },
    { "blockchain",         &getblockfilter,                     },
    { "blockchain",         &getposdifficulty,                   },

    /* Not shown in help */
    { "hidden",              &invalidateblock,                   },
    { "hidden",              &reconsiderblock,                   },
    { "hidden",              &waitfornewblock,                   },
    { "hidden",              &waitforblock,                      },
    { "hidden",              &waitforblockheight,                },
    { "hidden",              &syncwithvalidationinterfacequeue,  },
    { "hidden",              &dumptxoutset,                      },
};
// clang-format on
=======
void RegisterBlockchainRPCCommands(CRPCTable& t)
{
    static const CRPCCommand commands[]{
        {"blockchain", &getblockchaininfo},
        {"blockchain", &getchaintxstats},
        {"blockchain", &getblockstats},
        {"blockchain", &getbestblockhash},
        {"blockchain", &getblockcount},
        {"blockchain", &getblock},
        {"blockchain", &getblockfrompeer},
        {"blockchain", &getblockhash},
        {"blockchain", &getblockheader},
        {"blockchain", &getchaintips},
        {"blockchain", &getdifficulty},
        {"blockchain", &getdeploymentinfo},
        {"blockchain", &gettxout},
        {"blockchain", &gettxoutsetinfo},
        {"blockchain", &pruneblockchain},
        {"blockchain", &verifychain},
        {"blockchain", &preciousblock},
        {"blockchain", &scantxoutset},
        {"blockchain", &getblockfilter},
        {"hidden", &invalidateblock},
        {"hidden", &reconsiderblock},
        {"hidden", &waitfornewblock},
        {"hidden", &waitforblock},
        {"hidden", &waitforblockheight},
        {"hidden", &syncwithvalidationinterfacequeue},
        {"hidden", &dumptxoutset},
    };
>>>>>>> bd616bc1
    for (const auto& c : commands) {
        t.appendCommand(c.name, &c);
    }
}<|MERGE_RESOLUTION|>--- conflicted
+++ resolved
@@ -2519,48 +2519,6 @@
     return result;
 }
 
-<<<<<<< HEAD
-
-void RegisterBlockchainRPCCommands(CRPCTable &t)
-{
-// clang-format off
-static const CRPCCommand commands[] =
-{ //  category              actor (function)
-  //  --------------------- ------------------------
-    { "blockchain",         &getblockchaininfo,                  },
-    { "blockchain",         &getchaintxstats,                    },
-    { "blockchain",         &getblockstats,                      },
-    { "blockchain",         &getbestblockhash,                   },
-    { "blockchain",         &getblockcount,                      },
-    { "blockchain",         &getblock,                           },
-    { "blockchain",         &getblockfrompeer,                   },
-    { "blockchain",         &getblockhash,                       },
-    { "blockchain",         &getblockhashafter,                  },
-    { "blockchain",         &getblockheader,                     },
-    { "blockchain",         &getchaintips,                       },
-    { "blockchain",         &getdifficulty,                      },
-    { "blockchain",         &getdeploymentinfo,                  },
-    { "blockchain",         &gettxout,                           },
-    { "blockchain",         &gettxoutsetinfo,                    },
-    { "blockchain",         &pruneblockchain,                    },
-    { "blockchain",         &verifychain,                        },
-
-    { "blockchain",         &preciousblock,                      },
-    { "blockchain",         &scantxoutset,                       },
-    { "blockchain",         &getblockfilter,                     },
-    { "blockchain",         &getposdifficulty,                   },
-
-    /* Not shown in help */
-    { "hidden",              &invalidateblock,                   },
-    { "hidden",              &reconsiderblock,                   },
-    { "hidden",              &waitfornewblock,                   },
-    { "hidden",              &waitforblock,                      },
-    { "hidden",              &waitforblockheight,                },
-    { "hidden",              &syncwithvalidationinterfacequeue,  },
-    { "hidden",              &dumptxoutset,                      },
-};
-// clang-format on
-=======
 void RegisterBlockchainRPCCommands(CRPCTable& t)
 {
     static const CRPCCommand commands[]{
@@ -2572,6 +2530,7 @@
         {"blockchain", &getblock},
         {"blockchain", &getblockfrompeer},
         {"blockchain", &getblockhash},
+        {"blockchain", &getblockhashafter},
         {"blockchain", &getblockheader},
         {"blockchain", &getchaintips},
         {"blockchain", &getdifficulty},
@@ -2583,6 +2542,7 @@
         {"blockchain", &preciousblock},
         {"blockchain", &scantxoutset},
         {"blockchain", &getblockfilter},
+        {"blockchain", &getposdifficulty},
         {"hidden", &invalidateblock},
         {"hidden", &reconsiderblock},
         {"hidden", &waitfornewblock},
@@ -2591,7 +2551,6 @@
         {"hidden", &syncwithvalidationinterfacequeue},
         {"hidden", &dumptxoutset},
     };
->>>>>>> bd616bc1
     for (const auto& c : commands) {
         t.appendCommand(c.name, &c);
     }
