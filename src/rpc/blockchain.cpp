--- conflicted
+++ resolved
@@ -800,12 +800,7 @@
         }
     }
 
-<<<<<<< HEAD
     bool with_coinstakeinfo = !request.params[2].isNull() ? request.params[2].get_bool() : false;
-
-    CBlock block;
-=======
->>>>>>> 3eaf7be6
     const CBlockIndex* pblockindex;
     const CBlockIndex* tip;
     ChainstateManager& chainman = EnsureAnyChainman(request.context);
