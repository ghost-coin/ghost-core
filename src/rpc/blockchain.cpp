--- conflicted
+++ resolved
@@ -184,7 +184,6 @@
         }
     }
     result.pushKV("tx", txs);
-<<<<<<< HEAD
     if (coinstakeDetails && blockindex->pprev) {
         result.pushKV("blocksig", HexStr(block.vchBlockSig));
         result.pushKV("prevstakemodifier", blockindex->pprev->bnStakeModifier.GetHex());
@@ -198,8 +197,6 @@
             result.pushKV("stakekernelblockhash", kernelblockhash.GetHex());
         }
     }
-=======
->>>>>>> e0bc27a1
 
     return result;
 }
@@ -821,11 +818,8 @@
                             {RPCResult::Type::NUM, "difficulty", "The difficulty"},
                             {RPCResult::Type::STR_HEX, "chainwork", "Expected number of hashes required to produce the current chain"},
                             {RPCResult::Type::NUM, "nTx", "The number of transactions in the block"},
-<<<<<<< HEAD
                             {RPCResult::Type::NUM, "anonoutputs", "The number of RCT outputs in the chain at this block"},
                             {RPCResult::Type::STR_AMOUNT, "moneysupply", "The total amount of particl in the chain at this block"},
-=======
->>>>>>> e0bc27a1
                             {RPCResult::Type::STR_HEX, "previousblockhash", /* optional */ true, "The hash of the previous block (if available)"},
                             {RPCResult::Type::STR_HEX, "nextblockhash", /* optional */ true, "The hash of the next block (if available)"},
                         }},
@@ -2499,11 +2493,7 @@
 
         chainstate.ForceFlushStateToDisk();
 
-<<<<<<< HEAD
-        if (!GetUTXOStats(&chainstate.CoinsDB(), stats, CoinStatsHashType::NONE, node.rpc_interruption_point)) {
-=======
         if (!GetUTXOStats(&chainstate.CoinsDB(), chainstate.m_blockman, stats, CoinStatsHashType::NONE, node.rpc_interruption_point)) {
->>>>>>> e0bc27a1
             throw JSONRPCError(RPC_INTERNAL_ERROR, "Unable to read UTXO set");
         }
 
