// Copyright (c) 2010 Satoshi Nakamoto
// Copyright (c) 2009-2022 The Bitcoin Core developers
// Distributed under the MIT software license, see the accompanying
// file COPYING or http://www.opensource.org/licenses/mit-license.php.

#include <rpc/blockchain.h>

#include <blockfilter.h>
#include <chain.h>
#include <chainparams.h>
#include <coins.h>
#include <consensus/amount.h>
#include <consensus/params.h>
#include <consensus/validation.h>
#include <core_io.h>
#include <deploymentinfo.h>
#include <deploymentstatus.h>
#include <hash.h>
#include <index/blockfilterindex.h>
#include <index/coinstatsindex.h>
#include <kernel/coinstats.h>
#include <logging/timer.h>
#include <net.h>
#include <net_processing.h>
#include <node/blockstorage.h>
#include <node/context.h>
#include <node/transaction.h>
#include <node/utxo_snapshot.h>
#include <primitives/transaction.h>
#include <rpc/server.h>
#include <rpc/server_util.h>
#include <rpc/util.h>
#include <script/descriptor.h>
#include <streams.h>
#include <sync.h>
#include <txdb.h>
#include <txmempool.h>
#include <undo.h>
#include <univalue.h>
#include <util/check.h>
#include <util/fs.h>
#include <util/strencodings.h>
#include <util/system.h>
#include <util/translation.h>
#include <validation.h>
#include <validationinterface.h>
#include <versionbits.h>
#include <warnings.h>

#include <stdint.h>

#include <condition_variable>
#include <memory>
#include <mutex>

#include <pos/kernel.h>
#include <pos/miner.h>

<<<<<<< HEAD
=======
using kernel::CCoinsStats;
using kernel::CoinStatsHashType;

using node::BlockManager;
using node::NodeContext;
using node::ReadBlockFromDisk;
using node::SnapshotMetadata;
using node::UndoReadFromDisk;

>>>>>>> 8739b5cc
struct CUpdatedBlock
{
    uint256 hash;
    int height;
};

static GlobalMutex cs_blockchange;
static std::condition_variable cond_blockchange;
static CUpdatedBlock latestblock GUARDED_BY(cs_blockchange);

/* Calculate the difficulty for a given block index.
 */
double GetDifficulty(const CBlockIndex* blockindex)
{
    CHECK_NONFATAL(blockindex);

    int nShift = (blockindex->nBits >> 24) & 0xff;
    double dDiff =
        (double)0x0000ffff / (double)(blockindex->nBits & 0x00ffffff);

    while (nShift < 29)
    {
        dDiff *= 256.0;
        nShift++;
    }
    while (nShift > 29)
    {
        dDiff /= 256.0;
        nShift--;
    }

    return dDiff;
}

static int ComputeNextBlockAndDepth(const CBlockIndex* tip, const CBlockIndex* blockindex, const CBlockIndex*& next)
{
    next = tip->GetAncestor(blockindex->nHeight + 1);
    if (next && next->pprev == blockindex) {
        return tip->nHeight - blockindex->nHeight + 1;
    }
    next = nullptr;
    return blockindex == tip ? 1 : -1;
}

static const CBlockIndex* ParseHashOrHeight(const UniValue& param, ChainstateManager& chainman)
{
    LOCK(::cs_main);
    CChain& active_chain = chainman.ActiveChain();

    if (param.isNum()) {
        const int height{param.getInt<int>()};
        if (height < 0) {
            throw JSONRPCError(RPC_INVALID_PARAMETER, strprintf("Target block height %d is negative", height));
        }
        const int current_tip{active_chain.Height()};
        if (height > current_tip) {
            throw JSONRPCError(RPC_INVALID_PARAMETER, strprintf("Target block height %d after current tip %d", height, current_tip));
        }

        return active_chain[height];
    } else {
        const uint256 hash{ParseHashV(param, "hash_or_height")};
        const CBlockIndex* pindex = chainman.m_blockman.LookupBlockIndex(hash);

        if (!pindex) {
            throw JSONRPCError(RPC_INVALID_ADDRESS_OR_KEY, "Block not found");
        }

        return pindex;
    }
}

UniValue blockheaderToJSON(const CBlockIndex* tip, const CBlockIndex* blockindex)
{
    // Serialize passed information without accessing chain state of the active chain!
    AssertLockNotHeld(cs_main); // For performance reasons

    UniValue result(UniValue::VOBJ);
    result.pushKV("hash", blockindex->GetBlockHash().GetHex());
    const CBlockIndex* pnext;
    int confirmations = ComputeNextBlockAndDepth(tip, blockindex, pnext);
    result.pushKV("confirmations", confirmations);
    result.pushKV("height", blockindex->nHeight);
    result.pushKV("version", blockindex->nVersion);
    result.pushKV("versionHex", strprintf("%08x", blockindex->nVersion));
    result.pushKV("merkleroot", blockindex->hashMerkleRoot.GetHex());
    result.pushKV("witnessmerkleroot", blockindex->hashWitnessMerkleRoot.GetHex());
    PushTime(result, "time", blockindex->nTime);
    PushTime(result, "mediantime", blockindex->GetMedianTimePast());
    result.pushKV("nonce", (uint64_t)blockindex->nNonce);
    result.pushKV("bits", strprintf("%08x", blockindex->nBits));
    result.pushKV("difficulty", GetDifficulty(blockindex));
    result.pushKV("chainwork", blockindex->nChainWork.GetHex());
    result.pushKV("nTx", (uint64_t)blockindex->nTx);
    result.pushKV("moneysupply", ValueFromAmount(blockindex->nMoneySupply));
    result.pushKV("anonoutputs", (uint64_t)blockindex->nAnonOutputs);

    if (blockindex->pprev)
        result.pushKV("previousblockhash", blockindex->pprev->GetBlockHash().GetHex());
    if (pnext)
        result.pushKV("nextblockhash", pnext->GetBlockHash().GetHex());
    return result;
}

<<<<<<< HEAD
UniValue blockToJSON(const CBlock& block, const CBlockIndex* tip, const CBlockIndex* blockindex, bool txDetails, bool coinstakeDetails)
=======
UniValue blockToJSON(BlockManager& blockman, const CBlock& block, const CBlockIndex* tip, const CBlockIndex* blockindex, TxVerbosity verbosity, bool coinstakeDetails)
>>>>>>> 8739b5cc
{
    UniValue result = blockheaderToJSON(tip, blockindex);

    result.pushKV("strippedsize", (int)::GetSerializeSize(block, PROTOCOL_VERSION | SERIALIZE_TRANSACTION_NO_WITNESS));
    result.pushKV("size", (int)::GetSerializeSize(block, PROTOCOL_VERSION));
    result.pushKV("weight", (int)::GetBlockWeight(block));
<<<<<<< HEAD
    result.pushKV("height", blockindex->nHeight);
    result.pushKV("version", block.nVersion);
    result.pushKV("versionHex", strprintf("%08x", block.nVersion));
    result.pushKV("merkleroot", block.hashMerkleRoot.GetHex());
    result.pushKV("witnessmerkleroot", block.hashWitnessMerkleRoot.GetHex());
=======
>>>>>>> 8739b5cc
    UniValue txs(UniValue::VARR);

    switch (verbosity) {
        case TxVerbosity::SHOW_TXID:
            for (const CTransactionRef& tx : block.vtx) {
                txs.push_back(tx->GetHash().GetHex());
            }
            break;

        case TxVerbosity::SHOW_DETAILS:
        case TxVerbosity::SHOW_DETAILS_AND_PREVOUT:
            CBlockUndo blockUndo;
            const bool is_not_pruned{WITH_LOCK(::cs_main, return !blockman.IsBlockPruned(blockindex))};
            const bool have_undo{is_not_pruned && UndoReadFromDisk(blockUndo, blockindex)};

            for (size_t i = 0; i < block.vtx.size(); ++i) {
                const CTransactionRef& tx = block.vtx.at(i);
                // coinbase transaction (i.e. i == 0) doesn't have undo data
                const CTxUndo* txundo = (have_undo && i > 0) ? &blockUndo.vtxundo.at(i - 1) : nullptr;
                UniValue objTx(UniValue::VOBJ);
                TxToUniv(*tx, /*block_hash=*/uint256(), /*entry=*/objTx, /*include_hex=*/true, RPCSerializationFlags(), txundo, verbosity);
                txs.push_back(objTx);
            }
            break;
    }

    result.pushKV("tx", txs);
<<<<<<< HEAD
    PushTime(result, "time", block.GetBlockTime());
    PushTime(result, "mediantime", blockindex->GetMedianTimePast());
    result.pushKV("nonce", (uint64_t)block.nNonce);
    result.pushKV("bits", strprintf("%08x", block.nBits));
    result.pushKV("difficulty", GetDifficulty(blockindex));
    result.pushKV("chainwork", blockindex->nChainWork.GetHex());
    result.pushKV("nTx", (uint64_t)blockindex->nTx);

    if (blockindex->pprev)
        result.pushKV("previousblockhash", blockindex->pprev->GetBlockHash().GetHex());
    if (pnext)
        result.pushKV("nextblockhash", pnext->GetBlockHash().GetHex());
    if (coinstakeDetails && blockindex->pprev) {
        result.pushKV("blocksig", HexStr(block.vchBlockSig));
        result.pushKV("prevstakemodifier", blockindex->pprev->bnStakeModifier.GetHex());
        uint256 kernelhash, kernelblockhash;
        CAmount kernelvalue;
        CScript kernelscript;
        if (GetKernelInfo(blockindex, *block.vtx[0], kernelhash, kernelvalue, kernelscript, kernelblockhash)) {
            result.pushKV("hashproofofstake", kernelhash.GetHex());
            result.pushKV("stakekernelvalue", ValueFromAmount(kernelvalue));
            result.pushKV("stakekernelscript", HexStr(kernelscript));
            result.pushKV("stakekernelblockhash", kernelblockhash.GetHex());
        }
    }
=======
    if (coinstakeDetails && blockindex->pprev) {
        result.pushKV("blocksig", HexStr(block.vchBlockSig));
        result.pushKV("prevstakemodifier", blockindex->pprev->bnStakeModifier.GetHex());
        uint256 kernelhash, kernelblockhash;
        CAmount kernelvalue;
        CScript kernelscript;
        if (GetKernelInfo(blockindex, *block.vtx[0], kernelhash, kernelvalue, kernelscript, kernelblockhash)) {
            result.pushKV("hashproofofstake", kernelhash.GetHex());
            result.pushKV("stakekernelvalue", ValueFromAmount(kernelvalue));
            result.pushKV("stakekernelscript", HexStr(kernelscript));
            result.pushKV("stakekernelblockhash", kernelblockhash.GetHex());
        }
    }

>>>>>>> 8739b5cc
    return result;
}

static RPCHelpMan getblockcount()
{
    return RPCHelpMan{"getblockcount",
                "\nReturns the height of the most-work fully-validated chain.\n"
                "The genesis block has height 0.\n",
                {},
                RPCResult{
                    RPCResult::Type::NUM, "", "The current block count"},
                RPCExamples{
                    HelpExampleCli("getblockcount", "")
            + HelpExampleRpc("getblockcount", "")
                },
        [&](const RPCHelpMan& self, const JSONRPCRequest& request) -> UniValue
{
    ChainstateManager& chainman = EnsureAnyChainman(request.context);
    LOCK(cs_main);
    return chainman.ActiveChain().Height();
},
    };
}

static RPCHelpMan getbestblockhash()
{
    return RPCHelpMan{"getbestblockhash",
                "\nReturns the hash of the best (tip) block in the most-work fully-validated chain.\n",
                {},
                RPCResult{
                    RPCResult::Type::STR_HEX, "", "the block hash, hex-encoded"},
                RPCExamples{
                    HelpExampleCli("getbestblockhash", "")
            + HelpExampleRpc("getbestblockhash", "")
                },
        [&](const RPCHelpMan& self, const JSONRPCRequest& request) -> UniValue
{
    ChainstateManager& chainman = EnsureAnyChainman(request.context);
    LOCK(cs_main);
    return chainman.ActiveChain().Tip()->GetBlockHash().GetHex();
},
    };
}

void RPCNotifyBlockChange(const CBlockIndex* pindex)
{
    if(pindex) {
        LOCK(cs_blockchange);
        latestblock.hash = pindex->GetBlockHash();
        latestblock.height = pindex->nHeight;
    }
    cond_blockchange.notify_all();
}

static RPCHelpMan waitfornewblock()
{
    return RPCHelpMan{"waitfornewblock",
                "\nWaits for a specific new block and returns useful info about it.\n"
                "\nReturns the current block on timeout or exit.\n",
                {
                    {"timeout", RPCArg::Type::NUM, RPCArg::Default{0}, "Time in milliseconds to wait for a response. 0 indicates no timeout."},
                },
                RPCResult{
                    RPCResult::Type::OBJ, "", "",
                    {
                        {RPCResult::Type::STR_HEX, "hash", "The blockhash"},
                        {RPCResult::Type::NUM, "height", "Block height"},
                    }},
                RPCExamples{
                    HelpExampleCli("waitfornewblock", "1000")
            + HelpExampleRpc("waitfornewblock", "1000")
                },
        [&](const RPCHelpMan& self, const JSONRPCRequest& request) -> UniValue
{
    int timeout = 0;
    if (!request.params[0].isNull())
        timeout = request.params[0].getInt<int>();

    CUpdatedBlock block;
    {
        WAIT_LOCK(cs_blockchange, lock);
        block = latestblock;
        if(timeout)
            cond_blockchange.wait_for(lock, std::chrono::milliseconds(timeout), [&block]() EXCLUSIVE_LOCKS_REQUIRED(cs_blockchange) {return latestblock.height != block.height || latestblock.hash != block.hash || !IsRPCRunning(); });
        else
            cond_blockchange.wait(lock, [&block]() EXCLUSIVE_LOCKS_REQUIRED(cs_blockchange) {return latestblock.height != block.height || latestblock.hash != block.hash || !IsRPCRunning(); });
        block = latestblock;
    }
    UniValue ret(UniValue::VOBJ);
    ret.pushKV("hash", block.hash.GetHex());
    ret.pushKV("height", block.height);
    return ret;
},
    };
}

static RPCHelpMan waitforblock()
{
    return RPCHelpMan{"waitforblock",
                "\nWaits for a specific new block and returns useful info about it.\n"
                "\nReturns the current block on timeout or exit.\n",
                {
                    {"blockhash", RPCArg::Type::STR_HEX, RPCArg::Optional::NO, "Block hash to wait for."},
                    {"timeout", RPCArg::Type::NUM, RPCArg::Default{0}, "Time in milliseconds to wait for a response. 0 indicates no timeout."},
                },
                RPCResult{
                    RPCResult::Type::OBJ, "", "",
                    {
                        {RPCResult::Type::STR_HEX, "hash", "The blockhash"},
                        {RPCResult::Type::NUM, "height", "Block height"},
                    }},
                RPCExamples{
                    HelpExampleCli("waitforblock", "\"0000000000079f8ef3d2c688c244eb7a4570b24c9ed7b4a8c619eb02596f8862\" 1000")
            + HelpExampleRpc("waitforblock", "\"0000000000079f8ef3d2c688c244eb7a4570b24c9ed7b4a8c619eb02596f8862\", 1000")
                },
        [&](const RPCHelpMan& self, const JSONRPCRequest& request) -> UniValue
{
    int timeout = 0;

    uint256 hash(ParseHashV(request.params[0], "blockhash"));

    if (!request.params[1].isNull())
        timeout = request.params[1].getInt<int>();

    CUpdatedBlock block;
    {
        WAIT_LOCK(cs_blockchange, lock);
        if(timeout)
            cond_blockchange.wait_for(lock, std::chrono::milliseconds(timeout), [&hash]() EXCLUSIVE_LOCKS_REQUIRED(cs_blockchange) {return latestblock.hash == hash || !IsRPCRunning();});
        else
            cond_blockchange.wait(lock, [&hash]() EXCLUSIVE_LOCKS_REQUIRED(cs_blockchange) {return latestblock.hash == hash || !IsRPCRunning(); });
        block = latestblock;
    }

    UniValue ret(UniValue::VOBJ);
    ret.pushKV("hash", block.hash.GetHex());
    ret.pushKV("height", block.height);
    return ret;
},
    };
}

static RPCHelpMan waitforblockheight()
{
    return RPCHelpMan{"waitforblockheight",
                "\nWaits for (at least) block height and returns the height and hash\n"
                "of the current tip.\n"
                "\nReturns the current block on timeout or exit.\n",
                {
                    {"height", RPCArg::Type::NUM, RPCArg::Optional::NO, "Block height to wait for."},
                    {"timeout", RPCArg::Type::NUM, RPCArg::Default{0}, "Time in milliseconds to wait for a response. 0 indicates no timeout."},
                },
                RPCResult{
                    RPCResult::Type::OBJ, "", "",
                    {
                        {RPCResult::Type::STR_HEX, "hash", "The blockhash"},
                        {RPCResult::Type::NUM, "height", "Block height"},
                    }},
                RPCExamples{
                    HelpExampleCli("waitforblockheight", "100 1000")
            + HelpExampleRpc("waitforblockheight", "100, 1000")
                },
        [&](const RPCHelpMan& self, const JSONRPCRequest& request) -> UniValue
{
    int timeout = 0;

    int height = request.params[0].getInt<int>();

    if (!request.params[1].isNull())
        timeout = request.params[1].getInt<int>();

    CUpdatedBlock block;
    {
        WAIT_LOCK(cs_blockchange, lock);
        if(timeout)
            cond_blockchange.wait_for(lock, std::chrono::milliseconds(timeout), [&height]() EXCLUSIVE_LOCKS_REQUIRED(cs_blockchange) {return latestblock.height >= height || !IsRPCRunning();});
        else
            cond_blockchange.wait(lock, [&height]() EXCLUSIVE_LOCKS_REQUIRED(cs_blockchange) {return latestblock.height >= height || !IsRPCRunning(); });
        block = latestblock;
    }
    UniValue ret(UniValue::VOBJ);
    ret.pushKV("hash", block.hash.GetHex());
    ret.pushKV("height", block.height);
    return ret;
},
    };
}

static RPCHelpMan syncwithvalidationinterfacequeue()
{
    return RPCHelpMan{"syncwithvalidationinterfacequeue",
                "\nWaits for the validation interface queue to catch up on everything that was there when we entered this function.\n",
                {},
                RPCResult{RPCResult::Type::NONE, "", ""},
                RPCExamples{
                    HelpExampleCli("syncwithvalidationinterfacequeue","")
            + HelpExampleRpc("syncwithvalidationinterfacequeue","")
                },
        [&](const RPCHelpMan& self, const JSONRPCRequest& request) -> UniValue
{
    SyncWithValidationInterfaceQueue();
    return UniValue::VNULL;
},
    };
}

static RPCHelpMan getdifficulty()
{
    return RPCHelpMan{"getdifficulty",
                "\nReturns the proof-of-work difficulty as a multiple of the minimum difficulty.\n",
                {},
                RPCResult{
                    RPCResult::Type::NUM, "", "the proof-of-work difficulty as a multiple of the minimum difficulty."},
                RPCExamples{
                    HelpExampleCli("getdifficulty", "")
            + HelpExampleRpc("getdifficulty", "")
                },
        [&](const RPCHelpMan& self, const JSONRPCRequest& request) -> UniValue
{
    ChainstateManager& chainman = EnsureAnyChainman(request.context);
    LOCK(cs_main);
    return GetDifficulty(chainman.ActiveChain().Tip());
},
    };
}

static RPCHelpMan getblockfrompeer()
{
    return RPCHelpMan{
        "getblockfrompeer",
        "Attempt to fetch block from a given peer.\n\n"
        "We must have the header for this block, e.g. using submitheader.\n"
        "Subsequent calls for the same block and a new peer will cause the response from the previous peer to be ignored.\n"
        "Peers generally ignore requests for a stale block that they never fully verified, or one that is more than a month old.\n"
        "When a peer does not respond with a block, we will disconnect.\n"
        "Note: The block could be re-pruned as soon as it is received.\n\n"
        "Returns an empty JSON object if the request was successfully scheduled.",
        {
            {"blockhash", RPCArg::Type::STR_HEX, RPCArg::Optional::NO, "The block hash to try to fetch"},
            {"peer_id", RPCArg::Type::NUM, RPCArg::Optional::NO, "The peer to fetch it from (see getpeerinfo for peer IDs)"},
        },
        RPCResult{RPCResult::Type::OBJ, "", /*optional=*/false, "", {}},
        RPCExamples{
            HelpExampleCli("getblockfrompeer", "\"00000000c937983704a73af28acdec37b049d214adbda81d7e2a3dd146f6ed09\" 0")
            + HelpExampleRpc("getblockfrompeer", "\"00000000c937983704a73af28acdec37b049d214adbda81d7e2a3dd146f6ed09\" 0")
        },
        [&](const RPCHelpMan& self, const JSONRPCRequest& request) -> UniValue
{
    const NodeContext& node = EnsureAnyNodeContext(request.context);
    ChainstateManager& chainman = EnsureChainman(node);
    PeerManager& peerman = EnsurePeerman(node);

    const uint256& block_hash{ParseHashV(request.params[0], "blockhash")};
    const NodeId peer_id{request.params[1].getInt<int64_t>()};

    const CBlockIndex* const index = WITH_LOCK(cs_main, return chainman.m_blockman.LookupBlockIndex(block_hash););

    if (!index) {
        throw JSONRPCError(RPC_MISC_ERROR, "Block header missing");
    }

    // Fetching blocks before the node has syncing past their height can prevent block files from
    // being pruned, so we avoid it if the node is in prune mode.
    if (chainman.m_blockman.IsPruneMode() && index->nHeight > WITH_LOCK(chainman.GetMutex(), return chainman.ActiveTip()->nHeight)) {
        throw JSONRPCError(RPC_MISC_ERROR, "In prune mode, only blocks that the node has already synced previously can be fetched from a peer");
    }

    const bool block_has_data = WITH_LOCK(::cs_main, return index->nStatus & BLOCK_HAVE_DATA);
    if (block_has_data) {
        throw JSONRPCError(RPC_MISC_ERROR, "Block already downloaded");
    }

    if (const auto err{peerman.FetchBlock(peer_id, *index)}) {
        throw JSONRPCError(RPC_MISC_ERROR, err.value());
    }
    return UniValue::VOBJ;
},
    };
}

static RPCHelpMan getblockhash()
{
    return RPCHelpMan{"getblockhash",
                "\nReturns hash of block in best-block-chain at height provided.\n",
                {
                    {"height", RPCArg::Type::NUM, RPCArg::Optional::NO, "The height index"},
                },
                RPCResult{
                    RPCResult::Type::STR_HEX, "", "The block hash"},
                RPCExamples{
                    HelpExampleCli("getblockhash", "1000")
            + HelpExampleRpc("getblockhash", "1000")
                },
        [&](const RPCHelpMan& self, const JSONRPCRequest& request) -> UniValue
{
    ChainstateManager& chainman = EnsureAnyChainman(request.context);
    LOCK(cs_main);
    const CChain& active_chain = chainman.ActiveChain();

    int nHeight = request.params[0].getInt<int>();
    if (nHeight < 0 || nHeight > active_chain.Height())
        throw JSONRPCError(RPC_INVALID_PARAMETER, "Block height out of range");

    const CBlockIndex* pblockindex = active_chain[nHeight];
    return pblockindex->GetBlockHash().GetHex();
},
    };
}

static RPCHelpMan getblockhashafter()
{
    return RPCHelpMan{"getblockhashafter",
                "\nReturns hash of first block in best-block-chain after time provided.\n",
                {
                    {"timestamporstring", RPCArg::Type::STR, RPCArg::Optional::NO, "The time as a timestamp or Y-m-d H:M:S in local time"},
                },
                RPCResult{
                    RPCResult::Type::STR_HEX, "", "The block hash"},
                RPCExamples{
                    HelpExampleCli("getblockhashafter", "1630347681")
            + HelpExampleRpc("getblockhashafter", "\"2021-08-30 18:21\"")
                },
        [&](const RPCHelpMan& self, const JSONRPCRequest& request) -> UniValue
{
    ChainstateManager& chainman = EnsureAnyChainman(request.context);
    LOCK(cs_main);
    const CChain& active_chain = chainman.ActiveChain();

    int64_t unix_time = 0;
    if (request.params[0].isNum()) {
        unix_time = request.params[0].getInt<int64_t>();
    } else {
        std::string str_time = request.params[0].get_str();
         if (part::IsStrOnlyDigits(str_time)) {
            // Setting timestamp directly
            if (str_time.length() && !ParseInt64(str_time, &unix_time)) {
                throw JSONRPCError(RPC_INVALID_PARAMETER, "Parse time error.");
            }
        } else {
            part::ReplaceStrInPlace(str_time, " ", "T");
            unix_time = part::strToEpoch(str_time.c_str());
            if (unix_time < 0) {
                throw JSONRPCError(RPC_INVALID_PARAMETER, "Invalid time string.");
            }
        }
    }

    CBlockIndex *pblockindex = active_chain.FindEarliestAtLeast(unix_time, 0);
    if (!pblockindex) {
        throw JSONRPCError(RPC_INVALID_PARAMETER, "Block time out of range");
    }
    return pblockindex->GetBlockHash().GetHex();
},
    };
}

static RPCHelpMan getblockhashafter()
{
    return RPCHelpMan{"getblockhashafter",
                "\nReturns hash of first block in best-block-chain after time provided.\n",
                {
                    {"timestamporstring", RPCArg::Type::STR, RPCArg::Optional::NO, "The time as a timestamp or Y-m-d H:M:S in local time"},
                },
                RPCResult{
                    RPCResult::Type::STR_HEX, "", "The block hash"},
                RPCExamples{
                    HelpExampleCli("getblockhashafter", "1630347681")
            + HelpExampleRpc("getblockhashafter", "\"2021-08-30 18:21\"")
                },
        [&](const RPCHelpMan& self, const JSONRPCRequest& request) -> UniValue
{
    LOCK(cs_main);

    int64_t unix_time = 0;
    if (request.params[0].isNum()) {
        unix_time = request.params[0].get_int64();
    } else {
        std::string str_time = request.params[0].get_str();
         if (part::IsStrOnlyDigits(str_time)) {
            // Setting timestamp directly
            if (str_time.length() && !ParseInt64(str_time, &unix_time)) {
                throw JSONRPCError(RPC_INVALID_PARAMETER, "Parse time error.");
            }
        } else {
            part::ReplaceStrInPlace(str_time, " ", "T");
            unix_time = part::strToEpoch(str_time.c_str());
            if (unix_time < 0) {
                throw JSONRPCError(RPC_INVALID_PARAMETER, "Invalid time string.");
            }
        }
    }

    CBlockIndex *pblockindex = ::ChainActive().FindEarliestAtLeast(unix_time, 0);
    if (!pblockindex) {
        throw JSONRPCError(RPC_INVALID_PARAMETER, "Block time out of range");
    }
    return pblockindex->GetBlockHash().GetHex();
},
    };
}

static RPCHelpMan getblockheader()
{
    return RPCHelpMan{"getblockheader",
                "\nIf verbose is false, returns a string that is serialized, hex-encoded data for blockheader 'hash'.\n"
                "If verbose is true, returns an Object with information about blockheader <hash>.\n",
                {
                    {"blockhash", RPCArg::Type::STR_HEX, RPCArg::Optional::NO, "The block hash"},
                    {"verbose", RPCArg::Type::BOOL, RPCArg::Default{true}, "true for a json object, false for the hex-encoded data"},
                },
                {
                    RPCResult{"for verbose = true",
                        RPCResult::Type::OBJ, "", "",
                        {
                            {RPCResult::Type::STR_HEX, "hash", "the block hash (same as provided)"},
                            {RPCResult::Type::NUM, "confirmations", "The number of confirmations, or -1 if the block is not on the main chain"},
                            {RPCResult::Type::NUM, "height", "The block height or index"},
                            {RPCResult::Type::NUM, "version", "The block version"},
                            {RPCResult::Type::STR_HEX, "versionHex", "The block version formatted in hexadecimal"},
                            {RPCResult::Type::STR_HEX, "merkleroot", "The merkle root"},
                            {RPCResult::Type::STR_HEX, "witnessmerkleroot", /*optional=*/true, "The witness merkle root"},
                            {RPCResult::Type::NUM_TIME, "time", "The block time expressed in " + UNIX_EPOCH_TIME},
                            {RPCResult::Type::NUM_TIME, "mediantime", "The median block time expressed in " + UNIX_EPOCH_TIME},
                            {RPCResult::Type::NUM, "nonce", "The nonce"},
                            {RPCResult::Type::STR_HEX, "bits", "The bits"},
                            {RPCResult::Type::NUM, "difficulty", "The difficulty"},
                            {RPCResult::Type::STR_HEX, "chainwork", "Expected number of hashes required to produce the current chain"},
                            {RPCResult::Type::NUM, "nTx", "The number of transactions in the block"},
<<<<<<< HEAD
                            {RPCResult::Type::NUM, "anonoutputs", "The number of RCT outputs in the chain at this block"},
                            {RPCResult::Type::STR_AMOUNT, "moneysupply", "The total amount of ghost in the chain at this block"},
                            {RPCResult::Type::STR_HEX, "previousblockhash", "The hash of the previous block"},
                            {RPCResult::Type::STR_HEX, "nextblockhash", "The hash of the next block"},
=======
                            {RPCResult::Type::NUM, "anonoutputs", /*optional=*/true, "The number of RCT outputs in the chain at this block"},
                            {RPCResult::Type::STR_AMOUNT, "moneysupply", "The total amount of particl in the chain at this block"},
                            {RPCResult::Type::STR_HEX, "previousblockhash", /*optional=*/true, "The hash of the previous block (if available)"},
                            {RPCResult::Type::STR_HEX, "nextblockhash", /*optional=*/true, "The hash of the next block (if available)"},
>>>>>>> 8739b5cc
                        }},
                    RPCResult{"for verbose=false",
                        RPCResult::Type::STR_HEX, "", "A string that is serialized, hex-encoded data for block 'hash'"},
                },
                RPCExamples{
                    HelpExampleCli("getblockheader", "\"00000000c937983704a73af28acdec37b049d214adbda81d7e2a3dd146f6ed09\"")
            + HelpExampleRpc("getblockheader", "\"00000000c937983704a73af28acdec37b049d214adbda81d7e2a3dd146f6ed09\"")
                },
        [&](const RPCHelpMan& self, const JSONRPCRequest& request) -> UniValue
{
    uint256 hash(ParseHashV(request.params[0], "hash"));

    bool fVerbose = true;
    if (!request.params[1].isNull())
        fVerbose = request.params[1].get_bool();

    const CBlockIndex* pblockindex;
    const CBlockIndex* tip;
    {
        ChainstateManager& chainman = EnsureAnyChainman(request.context);
        LOCK(cs_main);
        pblockindex = chainman.m_blockman.LookupBlockIndex(hash);
        tip = chainman.ActiveChain().Tip();
    }

    if (!pblockindex) {
        throw JSONRPCError(RPC_INVALID_ADDRESS_OR_KEY, "Block not found");
    }

    if (!fVerbose)
    {
        DataStream ssBlock{};
        ssBlock << pblockindex->GetBlockHeader();
        std::string strHex = HexStr(ssBlock);
        return strHex;
    }

    return blockheaderToJSON(tip, pblockindex);
},
    };
}

static CBlock GetBlockChecked(BlockManager& blockman, const CBlockIndex* pblockindex)
{
    CBlock block;
    {
        LOCK(cs_main);
        if (blockman.IsBlockPruned(pblockindex)) {
            throw JSONRPCError(RPC_MISC_ERROR, "Block not available (pruned data)");
        }
    }

    if (!ReadBlockFromDisk(block, pblockindex, Params().GetConsensus())) {
        // Block not found on disk. This could be because we have the block
        // header in our index but not yet have the block or did not accept the
        // block. Or if the block was pruned right after we released the lock above.
        throw JSONRPCError(RPC_MISC_ERROR, "Block not found on disk");
    }

    return block;
}

static CBlockUndo GetUndoChecked(BlockManager& blockman, const CBlockIndex* pblockindex)
{
    CBlockUndo blockUndo;

    // The Genesis block does not have undo data
    if (pblockindex->nHeight == 0) return blockUndo;

    {
        LOCK(cs_main);
        if (blockman.IsBlockPruned(pblockindex)) {
            throw JSONRPCError(RPC_MISC_ERROR, "Undo data not available (pruned data)");
        }
    }

    if (!UndoReadFromDisk(blockUndo, pblockindex)) {
        throw JSONRPCError(RPC_MISC_ERROR, "Can't read undo data from disk");
    }

    return blockUndo;
}

const RPCResult getblock_vin{
    RPCResult::Type::ARR, "vin", "",
    {
        {RPCResult::Type::OBJ, "", "",
        {
            {RPCResult::Type::ELISION, "", "The same output as verbosity = 2"},
            {RPCResult::Type::OBJ, "prevout", "(Only if undo information is available)",
            {
                {RPCResult::Type::BOOL, "generated", "Coinbase or not"},
                {RPCResult::Type::NUM, "height", "The height of the prevout"},
                {RPCResult::Type::STR_AMOUNT, "value", "The value in " + CURRENCY_UNIT},
                {RPCResult::Type::OBJ, "scriptPubKey", "",
                {
                    {RPCResult::Type::STR, "asm", "Disassembly of the public key script"},
                    {RPCResult::Type::STR, "desc", "Inferred descriptor for the output"},
                    {RPCResult::Type::STR_HEX, "hex", "The raw public key script bytes, hex-encoded"},
                    {RPCResult::Type::STR, "address", /*optional=*/true, "The Particl address (only if a well-defined address exists)"},
                    {RPCResult::Type::STR, "type", "The type (one of: " + GetAllOutputTypes() + ")"},
                }},
            }},
        }},
    }
};

static RPCHelpMan getblock()
{
    return RPCHelpMan{"getblock",
                "\nIf verbosity is 0, returns a string that is serialized, hex-encoded data for block 'hash'.\n"
                "If verbosity is 1, returns an Object with information about block <hash>.\n"
                "If verbosity is 2, returns an Object with information about block <hash> and information about each transaction.\n"
                "If verbosity is 3, returns an Object with information about block <hash> and information about each transaction, including prevout information for inputs (only for unpruned blocks in the current best chain).\n",
                {
                    {"blockhash", RPCArg::Type::STR_HEX, RPCArg::Optional::NO, "The block hash"},
<<<<<<< HEAD
                    {"verbosity|verbose", RPCArg::Type::NUM, /* default */ "1", "0 for hex-encoded data, 1 for a json object, and 2 for json object with transaction data"},
                    {"coinstakeinfo", RPCArg::Type::BOOL, /* default */ "false", "Display more Proof of Stake info"},
=======
                    {"verbosity|verbose", RPCArg::Type::NUM, RPCArg::Default{1}, "0 for hex-encoded data, 1 for a JSON object, 2 for JSON object with transaction data, and 3 for JSON object with transaction data including prevout information for inputs",
                     RPCArgOptions{.skip_type_check = true}},
                    {"coinstakeinfo", RPCArg::Type::BOOL, RPCArg::Default{false}, "Display more Proof of Stake info"},
>>>>>>> 8739b5cc
                },
                {
                    RPCResult{"for verbosity = 0",
                RPCResult::Type::STR_HEX, "", "A string that is serialized, hex-encoded data for block 'hash'"},
                    RPCResult{"for verbosity = 1",
                RPCResult::Type::OBJ, "", "",
                {
                    {RPCResult::Type::STR_HEX, "hash", "the block hash (same as provided)"},
                    {RPCResult::Type::NUM, "confirmations", "The number of confirmations, or -1 if the block is not on the main chain"},
                    {RPCResult::Type::NUM, "size", "The block size"},
                    {RPCResult::Type::NUM, "strippedsize", "The block size excluding witness data"},
                    {RPCResult::Type::NUM, "weight", "The block weight as defined in BIP 141"},
                    {RPCResult::Type::NUM, "height", "The block height or index"},
                    {RPCResult::Type::NUM, "version", "The block version"},
                    {RPCResult::Type::STR_HEX, "versionHex", "The block version formatted in hexadecimal"},
                    {RPCResult::Type::STR_HEX, "merkleroot", "The merkle root"},
                    {RPCResult::Type::STR_HEX, "witnessmerkleroot", "The witness merkle root"},
                    {RPCResult::Type::ARR, "tx", "The transaction ids",
                        {{RPCResult::Type::STR_HEX, "", "The transaction id"}}},
                    {RPCResult::Type::NUM_TIME, "time",       "The block time expressed in " + UNIX_EPOCH_TIME},
                    {RPCResult::Type::NUM_TIME, "mediantime", "The median block time expressed in " + UNIX_EPOCH_TIME},
                    {RPCResult::Type::NUM, "nonce", "The nonce"},
                    {RPCResult::Type::STR_HEX, "bits", "The bits"},
                    {RPCResult::Type::NUM, "difficulty", "The difficulty"},
                    {RPCResult::Type::STR_HEX, "chainwork", "Expected number of hashes required to produce the chain up to this block (in hex)"},
                    {RPCResult::Type::NUM, "nTx", "The number of transactions in the block"},
<<<<<<< HEAD
                    {RPCResult::Type::STR_HEX, "previousblockhash", "The hash of the previous block"},
                    {RPCResult::Type::STR_HEX, "nextblockhash", "The hash of the next block"},

=======
                    {RPCResult::Type::STR_HEX, "previousblockhash", /*optional=*/true, "The hash of the previous block (if available)"},
                    {RPCResult::Type::STR_HEX, "nextblockhash", /*optional=*/true, "The hash of the next block (if available)"},
                    {RPCResult::Type::NUM, "anonoutputs", /*optional=*/true, "The number of RCT outputs in the chain at this block"},
                    {RPCResult::Type::STR_AMOUNT, "moneysupply", /*optional=*/true, "the total amount of coin in the network"},
>>>>>>> 8739b5cc
                }},
                    RPCResult{"for verbosity = 2",
                RPCResult::Type::OBJ, "", "",
                {
                    {RPCResult::Type::ELISION, "", "Same output as verbosity = 1"},
                    {RPCResult::Type::STR_HEX, "blocksig", "The block signature"},
                    {RPCResult::Type::ARR, "tx", "",
                    {
                        {RPCResult::Type::OBJ, "", "",
                        {
                            {RPCResult::Type::ELISION, "", "The transactions in the format of the getrawtransaction RPC. Different from verbosity = 1 \"tx\" result"},
                            {RPCResult::Type::NUM, "fee", "The transaction fee in " + CURRENCY_UNIT + ", omitted if block undo data is not available"},
                        }},
                    }},
                }},
                    RPCResult{"for verbosity = 3",
                RPCResult::Type::OBJ, "", "",
                {
                    {RPCResult::Type::ELISION, "", "Same output as verbosity = 2"},
                    {RPCResult::Type::ARR, "tx", "",
                    {
                        {RPCResult::Type::OBJ, "", "",
                        {
                            getblock_vin,
                        }},
                    }},
                }},
        },
                RPCExamples{
                    HelpExampleCli("getblock", "\"00000000c937983704a73af28acdec37b049d214adbda81d7e2a3dd146f6ed09\"")
            + HelpExampleRpc("getblock", "\"00000000c937983704a73af28acdec37b049d214adbda81d7e2a3dd146f6ed09\"")
                },
        [&](const RPCHelpMan& self, const JSONRPCRequest& request) -> UniValue
{
    uint256 hash(ParseHashV(request.params[0], "blockhash"));

    int verbosity = 1;
    if (!request.params[1].isNull()) {
        if (request.params[1].isBool()) {
            verbosity = request.params[1].get_bool() ? 1 : 0;
        } else {
            verbosity = request.params[1].getInt<int>();
        }
    }

    bool with_coinstakeinfo = !request.params[2].isNull() ? request.params[2].get_bool() : false;
<<<<<<< HEAD

    CBlock block;
=======
>>>>>>> 8739b5cc
    const CBlockIndex* pblockindex;
    const CBlockIndex* tip;
    ChainstateManager& chainman = EnsureAnyChainman(request.context);
    {
        LOCK(cs_main);
        pblockindex = chainman.m_blockman.LookupBlockIndex(hash);
        tip = chainman.ActiveChain().Tip();

        if (!pblockindex) {
            throw JSONRPCError(RPC_INVALID_ADDRESS_OR_KEY, "Block not found");
        }
    }

    const CBlock block{GetBlockChecked(chainman.m_blockman, pblockindex)};

    if (verbosity <= 0)
    {
        CDataStream ssBlock(SER_NETWORK, PROTOCOL_VERSION | RPCSerializationFlags());
        ssBlock << block;
        std::string strHex = HexStr(ssBlock);
        return strHex;
    }

<<<<<<< HEAD
    return blockToJSON(block, tip, pblockindex, verbosity >= 2, with_coinstakeinfo);
=======
    TxVerbosity tx_verbosity;
    if (verbosity == 1) {
        tx_verbosity = TxVerbosity::SHOW_TXID;
    } else if (verbosity == 2) {
        tx_verbosity = TxVerbosity::SHOW_DETAILS;
    } else {
        tx_verbosity = TxVerbosity::SHOW_DETAILS_AND_PREVOUT;
    }

    return blockToJSON(chainman.m_blockman, block, tip, pblockindex, tx_verbosity, with_coinstakeinfo);
>>>>>>> 8739b5cc
},
    };
}

static RPCHelpMan pruneblockchain()
{
    return RPCHelpMan{"pruneblockchain", "",
                {
                    {"height", RPCArg::Type::NUM, RPCArg::Optional::NO, "The block height to prune up to. May be set to a discrete height, or to a " + UNIX_EPOCH_TIME + "\n"
            "                  to prune blocks whose block time is at least 2 hours older than the provided timestamp."},
                },
                RPCResult{
                    RPCResult::Type::NUM, "", "Height of the last block pruned"},
                RPCExamples{
                    HelpExampleCli("pruneblockchain", "1000")
            + HelpExampleRpc("pruneblockchain", "1000")
                },
        [&](const RPCHelpMan& self, const JSONRPCRequest& request) -> UniValue
{
    ChainstateManager& chainman = EnsureAnyChainman(request.context);
    if (!chainman.m_blockman.IsPruneMode()) {
        throw JSONRPCError(RPC_MISC_ERROR, "Cannot prune blocks because node is not in prune mode.");
    }

    LOCK(cs_main);
    Chainstate& active_chainstate = chainman.ActiveChainstate();
    CChain& active_chain = active_chainstate.m_chain;

    int heightParam = request.params[0].getInt<int>();
    if (heightParam < 0) {
        throw JSONRPCError(RPC_INVALID_PARAMETER, "Negative block height.");
    }

    // Height value more than a billion is too high to be a block height, and
    // too low to be a block time (corresponds to timestamp from Sep 2001).
    if (heightParam > 1000000000) {
        // Add a 2 hour buffer to include blocks which might have had old timestamps
        const CBlockIndex* pindex = active_chain.FindEarliestAtLeast(heightParam - TIMESTAMP_WINDOW, 0);
        if (!pindex) {
            throw JSONRPCError(RPC_INVALID_PARAMETER, "Could not find block with at least the specified timestamp.");
        }
        heightParam = pindex->nHeight;
    }

    unsigned int height = (unsigned int) heightParam;
    unsigned int chainHeight = (unsigned int) active_chain.Height();
    if (chainHeight < chainman.GetParams().PruneAfterHeight()) {
        throw JSONRPCError(RPC_MISC_ERROR, "Blockchain is too short for pruning.");
    } else if (height > chainHeight) {
        throw JSONRPCError(RPC_INVALID_PARAMETER, "Blockchain is shorter than the attempted prune height.");
    } else if (height > chainHeight - MIN_BLOCKS_TO_KEEP) {
        LogPrint(BCLog::RPC, "Attempt to prune blocks close to the tip.  Retaining the minimum number of blocks.\n");
        height = chainHeight - MIN_BLOCKS_TO_KEEP;
    }

    PruneBlockFilesManual(active_chainstate, height);
    const CBlockIndex& block{*CHECK_NONFATAL(active_chain.Tip())};
    const CBlockIndex* last_block{active_chainstate.m_blockman.GetFirstStoredBlock(block)};

    return static_cast<int64_t>(last_block->nHeight - 1);
},
    };
}

CoinStatsHashType ParseHashType(const std::string& hash_type_input)
{
    if (hash_type_input == "hash_serialized_2") {
        return CoinStatsHashType::HASH_SERIALIZED;
    } else if (hash_type_input == "muhash") {
        return CoinStatsHashType::MUHASH;
    } else if (hash_type_input == "none") {
        return CoinStatsHashType::NONE;
    } else {
        throw JSONRPCError(RPC_INVALID_PARAMETER, strprintf("'%s' is not a valid hash_type", hash_type_input));
    }
}

/**
 * Calculate statistics about the unspent transaction output set
 *
 * @param[in] index_requested Signals if the coinstatsindex should be used (when available).
 */
static std::optional<kernel::CCoinsStats> GetUTXOStats(CCoinsView* view, node::BlockManager& blockman,
                                                       kernel::CoinStatsHashType hash_type,
                                                       const std::function<void()>& interruption_point = {},
                                                       const CBlockIndex* pindex = nullptr,
                                                       bool index_requested = true)
{
    // Use CoinStatsIndex if it is requested and available and a hash_type of Muhash or None was requested
    if ((hash_type == kernel::CoinStatsHashType::MUHASH || hash_type == kernel::CoinStatsHashType::NONE) && g_coin_stats_index && index_requested) {
        if (pindex) {
            return g_coin_stats_index->LookUpStats(*pindex);
        } else {
            CBlockIndex& block_index = *CHECK_NONFATAL(WITH_LOCK(::cs_main, return blockman.LookupBlockIndex(view->GetBestBlock())));
            return g_coin_stats_index->LookUpStats(block_index);
        }
    }

    // If the coinstats index isn't requested or is otherwise not usable, the
    // pindex should either be null or equal to the view's best block. This is
    // because without the coinstats index we can only get coinstats about the
    // best block.
    CHECK_NONFATAL(!pindex || pindex->GetBlockHash() == view->GetBestBlock());

    return kernel::ComputeUTXOStats(hash_type, view, blockman, interruption_point);
}

static RPCHelpMan gettxoutsetinfo()
{
    return RPCHelpMan{"gettxoutsetinfo",
                "\nReturns statistics about the unspent transaction output set.\n"
                "Note this call may take some time if you are not using coinstatsindex.\n",
                {
                    {"hash_type", RPCArg::Type::STR, RPCArg::Default{"hash_serialized_2"}, "Which UTXO set hash should be calculated. Options: 'hash_serialized_2' (the legacy algorithm), 'muhash', 'none'."},
                    {"hash_or_height", RPCArg::Type::NUM, RPCArg::DefaultHint{"the current best block"}, "The block hash or height of the target height (only available with coinstatsindex).",
                     RPCArgOptions{
                         .skip_type_check = true,
                         .type_str = {"", "string or numeric"},
                     }},
                    {"use_index", RPCArg::Type::BOOL, RPCArg::Default{true}, "Use coinstatsindex, if available."},
                },
                RPCResult{
                    RPCResult::Type::OBJ, "", "",
                    {
                        {RPCResult::Type::NUM, "height", "The block height (index) of the returned statistics"},
                        {RPCResult::Type::STR_HEX, "bestblock", "The hash of the block at which these statistics are calculated"},
                        {RPCResult::Type::NUM, "txouts", "The number of unspent transaction outputs"},
                        {RPCResult::Type::NUM, "txouts_blinded", /*optional=*/true, "The number of blinded unspent transaction outputs"},
                        {RPCResult::Type::NUM, "bogosize", "Database-independent, meaningless metric indicating the UTXO set size"},
                        {RPCResult::Type::STR_HEX, "hash_serialized_2", /*optional=*/true, "The serialized hash (only present if 'hash_serialized_2' hash_type is chosen)"},
                        {RPCResult::Type::STR_HEX, "muhash", /*optional=*/true, "The serialized hash (only present if 'muhash' hash_type is chosen)"},
                        {RPCResult::Type::NUM, "transactions", /*optional=*/true, "The number of transactions with unspent outputs (not available when coinstatsindex is used)"},
                        {RPCResult::Type::NUM, "disk_size", /*optional=*/true, "The estimated size of the chainstate on disk (not available when coinstatsindex is used)"},
                        {RPCResult::Type::STR_AMOUNT, "total_amount", "The total amount of coins in the UTXO set"},
                        {RPCResult::Type::STR_AMOUNT, "total_unspendable_amount", /*optional=*/true, "The total amount of coins permanently excluded from the UTXO set (only available if coinstatsindex is used)"},
                        {RPCResult::Type::OBJ, "block_info", /*optional=*/true, "Info on amounts in the block at this block height (only available if coinstatsindex is used)",
                        {
                            {RPCResult::Type::STR_AMOUNT, "prevout_spent", "Total amount of all prevouts spent in this block"},
                            {RPCResult::Type::STR_AMOUNT, "coinbase", "Coinbase subsidy amount of this block"},
                            {RPCResult::Type::STR_AMOUNT, "new_outputs_ex_coinbase", "Total amount of new outputs created by this block"},
                            {RPCResult::Type::STR_AMOUNT, "unspendable", "Total amount of unspendable outputs created in this block"},
                            {RPCResult::Type::OBJ, "unspendables", "Detailed view of the unspendable categories",
                            {
                                {RPCResult::Type::STR_AMOUNT, "genesis_block", "The unspendable amount of the Genesis block subsidy"},
                                {RPCResult::Type::STR_AMOUNT, "bip30", "Transactions overridden by duplicates (no longer possible with BIP30)"},
                                {RPCResult::Type::STR_AMOUNT, "scripts", "Amounts sent to scripts that are unspendable (for example OP_RETURN outputs)"},
                                {RPCResult::Type::STR_AMOUNT, "unclaimed_rewards", "Fee rewards that miners did not claim in their coinbase transaction"},
                            }}
                        }},
                    }},
                RPCExamples{
                    HelpExampleCli("gettxoutsetinfo", "") +
                    HelpExampleCli("gettxoutsetinfo", R"("none")") +
                    HelpExampleCli("gettxoutsetinfo", R"("none" 1000)") +
                    HelpExampleCli("gettxoutsetinfo", R"("none" '"00000000c937983704a73af28acdec37b049d214adbda81d7e2a3dd146f6ed09"')") +
                    HelpExampleCli("-named gettxoutsetinfo", R"(hash_type='muhash' use_index='false')") +
                    HelpExampleRpc("gettxoutsetinfo", "") +
                    HelpExampleRpc("gettxoutsetinfo", R"("none")") +
                    HelpExampleRpc("gettxoutsetinfo", R"("none", 1000)") +
                    HelpExampleRpc("gettxoutsetinfo", R"("none", "00000000c937983704a73af28acdec37b049d214adbda81d7e2a3dd146f6ed09")")
                },
        [&](const RPCHelpMan& self, const JSONRPCRequest& request) -> UniValue
{
    UniValue ret(UniValue::VOBJ);

    const CBlockIndex* pindex{nullptr};
    const CoinStatsHashType hash_type{request.params[0].isNull() ? CoinStatsHashType::HASH_SERIALIZED : ParseHashType(request.params[0].get_str())};
    bool index_requested = request.params[2].isNull() || request.params[2].get_bool();

    NodeContext& node = EnsureAnyNodeContext(request.context);
    ChainstateManager& chainman = EnsureChainman(node);
    Chainstate& active_chainstate = chainman.ActiveChainstate();
    active_chainstate.ForceFlushStateToDisk();

    CCoinsView* coins_view;
    BlockManager* blockman;
    {
        LOCK(::cs_main);
        coins_view = &active_chainstate.CoinsDB();
        blockman = &active_chainstate.m_blockman;
        pindex = blockman->LookupBlockIndex(coins_view->GetBestBlock());
    }

    if (!request.params[1].isNull()) {
        if (!g_coin_stats_index) {
            throw JSONRPCError(RPC_INVALID_PARAMETER, "Querying specific block heights requires coinstatsindex");
        }

        if (hash_type == CoinStatsHashType::HASH_SERIALIZED) {
            throw JSONRPCError(RPC_INVALID_PARAMETER, "hash_serialized_2 hash type cannot be queried for a specific block");
        }

        if (!index_requested) {
            throw JSONRPCError(RPC_INVALID_PARAMETER, "Cannot set use_index to false when querying for a specific block");
        }
        pindex = ParseHashOrHeight(request.params[1], chainman);
    }

    if (index_requested && g_coin_stats_index) {
        if (!g_coin_stats_index->BlockUntilSyncedToCurrentChain()) {
            const IndexSummary summary{g_coin_stats_index->GetSummary()};

            // If a specific block was requested and the index has already synced past that height, we can return the
            // data already even though the index is not fully synced yet.
            if (pindex->nHeight > summary.best_block_height) {
                throw JSONRPCError(RPC_INTERNAL_ERROR, strprintf("Unable to get data because coinstatsindex is still syncing. Current height: %d", summary.best_block_height));
            }
        }
    }

    const std::optional<CCoinsStats> maybe_stats = GetUTXOStats(coins_view, *blockman, hash_type, node.rpc_interruption_point, pindex, index_requested);
    if (maybe_stats.has_value()) {
        const CCoinsStats& stats = maybe_stats.value();
        ret.pushKV("height", (int64_t)stats.nHeight);
        ret.pushKV("bestblock", stats.hashBlock.GetHex());
        ret.pushKV("txouts", (int64_t)stats.nTransactionOutputs);
        if (fParticlMode) {
            ret.pushKV("txouts_blinded", (int64_t)stats.nBlindTransactionOutputs);
        }
        ret.pushKV("bogosize", (int64_t)stats.nBogoSize);
        if (hash_type == CoinStatsHashType::HASH_SERIALIZED) {
            ret.pushKV("hash_serialized_2", stats.hashSerialized.GetHex());
        }
        if (hash_type == CoinStatsHashType::MUHASH) {
            ret.pushKV("muhash", stats.hashSerialized.GetHex());
        }
        CHECK_NONFATAL(stats.total_amount.has_value());
        ret.pushKV("total_amount", ValueFromAmount(stats.total_amount.value()));
        if (!stats.index_used) {
            ret.pushKV("transactions", static_cast<int64_t>(stats.nTransactions));
            ret.pushKV("disk_size", stats.nDiskSize);
        } else {
            ret.pushKV("total_unspendable_amount", ValueFromAmount(stats.total_unspendable_amount));

            CCoinsStats prev_stats{};
            if (pindex->nHeight > 0) {
                const std::optional<CCoinsStats> maybe_prev_stats = GetUTXOStats(coins_view, *blockman, hash_type, node.rpc_interruption_point, pindex->pprev, index_requested);
                if (!maybe_prev_stats) {
                    throw JSONRPCError(RPC_INTERNAL_ERROR, "Unable to read UTXO set");
                }
                prev_stats = maybe_prev_stats.value();
            }

            UniValue block_info(UniValue::VOBJ);
            block_info.pushKV("prevout_spent", ValueFromAmount(stats.total_prevout_spent_amount - prev_stats.total_prevout_spent_amount));
            block_info.pushKV("coinbase", ValueFromAmount(stats.total_coinbase_amount - prev_stats.total_coinbase_amount));
            block_info.pushKV("new_outputs_ex_coinbase", ValueFromAmount(stats.total_new_outputs_ex_coinbase_amount - prev_stats.total_new_outputs_ex_coinbase_amount));
            block_info.pushKV("unspendable", ValueFromAmount(stats.total_unspendable_amount - prev_stats.total_unspendable_amount));

            UniValue unspendables(UniValue::VOBJ);
            unspendables.pushKV("genesis_block", ValueFromAmount(stats.total_unspendables_genesis_block - prev_stats.total_unspendables_genesis_block));
            unspendables.pushKV("bip30", ValueFromAmount(stats.total_unspendables_bip30 - prev_stats.total_unspendables_bip30));
            unspendables.pushKV("scripts", ValueFromAmount(stats.total_unspendables_scripts - prev_stats.total_unspendables_scripts));
            unspendables.pushKV("unclaimed_rewards", ValueFromAmount(stats.total_unspendables_unclaimed_rewards - prev_stats.total_unspendables_unclaimed_rewards));
            block_info.pushKV("unspendables", unspendables);

            ret.pushKV("block_info", block_info);
        }
    } else {
        throw JSONRPCError(RPC_INTERNAL_ERROR, "Unable to read UTXO set");
    }
    return ret;
},
    };
}

static RPCHelpMan gettxout()
{
    return RPCHelpMan{"gettxout",
<<<<<<< HEAD
                "\nReturns details about an unspent transaction output.\n",
                {
                    {"txid", RPCArg::Type::STR, RPCArg::Optional::NO, "The transaction id"},
                    {"n", RPCArg::Type::NUM, RPCArg::Optional::NO, "vout number"},
                    {"include_mempool", RPCArg::Type::BOOL, /* default */ "true", "Whether to include the mempool. Note that an unspent output that is spent in the mempool won't appear."},
                },
                RPCResult{
                    RPCResult::Type::OBJ, "", "",
                    {
                        {RPCResult::Type::STR_HEX, "bestblock", "The hash of the block at the tip of the chain"},
                        {RPCResult::Type::NUM, "confirmations", "The number of confirmations"},
                        {RPCResult::Type::STR_AMOUNT, "value", "The transaction value in " + CURRENCY_UNIT},
                        {RPCResult::Type::OBJ, "scriptPubKey", "",
                            {
                                {RPCResult::Type::STR_HEX, "asm", ""},
                                {RPCResult::Type::STR_HEX, "hex", ""},
                                {RPCResult::Type::NUM, "reqSigs", "Number of required signatures"},
                                {RPCResult::Type::STR_HEX, "type", "The type, eg pubkeyhash"},
                                {RPCResult::Type::ARR, "addresses", "array of ghost addresses",
                                    {{RPCResult::Type::STR, "address", "ghost address"}}},
                            }},
                        {RPCResult::Type::BOOL, "coinbase", "Coinbase or not"},
                    }},
                RPCExamples{
=======
        "\nReturns details about an unspent transaction output.\n",
        {
            {"txid", RPCArg::Type::STR, RPCArg::Optional::NO, "The transaction id"},
            {"n", RPCArg::Type::NUM, RPCArg::Optional::NO, "vout number"},
            {"include_mempool", RPCArg::Type::BOOL, RPCArg::Default{true}, "Whether to include the mempool. Note that an unspent output that is spent in the mempool won't appear."},
        },
        {
            RPCResult{"If the UTXO was not found", RPCResult::Type::NONE, "", ""},
            RPCResult{"Otherwise", RPCResult::Type::OBJ, "", "", {
                {RPCResult::Type::STR_HEX, "bestblock", "The hash of the block at the tip of the chain"},
                {RPCResult::Type::NUM, "confirmations", "The number of confirmations"},
                {RPCResult::Type::STR_AMOUNT, "value", "The transaction value in " + CURRENCY_UNIT},
                {RPCResult::Type::OBJ, "scriptPubKey", "", {
                    {RPCResult::Type::STR, "asm", "Disassembly of the public key script"},
                    {RPCResult::Type::STR, "desc", "Inferred descriptor for the output"},
                    {RPCResult::Type::STR_HEX, "hex", "The raw public key script bytes, hex-encoded"},
                    {RPCResult::Type::STR, "type", "The type, eg pubkeyhash"},
                    {RPCResult::Type::STR, "address", /*optional=*/true, "The Particl address (only if a well-defined address exists)"},
                    {RPCResult::Type::STR, "stakeaddress", /*optional=*/true, "The Particl stake address (only if a well-defined stakeaddress exists)"},
                }},
                {RPCResult::Type::BOOL, "coinbase", "Coinbase or not"},
            }},
        },
        RPCExamples{
>>>>>>> 8739b5cc
            "\nGet unspent transactions\n"
            + HelpExampleCli("listunspent", "") +
            "\nView the details\n"
            + HelpExampleCli("gettxout", "\"txid\" 1") +
            "\nAs a JSON-RPC call\n"
            + HelpExampleRpc("gettxout", "\"txid\", 1")
                },
        [&](const RPCHelpMan& self, const JSONRPCRequest& request) -> UniValue
{
    NodeContext& node = EnsureAnyNodeContext(request.context);
    ChainstateManager& chainman = EnsureChainman(node);
    LOCK(cs_main);

    UniValue ret(UniValue::VOBJ);

    uint256 hash(ParseHashV(request.params[0], "txid"));
    COutPoint out{hash, request.params[1].getInt<uint32_t>()};
    bool fMempool = true;
    if (!request.params[2].isNull())
        fMempool = request.params[2].get_bool();

    Coin coin;
    Chainstate& active_chainstate = chainman.ActiveChainstate();
    CCoinsViewCache* coins_view = &active_chainstate.CoinsTip();

    if (fMempool) {
        const CTxMemPool& mempool = EnsureMemPool(node);
        LOCK(mempool.cs);
        CCoinsViewMemPool view(coins_view, mempool);
        if (!view.GetCoin(out, coin) || mempool.isSpent(out)) {
            return UniValue::VNULL;
        }
    } else {
        if (!coins_view->GetCoin(out, coin)) {
            return UniValue::VNULL;
        }
    }

    const CBlockIndex* pindex = active_chainstate.m_blockman.LookupBlockIndex(coins_view->GetBestBlock());
    ret.pushKV("bestblock", pindex->GetBlockHash().GetHex());
    if (coin.nHeight == MEMPOOL_HEIGHT) {
        ret.pushKV("confirmations", 0);
    } else {
        ret.pushKV("confirmations", (int64_t)(pindex->nHeight - coin.nHeight + 1));
    }
    ret.pushKV("value", ValueFromAmount(coin.out.nValue));
    UniValue o(UniValue::VOBJ);
    ScriptToUniv(coin.out.scriptPubKey, /*out=*/o, /*include_hex=*/true, /*include_address=*/true);
    ret.pushKV("scriptPubKey", o);
    ret.pushKV("coinbase", (bool)coin.fCoinBase);

    return ret;
},
    };
}

static RPCHelpMan verifychain()
{
    return RPCHelpMan{"verifychain",
                "\nVerifies blockchain database.\n",
                {
                    {"checklevel", RPCArg::Type::NUM, RPCArg::DefaultHint{strprintf("%d, range=0-4", DEFAULT_CHECKLEVEL)},
                        strprintf("How thorough the block verification is:\n%s", MakeUnorderedList(CHECKLEVEL_DOC))},
                    {"nblocks", RPCArg::Type::NUM, RPCArg::DefaultHint{strprintf("%d, 0=all", DEFAULT_CHECKBLOCKS)}, "The number of blocks to check."},
                },
                RPCResult{
                    RPCResult::Type::BOOL, "", "Verification finished successfully. If false, check debug.log for reason."},
                RPCExamples{
                    HelpExampleCli("verifychain", "")
            + HelpExampleRpc("verifychain", "")
                },
        [&](const RPCHelpMan& self, const JSONRPCRequest& request) -> UniValue
{
    const int check_level{request.params[0].isNull() ? DEFAULT_CHECKLEVEL : request.params[0].getInt<int>()};
    const int check_depth{request.params[1].isNull() ? DEFAULT_CHECKBLOCKS : request.params[1].getInt<int>()};

    ChainstateManager& chainman = EnsureAnyChainman(request.context);
    LOCK(cs_main);

    Chainstate& active_chainstate = chainman.ActiveChainstate();
    return CVerifyDB().VerifyDB(
               active_chainstate, chainman.GetParams().GetConsensus(), active_chainstate.CoinsTip(), check_level, check_depth) == VerifyDBResult::SUCCESS;
},
    };
}

static void SoftForkDescPushBack(const CBlockIndex* blockindex, UniValue& softforks, const ChainstateManager& chainman, Consensus::BuriedDeployment dep)
{
    // For buried deployments.

    if (!DeploymentEnabled(chainman, dep)) return;

    UniValue rv(UniValue::VOBJ);
    rv.pushKV("type", "buried");
    // getdeploymentinfo reports the softfork as active from when the chain height is
    // one below the activation height
    rv.pushKV("active", DeploymentActiveAfter(blockindex, chainman, dep));
    rv.pushKV("height", chainman.GetConsensus().DeploymentHeight(dep));
    softforks.pushKV(DeploymentName(dep), rv);
}

static void SoftForkDescPushBack(const CBlockIndex* blockindex, UniValue& softforks, const ChainstateManager& chainman, Consensus::DeploymentPos id)
{
    // For BIP9 deployments.
<<<<<<< HEAD
    // Deployments that are never active are hidden.
    if (consensusParams.vDeployments[id].nStartTime == Consensus::BIP9Deployment::NEVER_ACTIVE) return;
=======

    if (!DeploymentEnabled(chainman, id)) return;
    if (blockindex == nullptr) return;

    auto get_state_name = [](const ThresholdState state) -> std::string {
        switch (state) {
        case ThresholdState::DEFINED: return "defined";
        case ThresholdState::STARTED: return "started";
        case ThresholdState::LOCKED_IN: return "locked_in";
        case ThresholdState::ACTIVE: return "active";
        case ThresholdState::FAILED: return "failed";
        }
        return "invalid";
    };
>>>>>>> 8739b5cc

    UniValue bip9(UniValue::VOBJ);

    const ThresholdState next_state = chainman.m_versionbitscache.State(blockindex, chainman.GetConsensus(), id);
    const ThresholdState current_state = chainman.m_versionbitscache.State(blockindex->pprev, chainman.GetConsensus(), id);

    const bool has_signal = (ThresholdState::STARTED == current_state || ThresholdState::LOCKED_IN == current_state);

    // BIP9 parameters
    if (has_signal) {
        bip9.pushKV("bit", chainman.GetConsensus().vDeployments[id].bit);
    }
    bip9.pushKV("start_time", chainman.GetConsensus().vDeployments[id].nStartTime);
    bip9.pushKV("timeout", chainman.GetConsensus().vDeployments[id].nTimeout);
    bip9.pushKV("min_activation_height", chainman.GetConsensus().vDeployments[id].min_activation_height);

    // BIP9 status
    bip9.pushKV("status", get_state_name(current_state));
    bip9.pushKV("since", chainman.m_versionbitscache.StateSinceHeight(blockindex->pprev, chainman.GetConsensus(), id));
    bip9.pushKV("status_next", get_state_name(next_state));

    // BIP9 signalling status, if applicable
    if (has_signal) {
        UniValue statsUV(UniValue::VOBJ);
        std::vector<bool> signals;
        BIP9Stats statsStruct = chainman.m_versionbitscache.Statistics(blockindex, chainman.GetConsensus(), id, &signals);
        statsUV.pushKV("period", statsStruct.period);
        statsUV.pushKV("elapsed", statsStruct.elapsed);
        statsUV.pushKV("count", statsStruct.count);
        if (ThresholdState::LOCKED_IN != current_state) {
            statsUV.pushKV("threshold", statsStruct.threshold);
            statsUV.pushKV("possible", statsStruct.possible);
        }
        bip9.pushKV("statistics", statsUV);

        std::string sig;
        sig.reserve(signals.size());
        for (const bool s : signals) {
            sig.push_back(s ? '#' : '-');
        }
        bip9.pushKV("signalling", sig);
    }
    bip9.pushKV("min_activation_height", consensusParams.vDeployments[id].min_activation_height);

    UniValue rv(UniValue::VOBJ);
    rv.pushKV("type", "bip9");
    if (ThresholdState::ACTIVE == next_state) {
        rv.pushKV("height", chainman.m_versionbitscache.StateSinceHeight(blockindex, chainman.GetConsensus(), id));
    }
    rv.pushKV("active", ThresholdState::ACTIVE == next_state);
    rv.pushKV("bip9", bip9);

    softforks.pushKV(DeploymentName(id), rv);
}

// used by rest.cpp:rest_chaininfo, so cannot be static
RPCHelpMan getblockchaininfo()
{
    return RPCHelpMan{"getblockchaininfo",
<<<<<<< HEAD
                "Returns an object containing various state info regarding blockchain processing.\n",
                {},
                RPCResult{
                    RPCResult::Type::OBJ, "", "",
                    {
                        {RPCResult::Type::STR, "chain", "current network name (main, test, regtest)"},
                        {RPCResult::Type::NUM, "blocks", "the height of the most-work fully-validated chain. The genesis block has height 0"},
                        {RPCResult::Type::NUM, "headers", "the current number of headers we have validated"},
                        {RPCResult::Type::STR, "bestblockhash", "the hash of the currently best block"},
                        {RPCResult::Type::STR, "moneysupply", "the total amount of coin in the network"},
                        {RPCResult::Type::NUM, "difficulty", "the current difficulty"},
                        {RPCResult::Type::NUM, "mediantime", "median time for the current best block"},
                        {RPCResult::Type::NUM, "verificationprogress", "estimate of verification progress [0..1]"},
                        {RPCResult::Type::BOOL, "initialblockdownload", "(debug information) estimate of whether this node is in Initial Block Download mode"},
                        {RPCResult::Type::STR_HEX, "chainwork", "total amount of work in active chain, in hexadecimal"},
                        {RPCResult::Type::NUM, "size_on_disk", "the estimated size of the block and undo files on disk"},
                        {RPCResult::Type::BOOL, "pruned", "if the blocks are subject to pruning"},
                        {RPCResult::Type::NUM, "pruneheight", "lowest-height complete block stored (only present if pruning is enabled)"},
                        {RPCResult::Type::BOOL, "automatic_pruning", "whether automatic pruning is enabled (only present if pruning is enabled)"},
                        {RPCResult::Type::NUM, "prune_target_size", "the target size used by pruning (only present if automatic pruning is enabled)"},
                        {RPCResult::Type::OBJ_DYN, "softforks", "status of softforks",
                        {
                            {RPCResult::Type::OBJ, "xxxx", "name of the softfork",
                            {
                                {RPCResult::Type::STR, "type", "one of \"buried\", \"bip9\""},
                                {RPCResult::Type::OBJ, "bip9", "status of bip9 softforks (only for \"bip9\" type)",
                                {
                                    {RPCResult::Type::STR, "status", "one of \"defined\", \"started\", \"locked_in\", \"active\", \"failed\""},
                                    {RPCResult::Type::NUM, "bit", "the bit (0-28) in the block version field used to signal this softfork (only for \"started\" status)"},
                                    {RPCResult::Type::NUM_TIME, "start_time", "the minimum median time past of a block at which the bit gains its meaning"},
                                    {RPCResult::Type::NUM_TIME, "timeout", "the median time past of a block at which the deployment is considered failed if not yet locked in"},
                                    {RPCResult::Type::NUM, "since", "height of the first block to which the status applies"},
                                    {RPCResult::Type::NUM, "min_activation_height", "minimum height of blocks for which the rules may be enforced"},
                                    {RPCResult::Type::OBJ, "statistics", "numeric statistics about BIP9 signalling for a softfork (only for \"started\" status)",
                                    {
                                        {RPCResult::Type::NUM, "period", "the length in blocks of the BIP9 signalling period"},
                                        {RPCResult::Type::NUM, "threshold", "the number of blocks with the version bit set required to activate the feature"},
                                        {RPCResult::Type::NUM, "elapsed", "the number of blocks elapsed since the beginning of the current period"},
                                        {RPCResult::Type::NUM, "count", "the number of blocks with the version bit set in the current period"},
                                        {RPCResult::Type::BOOL, "possible", "returns false if there are not enough blocks left in this period to pass activation threshold"},
                                    }},
                                }},
                                {RPCResult::Type::NUM, "height", "height of the first block which the rules are or will be enforced (only for \"buried\" type, or \"bip9\" type with \"active\" status)"},
                                {RPCResult::Type::BOOL, "active", "true if the rules are enforced for the mempool and the next block"},
                            }},
                        }},
                        {RPCResult::Type::STR, "warnings", "any network and blockchain warnings"},
                    }},
                RPCExamples{
                    HelpExampleCli("getblockchaininfo", "")
=======
        "Returns an object containing various state info regarding blockchain processing.\n",
        {},
        RPCResult{
            RPCResult::Type::OBJ, "", "",
            {
                {RPCResult::Type::STR, "chain", "current network name (main, test, signet, regtest)"},
                {RPCResult::Type::NUM, "blocks", "the height of the most-work fully-validated chain. The genesis block has height 0"},
                {RPCResult::Type::NUM, "headers", "the current number of headers we have validated"},
                {RPCResult::Type::STR, "bestblockhash", "the hash of the currently best block"},
                {RPCResult::Type::STR_AMOUNT, "moneysupply", /*optional=*/true, "the total amount of coin in the network"},
                {RPCResult::Type::NUM, "blockindexsize", /*optional=*/true, "the total number of blockheaders loaded"},
                {RPCResult::Type::NUM, "delayedblocks", /*optional=*/true, "the number of blocks received out of order delayed until gaps close."},
                {RPCResult::Type::NUM, "difficulty", "the current difficulty"},
                {RPCResult::Type::NUM_TIME, "time", "The block time expressed in " + UNIX_EPOCH_TIME},
                {RPCResult::Type::NUM_TIME, "mediantime", "The median block time expressed in " + UNIX_EPOCH_TIME},
                {RPCResult::Type::NUM, "verificationprogress", "estimate of verification progress [0..1]"},
                {RPCResult::Type::BOOL, "initialblockdownload", "(debug information) estimate of whether this node is in Initial Block Download mode"},
                {RPCResult::Type::STR_HEX, "chainwork", "total amount of work in active chain, in hexadecimal"},
                {RPCResult::Type::NUM, "size_on_disk", "the estimated size of the block and undo files on disk"},
                {RPCResult::Type::BOOL, "pruned", "if the blocks are subject to pruning"},
                {RPCResult::Type::NUM, "pruneheight", /*optional=*/true, "height of the last block pruned, plus one (only present if pruning is enabled)"},
                {RPCResult::Type::BOOL, "automatic_pruning", /*optional=*/true, "whether automatic pruning is enabled (only present if pruning is enabled)"},
                {RPCResult::Type::NUM, "prune_target_size", /*optional=*/true, "the target size used by pruning (only present if automatic pruning is enabled)"},
                {RPCResult::Type::STR, "warnings", "any network and blockchain warnings"},
                {RPCResult::Type::STR, "time_local", /*optional=*/true, "Human readable time with local offset."},
                {RPCResult::Type::STR, "time_utc", /*optional=*/true, "Human readable time in UTC."},
                {RPCResult::Type::STR, "mediantime_local", /*optional=*/true, "Human readable time with local offset."},
                {RPCResult::Type::STR, "mediantime_utc", /*optional=*/true, "Human readable time in UTC."},
            }},
        RPCExamples{
            HelpExampleCli("getblockchaininfo", "")
>>>>>>> 8739b5cc
            + HelpExampleRpc("getblockchaininfo", "")
        },
        [&](const RPCHelpMan& self, const JSONRPCRequest& request) -> UniValue
{
    ChainstateManager& chainman = EnsureAnyChainman(request.context);
    LOCK(cs_main);
    Chainstate& active_chainstate = chainman.ActiveChainstate();

    const CBlockIndex& tip{*CHECK_NONFATAL(active_chainstate.m_chain.Tip())};
    const int height{tip.nHeight};
    UniValue obj(UniValue::VOBJ);
<<<<<<< HEAD
    obj.pushKV("chain",                 Params().NetworkIDString());
    obj.pushKV("blocks",                (int)::ChainActive().Height());
    obj.pushKV("headers",               pindexBestHeader ? pindexBestHeader->nHeight : -1);
    obj.pushKV("bestblockhash",         tip->GetBlockHash().GetHex());
    if (fParticlMode) {
        obj.pushKV("moneysupply",           ValueFromAmount(tip->nMoneySupply));
        obj.pushKV("blockindexsize",        (int)g_chainman.BlockIndex().size());
        obj.pushKV("delayedblocks",         (int)CountDelayedBlocks());
    }
    obj.pushKV("difficulty",            (double)GetDifficulty(tip));
    PushTime(obj, "mediantime", tip->GetMedianTimePast());
    obj.pushKV("verificationprogress",  GuessVerificationProgress(Params().TxData(), tip));
    obj.pushKV("initialblockdownload",  ::ChainstateActive().IsInitialBlockDownload());
    obj.pushKV("chainwork",             tip->nChainWork.GetHex());
    obj.pushKV("size_on_disk",          CalculateCurrentUsage());
    obj.pushKV("pruned",                fPruneMode);
    if (fPruneMode) {
        const CBlockIndex* block = tip;
        CHECK_NONFATAL(block);
        while (block->pprev && (block->pprev->nStatus & BLOCK_HAVE_DATA)) {
            block = block->pprev;
        }

        obj.pushKV("pruneheight",        block->nHeight);

        // if 0, execution bypasses the whole if block.
        bool automatic_pruning = (gArgs.GetArg("-prune", 0) != 1);
=======
    obj.pushKV("chain", chainman.GetParams().NetworkIDString());
    obj.pushKV("blocks", height);
    obj.pushKV("headers", chainman.m_best_header ? chainman.m_best_header->nHeight : -1);
    obj.pushKV("bestblockhash", tip.GetBlockHash().GetHex());
    if (fParticlMode) {
        obj.pushKV("moneysupply", ValueFromAmount(tip.nMoneySupply));
        obj.pushKV("blockindexsize", (int)chainman.BlockIndex().size());
        obj.pushKV("delayedblocks", (int)particl::CountDelayedBlocks());
    }
    obj.pushKV("difficulty", GetDifficulty(&tip));
    PushTime(obj, "time", tip.GetBlockTime());
    PushTime(obj, "mediantime", tip.GetMedianTimePast());
    obj.pushKV("verificationprogress", GuessVerificationProgress(chainman.GetParams().TxData(), &tip));
    obj.pushKV("initialblockdownload", active_chainstate.IsInitialBlockDownload());
    obj.pushKV("chainwork", tip.nChainWork.GetHex());
    obj.pushKV("size_on_disk", chainman.m_blockman.CalculateCurrentUsage());
    obj.pushKV("pruned", chainman.m_blockman.IsPruneMode());
    if (chainman.m_blockman.IsPruneMode()) {
        obj.pushKV("pruneheight", chainman.m_blockman.GetFirstStoredBlock(tip)->nHeight);

        const bool automatic_pruning{chainman.m_blockman.GetPruneTarget() != BlockManager::PRUNE_TARGET_MANUAL};
>>>>>>> 8739b5cc
        obj.pushKV("automatic_pruning",  automatic_pruning);
        if (automatic_pruning) {
            obj.pushKV("prune_target_size", chainman.m_blockman.GetPruneTarget());
        }
    }

<<<<<<< HEAD
    if (fParticlMode) {
        return obj;
    }
    const Consensus::Params& consensusParams = Params().GetConsensus();
    UniValue softforks(UniValue::VOBJ);
    BuriedForkDescPushBack(softforks, "bip34", consensusParams.BIP34Height);
    BuriedForkDescPushBack(softforks, "bip66", consensusParams.BIP66Height);
    BuriedForkDescPushBack(softforks, "bip65", consensusParams.BIP65Height);
    BuriedForkDescPushBack(softforks, "csv", consensusParams.CSVHeight);
    BuriedForkDescPushBack(softforks, "segwit", consensusParams.SegwitHeight);
    BIP9SoftForkDescPushBack(softforks, "testdummy", consensusParams, Consensus::DEPLOYMENT_TESTDUMMY);
    BIP9SoftForkDescPushBack(softforks, "taproot", consensusParams, Consensus::DEPLOYMENT_TAPROOT);
    obj.pushKV("softforks",             softforks);

=======
>>>>>>> 8739b5cc
    obj.pushKV("warnings", GetWarnings(false).original);
    return obj;
},
    };
}

namespace {
const std::vector<RPCResult> RPCHelpForDeployment{
    {RPCResult::Type::STR, "type", "one of \"buried\", \"bip9\""},
    {RPCResult::Type::NUM, "height", /*optional=*/true, "height of the first block which the rules are or will be enforced (only for \"buried\" type, or \"bip9\" type with \"active\" status)"},
    {RPCResult::Type::BOOL, "active", "true if the rules are enforced for the mempool and the next block"},
    {RPCResult::Type::OBJ, "bip9", /*optional=*/true, "status of bip9 softforks (only for \"bip9\" type)",
    {
        {RPCResult::Type::NUM, "bit", /*optional=*/true, "the bit (0-28) in the block version field used to signal this softfork (only for \"started\" and \"locked_in\" status)"},
        {RPCResult::Type::NUM_TIME, "start_time", "the minimum median time past of a block at which the bit gains its meaning"},
        {RPCResult::Type::NUM_TIME, "timeout", "the median time past of a block at which the deployment is considered failed if not yet locked in"},
        {RPCResult::Type::NUM, "min_activation_height", "minimum height of blocks for which the rules may be enforced"},
        {RPCResult::Type::STR, "status", "status of deployment at specified block (one of \"defined\", \"started\", \"locked_in\", \"active\", \"failed\")"},
        {RPCResult::Type::NUM, "since", "height of the first block to which the status applies"},
        {RPCResult::Type::STR, "status_next", "status of deployment at the next block"},
        {RPCResult::Type::OBJ, "statistics", /*optional=*/true, "numeric statistics about signalling for a softfork (only for \"started\" and \"locked_in\" status)",
        {
            {RPCResult::Type::NUM, "period", "the length in blocks of the signalling period"},
            {RPCResult::Type::NUM, "threshold", /*optional=*/true, "the number of blocks with the version bit set required to activate the feature (only for \"started\" status)"},
            {RPCResult::Type::NUM, "elapsed", "the number of blocks elapsed since the beginning of the current period"},
            {RPCResult::Type::NUM, "count", "the number of blocks with the version bit set in the current period"},
            {RPCResult::Type::BOOL, "possible", /*optional=*/true, "returns false if there are not enough blocks left in this period to pass activation threshold (only for \"started\" status)"},
        }},
        {RPCResult::Type::STR, "signalling", /*optional=*/true, "indicates blocks that signalled with a # and blocks that did not with a -"},
    }},
};

UniValue DeploymentInfo(const CBlockIndex* blockindex, const ChainstateManager& chainman)
{
    UniValue softforks(UniValue::VOBJ);
    SoftForkDescPushBack(blockindex, softforks, chainman, Consensus::DEPLOYMENT_HEIGHTINCB);
    SoftForkDescPushBack(blockindex, softforks, chainman, Consensus::DEPLOYMENT_DERSIG);
    SoftForkDescPushBack(blockindex, softforks, chainman, Consensus::DEPLOYMENT_CLTV);
    SoftForkDescPushBack(blockindex, softforks, chainman, Consensus::DEPLOYMENT_CSV);
    SoftForkDescPushBack(blockindex, softforks, chainman, Consensus::DEPLOYMENT_SEGWIT);
    SoftForkDescPushBack(blockindex, softforks, chainman, Consensus::DEPLOYMENT_TESTDUMMY);
    SoftForkDescPushBack(blockindex, softforks, chainman, Consensus::DEPLOYMENT_TAPROOT);
    return softforks;
}
} // anon namespace

RPCHelpMan getdeploymentinfo()
{
    return RPCHelpMan{"getdeploymentinfo",
        "Returns an object containing various state info regarding deployments of consensus changes.",
        {
            {"blockhash", RPCArg::Type::STR_HEX, RPCArg::Default{"hash of current chain tip"}, "The block hash at which to query deployment state"},
        },
        RPCResult{
            RPCResult::Type::OBJ, "", "", {
                {RPCResult::Type::STR, "hash", "requested block hash (or tip)"},
                {RPCResult::Type::NUM, "height", "requested block height (or tip)"},
                {RPCResult::Type::OBJ_DYN, "deployments", "", {
                    {RPCResult::Type::OBJ, "xxxx", "name of the deployment", RPCHelpForDeployment}
                }},
            }
        },
        RPCExamples{ HelpExampleCli("getdeploymentinfo", "") + HelpExampleRpc("getdeploymentinfo", "") },
        [&](const RPCHelpMan& self, const JSONRPCRequest& request) -> UniValue
        {
            const ChainstateManager& chainman = EnsureAnyChainman(request.context);
            LOCK(cs_main);
            const Chainstate& active_chainstate = chainman.ActiveChainstate();

            const CBlockIndex* blockindex;
            if (request.params[0].isNull()) {
                blockindex = CHECK_NONFATAL(active_chainstate.m_chain.Tip());
            } else {
                const uint256 hash(ParseHashV(request.params[0], "blockhash"));
                blockindex = chainman.m_blockman.LookupBlockIndex(hash);
                if (!blockindex) {
                    throw JSONRPCError(RPC_INVALID_ADDRESS_OR_KEY, "Block not found");
                }
            }

            UniValue deploymentinfo(UniValue::VOBJ);
            deploymentinfo.pushKV("hash", blockindex->GetBlockHash().ToString());
            deploymentinfo.pushKV("height", blockindex->nHeight);
            deploymentinfo.pushKV("deployments", DeploymentInfo(blockindex, chainman));
            return deploymentinfo;
        },
    };
}

/** Comparison function for sorting the getchaintips heads.  */
struct CompareBlocksByHeight
{
    bool operator()(const CBlockIndex* a, const CBlockIndex* b) const
    {
        /* Make sure that unequal blocks with the same height do not compare
           equal. Use the pointers themselves to make a distinction. */

        if (a->nHeight != b->nHeight)
          return (a->nHeight > b->nHeight);

        return a < b;
    }
};

static RPCHelpMan getchaintips()
{
    return RPCHelpMan{"getchaintips",
                "Return information about all known tips in the block tree,"
                " including the main chain as well as orphaned branches.\n",
                {},
                RPCResult{
                    RPCResult::Type::ARR, "", "",
                    {{RPCResult::Type::OBJ, "", "",
                        {
                            {RPCResult::Type::NUM, "height", "height of the chain tip"},
                            {RPCResult::Type::STR_HEX, "hash", "block hash of the tip"},
                            {RPCResult::Type::NUM, "branchlen", "zero for main chain, otherwise length of branch connecting the tip to the main chain"},
                            {RPCResult::Type::STR, "status", "status of the chain, \"active\" for the main chain\n"
            "Possible values for status:\n"
            "1.  \"invalid\"               This branch contains at least one invalid block\n"
            "2.  \"headers-only\"          Not all blocks for this branch are available, but the headers are valid\n"
            "3.  \"valid-headers\"         All blocks are available for this branch, but they were never fully validated\n"
            "4.  \"valid-fork\"            This branch is not part of the active chain, but is fully validated\n"
            "5.  \"active\"                This is the tip of the active main chain, which is certainly valid"},
                        }}}},
                RPCExamples{
                    HelpExampleCli("getchaintips", "")
            + HelpExampleRpc("getchaintips", "")
                },
        [&](const RPCHelpMan& self, const JSONRPCRequest& request) -> UniValue
{
    ChainstateManager& chainman = EnsureAnyChainman(request.context);
    LOCK(cs_main);
    CChain& active_chain = chainman.ActiveChain();

    /*
     * Idea: The set of chain tips is the active chain tip, plus orphan blocks which do not have another orphan building off of them.
     * Algorithm:
     *  - Make one pass through BlockIndex(), picking out the orphan blocks, and also storing a set of the orphan block's pprev pointers.
     *  - Iterate through the orphan blocks. If the block isn't pointed to by another orphan, it is a chain tip.
     *  - Add the active chain tip
     */
    std::set<const CBlockIndex*, CompareBlocksByHeight> setTips;
    std::set<const CBlockIndex*> setOrphans;
    std::set<const CBlockIndex*> setPrevs;

    for (const auto& [_, block_index] : chainman.BlockIndex()) {
        if (!active_chain.Contains(&block_index)) {
            setOrphans.insert(&block_index);
            setPrevs.insert(block_index.pprev);
        }
    }

    for (std::set<const CBlockIndex*>::iterator it = setOrphans.begin(); it != setOrphans.end(); ++it) {
        if (setPrevs.erase(*it) == 0) {
            setTips.insert(*it);
        }
    }

    // Always report the currently active tip.
    setTips.insert(active_chain.Tip());

    /* Construct the output array.  */
    UniValue res(UniValue::VARR);
    for (const CBlockIndex* block : setTips) {
        UniValue obj(UniValue::VOBJ);
        obj.pushKV("height", block->nHeight);
        obj.pushKV("hash", block->phashBlock->GetHex());

        const int branchLen = block->nHeight - active_chain.FindFork(block)->nHeight;
        obj.pushKV("branchlen", branchLen);

        std::string status;
        if (active_chain.Contains(block)) {
            // This block is part of the currently active chain.
            status = "active";
        } else if (block->nStatus & BLOCK_FAILED_MASK) {
            // This block or one of its ancestors is invalid.
            status = "invalid";
        } else if (!block->HaveTxsDownloaded()) {
            // This block cannot be connected because full block data for it or one of its parents is missing.
            status = "headers-only";
        } else if (block->IsValid(BLOCK_VALID_SCRIPTS)) {
            // This block is fully validated, but no longer part of the active chain. It was probably the active block once, but was reorganized.
            status = "valid-fork";
        } else if (block->IsValid(BLOCK_VALID_TREE)) {
            // The headers for this block are valid, but it has not been validated. It was probably never part of the most-work chain.
            status = "valid-headers";
        } else {
            // No clue.
            status = "unknown";
        }
        obj.pushKV("status", status);

        res.push_back(obj);
    }

    return res;
},
    };
}

static RPCHelpMan preciousblock()
{
    return RPCHelpMan{"preciousblock",
                "\nTreats a block as if it were received before others with the same work.\n"
                "\nA later preciousblock call can override the effect of an earlier one.\n"
                "\nThe effects of preciousblock are not retained across restarts.\n",
                {
                    {"blockhash", RPCArg::Type::STR_HEX, RPCArg::Optional::NO, "the hash of the block to mark as precious"},
                },
                RPCResult{RPCResult::Type::NONE, "", ""},
                RPCExamples{
                    HelpExampleCli("preciousblock", "\"blockhash\"")
            + HelpExampleRpc("preciousblock", "\"blockhash\"")
                },
        [&](const RPCHelpMan& self, const JSONRPCRequest& request) -> UniValue
{
    uint256 hash(ParseHashV(request.params[0], "blockhash"));
    CBlockIndex* pblockindex;

    ChainstateManager& chainman = EnsureAnyChainman(request.context);
    {
        LOCK(cs_main);
        pblockindex = chainman.m_blockman.LookupBlockIndex(hash);
        if (!pblockindex) {
            throw JSONRPCError(RPC_INVALID_ADDRESS_OR_KEY, "Block not found");
        }
    }

    BlockValidationState state;
    state.m_chainman = &chainman;
    chainman.ActiveChainstate().PreciousBlock(state, pblockindex);

    if (!state.IsValid()) {
        throw JSONRPCError(RPC_DATABASE_ERROR, state.ToString());
    }

    return UniValue::VNULL;
},
    };
}

static RPCHelpMan invalidateblock()
{
    return RPCHelpMan{"invalidateblock",
                "\nPermanently marks a block as invalid, as if it violated a consensus rule.\n",
                {
                    {"blockhash", RPCArg::Type::STR_HEX, RPCArg::Optional::NO, "the hash of the block to mark as invalid"},
                },
                RPCResult{RPCResult::Type::NONE, "", ""},
                RPCExamples{
                    HelpExampleCli("invalidateblock", "\"blockhash\"")
            + HelpExampleRpc("invalidateblock", "\"blockhash\"")
                },
        [&](const RPCHelpMan& self, const JSONRPCRequest& request) -> UniValue
{
    uint256 hash(ParseHashV(request.params[0], "blockhash"));
    BlockValidationState state;

    ChainstateManager& chainman = EnsureAnyChainman(request.context);
    state.m_chainman = &chainman;

    CBlockIndex* pblockindex;
    {
        LOCK(cs_main);
        pblockindex = chainman.m_blockman.LookupBlockIndex(hash);
        if (!pblockindex) {
            throw JSONRPCError(RPC_INVALID_ADDRESS_OR_KEY, "Block not found");
        }
    }
    chainman.ActiveChainstate().InvalidateBlock(state, pblockindex);

    if (state.IsValid()) {
        chainman.ActiveChainstate().ActivateBestChain(state);
    }

    if (!state.IsValid()) {
        throw JSONRPCError(RPC_DATABASE_ERROR, state.ToString());
    }

    return UniValue::VNULL;
},
    };
}

static RPCHelpMan reconsiderblock()
{
    return RPCHelpMan{"reconsiderblock",
                "\nRemoves invalidity status of a block, its ancestors and its descendants, reconsider them for activation.\n"
                "This can be used to undo the effects of invalidateblock.\n",
                {
                    {"blockhash", RPCArg::Type::STR_HEX, RPCArg::Optional::NO, "the hash of the block to reconsider"},
                },
                RPCResult{RPCResult::Type::NONE, "", ""},
                RPCExamples{
                    HelpExampleCli("reconsiderblock", "\"blockhash\"")
            + HelpExampleRpc("reconsiderblock", "\"blockhash\"")
                },
        [&](const RPCHelpMan& self, const JSONRPCRequest& request) -> UniValue
{
    ChainstateManager& chainman = EnsureAnyChainman(request.context);
    uint256 hash(ParseHashV(request.params[0], "blockhash"));

    {
        LOCK(cs_main);
        CBlockIndex* pblockindex = chainman.m_blockman.LookupBlockIndex(hash);
        if (!pblockindex) {
            throw JSONRPCError(RPC_INVALID_ADDRESS_OR_KEY, "Block not found");
        }

        chainman.ActiveChainstate().ResetBlockFailureFlags(pblockindex);
    }

    BlockValidationState state;
    state.m_chainman = &chainman;
    chainman.ActiveChainstate().ActivateBestChain(state);

    if (!state.IsValid()) {
        throw JSONRPCError(RPC_DATABASE_ERROR, state.ToString());
    }

    return UniValue::VNULL;
},
    };
}

static RPCHelpMan getchaintxstats()
{
    return RPCHelpMan{"getchaintxstats",
                "\nCompute statistics about the total number and rate of transactions in the chain.\n",
                {
                    {"nblocks", RPCArg::Type::NUM, RPCArg::DefaultHint{"one month"}, "Size of the window in number of blocks"},
                    {"blockhash", RPCArg::Type::STR_HEX, RPCArg::DefaultHint{"chain tip"}, "The hash of the block that ends the window."},
                },
                RPCResult{
                    RPCResult::Type::OBJ, "", "",
                    {
                        {RPCResult::Type::NUM_TIME, "time", "The timestamp for the final block in the window, expressed in " + UNIX_EPOCH_TIME},
                        {RPCResult::Type::NUM, "txcount", "The total number of transactions in the chain up to that point"},
                        {RPCResult::Type::STR_HEX, "window_final_block_hash", "The hash of the final block in the window"},
                        {RPCResult::Type::NUM, "window_final_block_height", "The height of the final block in the window."},
                        {RPCResult::Type::NUM, "window_block_count", "Size of the window in number of blocks"},
                        {RPCResult::Type::NUM, "window_tx_count", /*optional=*/true, "The number of transactions in the window. Only returned if \"window_block_count\" is > 0"},
                        {RPCResult::Type::NUM, "window_interval", /*optional=*/true, "The elapsed time in the window in seconds. Only returned if \"window_block_count\" is > 0"},
                        {RPCResult::Type::NUM, "txrate", /*optional=*/true, "The average rate of transactions per second in the window. Only returned if \"window_interval\" is > 0"},
                    }},
                RPCExamples{
                    HelpExampleCli("getchaintxstats", "")
            + HelpExampleRpc("getchaintxstats", "2016")
                },
        [&](const RPCHelpMan& self, const JSONRPCRequest& request) -> UniValue
{
    ChainstateManager& chainman = EnsureAnyChainman(request.context);
    const CBlockIndex* pindex;
    int blockcount = 30 * 24 * 60 * 60 / chainman.GetParams().GetConsensus().nPowTargetSpacing; // By default: 1 month

    if (request.params[1].isNull()) {
        LOCK(cs_main);
        pindex = chainman.ActiveChain().Tip();
    } else {
        uint256 hash(ParseHashV(request.params[1], "blockhash"));
        LOCK(cs_main);
        pindex = chainman.m_blockman.LookupBlockIndex(hash);
        if (!pindex) {
            throw JSONRPCError(RPC_INVALID_ADDRESS_OR_KEY, "Block not found");
        }
        if (!chainman.ActiveChain().Contains(pindex)) {
            throw JSONRPCError(RPC_INVALID_PARAMETER, "Block is not in main chain");
        }
    }

    CHECK_NONFATAL(pindex != nullptr);

    if (request.params[0].isNull()) {
        blockcount = std::max(0, std::min(blockcount, pindex->nHeight - 1));
    } else {
        blockcount = request.params[0].getInt<int>();

        if (blockcount < 0 || (blockcount > 0 && blockcount >= pindex->nHeight)) {
            throw JSONRPCError(RPC_INVALID_PARAMETER, "Invalid block count: should be between 0 and the block's height - 1");
        }
    }

    const CBlockIndex& past_block{*CHECK_NONFATAL(pindex->GetAncestor(pindex->nHeight - blockcount))};
    const int64_t nTimeDiff{pindex->GetMedianTimePast() - past_block.GetMedianTimePast()};
    const int nTxDiff = pindex->nChainTx - past_block.nChainTx;

    UniValue ret(UniValue::VOBJ);
    ret.pushKV("time", (int64_t)pindex->nTime);
    ret.pushKV("txcount", (int64_t)pindex->nChainTx);
    ret.pushKV("window_final_block_hash", pindex->GetBlockHash().GetHex());
    ret.pushKV("window_final_block_height", pindex->nHeight);
    ret.pushKV("window_block_count", blockcount);
    if (blockcount > 0) {
        ret.pushKV("window_tx_count", nTxDiff);
        ret.pushKV("window_interval", nTimeDiff);
        if (nTimeDiff > 0) {
            ret.pushKV("txrate", ((double)nTxDiff) / nTimeDiff);
        }
    }

    return ret;
},
    };
}

template<typename T>
static T CalculateTruncatedMedian(std::vector<T>& scores)
{
    size_t size = scores.size();
    if (size == 0) {
        return 0;
    }

    std::sort(scores.begin(), scores.end());
    if (size % 2 == 0) {
        return (scores[size / 2 - 1] + scores[size / 2]) / 2;
    } else {
        return scores[size / 2];
    }
}

void CalculatePercentilesByWeight(CAmount result[NUM_GETBLOCKSTATS_PERCENTILES], std::vector<std::pair<CAmount, int64_t>>& scores, int64_t total_weight)
{
    if (scores.empty()) {
        return;
    }

    std::sort(scores.begin(), scores.end());

    // 10th, 25th, 50th, 75th, and 90th percentile weight units.
    const double weights[NUM_GETBLOCKSTATS_PERCENTILES] = {
        total_weight / 10.0, total_weight / 4.0, total_weight / 2.0, (total_weight * 3.0) / 4.0, (total_weight * 9.0) / 10.0
    };

    int64_t next_percentile_index = 0;
    int64_t cumulative_weight = 0;
    for (const auto& element : scores) {
        cumulative_weight += element.second;
        while (next_percentile_index < NUM_GETBLOCKSTATS_PERCENTILES && cumulative_weight >= weights[next_percentile_index]) {
            result[next_percentile_index] = element.first;
            ++next_percentile_index;
        }
    }

    // Fill any remaining percentiles with the last value.
    for (int64_t i = next_percentile_index; i < NUM_GETBLOCKSTATS_PERCENTILES; i++) {
        result[i] = scores.back().first;
    }
}

template<typename T>
static inline bool SetHasKeys(const std::set<T>& set) {return false;}
template<typename T, typename Tk, typename... Args>
static inline bool SetHasKeys(const std::set<T>& set, const Tk& key, const Args&... args)
{
    return (set.count(key) != 0) || SetHasKeys(set, args...);
}

// outpoint (needed for the utxo index) + nHeight + fCoinBase
static constexpr size_t PER_UTXO_OVERHEAD = sizeof(COutPoint) + sizeof(uint32_t) + sizeof(bool);

static RPCHelpMan getblockstats()
{
    return RPCHelpMan{"getblockstats",
                "\nCompute per block statistics for a given window. All amounts are in satoshis.\n"
                "It won't work for some heights with pruning.\n",
                {
                    {"hash_or_height", RPCArg::Type::NUM, RPCArg::Optional::NO, "The block hash or height of the target block",
                     RPCArgOptions{
                         .skip_type_check = true,
                         .type_str = {"", "string or numeric"},
                     }},
                    {"stats", RPCArg::Type::ARR, RPCArg::DefaultHint{"all values"}, "Values to plot (see result below)",
                        {
                            {"height", RPCArg::Type::STR, RPCArg::Optional::OMITTED, "Selected statistic"},
                            {"time", RPCArg::Type::STR, RPCArg::Optional::OMITTED, "Selected statistic"},
                        },
                        RPCArgOptions{.oneline_description="stats"}},
                },
                RPCResult{
            RPCResult::Type::OBJ, "", "",
            {
                {RPCResult::Type::NUM, "avgfee", /*optional=*/true, "Average fee in the block"},
                {RPCResult::Type::NUM, "avgfeerate", /*optional=*/true, "Average feerate (in satoshis per virtual byte)"},
                {RPCResult::Type::NUM, "avgtxsize", /*optional=*/true, "Average transaction size"},
                {RPCResult::Type::STR_HEX, "blockhash", /*optional=*/true, "The block hash (to check for potential reorgs)"},
                {RPCResult::Type::ARR_FIXED, "feerate_percentiles", /*optional=*/true, "Feerates at the 10th, 25th, 50th, 75th, and 90th percentile weight unit (in satoshis per virtual byte)",
                {
                    {RPCResult::Type::NUM, "10th_percentile_feerate", "The 10th percentile feerate"},
                    {RPCResult::Type::NUM, "25th_percentile_feerate", "The 25th percentile feerate"},
                    {RPCResult::Type::NUM, "50th_percentile_feerate", "The 50th percentile feerate"},
                    {RPCResult::Type::NUM, "75th_percentile_feerate", "The 75th percentile feerate"},
                    {RPCResult::Type::NUM, "90th_percentile_feerate", "The 90th percentile feerate"},
                }},
                {RPCResult::Type::NUM, "height", /*optional=*/true, "The height of the block"},
                {RPCResult::Type::NUM, "ins", /*optional=*/true, "The number of inputs (excluding coinbase)"},
                {RPCResult::Type::NUM, "maxfee", /*optional=*/true, "Maximum fee in the block"},
                {RPCResult::Type::NUM, "maxfeerate", /*optional=*/true, "Maximum feerate (in satoshis per virtual byte)"},
                {RPCResult::Type::NUM, "maxtxsize", /*optional=*/true, "Maximum transaction size"},
                {RPCResult::Type::NUM, "medianfee", /*optional=*/true, "Truncated median fee in the block"},
                {RPCResult::Type::NUM, "mediantime", /*optional=*/true, "The block median time past"},
                {RPCResult::Type::NUM, "mediantxsize", /*optional=*/true, "Truncated median transaction size"},
                {RPCResult::Type::NUM, "minfee", /*optional=*/true, "Minimum fee in the block"},
                {RPCResult::Type::NUM, "minfeerate", /*optional=*/true, "Minimum feerate (in satoshis per virtual byte)"},
                {RPCResult::Type::NUM, "mintxsize", /*optional=*/true, "Minimum transaction size"},
                {RPCResult::Type::NUM, "outs", /*optional=*/true, "The number of outputs"},
                {RPCResult::Type::NUM, "subsidy", /*optional=*/true, "The block subsidy"},
                {RPCResult::Type::NUM, "swtotal_size", /*optional=*/true, "Total size of all segwit transactions"},
                {RPCResult::Type::NUM, "swtotal_weight", /*optional=*/true, "Total weight of all segwit transactions"},
                {RPCResult::Type::NUM, "swtxs", /*optional=*/true, "The number of segwit transactions"},
                {RPCResult::Type::NUM, "time", /*optional=*/true, "The block time"},
                {RPCResult::Type::NUM, "total_out", /*optional=*/true, "Total amount in all outputs (excluding coinbase and thus reward [ie subsidy + totalfee])"},
                {RPCResult::Type::NUM, "total_size", /*optional=*/true, "Total size of all non-coinbase transactions"},
                {RPCResult::Type::NUM, "total_weight", /*optional=*/true, "Total weight of all non-coinbase transactions"},
                {RPCResult::Type::NUM, "totalfee", /*optional=*/true, "The fee total"},
                {RPCResult::Type::NUM, "txs", /*optional=*/true, "The number of transactions (including coinbase)"},
                {RPCResult::Type::NUM, "utxo_increase", /*optional=*/true, "The increase/decrease in the number of unspent outputs (not discounting op_return and similar)"},
                {RPCResult::Type::NUM, "utxo_size_inc", /*optional=*/true, "The increase/decrease in size for the utxo index (not discounting op_return and similar)"},
                {RPCResult::Type::NUM, "utxo_increase_actual", /*optional=*/true, "The increase/decrease in the number of unspent outputs, not counting unspendables"},
                {RPCResult::Type::NUM, "utxo_size_inc_actual", /*optional=*/true, "The increase/decrease in size for the utxo index, not counting unspendables"},
            }},
                RPCExamples{
                    HelpExampleCli("getblockstats", R"('"00000000c937983704a73af28acdec37b049d214adbda81d7e2a3dd146f6ed09"' '["minfeerate","avgfeerate"]')") +
                    HelpExampleCli("getblockstats", R"(1000 '["minfeerate","avgfeerate"]')") +
                    HelpExampleRpc("getblockstats", R"("00000000c937983704a73af28acdec37b049d214adbda81d7e2a3dd146f6ed09", ["minfeerate","avgfeerate"])") +
                    HelpExampleRpc("getblockstats", R"(1000, ["minfeerate","avgfeerate"])")
                },
        [&](const RPCHelpMan& self, const JSONRPCRequest& request) -> UniValue
{
    ChainstateManager& chainman = EnsureAnyChainman(request.context);
    const CBlockIndex& pindex{*CHECK_NONFATAL(ParseHashOrHeight(request.params[0], chainman))};

    std::set<std::string> stats;
    if (!request.params[1].isNull()) {
        const UniValue stats_univalue = request.params[1].get_array();
        for (unsigned int i = 0; i < stats_univalue.size(); i++) {
            const std::string stat = stats_univalue[i].get_str();
            stats.insert(stat);
        }
    }

    const CBlock& block = GetBlockChecked(chainman.m_blockman, &pindex);
    const CBlockUndo& blockUndo = GetUndoChecked(chainman.m_blockman, &pindex);

    const bool do_all = stats.size() == 0; // Calculate everything if nothing selected (default)
    const bool do_mediantxsize = do_all || stats.count("mediantxsize") != 0;
    const bool do_medianfee = do_all || stats.count("medianfee") != 0;
    const bool do_feerate_percentiles = do_all || stats.count("feerate_percentiles") != 0;
    const bool loop_inputs = do_all || do_medianfee || do_feerate_percentiles ||
        SetHasKeys(stats, "utxo_increase", "utxo_increase_actual", "utxo_size_inc", "utxo_size_inc_actual", "totalfee", "avgfee", "avgfeerate", "minfee", "maxfee", "minfeerate", "maxfeerate");
    const bool loop_outputs = do_all || loop_inputs || stats.count("total_out");
    const bool do_calculate_size = do_mediantxsize ||
        SetHasKeys(stats, "total_size", "avgtxsize", "mintxsize", "maxtxsize", "swtotal_size");
    const bool do_calculate_weight = do_all || SetHasKeys(stats, "total_weight", "avgfeerate", "swtotal_weight", "avgfeerate", "feerate_percentiles", "minfeerate", "maxfeerate");
    const bool do_calculate_sw = do_all || SetHasKeys(stats, "swtxs", "swtotal_size", "swtotal_weight");

    CAmount maxfee = 0;
    CAmount maxfeerate = 0;
    CAmount minfee = MAX_MONEY;
    CAmount minfeerate = MAX_MONEY;
    CAmount total_out = 0;
    CAmount totalfee = 0;
    int64_t inputs = 0;
    int64_t maxtxsize = 0;
    int64_t mintxsize = MAX_BLOCK_SERIALIZED_SIZE;
    int64_t outputs = 0;
    int64_t swtotal_size = 0;
    int64_t swtotal_weight = 0;
    int64_t swtxs = 0;
    int64_t total_size = 0;
    int64_t total_weight = 0;
    int64_t utxos = 0;
    int64_t utxo_size_inc = 0;
    int64_t utxo_size_inc_actual = 0;
    std::vector<CAmount> fee_array;
    std::vector<std::pair<CAmount, int64_t>> feerate_array;
    std::vector<int64_t> txsize_array;

    for (size_t i = 0; i < block.vtx.size(); ++i) {
        const auto& tx = block.vtx.at(i);
        outputs += tx->vout.size();

        CAmount tx_total_out = 0;
        if (loop_outputs) {
            for (const CTxOut& out : tx->vout) {
                tx_total_out += out.nValue;

                size_t out_size = GetSerializeSize(out, PROTOCOL_VERSION) + PER_UTXO_OVERHEAD;
                utxo_size_inc += out_size;

                // The Genesis block and the repeated BIP30 block coinbases don't change the UTXO
                // set counts, so they have to be excluded from the statistics
                if (pindex.nHeight == 0 || (IsBIP30Repeat(pindex) && tx->IsCoinBase())) continue;
                // Skip unspendable outputs since they are not included in the UTXO set
                if (out.scriptPubKey.IsUnspendable()) continue;

                ++utxos;
                utxo_size_inc_actual += out_size;
            }
            for (const auto &out : tx->vpout) {
                if (out->IsStandardOutput()) {
                    tx_total_out += out->GetValue();
                }
                size_t out_size = (int64_t) (GetSerializeSize(*out, PROTOCOL_VERSION) + PER_UTXO_OVERHEAD + 1);
                utxo_size_inc += out_size;

                // Skip unspendable outputs since they are not included in the UTXO set
                const CScript *pScriptPubKey = out->GetPScriptPubKey();
                if (pScriptPubKey && pScriptPubKey->IsUnspendable()) continue;

                ++utxos;
                utxo_size_inc_actual += out_size;
            }
            for (const auto& out : tx->vpout) {
                if (out->IsStandardOutput()) {
                    tx_total_out += out->GetValue();
                }
                utxo_size_inc += GetSerializeSize(*out, PROTOCOL_VERSION) + PER_UTXO_OVERHEAD + 1;
            }
        }

        if (tx->IsCoinBase()) {
            continue;
        }

        inputs += tx->vin.size(); // Don't count coinbase's fake input
        total_out += tx_total_out; // Don't count coinbase reward

        int64_t tx_size = 0;
        if (do_calculate_size) {

            tx_size = tx->GetTotalSize();
            if (do_mediantxsize) {
                txsize_array.push_back(tx_size);
            }
            maxtxsize = std::max(maxtxsize, tx_size);
            mintxsize = std::min(mintxsize, tx_size);
            total_size += tx_size;
        }

        int64_t weight = 0;
        if (do_calculate_weight) {
            weight = GetTransactionWeight(*tx);
            total_weight += weight;
        }

        if (do_calculate_sw && tx->HasWitness()) {
            ++swtxs;
            swtotal_size += tx_size;
            swtotal_weight += weight;
        }

        if (loop_inputs) {
            CAmount tx_total_in = 0;
<<<<<<< HEAD
            const auto& txundo = blockUndo.vtxundo.at(fParticlMode ? i : i - 1); // Ghost includes coinbase/coinstake in undo data
=======
            const auto& txundo = blockUndo.vtxundo.at(fParticlMode ? i : i - 1); // Particl includes coinbase/coinstake in undo data
>>>>>>> 8739b5cc
            for (const Coin& coin: txundo.vprevout) {
                const CTxOut& prevoutput = coin.out;

                tx_total_in += prevoutput.nValue;
                size_t prevout_size = GetSerializeSize(prevoutput, PROTOCOL_VERSION) + PER_UTXO_OVERHEAD;
                utxo_size_inc -= prevout_size;
                utxo_size_inc_actual -= prevout_size;
            }

            CAmount txfee;
            if (tx->IsCoinStake()) {
                 txfee = 0;
            } else
            if (!tx->GetCTFee(txfee)) {
                txfee = tx_total_in - tx_total_out;
            }
            CHECK_NONFATAL(MoneyRange(txfee));
            if (do_medianfee) {
                fee_array.push_back(txfee);
            }
            maxfee = std::max(maxfee, txfee);
            minfee = std::min(minfee, txfee);
            totalfee += txfee;

            // New feerate uses satoshis per virtual byte instead of per serialized byte
            CAmount feerate = weight ? (txfee * WITNESS_SCALE_FACTOR) / weight : 0;
            if (do_feerate_percentiles) {
                feerate_array.emplace_back(std::make_pair(feerate, weight));
            }
            maxfeerate = std::max(maxfeerate, feerate);
            minfeerate = std::min(minfeerate, feerate);
        }
    }

    CAmount feerate_percentiles[NUM_GETBLOCKSTATS_PERCENTILES] = { 0 };
    CalculatePercentilesByWeight(feerate_percentiles, feerate_array, total_weight);

    UniValue feerates_res(UniValue::VARR);
    for (int64_t i = 0; i < NUM_GETBLOCKSTATS_PERCENTILES; i++) {
        feerates_res.push_back(feerate_percentiles[i]);
    }

    UniValue ret_all(UniValue::VOBJ);
    ret_all.pushKV("avgfee", (block.vtx.size() > 1) ? totalfee / (block.vtx.size() - 1) : 0);
    ret_all.pushKV("avgfeerate", total_weight ? (totalfee * WITNESS_SCALE_FACTOR) / total_weight : 0); // Unit: sat/vbyte
    ret_all.pushKV("avgtxsize", (block.vtx.size() > 1) ? total_size / (block.vtx.size() - 1) : 0);
    ret_all.pushKV("blockhash", pindex.GetBlockHash().GetHex());
    ret_all.pushKV("feerate_percentiles", feerates_res);
    ret_all.pushKV("height", (int64_t)pindex.nHeight);
    ret_all.pushKV("ins", inputs);
    ret_all.pushKV("maxfee", maxfee);
    ret_all.pushKV("maxfeerate", maxfeerate);
    ret_all.pushKV("maxtxsize", maxtxsize);
    ret_all.pushKV("medianfee", CalculateTruncatedMedian(fee_array));
    ret_all.pushKV("mediantime", pindex.GetMedianTimePast());
    ret_all.pushKV("mediantxsize", CalculateTruncatedMedian(txsize_array));
    ret_all.pushKV("minfee", (minfee == MAX_MONEY) ? 0 : minfee);
    ret_all.pushKV("minfeerate", (minfeerate == MAX_MONEY) ? 0 : minfeerate);
    ret_all.pushKV("mintxsize", mintxsize == MAX_BLOCK_SERIALIZED_SIZE ? 0 : mintxsize);
    ret_all.pushKV("outs", outputs);
    ret_all.pushKV("subsidy", GetBlockSubsidy(pindex.nHeight, chainman.GetParams().GetConsensus()));
    ret_all.pushKV("swtotal_size", swtotal_size);
    ret_all.pushKV("swtotal_weight", swtotal_weight);
    ret_all.pushKV("swtxs", swtxs);
    ret_all.pushKV("time", pindex.GetBlockTime());
    ret_all.pushKV("total_out", total_out);
    ret_all.pushKV("total_size", total_size);
    ret_all.pushKV("total_weight", total_weight);
    ret_all.pushKV("totalfee", totalfee);
    ret_all.pushKV("txs", (int64_t)block.vtx.size());
    ret_all.pushKV("utxo_increase", outputs - inputs);
    ret_all.pushKV("utxo_size_inc", utxo_size_inc);
    ret_all.pushKV("utxo_increase_actual", utxos - inputs);
    ret_all.pushKV("utxo_size_inc_actual", utxo_size_inc_actual);

    if (do_all) {
        return ret_all;
    }

    UniValue ret(UniValue::VOBJ);
    for (const std::string& stat : stats) {
        const UniValue& value = ret_all[stat];
        if (value.isNull()) {
            throw JSONRPCError(RPC_INVALID_PARAMETER, strprintf("Invalid selected statistic '%s'", stat));
        }
        ret.pushKV(stat, value);
    }
    return ret;
},
    };
}

namespace {
//! Search for a given set of pubkey scripts
bool FindScriptPubKey(std::atomic<int>& scan_progress, const std::atomic<bool>& should_abort, int64_t& count, CCoinsViewCursor* cursor, const std::set<CScript>& needles, std::map<COutPoint, Coin>& out_results, std::function<void()>& interruption_point)
{
    scan_progress = 0;
    count = 0;
    while (cursor->Valid()) {
        COutPoint key;
        Coin coin;
        if (!cursor->GetKey(key) || !cursor->GetValue(coin)) return false;
        if (++count % 8192 == 0) {
            interruption_point();
            if (should_abort) {
                // allow to abort the scan via the abort reference
                return false;
            }
        }
        if (count % 256 == 0) {
            // update progress reference every 256 item
            uint32_t high = 0x100 * *key.hash.begin() + *(key.hash.begin() + 1);
            scan_progress = (int)(high * 100.0 / 65536.0 + 0.5);
        }
        if (needles.count(coin.out.scriptPubKey)) {
            out_results.emplace(key, coin);
        }
        cursor->Next();
    }
    scan_progress = 100;
    return true;
}
} // namespace

/** RAII object to prevent concurrency issue when scanning the txout set */
static std::atomic<int> g_scan_progress;
static std::atomic<bool> g_scan_in_progress;
static std::atomic<bool> g_should_abort_scan;
class CoinsViewScanReserver
{
private:
    bool m_could_reserve{false};
public:
    explicit CoinsViewScanReserver() = default;

    bool reserve() {
        CHECK_NONFATAL(!m_could_reserve);
        if (g_scan_in_progress.exchange(true)) {
            return false;
        }
        CHECK_NONFATAL(g_scan_progress == 0);
        m_could_reserve = true;
        return true;
    }

    ~CoinsViewScanReserver() {
        if (m_could_reserve) {
            g_scan_in_progress = false;
            g_scan_progress = 0;
        }
    }
};

static const auto scan_action_arg_desc = RPCArg{
    "action", RPCArg::Type::STR, RPCArg::Optional::NO, "The action to execute\n"
        "\"start\" for starting a scan\n"
        "\"abort\" for aborting the current scan (returns true when abort was successful)\n"
        "\"status\" for progress report (in %) of the current scan"
};

static const auto scan_objects_arg_desc = RPCArg{
    "scanobjects", RPCArg::Type::ARR, RPCArg::Optional::OMITTED, "Array of scan objects. Required for \"start\" action\n"
        "Every scan object is either a string descriptor or an object:",
    {
        {"descriptor", RPCArg::Type::STR, RPCArg::Optional::OMITTED, "An output descriptor"},
        {"", RPCArg::Type::OBJ, RPCArg::Optional::OMITTED, "An object with output descriptor and metadata",
            {
                {"desc", RPCArg::Type::STR, RPCArg::Optional::NO, "An output descriptor"},
                {"range", RPCArg::Type::RANGE, RPCArg::Default{1000}, "The range of HD chain indexes to explore (either end or [begin,end])"},
            }},
    },
    RPCArgOptions{.oneline_description="[scanobjects,...]"},
};

static const auto scan_result_abort = RPCResult{
    "when action=='abort'", RPCResult::Type::BOOL, "success",
    "True if scan will be aborted (not necessarily before this RPC returns), or false if there is no scan to abort"
};
static const auto scan_result_status_none = RPCResult{
    "when action=='status' and no scan is in progress - possibly already completed", RPCResult::Type::NONE, "", ""
};
static const auto scan_result_status_some = RPCResult{
    "when action=='status' and a scan is currently in progress", RPCResult::Type::OBJ, "", "",
    {{RPCResult::Type::NUM, "progress", "Approximate percent complete"},}
};


static RPCHelpMan scantxoutset()
{
    // scriptPubKey corresponding to mainnet address 12cbQLTFMXRnSzktFkuoG3eHoMeFtpTu3S
    const std::string EXAMPLE_DESCRIPTOR_RAW = "raw(76a91411b366edfc0a8b66feebae5c2e25a7b6a5d1cf3188ac)#fm24fxxy";

    return RPCHelpMan{"scantxoutset",
        "\nScans the unspent transaction output set for entries that match certain output descriptors.\n"
        "Examples of output descriptors are:\n"
        "    addr(<address>)                      Outputs whose scriptPubKey corresponds to the specified address (does not include P2PK)\n"
        "    raw(<hex script>)                    Outputs whose scriptPubKey equals the specified hex scripts\n"
        "    combo(<pubkey>)                      P2PK, P2PKH, P2WPKH, and P2SH-P2WPKH outputs for the given pubkey\n"
        "    pkh(<pubkey>)                        P2PKH outputs for the given pubkey\n"
        "    sh(multi(<n>,<pubkey>,<pubkey>,...)) P2SH-multisig outputs for the given threshold and pubkeys\n"
        "    tr(<pubkey>)                         P2TR\n"
        "    tr(<pubkey>,{pk(<pubkey>)})          P2TR with single fallback pubkey in tapscript\n"
        "    rawtr(<pubkey>)                      P2TR with the specified key as output key rather than inner\n"
        "    wsh(and_v(v:pk(<pubkey>),after(2)))  P2WSH miniscript with mandatory pubkey and a timelock\n"
        "\nIn the above, <pubkey> either refers to a fixed public key in hexadecimal notation, or to an xpub/xprv optionally followed by one\n"
        "or more path elements separated by \"/\", and optionally ending in \"/*\" (unhardened), or \"/*'\" or \"/*h\" (hardened) to specify all\n"
        "unhardened or hardened child keys.\n"
        "In the latter case, a range needs to be specified by below if different from 1000.\n"
        "For more information on output descriptors, see the documentation in the doc/descriptors.md file.\n",
        {
            scan_action_arg_desc,
            scan_objects_arg_desc,
        },
        {
            RPCResult{"when action=='start'; only returns after scan completes", RPCResult::Type::OBJ, "", "", {
                {RPCResult::Type::BOOL, "success", "Whether the scan was completed"},
                {RPCResult::Type::NUM, "txouts", "The number of unspent transaction outputs scanned"},
                {RPCResult::Type::NUM, "height", "The current block height (index)"},
                {RPCResult::Type::STR_HEX, "bestblock", "The hash of the block at the tip of the chain"},
                {RPCResult::Type::ARR, "unspents", "",
                {
                    {RPCResult::Type::OBJ, "", "",
                    {
                        {RPCResult::Type::STR_HEX, "txid", "The transaction id"},
                        {RPCResult::Type::NUM, "vout", "The vout value"},
                        {RPCResult::Type::STR_HEX, "scriptPubKey", "The script key"},
                        {RPCResult::Type::STR, "desc", "A specialized descriptor for the matched scriptPubKey"},
                        {RPCResult::Type::STR_AMOUNT, "amount", "The total amount in " + CURRENCY_UNIT + " of the unspent output"},
                        {RPCResult::Type::BOOL, "coinbase", "Whether this is a coinbase output"},
                        {RPCResult::Type::NUM, "height", "Height of the unspent transaction output"},
                    }},
                }},
                {RPCResult::Type::STR_AMOUNT, "total_amount", "The total amount of all found unspent outputs in " + CURRENCY_UNIT},
            }},
            scan_result_abort,
            scan_result_status_some,
            scan_result_status_none,
        },
        RPCExamples{
            HelpExampleCli("scantxoutset", "start \'[\"" + EXAMPLE_DESCRIPTOR_RAW + "\"]\'") +
            HelpExampleCli("scantxoutset", "status") +
            HelpExampleCli("scantxoutset", "abort") +
            HelpExampleRpc("scantxoutset", "\"start\", [\"" + EXAMPLE_DESCRIPTOR_RAW + "\"]") +
            HelpExampleRpc("scantxoutset", "\"status\"") +
            HelpExampleRpc("scantxoutset", "\"abort\"")
        },
        [&](const RPCHelpMan& self, const JSONRPCRequest& request) -> UniValue
{
    UniValue result(UniValue::VOBJ);
    if (request.params[0].get_str() == "status") {
        CoinsViewScanReserver reserver;
        if (reserver.reserve()) {
            // no scan in progress
            return UniValue::VNULL;
        }
        result.pushKV("progress", g_scan_progress.load());
        return result;
    } else if (request.params[0].get_str() == "abort") {
        CoinsViewScanReserver reserver;
        if (reserver.reserve()) {
            // reserve was possible which means no scan was running
            return false;
        }
        // set the abort flag
        g_should_abort_scan = true;
        return true;
    } else if (request.params[0].get_str() == "start") {
        CoinsViewScanReserver reserver;
        if (!reserver.reserve()) {
            throw JSONRPCError(RPC_INVALID_PARAMETER, "Scan already in progress, use action \"abort\" or \"status\"");
        }

        if (request.params.size() < 2) {
            throw JSONRPCError(RPC_MISC_ERROR, "scanobjects argument is required for the start action");
        }

        std::set<CScript> needles;
        std::map<CScript, std::string> descriptors;
        CAmount total_in = 0;

        // loop through the scan objects
        for (const UniValue& scanobject : request.params[1].get_array().getValues()) {
            FlatSigningProvider provider;
            auto scripts = EvalDescriptorStringOrObject(scanobject, provider);
            for (CScript& script : scripts) {
                std::string inferred = InferDescriptor(script, provider)->ToString();
                needles.emplace(script);
                descriptors.emplace(std::move(script), std::move(inferred));
            }
        }

        // Scan the unspent transaction output set for inputs
        UniValue unspents(UniValue::VARR);
        std::vector<CTxOut> input_txos;
        std::map<COutPoint, Coin> coins;
        g_should_abort_scan = false;
        int64_t count = 0;
        std::unique_ptr<CCoinsViewCursor> pcursor;
        const CBlockIndex* tip;
        NodeContext& node = EnsureAnyNodeContext(request.context);
        {
            ChainstateManager& chainman = EnsureChainman(node);
            LOCK(cs_main);
            Chainstate& active_chainstate = chainman.ActiveChainstate();
            active_chainstate.ForceFlushStateToDisk();
            pcursor = CHECK_NONFATAL(active_chainstate.CoinsDB().Cursor());
            tip = CHECK_NONFATAL(active_chainstate.m_chain.Tip());
        }
        bool res = FindScriptPubKey(g_scan_progress, g_should_abort_scan, count, pcursor.get(), needles, coins, node.rpc_interruption_point);
        result.pushKV("success", res);
        result.pushKV("txouts", count);
        result.pushKV("height", tip->nHeight);
        result.pushKV("bestblock", tip->GetBlockHash().GetHex());

        for (const auto& it : coins) {
            const COutPoint& outpoint = it.first;
            const Coin& coin = it.second;
            const CTxOut& txo = coin.out;
            input_txos.push_back(txo);
            total_in += txo.nValue;

            UniValue unspent(UniValue::VOBJ);
            unspent.pushKV("txid", outpoint.hash.GetHex());
            unspent.pushKV("vout", (int32_t)outpoint.n);
            unspent.pushKV("scriptPubKey", HexStr(txo.scriptPubKey));
            unspent.pushKV("desc", descriptors[txo.scriptPubKey]);
            unspent.pushKV("amount", ValueFromAmount(txo.nValue));
            unspent.pushKV("coinbase", coin.IsCoinBase());
            unspent.pushKV("height", (int32_t)coin.nHeight);

            unspents.push_back(unspent);
        }
        result.pushKV("unspents", unspents);
        result.pushKV("total_amount", ValueFromAmount(total_in));
    } else {
        throw JSONRPCError(RPC_INVALID_PARAMETER, strprintf("Invalid action '%s'", request.params[0].get_str()));
    }
    return result;
},
    };
}

/** RAII object to prevent concurrency issue when scanning blockfilters */
static std::atomic<int> g_scanfilter_progress;
static std::atomic<int> g_scanfilter_progress_height;
static std::atomic<bool> g_scanfilter_in_progress;
static std::atomic<bool> g_scanfilter_should_abort_scan;
class BlockFiltersScanReserver
{
private:
    bool m_could_reserve{false};
public:
    explicit BlockFiltersScanReserver() = default;

    bool reserve() {
        CHECK_NONFATAL(!m_could_reserve);
        if (g_scanfilter_in_progress.exchange(true)) {
            return false;
        }
        m_could_reserve = true;
        return true;
    }

    ~BlockFiltersScanReserver() {
        if (m_could_reserve) {
            g_scanfilter_in_progress = false;
        }
    }
};

static bool CheckBlockFilterMatches(BlockManager& blockman, const CBlockIndex& blockindex, const GCSFilter::ElementSet& needles)
{
    const CBlock block{GetBlockChecked(blockman, &blockindex)};
    const CBlockUndo block_undo{GetUndoChecked(blockman, &blockindex)};

    // Check if any of the outputs match the scriptPubKey
    for (const auto& tx : block.vtx) {
        if (std::any_of(tx->vout.cbegin(), tx->vout.cend(), [&](const auto& txout) {
                return needles.count(std::vector<unsigned char>(txout.scriptPubKey.begin(), txout.scriptPubKey.end())) != 0;
            })) {
            return true;
        }
    }
    // Check if any of the inputs match the scriptPubKey
    for (const auto& txundo : block_undo.vtxundo) {
        if (std::any_of(txundo.vprevout.cbegin(), txundo.vprevout.cend(), [&](const auto& coin) {
                return needles.count(std::vector<unsigned char>(coin.out.scriptPubKey.begin(), coin.out.scriptPubKey.end())) != 0;
            })) {
            return true;
        }
    }

    return false;
}

static RPCHelpMan scanblocks()
{
    return RPCHelpMan{"scanblocks",
        "\nReturn relevant blockhashes for given descriptors (requires blockfilterindex).\n"
        "This call may take several minutes. Make sure to use no RPC timeout (particl-cli -rpcclienttimeout=0)",
        {
            scan_action_arg_desc,
            scan_objects_arg_desc,
            RPCArg{"start_height", RPCArg::Type::NUM, RPCArg::Default{0}, "Height to start to scan from"},
            RPCArg{"stop_height", RPCArg::Type::NUM, RPCArg::DefaultHint{"chain tip"}, "Height to stop to scan"},
            RPCArg{"filtertype", RPCArg::Type::STR, RPCArg::Default{BlockFilterTypeName(BlockFilterType::BASIC)}, "The type name of the filter"},
            RPCArg{"options", RPCArg::Type::OBJ, RPCArg::Optional::OMITTED, "",
                {
                    {"filter_false_positives", RPCArg::Type::BOOL, RPCArg::Default{false}, "Filter false positives (slower and may fail on pruned nodes). Otherwise they may occur at a rate of 1/M"},
                },
                RPCArgOptions{.oneline_description="\"options\""}},
        },
        {
            scan_result_status_none,
            RPCResult{"When action=='start'; only returns after scan completes", RPCResult::Type::OBJ, "", "", {
                {RPCResult::Type::NUM, "from_height", "The height we started the scan from"},
                {RPCResult::Type::NUM, "to_height", "The height we ended the scan at"},
                {RPCResult::Type::ARR, "relevant_blocks", "Blocks that may have matched a scanobject.", {
                    {RPCResult::Type::STR_HEX, "blockhash", "A relevant blockhash"},
                }},
            }},
            RPCResult{"when action=='status' and a scan is currently in progress", RPCResult::Type::OBJ, "", "", {
                    {RPCResult::Type::NUM, "progress", "Approximate percent complete"},
                    {RPCResult::Type::NUM, "current_height", "Height of the block currently being scanned"},
                },
            },
            scan_result_abort,
        },
        RPCExamples{
            HelpExampleCli("scanblocks", "start '[\"addr(bcrt1q4u4nsgk6ug0sqz7r3rj9tykjxrsl0yy4d0wwte)\"]' 300000") +
            HelpExampleCli("scanblocks", "start '[\"addr(bcrt1q4u4nsgk6ug0sqz7r3rj9tykjxrsl0yy4d0wwte)\"]' 100 150 basic") +
            HelpExampleCli("scanblocks", "status") +
            HelpExampleRpc("scanblocks", "\"start\", [\"addr(bcrt1q4u4nsgk6ug0sqz7r3rj9tykjxrsl0yy4d0wwte)\"], 300000") +
            HelpExampleRpc("scanblocks", "\"start\", [\"addr(bcrt1q4u4nsgk6ug0sqz7r3rj9tykjxrsl0yy4d0wwte)\"], 100, 150, \"basic\"") +
            HelpExampleRpc("scanblocks", "\"status\"")
        },
        [&](const RPCHelpMan& self, const JSONRPCRequest& request) -> UniValue
{
    UniValue ret(UniValue::VOBJ);
    if (request.params[0].get_str() == "status") {
        BlockFiltersScanReserver reserver;
        if (reserver.reserve()) {
            // no scan in progress
            return NullUniValue;
        }
        ret.pushKV("progress", g_scanfilter_progress.load());
        ret.pushKV("current_height", g_scanfilter_progress_height.load());
        return ret;
    } else if (request.params[0].get_str() == "abort") {
        BlockFiltersScanReserver reserver;
        if (reserver.reserve()) {
            // reserve was possible which means no scan was running
            return false;
        }
        // set the abort flag
        g_scanfilter_should_abort_scan = true;
        return true;
    }
    else if (request.params[0].get_str() == "start") {
        BlockFiltersScanReserver reserver;
        if (!reserver.reserve()) {
            throw JSONRPCError(RPC_INVALID_PARAMETER, "Scan already in progress, use action \"abort\" or \"status\"");
        }
        const std::string filtertype_name{request.params[4].isNull() ? "basic" : request.params[4].get_str()};

        BlockFilterType filtertype;
        if (!BlockFilterTypeByName(filtertype_name, filtertype)) {
            throw JSONRPCError(RPC_INVALID_ADDRESS_OR_KEY, "Unknown filtertype");
        }

        UniValue options{request.params[5].isNull() ? UniValue::VOBJ : request.params[5]};
        bool filter_false_positives{options.exists("filter_false_positives") ? options["filter_false_positives"].get_bool() : false};

        BlockFilterIndex* index = GetBlockFilterIndex(filtertype);
        if (!index) {
            throw JSONRPCError(RPC_MISC_ERROR, "Index is not enabled for filtertype " + filtertype_name);
        }

        NodeContext& node = EnsureAnyNodeContext(request.context);
        ChainstateManager& chainman = EnsureChainman(node);

        // set the start-height
        const CBlockIndex* block = nullptr;
        const CBlockIndex* stop_block = nullptr;
        {
            LOCK(cs_main);
            CChain& active_chain = chainman.ActiveChain();
            block = active_chain.Genesis();
            stop_block = active_chain.Tip();
            if (!request.params[2].isNull()) {
                block = active_chain[request.params[2].getInt<int>()];
                if (!block) {
                    throw JSONRPCError(RPC_MISC_ERROR, "Invalid start_height");
                }
            }
            if (!request.params[3].isNull()) {
                stop_block = active_chain[request.params[3].getInt<int>()];
                if (!stop_block || stop_block->nHeight < block->nHeight) {
                    throw JSONRPCError(RPC_MISC_ERROR, "Invalid stop_height");
                }
            }
        }
        CHECK_NONFATAL(block);

        // loop through the scan objects, add scripts to the needle_set
        GCSFilter::ElementSet needle_set;
        for (const UniValue& scanobject : request.params[1].get_array().getValues()) {
            FlatSigningProvider provider;
            std::vector<CScript> scripts = EvalDescriptorStringOrObject(scanobject, provider);
            for (const CScript& script : scripts) {
                needle_set.emplace(script.begin(), script.end());
            }
        }
        UniValue blocks(UniValue::VARR);
        const int amount_per_chunk = 10000;
        const CBlockIndex* start_index = block; // for remembering the start of a blockfilter range
        std::vector<BlockFilter> filters;
        const CBlockIndex* start_block = block; // for progress reporting
        const int total_blocks_to_process = stop_block->nHeight - start_block->nHeight;

        g_scanfilter_should_abort_scan = false;
        g_scanfilter_progress = 0;
        g_scanfilter_progress_height = start_block->nHeight;

        while (block) {
            node.rpc_interruption_point(); // allow a clean shutdown
            if (g_scanfilter_should_abort_scan) {
                LogPrintf("scanblocks RPC aborted at height %d.\n", block->nHeight);
                break;
            }
            const CBlockIndex* next = nullptr;
            {
                LOCK(cs_main);
                CChain& active_chain = chainman.ActiveChain();
                next = active_chain.Next(block);
                if (block == stop_block) next = nullptr;
            }
            if (start_index->nHeight + amount_per_chunk == block->nHeight || next == nullptr) {
                LogPrint(BCLog::RPC, "Fetching blockfilters from height %d to height %d.\n", start_index->nHeight, block->nHeight);
                if (index->LookupFilterRange(start_index->nHeight, block, filters)) {
                    for (const BlockFilter& filter : filters) {
                        // compare the elements-set with each filter
                        if (filter.GetFilter().MatchAny(needle_set)) {
                            if (filter_false_positives) {
                                // Double check the filter matches by scanning the block
                                const CBlockIndex& blockindex = *CHECK_NONFATAL(WITH_LOCK(cs_main, return chainman.m_blockman.LookupBlockIndex(filter.GetBlockHash())));

                                if (!CheckBlockFilterMatches(chainman.m_blockman, blockindex, needle_set)) {
                                    continue;
                                }
                            }

                            blocks.push_back(filter.GetBlockHash().GetHex());
                            LogPrint(BCLog::RPC, "scanblocks: found match in %s\n", filter.GetBlockHash().GetHex());
                        }
                    }
                }
                start_index = block;

                // update progress
                int blocks_processed = block->nHeight - start_block->nHeight;
                if (total_blocks_to_process > 0) { // avoid division by zero
                    g_scanfilter_progress = (int)(100.0 / total_blocks_to_process * blocks_processed);
                } else {
                    g_scanfilter_progress = 100;
                }
                g_scanfilter_progress_height = block->nHeight;
            }
            block = next;
        }
        ret.pushKV("from_height", start_block->nHeight);
        ret.pushKV("to_height", g_scanfilter_progress_height.load());
        ret.pushKV("relevant_blocks", blocks);
    }
    else {
        throw JSONRPCError(RPC_INVALID_PARAMETER, strprintf("Invalid action '%s'", request.params[0].get_str()));
    }
    return ret;
},
    };
}

static RPCHelpMan getblockfilter()
{
    return RPCHelpMan{"getblockfilter",
                "\nRetrieve a BIP 157 content filter for a particular block.\n",
                {
                    {"blockhash", RPCArg::Type::STR_HEX, RPCArg::Optional::NO, "The hash of the block"},
                    {"filtertype", RPCArg::Type::STR, RPCArg::Default{BlockFilterTypeName(BlockFilterType::BASIC)}, "The type name of the filter"},
                },
                RPCResult{
                    RPCResult::Type::OBJ, "", "",
                    {
                        {RPCResult::Type::STR_HEX, "filter", "the hex-encoded filter data"},
                        {RPCResult::Type::STR_HEX, "header", "the hex-encoded filter header"},
                    }},
                RPCExamples{
                    HelpExampleCli("getblockfilter", "\"00000000c937983704a73af28acdec37b049d214adbda81d7e2a3dd146f6ed09\" \"basic\"") +
                    HelpExampleRpc("getblockfilter", "\"00000000c937983704a73af28acdec37b049d214adbda81d7e2a3dd146f6ed09\", \"basic\"")
                },
        [&](const RPCHelpMan& self, const JSONRPCRequest& request) -> UniValue
{
    uint256 block_hash = ParseHashV(request.params[0], "blockhash");
    std::string filtertype_name = BlockFilterTypeName(BlockFilterType::BASIC);
    if (!request.params[1].isNull()) {
        filtertype_name = request.params[1].get_str();
    }

    BlockFilterType filtertype;
    if (!BlockFilterTypeByName(filtertype_name, filtertype)) {
        throw JSONRPCError(RPC_INVALID_ADDRESS_OR_KEY, "Unknown filtertype");
    }

    BlockFilterIndex* index = GetBlockFilterIndex(filtertype);
    if (!index) {
        throw JSONRPCError(RPC_MISC_ERROR, "Index is not enabled for filtertype " + filtertype_name);
    }

    const CBlockIndex* block_index;
    bool block_was_connected;
    {
        ChainstateManager& chainman = EnsureAnyChainman(request.context);
        LOCK(cs_main);
        block_index = chainman.m_blockman.LookupBlockIndex(block_hash);
        if (!block_index) {
            throw JSONRPCError(RPC_INVALID_ADDRESS_OR_KEY, "Block not found");
        }
        block_was_connected = block_index->IsValid(BLOCK_VALID_SCRIPTS);
    }

    bool index_ready = index->BlockUntilSyncedToCurrentChain();

    BlockFilter filter;
    uint256 filter_header;
    if (!index->LookupFilter(block_index, filter) ||
        !index->LookupFilterHeader(block_index, filter_header)) {
        int err_code;
        std::string errmsg = "Filter not found.";

        if (!block_was_connected) {
            err_code = RPC_INVALID_ADDRESS_OR_KEY;
            errmsg += " Block was not connected to active chain.";
        } else if (!index_ready) {
            err_code = RPC_MISC_ERROR;
            errmsg += " Block filters are still in the process of being indexed.";
        } else {
            err_code = RPC_INTERNAL_ERROR;
            errmsg += " This error is unexpected and indicates index corruption.";
        }

        throw JSONRPCError(err_code, errmsg);
    }

    UniValue ret(UniValue::VOBJ);
    ret.pushKV("filter", HexStr(filter.GetEncodedFilter()));
    ret.pushKV("header", filter_header.GetHex());
    return ret;
},
    };
}

static RPCHelpMan getposdifficulty()
{
    return RPCHelpMan{"getposdifficulty",
            "\nReturns the proof-of-stake difficulty and estimated network stake weight.\n",
            {
<<<<<<< HEAD
                {"height", RPCArg::Type::NUM, /*default*/ "current height", "The block height to return outputs for."},
=======
                {"height", RPCArg::Type::NUM, RPCArg::DefaultHint{"current height"}, "The block height to return outputs for."},
>>>>>>> 8739b5cc
            },
            RPCResult{
                RPCResult::Type::OBJ, "", "",
                {
                    {RPCResult::Type::NUM, "height", "the block height"},
                    {RPCResult::Type::STR_HEX, "hash", "the block hash"},
                    {RPCResult::Type::NUM, "difficulty", "the block difficulty"},
                    {RPCResult::Type::NUM, "netstakeweight", "the stake weight of the network"},
                }},
            RPCExamples{
                HelpExampleCli("getposdifficulty", "")
        + HelpExampleRpc("getposdifficulty", "")
    },
    [&](const RPCHelpMan& self, const JSONRPCRequest& request) -> UniValue
{
<<<<<<< HEAD
    ChainstateManager& chainman = EnsureChainman(request.context);
=======
    ChainstateManager& chainman = EnsureAnyChainman(request.context);
>>>>>>> 8739b5cc
    LOCK(cs_main);

    CChain &active_chain = chainman.ActiveChain();
    CBlockIndex *pblockindex = active_chain.Tip();
    if (!request.params[0].isNull()) {
<<<<<<< HEAD
        int height = request.params[0].get_int();
=======
        int height = request.params[0].getInt<int>();
>>>>>>> 8739b5cc
        if (height < 0 || height > active_chain.Height()) {
            throw JSONRPCError(RPC_INVALID_PARAMETER, "Block height out of range");
        }
        pblockindex = active_chain[height];
    }

    double network_weight = GetPoSKernelPS(pblockindex);

    UniValue result(UniValue::VOBJ);
    result.pushKV("height", pblockindex->nHeight);
    result.pushKV("hash", pblockindex->GetBlockHash().GetHex());
    result.pushKV("difficulty", GetDifficulty(pblockindex));
    result.pushKV("netstakeweight", (uint64_t)network_weight);

    return result;
},
    };
}

/**
 * Serialize the UTXO set to a file for loading elsewhere.
 *
 * @see SnapshotMetadata
 */
static RPCHelpMan dumptxoutset()
{
    return RPCHelpMan{
        "dumptxoutset",
        "Write the serialized UTXO set to disk.",
        {
            {"path", RPCArg::Type::STR, RPCArg::Optional::NO, "Path to the output file. If relative, will be prefixed by datadir."},
        },
        RPCResult{
            RPCResult::Type::OBJ, "", "",
                {
                    {RPCResult::Type::NUM, "coins_written", "the number of coins written in the snapshot"},
                    {RPCResult::Type::STR_HEX, "base_hash", "the hash of the base of the snapshot"},
                    {RPCResult::Type::NUM, "base_height", "the height of the base of the snapshot"},
                    {RPCResult::Type::STR, "path", "the absolute path that the snapshot was written to"},
                    {RPCResult::Type::STR_HEX, "txoutset_hash", "the hash of the UTXO set contents"},
                    {RPCResult::Type::NUM, "nchaintx", "the number of transactions in the chain up to and including the base block"},
                }
        },
        RPCExamples{
            HelpExampleCli("dumptxoutset", "utxo.dat")
        },
        [&](const RPCHelpMan& self, const JSONRPCRequest& request) -> UniValue
{
    const ArgsManager& args{EnsureAnyArgsman(request.context)};
    const fs::path path = fsbridge::AbsPathJoin(args.GetDataDirNet(), fs::u8path(request.params[0].get_str()));
    // Write to a temporary path and then move into `path` on completion
    // to avoid confusion due to an interruption.
    const fs::path temppath = fsbridge::AbsPathJoin(args.GetDataDirNet(), fs::u8path(request.params[0].get_str() + ".incomplete"));

    if (fs::exists(path)) {
        throw JSONRPCError(
            RPC_INVALID_PARAMETER,
            path.u8string() + " already exists. If you are sure this is what you want, "
            "move it out of the way first");
    }

    FILE* file{fsbridge::fopen(temppath, "wb")};
    AutoFile afile{file};
    if (afile.IsNull()) {
        throw JSONRPCError(
            RPC_INVALID_PARAMETER,
            "Couldn't open file " + temppath.u8string() + " for writing.");
    }

    NodeContext& node = EnsureAnyNodeContext(request.context);
    UniValue result = CreateUTXOSnapshot(
        node, node.chainman->ActiveChainstate(), afile, path, temppath);
    fs::rename(temppath, path);

    result.pushKV("path", path.u8string());
    return result;
},
    };
}

UniValue CreateUTXOSnapshot(
    NodeContext& node,
    Chainstate& chainstate,
    AutoFile& afile,
    const fs::path& path,
    const fs::path& temppath)
{
    std::unique_ptr<CCoinsViewCursor> pcursor;
    std::optional<CCoinsStats> maybe_stats;
    const CBlockIndex* tip;

    {
        // We need to lock cs_main to ensure that the coinsdb isn't written to
        // between (i) flushing coins cache to disk (coinsdb), (ii) getting stats
        // based upon the coinsdb, and (iii) constructing a cursor to the
        // coinsdb for use below this block.
        //
        // Cursors returned by leveldb iterate over snapshots, so the contents
        // of the pcursor will not be affected by simultaneous writes during
        // use below this block.
        //
        // See discussion here:
        //   https://github.com/bitcoin/bitcoin/pull/15606#discussion_r274479369
        //
        LOCK(::cs_main);

        chainstate.ForceFlushStateToDisk();

        maybe_stats = GetUTXOStats(&chainstate.CoinsDB(), chainstate.m_blockman, CoinStatsHashType::HASH_SERIALIZED, node.rpc_interruption_point);
        if (!maybe_stats) {
            throw JSONRPCError(RPC_INTERNAL_ERROR, "Unable to read UTXO set");
        }

        pcursor = chainstate.CoinsDB().Cursor();
        tip = CHECK_NONFATAL(chainstate.m_blockman.LookupBlockIndex(maybe_stats->hashBlock));
    }

    LOG_TIME_SECONDS(strprintf("writing UTXO snapshot at height %s (%s) to file %s (via %s)",
        tip->nHeight, tip->GetBlockHash().ToString(),
        fs::PathToString(path), fs::PathToString(temppath)));

    SnapshotMetadata metadata{tip->GetBlockHash(), maybe_stats->coins_count, tip->nChainTx};

    afile << metadata;

    COutPoint key;
    Coin coin;
    unsigned int iter{0};

    while (pcursor->Valid()) {
        if (iter % 5000 == 0) node.rpc_interruption_point();
        ++iter;
        if (pcursor->GetKey(key) && pcursor->GetValue(coin)) {
            afile << key;
            afile << coin;
        }

        pcursor->Next();
    }

    afile.fclose();

    UniValue result(UniValue::VOBJ);
    result.pushKV("coins_written", maybe_stats->coins_count);
    result.pushKV("base_hash", tip->GetBlockHash().ToString());
    result.pushKV("base_height", tip->nHeight);
    result.pushKV("path", path.u8string());
    result.pushKV("txoutset_hash", maybe_stats->hashSerialized.ToString());
    // Cast required because univalue doesn't have serialization specified for
    // `unsigned int`, nChainTx's type.
    result.pushKV("nchaintx", uint64_t{tip->nChainTx});
    return result;
}

<<<<<<< HEAD
void RegisterBlockchainRPCCommands(CRPCTable &t)
{
// clang-format off
static const CRPCCommand commands[] =
{ //  category              name                      actor (function)         argNames
  //  --------------------- ------------------------  -----------------------  ----------
    { "blockchain",         "getblockchaininfo",      &getblockchaininfo,      {} },
    { "blockchain",         "getchaintxstats",        &getchaintxstats,        {"nblocks", "blockhash"} },
    { "blockchain",         "getblockstats",          &getblockstats,          {"hash_or_height", "stats"} },
    { "blockchain",         "getbestblockhash",       &getbestblockhash,       {} },
    { "blockchain",         "getblockcount",          &getblockcount,          {} },
    { "blockchain",         "getblock",               &getblock,               {"blockhash","verbosity|verbose","coinstakeinfo"} },
    { "blockchain",         "getblockhash",           &getblockhash,           {"height"} },
    { "blockchain",         "getblockhashafter",      &getblockhashafter,      {"timestamporstring"} },
    { "blockchain",         "getblockheader",         &getblockheader,         {"blockhash","verbose"} },
    { "blockchain",         "getchaintips",           &getchaintips,           {} },
    { "blockchain",         "getdifficulty",          &getdifficulty,          {} },
    { "blockchain",         "getmempoolancestors",    &getmempoolancestors,    {"txid","verbose"} },
    { "blockchain",         "getmempooldescendants",  &getmempooldescendants,  {"txid","verbose"} },
    { "blockchain",         "getmempoolentry",        &getmempoolentry,        {"txid"} },
    { "blockchain",         "getmempoolinfo",         &getmempoolinfo,         {} },
    { "blockchain",         "getrawmempool",          &getrawmempool,          {"verbose", "mempool_sequence"} },
    { "blockchain",         "gettxout",               &gettxout,               {"txid","n","include_mempool"} },
    { "blockchain",         "gettxoutsetinfo",        &gettxoutsetinfo,        {"hash_type"} },
    { "blockchain",         "pruneblockchain",        &pruneblockchain,        {"height"} },
    { "blockchain",         "savemempool",            &savemempool,            {} },
    { "blockchain",         "verifychain",            &verifychain,            {"checklevel","nblocks"} },

    { "blockchain",         "preciousblock",          &preciousblock,          {"blockhash"} },
    { "blockchain",         "scantxoutset",           &scantxoutset,           {"action", "scanobjects"} },
    { "blockchain",         "getblockfilter",         &getblockfilter,         {"blockhash", "filtertype"} },
    { "blockchain",         "getposdifficulty",       &getposdifficulty,       {"height"} },

    /* Not shown in help */
    { "hidden",             "invalidateblock",        &invalidateblock,        {"blockhash"} },
    { "hidden",             "reconsiderblock",        &reconsiderblock,        {"blockhash"} },
    { "hidden",             "waitfornewblock",        &waitfornewblock,        {"timeout"} },
    { "hidden",             "waitforblock",           &waitforblock,           {"blockhash","timeout"} },
    { "hidden",             "waitforblockheight",     &waitforblockheight,     {"height","timeout"} },
    { "hidden",             "syncwithvalidationinterfacequeue", &syncwithvalidationinterfacequeue, {} },
    { "hidden",             "dumptxoutset",           &dumptxoutset,           {"path"} },
};
// clang-format on
=======
void RegisterBlockchainRPCCommands(CRPCTable& t)
{
    static const CRPCCommand commands[]{
        {"blockchain", &getblockchaininfo},
        {"blockchain", &getchaintxstats},
        {"blockchain", &getblockstats},
        {"blockchain", &getbestblockhash},
        {"blockchain", &getblockcount},
        {"blockchain", &getblock},
        {"blockchain", &getblockfrompeer},
        {"blockchain", &getblockhash},
        {"blockchain", &getblockhashafter},
        {"blockchain", &getblockheader},
        {"blockchain", &getchaintips},
        {"blockchain", &getdifficulty},
        {"blockchain", &getdeploymentinfo},
        {"blockchain", &gettxout},
        {"blockchain", &gettxoutsetinfo},
        {"blockchain", &pruneblockchain},
        {"blockchain", &verifychain},
        {"blockchain", &preciousblock},
        {"blockchain", &scantxoutset},
        {"blockchain", &scanblocks},
        {"blockchain", &getblockfilter},
        {"blockchain", &getposdifficulty},
        {"hidden", &invalidateblock},
        {"hidden", &reconsiderblock},
        {"hidden", &waitfornewblock},
        {"hidden", &waitforblock},
        {"hidden", &waitforblockheight},
        {"hidden", &syncwithvalidationinterfacequeue},
        {"hidden", &dumptxoutset},
    };
>>>>>>> 8739b5cc
    for (const auto& c : commands) {
        t.appendCommand(c.name, &c);
    }
}<|MERGE_RESOLUTION|>--- conflicted
+++ resolved
@@ -56,8 +56,6 @@
 #include <pos/kernel.h>
 #include <pos/miner.h>
 
-<<<<<<< HEAD
-=======
 using kernel::CCoinsStats;
 using kernel::CoinStatsHashType;
 
@@ -67,7 +65,6 @@
 using node::SnapshotMetadata;
 using node::UndoReadFromDisk;
 
->>>>>>> 8739b5cc
 struct CUpdatedBlock
 {
     uint256 hash;
@@ -172,25 +169,13 @@
     return result;
 }
 
-<<<<<<< HEAD
-UniValue blockToJSON(const CBlock& block, const CBlockIndex* tip, const CBlockIndex* blockindex, bool txDetails, bool coinstakeDetails)
-=======
 UniValue blockToJSON(BlockManager& blockman, const CBlock& block, const CBlockIndex* tip, const CBlockIndex* blockindex, TxVerbosity verbosity, bool coinstakeDetails)
->>>>>>> 8739b5cc
 {
     UniValue result = blockheaderToJSON(tip, blockindex);
 
     result.pushKV("strippedsize", (int)::GetSerializeSize(block, PROTOCOL_VERSION | SERIALIZE_TRANSACTION_NO_WITNESS));
     result.pushKV("size", (int)::GetSerializeSize(block, PROTOCOL_VERSION));
     result.pushKV("weight", (int)::GetBlockWeight(block));
-<<<<<<< HEAD
-    result.pushKV("height", blockindex->nHeight);
-    result.pushKV("version", block.nVersion);
-    result.pushKV("versionHex", strprintf("%08x", block.nVersion));
-    result.pushKV("merkleroot", block.hashMerkleRoot.GetHex());
-    result.pushKV("witnessmerkleroot", block.hashWitnessMerkleRoot.GetHex());
-=======
->>>>>>> 8739b5cc
     UniValue txs(UniValue::VARR);
 
     switch (verbosity) {
@@ -218,19 +203,6 @@
     }
 
     result.pushKV("tx", txs);
-<<<<<<< HEAD
-    PushTime(result, "time", block.GetBlockTime());
-    PushTime(result, "mediantime", blockindex->GetMedianTimePast());
-    result.pushKV("nonce", (uint64_t)block.nNonce);
-    result.pushKV("bits", strprintf("%08x", block.nBits));
-    result.pushKV("difficulty", GetDifficulty(blockindex));
-    result.pushKV("chainwork", blockindex->nChainWork.GetHex());
-    result.pushKV("nTx", (uint64_t)blockindex->nTx);
-
-    if (blockindex->pprev)
-        result.pushKV("previousblockhash", blockindex->pprev->GetBlockHash().GetHex());
-    if (pnext)
-        result.pushKV("nextblockhash", pnext->GetBlockHash().GetHex());
     if (coinstakeDetails && blockindex->pprev) {
         result.pushKV("blocksig", HexStr(block.vchBlockSig));
         result.pushKV("prevstakemodifier", blockindex->pprev->bnStakeModifier.GetHex());
@@ -244,22 +216,7 @@
             result.pushKV("stakekernelblockhash", kernelblockhash.GetHex());
         }
     }
-=======
-    if (coinstakeDetails && blockindex->pprev) {
-        result.pushKV("blocksig", HexStr(block.vchBlockSig));
-        result.pushKV("prevstakemodifier", blockindex->pprev->bnStakeModifier.GetHex());
-        uint256 kernelhash, kernelblockhash;
-        CAmount kernelvalue;
-        CScript kernelscript;
-        if (GetKernelInfo(blockindex, *block.vtx[0], kernelhash, kernelvalue, kernelscript, kernelblockhash)) {
-            result.pushKV("hashproofofstake", kernelhash.GetHex());
-            result.pushKV("stakekernelvalue", ValueFromAmount(kernelvalue));
-            result.pushKV("stakekernelscript", HexStr(kernelscript));
-            result.pushKV("stakekernelblockhash", kernelblockhash.GetHex());
-        }
-    }
-
->>>>>>> 8739b5cc
+
     return result;
 }
 
@@ -688,17 +645,10 @@
                             {RPCResult::Type::NUM, "difficulty", "The difficulty"},
                             {RPCResult::Type::STR_HEX, "chainwork", "Expected number of hashes required to produce the current chain"},
                             {RPCResult::Type::NUM, "nTx", "The number of transactions in the block"},
-<<<<<<< HEAD
                             {RPCResult::Type::NUM, "anonoutputs", "The number of RCT outputs in the chain at this block"},
                             {RPCResult::Type::STR_AMOUNT, "moneysupply", "The total amount of ghost in the chain at this block"},
                             {RPCResult::Type::STR_HEX, "previousblockhash", "The hash of the previous block"},
                             {RPCResult::Type::STR_HEX, "nextblockhash", "The hash of the next block"},
-=======
-                            {RPCResult::Type::NUM, "anonoutputs", /*optional=*/true, "The number of RCT outputs in the chain at this block"},
-                            {RPCResult::Type::STR_AMOUNT, "moneysupply", "The total amount of particl in the chain at this block"},
-                            {RPCResult::Type::STR_HEX, "previousblockhash", /*optional=*/true, "The hash of the previous block (if available)"},
-                            {RPCResult::Type::STR_HEX, "nextblockhash", /*optional=*/true, "The hash of the next block (if available)"},
->>>>>>> 8739b5cc
                         }},
                     RPCResult{"for verbose=false",
                         RPCResult::Type::STR_HEX, "", "A string that is serialized, hex-encoded data for block 'hash'"},
@@ -815,14 +765,9 @@
                 "If verbosity is 3, returns an Object with information about block <hash> and information about each transaction, including prevout information for inputs (only for unpruned blocks in the current best chain).\n",
                 {
                     {"blockhash", RPCArg::Type::STR_HEX, RPCArg::Optional::NO, "The block hash"},
-<<<<<<< HEAD
-                    {"verbosity|verbose", RPCArg::Type::NUM, /* default */ "1", "0 for hex-encoded data, 1 for a json object, and 2 for json object with transaction data"},
-                    {"coinstakeinfo", RPCArg::Type::BOOL, /* default */ "false", "Display more Proof of Stake info"},
-=======
                     {"verbosity|verbose", RPCArg::Type::NUM, RPCArg::Default{1}, "0 for hex-encoded data, 1 for a JSON object, 2 for JSON object with transaction data, and 3 for JSON object with transaction data including prevout information for inputs",
                      RPCArgOptions{.skip_type_check = true}},
                     {"coinstakeinfo", RPCArg::Type::BOOL, RPCArg::Default{false}, "Display more Proof of Stake info"},
->>>>>>> 8739b5cc
                 },
                 {
                     RPCResult{"for verbosity = 0",
@@ -849,16 +794,10 @@
                     {RPCResult::Type::NUM, "difficulty", "The difficulty"},
                     {RPCResult::Type::STR_HEX, "chainwork", "Expected number of hashes required to produce the chain up to this block (in hex)"},
                     {RPCResult::Type::NUM, "nTx", "The number of transactions in the block"},
-<<<<<<< HEAD
-                    {RPCResult::Type::STR_HEX, "previousblockhash", "The hash of the previous block"},
-                    {RPCResult::Type::STR_HEX, "nextblockhash", "The hash of the next block"},
-
-=======
                     {RPCResult::Type::STR_HEX, "previousblockhash", /*optional=*/true, "The hash of the previous block (if available)"},
                     {RPCResult::Type::STR_HEX, "nextblockhash", /*optional=*/true, "The hash of the next block (if available)"},
                     {RPCResult::Type::NUM, "anonoutputs", /*optional=*/true, "The number of RCT outputs in the chain at this block"},
                     {RPCResult::Type::STR_AMOUNT, "moneysupply", /*optional=*/true, "the total amount of coin in the network"},
->>>>>>> 8739b5cc
                 }},
                     RPCResult{"for verbosity = 2",
                 RPCResult::Type::OBJ, "", "",
@@ -905,11 +844,6 @@
     }
 
     bool with_coinstakeinfo = !request.params[2].isNull() ? request.params[2].get_bool() : false;
-<<<<<<< HEAD
-
-    CBlock block;
-=======
->>>>>>> 8739b5cc
     const CBlockIndex* pblockindex;
     const CBlockIndex* tip;
     ChainstateManager& chainman = EnsureAnyChainman(request.context);
@@ -933,9 +867,6 @@
         return strHex;
     }
 
-<<<<<<< HEAD
-    return blockToJSON(block, tip, pblockindex, verbosity >= 2, with_coinstakeinfo);
-=======
     TxVerbosity tx_verbosity;
     if (verbosity == 1) {
         tx_verbosity = TxVerbosity::SHOW_TXID;
@@ -946,7 +877,6 @@
     }
 
     return blockToJSON(chainman.m_blockman, block, tip, pblockindex, tx_verbosity, with_coinstakeinfo);
->>>>>>> 8739b5cc
 },
     };
 }
@@ -1216,32 +1146,6 @@
 static RPCHelpMan gettxout()
 {
     return RPCHelpMan{"gettxout",
-<<<<<<< HEAD
-                "\nReturns details about an unspent transaction output.\n",
-                {
-                    {"txid", RPCArg::Type::STR, RPCArg::Optional::NO, "The transaction id"},
-                    {"n", RPCArg::Type::NUM, RPCArg::Optional::NO, "vout number"},
-                    {"include_mempool", RPCArg::Type::BOOL, /* default */ "true", "Whether to include the mempool. Note that an unspent output that is spent in the mempool won't appear."},
-                },
-                RPCResult{
-                    RPCResult::Type::OBJ, "", "",
-                    {
-                        {RPCResult::Type::STR_HEX, "bestblock", "The hash of the block at the tip of the chain"},
-                        {RPCResult::Type::NUM, "confirmations", "The number of confirmations"},
-                        {RPCResult::Type::STR_AMOUNT, "value", "The transaction value in " + CURRENCY_UNIT},
-                        {RPCResult::Type::OBJ, "scriptPubKey", "",
-                            {
-                                {RPCResult::Type::STR_HEX, "asm", ""},
-                                {RPCResult::Type::STR_HEX, "hex", ""},
-                                {RPCResult::Type::NUM, "reqSigs", "Number of required signatures"},
-                                {RPCResult::Type::STR_HEX, "type", "The type, eg pubkeyhash"},
-                                {RPCResult::Type::ARR, "addresses", "array of ghost addresses",
-                                    {{RPCResult::Type::STR, "address", "ghost address"}}},
-                            }},
-                        {RPCResult::Type::BOOL, "coinbase", "Coinbase or not"},
-                    }},
-                RPCExamples{
-=======
         "\nReturns details about an unspent transaction output.\n",
         {
             {"txid", RPCArg::Type::STR, RPCArg::Optional::NO, "The transaction id"},
@@ -1266,7 +1170,6 @@
             }},
         },
         RPCExamples{
->>>>>>> 8739b5cc
             "\nGet unspent transactions\n"
             + HelpExampleCli("listunspent", "") +
             "\nView the details\n"
@@ -1371,10 +1274,6 @@
 static void SoftForkDescPushBack(const CBlockIndex* blockindex, UniValue& softforks, const ChainstateManager& chainman, Consensus::DeploymentPos id)
 {
     // For BIP9 deployments.
-<<<<<<< HEAD
-    // Deployments that are never active are hidden.
-    if (consensusParams.vDeployments[id].nStartTime == Consensus::BIP9Deployment::NEVER_ACTIVE) return;
-=======
 
     if (!DeploymentEnabled(chainman, id)) return;
     if (blockindex == nullptr) return;
@@ -1389,7 +1288,6 @@
         }
         return "invalid";
     };
->>>>>>> 8739b5cc
 
     UniValue bip9(UniValue::VOBJ);
 
@@ -1449,58 +1347,6 @@
 RPCHelpMan getblockchaininfo()
 {
     return RPCHelpMan{"getblockchaininfo",
-<<<<<<< HEAD
-                "Returns an object containing various state info regarding blockchain processing.\n",
-                {},
-                RPCResult{
-                    RPCResult::Type::OBJ, "", "",
-                    {
-                        {RPCResult::Type::STR, "chain", "current network name (main, test, regtest)"},
-                        {RPCResult::Type::NUM, "blocks", "the height of the most-work fully-validated chain. The genesis block has height 0"},
-                        {RPCResult::Type::NUM, "headers", "the current number of headers we have validated"},
-                        {RPCResult::Type::STR, "bestblockhash", "the hash of the currently best block"},
-                        {RPCResult::Type::STR, "moneysupply", "the total amount of coin in the network"},
-                        {RPCResult::Type::NUM, "difficulty", "the current difficulty"},
-                        {RPCResult::Type::NUM, "mediantime", "median time for the current best block"},
-                        {RPCResult::Type::NUM, "verificationprogress", "estimate of verification progress [0..1]"},
-                        {RPCResult::Type::BOOL, "initialblockdownload", "(debug information) estimate of whether this node is in Initial Block Download mode"},
-                        {RPCResult::Type::STR_HEX, "chainwork", "total amount of work in active chain, in hexadecimal"},
-                        {RPCResult::Type::NUM, "size_on_disk", "the estimated size of the block and undo files on disk"},
-                        {RPCResult::Type::BOOL, "pruned", "if the blocks are subject to pruning"},
-                        {RPCResult::Type::NUM, "pruneheight", "lowest-height complete block stored (only present if pruning is enabled)"},
-                        {RPCResult::Type::BOOL, "automatic_pruning", "whether automatic pruning is enabled (only present if pruning is enabled)"},
-                        {RPCResult::Type::NUM, "prune_target_size", "the target size used by pruning (only present if automatic pruning is enabled)"},
-                        {RPCResult::Type::OBJ_DYN, "softforks", "status of softforks",
-                        {
-                            {RPCResult::Type::OBJ, "xxxx", "name of the softfork",
-                            {
-                                {RPCResult::Type::STR, "type", "one of \"buried\", \"bip9\""},
-                                {RPCResult::Type::OBJ, "bip9", "status of bip9 softforks (only for \"bip9\" type)",
-                                {
-                                    {RPCResult::Type::STR, "status", "one of \"defined\", \"started\", \"locked_in\", \"active\", \"failed\""},
-                                    {RPCResult::Type::NUM, "bit", "the bit (0-28) in the block version field used to signal this softfork (only for \"started\" status)"},
-                                    {RPCResult::Type::NUM_TIME, "start_time", "the minimum median time past of a block at which the bit gains its meaning"},
-                                    {RPCResult::Type::NUM_TIME, "timeout", "the median time past of a block at which the deployment is considered failed if not yet locked in"},
-                                    {RPCResult::Type::NUM, "since", "height of the first block to which the status applies"},
-                                    {RPCResult::Type::NUM, "min_activation_height", "minimum height of blocks for which the rules may be enforced"},
-                                    {RPCResult::Type::OBJ, "statistics", "numeric statistics about BIP9 signalling for a softfork (only for \"started\" status)",
-                                    {
-                                        {RPCResult::Type::NUM, "period", "the length in blocks of the BIP9 signalling period"},
-                                        {RPCResult::Type::NUM, "threshold", "the number of blocks with the version bit set required to activate the feature"},
-                                        {RPCResult::Type::NUM, "elapsed", "the number of blocks elapsed since the beginning of the current period"},
-                                        {RPCResult::Type::NUM, "count", "the number of blocks with the version bit set in the current period"},
-                                        {RPCResult::Type::BOOL, "possible", "returns false if there are not enough blocks left in this period to pass activation threshold"},
-                                    }},
-                                }},
-                                {RPCResult::Type::NUM, "height", "height of the first block which the rules are or will be enforced (only for \"buried\" type, or \"bip9\" type with \"active\" status)"},
-                                {RPCResult::Type::BOOL, "active", "true if the rules are enforced for the mempool and the next block"},
-                            }},
-                        }},
-                        {RPCResult::Type::STR, "warnings", "any network and blockchain warnings"},
-                    }},
-                RPCExamples{
-                    HelpExampleCli("getblockchaininfo", "")
-=======
         "Returns an object containing various state info regarding blockchain processing.\n",
         {},
         RPCResult{
@@ -1532,7 +1378,6 @@
             }},
         RPCExamples{
             HelpExampleCli("getblockchaininfo", "")
->>>>>>> 8739b5cc
             + HelpExampleRpc("getblockchaininfo", "")
         },
         [&](const RPCHelpMan& self, const JSONRPCRequest& request) -> UniValue
@@ -1544,35 +1389,6 @@
     const CBlockIndex& tip{*CHECK_NONFATAL(active_chainstate.m_chain.Tip())};
     const int height{tip.nHeight};
     UniValue obj(UniValue::VOBJ);
-<<<<<<< HEAD
-    obj.pushKV("chain",                 Params().NetworkIDString());
-    obj.pushKV("blocks",                (int)::ChainActive().Height());
-    obj.pushKV("headers",               pindexBestHeader ? pindexBestHeader->nHeight : -1);
-    obj.pushKV("bestblockhash",         tip->GetBlockHash().GetHex());
-    if (fParticlMode) {
-        obj.pushKV("moneysupply",           ValueFromAmount(tip->nMoneySupply));
-        obj.pushKV("blockindexsize",        (int)g_chainman.BlockIndex().size());
-        obj.pushKV("delayedblocks",         (int)CountDelayedBlocks());
-    }
-    obj.pushKV("difficulty",            (double)GetDifficulty(tip));
-    PushTime(obj, "mediantime", tip->GetMedianTimePast());
-    obj.pushKV("verificationprogress",  GuessVerificationProgress(Params().TxData(), tip));
-    obj.pushKV("initialblockdownload",  ::ChainstateActive().IsInitialBlockDownload());
-    obj.pushKV("chainwork",             tip->nChainWork.GetHex());
-    obj.pushKV("size_on_disk",          CalculateCurrentUsage());
-    obj.pushKV("pruned",                fPruneMode);
-    if (fPruneMode) {
-        const CBlockIndex* block = tip;
-        CHECK_NONFATAL(block);
-        while (block->pprev && (block->pprev->nStatus & BLOCK_HAVE_DATA)) {
-            block = block->pprev;
-        }
-
-        obj.pushKV("pruneheight",        block->nHeight);
-
-        // if 0, execution bypasses the whole if block.
-        bool automatic_pruning = (gArgs.GetArg("-prune", 0) != 1);
-=======
     obj.pushKV("chain", chainman.GetParams().NetworkIDString());
     obj.pushKV("blocks", height);
     obj.pushKV("headers", chainman.m_best_header ? chainman.m_best_header->nHeight : -1);
@@ -1594,30 +1410,12 @@
         obj.pushKV("pruneheight", chainman.m_blockman.GetFirstStoredBlock(tip)->nHeight);
 
         const bool automatic_pruning{chainman.m_blockman.GetPruneTarget() != BlockManager::PRUNE_TARGET_MANUAL};
->>>>>>> 8739b5cc
         obj.pushKV("automatic_pruning",  automatic_pruning);
         if (automatic_pruning) {
             obj.pushKV("prune_target_size", chainman.m_blockman.GetPruneTarget());
         }
     }
 
-<<<<<<< HEAD
-    if (fParticlMode) {
-        return obj;
-    }
-    const Consensus::Params& consensusParams = Params().GetConsensus();
-    UniValue softforks(UniValue::VOBJ);
-    BuriedForkDescPushBack(softforks, "bip34", consensusParams.BIP34Height);
-    BuriedForkDescPushBack(softforks, "bip66", consensusParams.BIP66Height);
-    BuriedForkDescPushBack(softforks, "bip65", consensusParams.BIP65Height);
-    BuriedForkDescPushBack(softforks, "csv", consensusParams.CSVHeight);
-    BuriedForkDescPushBack(softforks, "segwit", consensusParams.SegwitHeight);
-    BIP9SoftForkDescPushBack(softforks, "testdummy", consensusParams, Consensus::DEPLOYMENT_TESTDUMMY);
-    BIP9SoftForkDescPushBack(softforks, "taproot", consensusParams, Consensus::DEPLOYMENT_TAPROOT);
-    obj.pushKV("softforks",             softforks);
-
-=======
->>>>>>> 8739b5cc
     obj.pushKV("warnings", GetWarnings(false).original);
     return obj;
 },
@@ -2233,12 +2031,6 @@
                 ++utxos;
                 utxo_size_inc_actual += out_size;
             }
-            for (const auto& out : tx->vpout) {
-                if (out->IsStandardOutput()) {
-                    tx_total_out += out->GetValue();
-                }
-                utxo_size_inc += GetSerializeSize(*out, PROTOCOL_VERSION) + PER_UTXO_OVERHEAD + 1;
-            }
         }
 
         if (tx->IsCoinBase()) {
@@ -2274,11 +2066,7 @@
 
         if (loop_inputs) {
             CAmount tx_total_in = 0;
-<<<<<<< HEAD
             const auto& txundo = blockUndo.vtxundo.at(fParticlMode ? i : i - 1); // Ghost includes coinbase/coinstake in undo data
-=======
-            const auto& txundo = blockUndo.vtxundo.at(fParticlMode ? i : i - 1); // Particl includes coinbase/coinstake in undo data
->>>>>>> 8739b5cc
             for (const Coin& coin: txundo.vprevout) {
                 const CTxOut& prevoutput = coin.out;
 
@@ -2945,11 +2733,7 @@
     return RPCHelpMan{"getposdifficulty",
             "\nReturns the proof-of-stake difficulty and estimated network stake weight.\n",
             {
-<<<<<<< HEAD
-                {"height", RPCArg::Type::NUM, /*default*/ "current height", "The block height to return outputs for."},
-=======
                 {"height", RPCArg::Type::NUM, RPCArg::DefaultHint{"current height"}, "The block height to return outputs for."},
->>>>>>> 8739b5cc
             },
             RPCResult{
                 RPCResult::Type::OBJ, "", "",
@@ -2965,21 +2749,13 @@
     },
     [&](const RPCHelpMan& self, const JSONRPCRequest& request) -> UniValue
 {
-<<<<<<< HEAD
-    ChainstateManager& chainman = EnsureChainman(request.context);
-=======
     ChainstateManager& chainman = EnsureAnyChainman(request.context);
->>>>>>> 8739b5cc
     LOCK(cs_main);
 
     CChain &active_chain = chainman.ActiveChain();
     CBlockIndex *pblockindex = active_chain.Tip();
     if (!request.params[0].isNull()) {
-<<<<<<< HEAD
-        int height = request.params[0].get_int();
-=======
         int height = request.params[0].getInt<int>();
->>>>>>> 8739b5cc
         if (height < 0 || height > active_chain.Height()) {
             throw JSONRPCError(RPC_INVALID_PARAMETER, "Block height out of range");
         }
@@ -3134,51 +2910,6 @@
     return result;
 }
 
-<<<<<<< HEAD
-void RegisterBlockchainRPCCommands(CRPCTable &t)
-{
-// clang-format off
-static const CRPCCommand commands[] =
-{ //  category              name                      actor (function)         argNames
-  //  --------------------- ------------------------  -----------------------  ----------
-    { "blockchain",         "getblockchaininfo",      &getblockchaininfo,      {} },
-    { "blockchain",         "getchaintxstats",        &getchaintxstats,        {"nblocks", "blockhash"} },
-    { "blockchain",         "getblockstats",          &getblockstats,          {"hash_or_height", "stats"} },
-    { "blockchain",         "getbestblockhash",       &getbestblockhash,       {} },
-    { "blockchain",         "getblockcount",          &getblockcount,          {} },
-    { "blockchain",         "getblock",               &getblock,               {"blockhash","verbosity|verbose","coinstakeinfo"} },
-    { "blockchain",         "getblockhash",           &getblockhash,           {"height"} },
-    { "blockchain",         "getblockhashafter",      &getblockhashafter,      {"timestamporstring"} },
-    { "blockchain",         "getblockheader",         &getblockheader,         {"blockhash","verbose"} },
-    { "blockchain",         "getchaintips",           &getchaintips,           {} },
-    { "blockchain",         "getdifficulty",          &getdifficulty,          {} },
-    { "blockchain",         "getmempoolancestors",    &getmempoolancestors,    {"txid","verbose"} },
-    { "blockchain",         "getmempooldescendants",  &getmempooldescendants,  {"txid","verbose"} },
-    { "blockchain",         "getmempoolentry",        &getmempoolentry,        {"txid"} },
-    { "blockchain",         "getmempoolinfo",         &getmempoolinfo,         {} },
-    { "blockchain",         "getrawmempool",          &getrawmempool,          {"verbose", "mempool_sequence"} },
-    { "blockchain",         "gettxout",               &gettxout,               {"txid","n","include_mempool"} },
-    { "blockchain",         "gettxoutsetinfo",        &gettxoutsetinfo,        {"hash_type"} },
-    { "blockchain",         "pruneblockchain",        &pruneblockchain,        {"height"} },
-    { "blockchain",         "savemempool",            &savemempool,            {} },
-    { "blockchain",         "verifychain",            &verifychain,            {"checklevel","nblocks"} },
-
-    { "blockchain",         "preciousblock",          &preciousblock,          {"blockhash"} },
-    { "blockchain",         "scantxoutset",           &scantxoutset,           {"action", "scanobjects"} },
-    { "blockchain",         "getblockfilter",         &getblockfilter,         {"blockhash", "filtertype"} },
-    { "blockchain",         "getposdifficulty",       &getposdifficulty,       {"height"} },
-
-    /* Not shown in help */
-    { "hidden",             "invalidateblock",        &invalidateblock,        {"blockhash"} },
-    { "hidden",             "reconsiderblock",        &reconsiderblock,        {"blockhash"} },
-    { "hidden",             "waitfornewblock",        &waitfornewblock,        {"timeout"} },
-    { "hidden",             "waitforblock",           &waitforblock,           {"blockhash","timeout"} },
-    { "hidden",             "waitforblockheight",     &waitforblockheight,     {"height","timeout"} },
-    { "hidden",             "syncwithvalidationinterfacequeue", &syncwithvalidationinterfacequeue, {} },
-    { "hidden",             "dumptxoutset",           &dumptxoutset,           {"path"} },
-};
-// clang-format on
-=======
 void RegisterBlockchainRPCCommands(CRPCTable& t)
 {
     static const CRPCCommand commands[]{
@@ -3212,7 +2943,6 @@
         {"hidden", &syncwithvalidationinterfacequeue},
         {"hidden", &dumptxoutset},
     };
->>>>>>> 8739b5cc
     for (const auto& c : commands) {
         t.appendCommand(c.name, &c);
     }
