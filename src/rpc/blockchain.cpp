--- conflicted
+++ resolved
@@ -1744,12 +1744,8 @@
     }
 
     BlockValidationState state;
-<<<<<<< HEAD
     state.m_chainman = &chainman;
-    chainman.ActiveChainstate().PreciousBlock(state, Params(), pblockindex);
-=======
     chainman.ActiveChainstate().PreciousBlock(state, pblockindex);
->>>>>>> 2b0d291d
 
     if (!state.IsValid()) {
         throw JSONRPCError(RPC_DATABASE_ERROR, state.ToString());
@@ -1832,12 +1828,8 @@
     }
 
     BlockValidationState state;
-<<<<<<< HEAD
     state.m_chainman = &chainman;
-    chainman.ActiveChainstate().ActivateBestChain(state, Params());
-=======
     chainman.ActiveChainstate().ActivateBestChain(state);
->>>>>>> 2b0d291d
 
     if (!state.IsValid()) {
         throw JSONRPCError(RPC_DATABASE_ERROR, state.ToString());
