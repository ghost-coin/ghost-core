// Copyright (c) 2010 Satoshi Nakamoto
// Copyright (c) 2009-2019 The Bitcoin Core developers
// Distributed under the MIT software license, see the accompanying
// file COPYING or http://www.opensource.org/licenses/mit-license.php.

#include <rpc/blockchain.h>

#include <amount.h>
#include <blockfilter.h>
#include <chain.h>
#include <chainparams.h>
#include <coins.h>
#include <consensus/validation.h>
#include <core_io.h>
#include <hash.h>
#include <index/blockfilterindex.h>
#include <node/coinstats.h>
#include <policy/feerate.h>
#include <policy/policy.h>
#include <policy/rbf.h>
#include <primitives/transaction.h>
#include <rpc/server.h>
#include <rpc/util.h>
#include <script/descriptor.h>
#include <streams.h>
#include <sync.h>
#include <txdb.h>
#include <txmempool.h>
#include <undo.h>
#include <util/strencodings.h>
#include <util/system.h>
#include <util/validation.h>
#include <validation.h>
#include <validationinterface.h>
#include <warnings.h>

<<<<<<< HEAD
#include <pos/kernel.h>

#include <assert.h>
=======
>>>>>>> cfec3e01
#include <stdint.h>

#include <univalue.h>

#include <boost/thread/thread.hpp> // boost::thread::interrupt

#include <condition_variable>
#include <memory>
#include <mutex>

struct CUpdatedBlock
{
    uint256 hash;
    int height;
};

static Mutex cs_blockchange;
static std::condition_variable cond_blockchange;
static CUpdatedBlock latestblock;

/* Calculate the difficulty for a given block index.
 */
double GetDifficulty(const CBlockIndex* blockindex)
{
    assert(blockindex);

    int nShift = (blockindex->nBits >> 24) & 0xff;
    double dDiff =
        (double)0x0000ffff / (double)(blockindex->nBits & 0x00ffffff);

    while (nShift < 29)
    {
        dDiff *= 256.0;
        nShift++;
    }
    while (nShift > 29)
    {
        dDiff /= 256.0;
        nShift--;
    }

    return dDiff;
}

static int ComputeNextBlockAndDepth(const CBlockIndex* tip, const CBlockIndex* blockindex, const CBlockIndex*& next)
{
    next = tip->GetAncestor(blockindex->nHeight + 1);
    if (next && next->pprev == blockindex) {
        return tip->nHeight - blockindex->nHeight + 1;
    }
    next = nullptr;
    return blockindex == tip ? 1 : -1;
}

UniValue blockheaderToJSON(const CBlockIndex* tip, const CBlockIndex* blockindex)
{
    // Serialize passed information without accessing chain state of the active chain!
    AssertLockNotHeld(cs_main); // For performance reasons

    UniValue result(UniValue::VOBJ);
    result.pushKV("hash", blockindex->GetBlockHash().GetHex());
    const CBlockIndex* pnext;
    int confirmations = ComputeNextBlockAndDepth(tip, blockindex, pnext);
    result.pushKV("confirmations", confirmations);
    result.pushKV("height", blockindex->nHeight);
    result.pushKV("version", blockindex->nVersion);
    result.pushKV("versionHex", strprintf("%08x", blockindex->nVersion));
    result.pushKV("merkleroot", blockindex->hashMerkleRoot.GetHex());
    result.pushKV("witnessmerkleroot", blockindex->hashWitnessMerkleRoot.GetHex());
    PushTime(result, "time", blockindex->nTime);
    PushTime(result, "mediantime", blockindex->GetMedianTimePast());
    result.pushKV("nonce", (uint64_t)blockindex->nNonce);
    result.pushKV("bits", strprintf("%08x", blockindex->nBits));
    result.pushKV("difficulty", GetDifficulty(blockindex));
    result.pushKV("chainwork", blockindex->nChainWork.GetHex());
    result.pushKV("nTx", (uint64_t)blockindex->nTx);

    if (blockindex->pprev)
        result.pushKV("previousblockhash", blockindex->pprev->GetBlockHash().GetHex());
    if (pnext)
        result.pushKV("nextblockhash", pnext->GetBlockHash().GetHex());
    return result;
}

UniValue blockToJSON(const CBlock& block, const CBlockIndex* tip, const CBlockIndex* blockindex, bool txDetails, bool coinstakeDetails)
{
    // Serialize passed information without accessing chain state of the active chain!
    AssertLockNotHeld(cs_main); // For performance reasons

    UniValue result(UniValue::VOBJ);
    result.pushKV("hash", blockindex->GetBlockHash().GetHex());
    const CBlockIndex* pnext;
    int confirmations = ComputeNextBlockAndDepth(tip, blockindex, pnext);
    result.pushKV("confirmations", confirmations);
    result.pushKV("strippedsize", (int)::GetSerializeSize(block, PROTOCOL_VERSION | SERIALIZE_TRANSACTION_NO_WITNESS));
    result.pushKV("size", (int)::GetSerializeSize(block, PROTOCOL_VERSION));
    result.pushKV("weight", (int)::GetBlockWeight(block));
    result.pushKV("height", blockindex->nHeight);
    result.pushKV("version", block.nVersion);
    result.pushKV("versionHex", strprintf("%08x", block.nVersion));
    result.pushKV("merkleroot", block.hashMerkleRoot.GetHex());
    result.pushKV("witnessmerkleroot", block.hashWitnessMerkleRoot.GetHex());
    UniValue txs(UniValue::VARR);
    for(const auto& tx : block.vtx)
    {
        if(txDetails)
        {
            UniValue objTx(UniValue::VOBJ);
            TxToUniv(*tx, uint256(), objTx, true, RPCSerializationFlags());
            txs.push_back(objTx);
        }
        else
            txs.push_back(tx->GetHash().GetHex());
    }
    result.pushKV("tx", txs);
    PushTime(result, "time", block.GetBlockTime());
    PushTime(result, "mediantime", blockindex->GetMedianTimePast());
    result.pushKV("nonce", (uint64_t)block.nNonce);
    result.pushKV("bits", strprintf("%08x", block.nBits));
    result.pushKV("difficulty", GetDifficulty(blockindex));
    result.pushKV("chainwork", blockindex->nChainWork.GetHex());
    result.pushKV("nTx", (uint64_t)blockindex->nTx);

    if (blockindex->pprev)
        result.pushKV("previousblockhash", blockindex->pprev->GetBlockHash().GetHex());
    if (pnext)
        result.pushKV("nextblockhash", pnext->GetBlockHash().GetHex());
    if (coinstakeDetails && blockindex->pprev) {
        result.pushKV("blocksig", HexStr(block.vchBlockSig));
        result.pushKV("prevstakemodifier", blockindex->pprev->bnStakeModifier.GetHex());
        uint256 kernelhash, kernelblockhash;
        CAmount kernelvalue;
        CScript kernelscript;
        GetKernelInfo(blockindex, *block.vtx[0], kernelhash, kernelvalue, kernelscript, kernelblockhash);
        result.pushKV("hashproofofstake", kernelhash.GetHex());
        result.pushKV("stakekernelvalue", ValueFromAmount(kernelvalue));
        result.pushKV("stakekernelscript", HexStr(kernelscript.begin(), kernelscript.end()));
        result.pushKV("stakekernelblockhash", kernelblockhash.GetHex());
    }
    return result;
}

static UniValue getblockcount(const JSONRPCRequest& request)
{
            RPCHelpMan{"getblockcount",
                "\nReturns the height of the most-work fully-validated chain.\n"
                "The genesis block has height 0.\n",
                {},
                RPCResult{
            "n    (numeric) The current block count\n"
                },
                RPCExamples{
                    HelpExampleCli("getblockcount", "")
            + HelpExampleRpc("getblockcount", "")
                },
            }.Check(request);

    LOCK(cs_main);
    return ::ChainActive().Height();
}

static UniValue getbestblockhash(const JSONRPCRequest& request)
{
            RPCHelpMan{"getbestblockhash",
                "\nReturns the hash of the best (tip) block in the most-work fully-validated chain.\n",
                {},
                RPCResult{
            "\"hex\"      (string) the block hash, hex-encoded\n"
                },
                RPCExamples{
                    HelpExampleCli("getbestblockhash", "")
            + HelpExampleRpc("getbestblockhash", "")
                },
            }.Check(request);

    LOCK(cs_main);
    return ::ChainActive().Tip()->GetBlockHash().GetHex();
}

void RPCNotifyBlockChange(bool ibd, const CBlockIndex * pindex)
{
    if(pindex) {
        std::lock_guard<std::mutex> lock(cs_blockchange);
        latestblock.hash = pindex->GetBlockHash();
        latestblock.height = pindex->nHeight;
    }
    cond_blockchange.notify_all();
}

static UniValue waitfornewblock(const JSONRPCRequest& request)
{
            RPCHelpMan{"waitfornewblock",
                "\nWaits for a specific new block and returns useful info about it.\n"
                "\nReturns the current block on timeout or exit.\n",
                {
                    {"timeout", RPCArg::Type::NUM, /* default */ "0", "Time in milliseconds to wait for a response. 0 indicates no timeout."},
                },
                RPCResult{
            "{                           (json object)\n"
            "  \"hash\" : {       (string) The blockhash\n"
            "  \"height\" : {     (int) Block height\n"
            "}\n"
                },
                RPCExamples{
                    HelpExampleCli("waitfornewblock", "1000")
            + HelpExampleRpc("waitfornewblock", "1000")
                },
            }.Check(request);
    int timeout = 0;
    if (!request.params[0].isNull())
        timeout = request.params[0].get_int();

    CUpdatedBlock block;
    {
        WAIT_LOCK(cs_blockchange, lock);
        block = latestblock;
        if(timeout)
            cond_blockchange.wait_for(lock, std::chrono::milliseconds(timeout), [&block]{return latestblock.height != block.height || latestblock.hash != block.hash || !IsRPCRunning(); });
        else
            cond_blockchange.wait(lock, [&block]{return latestblock.height != block.height || latestblock.hash != block.hash || !IsRPCRunning(); });
        block = latestblock;
    }
    UniValue ret(UniValue::VOBJ);
    ret.pushKV("hash", block.hash.GetHex());
    ret.pushKV("height", block.height);
    return ret;
}

static UniValue waitforblock(const JSONRPCRequest& request)
{
            RPCHelpMan{"waitforblock",
                "\nWaits for a specific new block and returns useful info about it.\n"
                "\nReturns the current block on timeout or exit.\n",
                {
                    {"blockhash", RPCArg::Type::STR_HEX, RPCArg::Optional::NO, "Block hash to wait for."},
                    {"timeout", RPCArg::Type::NUM, /* default */ "0", "Time in milliseconds to wait for a response. 0 indicates no timeout."},
                },
                RPCResult{
            "{                           (json object)\n"
            "  \"hash\" : {       (string) The blockhash\n"
            "  \"height\" : {     (int) Block height\n"
            "}\n"
                },
                RPCExamples{
                    HelpExampleCli("waitforblock", "\"0000000000079f8ef3d2c688c244eb7a4570b24c9ed7b4a8c619eb02596f8862\", 1000")
            + HelpExampleRpc("waitforblock", "\"0000000000079f8ef3d2c688c244eb7a4570b24c9ed7b4a8c619eb02596f8862\", 1000")
                },
            }.Check(request);
    int timeout = 0;

    uint256 hash(ParseHashV(request.params[0], "blockhash"));

    if (!request.params[1].isNull())
        timeout = request.params[1].get_int();

    CUpdatedBlock block;
    {
        WAIT_LOCK(cs_blockchange, lock);
        if(timeout)
            cond_blockchange.wait_for(lock, std::chrono::milliseconds(timeout), [&hash]{return latestblock.hash == hash || !IsRPCRunning();});
        else
            cond_blockchange.wait(lock, [&hash]{return latestblock.hash == hash || !IsRPCRunning(); });
        block = latestblock;
    }

    UniValue ret(UniValue::VOBJ);
    ret.pushKV("hash", block.hash.GetHex());
    ret.pushKV("height", block.height);
    return ret;
}

static UniValue waitforblockheight(const JSONRPCRequest& request)
{
            RPCHelpMan{"waitforblockheight",
                "\nWaits for (at least) block height and returns the height and hash\n"
                "of the current tip.\n"
                "\nReturns the current block on timeout or exit.\n",
                {
                    {"height", RPCArg::Type::NUM, RPCArg::Optional::NO, "Block height to wait for."},
                    {"timeout", RPCArg::Type::NUM, /* default */ "0", "Time in milliseconds to wait for a response. 0 indicates no timeout."},
                },
                RPCResult{
            "{                           (json object)\n"
            "  \"hash\" : {       (string) The blockhash\n"
            "  \"height\" : {     (int) Block height\n"
            "}\n"
                },
                RPCExamples{
                    HelpExampleCli("waitforblockheight", "\"100\", 1000")
            + HelpExampleRpc("waitforblockheight", "\"100\", 1000")
                },
            }.Check(request);
    int timeout = 0;

    int height = request.params[0].get_int();

    if (!request.params[1].isNull())
        timeout = request.params[1].get_int();

    CUpdatedBlock block;
    {
        WAIT_LOCK(cs_blockchange, lock);
        if(timeout)
            cond_blockchange.wait_for(lock, std::chrono::milliseconds(timeout), [&height]{return latestblock.height >= height || !IsRPCRunning();});
        else
            cond_blockchange.wait(lock, [&height]{return latestblock.height >= height || !IsRPCRunning(); });
        block = latestblock;
    }
    UniValue ret(UniValue::VOBJ);
    ret.pushKV("hash", block.hash.GetHex());
    ret.pushKV("height", block.height);
    return ret;
}

static UniValue syncwithvalidationinterfacequeue(const JSONRPCRequest& request)
{
            RPCHelpMan{"syncwithvalidationinterfacequeue",
                "\nWaits for the validation interface queue to catch up on everything that was there when we entered this function.\n",
                {},
                RPCResults{},
                RPCExamples{
                    HelpExampleCli("syncwithvalidationinterfacequeue","")
            + HelpExampleRpc("syncwithvalidationinterfacequeue","")
                },
            }.Check(request);

    SyncWithValidationInterfaceQueue();
    return NullUniValue;
}

static UniValue getdifficulty(const JSONRPCRequest& request)
{
            RPCHelpMan{"getdifficulty",
                "\nReturns the proof-of-work difficulty as a multiple of the minimum difficulty.\n",
                {},
                RPCResult{
            "n.nnn       (numeric) the proof-of-work difficulty as a multiple of the minimum difficulty.\n"
                },
                RPCExamples{
                    HelpExampleCli("getdifficulty", "")
            + HelpExampleRpc("getdifficulty", "")
                },
            }.Check(request);

    LOCK(cs_main);
    return GetDifficulty(::ChainActive().Tip());
}

static std::string EntryDescriptionString()
{
    return "    \"vsize\" : n,            (numeric) virtual transaction size as defined in BIP 141. This is different from actual serialized size for witness transactions as witness data is discounted.\n"
           "    \"size\" : n,             (numeric) (DEPRECATED) same as vsize. Only returned if bitcoind is started with -deprecatedrpc=size\n"
           "                              size will be completely removed in v0.20.\n"
           "    \"weight\" : n,           (numeric) transaction weight as defined in BIP 141.\n"
           "    \"fee\" : n,              (numeric) transaction fee in " + CURRENCY_UNIT + " (DEPRECATED)\n"
           "    \"modifiedfee\" : n,      (numeric) transaction fee with fee deltas used for mining priority (DEPRECATED)\n"
           "    \"time\" : n,             (numeric) local time transaction entered pool in seconds since 1 Jan 1970 GMT\n"
           "    \"height\" : n,           (numeric) block height when transaction entered pool\n"
           "    \"descendantcount\" : n,  (numeric) number of in-mempool descendant transactions (including this one)\n"
           "    \"descendantsize\" : n,   (numeric) virtual transaction size of in-mempool descendants (including this one)\n"
           "    \"descendantfees\" : n,   (numeric) modified fees (see above) of in-mempool descendants (including this one) (DEPRECATED)\n"
           "    \"ancestorcount\" : n,    (numeric) number of in-mempool ancestor transactions (including this one)\n"
           "    \"ancestorsize\" : n,     (numeric) virtual transaction size of in-mempool ancestors (including this one)\n"
           "    \"ancestorfees\" : n,     (numeric) modified fees (see above) of in-mempool ancestors (including this one) (DEPRECATED)\n"
           "    \"wtxid\" : hash,         (string) hash of serialized transaction, including witness data\n"
           "    \"fees\" : {\n"
           "        \"base\" : n,         (numeric) transaction fee in " + CURRENCY_UNIT + "\n"
           "        \"modified\" : n,     (numeric) transaction fee with fee deltas used for mining priority in " + CURRENCY_UNIT + "\n"
           "        \"ancestor\" : n,     (numeric) modified fees (see above) of in-mempool ancestors (including this one) in " + CURRENCY_UNIT + "\n"
           "        \"descendant\" : n,   (numeric) modified fees (see above) of in-mempool descendants (including this one) in " + CURRENCY_UNIT + "\n"
           "    }\n"
           "    \"depends\" : [           (array) unconfirmed transactions used as inputs for this transaction\n"
           "        \"transactionid\",    (string) parent transaction id\n"
           "       ... ]\n"
           "    \"spentby\" : [           (array) unconfirmed transactions spending outputs from this transaction\n"
           "        \"transactionid\",    (string) child transaction id\n"
           "       ... ]\n"
           "    \"bip125-replaceable\" : true|false,  (boolean) Whether this transaction could be replaced due to BIP125 (replace-by-fee)\n";
}

static void entryToJSON(const CTxMemPool& pool, UniValue& info, const CTxMemPoolEntry& e) EXCLUSIVE_LOCKS_REQUIRED(pool.cs)
{
    AssertLockHeld(pool.cs);

    UniValue fees(UniValue::VOBJ);
    fees.pushKV("base", ValueFromAmount(e.GetFee()));
    fees.pushKV("modified", ValueFromAmount(e.GetModifiedFee()));
    fees.pushKV("ancestor", ValueFromAmount(e.GetModFeesWithAncestors()));
    fees.pushKV("descendant", ValueFromAmount(e.GetModFeesWithDescendants()));
    info.pushKV("fees", fees);

    info.pushKV("vsize", (int)e.GetTxSize());
    if (IsDeprecatedRPCEnabled("size")) info.pushKV("size", (int)e.GetTxSize());
    info.pushKV("weight", (int)e.GetTxWeight());
    info.pushKV("fee", ValueFromAmount(e.GetFee()));
    info.pushKV("modifiedfee", ValueFromAmount(e.GetModifiedFee()));
    info.pushKV("time", count_seconds(e.GetTime()));
    info.pushKV("height", (int)e.GetHeight());
    info.pushKV("descendantcount", e.GetCountWithDescendants());
    info.pushKV("descendantsize", e.GetSizeWithDescendants());
    info.pushKV("descendantfees", e.GetModFeesWithDescendants());
    info.pushKV("ancestorcount", e.GetCountWithAncestors());
    info.pushKV("ancestorsize", e.GetSizeWithAncestors());
    info.pushKV("ancestorfees", e.GetModFeesWithAncestors());
    info.pushKV("wtxid", pool.vTxHashes[e.vTxHashesIdx].first.ToString());
    const CTransaction& tx = e.GetTx();
    std::set<std::string> setDepends;
    for (const CTxIn& txin : tx.vin)
    {
        if (pool.exists(txin.prevout.hash))
            setDepends.insert(txin.prevout.hash.ToString());
    }

    UniValue depends(UniValue::VARR);
    for (const std::string& dep : setDepends)
    {
        depends.push_back(dep);
    }

    info.pushKV("depends", depends);

    UniValue spent(UniValue::VARR);
    const CTxMemPool::txiter& it = pool.mapTx.find(tx.GetHash());
    const CTxMemPool::setEntries& setChildren = pool.GetMemPoolChildren(it);
    for (CTxMemPool::txiter childiter : setChildren) {
        spent.push_back(childiter->GetTx().GetHash().ToString());
    }

    info.pushKV("spentby", spent);

    // Add opt-in RBF status
    bool rbfStatus = false;
    RBFTransactionState rbfState = IsRBFOptIn(tx, pool);
    if (rbfState == RBFTransactionState::UNKNOWN) {
        throw JSONRPCError(RPC_MISC_ERROR, "Transaction is not in mempool");
    } else if (rbfState == RBFTransactionState::REPLACEABLE_BIP125) {
        rbfStatus = true;
    }

    info.pushKV("bip125-replaceable", rbfStatus);
}

UniValue MempoolToJSON(const CTxMemPool& pool, bool verbose)
{
    if (verbose) {
        LOCK(pool.cs);
        UniValue o(UniValue::VOBJ);
        for (const CTxMemPoolEntry& e : pool.mapTx) {
            const uint256& hash = e.GetTx().GetHash();
            UniValue info(UniValue::VOBJ);
            entryToJSON(pool, info, e);
            // Mempool has unique entries so there is no advantage in using
            // UniValue::pushKV, which checks if the key already exists in O(N).
            // UniValue::__pushKV is used instead which currently is O(1).
            o.__pushKV(hash.ToString(), info);
        }
        return o;
    } else {
        std::vector<uint256> vtxid;
        pool.queryHashes(vtxid);

        UniValue a(UniValue::VARR);
        for (const uint256& hash : vtxid)
            a.push_back(hash.ToString());

        return a;
    }
}

static UniValue getrawmempool(const JSONRPCRequest& request)
{
            RPCHelpMan{"getrawmempool",
                "\nReturns all transaction ids in memory pool as a json array of string transaction ids.\n"
                "\nHint: use getmempoolentry to fetch a specific transaction from the mempool.\n",
                {
                    {"verbose", RPCArg::Type::BOOL, /* default */ "false", "True for a json object, false for array of transaction ids"},
                },
                RPCResult{"for verbose = false",
            "[                     (json array of string)\n"
            "  \"transactionid\"     (string) The transaction id\n"
            "  ,...\n"
            "]\n"
            "\nResult: (for verbose = true):\n"
            "{                           (json object)\n"
            "  \"transactionid\" : {       (json object)\n"
            + EntryDescriptionString()
            + "  }, ...\n"
            "}\n"
                },
                RPCExamples{
                    HelpExampleCli("getrawmempool", "true")
            + HelpExampleRpc("getrawmempool", "true")
                },
            }.Check(request);

    bool fVerbose = false;
    if (!request.params[0].isNull())
        fVerbose = request.params[0].get_bool();

    return MempoolToJSON(::mempool, fVerbose);
}

static UniValue getmempoolancestors(const JSONRPCRequest& request)
{
            RPCHelpMan{"getmempoolancestors",
                "\nIf txid is in the mempool, returns all in-mempool ancestors.\n",
                {
                    {"txid", RPCArg::Type::STR_HEX, RPCArg::Optional::NO, "The transaction id (must be in mempool)"},
                    {"verbose", RPCArg::Type::BOOL, /* default */ "false", "True for a json object, false for array of transaction ids"},
                },
                {
                    RPCResult{"for verbose = false",
            "[                       (json array of strings)\n"
            "  \"transactionid\"           (string) The transaction id of an in-mempool ancestor transaction\n"
            "  ,...\n"
            "]\n"
                    },
                    RPCResult{"for verbose = true",
            "{                           (json object)\n"
            "  \"transactionid\" : {       (json object)\n"
            + EntryDescriptionString()
            + "  }, ...\n"
            "}\n"
                    },
                },
                RPCExamples{
                    HelpExampleCli("getmempoolancestors", "\"mytxid\"")
            + HelpExampleRpc("getmempoolancestors", "\"mytxid\"")
                },
            }.Check(request);

    bool fVerbose = false;
    if (!request.params[1].isNull())
        fVerbose = request.params[1].get_bool();

    uint256 hash = ParseHashV(request.params[0], "parameter 1");

    LOCK(mempool.cs);

    CTxMemPool::txiter it = mempool.mapTx.find(hash);
    if (it == mempool.mapTx.end()) {
        throw JSONRPCError(RPC_INVALID_ADDRESS_OR_KEY, "Transaction not in mempool");
    }

    CTxMemPool::setEntries setAncestors;
    uint64_t noLimit = std::numeric_limits<uint64_t>::max();
    std::string dummy;
    mempool.CalculateMemPoolAncestors(*it, setAncestors, noLimit, noLimit, noLimit, noLimit, dummy, false);

    if (!fVerbose) {
        UniValue o(UniValue::VARR);
        for (CTxMemPool::txiter ancestorIt : setAncestors) {
            o.push_back(ancestorIt->GetTx().GetHash().ToString());
        }

        return o;
    } else {
        UniValue o(UniValue::VOBJ);
        for (CTxMemPool::txiter ancestorIt : setAncestors) {
            const CTxMemPoolEntry &e = *ancestorIt;
            const uint256& _hash = e.GetTx().GetHash();
            UniValue info(UniValue::VOBJ);
            entryToJSON(::mempool, info, e);
            o.pushKV(_hash.ToString(), info);
        }
        return o;
    }
}

static UniValue getmempooldescendants(const JSONRPCRequest& request)
{
            RPCHelpMan{"getmempooldescendants",
                "\nIf txid is in the mempool, returns all in-mempool descendants.\n",
                {
                    {"txid", RPCArg::Type::STR_HEX, RPCArg::Optional::NO, "The transaction id (must be in mempool)"},
                    {"verbose", RPCArg::Type::BOOL, /* default */ "false", "True for a json object, false for array of transaction ids"},
                },
                {
                    RPCResult{"for verbose = false",
            "[                       (json array of strings)\n"
            "  \"transactionid\"           (string) The transaction id of an in-mempool descendant transaction\n"
            "  ,...\n"
            "]\n"
                    },
                    RPCResult{"for verbose = true",
            "{                           (json object)\n"
            "  \"transactionid\" : {       (json object)\n"
            + EntryDescriptionString()
            + "  }, ...\n"
            "}\n"
                    },
                },
                RPCExamples{
                    HelpExampleCli("getmempooldescendants", "\"mytxid\"")
            + HelpExampleRpc("getmempooldescendants", "\"mytxid\"")
                },
            }.Check(request);

    bool fVerbose = false;
    if (!request.params[1].isNull())
        fVerbose = request.params[1].get_bool();

    uint256 hash = ParseHashV(request.params[0], "parameter 1");

    LOCK(mempool.cs);

    CTxMemPool::txiter it = mempool.mapTx.find(hash);
    if (it == mempool.mapTx.end()) {
        throw JSONRPCError(RPC_INVALID_ADDRESS_OR_KEY, "Transaction not in mempool");
    }

    CTxMemPool::setEntries setDescendants;
    mempool.CalculateDescendants(it, setDescendants);
    // CTxMemPool::CalculateDescendants will include the given tx
    setDescendants.erase(it);

    if (!fVerbose) {
        UniValue o(UniValue::VARR);
        for (CTxMemPool::txiter descendantIt : setDescendants) {
            o.push_back(descendantIt->GetTx().GetHash().ToString());
        }

        return o;
    } else {
        UniValue o(UniValue::VOBJ);
        for (CTxMemPool::txiter descendantIt : setDescendants) {
            const CTxMemPoolEntry &e = *descendantIt;
            const uint256& _hash = e.GetTx().GetHash();
            UniValue info(UniValue::VOBJ);
            entryToJSON(::mempool, info, e);
            o.pushKV(_hash.ToString(), info);
        }
        return o;
    }
}

static UniValue getmempoolentry(const JSONRPCRequest& request)
{
            RPCHelpMan{"getmempoolentry",
                "\nReturns mempool data for given transaction\n",
                {
                    {"txid", RPCArg::Type::STR_HEX, RPCArg::Optional::NO, "The transaction id (must be in mempool)"},
                },
                RPCResult{
            "{                           (json object)\n"
            + EntryDescriptionString()
            + "}\n"
                },
                RPCExamples{
                    HelpExampleCli("getmempoolentry", "\"mytxid\"")
            + HelpExampleRpc("getmempoolentry", "\"mytxid\"")
                },
            }.Check(request);

    uint256 hash = ParseHashV(request.params[0], "parameter 1");


    LOCK(mempool.cs);

    CTxMemPool::txiter it = mempool.mapTx.find(hash);
    if (it == mempool.mapTx.end()) {
        throw JSONRPCError(RPC_INVALID_ADDRESS_OR_KEY, "Transaction not in mempool");
    }

    const CTxMemPoolEntry &e = *it;
    UniValue info(UniValue::VOBJ);
    entryToJSON(::mempool, info, e);
    return info;
}

static UniValue getblockhash(const JSONRPCRequest& request)
{
            RPCHelpMan{"getblockhash",
                "\nReturns hash of block in best-block-chain at height provided.\n",
                {
                    {"height", RPCArg::Type::NUM, RPCArg::Optional::NO, "The height index"},
                },
                RPCResult{
            "\"hash\"         (string) The block hash\n"
                },
                RPCExamples{
                    HelpExampleCli("getblockhash", "1000")
            + HelpExampleRpc("getblockhash", "1000")
                },
            }.Check(request);

    LOCK(cs_main);

    int nHeight = request.params[0].get_int();
    if (nHeight < 0 || nHeight > ::ChainActive().Height())
        throw JSONRPCError(RPC_INVALID_PARAMETER, "Block height out of range");

    CBlockIndex* pblockindex = ::ChainActive()[nHeight];
    return pblockindex->GetBlockHash().GetHex();
}

static UniValue getblockheader(const JSONRPCRequest& request)
{
            RPCHelpMan{"getblockheader",
                "\nIf verbose is false, returns a string that is serialized, hex-encoded data for blockheader 'hash'.\n"
                "If verbose is true, returns an Object with information about blockheader <hash>.\n",
                {
                    {"blockhash", RPCArg::Type::STR_HEX, RPCArg::Optional::NO, "The block hash"},
                    {"verbose", RPCArg::Type::BOOL, /* default */ "true", "true for a json object, false for the hex-encoded data"},
                },
                {
                    RPCResult{"for verbose = true",
            "{\n"
            "  \"hash\" : \"hash\",     (string) the block hash (same as provided)\n"
            "  \"confirmations\" : n,   (numeric) The number of confirmations, or -1 if the block is not on the main chain\n"
            "  \"height\" : n,          (numeric) The block height or index\n"
            "  \"version\" : n,         (numeric) The block version\n"
            "  \"versionHex\" : \"00000000\", (string) The block version formatted in hexadecimal\n"
            "  \"merkleroot\" : \"xxxx\", (string) The merkle root\n"
            "  \"witnessmerkleroot\" : \"xxxx\", (string) The witness merkle root\n"
            "  \"time\" : ttt,          (numeric) The block time in seconds since epoch (Jan 1 1970 GMT)\n"
            "  \"mediantime\" : ttt,    (numeric) The median block time in seconds since epoch (Jan 1 1970 GMT)\n"
            "  \"nonce\" : n,           (numeric) The nonce\n"
            "  \"bits\" : \"1d00ffff\", (string) The bits\n"
            "  \"difficulty\" : x.xxx,  (numeric) The difficulty\n"
            "  \"chainwork\" : \"0000...1f3\"     (string) Expected number of hashes required to produce the current chain (in hex)\n"
            "  \"nTx\" : n,             (numeric) The number of transactions in the block.\n"
            "  \"previousblockhash\" : \"hash\",  (string) The hash of the previous block\n"
            "  \"nextblockhash\" : \"hash\",      (string) The hash of the next block\n"
            "}\n"
                    },
                    RPCResult{"for verbose=false",
            "\"data\"             (string) A string that is serialized, hex-encoded data for block 'hash'.\n"
                    },
                },
                RPCExamples{
                    HelpExampleCli("getblockheader", "\"00000000c937983704a73af28acdec37b049d214adbda81d7e2a3dd146f6ed09\"")
            + HelpExampleRpc("getblockheader", "\"00000000c937983704a73af28acdec37b049d214adbda81d7e2a3dd146f6ed09\"")
                },
            }.Check(request);

    uint256 hash(ParseHashV(request.params[0], "hash"));

    bool fVerbose = true;
    if (!request.params[1].isNull())
        fVerbose = request.params[1].get_bool();

    const CBlockIndex* pblockindex;
    const CBlockIndex* tip;
    {
        LOCK(cs_main);
        pblockindex = LookupBlockIndex(hash);
        tip = ::ChainActive().Tip();
    }

    if (!pblockindex) {
        throw JSONRPCError(RPC_INVALID_ADDRESS_OR_KEY, "Block not found");
    }

    if (!fVerbose)
    {
        CDataStream ssBlock(SER_NETWORK, PROTOCOL_VERSION);
        ssBlock << pblockindex->GetBlockHeader();
        std::string strHex = HexStr(ssBlock.begin(), ssBlock.end());
        return strHex;
    }

    return blockheaderToJSON(tip, pblockindex);
}

static CBlock GetBlockChecked(const CBlockIndex* pblockindex)
{
    CBlock block;
    if (IsBlockPruned(pblockindex)) {
        throw JSONRPCError(RPC_MISC_ERROR, "Block not available (pruned data)");
    }

    if (!ReadBlockFromDisk(block, pblockindex, Params().GetConsensus())) {
        // Block not found on disk. This could be because we have the block
        // header in our index but don't have the block (for example if a
        // non-whitelisted node sends us an unrequested long chain of valid
        // blocks, we add the headers to our index, but don't accept the
        // block).
        throw JSONRPCError(RPC_MISC_ERROR, "Block not found on disk");
    }

    return block;
}

static CBlockUndo GetUndoChecked(const CBlockIndex* pblockindex)
{
    CBlockUndo blockUndo;
    if (IsBlockPruned(pblockindex)) {
        throw JSONRPCError(RPC_MISC_ERROR, "Undo data not available (pruned data)");
    }

    if (!UndoReadFromDisk(blockUndo, pblockindex)) {
        throw JSONRPCError(RPC_MISC_ERROR, "Can't read undo data from disk");
    }

    return blockUndo;
}

static UniValue getblock(const JSONRPCRequest& request)
{
    RPCHelpMan{"getblock",
                "\nIf verbosity is 0, returns a string that is serialized, hex-encoded data for block 'hash'.\n"
                "If verbosity is 1, returns an Object with information about block <hash>.\n"
                "If verbosity is 2, returns an Object with information about block <hash> and information about each transaction. \n",
                {
                    {"blockhash", RPCArg::Type::STR_HEX, RPCArg::Optional::NO, "The block hash"},
                    {"verbosity", RPCArg::Type::NUM, /* default */ "1", "0 for hex-encoded data, 1 for a json object, and 2 for json object with transaction data"},
                    {"coinstakeinfo", RPCArg::Type::BOOL, /* default */ "false", "Display more Proof of Stake info"},
                },
                {
                    RPCResult{"for verbosity = 0",
            "\"data\"             (string) A string that is serialized, hex-encoded data for block 'hash'.\n"
                    },
                    RPCResult{"for verbosity = 1",
            "{\n"
            "  \"hash\" : \"hash\",     (string) the block hash (same as provided)\n"
            "  \"confirmations\" : n,   (numeric) The number of confirmations, or -1 if the block is not on the main chain\n"
            "  \"size\" : n,            (numeric) The block size\n"
            "  \"strippedsize\" : n,    (numeric) The block size excluding witness data\n"
            "  \"weight\" : n           (numeric) The block weight as defined in BIP 141\n"
            "  \"height\" : n,          (numeric) The block height or index\n"
            "  \"version\" : n,         (numeric) The block version\n"
            "  \"versionHex\" : \"00000000\", (string) The block version formatted in hexadecimal\n"
            "  \"merkleroot\" : \"xxxx\", (string) The merkle root\n"
            "  \"witnessmerkleroot\" : \"xxxx\", (string) The witness merkle root\n"
            "  \"tx\" : [               (array of string) The transaction ids\n"
            "     \"transactionid\"     (string) The transaction id\n"
            "     ,...\n"
            "  ],\n"
            "  \"time\" : ttt,          (numeric) The block time in seconds since epoch (Jan 1 1970 GMT)\n"
            "  \"mediantime\" : ttt,    (numeric) The median block time in seconds since epoch (Jan 1 1970 GMT)\n"
            "  \"nonce\" : n,           (numeric) The nonce\n"
            "  \"bits\" : \"1d00ffff\", (string) The bits\n"
            "  \"difficulty\" : x.xxx,  (numeric) The difficulty\n"
            "  \"chainwork\" : \"xxxx\",  (string) Expected number of hashes required to produce the chain up to this block (in hex)\n"
            "  \"nTx\" : n,             (numeric) The number of transactions in the block.\n"
            "  \"previousblockhash\" : \"hash\",  (string) The hash of the previous block\n"
            "  \"nextblockhash\" : \"hash\"       (string) The hash of the next block\n"
            "  \"blocksig\" : \"xxxx\",           (string) The block signature, verbosity=2\n"
            "}\n"
                    },
                    RPCResult{"for verbosity = 2",
            "{\n"
            "  ...,                     Same output as verbosity = 1.\n"
            "  \"tx\" : [               (array of Objects) The transactions in the format of the getrawtransaction RPC. Different from verbosity = 1 \"tx\" result.\n"
            "         ,...\n"
            "  ],\n"
            "  ,...                     Same output as verbosity = 1.\n"
            "}\n"
                    },
                },
                RPCExamples{
                    HelpExampleCli("getblock", "\"00000000c937983704a73af28acdec37b049d214adbda81d7e2a3dd146f6ed09\"")
            + HelpExampleRpc("getblock", "\"00000000c937983704a73af28acdec37b049d214adbda81d7e2a3dd146f6ed09\"")
                },
    }.Check(request);

    uint256 hash(ParseHashV(request.params[0], "blockhash"));

    int verbosity = 1;
    if (!request.params[1].isNull()) {
        if(request.params[1].isNum())
            verbosity = request.params[1].get_int();
        else
            verbosity = request.params[1].get_bool() ? 1 : 0;
    }

    bool with_coinstakeinfo = !request.params[2].isNull() ? request.params[2].get_bool() : false;

    CBlock block;
    const CBlockIndex* pblockindex;
    const CBlockIndex* tip;
    {
        LOCK(cs_main);
        pblockindex = LookupBlockIndex(hash);
        tip = ::ChainActive().Tip();

        if (!pblockindex) {
            throw JSONRPCError(RPC_INVALID_ADDRESS_OR_KEY, "Block not found");
        }

        block = GetBlockChecked(pblockindex);
    }

    if (verbosity <= 0)
    {
        CDataStream ssBlock(SER_NETWORK, PROTOCOL_VERSION | RPCSerializationFlags());
        ssBlock << block;
        std::string strHex = HexStr(ssBlock.begin(), ssBlock.end());
        return strHex;
    }

    return blockToJSON(block, tip, pblockindex, verbosity >= 2, with_coinstakeinfo);
}

static UniValue pruneblockchain(const JSONRPCRequest& request)
{
            RPCHelpMan{"pruneblockchain", "",
                {
                    {"height", RPCArg::Type::NUM, RPCArg::Optional::NO, "The block height to prune up to. May be set to a discrete height, or a unix timestamp\n"
            "                  to prune blocks whose block time is at least 2 hours older than the provided timestamp."},
                },
                RPCResult{
            "n    (numeric) Height of the last block pruned.\n"
                },
                RPCExamples{
                    HelpExampleCli("pruneblockchain", "1000")
            + HelpExampleRpc("pruneblockchain", "1000")
                },
            }.Check(request);

    if (!fPruneMode)
        throw JSONRPCError(RPC_MISC_ERROR, "Cannot prune blocks because node is not in prune mode.");

    LOCK(cs_main);

    int heightParam = request.params[0].get_int();
    if (heightParam < 0)
        throw JSONRPCError(RPC_INVALID_PARAMETER, "Negative block height.");

    // Height value more than a billion is too high to be a block height, and
    // too low to be a block time (corresponds to timestamp from Sep 2001).
    if (heightParam > 1000000000) {
        // Add a 2 hour buffer to include blocks which might have had old timestamps
        CBlockIndex* pindex = ::ChainActive().FindEarliestAtLeast(heightParam - TIMESTAMP_WINDOW, 0);
        if (!pindex) {
            throw JSONRPCError(RPC_INVALID_PARAMETER, "Could not find block with at least the specified timestamp.");
        }
        heightParam = pindex->nHeight;
    }

    unsigned int height = (unsigned int) heightParam;
    unsigned int chainHeight = (unsigned int) ::ChainActive().Height();
    if (chainHeight < Params().PruneAfterHeight())
        throw JSONRPCError(RPC_MISC_ERROR, "Blockchain is too short for pruning.");
    else if (height > chainHeight)
        throw JSONRPCError(RPC_INVALID_PARAMETER, "Blockchain is shorter than the attempted prune height.");
    else if (height > chainHeight - MIN_BLOCKS_TO_KEEP) {
        LogPrint(BCLog::RPC, "Attempt to prune blocks close to the tip.  Retaining the minimum number of blocks.\n");
        height = chainHeight - MIN_BLOCKS_TO_KEEP;
    }

    PruneBlockFilesManual(height);
    const CBlockIndex* block = ::ChainActive().Tip();
    assert(block);
    while (block->pprev && (block->pprev->nStatus & BLOCK_HAVE_DATA)) {
        block = block->pprev;
    }
    return uint64_t(block->nHeight);
}

static UniValue gettxoutsetinfo(const JSONRPCRequest& request)
{
            RPCHelpMan{"gettxoutsetinfo",
                "\nReturns statistics about the unspent transaction output set.\n"
                "Note this call may take some time.\n",
                {},
                RPCResult{
            "{\n"
            "  \"height\":n,     (numeric) The current block height (index)\n"
            "  \"bestblock\": \"hex\",   (string) The hash of the block at the tip of the chain\n"
            "  \"transactions\": n,      (numeric) The number of transactions with unspent outputs\n"
            "  \"txouts\": n,            (numeric) The number of unspent transaction outputs\n"
            "  \"bogosize\": n,          (numeric) A meaningless metric for UTXO set size\n"
            "  \"hash_serialized_2\": \"hash\", (string) The serialized hash\n"
            "  \"disk_size\": n,         (numeric) The estimated size of the chainstate on disk\n"
            "  \"total_amount\": x.xxx          (numeric) The total amount\n"
            "}\n"
                },
                RPCExamples{
                    HelpExampleCli("gettxoutsetinfo", "")
            + HelpExampleRpc("gettxoutsetinfo", "")
                },
            }.Check(request);

    UniValue ret(UniValue::VOBJ);

    CCoinsStats stats;
    ::ChainstateActive().ForceFlushStateToDisk();

    CCoinsView* coins_view = WITH_LOCK(cs_main, return &ChainstateActive().CoinsDB());
    if (GetUTXOStats(coins_view, stats)) {
        ret.pushKV("height", (int64_t)stats.nHeight);
        ret.pushKV("bestblock", stats.hashBlock.GetHex());
        ret.pushKV("transactions", (int64_t)stats.nTransactions);
        ret.pushKV("txouts", (int64_t)stats.nTransactionOutputs);
        if (fParticlMode)
            ret.pushKV("txouts_blinded", (int64_t)stats.nBlindTransactionOutputs);
        ret.pushKV("bogosize", (int64_t)stats.nBogoSize);
        ret.pushKV("hash_serialized_2", stats.hashSerialized.GetHex());
        ret.pushKV("disk_size", stats.nDiskSize);
        ret.pushKV("total_amount", ValueFromAmount(stats.nTotalAmount));
    } else {
        throw JSONRPCError(RPC_INTERNAL_ERROR, "Unable to read UTXO set");
    }
    return ret;
}

UniValue gettxout(const JSONRPCRequest& request)
{
            RPCHelpMan{"gettxout",
                "\nReturns details about an unspent transaction output.\n",
                {
                    {"txid", RPCArg::Type::STR, RPCArg::Optional::NO, "The transaction id"},
                    {"n", RPCArg::Type::NUM, RPCArg::Optional::NO, "vout number"},
                    {"include_mempool", RPCArg::Type::BOOL, /* default */ "true", "Whether to include the mempool. Note that an unspent output that is spent in the mempool won't appear."},
                },
                RPCResult{
            "{\n"
            "  \"bestblock\":  \"hash\",    (string) The hash of the block at the tip of the chain\n"
            "  \"confirmations\" : n,       (numeric) The number of confirmations\n"
            "  \"value\" : x.xxx,           (numeric) The transaction value in " + CURRENCY_UNIT + "\n"
            "  \"scriptPubKey\" : {         (json object)\n"
            "     \"asm\" : \"code\",       (string) \n"
            "     \"hex\" : \"hex\",        (string) \n"
            "     \"reqSigs\" : n,          (numeric) Number of required signatures\n"
            "     \"type\" : \"pubkeyhash\", (string) The type, eg pubkeyhash\n"
            "     \"addresses\" : [          (array of string) array of particl addresses\n"
            "        \"address\"           (string) particl address\n"
            "        ,...\n"
            "     ]\n"
            "  },\n"
            "  \"coinbase\" : true|false   (boolean) Coinbase or not\n"
            "}\n"
                },
                RPCExamples{
            "\nGet unspent transactions\n"
            + HelpExampleCli("listunspent", "") +
            "\nView the details\n"
            + HelpExampleCli("gettxout", "\"txid\" 1") +
            "\nAs a JSON-RPC call\n"
            + HelpExampleRpc("gettxout", "\"txid\", 1")
                },
            }.Check(request);

    LOCK(cs_main);

    UniValue ret(UniValue::VOBJ);

    uint256 hash(ParseHashV(request.params[0], "txid"));
    int n = request.params[1].get_int();
    COutPoint out(hash, n);
    bool fMempool = true;
    if (!request.params[2].isNull())
        fMempool = request.params[2].get_bool();

    Coin coin;
    CCoinsViewCache* coins_view = &::ChainstateActive().CoinsTip();

    if (fMempool) {
        LOCK(mempool.cs);
        CCoinsViewMemPool view(coins_view, mempool);
        if (!view.GetCoin(out, coin) || mempool.isSpent(out)) {
            return NullUniValue;
        }
    } else {
        if (!coins_view->GetCoin(out, coin)) {
            return NullUniValue;
        }
    }

    const CBlockIndex* pindex = LookupBlockIndex(coins_view->GetBestBlock());
    ret.pushKV("bestblock", pindex->GetBlockHash().GetHex());
    if (coin.nHeight == MEMPOOL_HEIGHT) {
        ret.pushKV("confirmations", 0);
    } else {
        ret.pushKV("confirmations", (int64_t)(pindex->nHeight - coin.nHeight + 1));
    }
    ret.pushKV("value", ValueFromAmount(coin.out.nValue));
    UniValue o(UniValue::VOBJ);
    ScriptPubKeyToUniv(coin.out.scriptPubKey, o, true);
    ret.pushKV("scriptPubKey", o);
    ret.pushKV("coinbase", (bool)coin.fCoinBase);

    return ret;
}

static UniValue verifychain(const JSONRPCRequest& request)
{
    int nCheckLevel = gArgs.GetArg("-checklevel", DEFAULT_CHECKLEVEL);
    int nCheckDepth = gArgs.GetArg("-checkblocks", DEFAULT_CHECKBLOCKS);
            RPCHelpMan{"verifychain",
                "\nVerifies blockchain database.\n",
                {
                    {"checklevel", RPCArg::Type::NUM, /* default */ strprintf("%d, range=0-4", nCheckLevel), "How thorough the block verification is."},
                    {"nblocks", RPCArg::Type::NUM, /* default */ strprintf("%d, 0=all", nCheckDepth), "The number of blocks to check."},
                },
                RPCResult{
            "true|false       (boolean) Verified or not\n"
                },
                RPCExamples{
                    HelpExampleCli("verifychain", "")
            + HelpExampleRpc("verifychain", "")
                },
            }.Check(request);

    LOCK(cs_main);

    if (!request.params[0].isNull())
        nCheckLevel = request.params[0].get_int();
    if (!request.params[1].isNull())
        nCheckDepth = request.params[1].get_int();

    return CVerifyDB().VerifyDB(
        Params(), &::ChainstateActive().CoinsTip(), nCheckLevel, nCheckDepth);
}

static void BuriedForkDescPushBack(UniValue& softforks, const std::string &name, int height) EXCLUSIVE_LOCKS_REQUIRED(cs_main)
{
    // For buried deployments.
    // A buried deployment is one where the height of the activation has been hardcoded into
    // the client implementation long after the consensus change has activated. See BIP 90.
    // Buried deployments with activation height value of
    // std::numeric_limits<int>::max() are disabled and thus hidden.
    if (height == std::numeric_limits<int>::max()) return;

    UniValue rv(UniValue::VOBJ);
    rv.pushKV("type", "buried");
    // getblockchaininfo reports the softfork as active from when the chain height is
    // one below the activation height
    rv.pushKV("active", ::ChainActive().Tip()->nHeight + 1 >= height);
    rv.pushKV("height", height);
    softforks.pushKV(name, rv);
}

static void BIP9SoftForkDescPushBack(UniValue& softforks, const std::string &name, const Consensus::Params& consensusParams, Consensus::DeploymentPos id) EXCLUSIVE_LOCKS_REQUIRED(cs_main)
{
    // For BIP9 deployments.
    // Deployments (e.g. testdummy) with timeout value before Jan 1, 2009 are hidden.
    // A timeout value of 0 guarantees a softfork will never be activated.
    // This is used when merging logic to implement a proposed softfork without a specified deployment schedule.
    if (consensusParams.vDeployments[id].nTimeout <= 1230768000) return;

    UniValue bip9(UniValue::VOBJ);
    const ThresholdState thresholdState = VersionBitsTipState(consensusParams, id);
    switch (thresholdState) {
    case ThresholdState::DEFINED: bip9.pushKV("status", "defined"); break;
    case ThresholdState::STARTED: bip9.pushKV("status", "started"); break;
    case ThresholdState::LOCKED_IN: bip9.pushKV("status", "locked_in"); break;
    case ThresholdState::ACTIVE: bip9.pushKV("status", "active"); break;
    case ThresholdState::FAILED: bip9.pushKV("status", "failed"); break;
    }
    if (ThresholdState::STARTED == thresholdState)
    {
        bip9.pushKV("bit", consensusParams.vDeployments[id].bit);
    }
    bip9.pushKV("start_time", consensusParams.vDeployments[id].nStartTime);
    bip9.pushKV("timeout", consensusParams.vDeployments[id].nTimeout);
    int64_t since_height = VersionBitsTipStateSinceHeight(consensusParams, id);
    bip9.pushKV("since", since_height);
    if (ThresholdState::STARTED == thresholdState)
    {
        UniValue statsUV(UniValue::VOBJ);
        BIP9Stats statsStruct = VersionBitsTipStatistics(consensusParams, id);
        statsUV.pushKV("period", statsStruct.period);
        statsUV.pushKV("threshold", statsStruct.threshold);
        statsUV.pushKV("elapsed", statsStruct.elapsed);
        statsUV.pushKV("count", statsStruct.count);
        statsUV.pushKV("possible", statsStruct.possible);
        bip9.pushKV("statistics", statsUV);
    }

    UniValue rv(UniValue::VOBJ);
    rv.pushKV("type", "bip9");
    rv.pushKV("bip9", bip9);
    if (ThresholdState::ACTIVE == thresholdState) {
        rv.pushKV("height", since_height);
    }
    rv.pushKV("active", ThresholdState::ACTIVE == thresholdState);

    softforks.pushKV(name, rv);
}

UniValue getblockchaininfo(const JSONRPCRequest& request)
{
            RPCHelpMan{"getblockchaininfo",
                "Returns an object containing various state info regarding blockchain processing.\n",
                {},
                RPCResult{
            "{\n"
            "  \"chain\": \"xxxx\",              (string) current network name as defined in BIP70 (main, test, regtest)\n"
            "  \"blocks\": xxxxxx,             (numeric) the height of the most-work fully-validated chain. The genesis block has height 0\n"
            "  \"headers\": xxxxxx,            (numeric) the current number of headers we have validated\n"
            "  \"bestblockhash\": \"...\",       (string) the hash of the currently best block\n"
            "  \"moneysupply\": xxxxxxx,       (numeric) the total amount of coin in the network\n"
            "  \"blockindexsize\": xxxxxxx,    (numeric) the total number of block headers indexed\n"
            "  \"delayedblocks\": xxxxxxx,     (numeric) the number of delayed blocks\n"
            "  \"difficulty\": xxxxxx,         (numeric) the current difficulty\n"
            "  \"mediantime\": xxxxxx,         (numeric) median time for the current best block\n"
            "  \"verificationprogress\": xxxx, (numeric) estimate of verification progress [0..1]\n"
            "  \"initialblockdownload\": xxxx, (bool) (debug information) estimate of whether this node is in Initial Block Download mode.\n"
            "  \"chainwork\": \"xxxx\"           (string) total amount of work in active chain, in hexadecimal\n"
            "  \"size_on_disk\": xxxxxx,       (numeric) the estimated size of the block and undo files on disk\n"
            "  \"pruned\": xx,                 (boolean) if the blocks are subject to pruning\n"
            "  \"pruneheight\": xxxxxx,        (numeric) lowest-height complete block stored (only present if pruning is enabled)\n"
            "  \"automatic_pruning\": xx,      (boolean) whether automatic pruning is enabled (only present if pruning is enabled)\n"
            "  \"prune_target_size\": xxxxxx,  (numeric) the target size used by pruning (only present if automatic pruning is enabled)\n"
            "  \"softforks\": {                (object) status of softforks\n"
            "     \"xxxx\" : {                 (string) name of the softfork\n"
            "        \"type\": \"xxxx\",         (string) one of \"buried\", \"bip9\"\n"
            "        \"bip9\": {               (object) status of bip9 softforks (only for \"bip9\" type)\n"
            "           \"status\": \"xxxx\",    (string) one of \"defined\", \"started\", \"locked_in\", \"active\", \"failed\"\n"
            "           \"bit\": xx,           (numeric) the bit (0-28) in the block version field used to signal this softfork (only for \"started\" status)\n"
            "           \"start_time\": xx,     (numeric) the minimum median time past of a block at which the bit gains its meaning\n"
            "           \"timeout\": xx,       (numeric) the median time past of a block at which the deployment is considered failed if not yet locked in\n"
            "           \"since\": xx,         (numeric) height of the first block to which the status applies\n"
            "           \"statistics\": {      (object) numeric statistics about BIP9 signalling for a softfork\n"
            "              \"period\": xx,     (numeric) the length in blocks of the BIP9 signalling period \n"
            "              \"threshold\": xx,  (numeric) the number of blocks with the version bit set required to activate the feature \n"
            "              \"elapsed\": xx,    (numeric) the number of blocks elapsed since the beginning of the current period \n"
            "              \"count\": xx,      (numeric) the number of blocks with the version bit set in the current period \n"
            "              \"possible\": xx    (boolean) returns false if there are not enough blocks left in this period to pass activation threshold \n"
            "           }\n"
            "        },\n"
            "        \"height\": \"xxxxxx\",     (numeric) height of the first block which the rules are or will be enforced (only for \"buried\" type, or \"bip9\" type with \"active\" status)\n"
            "        \"active\": xx,           (boolean) true if the rules are enforced for the mempool and the next block\n"
            "     }\n"
            "  }\n"
            "  \"warnings\" : \"...\",           (string) any network and blockchain warnings.\n"
            "}\n"
                },
                RPCExamples{
                    HelpExampleCli("getblockchaininfo", "")
            + HelpExampleRpc("getblockchaininfo", "")
                },
            }.Check(request);

    LOCK(cs_main);

    const CBlockIndex* tip = ::ChainActive().Tip();
    UniValue obj(UniValue::VOBJ);
    obj.pushKV("chain",                 Params().NetworkIDString());
    obj.pushKV("blocks",                (int)::ChainActive().Height());
    obj.pushKV("headers",               pindexBestHeader ? pindexBestHeader->nHeight : -1);
    obj.pushKV("bestblockhash",         tip->GetBlockHash().GetHex());
    if (fParticlMode) {
        obj.pushKV("moneysupply",           ValueFromAmount(tip->nMoneySupply));
        obj.pushKV("blockindexsize",        (int)::BlockIndex().size());
        obj.pushKV("delayedblocks",         (int)CountDelayedBlocks());
    }
    obj.pushKV("difficulty",            (double)GetDifficulty(tip));
    PushTime(obj, "mediantime", tip->GetMedianTimePast());
    obj.pushKV("verificationprogress",  GuessVerificationProgress(Params().TxData(), tip));
    obj.pushKV("initialblockdownload",  ::ChainstateActive().IsInitialBlockDownload());
    obj.pushKV("chainwork",             tip->nChainWork.GetHex());
    obj.pushKV("size_on_disk",          CalculateCurrentUsage());
    obj.pushKV("pruned",                fPruneMode);
    if (fPruneMode) {
        const CBlockIndex* block = tip;
        assert(block);
        while (block->pprev && (block->pprev->nStatus & BLOCK_HAVE_DATA)) {
            block = block->pprev;
        }

        obj.pushKV("pruneheight",        block->nHeight);

        // if 0, execution bypasses the whole if block.
        bool automatic_pruning = (gArgs.GetArg("-prune", 0) != 1);
        obj.pushKV("automatic_pruning",  automatic_pruning);
        if (automatic_pruning) {
            obj.pushKV("prune_target_size",  nPruneTarget);
        }
    }

    if (fParticlMode)
        return obj;
    const Consensus::Params& consensusParams = Params().GetConsensus();
    UniValue softforks(UniValue::VOBJ);
    BuriedForkDescPushBack(softforks, "bip34", consensusParams.BIP34Height);
    BuriedForkDescPushBack(softforks, "bip66", consensusParams.BIP66Height);
    BuriedForkDescPushBack(softforks, "bip65", consensusParams.BIP65Height);
    BuriedForkDescPushBack(softforks, "csv", consensusParams.CSVHeight);
    BuriedForkDescPushBack(softforks, "segwit", consensusParams.SegwitHeight);
    BIP9SoftForkDescPushBack(softforks, "testdummy", consensusParams, Consensus::DEPLOYMENT_TESTDUMMY);
    obj.pushKV("softforks",             softforks);

    obj.pushKV("warnings", GetWarnings("statusbar"));
    return obj;
}

/** Comparison function for sorting the getchaintips heads.  */
struct CompareBlocksByHeight
{
    bool operator()(const CBlockIndex* a, const CBlockIndex* b) const
    {
        /* Make sure that unequal blocks with the same height do not compare
           equal. Use the pointers themselves to make a distinction. */

        if (a->nHeight != b->nHeight)
          return (a->nHeight > b->nHeight);

        return a < b;
    }
};

static UniValue getchaintips(const JSONRPCRequest& request)
{
            RPCHelpMan{"getchaintips",
                "Return information about all known tips in the block tree,"
                " including the main chain as well as orphaned branches.\n",
                {},
                RPCResult{
            "[\n"
            "  {\n"
            "    \"height\": xxxx,         (numeric) height of the chain tip\n"
            "    \"hash\": \"xxxx\",         (string) block hash of the tip\n"
            "    \"branchlen\": 0          (numeric) zero for main chain\n"
            "    \"status\": \"active\"      (string) \"active\" for the main chain\n"
            "  },\n"
            "  {\n"
            "    \"height\": xxxx,\n"
            "    \"hash\": \"xxxx\",\n"
            "    \"branchlen\": 1          (numeric) length of branch connecting the tip to the main chain\n"
            "    \"status\": \"xxxx\"        (string) status of the chain (active, valid-fork, valid-headers, headers-only, invalid)\n"
            "  }\n"
            "]\n"
            "Possible values for status:\n"
            "1.  \"invalid\"               This branch contains at least one invalid block\n"
            "2.  \"headers-only\"          Not all blocks for this branch are available, but the headers are valid\n"
            "3.  \"valid-headers\"         All blocks are available for this branch, but they were never fully validated\n"
            "4.  \"valid-fork\"            This branch is not part of the active chain, but is fully validated\n"
            "5.  \"active\"                This is the tip of the active main chain, which is certainly valid\n"
                },
                RPCExamples{
                    HelpExampleCli("getchaintips", "")
            + HelpExampleRpc("getchaintips", "")
                },
            }.Check(request);

    LOCK(cs_main);

    /*
     * Idea:  the set of chain tips is ::ChainActive().tip, plus orphan blocks which do not have another orphan building off of them.
     * Algorithm:
     *  - Make one pass through g_blockman.m_block_index, picking out the orphan blocks, and also storing a set of the orphan block's pprev pointers.
     *  - Iterate through the orphan blocks. If the block isn't pointed to by another orphan, it is a chain tip.
     *  - add ::ChainActive().Tip()
     */
    std::set<const CBlockIndex*, CompareBlocksByHeight> setTips;
    std::set<const CBlockIndex*> setOrphans;
    std::set<const CBlockIndex*> setPrevs;

    for (const std::pair<const uint256, CBlockIndex*>& item : ::BlockIndex())
    {
        if (!::ChainActive().Contains(item.second)) {
            setOrphans.insert(item.second);
            setPrevs.insert(item.second->pprev);
        }
    }

    for (std::set<const CBlockIndex*>::iterator it = setOrphans.begin(); it != setOrphans.end(); ++it)
    {
        if (setPrevs.erase(*it) == 0) {
            setTips.insert(*it);
        }
    }

    // Always report the currently active tip.
    setTips.insert(::ChainActive().Tip());

    /* Construct the output array.  */
    UniValue res(UniValue::VARR);
    for (const CBlockIndex* block : setTips)
    {
        UniValue obj(UniValue::VOBJ);
        obj.pushKV("height", block->nHeight);
        obj.pushKV("hash", block->phashBlock->GetHex());

        const int branchLen = block->nHeight - ::ChainActive().FindFork(block)->nHeight;
        obj.pushKV("branchlen", branchLen);

        std::string status;
        if (::ChainActive().Contains(block)) {
            // This block is part of the currently active chain.
            status = "active";
        } else if (block->nStatus & BLOCK_FAILED_MASK) {
            // This block or one of its ancestors is invalid.
            status = "invalid";
        } else if (!block->HaveTxsDownloaded()) {
            // This block cannot be connected because full block data for it or one of its parents is missing.
            status = "headers-only";
        } else if (block->IsValid(BLOCK_VALID_SCRIPTS)) {
            // This block is fully validated, but no longer part of the active chain. It was probably the active block once, but was reorganized.
            status = "valid-fork";
        } else if (block->IsValid(BLOCK_VALID_TREE)) {
            // The headers for this block are valid, but it has not been validated. It was probably never part of the most-work chain.
            status = "valid-headers";
        } else {
            // No clue.
            status = "unknown";
        }
        obj.pushKV("status", status);

        res.push_back(obj);
    }

    return res;
}

UniValue MempoolInfoToJSON(const CTxMemPool& pool)
{
    // Make sure this call is atomic in the pool.
    LOCK(pool.cs);
    UniValue ret(UniValue::VOBJ);
    ret.pushKV("loaded", pool.IsLoaded());
    ret.pushKV("size", (int64_t)pool.size());
    ret.pushKV("bytes", (int64_t)pool.GetTotalTxSize());
    ret.pushKV("usage", (int64_t)pool.DynamicMemoryUsage());
    size_t maxmempool = gArgs.GetArg("-maxmempool", DEFAULT_MAX_MEMPOOL_SIZE) * 1000000;
    ret.pushKV("maxmempool", (int64_t) maxmempool);
    ret.pushKV("mempoolminfee", ValueFromAmount(std::max(pool.GetMinFee(maxmempool), ::minRelayTxFee).GetFeePerK()));
    ret.pushKV("minrelaytxfee", ValueFromAmount(::minRelayTxFee.GetFeePerK()));

    return ret;
}

static UniValue getmempoolinfo(const JSONRPCRequest& request)
{
            RPCHelpMan{"getmempoolinfo",
                "\nReturns details on the active state of the TX memory pool.\n",
                {},
                RPCResult{
            "{\n"
            "  \"loaded\": true|false         (boolean) True if the mempool is fully loaded\n"
            "  \"size\": xxxxx,               (numeric) Current tx count\n"
            "  \"bytes\": xxxxx,              (numeric) Sum of all virtual transaction sizes as defined in BIP 141. Differs from actual serialized size because witness data is discounted\n"
            "  \"usage\": xxxxx,              (numeric) Total memory usage for the mempool\n"
            "  \"maxmempool\": xxxxx,         (numeric) Maximum memory usage for the mempool\n"
            "  \"mempoolminfee\": xxxxx       (numeric) Minimum fee rate in " + CURRENCY_UNIT + "/kB for tx to be accepted. Is the maximum of minrelaytxfee and minimum mempool fee\n"
            "  \"minrelaytxfee\": xxxxx       (numeric) Current minimum relay fee for transactions\n"
            "}\n"
                },
                RPCExamples{
                    HelpExampleCli("getmempoolinfo", "")
            + HelpExampleRpc("getmempoolinfo", "")
                },
            }.Check(request);

    return MempoolInfoToJSON(::mempool);
}

static UniValue preciousblock(const JSONRPCRequest& request)
{
            RPCHelpMan{"preciousblock",
                "\nTreats a block as if it were received before others with the same work.\n"
                "\nA later preciousblock call can override the effect of an earlier one.\n"
                "\nThe effects of preciousblock are not retained across restarts.\n",
                {
                    {"blockhash", RPCArg::Type::STR_HEX, RPCArg::Optional::NO, "the hash of the block to mark as precious"},
                },
                RPCResults{},
                RPCExamples{
                    HelpExampleCli("preciousblock", "\"blockhash\"")
            + HelpExampleRpc("preciousblock", "\"blockhash\"")
                },
            }.Check(request);

    uint256 hash(ParseHashV(request.params[0], "blockhash"));
    CBlockIndex* pblockindex;

    {
        LOCK(cs_main);
        pblockindex = LookupBlockIndex(hash);
        if (!pblockindex) {
            throw JSONRPCError(RPC_INVALID_ADDRESS_OR_KEY, "Block not found");
        }
    }

    CValidationState state;
    PreciousBlock(state, Params(), pblockindex);

    if (!state.IsValid()) {
        throw JSONRPCError(RPC_DATABASE_ERROR, FormatStateMessage(state));
    }

    return NullUniValue;
}

static UniValue invalidateblock(const JSONRPCRequest& request)
{
            RPCHelpMan{"invalidateblock",
                "\nPermanently marks a block as invalid, as if it violated a consensus rule.\n",
                {
                    {"blockhash", RPCArg::Type::STR_HEX, RPCArg::Optional::NO, "the hash of the block to mark as invalid"},
                },
                RPCResults{},
                RPCExamples{
                    HelpExampleCli("invalidateblock", "\"blockhash\"")
            + HelpExampleRpc("invalidateblock", "\"blockhash\"")
                },
            }.Check(request);

    uint256 hash(ParseHashV(request.params[0], "blockhash"));
    CValidationState state;

    CBlockIndex* pblockindex;
    {
        LOCK(cs_main);
        pblockindex = LookupBlockIndex(hash);
        if (!pblockindex) {
            throw JSONRPCError(RPC_INVALID_ADDRESS_OR_KEY, "Block not found");
        }
    }
    InvalidateBlock(state, Params(), pblockindex);

    if (state.IsValid()) {
        ActivateBestChain(state, Params());
    }

    if (!state.IsValid()) {
        throw JSONRPCError(RPC_DATABASE_ERROR, FormatStateMessage(state));
    }

    return NullUniValue;
}

static UniValue reconsiderblock(const JSONRPCRequest& request)
{
            RPCHelpMan{"reconsiderblock",
                "\nRemoves invalidity status of a block, its ancestors and its descendants, reconsider them for activation.\n"
                "This can be used to undo the effects of invalidateblock.\n",
                {
                    {"blockhash", RPCArg::Type::STR_HEX, RPCArg::Optional::NO, "the hash of the block to reconsider"},
                },
                RPCResults{},
                RPCExamples{
                    HelpExampleCli("reconsiderblock", "\"blockhash\"")
            + HelpExampleRpc("reconsiderblock", "\"blockhash\"")
                },
            }.Check(request);

    uint256 hash(ParseHashV(request.params[0], "blockhash"));

    {
        LOCK(cs_main);
        CBlockIndex* pblockindex = LookupBlockIndex(hash);
        if (!pblockindex) {
            throw JSONRPCError(RPC_INVALID_ADDRESS_OR_KEY, "Block not found");
        }

        ResetBlockFailureFlags(pblockindex);
    }

    CValidationState state;
    ActivateBestChain(state, Params());

    if (!state.IsValid()) {
        throw JSONRPCError(RPC_DATABASE_ERROR, FormatStateMessage(state));
    }

    return NullUniValue;
}

static UniValue getchaintxstats(const JSONRPCRequest& request)
{
            RPCHelpMan{"getchaintxstats",
                "\nCompute statistics about the total number and rate of transactions in the chain.\n",
                {
                    {"nblocks", RPCArg::Type::NUM, /* default */ "one month", "Size of the window in number of blocks"},
                    {"blockhash", RPCArg::Type::STR_HEX, /* default */ "chain tip", "The hash of the block that ends the window."},
                },
                RPCResult{
            "{\n"
            "  \"time\": xxxxx,                         (numeric) The timestamp for the final block in the window in UNIX format.\n"
            "  \"txcount\": xxxxx,                      (numeric) The total number of transactions in the chain up to that point.\n"
            "  \"window_final_block_hash\": \"...\",      (string) The hash of the final block in the window.\n"
            "  \"window_final_block_height\": xxxxx,    (numeric) The height of the final block in the window.\n"
            "  \"window_block_count\": xxxxx,           (numeric) Size of the window in number of blocks.\n"
            "  \"window_tx_count\": xxxxx,              (numeric) The number of transactions in the window. Only returned if \"window_block_count\" is > 0.\n"
            "  \"window_interval\": xxxxx,              (numeric) The elapsed time in the window in seconds. Only returned if \"window_block_count\" is > 0.\n"
            "  \"txrate\": x.xx,                        (numeric) The average rate of transactions per second in the window. Only returned if \"window_interval\" is > 0.\n"
            "}\n"
                },
                RPCExamples{
                    HelpExampleCli("getchaintxstats", "")
            + HelpExampleRpc("getchaintxstats", "2016")
                },
            }.Check(request);

    const CBlockIndex* pindex;
    int blockcount = 30 * 24 * 60 * 60 / Params().GetConsensus().nPowTargetSpacing; // By default: 1 month

    if (request.params[1].isNull()) {
        LOCK(cs_main);
        pindex = ::ChainActive().Tip();
    } else {
        uint256 hash(ParseHashV(request.params[1], "blockhash"));
        LOCK(cs_main);
        pindex = LookupBlockIndex(hash);
        if (!pindex) {
            throw JSONRPCError(RPC_INVALID_ADDRESS_OR_KEY, "Block not found");
        }
        if (!::ChainActive().Contains(pindex)) {
            throw JSONRPCError(RPC_INVALID_PARAMETER, "Block is not in main chain");
        }
    }

    assert(pindex != nullptr);

    if (request.params[0].isNull()) {
        blockcount = std::max(0, std::min(blockcount, pindex->nHeight - 1));
    } else {
        blockcount = request.params[0].get_int();

        if (blockcount < 0 || (blockcount > 0 && blockcount >= pindex->nHeight)) {
            throw JSONRPCError(RPC_INVALID_PARAMETER, "Invalid block count: should be between 0 and the block's height - 1");
        }
    }

    const CBlockIndex* pindexPast = pindex->GetAncestor(pindex->nHeight - blockcount);
    int nTimeDiff = pindex->GetMedianTimePast() - pindexPast->GetMedianTimePast();
    int nTxDiff = pindex->nChainTx - pindexPast->nChainTx;

    UniValue ret(UniValue::VOBJ);
    ret.pushKV("time", (int64_t)pindex->nTime);
    ret.pushKV("txcount", (int64_t)pindex->nChainTx);
    ret.pushKV("window_final_block_hash", pindex->GetBlockHash().GetHex());
    ret.pushKV("window_final_block_height", pindex->nHeight);
    ret.pushKV("window_block_count", blockcount);
    if (blockcount > 0) {
        ret.pushKV("window_tx_count", nTxDiff);
        ret.pushKV("window_interval", nTimeDiff);
        if (nTimeDiff > 0) {
            ret.pushKV("txrate", ((double)nTxDiff) / nTimeDiff);
        }
    }

    return ret;
}

template<typename T>
static T CalculateTruncatedMedian(std::vector<T>& scores)
{
    size_t size = scores.size();
    if (size == 0) {
        return 0;
    }

    std::sort(scores.begin(), scores.end());
    if (size % 2 == 0) {
        return (scores[size / 2 - 1] + scores[size / 2]) / 2;
    } else {
        return scores[size / 2];
    }
}

void CalculatePercentilesByWeight(CAmount result[NUM_GETBLOCKSTATS_PERCENTILES], std::vector<std::pair<CAmount, int64_t>>& scores, int64_t total_weight)
{
    if (scores.empty()) {
        return;
    }

    std::sort(scores.begin(), scores.end());

    // 10th, 25th, 50th, 75th, and 90th percentile weight units.
    const double weights[NUM_GETBLOCKSTATS_PERCENTILES] = {
        total_weight / 10.0, total_weight / 4.0, total_weight / 2.0, (total_weight * 3.0) / 4.0, (total_weight * 9.0) / 10.0
    };

    int64_t next_percentile_index = 0;
    int64_t cumulative_weight = 0;
    for (const auto& element : scores) {
        cumulative_weight += element.second;
        while (next_percentile_index < NUM_GETBLOCKSTATS_PERCENTILES && cumulative_weight >= weights[next_percentile_index]) {
            result[next_percentile_index] = element.first;
            ++next_percentile_index;
        }
    }

    // Fill any remaining percentiles with the last value.
    for (int64_t i = next_percentile_index; i < NUM_GETBLOCKSTATS_PERCENTILES; i++) {
        result[i] = scores.back().first;
    }
}

template<typename T>
static inline bool SetHasKeys(const std::set<T>& set) {return false;}
template<typename T, typename Tk, typename... Args>
static inline bool SetHasKeys(const std::set<T>& set, const Tk& key, const Args&... args)
{
    return (set.count(key) != 0) || SetHasKeys(set, args...);
}

// outpoint (needed for the utxo index) + nHeight + fCoinBase
static constexpr size_t PER_UTXO_OVERHEAD = sizeof(COutPoint) + sizeof(uint32_t) + sizeof(bool);

static UniValue getblockstats(const JSONRPCRequest& request)
{
    RPCHelpMan{"getblockstats",
                "\nCompute per block statistics for a given window. All amounts are in satoshis.\n"
                "It won't work for some heights with pruning.\n",
                {
                    {"hash_or_height", RPCArg::Type::NUM, RPCArg::Optional::NO, "The block hash or height of the target block", "", {"", "string or numeric"}},
                    {"stats", RPCArg::Type::ARR, /* default */ "all values", "Values to plot (see result below)",
                        {
                            {"height", RPCArg::Type::STR, RPCArg::Optional::OMITTED, "Selected statistic"},
                            {"time", RPCArg::Type::STR, RPCArg::Optional::OMITTED, "Selected statistic"},
                        },
                        "stats"},
                },
                RPCResult{
            "{                           (json object)\n"
            "  \"avgfee\": xxxxx,          (numeric) Average fee in the block\n"
            "  \"avgfeerate\": xxxxx,      (numeric) Average feerate (in satoshis per virtual byte)\n"
            "  \"avgtxsize\": xxxxx,       (numeric) Average transaction size\n"
            "  \"blockhash\": xxxxx,       (string) The block hash (to check for potential reorgs)\n"
            "  \"feerate_percentiles\": [  (array of numeric) Feerates at the 10th, 25th, 50th, 75th, and 90th percentile weight unit (in satoshis per virtual byte)\n"
            "      \"10th_percentile_feerate\",      (numeric) The 10th percentile feerate\n"
            "      \"25th_percentile_feerate\",      (numeric) The 25th percentile feerate\n"
            "      \"50th_percentile_feerate\",      (numeric) The 50th percentile feerate\n"
            "      \"75th_percentile_feerate\",      (numeric) The 75th percentile feerate\n"
            "      \"90th_percentile_feerate\",      (numeric) The 90th percentile feerate\n"
            "  ],\n"
            "  \"height\": xxxxx,          (numeric) The height of the block\n"
            "  \"ins\": xxxxx,             (numeric) The number of inputs (excluding coinbase)\n"
            "  \"maxfee\": xxxxx,          (numeric) Maximum fee in the block\n"
            "  \"maxfeerate\": xxxxx,      (numeric) Maximum feerate (in satoshis per virtual byte)\n"
            "  \"maxtxsize\": xxxxx,       (numeric) Maximum transaction size\n"
            "  \"medianfee\": xxxxx,       (numeric) Truncated median fee in the block\n"
            "  \"mediantime\": xxxxx,      (numeric) The block median time past\n"
            "  \"mediantxsize\": xxxxx,    (numeric) Truncated median transaction size\n"
            "  \"minfee\": xxxxx,          (numeric) Minimum fee in the block\n"
            "  \"minfeerate\": xxxxx,      (numeric) Minimum feerate (in satoshis per virtual byte)\n"
            "  \"mintxsize\": xxxxx,       (numeric) Minimum transaction size\n"
            "  \"outs\": xxxxx,            (numeric) The number of outputs\n"
            "  \"subsidy\": xxxxx,         (numeric) The block subsidy\n"
            "  \"swtotal_size\": xxxxx,    (numeric) Total size of all segwit transactions\n"
            "  \"swtotal_weight\": xxxxx,  (numeric) Total weight of all segwit transactions divided by segwit scale factor (4)\n"
            "  \"swtxs\": xxxxx,           (numeric) The number of segwit transactions\n"
            "  \"time\": xxxxx,            (numeric) The block time\n"
            "  \"total_out\": xxxxx,       (numeric) Total amount in all outputs (excluding coinbase and thus reward [ie subsidy + totalfee])\n"
            "  \"total_size\": xxxxx,      (numeric) Total size of all non-coinbase transactions\n"
            "  \"total_weight\": xxxxx,    (numeric) Total weight of all non-coinbase transactions divided by segwit scale factor (4)\n"
            "  \"totalfee\": xxxxx,        (numeric) The fee total\n"
            "  \"txs\": xxxxx,             (numeric) The number of transactions (excluding coinbase)\n"
            "  \"utxo_increase\": xxxxx,   (numeric) The increase/decrease in the number of unspent outputs\n"
            "  \"utxo_size_inc\": xxxxx,   (numeric) The increase/decrease in size for the utxo index (not discounting op_return and similar)\n"
            "}\n"
                },
                RPCExamples{
                    HelpExampleCli("getblockstats", "1000 '[\"minfeerate\",\"avgfeerate\"]'")
            + HelpExampleRpc("getblockstats", "1000 '[\"minfeerate\",\"avgfeerate\"]'")
                },
    }.Check(request);

    LOCK(cs_main);

    CBlockIndex* pindex;
    if (request.params[0].isNum()) {
        const int height = request.params[0].get_int();
        const int current_tip = ::ChainActive().Height();
        if (height < 0) {
            throw JSONRPCError(RPC_INVALID_PARAMETER, strprintf("Target block height %d is negative", height));
        }
        if (height > current_tip) {
            throw JSONRPCError(RPC_INVALID_PARAMETER, strprintf("Target block height %d after current tip %d", height, current_tip));
        }

        pindex = ::ChainActive()[height];
    } else {
        const uint256 hash(ParseHashV(request.params[0], "hash_or_height"));
        pindex = LookupBlockIndex(hash);
        if (!pindex) {
            throw JSONRPCError(RPC_INVALID_ADDRESS_OR_KEY, "Block not found");
        }
        if (!::ChainActive().Contains(pindex)) {
            throw JSONRPCError(RPC_INVALID_PARAMETER, strprintf("Block is not in chain %s", Params().NetworkIDString()));
        }
    }

    assert(pindex != nullptr);

    std::set<std::string> stats;
    if (!request.params[1].isNull()) {
        const UniValue stats_univalue = request.params[1].get_array();
        for (unsigned int i = 0; i < stats_univalue.size(); i++) {
            const std::string stat = stats_univalue[i].get_str();
            stats.insert(stat);
        }
    }

    const CBlock block = GetBlockChecked(pindex);
    const CBlockUndo blockUndo = GetUndoChecked(pindex);

    const bool do_all = stats.size() == 0; // Calculate everything if nothing selected (default)
    const bool do_mediantxsize = do_all || stats.count("mediantxsize") != 0;
    const bool do_medianfee = do_all || stats.count("medianfee") != 0;
    const bool do_feerate_percentiles = do_all || stats.count("feerate_percentiles") != 0;
    const bool loop_inputs = do_all || do_medianfee || do_feerate_percentiles ||
        SetHasKeys(stats, "utxo_size_inc", "totalfee", "avgfee", "avgfeerate", "minfee", "maxfee", "minfeerate", "maxfeerate");
    const bool loop_outputs = do_all || loop_inputs || stats.count("total_out");
    const bool do_calculate_size = do_mediantxsize ||
        SetHasKeys(stats, "total_size", "avgtxsize", "mintxsize", "maxtxsize", "swtotal_size");
    const bool do_calculate_weight = do_all || SetHasKeys(stats, "total_weight", "avgfeerate", "swtotal_weight", "avgfeerate", "feerate_percentiles", "minfeerate", "maxfeerate");
    const bool do_calculate_sw = do_all || SetHasKeys(stats, "swtxs", "swtotal_size", "swtotal_weight");

    CAmount maxfee = 0;
    CAmount maxfeerate = 0;
    CAmount minfee = MAX_MONEY;
    CAmount minfeerate = MAX_MONEY;
    CAmount total_out = 0;
    CAmount totalfee = 0;
    int64_t inputs = 0;
    int64_t maxtxsize = 0;
    int64_t mintxsize = MAX_BLOCK_SERIALIZED_SIZE;
    int64_t outputs = 0;
    int64_t swtotal_size = 0;
    int64_t swtotal_weight = 0;
    int64_t swtxs = 0;
    int64_t total_size = 0;
    int64_t total_weight = 0;
    int64_t utxo_size_inc = 0;
    std::vector<CAmount> fee_array;
    std::vector<std::pair<CAmount, int64_t>> feerate_array;
    std::vector<int64_t> txsize_array;

    for (size_t i = 0; i < block.vtx.size(); ++i) {
        const auto& tx = block.vtx.at(i);
        outputs += tx->vout.size();

        CAmount tx_total_out = 0;
        if (loop_outputs) {
            for (const CTxOut& out : tx->vout) {
                tx_total_out += out.nValue;
                utxo_size_inc += GetSerializeSize(out, PROTOCOL_VERSION) + PER_UTXO_OVERHEAD;
            }
            for (const auto& out : tx->vpout) {
                if (out->IsStandardOutput()) {
                    tx_total_out += out->GetValue();
                }
                utxo_size_inc += GetSerializeSize(*out, PROTOCOL_VERSION) + PER_UTXO_OVERHEAD + 1;
            }
        }

        if (tx->IsCoinBase()) {
            continue;
        }

        inputs += tx->vin.size(); // Don't count coinbase's fake input
        total_out += tx_total_out; // Don't count coinbase reward

        int64_t tx_size = 0;
        if (do_calculate_size) {

            tx_size = tx->GetTotalSize();
            if (do_mediantxsize) {
                txsize_array.push_back(tx_size);
            }
            maxtxsize = std::max(maxtxsize, tx_size);
            mintxsize = std::min(mintxsize, tx_size);
            total_size += tx_size;
        }

        int64_t weight = 0;
        if (do_calculate_weight) {
            weight = GetTransactionWeight(*tx);
            total_weight += weight;
        }

        if (do_calculate_sw && tx->HasWitness()) {
            ++swtxs;
            swtotal_size += tx_size;
            swtotal_weight += weight;
        }

        if (loop_inputs) {
            CAmount tx_total_in = 0;
            const auto& txundo = blockUndo.vtxundo.at(fParticlMode ? i : i - 1); // Particl includes coinbase/coinstake in undo data
            for (const Coin& coin: txundo.vprevout) {
                const CTxOut& prevoutput = coin.out;

                tx_total_in += prevoutput.nValue;
                utxo_size_inc -= GetSerializeSize(prevoutput, PROTOCOL_VERSION) + PER_UTXO_OVERHEAD;
            }

            CAmount txfee;
            if (tx->IsCoinStake()) {
                 txfee = 0;
            } else
            if (!tx->GetCTFee(txfee)) {
                txfee = tx_total_in - tx_total_out;
            }

            assert(MoneyRange(txfee));
            if (do_medianfee) {
                fee_array.push_back(txfee);
            }
            maxfee = std::max(maxfee, txfee);
            minfee = std::min(minfee, txfee);
            totalfee += txfee;

            // New feerate uses satoshis per virtual byte instead of per serialized byte
            CAmount feerate = weight ? (txfee * WITNESS_SCALE_FACTOR) / weight : 0;
            if (do_feerate_percentiles) {
                feerate_array.emplace_back(std::make_pair(feerate, weight));
            }
            maxfeerate = std::max(maxfeerate, feerate);
            minfeerate = std::min(minfeerate, feerate);
        }
    }

    CAmount feerate_percentiles[NUM_GETBLOCKSTATS_PERCENTILES] = { 0 };
    CalculatePercentilesByWeight(feerate_percentiles, feerate_array, total_weight);

    UniValue feerates_res(UniValue::VARR);
    for (int64_t i = 0; i < NUM_GETBLOCKSTATS_PERCENTILES; i++) {
        feerates_res.push_back(feerate_percentiles[i]);
    }

    UniValue ret_all(UniValue::VOBJ);
    ret_all.pushKV("avgfee", (block.vtx.size() > 1) ? totalfee / (block.vtx.size() - 1) : 0);
    ret_all.pushKV("avgfeerate", total_weight ? (totalfee * WITNESS_SCALE_FACTOR) / total_weight : 0); // Unit: sat/vbyte
    ret_all.pushKV("avgtxsize", (block.vtx.size() > 1) ? total_size / (block.vtx.size() - 1) : 0);
    ret_all.pushKV("blockhash", pindex->GetBlockHash().GetHex());
    ret_all.pushKV("feerate_percentiles", feerates_res);
    ret_all.pushKV("height", (int64_t)pindex->nHeight);
    ret_all.pushKV("ins", inputs);
    ret_all.pushKV("maxfee", maxfee);
    ret_all.pushKV("maxfeerate", maxfeerate);
    ret_all.pushKV("maxtxsize", maxtxsize);
    ret_all.pushKV("medianfee", CalculateTruncatedMedian(fee_array));
    ret_all.pushKV("mediantime", pindex->GetMedianTimePast());
    ret_all.pushKV("mediantxsize", CalculateTruncatedMedian(txsize_array));
    ret_all.pushKV("minfee", (minfee == MAX_MONEY) ? 0 : minfee);
    ret_all.pushKV("minfeerate", (minfeerate == MAX_MONEY) ? 0 : minfeerate);
    ret_all.pushKV("mintxsize", mintxsize == MAX_BLOCK_SERIALIZED_SIZE ? 0 : mintxsize);
    ret_all.pushKV("outs", outputs);
    ret_all.pushKV("subsidy", GetBlockSubsidy(pindex->nHeight, Params().GetConsensus()));
    ret_all.pushKV("swtotal_size", swtotal_size);
    ret_all.pushKV("swtotal_weight", swtotal_weight);
    ret_all.pushKV("swtxs", swtxs);
    ret_all.pushKV("time", pindex->GetBlockTime());
    ret_all.pushKV("total_out", total_out);
    ret_all.pushKV("total_size", total_size);
    ret_all.pushKV("total_weight", total_weight);
    ret_all.pushKV("totalfee", totalfee);
    ret_all.pushKV("txs", (int64_t)block.vtx.size());
    ret_all.pushKV("utxo_increase", outputs - inputs);
    ret_all.pushKV("utxo_size_inc", utxo_size_inc);

    if (do_all) {
        return ret_all;
    }

    UniValue ret(UniValue::VOBJ);
    for (const std::string& stat : stats) {
        const UniValue& value = ret_all[stat];
        if (value.isNull()) {
            throw JSONRPCError(RPC_INVALID_PARAMETER, strprintf("Invalid selected statistic %s", stat));
        }
        ret.pushKV(stat, value);
    }
    return ret;
}

static UniValue savemempool(const JSONRPCRequest& request)
{
            RPCHelpMan{"savemempool",
                "\nDumps the mempool to disk. It will fail until the previous dump is fully loaded.\n",
                {},
                RPCResults{},
                RPCExamples{
                    HelpExampleCli("savemempool", "")
            + HelpExampleRpc("savemempool", "")
                },
            }.Check(request);

    if (!::mempool.IsLoaded()) {
        throw JSONRPCError(RPC_MISC_ERROR, "The mempool was not loaded yet");
    }

    if (!DumpMempool(::mempool)) {
        throw JSONRPCError(RPC_MISC_ERROR, "Unable to dump mempool to disk");
    }

    return NullUniValue;
}

//! Search for a given set of pubkey scripts
bool FindScriptPubKey(std::atomic<int>& scan_progress, const std::atomic<bool>& should_abort, int64_t& count, CCoinsViewCursor* cursor, const std::set<CScript>& needles, std::map<COutPoint, Coin>& out_results) {
    scan_progress = 0;
    count = 0;
    while (cursor->Valid()) {
        COutPoint key;
        Coin coin;
        if (!cursor->GetKey(key) || !cursor->GetValue(coin)) return false;
        if (++count % 8192 == 0) {
            boost::this_thread::interruption_point();
            if (should_abort) {
                // allow to abort the scan via the abort reference
                return false;
            }
        }
        if (count % 256 == 0) {
            // update progress reference every 256 item
            uint32_t high = 0x100 * *key.hash.begin() + *(key.hash.begin() + 1);
            scan_progress = (int)(high * 100.0 / 65536.0 + 0.5);
        }
        if (needles.count(coin.out.scriptPubKey)) {
            out_results.emplace(key, coin);
        }
        cursor->Next();
    }
    scan_progress = 100;
    return true;
}

/** RAII object to prevent concurrency issue when scanning the txout set */
static std::mutex g_utxosetscan;
static std::atomic<int> g_scan_progress;
static std::atomic<bool> g_scan_in_progress;
static std::atomic<bool> g_should_abort_scan;
class CoinsViewScanReserver
{
private:
    bool m_could_reserve;
public:
    explicit CoinsViewScanReserver() : m_could_reserve(false) {}

    bool reserve() {
        assert (!m_could_reserve);
        std::lock_guard<std::mutex> lock(g_utxosetscan);
        if (g_scan_in_progress) {
            return false;
        }
        g_scan_in_progress = true;
        m_could_reserve = true;
        return true;
    }

    ~CoinsViewScanReserver() {
        if (m_could_reserve) {
            std::lock_guard<std::mutex> lock(g_utxosetscan);
            g_scan_in_progress = false;
        }
    }
};

UniValue scantxoutset(const JSONRPCRequest& request)
{
            RPCHelpMan{"scantxoutset",
                "\nEXPERIMENTAL warning: this call may be removed or changed in future releases.\n"
                "\nScans the unspent transaction output set for entries that match certain output descriptors.\n"
                "Examples of output descriptors are:\n"
                "    addr(<address>)                      Outputs whose scriptPubKey corresponds to the specified address (does not include P2PK)\n"
                "    raw(<hex script>)                    Outputs whose scriptPubKey equals the specified hex scripts\n"
                "    combo(<pubkey>)                      P2PK, P2PKH, P2WPKH, and P2SH-P2WPKH outputs for the given pubkey\n"
                "    pkh(<pubkey>)                        P2PKH outputs for the given pubkey\n"
                "    sh(multi(<n>,<pubkey>,<pubkey>,...)) P2SH-multisig outputs for the given threshold and pubkeys\n"
                "\nIn the above, <pubkey> either refers to a fixed public key in hexadecimal notation, or to an xpub/xprv optionally followed by one\n"
                "or more path elements separated by \"/\", and optionally ending in \"/*\" (unhardened), or \"/*'\" or \"/*h\" (hardened) to specify all\n"
                "unhardened or hardened child keys.\n"
                "In the latter case, a range needs to be specified by below if different from 1000.\n"
                "For more information on output descriptors, see the documentation in the doc/descriptors.md file.\n",
                {
                    {"action", RPCArg::Type::STR, RPCArg::Optional::NO, "The action to execute\n"
            "                                      \"start\" for starting a scan\n"
            "                                      \"abort\" for aborting the current scan (returns true when abort was successful)\n"
            "                                      \"status\" for progress report (in %) of the current scan"},
                    {"scanobjects", RPCArg::Type::ARR, RPCArg::Optional::NO, "Array of scan objects\n"
            "                                  Every scan object is either a string descriptor or an object:",
                        {
                            {"descriptor", RPCArg::Type::STR, RPCArg::Optional::OMITTED, "An output descriptor"},
                            {"", RPCArg::Type::OBJ, RPCArg::Optional::OMITTED, "An object with output descriptor and metadata",
                                {
                                    {"desc", RPCArg::Type::STR, RPCArg::Optional::NO, "An output descriptor"},
                                    {"range", RPCArg::Type::RANGE, /* default */ "1000", "The range of HD chain indexes to explore (either end or [begin,end])"},
                                },
                            },
                        },
                        "[scanobjects,...]"},
                },
                RPCResult{
            "{\n"
            "  \"success\": true|false,         (boolean) Whether the scan was completed\n"
            "  \"txouts\": n,                   (numeric) The number of unspent transaction outputs scanned\n"
            "  \"height\": n,                   (numeric) The current block height (index)\n"
            "  \"bestblock\": \"hex\",            (string) The hash of the block at the tip of the chain\n"
            "  \"unspents\": [\n"
            "   {\n"
            "    \"txid\": \"hash\",              (string) The transaction id\n"
            "    \"vout\": n,                   (numeric) The vout value\n"
            "    \"scriptPubKey\": \"script\",    (string) The script key\n"
            "    \"desc\": \"descriptor\",        (string) A specialized descriptor for the matched scriptPubKey\n"
            "    \"amount\": x.xxx,             (numeric) The total amount in " + CURRENCY_UNIT + " of the unspent output\n"
            "    \"height\": n,                 (numeric) Height of the unspent transaction output\n"
            "   }\n"
            "   ,...],\n"
            "  \"total_amount\": x.xxx,          (numeric) The total amount of all found unspent outputs in " + CURRENCY_UNIT + "\n"
            "]\n"
                },
                RPCExamples{""},
            }.Check(request);

    RPCTypeCheck(request.params, {UniValue::VSTR, UniValue::VARR});

    UniValue result(UniValue::VOBJ);
    if (request.params[0].get_str() == "status") {
        CoinsViewScanReserver reserver;
        if (reserver.reserve()) {
            // no scan in progress
            return NullUniValue;
        }
        result.pushKV("progress", g_scan_progress);
        return result;
    } else if (request.params[0].get_str() == "abort") {
        CoinsViewScanReserver reserver;
        if (reserver.reserve()) {
            // reserve was possible which means no scan was running
            return false;
        }
        // set the abort flag
        g_should_abort_scan = true;
        return true;
    } else if (request.params[0].get_str() == "start") {
        CoinsViewScanReserver reserver;
        if (!reserver.reserve()) {
            throw JSONRPCError(RPC_INVALID_PARAMETER, "Scan already in progress, use action \"abort\" or \"status\"");
        }
        std::set<CScript> needles;
        std::map<CScript, std::string> descriptors;
        CAmount total_in = 0;

        // loop through the scan objects
        for (const UniValue& scanobject : request.params[1].get_array().getValues()) {
            FlatSigningProvider provider;
            auto scripts = EvalDescriptorStringOrObject(scanobject, provider);
            for (const auto& script : scripts) {
                std::string inferred = InferDescriptor(script, provider)->ToString();
                needles.emplace(script);
                descriptors.emplace(std::move(script), std::move(inferred));
            }
        }

        // Scan the unspent transaction output set for inputs
        UniValue unspents(UniValue::VARR);
        std::vector<CTxOut> input_txos;
        std::map<COutPoint, Coin> coins;
        g_should_abort_scan = false;
        g_scan_progress = 0;
        int64_t count = 0;
        std::unique_ptr<CCoinsViewCursor> pcursor;
        CBlockIndex* tip;
        {
            LOCK(cs_main);
            ::ChainstateActive().ForceFlushStateToDisk();
            pcursor = std::unique_ptr<CCoinsViewCursor>(::ChainstateActive().CoinsDB().Cursor());
            assert(pcursor);
            tip = ::ChainActive().Tip();
            assert(tip);
        }
        bool res = FindScriptPubKey(g_scan_progress, g_should_abort_scan, count, pcursor.get(), needles, coins);
        result.pushKV("success", res);
        result.pushKV("txouts", count);
        result.pushKV("height", tip->nHeight);
        result.pushKV("bestblock", tip->GetBlockHash().GetHex());

        for (const auto& it : coins) {
            const COutPoint& outpoint = it.first;
            const Coin& coin = it.second;
            const CTxOut& txo = coin.out;
            input_txos.push_back(txo);
            total_in += txo.nValue;

            UniValue unspent(UniValue::VOBJ);
            unspent.pushKV("txid", outpoint.hash.GetHex());
            unspent.pushKV("vout", (int32_t)outpoint.n);
            unspent.pushKV("scriptPubKey", HexStr(txo.scriptPubKey.begin(), txo.scriptPubKey.end()));
            unspent.pushKV("desc", descriptors[txo.scriptPubKey]);
            unspent.pushKV("amount", ValueFromAmount(txo.nValue));
            unspent.pushKV("height", (int32_t)coin.nHeight);

            unspents.push_back(unspent);
        }
        result.pushKV("unspents", unspents);
        result.pushKV("total_amount", ValueFromAmount(total_in));
    } else {
        throw JSONRPCError(RPC_INVALID_PARAMETER, "Invalid command");
    }
    return result;
}

static UniValue getblockfilter(const JSONRPCRequest& request)
{
            RPCHelpMan{"getblockfilter",
                "\nRetrieve a BIP 157 content filter for a particular block.\n",
                {
                    {"blockhash", RPCArg::Type::STR_HEX, RPCArg::Optional::NO, "The hash of the block"},
                    {"filtertype", RPCArg::Type::STR, /*default*/ "basic", "The type name of the filter"},
                },
                RPCResult{
                    "{\n"
                    "  \"filter\" : (string) the hex-encoded filter data\n"
                    "  \"header\" : (string) the hex-encoded filter header\n"
                    "}\n"
                },
                RPCExamples{
                    HelpExampleCli("getblockfilter", "\"00000000c937983704a73af28acdec37b049d214adbda81d7e2a3dd146f6ed09\" \"basic\"")
                }
            }.Check(request);

    uint256 block_hash = ParseHashV(request.params[0], "blockhash");
    std::string filtertype_name = "basic";
    if (!request.params[1].isNull()) {
        filtertype_name = request.params[1].get_str();
    }

    BlockFilterType filtertype;
    if (!BlockFilterTypeByName(filtertype_name, filtertype)) {
        throw JSONRPCError(RPC_INVALID_ADDRESS_OR_KEY, "Unknown filtertype");
    }

    BlockFilterIndex* index = GetBlockFilterIndex(filtertype);
    if (!index) {
        throw JSONRPCError(RPC_MISC_ERROR, "Index is not enabled for filtertype " + filtertype_name);
    }

    const CBlockIndex* block_index;
    bool block_was_connected;
    {
        LOCK(cs_main);
        block_index = LookupBlockIndex(block_hash);
        if (!block_index) {
            throw JSONRPCError(RPC_INVALID_ADDRESS_OR_KEY, "Block not found");
        }
        block_was_connected = block_index->IsValid(BLOCK_VALID_SCRIPTS);
    }

    bool index_ready = index->BlockUntilSyncedToCurrentChain();

    BlockFilter filter;
    uint256 filter_header;
    if (!index->LookupFilter(block_index, filter) ||
        !index->LookupFilterHeader(block_index, filter_header)) {
        int err_code;
        std::string errmsg = "Filter not found.";

        if (!block_was_connected) {
            err_code = RPC_INVALID_ADDRESS_OR_KEY;
            errmsg += " Block was not connected to active chain.";
        } else if (!index_ready) {
            err_code = RPC_MISC_ERROR;
            errmsg += " Block filters are still in the process of being indexed.";
        } else {
            err_code = RPC_INTERNAL_ERROR;
            errmsg += " This error is unexpected and indicates index corruption.";
        }

        throw JSONRPCError(err_code, errmsg);
    }

    UniValue ret(UniValue::VOBJ);
    ret.pushKV("filter", HexStr(filter.GetEncodedFilter()));
    ret.pushKV("header", filter_header.GetHex());
    return ret;
}

// clang-format off
static const CRPCCommand commands[] =
{ //  category              name                      actor (function)         argNames
  //  --------------------- ------------------------  -----------------------  ----------
    { "blockchain",         "getblockchaininfo",      &getblockchaininfo,      {} },
    { "blockchain",         "getchaintxstats",        &getchaintxstats,        {"nblocks", "blockhash"} },
    { "blockchain",         "getblockstats",          &getblockstats,          {"hash_or_height", "stats"} },
    { "blockchain",         "getbestblockhash",       &getbestblockhash,       {} },
    { "blockchain",         "getblockcount",          &getblockcount,          {} },
    { "blockchain",         "getblock",               &getblock,               {"blockhash","verbosity","coinstakeinfo"} },
    { "blockchain",         "getblockhash",           &getblockhash,           {"height"} },
    { "blockchain",         "getblockheader",         &getblockheader,         {"blockhash","verbose"} },
    { "blockchain",         "getchaintips",           &getchaintips,           {} },
    { "blockchain",         "getdifficulty",          &getdifficulty,          {} },
    { "blockchain",         "getmempoolancestors",    &getmempoolancestors,    {"txid","verbose"} },
    { "blockchain",         "getmempooldescendants",  &getmempooldescendants,  {"txid","verbose"} },
    { "blockchain",         "getmempoolentry",        &getmempoolentry,        {"txid"} },
    { "blockchain",         "getmempoolinfo",         &getmempoolinfo,         {} },
    { "blockchain",         "getrawmempool",          &getrawmempool,          {"verbose"} },
    { "blockchain",         "gettxout",               &gettxout,               {"txid","n","include_mempool"} },
    { "blockchain",         "gettxoutsetinfo",        &gettxoutsetinfo,        {} },
    { "blockchain",         "pruneblockchain",        &pruneblockchain,        {"height"} },
    { "blockchain",         "savemempool",            &savemempool,            {} },
    { "blockchain",         "verifychain",            &verifychain,            {"checklevel","nblocks"} },

    { "blockchain",         "preciousblock",          &preciousblock,          {"blockhash"} },
    { "blockchain",         "scantxoutset",           &scantxoutset,           {"action", "scanobjects"} },
    { "blockchain",         "getblockfilter",         &getblockfilter,         {"blockhash", "filtertype"} },

    /* Not shown in help */
    { "hidden",             "invalidateblock",        &invalidateblock,        {"blockhash"} },
    { "hidden",             "reconsiderblock",        &reconsiderblock,        {"blockhash"} },
    { "hidden",             "waitfornewblock",        &waitfornewblock,        {"timeout"} },
    { "hidden",             "waitforblock",           &waitforblock,           {"blockhash","timeout"} },
    { "hidden",             "waitforblockheight",     &waitforblockheight,     {"height","timeout"} },
    { "hidden",             "syncwithvalidationinterfacequeue", &syncwithvalidationinterfacequeue, {} },
};
// clang-format on

void RegisterBlockchainRPCCommands(CRPCTable &t)
{
    for (unsigned int vcidx = 0; vcidx < ARRAYLEN(commands); vcidx++)
        t.appendCommand(commands[vcidx].name, &commands[vcidx]);
}<|MERGE_RESOLUTION|>--- conflicted
+++ resolved
@@ -34,12 +34,6 @@
 #include <validationinterface.h>
 #include <warnings.h>
 
-<<<<<<< HEAD
-#include <pos/kernel.h>
-
-#include <assert.h>
-=======
->>>>>>> cfec3e01
 #include <stdint.h>
 
 #include <univalue.h>
@@ -49,6 +43,8 @@
 #include <condition_variable>
 #include <memory>
 #include <mutex>
+
+#include <pos/kernel.h>
 
 struct CUpdatedBlock
 {
