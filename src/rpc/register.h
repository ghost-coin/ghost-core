--- conflicted
+++ resolved
@@ -19,16 +19,12 @@
 void RegisterMiningRPCCommands(CRPCTable &tableRPC);
 /** Register raw transaction RPC commands */
 void RegisterRawTransactionRPCCommands(CRPCTable &tableRPC);
-<<<<<<< HEAD
+/** Register raw transaction RPC commands */
+void RegisterSignerRPCCommands(CRPCTable &tableRPC);
 /** Register mnemonic RPC commands */
 void RegisterMnemonicRPCCommands(CRPCTable &tableRPC);
 /** Register anon RPC commands */
 void RegisterAnonRPCCommands(CRPCTable &tableRPC);
-
-=======
-/** Register raw transaction RPC commands */
-void RegisterSignerRPCCommands(CRPCTable &tableRPC);
->>>>>>> fadbd998
 
 static inline void RegisterAllCoreRPCCommands(CRPCTable &t)
 {
@@ -37,14 +33,11 @@
     RegisterMiscRPCCommands(t);
     RegisterMiningRPCCommands(t);
     RegisterRawTransactionRPCCommands(t);
-<<<<<<< HEAD
-    RegisterMnemonicRPCCommands(t);
-    RegisterAnonRPCCommands(t);
-=======
 #ifdef ENABLE_EXTERNAL_SIGNER
     RegisterSignerRPCCommands(t);
 #endif // ENABLE_EXTERNAL_SIGNER
->>>>>>> fadbd998
+    RegisterMnemonicRPCCommands(t);
+    RegisterAnonRPCCommands(t);
 }
 
 #endif // BITCOIN_RPC_REGISTER_H