--- conflicted
+++ resolved
@@ -139,10 +139,7 @@
 
 std::string HelpExampleCli(const std::string& methodname, const std::string& args)
 {
-<<<<<<< HEAD
     return "> ghost-cli " + methodname + " " + args + "\n";
-=======
-    return "> particl-cli " + methodname + " " + args + "\n";
 }
 
 std::string HelpExampleCliNamed(const std::string& methodname, const RPCArgList& args)
@@ -156,15 +153,12 @@
     }
     result += "\n";
     return result;
->>>>>>> 8739b5cc
 }
 
 std::string HelpExampleRpc(const std::string& methodname, const std::string& args)
 {
     return "> curl --user myusername --data-binary '{\"jsonrpc\": \"1.0\", \"id\": \"curltest\", "
         "\"method\": \"" + methodname + "\", \"params\": [" + args + "]}' -H 'content-type: text/plain;' http://127.0.0.1:51735/\n";
-<<<<<<< HEAD
-=======
 }
 
 std::string HelpExampleRpcNamed(const std::string& methodname, const RPCArgList& args)
@@ -176,7 +170,6 @@
 
     return "> curl --user myusername --data-binary '{\"jsonrpc\": \"1.0\", \"id\": \"curltest\", "
            "\"method\": \"" + methodname + "\", \"params\": " + params.write() + "}' -H 'content-type: text/plain;' http://127.0.0.1:8332/\n";
->>>>>>> 8739b5cc
 }
 
 // Converts a hex string to a public key if possible
@@ -338,35 +331,6 @@
         return obj;
     }
 
-<<<<<<< HEAD
-    UniValue operator()(const CExtPubKey &ekp) const {
-        UniValue obj(UniValue::VOBJ);
-        obj.pushKV("isextkey", true);
-        return obj;
-    }
-
-    UniValue operator()(const CStealthAddress &sxAddr) const {
-        UniValue obj(UniValue::VOBJ);
-        obj.pushKV("isstealthaddress", true);
-        obj.pushKV("prefix_num_bits", sxAddr.prefix.number_bits);
-        obj.pushKV("prefix_bitfield", strprintf("0x%04x", sxAddr.prefix.bitfield));
-        return obj;
-    }
-
-    UniValue operator()(const CKeyID256 &idk256) const {
-        UniValue obj(UniValue::VOBJ);
-        obj.pushKV("isscript", false);
-        return obj;
-    }
-
-    UniValue operator()(const CScriptID256 &scriptID256) const {
-        UniValue obj(UniValue::VOBJ);
-        obj.pushKV("isscript", true);
-        return obj;
-    }
-
-=======
->>>>>>> 8739b5cc
 };
 
 UniValue DescribeAddress(const CTxDestination& dest)
@@ -399,8 +363,6 @@
     return rv;
 };
 
-<<<<<<< HEAD
-=======
 uint32_t GetUInt32(const UniValue &uv)
 {
     if (uv.isNum()) {
@@ -417,7 +379,6 @@
     return rv;
 };
 
->>>>>>> 8739b5cc
 RPCErrorCode RPCErrorFromTransactionError(TransactionError terr)
 {
     switch (terr) {
