--- conflicted
+++ resolved
@@ -103,10 +103,7 @@
 UniValue DescribeAddress(const CTxDestination& dest);
 
 bool GetBool(const UniValue &uv);
-<<<<<<< HEAD
-=======
 uint32_t GetUInt32(const UniValue &uv);
->>>>>>> 8739b5cc
 
 //! Parse a confirm target option and raise an RPC error if it is invalid.
 unsigned int ParseConfirmTarget(const UniValue& value, unsigned int max_target);
