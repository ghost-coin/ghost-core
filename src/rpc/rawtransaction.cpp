// Copyright (c) 2010 Satoshi Nakamoto
// Copyright (c) 2009-2021 The Bitcoin Core developers
// Distributed under the MIT software license, see the accompanying
// file COPYING or http://www.opensource.org/licenses/mit-license.php.

#include <base58.h>
#include <chain.h>
#include <coins.h>
#include <consensus/amount.h>
#include <consensus/validation.h>
#include <core_io.h>
#include <index/txindex.h>
#include <key_io.h>
#include <node/blockstorage.h>
#include <node/coin.h>
#include <node/context.h>
#include <node/psbt.h>
#include <node/transaction.h>
#include <policy/packages.h>
#include <policy/policy.h>
#include <policy/rbf.h>
#include <primitives/transaction.h>
#include <psbt.h>
#include <random.h>
#include <rpc/blockchain.h>
#include <rpc/rawtransaction_util.h>
#include <rpc/server.h>
#include <rpc/server_util.h>
#include <rpc/util.h>
#include <script/script.h>
#include <script/sign.h>
#include <script/signingprovider.h>
#include <script/standard.h>
#include <uint256.h>
#include <undo.h>
#include <util/bip32.h>
#include <util/check.h>
#include <util/strencodings.h>
#include <util/string.h>
#include <util/vector.h>
#include <validation.h>
#include <validationinterface.h>

#include <insight/insight.h>

#include <numeric>
#include <stdint.h>

#include <univalue.h>

using node::AnalyzePSBT;
using node::FindCoins;
using node::GetTransaction;
using node::NodeContext;
using node::PSBTAnalysis;
using node::ReadBlockFromDisk;
using node::UndoReadFromDisk;

<<<<<<< HEAD
void TxToJSONExpanded(ChainstateManager& chainman, const CTransaction& tx, const uint256 hashBlock,
                      const CTxMemPool *pmempool, UniValue& entry, int nHeight = 0, int nConfirmations = 0, int nBlockTime = 0)
{
    uint256 txid = tx.GetHash();
    entry.pushKV("txid", txid.GetHex());
    entry.pushKV("hash", tx.GetWitnessHash().GetHex());
    entry.pushKV("size", (int)::GetSerializeSize(tx, PROTOCOL_VERSION));
    entry.pushKV("vsize", (int)::GetVirtualTransactionSize(tx));
    entry.pushKV("weight", GetTransactionWeight(tx));
    entry.pushKV("version", tx.nVersion);
    entry.pushKV("locktime", (int64_t)tx.nLockTime);

    UniValue vin(UniValue::VARR);
    for (const auto &txin : tx.vin) {
        UniValue in(UniValue::VOBJ);
        if (tx.IsCoinBase()) {
            in.pushKV("coinbase", HexStr(txin.scriptSig));
        } else
        if (txin.IsAnonInput()) {
            in.pushKV("type", "anon");
            in.pushKV("valueSat", -1);
            uint32_t nSigInputs, nSigRingSize;
            txin.GetAnonInfo(nSigInputs, nSigRingSize);
            in.pushKV("num_inputs", (int)nSigInputs);
            in.pushKV("ring_size", (int)nSigRingSize);

            if (tx.HasWitness() &&
                !txin.scriptWitness.IsNull() &&
                txin.scriptWitness.stack.size() > 0) {
                const std::vector<uint8_t> &vMI = txin.scriptWitness.stack[0];

                UniValue ring_member_rows(UniValue::VOBJ);
                size_t ofs = 0, nb = 0;
                for (size_t k = 0; k < nSigInputs; ++k) {
                    std::string row_out;
                    for (size_t i = 0; i < nSigRingSize; ++i) {
                        int64_t anon_index;
                        if (0 != part::GetVarInt(vMI, ofs, (uint64_t&)anon_index, nb)) {
                            throw JSONRPCError(RPC_MISC_ERROR, "Decode anon index failed.");
                        }
                        ofs += nb;
                        row_out += row_out.size() == 0 ? strprintf("%lu", anon_index) : strprintf(", %lu", anon_index); // linter fails ? "%lu" : ", %lu"
                    }
                    ring_member_rows.pushKV(strprintf("%d", k), row_out);
                }
                in.pushKV("ring_member_rows", ring_member_rows);
            }
        } else {
            in.pushKV("txid", txin.prevout.hash.GetHex());
            in.pushKV("vout", (int64_t)txin.prevout.n);
            UniValue o(UniValue::VOBJ);
            o.pushKV("asm", ScriptToAsmStr(txin.scriptSig, true));
            o.pushKV("hex", HexStr(txin.scriptSig));
            in.pushKV("scriptSig", o);
            // Add address and value info if spentindex enabled
            CSpentIndexValue spentInfo;
            CSpentIndexKey spentKey(txin.prevout.hash, txin.prevout.n);
            if (GetSpentIndex(chainman, spentKey, spentInfo, pmempool)) {
                in.pushKV("type", spentInfo.satoshis == -1 ? "blind" : "standard");
                in.pushKV("value", ValueFromAmount(spentInfo.satoshis));
                in.pushKV("valueSat", spentInfo.satoshis);

                std::string str_address;
                if (getAddressFromIndex(spentInfo.addressType, spentInfo.addressHash, str_address)) {
                    in.pushKV("address", str_address);
                }
            }
        }

        if (!txin.scriptData.IsNull()) {
            UniValue scriptdata(UniValue::VARR);
            for (unsigned int j = 0; j < txin.scriptData.stack.size(); j++) {
                std::vector<unsigned char> item = txin.scriptData.stack[j];
                scriptdata.push_back(HexStr(item));
            }
            in.pushKV("scriptdata", scriptdata);
        }

        if (tx.HasWitness()) {
            if (!txin.scriptWitness.IsNull()) {
                UniValue txinwitness(UniValue::VARR);
                for (unsigned int j = 0; j < txin.scriptWitness.stack.size(); j++) {
                    std::vector<unsigned char> item = txin.scriptWitness.stack[j];
                    txinwitness.push_back(HexStr(item));
                }
                in.pushKV("txinwitness", txinwitness);
            }
        }
        in.pushKV("sequence", (int64_t)txin.nSequence);
        vin.push_back(in);
    }
    entry.pushKV("vin", vin);
    UniValue vout(UniValue::VARR);

    for (unsigned int i = 0; i < tx.vpout.size(); i++) {
        UniValue out(UniValue::VOBJ);
        out.pushKV("n", (int64_t)i);
        OutputToJSON(txid, i, tx.vpout[i].get(), out);
        auto txo_type = tx.vpout[i].get()->GetType();
        if (txo_type == OUTPUT_STANDARD || txo_type == OUTPUT_CT) {
            CSpentIndexValue spentInfo;
            CSpentIndexKey spentKey(txid, i);
            if (GetSpentIndex(chainman, spentKey, spentInfo, pmempool)) {
                out.pushKV("spentTxId", spentInfo.txid.GetHex());
                out.pushKV("spentIndex", (int)spentInfo.inputIndex);
                out.pushKV("spentHeight", spentInfo.blockHeight);
            }
        }
        vout.push_back(out);
    }

    entry.pushKV("vout", vout);

    if (!hashBlock.IsNull()) {
        entry.pushKV("blockhash", hashBlock.GetHex());

        if (nConfirmations > 0) {
            entry.pushKV("height", nHeight);
            entry.pushKV("confirmations", nConfirmations);
            PushTime(entry, "time", nBlockTime);
            PushTime(entry, "blocktime", nBlockTime);
        } else {
            entry.pushKV("height", -1);
            entry.pushKV("confirmations", 0);
        }
    }
}

static void TxToJSON(const CTransaction& tx, const uint256 hashBlock, UniValue& entry, Chainstate& active_chainstate)
=======
static void TxToJSON(const CTransaction& tx, const uint256 hashBlock, UniValue& entry, Chainstate& active_chainstate, const CTxUndo* txundo = nullptr, TxVerbosity verbosity = TxVerbosity::SHOW_TXID)
>>>>>>> 5055d07e
{
    // Call into TxToUniv() in bitcoin-common to decode the transaction hex.
    //
    // Blockchain contextual information (confirmations and blocktime) is not
    // available to code in bitcoin-common, so we query them here and push the
    // data into the returned UniValue.
    TxToUniv(tx, /*block_hash=*/uint256(), entry, /*include_hex=*/true, RPCSerializationFlags(), txundo, verbosity);

    if (!hashBlock.IsNull()) {
        LOCK(cs_main);

        entry.pushKV("blockhash", hashBlock.GetHex());
        const CBlockIndex* pindex = active_chainstate.m_blockman.LookupBlockIndex(hashBlock);
        if (pindex) {
            if (active_chainstate.m_chain.Contains(pindex)) {
                entry.pushKV("height", pindex->nHeight);
                entry.pushKV("confirmations", 1 + active_chainstate.m_chain.Height() - pindex->nHeight);
                entry.pushKV("time", pindex->GetBlockTime());
                entry.pushKV("blocktime", pindex->GetBlockTime());
            } else
            {
                entry.pushKV("height", -1);
                entry.pushKV("confirmations", 0);
            };
        }
    }
}

static std::vector<RPCResult> DecodeTxDoc(const std::string& txid_field_doc)
{
    return {
        {RPCResult::Type::STR_HEX, "txid", txid_field_doc},
        {RPCResult::Type::STR_HEX, "hash", "The transaction hash (differs from txid for witness transactions)"},
        {RPCResult::Type::NUM, "size", "The serialized transaction size"},
        {RPCResult::Type::NUM, "vsize", "The virtual transaction size (differs from size for witness transactions)"},
        {RPCResult::Type::NUM, "weight", "The transaction's weight (between vsize*4-3 and vsize*4)"},
        {RPCResult::Type::NUM, "version", "The version"},
        {RPCResult::Type::NUM_TIME, "locktime", "The lock time"},
        {RPCResult::Type::ARR, "vin", "",
        {
            {RPCResult::Type::OBJ, "", "",
            {
                {RPCResult::Type::STR_HEX, "coinbase", /*optional=*/true, "The coinbase value (only if coinbase transaction)"},
                {RPCResult::Type::STR_HEX, "txid", /*optional=*/true, "The transaction id (if not coinbase transaction)"},
                {RPCResult::Type::NUM, "vout", /*optional=*/true, "The output number (if not coinbase transaction)"},
                {RPCResult::Type::OBJ, "scriptSig", /*optional=*/true, "The script (if not coinbase transaction)",
                {
                    {RPCResult::Type::STR, "asm", "Disassembly of the signature script"},
                    {RPCResult::Type::STR_HEX, "hex", "The raw signature script bytes, hex-encoded"},
                }},
                {RPCResult::Type::ARR, "txinwitness", /*optional=*/true, "",
                {
                    {RPCResult::Type::STR_HEX, "hex", "hex-encoded witness data (if any)"},
                }},
                {RPCResult::Type::NUM, "sequence", "The script sequence number"},
                // Particl
                {RPCResult::Type::STR, "type", /*optional=*/true, "anon"},
                {RPCResult::Type::NUM, "num_inputs", /*optional=*/true, "Number of inputs in ring signature"},
                {RPCResult::Type::NUM, "ring_size", /*optional=*/true, "Number of columns in ring signature"},
                {RPCResult::Type::OBJ_DYN, "ring_member_rows", /*optional=*/true, "",
                {
                    {RPCResult::Type::STR, "row", "anon input ids"},
                }},
                {RPCResult::Type::ARR, "scriptdata", /*optional=*/true, "",
                {
                    {RPCResult::Type::STR_HEX, "hex", "hex-encoded script data (if any)"},
                }},
                // Insight
                {RPCResult::Type::STR_AMOUNT, "value", /*optional=*/true, "spentindex - prevout value"},
                {RPCResult::Type::NUM, "valueSat", /*optional=*/true, "spentindex - prevout value in sats"},  // TODO: Remove
                {RPCResult::Type::STR, "address", /*optional=*/true, "spentindex - prevout address"},
            }},
        }},
        {RPCResult::Type::ARR, "vout", "",
        {
            {RPCResult::Type::OBJ, "", "",
            {
                {RPCResult::Type::STR_AMOUNT, "value", /*optional=*/true, "The value in " + CURRENCY_UNIT},
                {RPCResult::Type::NUM, "n", "index"},
                {RPCResult::Type::OBJ, "scriptPubKey", /*optional=*/true, "",
                {
                    {RPCResult::Type::STR, "asm", "Disassembly of the public key script"},
                    {RPCResult::Type::STR, "desc", "Inferred descriptor for the output"},
                    {RPCResult::Type::STR_HEX, "hex", "The raw public key script bytes, hex-encoded"},
                    {RPCResult::Type::STR, "type", "The type, eg 'pubkeyhash'"},
                    {RPCResult::Type::STR, "address", /*optional=*/true, "The Particl address (only if a well-defined address exists)"},
                    {RPCResult::Type::STR, "stakeaddress", /*optional=*/true, "The Particl stake address (only if a well-defined stakeaddress exists)"},
                }},
                // Particl
                {RPCResult::Type::STR, "type", /*optional=*/true, "anon/blind/standard."},
                {RPCResult::Type::NUM, "valueSat", /*optional=*/true, "The value in sats"},  // TODO: Remove
                {RPCResult::Type::STR_HEX, "data_hex", /*optional=*/true, "Data component"},
                {RPCResult::Type::STR_AMOUNT, "ct_fee", /*optional=*/true, "data - SMSG confidential transaction fee"},
                {RPCResult::Type::STR_AMOUNT, "smsgfeerate", /*optional=*/true, "data - SMSG fee rate"},
                {RPCResult::Type::STR_HEX, "smsgdifficulty", /*optional=*/true, "data - SMSG difficulty"},
                {RPCResult::Type::STR, "vote", /*optional=*/true, "data - Voting entry"},
                {RPCResult::Type::STR_HEX, "pubkey", /*optional=*/true, "pubkey for anon output"},
                {RPCResult::Type::STR_HEX, "valueCommitment", /*optional=*/true, "value commitment for blinded output"},
                {RPCResult::Type::STR_HEX, "rangeproof", /*optional=*/true, "rangeproof for blinded output"},
                {RPCResult::Type::STR_HEX, "spentTxId", /*optional=*/true, "Txid of spending transaction"},
                // Insight
                {RPCResult::Type::NUM, "spentIndex", /*optional=*/true, "offset of input in spending transaction"},
                {RPCResult::Type::NUM, "spentHeight", /*optional=*/true, "Block height of spending transaction"},
            }},
        }},
    };
}

static std::vector<RPCArg> CreateTxDoc()
{
    return {
        {"inputs", RPCArg::Type::ARR, RPCArg::Optional::NO, "The inputs",
            {
                {"", RPCArg::Type::OBJ, RPCArg::Optional::OMITTED, "",
                    {
                        {"txid", RPCArg::Type::STR_HEX, RPCArg::Optional::NO, "The transaction id"},
                        {"vout", RPCArg::Type::NUM, RPCArg::Optional::NO, "The output number"},
                        {"sequence", RPCArg::Type::NUM, RPCArg::DefaultHint{"depends on the value of the 'replaceable' and 'locktime' arguments"}, "The sequence number"},
                    },
                },
            },
        },
        {"outputs", RPCArg::Type::ARR, RPCArg::Optional::NO, "The outputs (key-value pairs), where none of the keys are duplicated.\n"
                "That is, each address can only appear once and there can only be one 'data' object.\n"
                "For compatibility reasons, a dictionary, which holds the key-value pairs directly, is also\n"
                "                             accepted as second parameter.",
            {
                {"", RPCArg::Type::OBJ_USER_KEYS, RPCArg::Optional::OMITTED, "",
                    {
                        {"address", RPCArg::Type::AMOUNT, RPCArg::Optional::NO, "A key-value pair. The key (string) is the particl address, the value (float or string) is the amount in " + CURRENCY_UNIT},
                    },
                },
                {"", RPCArg::Type::OBJ, RPCArg::Optional::OMITTED, "",
                    {
                        {"data", RPCArg::Type::STR_HEX, RPCArg::Optional::NO, "A key-value pair. The key must be \"data\", the value is hex-encoded data"},
                    },
                },
            },
        },
        {"locktime", RPCArg::Type::NUM, RPCArg::Default{0}, "Raw locktime. Non-0 value also locktime-activates inputs"},
        {"replaceable", RPCArg::Type::BOOL, RPCArg::Default{true}, "Marks this transaction as BIP125-replaceable.\n"
                "Allows this transaction to be replaced by a transaction with higher fees. If provided, it is an error if explicit sequence numbers are incompatible."},
    };
}

static RPCHelpMan getrawtransaction()
{
    return RPCHelpMan{
                "getrawtransaction",

                "By default, this call only returns a transaction if it is in the mempool. If -txindex is enabled\n"
                "and no blockhash argument is passed, it will return the transaction if it is in the mempool or any block.\n"
                "If a blockhash argument is passed, it will return the transaction if\n"
                "the specified block is available and the transaction is in that block.\n\n"
                "Hint: Use gettransaction for wallet transactions.\n\n"

                "If verbosity is 0 or omitted, returns the serialized transaction as a hex-encoded string.\n"
                "If verbosity is 1, returns a JSON Object with information about transaction.\n"
                "If verbosity is 2, returns a JSON Object with information about transaction, including fee and prevout information.",
                {
                    {"txid", RPCArg::Type::STR_HEX, RPCArg::Optional::NO, "The transaction id"},
                    {"verbosity|verbose", RPCArg::Type::NUM, RPCArg::Default{0}, "0 for hex-encoded data, 1 for a JSON object, and 2 for JSON object with fee and prevout"},
                    {"blockhash", RPCArg::Type::STR_HEX, RPCArg::Optional::OMITTED_NAMED_ARG, "The block in which to look for the transaction"},
                },
                {
                    RPCResult{"if verbosity is not set or set to 0",
                         RPCResult::Type::STR, "data", "The serialized transaction as a hex-encoded string for 'txid'"
                     },
                     RPCResult{"if verbosity is set to 1",
                         // When updating this documentation, update `decoderawtransaction` in the same way.
                         RPCResult::Type::OBJ, "", "",
                         Cat<std::vector<RPCResult>>(
                         {
                             {RPCResult::Type::BOOL, "in_active_chain", /*optional=*/true, "Whether specified block is in the active chain or not (only present with explicit \"blockhash\" argument)"},
                             {RPCResult::Type::STR_HEX, "blockhash", /*optional=*/true, "the block hash"},
                             {RPCResult::Type::NUM, "confirmations", /*optional=*/true, "The confirmations"},
                             {RPCResult::Type::NUM, "height", /*optional=*/true, "The height of the containing block"},
                             {RPCResult::Type::NUM_TIME, "blocktime", /*optional=*/true, "The block time expressed in " + UNIX_EPOCH_TIME},
                             {RPCResult::Type::NUM, "time", /*optional=*/true, "Same as \"blocktime\""},
                             {RPCResult::Type::STR_HEX, "hex", "The serialized, hex-encoded data for 'txid'"},
                         },
                         DecodeTxDoc(/*txid_field_doc=*/"The transaction id (same as provided)")),
                    },
                    RPCResult{"for verbosity = 2",
                        RPCResult::Type::OBJ, "", "",
                        {
                            {RPCResult::Type::ELISION, "", "Same output as verbosity = 1"},
                            {RPCResult::Type::NUM, "fee", /* optional */ true, "transaction fee in " + CURRENCY_UNIT + ", omitted if block undo data is not available"},
                            {RPCResult::Type::ARR, "vin", "",
                            {
                                {RPCResult::Type::OBJ, "", /* optional */ true, "utxo being spent, omitted if block undo data is not available",
                                {
                                    {RPCResult::Type::ELISION, "", "Same output as verbosity = 1"},
                                    {RPCResult::Type::OBJ, "prevout", "Only if undo information is available)",
                                    {
                                        {RPCResult::Type::BOOL, "generated", "Coinbase or not"},
                                        {RPCResult::Type::NUM, "height", "The height of the prevout"},
                                        {RPCResult::Type::STR_AMOUNT, "value", "The value in " + CURRENCY_UNIT},
                                        {RPCResult::Type::OBJ, "scriptPubKey", "",
                                        {
                                             {RPCResult::Type::STR, "asm", "Disassembly of the public key script"},
                                             {RPCResult::Type::STR, "desc", "Inferred descriptor for the output"},
                                             {RPCResult::Type::STR_HEX, "hex", "The raw public key script bytes, hex-encoded"},
                                             {RPCResult::Type::STR, "address", /*optional=*/true, "The Bitcoin address (only if a well-defined address exists)"},
                                             {RPCResult::Type::STR, "type", "The type (one of: " + GetAllOutputTypes() + ")"},
                                        }},
                                    }},
                                }},
                            }},
                        }},
                },
                RPCExamples{
                    HelpExampleCli("getrawtransaction", "\"mytxid\"")
            + HelpExampleCli("getrawtransaction", "\"mytxid\" 1")
            + HelpExampleRpc("getrawtransaction", "\"mytxid\", 1")
            + HelpExampleCli("getrawtransaction", "\"mytxid\" 0 \"myblockhash\"")
            + HelpExampleCli("getrawtransaction", "\"mytxid\" 1 \"myblockhash\"")
            + HelpExampleCli("getrawtransaction", "\"mytxid\" 2 \"myblockhash\"")
                },
        [&](const RPCHelpMan& self, const JSONRPCRequest& request) -> UniValue
{
    const NodeContext& node = EnsureAnyNodeContext(request.context);
    ChainstateManager& chainman = EnsureChainman(node);

    uint256 hash = ParseHashV(request.params[0], "parameter 1");
    const CBlockIndex* blockindex = nullptr;

    if (!fParticlMode &&
        hash == chainman.GetParams().GenesisBlock().hashMerkleRoot) {
        // Special exception for the genesis block coinbase transaction
        throw JSONRPCError(RPC_INVALID_ADDRESS_OR_KEY, "The genesis block coinbase is not considered an ordinary transaction and cannot be retrieved");
    }

    // Accept either a bool (true) or a num (>=0) to indicate verbosity.
    int verbosity{0};
    if (!request.params[1].isNull()) {
        if (request.params[1].isBool()) {
            verbosity = request.params[1].get_bool();
        } else {
            verbosity = request.params[1].getInt<int>();
        }
    }

    if (!request.params[2].isNull()) {
        LOCK(cs_main);

        uint256 blockhash = ParseHashV(request.params[2], "parameter 3");
        blockindex = chainman.m_blockman.LookupBlockIndex(blockhash);
        if (!blockindex) {
            throw JSONRPCError(RPC_INVALID_ADDRESS_OR_KEY, "Block hash not found");
        }
    }

    bool f_txindex_ready = false;
    if (g_txindex && !blockindex) {
        f_txindex_ready = g_txindex->BlockUntilSyncedToCurrentChain();
    }

    int nHeight = 0;
    int nConfirmations = 0;
    int nBlockTime = 0;

    uint256 hash_block;
    const CTransactionRef tx = GetTransaction(blockindex, node.mempool.get(), hash, chainman.GetConsensus(), hash_block);
    if (!tx) {
        std::string errmsg;
        if (blockindex) {
            const bool block_has_data = WITH_LOCK(::cs_main, return blockindex->nStatus & BLOCK_HAVE_DATA);
            if (!block_has_data) {
                throw JSONRPCError(RPC_MISC_ERROR, "Block not available");
            }
            errmsg = "No such transaction found in the provided block";
        } else if (!g_txindex) {
            errmsg = "No such mempool transaction. Use -txindex or provide a block hash to enable blockchain transaction queries";
        } else if (!f_txindex_ready) {
            errmsg = "No such mempool transaction. Blockchain transactions are still in the process of being indexed";
        } else {
            errmsg = "No such mempool or blockchain transaction";
        }
        throw JSONRPCError(RPC_INVALID_ADDRESS_OR_KEY, errmsg + ". Use gettransaction for wallet transactions.");
    }

<<<<<<< HEAD
    {
        LOCK(cs_main);
        node::BlockMap::iterator mi = chainman.BlockIndex().find(hash_block);
        if (mi != chainman.BlockIndex().end()) {
            CBlockIndex *pindex = &mi->second;
            if (chainman.ActiveChain().Contains(pindex)) {
                nHeight = pindex->nHeight;
                nConfirmations = 1 + chainman.ActiveChain().Height() - pindex->nHeight;
                nBlockTime = pindex->GetBlockTime();
            } else {
                nHeight = -1;
                nConfirmations = 0;
                nBlockTime = pindex->GetBlockTime();
            }
        }
    }

    std::string strHex = EncodeHexTx(*tx, RPCSerializationFlags());
    if (!fVerbose) {
        return strHex;
    }

    UniValue result(UniValue::VOBJ);
    if (blockindex) result.pushKV("in_active_chain", in_active_chain);
    result.pushKV("hex", strHex);

    if (fParticlMode) {
        TxToJSONExpanded(chainman, *tx, hash_block, node.mempool.get(), result, nHeight, nConfirmations, nBlockTime);
    } else {
        TxToJSON(*tx, hash_block, result, chainman.ActiveChainstate());
    }
=======
    if (verbosity <= 0) {
        return EncodeHexTx(*tx, RPCSerializationFlags());
    }

    UniValue result(UniValue::VOBJ);
    if (blockindex) {
        LOCK(cs_main);
        result.pushKV("in_active_chain", chainman.ActiveChain().Contains(blockindex));
    }
    // If request is verbosity >= 1 but no blockhash was given, then look up the blockindex
    if (request.params[2].isNull()) {
        LOCK(cs_main);
        blockindex = chainman.m_blockman.LookupBlockIndex(hash_block);
    }
    if (verbosity == 1) {
        TxToJSON(*tx, hash_block, result, chainman.ActiveChainstate());
        return result;
    }

    CBlockUndo blockUndo;
    CBlock block;
    const bool is_block_pruned{WITH_LOCK(cs_main, return chainman.m_blockman.IsBlockPruned(blockindex))};

    if (tx->IsCoinBase() ||
        !blockindex || is_block_pruned ||
        !(UndoReadFromDisk(blockUndo, blockindex) && ReadBlockFromDisk(block, blockindex, Params().GetConsensus()))) {
        TxToJSON(*tx, hash_block, result, chainman.ActiveChainstate());
        return result;
    }

    CTxUndo* undoTX {nullptr};
    auto it = std::find_if(block.vtx.begin(), block.vtx.end(), [tx](CTransactionRef t){ return *t == *tx; });
    if (it != block.vtx.end()) {
        // -1 as blockundo does not have coinbase tx
        undoTX = &blockUndo.vtxundo.at(it - block.vtx.begin() - 1);
    }
    TxToJSON(*tx, hash_block, result, chainman.ActiveChainstate(), undoTX, TxVerbosity::SHOW_DETAILS_AND_PREVOUT);
>>>>>>> 5055d07e
    return result;
},
    };
}

static RPCHelpMan createrawtransaction()
{
    return RPCHelpMan{"createrawtransaction",
                "\nCreate a transaction spending the given inputs and creating new outputs.\n"
                "Outputs can be addresses or data.\n"
                "Returns hex-encoded raw transaction.\n"
                "Note that the transaction's inputs are not signed, and\n"
                "it is not stored in the wallet or transmitted to the network.\n",
                CreateTxDoc(),
                RPCResult{
                    RPCResult::Type::STR_HEX, "transaction", "hex string of the transaction"
                },
                RPCExamples{
                    HelpExampleCli("createrawtransaction", "\"[{\\\"txid\\\":\\\"myid\\\",\\\"vout\\\":0}]\" \"[{\\\"address\\\":0.01}]\"")
            + HelpExampleCli("createrawtransaction", "\"[{\\\"txid\\\":\\\"myid\\\",\\\"vout\\\":0}]\" \"[{\\\"data\\\":\\\"00010203\\\"}]\"")
            + HelpExampleRpc("createrawtransaction", "\"[{\\\"txid\\\":\\\"myid\\\",\\\"vout\\\":0}]\", \"[{\\\"address\\\":0.01}]\"")
            + HelpExampleRpc("createrawtransaction", "\"[{\\\"txid\\\":\\\"myid\\\",\\\"vout\\\":0}]\", \"[{\\\"data\\\":\\\"00010203\\\"}]\"")
                },
        [&](const RPCHelpMan& self, const JSONRPCRequest& request) -> UniValue
{
    RPCTypeCheck(request.params, {
        UniValue::VARR,
        UniValueType(), // ARR or OBJ, checked later
        UniValue::VNUM,
        UniValue::VBOOL
        }, true
    );

    std::optional<bool> rbf;
    if (!request.params[3].isNull()) {
        rbf = request.params[3].get_bool();
    }
    CMutableTransaction rawTx = ConstructTransaction(request.params[0], request.params[1], request.params[2], rbf);

    return EncodeHexTx(CTransaction(rawTx));
},
    };
}

static RPCHelpMan decoderawtransaction()
{
    return RPCHelpMan{"decoderawtransaction",
                "Return a JSON object representing the serialized, hex-encoded transaction.",
                {
                    {"hexstring", RPCArg::Type::STR_HEX, RPCArg::Optional::NO, "The transaction hex string"},
                    {"iswitness", RPCArg::Type::BOOL, RPCArg::DefaultHint{"depends on heuristic tests"}, "Whether the transaction hex is a serialized witness transaction.\n"
                        "If iswitness is not present, heuristic tests will be used in decoding.\n"
                        "If true, only witness deserialization will be tried.\n"
                        "If false, only non-witness deserialization will be tried.\n"
                        "This boolean should reflect whether the transaction has inputs\n"
                        "(e.g. fully valid, or on-chain transactions), if known by the caller."
                    },
                },
                RPCResult{
                    RPCResult::Type::OBJ, "", "",
                    DecodeTxDoc(/*txid_field_doc=*/"The transaction id"),
                },
                RPCExamples{
                    HelpExampleCli("decoderawtransaction", "\"hexstring\"")
            + HelpExampleRpc("decoderawtransaction", "\"hexstring\"")
                },
        [&](const RPCHelpMan& self, const JSONRPCRequest& request) -> UniValue
{
    RPCTypeCheck(request.params, {UniValue::VSTR, UniValue::VBOOL});

    CMutableTransaction mtx;

    bool try_witness = request.params[1].isNull() ? true : request.params[1].get_bool();
    bool try_no_witness = request.params[1].isNull() ? true : !request.params[1].get_bool();

    if (!DecodeHexTx(mtx, request.params[0].get_str(), try_no_witness, try_witness)) {
        throw JSONRPCError(RPC_DESERIALIZATION_ERROR, "TX decode failed");
    }

    UniValue result(UniValue::VOBJ);
    TxToUniv(CTransaction(std::move(mtx)), /*block_hash=*/uint256(), /*entry=*/result, /*include_hex=*/false);

    return result;
},
    };
}

static RPCHelpMan decodescript()
{
    return RPCHelpMan{
        "decodescript",
        "\nDecode a hex-encoded script.\n",
        {
            {"hexstring", RPCArg::Type::STR_HEX, RPCArg::Optional::NO, "the hex-encoded script"},
        },
        RPCResult{
            RPCResult::Type::OBJ, "", "",
            {
                {RPCResult::Type::STR, "asm", "Script public key"},
                {RPCResult::Type::STR, "desc", "Inferred descriptor for the script"},
                {RPCResult::Type::STR, "type", "The output type (e.g. " + GetAllOutputTypes() + ")"},
                {RPCResult::Type::STR, "address", /*optional=*/true, "The Particl address (only if a well-defined address exists)"},
                {RPCResult::Type::STR, "p2sh", /*optional=*/true,
                 "address of P2SH script wrapping this redeem script (not returned for types that should not be wrapped)"},
                {RPCResult::Type::OBJ, "segwit", /*optional=*/true,
                 "Result of a witness script public key wrapping this redeem script (not returned for types that should not be wrapped)",
                 {
                     {RPCResult::Type::STR, "asm", "String representation of the script public key"},
                     {RPCResult::Type::STR_HEX, "hex", "Hex string of the script public key"},
                     {RPCResult::Type::STR, "type", "The type of the script public key (e.g. witness_v0_keyhash or witness_v0_scripthash)"},
                     {RPCResult::Type::STR, "address", /*optional=*/true, "The Particl address (only if a well-defined address exists)"},
                     {RPCResult::Type::STR, "stakeaddress", /*optional=*/true, "The Particl stake address (only if a well-defined stakeaddress exists)"},
                     {RPCResult::Type::STR, "desc", "Inferred descriptor for the script"},
                     {RPCResult::Type::STR, "p2sh-segwit", "address of the P2SH script wrapping this witness redeem script"},
                 }},
            },
        },
        RPCExamples{
            HelpExampleCli("decodescript", "\"hexstring\"")
          + HelpExampleRpc("decodescript", "\"hexstring\"")
        },
        [&](const RPCHelpMan& self, const JSONRPCRequest& request) -> UniValue
{
    RPCTypeCheck(request.params, {UniValue::VSTR});

    UniValue r(UniValue::VOBJ);
    CScript script;
    if (request.params[0].get_str().size() > 0){
        std::vector<unsigned char> scriptData(ParseHexV(request.params[0], "argument"));
        script = CScript(scriptData.begin(), scriptData.end());
    } else {
        // Empty scripts are valid
    }
    ScriptToUniv(script, /*out=*/r, /*include_hex=*/false, /*include_address=*/true);

    std::vector<std::vector<unsigned char>> solutions_data;
    const TxoutType which_type{Solver(script, solutions_data)};

    const bool can_wrap{[&] {
        switch (which_type) {
        case TxoutType::MULTISIG:
        case TxoutType::NONSTANDARD:
        case TxoutType::PUBKEY:
        case TxoutType::PUBKEYHASH:
        case TxoutType::WITNESS_V0_KEYHASH:
        case TxoutType::WITNESS_V0_SCRIPTHASH:
            // Can be wrapped if the checks below pass
            break;
        case TxoutType::NULL_DATA:
        case TxoutType::SCRIPTHASH:
        case TxoutType::WITNESS_UNKNOWN:
        case TxoutType::WITNESS_V1_TAPROOT:
        // Particl extra types
        case TxoutType::SCRIPTHASH256:
        case TxoutType::PUBKEYHASH256:
        case TxoutType::TIMELOCKED_SCRIPTHASH:
        case TxoutType::TIMELOCKED_SCRIPTHASH256:
        case TxoutType::TIMELOCKED_PUBKEYHASH:
        case TxoutType::TIMELOCKED_PUBKEYHASH256:
        case TxoutType::TIMELOCKED_MULTISIG:
            // Should not be wrapped
            return false;
        } // no default case, so the compiler can warn about missing cases
        if (!script.HasValidOps() || script.IsUnspendable()) {
            return false;
        }
        for (CScript::const_iterator it{script.begin()}; it != script.end();) {
            opcodetype op;
            CHECK_NONFATAL(script.GetOp(it, op));
            if (op == OP_CHECKSIGADD || IsOpSuccess(op)) {
                return false;
            }
        }
        return true;
    }()};

    if (can_wrap) {
        r.pushKV("p2sh", EncodeDestination(ScriptHash(script)));
        // P2SH and witness programs cannot be wrapped in P2WSH, if this script
        // is a witness program, don't return addresses for a segwit programs.
        const bool can_wrap_P2WSH{[&] {
            switch (which_type) {
            case TxoutType::MULTISIG:
            case TxoutType::PUBKEY:
            // Uncompressed pubkeys cannot be used with segwit checksigs.
            // If the script contains an uncompressed pubkey, skip encoding of a segwit program.
                for (const auto& solution : solutions_data) {
                    if ((solution.size() != 1) && !CPubKey(solution).IsCompressed()) {
                        return false;
                    }
                }
                return true;
            case TxoutType::NONSTANDARD:
            case TxoutType::PUBKEYHASH:
                // Can be P2WSH wrapped
                return true;
            case TxoutType::NULL_DATA:
            case TxoutType::SCRIPTHASH:
            case TxoutType::WITNESS_UNKNOWN:
            case TxoutType::WITNESS_V0_KEYHASH:
            case TxoutType::WITNESS_V0_SCRIPTHASH:
            case TxoutType::WITNESS_V1_TAPROOT:
            // Particl extra types
            case TxoutType::SCRIPTHASH256:
            case TxoutType::PUBKEYHASH256:
            case TxoutType::TIMELOCKED_SCRIPTHASH:
            case TxoutType::TIMELOCKED_SCRIPTHASH256:
            case TxoutType::TIMELOCKED_PUBKEYHASH:
            case TxoutType::TIMELOCKED_PUBKEYHASH256:
            case TxoutType::TIMELOCKED_MULTISIG:
                // Should not be wrapped
                return false;
            } // no default case, so the compiler can warn about missing cases
            NONFATAL_UNREACHABLE();
        }()};
        if (can_wrap_P2WSH) {
            UniValue sr(UniValue::VOBJ);
            CScript segwitScr;
            if (which_type == TxoutType::PUBKEY) {
                segwitScr = GetScriptForDestination(WitnessV0KeyHash(Hash160(solutions_data[0])));
            } else if (which_type == TxoutType::PUBKEYHASH) {
                segwitScr = GetScriptForDestination(WitnessV0KeyHash(uint160{solutions_data[0]}));
            } else {
                // Scripts that are not fit for P2WPKH are encoded as P2WSH.
                segwitScr = GetScriptForDestination(WitnessV0ScriptHash(script));
            }
            ScriptToUniv(segwitScr, /*out=*/sr, /*include_hex=*/true, /*include_address=*/true);
            sr.pushKV("p2sh-segwit", EncodeDestination(ScriptHash(segwitScr)));
            r.pushKV("segwit", sr);
        }
    }

    return r;
},
    };
}

static RPCHelpMan combinerawtransaction()
{
    return RPCHelpMan{"combinerawtransaction",
                "\nCombine multiple partially signed transactions into one transaction.\n"
                "The combined transaction may be another partially signed transaction or a \n"
                "fully signed transaction.",
                {
                    {"txs", RPCArg::Type::ARR, RPCArg::Optional::NO, "The hex strings of partially signed transactions",
                        {
                            {"hexstring", RPCArg::Type::STR_HEX, RPCArg::Optional::OMITTED, "A hex-encoded raw transaction"},
                        },
                        },
                },
                RPCResult{
                    RPCResult::Type::STR, "", "The hex-encoded raw transaction with signature(s)"
                },
                RPCExamples{
                    HelpExampleCli("combinerawtransaction", R"('["myhex1", "myhex2", "myhex3"]')")
                },
        [&](const RPCHelpMan& self, const JSONRPCRequest& request) -> UniValue
{

    UniValue txs = request.params[0].get_array();
    std::vector<CMutableTransaction> txVariants(txs.size());

    for (unsigned int idx = 0; idx < txs.size(); idx++) {
        if (!DecodeHexTx(txVariants[idx], txs[idx].get_str())) {
            throw JSONRPCError(RPC_DESERIALIZATION_ERROR, strprintf("TX decode failed for tx %d. Make sure the tx has at least one input.", idx));
        }
    }

    if (txVariants.empty()) {
        throw JSONRPCError(RPC_DESERIALIZATION_ERROR, "Missing transactions");
    }

    // mergedTx will end up with all the signatures; it
    // starts as a clone of the rawtx:
    CMutableTransaction mergedTx(txVariants[0]);

    // Fetch previous transactions (inputs):
    CCoinsView viewDummy;
    CCoinsViewCache view(&viewDummy);
    {
        NodeContext& node = EnsureAnyNodeContext(request.context);
        const CTxMemPool& mempool = EnsureMemPool(node);
        ChainstateManager& chainman = EnsureChainman(node);
        LOCK2(cs_main, mempool.cs);
        CCoinsViewCache &viewChain = chainman.ActiveChainstate().CoinsTip();
        CCoinsViewMemPool viewMempool(&viewChain, mempool);
        view.SetBackend(viewMempool); // temporarily switch cache backend to db+mempool view

        for (const CTxIn& txin : mergedTx.vin) {
            view.AccessCoin(txin.prevout); // Load entries from viewChain into view; can fail.
        }

        view.SetBackend(viewDummy); // switch back to avoid locking mempool for too long
    }

    // Use CTransaction for the constant parts of the
    // transaction to avoid rehashing.
    const CTransaction txConst(mergedTx);
    // Sign what we can:
    for (unsigned int i = 0; i < mergedTx.vin.size(); i++) {
        CTxIn& txin = mergedTx.vin[i];
        const Coin& coin = view.AccessCoin(txin.prevout);
        if (coin.IsSpent()) {
            throw JSONRPCError(RPC_VERIFY_ERROR, "Input not found or already spent");
        }
        const CScript& prevPubKey = coin.out.scriptPubKey;
        const CAmount& amount = coin.out.nValue;
        SignatureData sigdata;
        std::vector<uint8_t> vchAmount(8);
        part::SetAmount(vchAmount, amount);

        // ... and merge in other signatures:
        for (const CMutableTransaction& txv : txVariants) {
            if (txv.vin.size() > i) {
                sigdata.MergeSignatureData(DataFromTransaction(txv, i, vchAmount, prevPubKey));
            }
        }
        ProduceSignature(DUMMY_SIGNING_PROVIDER, MutableTransactionSignatureCreator(mergedTx, i, vchAmount, 1), prevPubKey, sigdata);

        UpdateInput(txin, sigdata);
    }

    return EncodeHexTx(CTransaction(mergedTx));
},
    };
}

static RPCHelpMan signrawtransactionwithkey()
{
    return RPCHelpMan{"signrawtransactionwithkey",
                "\nSign inputs for raw transaction (serialized, hex-encoded).\n"
                "The second argument is an array of base58-encoded private\n"
                "keys that will be the only keys used to sign the transaction.\n"
                "The third optional argument (may be null) is an array of previous transaction outputs that\n"
                "this transaction depends on but may not yet be in the block chain.\n",
                {
                    {"hexstring", RPCArg::Type::STR, RPCArg::Optional::NO, "The transaction hex string"},
                    {"privkeys", RPCArg::Type::ARR, RPCArg::Optional::NO, "The base58-encoded private keys for signing",
                        {
                            {"privatekey", RPCArg::Type::STR_HEX, RPCArg::Optional::OMITTED, "private key in base58-encoding"},
                        },
                        },
                    {"prevtxs", RPCArg::Type::ARR, RPCArg::Optional::OMITTED_NAMED_ARG, "The previous dependent transaction outputs",
                        {
                            {"", RPCArg::Type::OBJ, RPCArg::Optional::OMITTED, "",
                                {
                                    {"txid", RPCArg::Type::STR_HEX, RPCArg::Optional::NO, "The transaction id"},
                                    {"vout", RPCArg::Type::NUM, RPCArg::Optional::NO, "The output number"},
                                    {"scriptPubKey", RPCArg::Type::STR_HEX, RPCArg::Optional::NO, "script key"},
                                    {"redeemScript", RPCArg::Type::STR_HEX, RPCArg::Optional::OMITTED, "(required for P2SH) redeem script"},
                                    {"witnessScript", RPCArg::Type::STR_HEX, RPCArg::Optional::OMITTED, "(required for P2WSH or P2SH-P2WSH) witness script"},
                                    {"amount", RPCArg::Type::AMOUNT, RPCArg::Optional::OMITTED, "(required for Segwit inputs) the amount spent"},
                                },
                                },
                        },
                        },
                    {"sighashtype", RPCArg::Type::STR, RPCArg::Default{"DEFAULT for Taproot, ALL otherwise"}, "The signature hash type. Must be one of:\n"
            "       \"DEFAULT\"\n"
            "       \"ALL\"\n"
            "       \"NONE\"\n"
            "       \"SINGLE\"\n"
            "       \"ALL|ANYONECANPAY\"\n"
            "       \"NONE|ANYONECANPAY\"\n"
            "       \"SINGLE|ANYONECANPAY\"\n"
                    },
                    {"options", RPCArg::Type::OBJ, RPCArg::Default{UniValue::VOBJ}, "JSON object with options",
                        {
                            {"taproot", RPCArg::Type::OBJ, RPCArg::Default{UniValue::VOBJ}, "A JSON object of json objects, key is the output pubkey of the txoutput",
                                {
                                    {"", RPCArg::Type::OBJ, RPCArg::Default{UniValue::VOBJ}, "",
                                        {
                                            {"internal_key_index", RPCArg::Type::NUM, RPCArg::Optional::OMITTED, "Offset of privatekey in privkeys array"},
                                            {"internal_pubkey", RPCArg::Type::STR_HEX, RPCArg::Optional::OMITTED, "Internal pubkey if internal_key_index isn't set"},
                                            {"merkle_root", RPCArg::Type::STR_HEX, RPCArg::Optional::OMITTED, "Merkle root of scripts tree"},
                                            {"scripts", RPCArg::Type::ARR, RPCArg::Optional::NO, "The inputs",
                                                {
                                                    {"", RPCArg::Type::OBJ, RPCArg::Optional::OMITTED, "",
                                                        {
                                                            {"depth", RPCArg::Type::NUM, RPCArg::Optional::NO, "Depth of script"},
                                                            {"merkle_hash", RPCArg::Type::STR_HEX, RPCArg::Optional::OMITTED, "Merkle root of scripts tree"},
                                                            {"script", RPCArg::Type::STR_HEX, RPCArg::Optional::OMITTED, "Script in hex"},
                                                        },
                                                    },
                                                },
                                            },
                                        },
                                    },
                                },
                            },
                        },
                    },
                },
                RPCResult{
                    RPCResult::Type::OBJ, "", "",
                    {
                        {RPCResult::Type::STR_HEX, "hex", "The hex-encoded raw transaction with signature(s)"},
                        {RPCResult::Type::BOOL, "complete", "If the transaction has a complete set of signatures"},
                        {RPCResult::Type::ARR, "errors", /*optional=*/true, "Script verification errors (if there are any)",
                        {
                            {RPCResult::Type::OBJ, "", "",
                            {
                                {RPCResult::Type::STR_HEX, "txid", "The hash of the referenced, previous transaction"},
                                {RPCResult::Type::NUM, "vout", "The index of the output to spent and used as input"},
                                {RPCResult::Type::ARR, "witness", "",
                                {
                                    {RPCResult::Type::STR_HEX, "witness", ""},
                                }},
                                {RPCResult::Type::STR_HEX, "scriptSig", "The hex-encoded signature script"},
                                {RPCResult::Type::NUM, "sequence", "Script sequence number"},
                                {RPCResult::Type::STR, "error", "Verification or signing error related to the input"},
                            }},
                        }},
                    }
                },
                RPCExamples{
                    HelpExampleCli("signrawtransactionwithkey", "\"myhex\" \"[\\\"key1\\\",\\\"key2\\\"]\"")
            + HelpExampleRpc("signrawtransactionwithkey", "\"myhex\", \"[\\\"key1\\\",\\\"key2\\\"]\"")
                },
        [&](const RPCHelpMan& self, const JSONRPCRequest& request) -> UniValue
{
    RPCTypeCheck(request.params, {UniValue::VSTR, UniValue::VARR, UniValue::VARR, UniValue::VSTR}, true);

    CMutableTransaction mtx;
    if (!DecodeHexTx(mtx, request.params[0].get_str())) {
        throw JSONRPCError(RPC_DESERIALIZATION_ERROR, "TX decode failed. Make sure the tx has at least one input.");
    }

    FillableSigningProvider keystore;
    const UniValue& keys = request.params[1].get_array();
    for (unsigned int idx = 0; idx < keys.size(); ++idx) {
        UniValue k = keys[idx];
        CKey key = DecodeSecret(k.get_str());
        if (!key.IsValid()) {
            throw JSONRPCError(RPC_INVALID_ADDRESS_OR_KEY, "Invalid private key");
        }
        keystore.AddKey(key);
    }

    // Fetch previous transactions (inputs):
    std::map<COutPoint, Coin> coins;
    for (const CTxIn& txin : mtx.vin) {
        coins[txin.prevout]; // Create empty map entry keyed by prevout.
    }
    NodeContext& node = EnsureAnyNodeContext(request.context);
    FindCoins(node, coins);

    // Parse the prevtxs array
    ParsePrevouts(request.params[2], &keystore, coins, mtx.IsCoinStake());

    if (!request.params[4].isNull()) {
        const UniValue &options = request.params[4].get_obj();

        RPCTypeCheckObj(options,
            {
                {"taproot", UniValueType(UniValue::VOBJ)},
            },
            true, true);

        if (options.exists("taproot")) {
            const UniValue &taproot = options["taproot"].get_obj();

            for (const auto &str_output_pubkey : taproot.getKeys()) {
                if (!IsHex(str_output_pubkey) || !(str_output_pubkey.size() == 64)) {
                    throw JSONRPCError(RPC_INVALID_PARAMETER, "Output public key must be 32 bytes and hex encoded.");
                }
                const UniValue &taproot_key_info = taproot[str_output_pubkey].get_obj();

                XOnlyPubKey internal_pubkey;
                TaprootSpendData trs;

                if (taproot_key_info.exists("internal_key_index")) {
                    int xk_offset = taproot_key_info["internal_key_index"].getInt<int>();
                    if (xk_offset < 0 || xk_offset >= (int) keys.size()) {
                        throw JSONRPCError(RPC_INVALID_PARAMETER, "internal_key_index out of range.");
                    }
                    const UniValue &k = keys[xk_offset];
                    CKey internal_key = DecodeSecret(k.get_str());
                    internal_pubkey = XOnlyPubKey(internal_key.GetPubKey());
                } else
                if (taproot_key_info.exists("internal_pubkey")) {
                    std::string s = taproot_key_info["internal_pubkey"].get_str();
                    if (!IsHex(s) || !(s.size() == 64)) {
                        throw JSONRPCError(RPC_INVALID_PARAMETER, "internal_pubkey must be 32 bytes and hex encoded.");
                    }
                    internal_pubkey = XOnlyPubKey(ParseHex(s));
                }

                if (taproot_key_info.exists("merkle_root")) {
                    std::string s = taproot_key_info["merkle_root"].get_str();
                    if (!IsHex(s) || !(s.size() == 64)) {
                        throw JSONRPCError(RPC_INVALID_PARAMETER, "Merkle root must be 32 bytes and hex encoded.");
                    }
                    trs.merkle_root = uint256(ParseHex(s));
                    if (taproot_key_info.exists("scripts")) {
                        throw JSONRPCError(RPC_INVALID_PARAMETER, "merkle_root and scripts are incompatible.");
                    }
                }
                if (taproot_key_info.exists("scripts")) {
                    TaprootBuilder builder;

                    const UniValue &scripts = taproot_key_info["scripts"].get_array();

                    for (unsigned int idx = 0; idx < scripts.size(); ++idx) {
                        const UniValue &script = scripts[idx];

                        int leaf_version = TAPROOT_LEAF_TAPSCRIPT;

                        if (!script.exists("depth")) {
                            throw JSONRPCError(RPC_INVALID_PARAMETER, "script depth is required.");
                        }
                        int depth = script["depth"].getInt<int>();

                        if (script.exists("script") && script.exists("merkle_hash")) {
                            throw JSONRPCError(RPC_INVALID_PARAMETER, "script is incompatible with merkle_hash.");
                        }
                        if (script.exists("script")) {
                            std::vector<unsigned char> script_data(ParseHex(script["script"].get_str()));
                            CScript script(script_data.begin(), script_data.end());
                            builder.Add(depth, script, leaf_version);
                        } else
                        if (script.exists("merkle_hash")) {
                            std::string s = script["merkle_hash"].get_str();
                            if (!IsHex(s) || !(s.size() == 64)) {
                                throw JSONRPCError(RPC_INVALID_PARAMETER, "Merkle hash must be 32 bytes and hex encoded.");
                            }
                            uint256 merkle_hash = uint256(ParseHex(s));
                            builder.AddOmitted(depth, merkle_hash);
                        }
                    }
                    builder.Finalize(internal_pubkey);
                    trs = builder.GetSpendData();
                } else {
                    trs.internal_key = internal_pubkey;
                }

                XOnlyPubKey output_pubkey{ParseHex(str_output_pubkey)};
                keystore.tr_spenddata[output_pubkey].Merge(trs);
            }
        }
    }

    UniValue result(UniValue::VOBJ);
    SignTransaction(mtx, &keystore, coins, request.params[3], result);
    return result;
},
    };
}

const RPCResult decodepsbt_inputs{
    RPCResult::Type::ARR, "inputs", "",
    {
        {RPCResult::Type::OBJ, "", "",
        {
            {RPCResult::Type::OBJ, "non_witness_utxo", /*optional=*/true, "Decoded network transaction for non-witness UTXOs",
            {
                {RPCResult::Type::ELISION, "",""},
            }},
            {RPCResult::Type::OBJ, "witness_utxo", /*optional=*/true, "Transaction output for witness UTXOs",
            {
                {RPCResult::Type::NUM, "amount", "The value in " + CURRENCY_UNIT},
                {RPCResult::Type::OBJ, "scriptPubKey", "",
                {
                    {RPCResult::Type::STR, "asm", "Disassembly of the public key script"},
                    {RPCResult::Type::STR, "desc", "Inferred descriptor for the output"},
                    {RPCResult::Type::STR_HEX, "hex", "The raw public key script bytes, hex-encoded"},
                    {RPCResult::Type::STR, "type", "The type, eg 'pubkeyhash'"},
                    {RPCResult::Type::STR, "address", /*optional=*/true, "The Particl address (only if a well-defined address exists)"},
                }},
            }},
            {RPCResult::Type::OBJ_DYN, "partial_signatures", /*optional=*/true, "",
            {
                {RPCResult::Type::STR, "pubkey", "The public key and signature that corresponds to it."},
            }},
            {RPCResult::Type::STR, "sighash", /*optional=*/true, "The sighash type to be used"},
            {RPCResult::Type::OBJ, "redeem_script", /*optional=*/true, "",
            {
                {RPCResult::Type::STR, "asm", "Disassembly of the redeem script"},
                {RPCResult::Type::STR_HEX, "hex", "The raw redeem script bytes, hex-encoded"},
                {RPCResult::Type::STR, "type", "The type, eg 'pubkeyhash'"},
            }},
            {RPCResult::Type::OBJ, "witness_script", /*optional=*/true, "",
            {
                {RPCResult::Type::STR, "asm", "Disassembly of the witness script"},
                {RPCResult::Type::STR_HEX, "hex", "The raw witness script bytes, hex-encoded"},
                {RPCResult::Type::STR, "type", "The type, eg 'pubkeyhash'"},
            }},
            {RPCResult::Type::ARR, "bip32_derivs", /*optional=*/true, "",
            {
                {RPCResult::Type::OBJ, "", "",
                {
                    {RPCResult::Type::STR, "pubkey", "The public key with the derivation path as the value."},
                    {RPCResult::Type::STR, "master_fingerprint", "The fingerprint of the master key"},
                    {RPCResult::Type::STR, "path", "The path"},
                }},
            }},
            {RPCResult::Type::OBJ, "final_scriptSig", /*optional=*/true, "",
            {
                {RPCResult::Type::STR, "asm", "Disassembly of the final signature script"},
                {RPCResult::Type::STR_HEX, "hex", "The raw final signature script bytes, hex-encoded"},
            }},
            {RPCResult::Type::ARR, "final_scriptwitness", /*optional=*/true, "",
            {
                {RPCResult::Type::STR_HEX, "", "hex-encoded witness data (if any)"},
            }},
            {RPCResult::Type::OBJ_DYN, "ripemd160_preimages", /*optional=*/ true, "",
            {
                {RPCResult::Type::STR, "hash", "The hash and preimage that corresponds to it."},
            }},
            {RPCResult::Type::OBJ_DYN, "sha256_preimages", /*optional=*/ true, "",
            {
                {RPCResult::Type::STR, "hash", "The hash and preimage that corresponds to it."},
            }},
            {RPCResult::Type::OBJ_DYN, "hash160_preimages", /*optional=*/ true, "",
            {
                {RPCResult::Type::STR, "hash", "The hash and preimage that corresponds to it."},
            }},
            {RPCResult::Type::OBJ_DYN, "hash256_preimages", /*optional=*/ true, "",
            {
                {RPCResult::Type::STR, "hash", "The hash and preimage that corresponds to it."},
            }},
            {RPCResult::Type::STR_HEX, "taproot_key_path_sig", /*optional=*/ true, "hex-encoded signature for the Taproot key path spend"},
            {RPCResult::Type::ARR, "taproot_script_path_sigs", /*optional=*/ true, "",
            {
                {RPCResult::Type::OBJ, "signature", /*optional=*/ true, "The signature for the pubkey and leaf hash combination",
                {
                    {RPCResult::Type::STR, "pubkey", "The x-only pubkey for this signature"},
                    {RPCResult::Type::STR, "leaf_hash", "The leaf hash for this signature"},
                    {RPCResult::Type::STR, "sig", "The signature itself"},
                }},
            }},
            {RPCResult::Type::ARR, "taproot_scripts", /*optional=*/ true, "",
            {
                {RPCResult::Type::OBJ, "", "",
                {
                    {RPCResult::Type::STR_HEX, "script", "A leaf script"},
                    {RPCResult::Type::NUM, "leaf_ver", "The version number for the leaf script"},
                    {RPCResult::Type::ARR, "control_blocks", "The control blocks for this script",
                    {
                        {RPCResult::Type::STR_HEX, "control_block", "A hex-encoded control block for this script"},
                    }},
                }},
            }},
            {RPCResult::Type::ARR, "taproot_bip32_derivs", /*optional=*/ true, "",
            {
                {RPCResult::Type::OBJ, "", "",
                {
                    {RPCResult::Type::STR, "pubkey", "The x-only public key this path corresponds to"},
                    {RPCResult::Type::STR, "master_fingerprint", "The fingerprint of the master key"},
                    {RPCResult::Type::STR, "path", "The path"},
                    {RPCResult::Type::ARR, "leaf_hashes", "The hashes of the leaves this pubkey appears in",
                    {
                        {RPCResult::Type::STR_HEX, "hash", "The hash of a leaf this pubkey appears in"},
                    }},
                }},
            }},
            {RPCResult::Type::STR_HEX, "taproot_internal_key", /*optional=*/ true, "The hex-encoded Taproot x-only internal key"},
            {RPCResult::Type::STR_HEX, "taproot_merkle_root", /*optional=*/ true, "The hex-encoded Taproot merkle root"},
            {RPCResult::Type::OBJ_DYN, "unknown", /*optional=*/ true, "The unknown input fields",
            {
                {RPCResult::Type::STR_HEX, "key", "(key-value pair) An unknown key-value pair"},
            }},
            {RPCResult::Type::ARR, "proprietary", /*optional=*/true, "The input proprietary map",
            {
                {RPCResult::Type::OBJ, "", "",
                {
                    {RPCResult::Type::STR_HEX, "identifier", "The hex string for the proprietary identifier"},
                    {RPCResult::Type::NUM, "subtype", "The number for the subtype"},
                    {RPCResult::Type::STR_HEX, "key", "The hex for the key"},
                    {RPCResult::Type::STR_HEX, "value", "The hex for the value"},
                }},
            }},
        }},
    }
};

const RPCResult decodepsbt_outputs{
    RPCResult::Type::ARR, "outputs", "",
    {
        {RPCResult::Type::OBJ, "", "",
        {
            {RPCResult::Type::OBJ, "redeem_script", /*optional=*/true, "",
            {
                {RPCResult::Type::STR, "asm", "Disassembly of the redeem script"},
                {RPCResult::Type::STR_HEX, "hex", "The raw redeem script bytes, hex-encoded"},
                {RPCResult::Type::STR, "type", "The type, eg 'pubkeyhash'"},
            }},
            {RPCResult::Type::OBJ, "witness_script", /*optional=*/true, "",
            {
                {RPCResult::Type::STR, "asm", "Disassembly of the witness script"},
                {RPCResult::Type::STR_HEX, "hex", "The raw witness script bytes, hex-encoded"},
                {RPCResult::Type::STR, "type", "The type, eg 'pubkeyhash'"},
            }},
            {RPCResult::Type::ARR, "bip32_derivs", /*optional=*/true, "",
            {
                {RPCResult::Type::OBJ, "", "",
                {
                    {RPCResult::Type::STR, "pubkey", "The public key this path corresponds to"},
                    {RPCResult::Type::STR, "master_fingerprint", "The fingerprint of the master key"},
                    {RPCResult::Type::STR, "path", "The path"},
                }},
            }},
            {RPCResult::Type::STR_HEX, "taproot_internal_key", /*optional=*/ true, "The hex-encoded Taproot x-only internal key"},
            {RPCResult::Type::ARR, "taproot_tree", /*optional=*/ true, "The tuples that make up the Taproot tree, in depth first search order",
            {
                {RPCResult::Type::OBJ, "tuple", /*optional=*/ true, "A single leaf script in the taproot tree",
                {
                    {RPCResult::Type::NUM, "depth", "The depth of this element in the tree"},
                    {RPCResult::Type::NUM, "leaf_ver", "The version of this leaf"},
                    {RPCResult::Type::STR, "script", "The hex-encoded script itself"},
                }},
            }},
            {RPCResult::Type::ARR, "taproot_bip32_derivs", /*optional=*/ true, "",
            {
                {RPCResult::Type::OBJ, "", "",
                {
                    {RPCResult::Type::STR, "pubkey", "The x-only public key this path corresponds to"},
                    {RPCResult::Type::STR, "master_fingerprint", "The fingerprint of the master key"},
                    {RPCResult::Type::STR, "path", "The path"},
                    {RPCResult::Type::ARR, "leaf_hashes", "The hashes of the leaves this pubkey appears in",
                    {
                        {RPCResult::Type::STR_HEX, "hash", "The hash of a leaf this pubkey appears in"},
                    }},
                }},
            }},
            {RPCResult::Type::OBJ_DYN, "unknown", /*optional=*/true, "The unknown output fields",
            {
                {RPCResult::Type::STR_HEX, "key", "(key-value pair) An unknown key-value pair"},
            }},
            {RPCResult::Type::ARR, "proprietary", /*optional=*/true, "The output proprietary map",
            {
                {RPCResult::Type::OBJ, "", "",
                {
                    {RPCResult::Type::STR_HEX, "identifier", "The hex string for the proprietary identifier"},
                    {RPCResult::Type::NUM, "subtype", "The number for the subtype"},
                    {RPCResult::Type::STR_HEX, "key", "The hex for the key"},
                    {RPCResult::Type::STR_HEX, "value", "The hex for the value"},
                }},
            }},
        }},
    }
};

static RPCHelpMan decodepsbt()
{
    return RPCHelpMan{
        "decodepsbt",
        "Return a JSON object representing the serialized, base64-encoded partially signed Particl transaction.",
                {
                    {"psbt", RPCArg::Type::STR, RPCArg::Optional::NO, "The PSBT base64 string"},
                },
                RPCResult{
                    RPCResult::Type::OBJ, "", "",
                    {
                        {RPCResult::Type::OBJ, "tx", "The decoded network-serialized unsigned transaction.",
                        {
                            {RPCResult::Type::ELISION, "", "The layout is the same as the output of decoderawtransaction."},
                        }},
                        {RPCResult::Type::ARR, "global_xpubs", "",
                        {
                            {RPCResult::Type::OBJ, "", "",
                            {
                                {RPCResult::Type::STR, "xpub", "The extended public key this path corresponds to"},
                                {RPCResult::Type::STR_HEX, "master_fingerprint", "The fingerprint of the master key"},
                                {RPCResult::Type::STR, "path", "The path"},
                            }},
                        }},
                        {RPCResult::Type::NUM, "psbt_version", "The PSBT version number. Not to be confused with the unsigned transaction version"},
                        {RPCResult::Type::ARR, "proprietary", "The global proprietary map",
                        {
                            {RPCResult::Type::OBJ, "", "",
                            {
                                {RPCResult::Type::STR_HEX, "identifier", "The hex string for the proprietary identifier"},
                                {RPCResult::Type::NUM, "subtype", "The number for the subtype"},
                                {RPCResult::Type::STR_HEX, "key", "The hex for the key"},
                                {RPCResult::Type::STR_HEX, "value", "The hex for the value"},
                            }},
                        }},
                        {RPCResult::Type::OBJ_DYN, "unknown", "The unknown global fields",
                        {
                             {RPCResult::Type::STR_HEX, "key", "(key-value pair) An unknown key-value pair"},
                        }},
                        decodepsbt_inputs,
                        decodepsbt_outputs,
                        {RPCResult::Type::STR_AMOUNT, "fee", /*optional=*/true, "The transaction fee paid if all UTXOs slots in the PSBT have been filled."},
                    }
                },
                RPCExamples{
                    HelpExampleCli("decodepsbt", "\"psbt\"")
                },
        [&](const RPCHelpMan& self, const JSONRPCRequest& request) -> UniValue
{
    RPCTypeCheck(request.params, {UniValue::VSTR});

    // Unserialize the transactions
    PartiallySignedTransaction psbtx;
    std::string error;
    if (!DecodeBase64PSBT(psbtx, request.params[0].get_str(), error)) {
        throw JSONRPCError(RPC_DESERIALIZATION_ERROR, strprintf("TX decode failed %s", error));
    }

    UniValue result(UniValue::VOBJ);

    // Add the decoded tx
    UniValue tx_univ(UniValue::VOBJ);
    TxToUniv(CTransaction(*psbtx.tx), /*block_hash=*/uint256(), /*entry=*/tx_univ, /*include_hex=*/false);
    result.pushKV("tx", tx_univ);

    // Add the global xpubs
    UniValue global_xpubs(UniValue::VARR);
    for (std::pair<KeyOriginInfo, std::set<CExtPubKey>> xpub_pair : psbtx.m_xpubs) {
        for (auto& xpub : xpub_pair.second) {
            std::vector<unsigned char> ser_xpub;
            ser_xpub.assign(BIP32_EXTKEY_WITH_VERSION_SIZE, 0);
            xpub.EncodeWithVersion(ser_xpub.data());

            UniValue keypath(UniValue::VOBJ);
            keypath.pushKV("xpub", EncodeBase58Check(ser_xpub));
            keypath.pushKV("master_fingerprint", HexStr(Span<unsigned char>(xpub_pair.first.fingerprint, xpub_pair.first.fingerprint + 4)));
            keypath.pushKV("path", WriteHDKeypath(xpub_pair.first.path));
            global_xpubs.push_back(keypath);
        }
    }
    result.pushKV("global_xpubs", global_xpubs);

    // PSBT version
    result.pushKV("psbt_version", static_cast<uint64_t>(psbtx.GetVersion()));

    // Proprietary
    UniValue proprietary(UniValue::VARR);
    for (const auto& entry : psbtx.m_proprietary) {
        UniValue this_prop(UniValue::VOBJ);
        this_prop.pushKV("identifier", HexStr(entry.identifier));
        this_prop.pushKV("subtype", entry.subtype);
        this_prop.pushKV("key", HexStr(entry.key));
        this_prop.pushKV("value", HexStr(entry.value));
        proprietary.push_back(this_prop);
    }
    result.pushKV("proprietary", proprietary);

    // Unknown data
    UniValue unknowns(UniValue::VOBJ);
    for (auto entry : psbtx.unknown) {
        unknowns.pushKV(HexStr(entry.first), HexStr(entry.second));
    }
    result.pushKV("unknown", unknowns);

    // inputs
    CAmount total_in = 0;
    bool have_all_utxos = true;
    UniValue inputs(UniValue::VARR);
    for (unsigned int i = 0; i < psbtx.inputs.size(); ++i) {
        const PSBTInput& input = psbtx.inputs[i];
        UniValue in(UniValue::VOBJ);
        // UTXOs
        bool have_a_utxo = false;
        CTxOut txout;
        if (!input.witness_utxo.IsNull()) {
            txout = input.witness_utxo;

            UniValue o(UniValue::VOBJ);
            ScriptToUniv(txout.scriptPubKey, /*out=*/o, /*include_hex=*/true, /*include_address=*/true);

            UniValue out(UniValue::VOBJ);
            out.pushKV("amount", ValueFromAmount(txout.nValue));
            out.pushKV("scriptPubKey", o);

            in.pushKV("witness_utxo", out);

            have_a_utxo = true;
        }
        if (input.non_witness_utxo) {
            txout = input.non_witness_utxo->vout[psbtx.tx->vin[i].prevout.n];

            UniValue non_wit(UniValue::VOBJ);
            TxToUniv(*input.non_witness_utxo, /*block_hash=*/uint256(), /*entry=*/non_wit, /*include_hex=*/false);
            in.pushKV("non_witness_utxo", non_wit);

            have_a_utxo = true;
        }
        if (have_a_utxo) {
            if (MoneyRange(txout.nValue) && MoneyRange(total_in + txout.nValue)) {
                total_in += txout.nValue;
            } else {
                // Hack to just not show fee later
                have_all_utxos = false;
            }
        } else {
            have_all_utxos = false;
        }

        // Partial sigs
        if (!input.partial_sigs.empty()) {
            UniValue partial_sigs(UniValue::VOBJ);
            for (const auto& sig : input.partial_sigs) {
                partial_sigs.pushKV(HexStr(sig.second.first), HexStr(sig.second.second));
            }
            in.pushKV("partial_signatures", partial_sigs);
        }

        // Sighash
        if (input.sighash_type != std::nullopt) {
            in.pushKV("sighash", SighashToStr((unsigned char)*input.sighash_type));
        }

        // Redeem script and witness script
        if (!input.redeem_script.empty()) {
            UniValue r(UniValue::VOBJ);
            ScriptToUniv(input.redeem_script, /*out=*/r);
            in.pushKV("redeem_script", r);
        }
        if (!input.witness_script.empty()) {
            UniValue r(UniValue::VOBJ);
            ScriptToUniv(input.witness_script, /*out=*/r);
            in.pushKV("witness_script", r);
        }

        // keypaths
        if (!input.hd_keypaths.empty()) {
            UniValue keypaths(UniValue::VARR);
            for (auto entry : input.hd_keypaths) {
                UniValue keypath(UniValue::VOBJ);
                keypath.pushKV("pubkey", HexStr(entry.first));

                keypath.pushKV("master_fingerprint", strprintf("%08x", ReadBE32(entry.second.fingerprint)));
                keypath.pushKV("path", WriteHDKeypath(entry.second.path));
                keypaths.push_back(keypath);
            }
            in.pushKV("bip32_derivs", keypaths);
        }

        // Final scriptSig and scriptwitness
        if (!input.final_script_sig.empty()) {
            UniValue scriptsig(UniValue::VOBJ);
            scriptsig.pushKV("asm", ScriptToAsmStr(input.final_script_sig, true));
            scriptsig.pushKV("hex", HexStr(input.final_script_sig));
            in.pushKV("final_scriptSig", scriptsig);
        }
        if (!input.final_script_witness.IsNull()) {
            UniValue txinwitness(UniValue::VARR);
            for (const auto& item : input.final_script_witness.stack) {
                txinwitness.push_back(HexStr(item));
            }
            in.pushKV("final_scriptwitness", txinwitness);
        }

        // Ripemd160 hash preimages
        if (!input.ripemd160_preimages.empty()) {
            UniValue ripemd160_preimages(UniValue::VOBJ);
            for (const auto& [hash, preimage] : input.ripemd160_preimages) {
                ripemd160_preimages.pushKV(HexStr(hash), HexStr(preimage));
            }
            in.pushKV("ripemd160_preimages", ripemd160_preimages);
        }

        // Sha256 hash preimages
        if (!input.sha256_preimages.empty()) {
            UniValue sha256_preimages(UniValue::VOBJ);
            for (const auto& [hash, preimage] : input.sha256_preimages) {
                sha256_preimages.pushKV(HexStr(hash), HexStr(preimage));
            }
            in.pushKV("sha256_preimages", sha256_preimages);
        }

        // Hash160 hash preimages
        if (!input.hash160_preimages.empty()) {
            UniValue hash160_preimages(UniValue::VOBJ);
            for (const auto& [hash, preimage] : input.hash160_preimages) {
                hash160_preimages.pushKV(HexStr(hash), HexStr(preimage));
            }
            in.pushKV("hash160_preimages", hash160_preimages);
        }

        // Hash256 hash preimages
        if (!input.hash256_preimages.empty()) {
            UniValue hash256_preimages(UniValue::VOBJ);
            for (const auto& [hash, preimage] : input.hash256_preimages) {
                hash256_preimages.pushKV(HexStr(hash), HexStr(preimage));
            }
            in.pushKV("hash256_preimages", hash256_preimages);
        }

        // Taproot key path signature
        if (!input.m_tap_key_sig.empty()) {
            in.pushKV("taproot_key_path_sig", HexStr(input.m_tap_key_sig));
        }

        // Taproot script path signatures
        if (!input.m_tap_script_sigs.empty()) {
            UniValue script_sigs(UniValue::VARR);
            for (const auto& [pubkey_leaf, sig] : input.m_tap_script_sigs) {
                const auto& [xonly, leaf_hash] = pubkey_leaf;
                UniValue sigobj(UniValue::VOBJ);
                sigobj.pushKV("pubkey", HexStr(xonly));
                sigobj.pushKV("leaf_hash", HexStr(leaf_hash));
                sigobj.pushKV("sig", HexStr(sig));
                script_sigs.push_back(sigobj);
            }
            in.pushKV("taproot_script_path_sigs", script_sigs);
        }

        // Taproot leaf scripts
        if (!input.m_tap_scripts.empty()) {
            UniValue tap_scripts(UniValue::VARR);
            for (const auto& [leaf, control_blocks] : input.m_tap_scripts) {
                const auto& [script, leaf_ver] = leaf;
                UniValue script_info(UniValue::VOBJ);
                script_info.pushKV("script", HexStr(script));
                script_info.pushKV("leaf_ver", leaf_ver);
                UniValue control_blocks_univ(UniValue::VARR);
                for (const auto& control_block : control_blocks) {
                    control_blocks_univ.push_back(HexStr(control_block));
                }
                script_info.pushKV("control_blocks", control_blocks_univ);
                tap_scripts.push_back(script_info);
            }
            in.pushKV("taproot_scripts", tap_scripts);
        }

        // Taproot bip32 keypaths
        if (!input.m_tap_bip32_paths.empty()) {
            UniValue keypaths(UniValue::VARR);
            for (const auto& [xonly, leaf_origin] : input.m_tap_bip32_paths) {
                const auto& [leaf_hashes, origin] = leaf_origin;
                UniValue path_obj(UniValue::VOBJ);
                path_obj.pushKV("pubkey", HexStr(xonly));
                path_obj.pushKV("master_fingerprint", strprintf("%08x", ReadBE32(origin.fingerprint)));
                path_obj.pushKV("path", WriteHDKeypath(origin.path));
                UniValue leaf_hashes_arr(UniValue::VARR);
                for (const auto& leaf_hash : leaf_hashes) {
                    leaf_hashes_arr.push_back(HexStr(leaf_hash));
                }
                path_obj.pushKV("leaf_hashes", leaf_hashes_arr);
                keypaths.push_back(path_obj);
            }
            in.pushKV("taproot_bip32_derivs", keypaths);
        }

        // Taproot internal key
        if (!input.m_tap_internal_key.IsNull()) {
            in.pushKV("taproot_internal_key", HexStr(input.m_tap_internal_key));
        }

        // Write taproot merkle root
        if (!input.m_tap_merkle_root.IsNull()) {
            in.pushKV("taproot_merkle_root", HexStr(input.m_tap_merkle_root));
        }

        // Proprietary
        if (!input.m_proprietary.empty()) {
            UniValue proprietary(UniValue::VARR);
            for (const auto& entry : input.m_proprietary) {
                UniValue this_prop(UniValue::VOBJ);
                this_prop.pushKV("identifier", HexStr(entry.identifier));
                this_prop.pushKV("subtype", entry.subtype);
                this_prop.pushKV("key", HexStr(entry.key));
                this_prop.pushKV("value", HexStr(entry.value));
                proprietary.push_back(this_prop);
            }
            in.pushKV("proprietary", proprietary);
        }

        // Unknown data
        if (input.unknown.size() > 0) {
            UniValue unknowns(UniValue::VOBJ);
            for (auto entry : input.unknown) {
                unknowns.pushKV(HexStr(entry.first), HexStr(entry.second));
            }
            in.pushKV("unknown", unknowns);
        }

        inputs.push_back(in);
    }
    result.pushKV("inputs", inputs);

    // outputs
    CAmount output_value = 0;
    UniValue outputs(UniValue::VARR);
    for (unsigned int i = 0; i < psbtx.outputs.size(); ++i) {
        const PSBTOutput& output = psbtx.outputs[i];
        UniValue out(UniValue::VOBJ);
        // Redeem script and witness script
        if (!output.redeem_script.empty()) {
            UniValue r(UniValue::VOBJ);
            ScriptToUniv(output.redeem_script, /*out=*/r);
            out.pushKV("redeem_script", r);
        }
        if (!output.witness_script.empty()) {
            UniValue r(UniValue::VOBJ);
            ScriptToUniv(output.witness_script, /*out=*/r);
            out.pushKV("witness_script", r);
        }

        // keypaths
        if (!output.hd_keypaths.empty()) {
            UniValue keypaths(UniValue::VARR);
            for (auto entry : output.hd_keypaths) {
                UniValue keypath(UniValue::VOBJ);
                keypath.pushKV("pubkey", HexStr(entry.first));
                keypath.pushKV("master_fingerprint", strprintf("%08x", ReadBE32(entry.second.fingerprint)));
                keypath.pushKV("path", WriteHDKeypath(entry.second.path));
                keypaths.push_back(keypath);
            }
            out.pushKV("bip32_derivs", keypaths);
        }

        // Taproot internal key
        if (!output.m_tap_internal_key.IsNull()) {
            out.pushKV("taproot_internal_key", HexStr(output.m_tap_internal_key));
        }

        // Taproot tree
        if (!output.m_tap_tree.empty()) {
            UniValue tree(UniValue::VARR);
            for (const auto& [depth, leaf_ver, script] : output.m_tap_tree) {
                UniValue elem(UniValue::VOBJ);
                elem.pushKV("depth", (int)depth);
                elem.pushKV("leaf_ver", (int)leaf_ver);
                elem.pushKV("script", HexStr(script));
                tree.push_back(elem);
            }
            out.pushKV("taproot_tree", tree);
        }

        // Taproot bip32 keypaths
        if (!output.m_tap_bip32_paths.empty()) {
            UniValue keypaths(UniValue::VARR);
            for (const auto& [xonly, leaf_origin] : output.m_tap_bip32_paths) {
                const auto& [leaf_hashes, origin] = leaf_origin;
                UniValue path_obj(UniValue::VOBJ);
                path_obj.pushKV("pubkey", HexStr(xonly));
                path_obj.pushKV("master_fingerprint", strprintf("%08x", ReadBE32(origin.fingerprint)));
                path_obj.pushKV("path", WriteHDKeypath(origin.path));
                UniValue leaf_hashes_arr(UniValue::VARR);
                for (const auto& leaf_hash : leaf_hashes) {
                    leaf_hashes_arr.push_back(HexStr(leaf_hash));
                }
                path_obj.pushKV("leaf_hashes", leaf_hashes_arr);
                keypaths.push_back(path_obj);
            }
            out.pushKV("taproot_bip32_derivs", keypaths);
        }

        // Proprietary
        if (!output.m_proprietary.empty()) {
            UniValue proprietary(UniValue::VARR);
            for (const auto& entry : output.m_proprietary) {
                UniValue this_prop(UniValue::VOBJ);
                this_prop.pushKV("identifier", HexStr(entry.identifier));
                this_prop.pushKV("subtype", entry.subtype);
                this_prop.pushKV("key", HexStr(entry.key));
                this_prop.pushKV("value", HexStr(entry.value));
                proprietary.push_back(this_prop);
            }
            out.pushKV("proprietary", proprietary);
        }

        // Unknown data
        if (output.unknown.size() > 0) {
            UniValue unknowns(UniValue::VOBJ);
            for (auto entry : output.unknown) {
                unknowns.pushKV(HexStr(entry.first), HexStr(entry.second));
            }
            out.pushKV("unknown", unknowns);
        }

        outputs.push_back(out);

        // Fee calculation
        if (MoneyRange(psbtx.tx->vout[i].nValue) && MoneyRange(output_value + psbtx.tx->vout[i].nValue)) {
            output_value += psbtx.tx->vout[i].nValue;
        } else {
            // Hack to just not show fee later
            have_all_utxos = false;
        }
    }
    result.pushKV("outputs", outputs);
    if (have_all_utxos) {
        result.pushKV("fee", ValueFromAmount(total_in - output_value));
    }

    return result;
},
    };
}

static RPCHelpMan combinepsbt()
{
    return RPCHelpMan{"combinepsbt",
                "\nCombine multiple partially signed Particl transactions into one transaction.\n"
                "Implements the Combiner role.\n",
                {
                    {"txs", RPCArg::Type::ARR, RPCArg::Optional::NO, "The base64 strings of partially signed transactions",
                        {
                            {"psbt", RPCArg::Type::STR, RPCArg::Optional::OMITTED, "A base64 string of a PSBT"},
                        },
                        },
                },
                RPCResult{
                    RPCResult::Type::STR, "", "The base64-encoded partially signed transaction"
                },
                RPCExamples{
                    HelpExampleCli("combinepsbt", R"('["mybase64_1", "mybase64_2", "mybase64_3"]')")
                },
        [&](const RPCHelpMan& self, const JSONRPCRequest& request) -> UniValue
{
    RPCTypeCheck(request.params, {UniValue::VARR}, true);

    // Unserialize the transactions
    std::vector<PartiallySignedTransaction> psbtxs;
    UniValue txs = request.params[0].get_array();
    if (txs.empty()) {
        throw JSONRPCError(RPC_INVALID_PARAMETER, "Parameter 'txs' cannot be empty");
    }
    for (unsigned int i = 0; i < txs.size(); ++i) {
        PartiallySignedTransaction psbtx;
        std::string error;
        if (!DecodeBase64PSBT(psbtx, txs[i].get_str(), error)) {
            throw JSONRPCError(RPC_DESERIALIZATION_ERROR, strprintf("TX decode failed %s", error));
        }
        psbtxs.push_back(psbtx);
    }

    PartiallySignedTransaction merged_psbt;
    const TransactionError error = CombinePSBTs(merged_psbt, psbtxs);
    if (error != TransactionError::OK) {
        throw JSONRPCTransactionError(error);
    }

    CDataStream ssTx(SER_NETWORK, PROTOCOL_VERSION);
    ssTx << merged_psbt;
    return EncodeBase64(ssTx);
},
    };
}

static RPCHelpMan finalizepsbt()
{
    return RPCHelpMan{"finalizepsbt",
                "Finalize the inputs of a PSBT. If the transaction is fully signed, it will produce a\n"
                "network serialized transaction which can be broadcast with sendrawtransaction. Otherwise a PSBT will be\n"
                "created which has the final_scriptSig and final_scriptWitness fields filled for inputs that are complete.\n"
                "Implements the Finalizer and Extractor roles.\n",
                {
                    {"psbt", RPCArg::Type::STR, RPCArg::Optional::NO, "A base64 string of a PSBT"},
                    {"extract", RPCArg::Type::BOOL, RPCArg::Default{true}, "If true and the transaction is complete,\n"
            "                             extract and return the complete transaction in normal network serialization instead of the PSBT."},
                },
                RPCResult{
                    RPCResult::Type::OBJ, "", "",
                    {
                        {RPCResult::Type::STR, "psbt", /*optional=*/true, "The base64-encoded partially signed transaction if not extracted"},
                        {RPCResult::Type::STR_HEX, "hex", /*optional=*/true, "The hex-encoded network transaction if extracted"},
                        {RPCResult::Type::BOOL, "complete", "If the transaction has a complete set of signatures"},
                    }
                },
                RPCExamples{
                    HelpExampleCli("finalizepsbt", "\"psbt\"")
                },
        [&](const RPCHelpMan& self, const JSONRPCRequest& request) -> UniValue
{
    RPCTypeCheck(request.params, {UniValue::VSTR, UniValue::VBOOL}, true);

    // Unserialize the transactions
    PartiallySignedTransaction psbtx;
    std::string error;
    if (!DecodeBase64PSBT(psbtx, request.params[0].get_str(), error)) {
        throw JSONRPCError(RPC_DESERIALIZATION_ERROR, strprintf("TX decode failed %s", error));
    }

    bool extract = request.params[1].isNull() || (!request.params[1].isNull() && request.params[1].get_bool());

    CMutableTransaction mtx;
    bool complete = FinalizeAndExtractPSBT(psbtx, mtx);

    UniValue result(UniValue::VOBJ);
    CDataStream ssTx(SER_NETWORK, PROTOCOL_VERSION);
    std::string result_str;

    if (complete && extract) {
        ssTx << mtx;
        result_str = HexStr(ssTx);
        result.pushKV("hex", result_str);
    } else {
        ssTx << psbtx;
        result_str = EncodeBase64(ssTx.str());
        result.pushKV("psbt", result_str);
    }
    result.pushKV("complete", complete);

    return result;
},
    };
}

static RPCHelpMan createpsbt()
{
    return RPCHelpMan{"createpsbt",
                "\nCreates a transaction in the Partially Signed Transaction format.\n"
                "Implements the Creator role.\n",
                CreateTxDoc(),
                RPCResult{
                    RPCResult::Type::STR, "", "The resulting raw transaction (base64-encoded string)"
                },
                RPCExamples{
                    HelpExampleCli("createpsbt", "\"[{\\\"txid\\\":\\\"myid\\\",\\\"vout\\\":0}]\" \"[{\\\"data\\\":\\\"00010203\\\"}]\"")
                },
        [&](const RPCHelpMan& self, const JSONRPCRequest& request) -> UniValue
{

    RPCTypeCheck(request.params, {
        UniValue::VARR,
        UniValueType(), // ARR or OBJ, checked later
        UniValue::VNUM,
        UniValue::VBOOL,
        }, true
    );

    std::optional<bool> rbf;
    if (!request.params[3].isNull()) {
        rbf = request.params[3].get_bool();
    }
    CMutableTransaction rawTx = ConstructTransaction(request.params[0], request.params[1], request.params[2], rbf);

    // Make a blank psbt
    PartiallySignedTransaction psbtx;
    psbtx.tx = rawTx;
    for (unsigned int i = 0; i < rawTx.vin.size(); ++i) {
        psbtx.inputs.push_back(PSBTInput());
    }
    for (unsigned int i = 0; i < rawTx.vout.size(); ++i) {
        psbtx.outputs.push_back(PSBTOutput());
    }

    // Serialize the PSBT
    CDataStream ssTx(SER_NETWORK, PROTOCOL_VERSION);
    ssTx << psbtx;

    return EncodeBase64(ssTx);
},
    };
}

static RPCHelpMan converttopsbt()
{
    return RPCHelpMan{"converttopsbt",
                "\nConverts a network serialized transaction to a PSBT. This should be used only with createrawtransaction and fundrawtransaction\n"
                "createpsbt and walletcreatefundedpsbt should be used for new applications.\n",
                {
                    {"hexstring", RPCArg::Type::STR_HEX, RPCArg::Optional::NO, "The hex string of a raw transaction"},
                    {"permitsigdata", RPCArg::Type::BOOL, RPCArg::Default{false}, "If true, any signatures in the input will be discarded and conversion\n"
                            "                              will continue. If false, RPC will fail if any signatures are present."},
                    {"iswitness", RPCArg::Type::BOOL, RPCArg::DefaultHint{"depends on heuristic tests"}, "Whether the transaction hex is a serialized witness transaction.\n"
                        "If iswitness is not present, heuristic tests will be used in decoding.\n"
                        "If true, only witness deserialization will be tried.\n"
                        "If false, only non-witness deserialization will be tried.\n"
                        "This boolean should reflect whether the transaction has inputs\n"
                        "(e.g. fully valid, or on-chain transactions), if known by the caller."
                    },
                },
                RPCResult{
                    RPCResult::Type::STR, "", "The resulting raw transaction (base64-encoded string)"
                },
                RPCExamples{
                            "\nCreate a transaction\n"
                            + HelpExampleCli("createrawtransaction", "\"[{\\\"txid\\\":\\\"myid\\\",\\\"vout\\\":0}]\" \"[{\\\"data\\\":\\\"00010203\\\"}]\"") +
                            "\nConvert the transaction to a PSBT\n"
                            + HelpExampleCli("converttopsbt", "\"rawtransaction\"")
                },
        [&](const RPCHelpMan& self, const JSONRPCRequest& request) -> UniValue
{
    RPCTypeCheck(request.params, {UniValue::VSTR, UniValue::VBOOL, UniValue::VBOOL}, true);

    // parse hex string from parameter
    CMutableTransaction tx;
    bool permitsigdata = request.params[1].isNull() ? false : request.params[1].get_bool();
    bool witness_specified = !request.params[2].isNull();
    bool iswitness = witness_specified ? request.params[2].get_bool() : false;
    const bool try_witness = witness_specified ? iswitness : true;
    const bool try_no_witness = witness_specified ? !iswitness : true;
    if (!DecodeHexTx(tx, request.params[0].get_str(), try_no_witness, try_witness)) {
        throw JSONRPCError(RPC_DESERIALIZATION_ERROR, "TX decode failed");
    }

    // Remove all scriptSigs and scriptWitnesses from inputs
    for (CTxIn& input : tx.vin) {
        if ((!input.scriptSig.empty() || !input.scriptWitness.IsNull()) && !permitsigdata) {
            throw JSONRPCError(RPC_DESERIALIZATION_ERROR, "Inputs must not have scriptSigs and scriptWitnesses");
        }
        input.scriptSig.clear();
        input.scriptWitness.SetNull();
    }

    // Make a blank psbt
    PartiallySignedTransaction psbtx;
    psbtx.tx = tx;
    for (unsigned int i = 0; i < tx.vin.size(); ++i) {
        psbtx.inputs.push_back(PSBTInput());
    }
    for (unsigned int i = 0; i < tx.vout.size(); ++i) {
        psbtx.outputs.push_back(PSBTOutput());
    }

    // Serialize the PSBT
    CDataStream ssTx(SER_NETWORK, PROTOCOL_VERSION);
    ssTx << psbtx;

    return EncodeBase64(ssTx);
},
    };
}

static RPCHelpMan utxoupdatepsbt()
{
    return RPCHelpMan{"utxoupdatepsbt",
            "\nUpdates all segwit inputs and outputs in a PSBT with data from output descriptors, the UTXO set or the mempool.\n",
            {
                {"psbt", RPCArg::Type::STR, RPCArg::Optional::NO, "A base64 string of a PSBT"},
                {"descriptors", RPCArg::Type::ARR, RPCArg::Optional::OMITTED_NAMED_ARG, "An array of either strings or objects", {
                    {"", RPCArg::Type::STR, RPCArg::Optional::OMITTED, "An output descriptor"},
                    {"", RPCArg::Type::OBJ, RPCArg::Optional::OMITTED, "An object with an output descriptor and extra information", {
                         {"desc", RPCArg::Type::STR, RPCArg::Optional::NO, "An output descriptor"},
                         {"range", RPCArg::Type::RANGE, RPCArg::Default{1000}, "Up to what index HD chains should be explored (either end or [begin,end])"},
                    }},
                }},
            },
            RPCResult {
                    RPCResult::Type::STR, "", "The base64-encoded partially signed transaction with inputs updated"
            },
            RPCExamples {
                HelpExampleCli("utxoupdatepsbt", "\"psbt\"")
            },
        [&](const RPCHelpMan& self, const JSONRPCRequest& request) -> UniValue
{
    RPCTypeCheck(request.params, {UniValue::VSTR, UniValue::VARR}, true);

    // Unserialize the transactions
    PartiallySignedTransaction psbtx;
    std::string error;
    if (!DecodeBase64PSBT(psbtx, request.params[0].get_str(), error)) {
        throw JSONRPCError(RPC_DESERIALIZATION_ERROR, strprintf("TX decode failed %s", error));
    }

    // Parse descriptors, if any.
    FlatSigningProvider provider;
    if (!request.params[1].isNull()) {
        auto descs = request.params[1].get_array();
        for (size_t i = 0; i < descs.size(); ++i) {
            EvalDescriptorStringOrObject(descs[i], provider);
        }
    }
    // We don't actually need private keys further on; hide them as a precaution.
    HidingSigningProvider public_provider(&provider, /*hide_secret=*/true, /*hide_origin=*/false);

    // Fetch previous transactions (inputs):
    CCoinsView viewDummy;
    CCoinsViewCache view(&viewDummy);
    {
        NodeContext& node = EnsureAnyNodeContext(request.context);
        const CTxMemPool& mempool = EnsureMemPool(node);
        ChainstateManager& chainman = EnsureChainman(node);
        LOCK2(cs_main, mempool.cs);
        CCoinsViewCache &viewChain = chainman.ActiveChainstate().CoinsTip();
        CCoinsViewMemPool viewMempool(&viewChain, mempool);
        view.SetBackend(viewMempool); // temporarily switch cache backend to db+mempool view

        for (const CTxIn& txin : psbtx.tx->vin) {
            view.AccessCoin(txin.prevout); // Load entries from viewChain into view; can fail.
        }

        view.SetBackend(viewDummy); // switch back to avoid locking mempool for too long
    }

    // Fill the inputs
    const PrecomputedTransactionData txdata = PrecomputePSBTData(psbtx);
    for (unsigned int i = 0; i < psbtx.tx->vin.size(); ++i) {
        PSBTInput& input = psbtx.inputs.at(i);

        if (input.non_witness_utxo || !input.witness_utxo.IsNull()) {
            continue;
        }

        const Coin& coin = view.AccessCoin(psbtx.tx->vin[i].prevout);

        if (IsSegWitOutput(provider, coin.out.scriptPubKey)) {
            input.witness_utxo = coin.out;
        }

        // Update script/keypath information using descriptor data.
        // Note that SignPSBTInput does a lot more than just constructing ECDSA signatures
        // we don't actually care about those here, in fact.
        SignPSBTInput(public_provider, psbtx, i, &txdata, /*sighash=*/1);
    }

    // Update script/keypath information using descriptor data.
    for (unsigned int i = 0; i < psbtx.tx->vout.size(); ++i) {
        UpdatePSBTOutput(public_provider, psbtx, i);
    }

    CDataStream ssTx(SER_NETWORK, PROTOCOL_VERSION);
    ssTx << psbtx;
    return EncodeBase64(ssTx);
},
    };
}

static RPCHelpMan joinpsbts()
{
    return RPCHelpMan{"joinpsbts",
            "\nJoins multiple distinct PSBTs with different inputs and outputs into one PSBT with inputs and outputs from all of the PSBTs\n"
            "No input in any of the PSBTs can be in more than one of the PSBTs.\n",
            {
                {"txs", RPCArg::Type::ARR, RPCArg::Optional::NO, "The base64 strings of partially signed transactions",
                    {
                        {"psbt", RPCArg::Type::STR, RPCArg::Optional::NO, "A base64 string of a PSBT"}
                    }}
            },
            RPCResult {
                    RPCResult::Type::STR, "", "The base64-encoded partially signed transaction"
            },
            RPCExamples {
                HelpExampleCli("joinpsbts", "\"psbt\"")
            },
        [&](const RPCHelpMan& self, const JSONRPCRequest& request) -> UniValue
{
    RPCTypeCheck(request.params, {UniValue::VARR}, true);

    // Unserialize the transactions
    std::vector<PartiallySignedTransaction> psbtxs;
    UniValue txs = request.params[0].get_array();

    if (txs.size() <= 1) {
        throw JSONRPCError(RPC_INVALID_PARAMETER, "At least two PSBTs are required to join PSBTs.");
    }

    uint32_t best_version = 1;
    uint32_t best_locktime = 0xffffffff;
    for (unsigned int i = 0; i < txs.size(); ++i) {
        PartiallySignedTransaction psbtx;
        std::string error;
        if (!DecodeBase64PSBT(psbtx, txs[i].get_str(), error)) {
            throw JSONRPCError(RPC_DESERIALIZATION_ERROR, strprintf("TX decode failed %s", error));
        }
        psbtxs.push_back(psbtx);
        // Choose the highest version number
        if (static_cast<uint32_t>(psbtx.tx->nVersion) > best_version) {
            best_version = static_cast<uint32_t>(psbtx.tx->nVersion);
        }
        // Choose the lowest lock time
        if (psbtx.tx->nLockTime < best_locktime) {
            best_locktime = psbtx.tx->nLockTime;
        }
    }

    // Create a blank psbt where everything will be added
    PartiallySignedTransaction merged_psbt;
    merged_psbt.tx = CMutableTransaction();
    merged_psbt.tx->nVersion = static_cast<int32_t>(best_version);
    merged_psbt.tx->nLockTime = best_locktime;

    // Merge
    for (auto& psbt : psbtxs) {
        for (unsigned int i = 0; i < psbt.tx->vin.size(); ++i) {
            if (!merged_psbt.AddInput(psbt.tx->vin[i], psbt.inputs[i])) {
                throw JSONRPCError(RPC_INVALID_PARAMETER, strprintf("Input %s:%d exists in multiple PSBTs", psbt.tx->vin[i].prevout.hash.ToString(), psbt.tx->vin[i].prevout.n));
            }
        }
        for (unsigned int i = 0; i < psbt.tx->vout.size(); ++i) {
            merged_psbt.AddOutput(psbt.tx->vout[i], psbt.outputs[i]);
        }
        for (auto& xpub_pair : psbt.m_xpubs) {
            if (merged_psbt.m_xpubs.count(xpub_pair.first) == 0) {
                merged_psbt.m_xpubs[xpub_pair.first] = xpub_pair.second;
            } else {
                merged_psbt.m_xpubs[xpub_pair.first].insert(xpub_pair.second.begin(), xpub_pair.second.end());
            }
        }
        merged_psbt.unknown.insert(psbt.unknown.begin(), psbt.unknown.end());
    }

    // Generate list of shuffled indices for shuffling inputs and outputs of the merged PSBT
    std::vector<int> input_indices(merged_psbt.inputs.size());
    std::iota(input_indices.begin(), input_indices.end(), 0);
    std::vector<int> output_indices(merged_psbt.outputs.size());
    std::iota(output_indices.begin(), output_indices.end(), 0);

    // Shuffle input and output indices lists
    Shuffle(input_indices.begin(), input_indices.end(), FastRandomContext());
    Shuffle(output_indices.begin(), output_indices.end(), FastRandomContext());

    PartiallySignedTransaction shuffled_psbt;
    shuffled_psbt.tx = CMutableTransaction();
    shuffled_psbt.tx->nVersion = merged_psbt.tx->nVersion;
    shuffled_psbt.tx->nLockTime = merged_psbt.tx->nLockTime;
    for (int i : input_indices) {
        shuffled_psbt.AddInput(merged_psbt.tx->vin[i], merged_psbt.inputs[i]);
    }
    for (int i : output_indices) {
        shuffled_psbt.AddOutput(merged_psbt.tx->vout[i], merged_psbt.outputs[i]);
    }
    shuffled_psbt.unknown.insert(merged_psbt.unknown.begin(), merged_psbt.unknown.end());

    CDataStream ssTx(SER_NETWORK, PROTOCOL_VERSION);
    ssTx << shuffled_psbt;
    return EncodeBase64(ssTx);
},
    };
}

static RPCHelpMan analyzepsbt()
{
    return RPCHelpMan{"analyzepsbt",
            "\nAnalyzes and provides information about the current status of a PSBT and its inputs\n",
            {
                {"psbt", RPCArg::Type::STR, RPCArg::Optional::NO, "A base64 string of a PSBT"}
            },
            RPCResult {
                RPCResult::Type::OBJ, "", "",
                {
                    {RPCResult::Type::ARR, "inputs", /*optional=*/true, "",
                    {
                        {RPCResult::Type::OBJ, "", "",
                        {
                            {RPCResult::Type::BOOL, "has_utxo", "Whether a UTXO is provided"},
                            {RPCResult::Type::BOOL, "is_final", "Whether the input is finalized"},
                            {RPCResult::Type::OBJ, "missing", /*optional=*/true, "Things that are missing that are required to complete this input",
                            {
                                {RPCResult::Type::ARR, "pubkeys", /*optional=*/true, "",
                                {
                                    {RPCResult::Type::STR_HEX, "keyid", "Public key ID, hash160 of the public key, of a public key whose BIP 32 derivation path is missing"},
                                }},
                                {RPCResult::Type::ARR, "signatures", /*optional=*/true, "",
                                {
                                    {RPCResult::Type::STR_HEX, "keyid", "Public key ID, hash160 of the public key, of a public key whose signature is missing"},
                                }},
                                {RPCResult::Type::STR_HEX, "redeemscript", /*optional=*/true, "Hash160 of the redeemScript that is missing"},
                                {RPCResult::Type::STR_HEX, "witnessscript", /*optional=*/true, "SHA256 of the witnessScript that is missing"},
                            }},
                            {RPCResult::Type::STR, "next", /*optional=*/true, "Role of the next person that this input needs to go to"},
                        }},
                    }},
                    {RPCResult::Type::NUM, "estimated_vsize", /*optional=*/true, "Estimated vsize of the final signed transaction"},
                    {RPCResult::Type::STR_AMOUNT, "estimated_feerate", /*optional=*/true, "Estimated feerate of the final signed transaction in " + CURRENCY_UNIT + "/kvB. Shown only if all UTXO slots in the PSBT have been filled"},
                    {RPCResult::Type::STR_AMOUNT, "fee", /*optional=*/true, "The transaction fee paid. Shown only if all UTXO slots in the PSBT have been filled"},
                    {RPCResult::Type::STR, "next", "Role of the next person that this psbt needs to go to"},
                    {RPCResult::Type::STR, "error", /*optional=*/true, "Error message (if there is one)"},
                }
            },
            RPCExamples {
                HelpExampleCli("analyzepsbt", "\"psbt\"")
            },
        [&](const RPCHelpMan& self, const JSONRPCRequest& request) -> UniValue
{
    RPCTypeCheck(request.params, {UniValue::VSTR});

    // Unserialize the transaction
    PartiallySignedTransaction psbtx;
    std::string error;
    if (!DecodeBase64PSBT(psbtx, request.params[0].get_str(), error)) {
        throw JSONRPCError(RPC_DESERIALIZATION_ERROR, strprintf("TX decode failed %s", error));
    }

    PSBTAnalysis psbta = AnalyzePSBT(psbtx);

    UniValue result(UniValue::VOBJ);
    UniValue inputs_result(UniValue::VARR);
    for (const auto& input : psbta.inputs) {
        UniValue input_univ(UniValue::VOBJ);
        UniValue missing(UniValue::VOBJ);

        input_univ.pushKV("has_utxo", input.has_utxo);
        input_univ.pushKV("is_final", input.is_final);
        input_univ.pushKV("next", PSBTRoleName(input.next));

        if (!input.missing_pubkeys.empty()) {
            UniValue missing_pubkeys_univ(UniValue::VARR);
            for (const CKeyID& pubkey : input.missing_pubkeys) {
                missing_pubkeys_univ.push_back(HexStr(pubkey));
            }
            missing.pushKV("pubkeys", missing_pubkeys_univ);
        }
        if (!input.missing_redeem_script.IsNull()) {
            missing.pushKV("redeemscript", HexStr(input.missing_redeem_script));
        }
        if (!input.missing_witness_script.IsNull()) {
            missing.pushKV("witnessscript", HexStr(input.missing_witness_script));
        }
        if (!input.missing_sigs.empty()) {
            UniValue missing_sigs_univ(UniValue::VARR);
            for (const CKeyID& pubkey : input.missing_sigs) {
                missing_sigs_univ.push_back(HexStr(pubkey));
            }
            missing.pushKV("signatures", missing_sigs_univ);
        }
        if (!missing.getKeys().empty()) {
            input_univ.pushKV("missing", missing);
        }
        inputs_result.push_back(input_univ);
    }
    if (!inputs_result.empty()) result.pushKV("inputs", inputs_result);

    if (psbta.estimated_vsize != std::nullopt) {
        result.pushKV("estimated_vsize", (int)*psbta.estimated_vsize);
    }
    if (psbta.estimated_feerate != std::nullopt) {
        result.pushKV("estimated_feerate", ValueFromAmount(psbta.estimated_feerate->GetFeePerK()));
    }
    if (psbta.fee != std::nullopt) {
        result.pushKV("fee", ValueFromAmount(*psbta.fee));
    }
    result.pushKV("next", PSBTRoleName(psbta.next));
    if (!psbta.error.empty()) {
        result.pushKV("error", psbta.error);
    }

    return result;
},
    };
}

void RegisterRawTransactionRPCCommands(CRPCTable& t)
{
    static const CRPCCommand commands[]{
        {"rawtransactions", &getrawtransaction},
        {"rawtransactions", &createrawtransaction},
        {"rawtransactions", &decoderawtransaction},
        {"rawtransactions", &decodescript},
        {"rawtransactions", &combinerawtransaction},
        {"rawtransactions", &signrawtransactionwithkey},
        {"rawtransactions", &decodepsbt},
        {"rawtransactions", &combinepsbt},
        {"rawtransactions", &finalizepsbt},
        {"rawtransactions", &createpsbt},
        {"rawtransactions", &converttopsbt},
        {"rawtransactions", &utxoupdatepsbt},
        {"rawtransactions", &joinpsbts},
        {"rawtransactions", &analyzepsbt},
    };
    for (const auto& c : commands) {
        t.appendCommand(c.name, &c);
    }
}<|MERGE_RESOLUTION|>--- conflicted
+++ resolved
@@ -56,34 +56,46 @@
 using node::ReadBlockFromDisk;
 using node::UndoReadFromDisk;
 
-<<<<<<< HEAD
-void TxToJSONExpanded(ChainstateManager& chainman, const CTransaction& tx, const uint256 hashBlock,
-                      const CTxMemPool *pmempool, UniValue& entry, int nHeight = 0, int nConfirmations = 0, int nBlockTime = 0)
+
+static void TxToUnivExpanded(const CTransaction& tx, const uint256& block_hash, UniValue& entry, bool include_hex, int serialize_flags, const CTxUndo* txundo, TxVerbosity verbosity, ChainstateManager *pchainman, CTxMemPool *pmempool)
 {
     uint256 txid = tx.GetHash();
     entry.pushKV("txid", txid.GetHex());
     entry.pushKV("hash", tx.GetWitnessHash().GetHex());
+    // Transaction version is actually unsigned in consensus checks, just signed in memory,
+    // so cast to unsigned before giving it to the user.
+    entry.pushKV("version", static_cast<int64_t>(static_cast<uint32_t>(tx.nVersion)));
     entry.pushKV("size", (int)::GetSerializeSize(tx, PROTOCOL_VERSION));
-    entry.pushKV("vsize", (int)::GetVirtualTransactionSize(tx));
+    entry.pushKV("vsize", (GetTransactionWeight(tx) + WITNESS_SCALE_FACTOR - 1) / WITNESS_SCALE_FACTOR);
     entry.pushKV("weight", GetTransactionWeight(tx));
-    entry.pushKV("version", tx.nVersion);
     entry.pushKV("locktime", (int64_t)tx.nLockTime);
 
-    UniValue vin(UniValue::VARR);
-    for (const auto &txin : tx.vin) {
+    UniValue vin{UniValue::VARR};
+
+    // If available, use Undo data to calculate the fee. Note that txundo == nullptr
+    // for coinbase transactions and for transactions where undo data is unavailable.
+    const bool have_undo = txundo != nullptr;
+    CAmount amt_total_in = 0;
+    CAmount amt_total_out = 0;
+
+    for (unsigned int i = 0; i < tx.vin.size(); i++) {
+        const CTxIn& txin = tx.vin[i];
         UniValue in(UniValue::VOBJ);
         if (tx.IsCoinBase()) {
             in.pushKV("coinbase", HexStr(txin.scriptSig));
-        } else
+        }
         if (txin.IsAnonInput()) {
             in.pushKV("type", "anon");
-            in.pushKV("valueSat", -1);
+            if (verbosity == TxVerbosity::SHOW_DETAILS_AND_PREVOUT) {
+                in.pushKV("valueSat", -1);
+            }
             uint32_t nSigInputs, nSigRingSize;
             txin.GetAnonInfo(nSigInputs, nSigRingSize);
             in.pushKV("num_inputs", (int)nSigInputs);
             in.pushKV("ring_size", (int)nSigRingSize);
 
-            if (tx.HasWitness() &&
+            if (verbosity == TxVerbosity::SHOW_DETAILS_AND_PREVOUT &&
+                tx.HasWitness() &&
                 !txin.scriptWitness.IsNull() &&
                 txin.scriptWitness.stack.size() > 0) {
                 const std::vector<uint8_t> &vMI = txin.scriptWitness.stack[0];
@@ -111,10 +123,11 @@
             o.pushKV("asm", ScriptToAsmStr(txin.scriptSig, true));
             o.pushKV("hex", HexStr(txin.scriptSig));
             in.pushKV("scriptSig", o);
+
             // Add address and value info if spentindex enabled
             CSpentIndexValue spentInfo;
             CSpentIndexKey spentKey(txin.prevout.hash, txin.prevout.n);
-            if (GetSpentIndex(chainman, spentKey, spentInfo, pmempool)) {
+            if (pchainman && GetSpentIndex(*pchainman, spentKey, spentInfo, pmempool)) {
                 in.pushKV("type", spentInfo.satoshis == -1 ? "blind" : "standard");
                 in.pushKV("value", ValueFromAmount(spentInfo.satoshis));
                 in.pushKV("valueSat", spentInfo.satoshis);
@@ -125,7 +138,6 @@
                 }
             }
         }
-
         if (!txin.scriptData.IsNull()) {
             UniValue scriptdata(UniValue::VARR);
             for (unsigned int j = 0; j < txin.scriptData.stack.size(); j++) {
@@ -134,23 +146,37 @@
             }
             in.pushKV("scriptdata", scriptdata);
         }
-
-        if (tx.HasWitness()) {
-            if (!txin.scriptWitness.IsNull()) {
-                UniValue txinwitness(UniValue::VARR);
-                for (unsigned int j = 0; j < txin.scriptWitness.stack.size(); j++) {
-                    std::vector<unsigned char> item = txin.scriptWitness.stack[j];
-                    txinwitness.push_back(HexStr(item));
-                }
-                in.pushKV("txinwitness", txinwitness);
+        if (!tx.vin[i].scriptWitness.IsNull()) {
+            UniValue txinwitness(UniValue::VARR);
+            for (const auto& item : tx.vin[i].scriptWitness.stack) {
+                txinwitness.push_back(HexStr(item));
+            }
+            in.pushKV("txinwitness", txinwitness);
+        }
+        if (have_undo) {
+            const Coin& prev_coin = txundo->vprevout[i];
+            const CTxOut& prev_txout = prev_coin.out;
+
+            amt_total_in += prev_txout.nValue;
+
+            if (verbosity == TxVerbosity::SHOW_DETAILS_AND_PREVOUT) {
+                UniValue o_script_pub_key(UniValue::VOBJ);
+                ScriptToUniv(prev_txout.scriptPubKey, /*out=*/o_script_pub_key, /*include_hex=*/true, /*include_address=*/true);
+
+                UniValue p(UniValue::VOBJ);
+                p.pushKV("generated", bool(prev_coin.fCoinBase));
+                p.pushKV("height", uint64_t(prev_coin.nHeight));
+                p.pushKV("value", ValueFromAmount(prev_txout.nValue));
+                p.pushKV("scriptPubKey", o_script_pub_key);
+                in.pushKV("prevout", p);
             }
         }
         in.pushKV("sequence", (int64_t)txin.nSequence);
         vin.push_back(in);
     }
     entry.pushKV("vin", vin);
+
     UniValue vout(UniValue::VARR);
-
     for (unsigned int i = 0; i < tx.vpout.size(); i++) {
         UniValue out(UniValue::VOBJ);
         out.pushKV("n", (int64_t)i);
@@ -159,7 +185,7 @@
         if (txo_type == OUTPUT_STANDARD || txo_type == OUTPUT_CT) {
             CSpentIndexValue spentInfo;
             CSpentIndexKey spentKey(txid, i);
-            if (GetSpentIndex(chainman, spentKey, spentInfo, pmempool)) {
+            if (pchainman && GetSpentIndex(*pchainman, spentKey, spentInfo, pmempool)) {
                 out.pushKV("spentTxId", spentInfo.txid.GetHex());
                 out.pushKV("spentIndex", (int)spentInfo.inputIndex);
                 out.pushKV("spentHeight", spentInfo.blockHeight);
@@ -168,34 +194,55 @@
         vout.push_back(out);
     }
 
+    if (!tx.IsParticlVersion())
+    for (unsigned int i = 0; i < tx.vout.size(); i++) {
+        const CTxOut& txout = tx.vout[i];
+
+        UniValue out(UniValue::VOBJ);
+
+        out.pushKV("value", ValueFromAmount(txout.nValue));
+        out.pushKV("n", (int64_t)i);
+
+        UniValue o(UniValue::VOBJ);
+        ScriptToUniv(txout.scriptPubKey, /*out=*/o, /*include_hex=*/true, /*include_address=*/true);
+        out.pushKV("scriptPubKey", o);
+        vout.push_back(out);
+
+        if (have_undo) {
+            amt_total_out += txout.nValue;
+        }
+    }
+
     entry.pushKV("vout", vout);
 
-    if (!hashBlock.IsNull()) {
-        entry.pushKV("blockhash", hashBlock.GetHex());
-
-        if (nConfirmations > 0) {
-            entry.pushKV("height", nHeight);
-            entry.pushKV("confirmations", nConfirmations);
-            PushTime(entry, "time", nBlockTime);
-            PushTime(entry, "blocktime", nBlockTime);
-        } else {
-            entry.pushKV("height", -1);
-            entry.pushKV("confirmations", 0);
-        }
+    if (have_undo) {
+        const CAmount fee = amt_total_in - amt_total_out;
+        CHECK_NONFATAL(MoneyRange(fee));
+        entry.pushKV("fee", ValueFromAmount(fee));
+    }
+
+    if (!block_hash.IsNull()) {
+        entry.pushKV("blockhash", block_hash.GetHex());
+    }
+
+    if (include_hex) {
+        entry.pushKV("hex", EncodeHexTx(tx, serialize_flags)); // The hex-encoded transaction. Used the name "hex" to be consistent with the verbose output of "getrawtransaction".
     }
 }
 
-static void TxToJSON(const CTransaction& tx, const uint256 hashBlock, UniValue& entry, Chainstate& active_chainstate)
-=======
-static void TxToJSON(const CTransaction& tx, const uint256 hashBlock, UniValue& entry, Chainstate& active_chainstate, const CTxUndo* txundo = nullptr, TxVerbosity verbosity = TxVerbosity::SHOW_TXID)
->>>>>>> 5055d07e
+static void TxToJSON(const CTransaction& tx, const uint256 hashBlock, UniValue& entry, Chainstate& active_chainstate, const CTxUndo* txundo = nullptr, TxVerbosity verbosity = TxVerbosity::SHOW_TXID, ChainstateManager *pchainman = nullptr, CTxMemPool *pmempool = nullptr)
 {
     // Call into TxToUniv() in bitcoin-common to decode the transaction hex.
     //
     // Blockchain contextual information (confirmations and blocktime) is not
     // available to code in bitcoin-common, so we query them here and push the
     // data into the returned UniValue.
-    TxToUniv(tx, /*block_hash=*/uint256(), entry, /*include_hex=*/true, RPCSerializationFlags(), txundo, verbosity);
+
+    if (fParticlMode) {
+        TxToUnivExpanded(tx, /*block_hash=*/uint256(), entry, /*include_hex=*/true, RPCSerializationFlags(), txundo, verbosity, pchainman, pmempool);
+    } else {
+        TxToUniv(tx, /*block_hash=*/uint256(), entry, /*include_hex=*/true, RPCSerializationFlags(), txundo, verbosity);
+    }
 
     if (!hashBlock.IsNull()) {
         LOCK(cs_main);
@@ -206,8 +253,8 @@
             if (active_chainstate.m_chain.Contains(pindex)) {
                 entry.pushKV("height", pindex->nHeight);
                 entry.pushKV("confirmations", 1 + active_chainstate.m_chain.Height() - pindex->nHeight);
-                entry.pushKV("time", pindex->GetBlockTime());
-                entry.pushKV("blocktime", pindex->GetBlockTime());
+                PushTime(entry, "time", pindex->GetBlockTime());
+                PushTime(entry, "blocktime", pindex->GetBlockTime());
             } else
             {
                 entry.pushKV("height", -1);
@@ -447,10 +494,6 @@
         f_txindex_ready = g_txindex->BlockUntilSyncedToCurrentChain();
     }
 
-    int nHeight = 0;
-    int nConfirmations = 0;
-    int nBlockTime = 0;
-
     uint256 hash_block;
     const CTransactionRef tx = GetTransaction(blockindex, node.mempool.get(), hash, chainman.GetConsensus(), hash_block);
     if (!tx) {
@@ -471,39 +514,6 @@
         throw JSONRPCError(RPC_INVALID_ADDRESS_OR_KEY, errmsg + ". Use gettransaction for wallet transactions.");
     }
 
-<<<<<<< HEAD
-    {
-        LOCK(cs_main);
-        node::BlockMap::iterator mi = chainman.BlockIndex().find(hash_block);
-        if (mi != chainman.BlockIndex().end()) {
-            CBlockIndex *pindex = &mi->second;
-            if (chainman.ActiveChain().Contains(pindex)) {
-                nHeight = pindex->nHeight;
-                nConfirmations = 1 + chainman.ActiveChain().Height() - pindex->nHeight;
-                nBlockTime = pindex->GetBlockTime();
-            } else {
-                nHeight = -1;
-                nConfirmations = 0;
-                nBlockTime = pindex->GetBlockTime();
-            }
-        }
-    }
-
-    std::string strHex = EncodeHexTx(*tx, RPCSerializationFlags());
-    if (!fVerbose) {
-        return strHex;
-    }
-
-    UniValue result(UniValue::VOBJ);
-    if (blockindex) result.pushKV("in_active_chain", in_active_chain);
-    result.pushKV("hex", strHex);
-
-    if (fParticlMode) {
-        TxToJSONExpanded(chainman, *tx, hash_block, node.mempool.get(), result, nHeight, nConfirmations, nBlockTime);
-    } else {
-        TxToJSON(*tx, hash_block, result, chainman.ActiveChainstate());
-    }
-=======
     if (verbosity <= 0) {
         return EncodeHexTx(*tx, RPCSerializationFlags());
     }
@@ -519,7 +529,7 @@
         blockindex = chainman.m_blockman.LookupBlockIndex(hash_block);
     }
     if (verbosity == 1) {
-        TxToJSON(*tx, hash_block, result, chainman.ActiveChainstate());
+        TxToJSON(*tx, hash_block, result, chainman.ActiveChainstate(), nullptr, TxVerbosity::SHOW_TXID);
         return result;
     }
 
@@ -530,7 +540,7 @@
     if (tx->IsCoinBase() ||
         !blockindex || is_block_pruned ||
         !(UndoReadFromDisk(blockUndo, blockindex) && ReadBlockFromDisk(block, blockindex, Params().GetConsensus()))) {
-        TxToJSON(*tx, hash_block, result, chainman.ActiveChainstate());
+        TxToJSON(*tx, hash_block, result, chainman.ActiveChainstate(), nullptr, TxVerbosity::SHOW_TXID, &chainman, node.mempool.get());
         return result;
     }
 
@@ -540,8 +550,7 @@
         // -1 as blockundo does not have coinbase tx
         undoTX = &blockUndo.vtxundo.at(it - block.vtx.begin() - 1);
     }
-    TxToJSON(*tx, hash_block, result, chainman.ActiveChainstate(), undoTX, TxVerbosity::SHOW_DETAILS_AND_PREVOUT);
->>>>>>> 5055d07e
+    TxToJSON(*tx, hash_block, result, chainman.ActiveChainstate(), undoTX, TxVerbosity::SHOW_DETAILS_AND_PREVOUT, &chainman, node.mempool.get());
     return result;
 },
     };
