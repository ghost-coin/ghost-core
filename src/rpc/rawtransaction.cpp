// Copyright (c) 2010 Satoshi Nakamoto
// Copyright (c) 2009-2018 The Bitcoin Core developers
// Distributed under the MIT software license, see the accompanying
// file COPYING or http://www.opensource.org/licenses/mit-license.php.

#include <chain.h>
#include <coins.h>
#include <compat/byteswap.h>
#include <consensus/validation.h>
#include <core_io.h>
#include <index/txindex.h>
#include <init.h>
#include <key_io.h>
#include <keystore.h>
#include <merkleblock.h>
#include <net.h>
#include <policy/policy.h>
#include <policy/rbf.h>
#include <primitives/transaction.h>
#include <rpc/rawtransaction.h>
#include <rpc/server.h>
#include <rpc/util.h>
#include <script/script.h>
#include <script/script_error.h>
#include <script/sign.h>
#include <script/standard.h>
#include <txmempool.h>
#include <uint256.h>
#include <util/strencodings.h>
#include <validation.h>
#include <validationinterface.h>

#include <insight/insight.h>

#include <future>
#include <stdint.h>

#include <univalue.h>

void TxToJSONExpanded(const CTransaction& tx, const uint256 hashBlock, UniValue& entry,
                      int nHeight = 0, int nConfirmations = 0, int nBlockTime = 0)
{
    uint256 txid = tx.GetHash();
    entry.pushKV("txid", txid.GetHex());
    entry.pushKV("hash", tx.GetWitnessHash().GetHex());
    entry.pushKV("size", (int)::GetSerializeSize(tx, PROTOCOL_VERSION));
    entry.pushKV("vsize", (int)::GetVirtualTransactionSize(tx));
    entry.pushKV("version", tx.nVersion);
    entry.pushKV("locktime", (int64_t)tx.nLockTime);

    UniValue vin(UniValue::VARR);
    for (const auto &txin : tx.vin) {
        UniValue in(UniValue::VOBJ);
        if (tx.IsCoinBase()) {
            in.pushKV("coinbase", HexStr(txin.scriptSig.begin(), txin.scriptSig.end()));
        } else
        if (txin.IsAnonInput()) {
            in.pushKV("type", "anon");
            in.pushKV("valueSat", -1);
            uint32_t nSigInputs, nSigRingSize;
            txin.GetAnonInfo(nSigInputs, nSigRingSize);
            in.pushKV("num_inputs", (int)nSigInputs);
            in.pushKV("ring_size", (int)nSigRingSize);
        } else {
            in.pushKV("txid", txin.prevout.hash.GetHex());
            in.pushKV("vout", (int64_t)txin.prevout.n);
            UniValue o(UniValue::VOBJ);
            o.pushKV("asm", ScriptToAsmStr(txin.scriptSig, true));
            o.pushKV("hex", HexStr(txin.scriptSig.begin(), txin.scriptSig.end()));
            in.pushKV("scriptSig", o);
            // Add address and value info if spentindex enabled
            CSpentIndexValue spentInfo;
            CSpentIndexKey spentKey(txin.prevout.hash, txin.prevout.n);
            if (GetSpentIndex(spentKey, spentInfo)) {
                in.pushKV("type", spentInfo.satoshis == -1 ? "blind" : "standard");
                in.pushKV("value", ValueFromAmount(spentInfo.satoshis));
                in.pushKV("valueSat", spentInfo.satoshis);

                if (spentInfo.addressType == ADDR_INDT_PUBKEY_ADDRESS) {
                    in.pushKV("address", CBitcoinAddress(CKeyID(*((uint160*)&spentInfo.addressHash))).ToString());
                } else if (spentInfo.addressType == ADDR_INDT_SCRIPT_ADDRESS)  {
                    in.pushKV("address", CBitcoinAddress(CScriptID(*((uint160*)&spentInfo.addressHash))).ToString());
                } else if (spentInfo.addressType == ADDR_INDT_PUBKEY_ADDRESS_256)  {
                    in.pushKV("address", CBitcoinAddress(CKeyID256(spentInfo.addressHash)).ToString());
                } else if (spentInfo.addressType == ADDR_INDT_SCRIPT_ADDRESS_256)  {
                    in.pushKV("address", CBitcoinAddress(CScriptID256(spentInfo.addressHash)).ToString());
                }
            }
        }

        if (tx.HasWitness()) {
            if (!txin.scriptWitness.IsNull()) {
                UniValue txinwitness(UniValue::VARR);
                for (unsigned int j = 0; j < txin.scriptWitness.stack.size(); j++) {
                    std::vector<unsigned char> item = txin.scriptWitness.stack[j];
                    txinwitness.push_back(HexStr(item.begin(), item.end()));
                }
                in.pushKV("txinwitness", txinwitness);
            }
        }
        in.pushKV("sequence", (int64_t)txin.nSequence);
        vin.push_back(in);
    }
    entry.pushKV("vin", vin);
    UniValue vout(UniValue::VARR);

    for (unsigned int i = 0; i < tx.vpout.size(); i++) {
        UniValue out(UniValue::VOBJ);
        out.pushKV("n", (int64_t)i);
        OutputToJSON(txid, i, tx.vpout[i].get(), out);
        vout.push_back(out);
    }

    entry.pushKV("vout", vout);

    if (!hashBlock.IsNull()) {
        entry.pushKV("blockhash", hashBlock.GetHex());

        if (nConfirmations > 0) {
            entry.pushKV("height", nHeight);
            entry.pushKV("confirmations", nConfirmations);
            PushTime(entry, "time", nBlockTime);
            PushTime(entry, "blocktime", nBlockTime);
        } else
        {
            entry.pushKV("height", -1);
            entry.pushKV("confirmations", 0);
        }
    }

}

static void TxToJSON(const CTransaction& tx, const uint256 hashBlock, UniValue& entry)
{
    // Call into TxToUniv() in bitcoin-common to decode the transaction hex.
    //
    // Blockchain contextual information (confirmations and blocktime) is not
    // available to code in bitcoin-common, so we query them here and push the
    // data into the returned UniValue.
    TxToUniv(tx, uint256(), entry, true, RPCSerializationFlags());

    if (!hashBlock.IsNull()) {
        LOCK(cs_main);

        entry.pushKV("blockhash", hashBlock.GetHex());
        CBlockIndex* pindex = LookupBlockIndex(hashBlock);
        if (pindex) {
            if (chainActive.Contains(pindex)) {
                entry.pushKV("height", pindex->nHeight);
                entry.pushKV("confirmations", 1 + chainActive.Height() - pindex->nHeight);
                entry.pushKV("time", pindex->GetBlockTime());
                entry.pushKV("blocktime", pindex->GetBlockTime());
            } else
            {
                entry.pushKV("height", -1);
                entry.pushKV("confirmations", 0);
            };
        }
    }
}

static UniValue getrawtransaction(const JSONRPCRequest& request)
{
    if (request.fHelp || request.params.size() < 1 || request.params.size() > 3)
        throw std::runtime_error(
            RPCHelpMan{"getrawtransaction",
                "\nBy default this function only works for mempool transactions. When called with a blockhash\n"
                "argument, getrawtransaction will return the transaction if the specified block is available and\n"
                "the transaction is found in that block. When called without a blockhash argument, getrawtransaction\n"
                "will return the transaction if it is in the mempool, or if -txindex is enabled and the transaction\n"
                "is in a block in the blockchain.\n"

            "\nReturn the raw transaction data.\n"
            "\nIf verbose is 'true', returns an Object with information about 'txid'.\n"
            "If verbose is 'false' or omitted, returns a string that is serialized, hex-encoded data for 'txid'.\n"
                ,
                {
                    {"txid", RPCArg::Type::STR_HEX, /* opt */ false, /* default_val */ "", "The transaction id"},
                    {"verbose", RPCArg::Type::BOOL, /* opt */ true, /* default_val */ "false", "If false, return a string, otherwise return a json object"},
                    {"blockhash", RPCArg::Type::STR_HEX, /* opt */ true, /* default_val */ "null", "The block in which to look for the transaction"},
                },
                {
                    RPCResult{"if verbose is not set or set to false",
            "\"data\"      (string) The serialized, hex-encoded data for 'txid'\n"
                     },
                     RPCResult{"if verbose is set to true",
            "{\n"
            "  \"in_active_chain\": b, (bool) Whether specified block is in the active chain or not (only present with explicit \"blockhash\" argument)\n"
            "  \"hex\" : \"data\",       (string) The serialized, hex-encoded data for 'txid'\n"
            "  \"txid\" : \"id\",        (string) The transaction id (same as provided)\n"
            "  \"hash\" : \"id\",        (string) The transaction hash (differs from txid for witness transactions)\n"
            "  \"size\" : n,             (numeric) The serialized transaction size\n"
            "  \"vsize\" : n,            (numeric) The virtual transaction size (differs from size for witness transactions)\n"
            "  \"weight\" : n,           (numeric) The transaction's weight (between vsize*4-3 and vsize*4)\n"
            "  \"version\" : n,          (numeric) The version\n"
            "  \"locktime\" : ttt,       (numeric) The lock time\n"
            "  \"vin\" : [               (array of json objects)\n"
            "     {\n"
            "       \"txid\": \"id\",    (string) The transaction id\n"
            "       \"vout\": n,         (numeric) \n"
            "       \"scriptSig\": {     (json object) The script\n"
            "         \"asm\": \"asm\",  (string) asm\n"
            "         \"hex\": \"hex\"   (string) hex\n"
            "       },\n"
            "       \"sequence\": n      (numeric) The script sequence number\n"
            "       \"txinwitness\": [\"hex\", ...] (array of string) hex-encoded witness data (if any)\n"
            "     }\n"
            "     ,...\n"
            "  ],\n"
            "  \"vout\" : [              (array of json objects)\n"
            "     {\n"
            "       \"value\" : x.xxx,            (numeric) The value in " + CURRENCY_UNIT + "\n"
            "       \"n\" : n,                    (numeric) index\n"
            "       \"scriptPubKey\" : {          (json object)\n"
            "         \"asm\" : \"asm\",          (string) the asm\n"
            "         \"hex\" : \"hex\",          (string) the hex\n"
            "         \"reqSigs\" : n,            (numeric) The required sigs\n"
            "         \"type\" : \"pubkeyhash\",  (string) The type, eg 'pubkeyhash'\n"
            "         \"addresses\" : [           (json array of string)\n"
            "           \"address\"               (string) particl address\n"
            "           ,...\n"
            "         ]\n"
            "       }\n"
            "     }\n"
            "     ,...\n"
            "  ],\n"
            "  \"blockhash\" : \"hash\",   (string) the block hash\n"
            "  \"confirmations\" : n,      (numeric) The confirmations\n"
            "  \"blocktime\" : ttt         (numeric) The block time in seconds since epoch (Jan 1 1970 GMT)\n"
            "  \"time\" : ttt,             (numeric) Same as \"blocktime\"\n"
            "}\n"
                    },
                },
                RPCExamples{
                    HelpExampleCli("getrawtransaction", "\"mytxid\"")
            + HelpExampleCli("getrawtransaction", "\"mytxid\" true")
            + HelpExampleRpc("getrawtransaction", "\"mytxid\", true")
            + HelpExampleCli("getrawtransaction", "\"mytxid\" false \"myblockhash\"")
            + HelpExampleCli("getrawtransaction", "\"mytxid\" true \"myblockhash\"")
                },
            }.ToString());

    bool in_active_chain = true;
    uint256 hash = ParseHashV(request.params[0], "parameter 1");
    CBlockIndex* blockindex = nullptr;

    if (!fParticlMode && hash == Params().GenesisBlock().hashMerkleRoot) {
        // Special exception for the genesis block coinbase transaction
        throw JSONRPCError(RPC_INVALID_ADDRESS_OR_KEY, "The genesis block coinbase is not considered an ordinary transaction and cannot be retrieved");
    }

    // Accept either a bool (true) or a num (>=1) to indicate verbose output.
    bool fVerbose = false;
    if (!request.params[1].isNull()) {
        fVerbose = request.params[1].isNum() ? (request.params[1].get_int() != 0) : request.params[1].get_bool();
    }

    if (!request.params[2].isNull()) {
        LOCK(cs_main);

        uint256 blockhash = ParseHashV(request.params[2], "parameter 3");
        blockindex = LookupBlockIndex(blockhash);
        if (!blockindex) {
            throw JSONRPCError(RPC_INVALID_ADDRESS_OR_KEY, "Block hash not found");
        }
        in_active_chain = chainActive.Contains(blockindex);
    }

    bool f_txindex_ready = false;
    if (g_txindex && !blockindex) {
        f_txindex_ready = g_txindex->BlockUntilSyncedToCurrentChain();
    }

    CTransactionRef tx;
<<<<<<< HEAD
    uint256 hashBlock;

    int nHeight = 0;
    int nConfirmations = 0;
    int nBlockTime = 0;

    if (!GetTransaction(hash, tx, Params().GetConsensus(), hashBlock, true, blockindex))
    {
=======
    uint256 hash_block;
    if (!GetTransaction(hash, tx, Params().GetConsensus(), hash_block, blockindex)) {
>>>>>>> bb36f5e2
        std::string errmsg;
        if (blockindex) {
            if (!(blockindex->nStatus & BLOCK_HAVE_DATA)) {
                throw JSONRPCError(RPC_MISC_ERROR, "Block not available");
            }
            errmsg = "No such transaction found in the provided block";
        } else if (!g_txindex) {
            errmsg = "No such mempool transaction. Use -txindex to enable blockchain transaction queries";
        } else if (!f_txindex_ready) {
            errmsg = "No such mempool transaction. Blockchain transactions are still in the process of being indexed";
        } else {
            errmsg = "No such mempool or blockchain transaction";
        }
        throw JSONRPCError(RPC_INVALID_ADDRESS_OR_KEY, errmsg + ". Use gettransaction for wallet transactions.");
    };

    BlockMap::iterator mi = mapBlockIndex.find(hashBlock);
    if (mi != mapBlockIndex.end() && (*mi).second) {
        CBlockIndex* pindex = (*mi).second;
        if (chainActive.Contains(pindex)) {
            nHeight = pindex->nHeight;
            nConfirmations = 1 + chainActive.Height() - pindex->nHeight;
            nBlockTime = pindex->GetBlockTime();
        } else {
            nHeight = -1;
            nConfirmations = 0;
            nBlockTime = pindex->GetBlockTime();
        }
    }

    std::string strHex = EncodeHexTx(*tx, RPCSerializationFlags());
    if (!fVerbose)
        return strHex;

    UniValue result(UniValue::VOBJ);
    if (blockindex) result.pushKV("in_active_chain", in_active_chain);
    result.pushKV("hex", strHex);

    if (fParticlMode) {
        TxToJSONExpanded(*tx, hashBlock, result, nHeight, nConfirmations, nBlockTime);
    } else {
        TxToJSON(*tx, hashBlock, result);
    }
    return result;
}

static UniValue gettxoutproof(const JSONRPCRequest& request)
{
    if (request.fHelp || (request.params.size() != 1 && request.params.size() != 2))
        throw std::runtime_error(
            RPCHelpMan{"gettxoutproof",
                "\nReturns a hex-encoded proof that \"txid\" was included in a block.\n"
                "\nNOTE: By default this function only works sometimes. This is when there is an\n"
                "unspent output in the utxo for this transaction. To make it always work,\n"
                "you need to maintain a transaction index, using the -txindex command line option or\n"
                "specify the block in which the transaction is included manually (by blockhash).\n",
                {
                    {"txids", RPCArg::Type::ARR, /* opt */ false, /* default_val */ "", "A json array of txids to filter",
                        {
                            {"txid", RPCArg::Type::STR_HEX, /* opt */ false, /* default_val */ "", "A transaction hash"},
                        },
                        },
                    {"blockhash", RPCArg::Type::STR_HEX, /* opt */ true, /* default_val */ "null", "If specified, looks for txid in the block with this hash"},
                },
                RPCResult{
            "\"data\"           (string) A string that is a serialized, hex-encoded data for the proof.\n"
                },
                RPCExamples{""},
            }.ToString()
        );

    std::set<uint256> setTxids;
    uint256 oneTxid;
    UniValue txids = request.params[0].get_array();
    for (unsigned int idx = 0; idx < txids.size(); idx++) {
        const UniValue& txid = txids[idx];
        uint256 hash(ParseHashV(txid, "txid"));
        if (setTxids.count(hash))
            throw JSONRPCError(RPC_INVALID_PARAMETER, std::string("Invalid parameter, duplicated txid: ")+txid.get_str());
       setTxids.insert(hash);
       oneTxid = hash;
    }

    CBlockIndex* pblockindex = nullptr;
    uint256 hashBlock;
    if (!request.params[1].isNull()) {
        LOCK(cs_main);
        hashBlock = ParseHashV(request.params[1], "blockhash");
        pblockindex = LookupBlockIndex(hashBlock);
        if (!pblockindex) {
            throw JSONRPCError(RPC_INVALID_ADDRESS_OR_KEY, "Block not found");
        }
    } else {
        LOCK(cs_main);

        // Loop through txids and try to find which block they're in. Exit loop once a block is found.
        for (const auto& tx : setTxids) {
            const Coin& coin = AccessByTxid(*pcoinsTip, tx);
            if (!coin.IsSpent()) {
                pblockindex = chainActive[coin.nHeight];
                break;
            }
        }
    }


    // Allow txindex to catch up if we need to query it and before we acquire cs_main.
    if (g_txindex && !pblockindex) {
        g_txindex->BlockUntilSyncedToCurrentChain();
    }

    LOCK(cs_main);

    if (pblockindex == nullptr)
    {
        CTransactionRef tx;
        if (!GetTransaction(oneTxid, tx, Params().GetConsensus(), hashBlock) || hashBlock.IsNull())
            throw JSONRPCError(RPC_INVALID_ADDRESS_OR_KEY, "Transaction not yet in block");
        pblockindex = LookupBlockIndex(hashBlock);
        if (!pblockindex) {
            throw JSONRPCError(RPC_INTERNAL_ERROR, "Transaction index corrupt");
        }
    }

    CBlock block;
    if(!ReadBlockFromDisk(block, pblockindex, Params().GetConsensus()))
        throw JSONRPCError(RPC_INTERNAL_ERROR, "Can't read block from disk");

    unsigned int ntxFound = 0;
    for (const auto& tx : block.vtx)
        if (setTxids.count(tx->GetHash()))
            ntxFound++;
    if (ntxFound != setTxids.size())
        throw JSONRPCError(RPC_INVALID_ADDRESS_OR_KEY, "Not all transactions found in specified or retrieved block");

    CDataStream ssMB(SER_NETWORK, PROTOCOL_VERSION | SERIALIZE_TRANSACTION_NO_WITNESS);
    CMerkleBlock mb(block, setTxids);
    ssMB << mb;
    std::string strHex = HexStr(ssMB.begin(), ssMB.end());
    return strHex;
}

static UniValue verifytxoutproof(const JSONRPCRequest& request)
{
    if (request.fHelp || request.params.size() != 1)
        throw std::runtime_error(
            RPCHelpMan{"verifytxoutproof",
                "\nVerifies that a proof points to a transaction in a block, returning the transaction it commits to\n"
                "and throwing an RPC error if the block is not in our best chain\n",
                {
                    {"proof", RPCArg::Type::STR_HEX, /* opt */ false, /* default_val */ "", "The hex-encoded proof generated by gettxoutproof"},
                },
                RPCResult{
            "[\"txid\"]      (array, strings) The txid(s) which the proof commits to, or empty array if the proof can not be validated.\n"
                },
                RPCExamples{""},
            }.ToString()
        );

    CDataStream ssMB(ParseHexV(request.params[0], "proof"), SER_NETWORK, PROTOCOL_VERSION | SERIALIZE_TRANSACTION_NO_WITNESS);
    CMerkleBlock merkleBlock;
    ssMB >> merkleBlock;

    UniValue res(UniValue::VARR);

    std::vector<uint256> vMatch;
    std::vector<unsigned int> vIndex;
    if (merkleBlock.txn.ExtractMatches(vMatch, vIndex) != merkleBlock.header.hashMerkleRoot)
        return res;

    LOCK(cs_main);

    const CBlockIndex* pindex = LookupBlockIndex(merkleBlock.header.GetHash());
    if (!pindex || !chainActive.Contains(pindex) || pindex->nTx == 0) {
        throw JSONRPCError(RPC_INVALID_ADDRESS_OR_KEY, "Block not found in chain");
    }

    // Check if proof is valid, only add results if so
    if (pindex->nTx == merkleBlock.txn.GetNumTransactions()) {
        for (const uint256& hash : vMatch) {
            res.push_back(hash.GetHex());
        }
    }

    return res;
}

CMutableTransaction ConstructTransaction(const UniValue& inputs_in, const UniValue& outputs_in, const UniValue& locktime, const UniValue& rbf)
{
    if (inputs_in.isNull() || outputs_in.isNull())
        throw JSONRPCError(RPC_INVALID_PARAMETER, "Invalid parameter, arguments 1 and 2 must be non-null");

    UniValue inputs = inputs_in.get_array();
    const bool outputs_is_obj = outputs_in.isObject();
    UniValue outputs = outputs_is_obj ? outputs_in.get_obj() : outputs_in.get_array();

    CMutableTransaction rawTx;
    rawTx.nVersion = fParticlMode ? PARTICL_TXN_VERSION : BTC_TXN_VERSION;


    if (!locktime.isNull()) {
        int64_t nLockTime = locktime.get_int64();
        if (nLockTime < 0 || nLockTime > LOCKTIME_MAX)
            throw JSONRPCError(RPC_INVALID_PARAMETER, "Invalid parameter, locktime out of range");
        rawTx.nLockTime = nLockTime;
    }

    bool rbfOptIn = rbf.isTrue();

    for (unsigned int idx = 0; idx < inputs.size(); idx++) {
        const UniValue& input = inputs[idx];
        const UniValue& o = input.get_obj();

        uint256 txid = ParseHashO(o, "txid");

        const UniValue& vout_v = find_value(o, "vout");
        if (!vout_v.isNum())
            throw JSONRPCError(RPC_INVALID_PARAMETER, "Invalid parameter, missing vout key");
        int nOutput = vout_v.get_int();
        if (nOutput < 0)
            throw JSONRPCError(RPC_INVALID_PARAMETER, "Invalid parameter, vout must be positive");

        uint32_t nSequence;
        if (rbfOptIn) {
            nSequence = MAX_BIP125_RBF_SEQUENCE; /* CTxIn::SEQUENCE_FINAL - 2 */
        } else if (rawTx.nLockTime) {
            nSequence = CTxIn::SEQUENCE_FINAL - 1;
        } else {
            nSequence = CTxIn::SEQUENCE_FINAL;
        }

        // set the sequence number if passed in the parameters object
        const UniValue& sequenceObj = find_value(o, "sequence");
        if (sequenceObj.isNum()) {
            int64_t seqNr64 = sequenceObj.get_int64();
            if (seqNr64 < 0 || seqNr64 > CTxIn::SEQUENCE_FINAL) {
                throw JSONRPCError(RPC_INVALID_PARAMETER, "Invalid parameter, sequence number is out of range");
            } else {
                nSequence = (uint32_t)seqNr64;
            }
        }

        CTxIn in(COutPoint(txid, nOutput), CScript(), nSequence);

        rawTx.vin.push_back(in);
    }

    if (!outputs_is_obj) {
        // Translate array of key-value pairs into dict
        UniValue outputs_dict = UniValue(UniValue::VOBJ);
        for (size_t i = 0; i < outputs.size(); ++i) {
            const UniValue& output = outputs[i];
            if (!output.isObject()) {
                throw JSONRPCError(RPC_INVALID_PARAMETER, "Invalid parameter, key-value pair not an object as expected");
            }
            if (output.size() != 1) {
                throw JSONRPCError(RPC_INVALID_PARAMETER, "Invalid parameter, key-value pair must contain exactly one key");
            }
            outputs_dict.pushKVs(output);
        }
        outputs = std::move(outputs_dict);
    }

    // Duplicate checking
    std::set<CTxDestination> destinations;
    bool has_data{false};

    for (const std::string& name_ : outputs.getKeys()) {
        if (name_ == "data") {
            if (has_data) {
                throw JSONRPCError(RPC_INVALID_PARAMETER, "Invalid parameter, duplicate key: data");
            }
            has_data = true;
            std::vector<unsigned char> data = ParseHexV(outputs[name_].getValStr(), "Data");

            if (fParticlMode)
            {
                OUTPUT_PTR<CTxOutData> out = MAKE_OUTPUT<CTxOutData>();
                out->vData = data;
                rawTx.vpout.push_back(std::move(out));
            } else
            {
                CTxOut out(0, CScript() << OP_RETURN << data);
                rawTx.vout.push_back(out);
            };
        } else {
            CTxDestination destination = DecodeDestination(name_);
            if (!IsValidDestination(destination)) {
                throw JSONRPCError(RPC_INVALID_ADDRESS_OR_KEY, std::string("Invalid Particl address: ") + name_);
            }

            if (!destinations.insert(destination).second) {
                throw JSONRPCError(RPC_INVALID_PARAMETER, std::string("Invalid parameter, duplicated address: ") + name_);
            }

            CScript scriptPubKey = GetScriptForDestination(destination);
            CAmount nAmount = AmountFromValue(outputs[name_]);

            if (fParticlMode)
            {
                OUTPUT_PTR<CTxOutStandard> out = MAKE_OUTPUT<CTxOutStandard>();
                out->nValue = nAmount;
                if (destination.type() == typeid(CStealthAddress))
                {
                    CStealthAddress sx = boost::get<CStealthAddress>(destination);
                    OUTPUT_PTR<CTxOutData> outData = MAKE_OUTPUT<CTxOutData>();
                    std::string sNarration;
                    std::string sError;
                    if (0 != PrepareStealthOutput(sx, sNarration, scriptPubKey, outData->vData, sError))
                        throw JSONRPCError(RPC_INTERNAL_ERROR, std::string("PrepareStealthOutput failed: ") + sError);

                    out->scriptPubKey = scriptPubKey;
                    rawTx.vpout.push_back(std::move(out));
                    rawTx.vpout.push_back(std::move(outData));
                } else
                {
                    out->scriptPubKey = scriptPubKey;
                    rawTx.vpout.push_back(std::move(out));
                };
            } else
            {
                CTxOut out(nAmount, scriptPubKey);
                rawTx.vout.push_back(out);
            }
        }
    }

    if (!rbf.isNull() && rawTx.vin.size() > 0 && rbfOptIn != SignalsOptInRBF(CTransaction(rawTx))) {
        throw JSONRPCError(RPC_INVALID_PARAMETER, "Invalid parameter combination: Sequence number(s) contradict replaceable option");
    }

    return rawTx;
}

static UniValue createrawtransaction(const JSONRPCRequest& request)
{
    if (request.fHelp || request.params.size() < 2 || request.params.size() > 4) {
        throw std::runtime_error(
            RPCHelpMan{"createrawtransaction",
                "\nCreate a transaction spending the given inputs and creating new outputs.\n"
                "Outputs can be addresses or data.\n"
                "Returns hex-encoded raw transaction.\n"
                "Note that the transaction's inputs are not signed, and\n"
                "it is not stored in the wallet or transmitted to the network.\n",
                {
                    {"inputs", RPCArg::Type::ARR, /* opt */ false, /* default_val */ "", "A json array of json objects",
                        {
                            {"", RPCArg::Type::OBJ, /* opt */ true, /* default_val */ "", "",
                                {
                                    {"txid", RPCArg::Type::STR_HEX, /* opt */ false, /* default_val */ "", "The transaction id"},
                                    {"vout", RPCArg::Type::NUM, /* opt */ false, /* default_val */ "", "The output number"},
                                    {"sequence", RPCArg::Type::NUM, /* opt */ true, /* default_val */ "depends on the value of the 'replaceable' and 'locktime' arguments", "The sequence number"},
                                },
                                },
                        },
                        },
                    {"outputs", RPCArg::Type::ARR, /* opt */ false, /* default_val */ "", "a json array with outputs (key-value pairs), where none of the keys are duplicated.\n"
                            "That is, each address can only appear once and there can only be one 'data' object.\n"
                            "For compatibility reasons, a dictionary, which holds the key-value pairs directly, is also\n"
                            "                             accepted as second parameter.",
                        {
                            {"", RPCArg::Type::OBJ, /* opt */ true, /* default_val */ "", "",
                                {
                                    {"address", RPCArg::Type::AMOUNT, /* opt */ false, /* default_val */ "", "A key-value pair. The key (string) is the bitcoin address, the value (float or string) is the amount in " + CURRENCY_UNIT},
                                },
                                },
                            {"", RPCArg::Type::OBJ, /* opt */ true, /* default_val */ "", "",
                                {
                                    {"data", RPCArg::Type::STR_HEX, /* opt */ false, /* default_val */ "", "A key-value pair. The key must be \"data\", the value is hex-encoded data"},
                                },
                                },
                        },
                        },
                    {"locktime", RPCArg::Type::NUM, /* opt */ true, /* default_val */ "0", "Raw locktime. Non-0 value also locktime-activates inputs"},
                    {"replaceable", RPCArg::Type::BOOL, /* opt */ true, /* default_val */ "false", "Marks this transaction as BIP125-replaceable.\n"
            "                             Allows this transaction to be replaced by a transaction with higher fees. If provided, it is an error if explicit sequence numbers are incompatible."},
                },
                RPCResult{
            "\"transaction\"              (string) hex string of the transaction\n"
                },
                RPCExamples{
                    HelpExampleCli("createrawtransaction", "\"[{\\\"txid\\\":\\\"myid\\\",\\\"vout\\\":0}]\" \"[{\\\"address\\\":0.01}]\"")
            + HelpExampleCli("createrawtransaction", "\"[{\\\"txid\\\":\\\"myid\\\",\\\"vout\\\":0}]\" \"[{\\\"data\\\":\\\"00010203\\\"}]\"")
            + HelpExampleRpc("createrawtransaction", "\"[{\\\"txid\\\":\\\"myid\\\",\\\"vout\\\":0}]\", \"[{\\\"address\\\":0.01}]\"")
            + HelpExampleRpc("createrawtransaction", "\"[{\\\"txid\\\":\\\"myid\\\",\\\"vout\\\":0}]\", \"[{\\\"data\\\":\\\"00010203\\\"}]\"")
                },
            }.ToString());
    }

    RPCTypeCheck(request.params, {
        UniValue::VARR,
        UniValueType(), // ARR or OBJ, checked later
        UniValue::VNUM,
        UniValue::VBOOL
        }, true
    );

    CMutableTransaction rawTx = ConstructTransaction(request.params[0], request.params[1], request.params[2], request.params[3]);

    return EncodeHexTx(CTransaction(rawTx));
}

static UniValue decoderawtransaction(const JSONRPCRequest& request)
{
    if (request.fHelp || request.params.size() < 1 || request.params.size() > 2)
        throw std::runtime_error(
            RPCHelpMan{"decoderawtransaction",
                "\nReturn a JSON object representing the serialized, hex-encoded transaction.\n",
                {
                    {"hexstring", RPCArg::Type::STR_HEX, /* opt */ false, /* default_val */ "", "The transaction hex string"},
                    {"iswitness", RPCArg::Type::BOOL, /* opt */ true, /* default_val */ "depends on heuristic tests", "Whether the transaction hex is a serialized witness transaction\n"
            "                         If iswitness is not present, heuristic tests will be used in decoding"},
                },
                RPCResult{
            "{\n"
            "  \"txid\" : \"id\",        (string) The transaction id\n"
            "  \"hash\" : \"id\",        (string) The transaction hash (differs from txid for witness transactions)\n"
            "  \"size\" : n,             (numeric) The transaction size\n"
            "  \"vsize\" : n,            (numeric) The virtual transaction size (differs from size for witness transactions)\n"
            "  \"weight\" : n,           (numeric) The transaction's weight (between vsize*4 - 3 and vsize*4)\n"
            "  \"version\" : n,          (numeric) The version\n"
            "  \"locktime\" : ttt,       (numeric) The lock time\n"
            "  \"vin\" : [               (array of json objects)\n"
            "     {\n"
            "       \"txid\": \"id\",    (string) The transaction id\n"
            "       \"vout\": n,         (numeric) The output number\n"
            "       \"scriptSig\": {     (json object) The script\n"
            "         \"asm\": \"asm\",  (string) asm\n"
            "         \"hex\": \"hex\"   (string) hex\n"
            "       },\n"
            "       \"txinwitness\": [\"hex\", ...] (array of string) hex-encoded witness data (if any)\n"
            "       \"sequence\": n     (numeric) The script sequence number\n"
            "     }\n"
            "     ,...\n"
            "  ],\n"
            "  \"vout\" : [             (array of json objects)\n"
            "     {\n"
            "       \"value\" : x.xxx,            (numeric) The value in " + CURRENCY_UNIT + "\n"
            "       \"n\" : n,                    (numeric) index\n"
            "       \"scriptPubKey\" : {          (json object)\n"
            "         \"asm\" : \"asm\",          (string) the asm\n"
            "         \"hex\" : \"hex\",          (string) the hex\n"
            "         \"reqSigs\" : n,            (numeric) The required sigs\n"
            "         \"type\" : \"pubkeyhash\",  (string) The type, eg 'pubkeyhash'\n"
            "         \"addresses\" : [           (json array of string)\n"
            "           \"PfqK97PXYfqRFtdYcZw82x3dzPrZbEAcYa\"   (string) particl address\n"
            "           ,...\n"
            "         ]\n"
            "       }\n"
            "     }\n"
            "     ,...\n"
            "  ],\n"
            "}\n"
                },
                RPCExamples{
                    HelpExampleCli("decoderawtransaction", "\"hexstring\"")
            + HelpExampleRpc("decoderawtransaction", "\"hexstring\"")
                },
            }.ToString());

    RPCTypeCheck(request.params, {UniValue::VSTR, UniValue::VBOOL});

    CMutableTransaction mtx;

    bool try_witness = request.params[1].isNull() ? true : request.params[1].get_bool();
    bool try_no_witness = request.params[1].isNull() ? true : !request.params[1].get_bool();

    if (!DecodeHexTx(mtx, request.params[0].get_str(), try_no_witness, try_witness)) {
        throw JSONRPCError(RPC_DESERIALIZATION_ERROR, "TX decode failed");
    }

    UniValue result(UniValue::VOBJ);
    TxToUniv(CTransaction(std::move(mtx)), uint256(), result, false);

    return result;
}

static UniValue decodescript(const JSONRPCRequest& request)
{
    if (request.fHelp || request.params.size() != 1)
        throw std::runtime_error(
            RPCHelpMan{"decodescript",
                "\nDecode a hex-encoded script.\n",
                {
                    {"hexstring", RPCArg::Type::STR_HEX, /* opt */ false, /* default_val */ "", "the hex-encoded script"},
                },
                RPCResult{
            "{\n"
            "  \"asm\":\"asm\",   (string) Script public key\n"
            "  \"hex\":\"hex\",   (string) hex-encoded public key\n"
            "  \"type\":\"type\", (string) The output type\n"
            "  \"reqSigs\": n,    (numeric) The required signatures\n"
            "  \"addresses\": [   (json array of string)\n"
            "     \"address\"     (string) particl address\n"
            "     ,...\n"
            "  ],\n"
            "  \"p2sh\",\"address\" (string) address of P2SH script wrapping this redeem script (not returned if the script is already a P2SH).\n"
            "}\n"
                },
                RPCExamples{
                    HelpExampleCli("decodescript", "\"hexstring\"")
            + HelpExampleRpc("decodescript", "\"hexstring\"")
                },
            }.ToString());

    RPCTypeCheck(request.params, {UniValue::VSTR});

    UniValue r(UniValue::VOBJ);
    CScript script;
    if (request.params[0].get_str().size() > 0){
        std::vector<unsigned char> scriptData(ParseHexV(request.params[0], "argument"));
        script = CScript(scriptData.begin(), scriptData.end());
    } else {
        // Empty scripts are valid
    }
    ScriptPubKeyToUniv(script, r, false);

    UniValue type;
    type = find_value(r, "type");

    if (type.isStr() && type.get_str() != "scripthash") {
        // P2SH cannot be wrapped in a P2SH. If this script is already a P2SH,
        // don't return the address for a P2SH of the P2SH.
        r.pushKV("p2sh", EncodeDestination(CScriptID(script)));
        // P2SH and witness programs cannot be wrapped in P2WSH, if this script
        // is a witness program, don't return addresses for a segwit programs.
        if (type.get_str() == "pubkey" || type.get_str() == "pubkeyhash" || type.get_str() == "multisig" || type.get_str() == "nonstandard") {
            std::vector<std::vector<unsigned char>> solutions_data;
            txnouttype which_type = Solver(script, solutions_data);
            // Uncompressed pubkeys cannot be used with segwit checksigs.
            // If the script contains an uncompressed pubkey, skip encoding of a segwit program.
            if ((which_type == TX_PUBKEY) || (which_type == TX_MULTISIG)) {
                for (const auto& solution : solutions_data) {
                    if ((solution.size() != 1) && !CPubKey(solution).IsCompressed()) {
                        return r;
                    }
                }
            }
            UniValue sr(UniValue::VOBJ);
            CScript segwitScr;
            if (which_type == TX_PUBKEY) {
                segwitScr = GetScriptForDestination(WitnessV0KeyHash(Hash160(solutions_data[0].begin(), solutions_data[0].end())));
            } else if (which_type == TX_PUBKEYHASH) {
                segwitScr = GetScriptForDestination(WitnessV0KeyHash(solutions_data[0]));
            } else {
                // Scripts that are not fit for P2WPKH are encoded as P2WSH.
                // Newer segwit program versions should be considered when then become available.
                segwitScr = GetScriptForDestination(WitnessV0ScriptHash(script));
            }
            ScriptPubKeyToUniv(segwitScr, sr, true);
            sr.pushKV("p2sh-segwit", EncodeDestination(CScriptID(segwitScr)));
            if (!fParticlMode)
            r.pushKV("segwit", sr);
        }
    }

    return r;
}

/** Pushes a JSON object for script verification or signing errors to vErrorsRet. */
void TxInErrorToJSON(const CTxIn& txin, UniValue& vErrorsRet, const std::string& strMessage)
{
    UniValue entry(UniValue::VOBJ);
    entry.pushKV("txid", txin.prevout.hash.ToString());
    entry.pushKV("vout", (uint64_t)txin.prevout.n);
    UniValue witness(UniValue::VARR);
    for (unsigned int i = 0; i < txin.scriptWitness.stack.size(); i++) {
        witness.push_back(HexStr(txin.scriptWitness.stack[i].begin(), txin.scriptWitness.stack[i].end()));
    }
    entry.pushKV("witness", witness);
    entry.pushKV("scriptSig", HexStr(txin.scriptSig.begin(), txin.scriptSig.end()));
    entry.pushKV("sequence", (uint64_t)txin.nSequence);
    entry.pushKV("error", strMessage);
    vErrorsRet.push_back(entry);
}

static UniValue combinerawtransaction(const JSONRPCRequest& request)
{
    if (request.fHelp || request.params.size() != 1)
        throw std::runtime_error(
            RPCHelpMan{"combinerawtransaction",
                "\nCombine multiple partially signed transactions into one transaction.\n"
                "The combined transaction may be another partially signed transaction or a \n"
                "fully signed transaction.",
                {
                    {"txs", RPCArg::Type::ARR, /* opt */ false, /* default_val */ "", "A json array of hex strings of partially signed transactions",
                        {
                            {"hexstring", RPCArg::Type::STR_HEX, /* opt */ false, /* default_val */ "", "A transaction hash"},
                        },
                        },
                },
                RPCResult{
            "\"hex\"            (string) The hex-encoded raw transaction with signature(s)\n"
                },
                RPCExamples{
                    HelpExampleCli("combinerawtransaction", "[\"myhex1\", \"myhex2\", \"myhex3\"]")
                },
            }.ToString());

    UniValue txs = request.params[0].get_array();
    std::vector<CMutableTransaction> txVariants(txs.size());

    for (unsigned int idx = 0; idx < txs.size(); idx++) {
        if (!DecodeHexTx(txVariants[idx], txs[idx].get_str(), true)) {
            throw JSONRPCError(RPC_DESERIALIZATION_ERROR, strprintf("TX decode failed for tx %d", idx));
        }
    }

    if (txVariants.empty()) {
        throw JSONRPCError(RPC_DESERIALIZATION_ERROR, "Missing transactions");
    }

    // mergedTx will end up with all the signatures; it
    // starts as a clone of the rawtx:
    CMutableTransaction mergedTx(txVariants[0]);

    // Fetch previous transactions (inputs):
    CCoinsView viewDummy;
    CCoinsViewCache view(&viewDummy);
    {
        LOCK(cs_main);
        LOCK(mempool.cs);
        CCoinsViewCache &viewChain = *pcoinsTip;
        CCoinsViewMemPool viewMempool(&viewChain, mempool);
        view.SetBackend(viewMempool); // temporarily switch cache backend to db+mempool view

        for (const CTxIn& txin : mergedTx.vin) {
            view.AccessCoin(txin.prevout); // Load entries from viewChain into view; can fail.
        }

        view.SetBackend(viewDummy); // switch back to avoid locking mempool for too long
    }

    // Use CTransaction for the constant parts of the
    // transaction to avoid rehashing.
    const CTransaction txConst(mergedTx);
    // Sign what we can:
    for (unsigned int i = 0; i < mergedTx.vin.size(); i++) {
        CTxIn& txin = mergedTx.vin[i];
        const Coin& coin = view.AccessCoin(txin.prevout);
        if (coin.IsSpent()) {
            throw JSONRPCError(RPC_VERIFY_ERROR, "Input not found or already spent");
        }
        const CScript& prevPubKey = coin.out.scriptPubKey;
        const CAmount& amount = coin.out.nValue;
        SignatureData sigdata;
        std::vector<uint8_t> vchAmount(8);
        memcpy(&vchAmount[0], &amount, 8);

        // ... and merge in other signatures:
        for (const CMutableTransaction& txv : txVariants) {
            if (txv.vin.size() > i) {
                sigdata.MergeSignatureData(DataFromTransaction(txv, i, vchAmount, prevPubKey));
            }
        }
        ProduceSignature(DUMMY_SIGNING_PROVIDER, MutableTransactionSignatureCreator(&mergedTx, i, vchAmount, 1), prevPubKey, sigdata);

        UpdateInput(txin, sigdata);
    }

    return EncodeHexTx(CTransaction(mergedTx));
}

UniValue SignTransaction(interfaces::Chain& chain, CMutableTransaction& mtx, const UniValue& prevTxsUnival, CBasicKeyStore *keystore, bool is_temp_keystore, const UniValue& hashType)
{
    // Fetch previous transactions (inputs):
    CCoinsView viewDummy;
    CCoinsViewCache view(&viewDummy);
    {
        LOCK2(cs_main, mempool.cs);
        CCoinsViewCache &viewChain = *pcoinsTip;
        CCoinsViewMemPool viewMempool(&viewChain, mempool);
        view.SetBackend(viewMempool); // temporarily switch cache backend to db+mempool view

        for (const CTxIn& txin : mtx.vin) {
            view.AccessCoin(txin.prevout); // Load entries from viewChain into view; can fail.
        }

        view.SetBackend(viewDummy); // switch back to avoid locking mempool for too long
    }

    // Add previous txouts given in the RPC call:
    if (!prevTxsUnival.isNull()) {
        UniValue prevTxs = prevTxsUnival.get_array();
        for (unsigned int idx = 0; idx < prevTxs.size(); ++idx) {
            const UniValue& p = prevTxs[idx];
            if (!p.isObject()) {
                throw JSONRPCError(RPC_DESERIALIZATION_ERROR, "expected object with {\"txid'\",\"vout\",\"scriptPubKey\"}");
            }

            UniValue prevOut = p.get_obj();

            RPCTypeCheckObj(prevOut,
                {
                    {"txid", UniValueType(UniValue::VSTR)},
                    {"vout", UniValueType(UniValue::VNUM)},
                    {"scriptPubKey", UniValueType(UniValue::VSTR)},
                });

            uint256 txid = ParseHashO(prevOut, "txid");

            int nOut = find_value(prevOut, "vout").get_int();
            if (nOut < 0) {
                throw JSONRPCError(RPC_DESERIALIZATION_ERROR, "vout must be positive");
            }

            COutPoint out(txid, nOut);
            std::vector<unsigned char> pkData(ParseHexO(prevOut, "scriptPubKey"));
            CScript scriptPubKey(pkData.begin(), pkData.end());

            {
            const Coin& coin = view.AccessCoin(out);

            if (coin.nType != OUTPUT_STANDARD && coin.nType != OUTPUT_CT)
                throw JSONRPCError(RPC_MISC_ERROR, strprintf("Bad input type: %d", coin.nType));

            if (!coin.IsSpent() && coin.out.scriptPubKey != scriptPubKey) {
                std::string err("Previous output scriptPubKey mismatch:\n");
                err = err + ScriptToAsmStr(coin.out.scriptPubKey) + "\nvs:\n"+
                    ScriptToAsmStr(scriptPubKey);
                throw JSONRPCError(RPC_DESERIALIZATION_ERROR, err);
            }
            Coin newcoin;
            newcoin.out.scriptPubKey = scriptPubKey;
            newcoin.out.nValue = MAX_MONEY;
            if (prevOut.exists("amount")) {
                newcoin.out.nValue = AmountFromValue(find_value(prevOut, "amount"));
            }
            newcoin.nHeight = 1;
            view.AddCoin(out, std::move(newcoin), true);
            }

            // if redeemScript and private keys were given, add redeemScript to the keystore so it can be signed
            if (is_temp_keystore && (scriptPubKey.IsPayToScriptHashAny(mtx.IsCoinStake())
                || (!fParticlMode && scriptPubKey.IsPayToWitnessScriptHash()))) {
                RPCTypeCheckObj(prevOut,
                    {
                        {"redeemScript", UniValueType(UniValue::VSTR)},
                    });
                UniValue v = find_value(prevOut, "redeemScript");
                if (!v.isNull()) {
                    std::vector<unsigned char> rsData(ParseHexV(v, "redeemScript"));
                    CScript redeemScript(rsData.begin(), rsData.end());
                    keystore->AddCScript(redeemScript);
                    // Automatically also add the P2WSH wrapped version of the script (to deal with P2SH-P2WSH).
                    keystore->AddCScript(GetScriptForWitness(redeemScript));
                }
            }
        }
    }

    int nHashType = ParseSighashString(hashType);

    bool fHashSingle = ((nHashType & ~SIGHASH_ANYONECANPAY) == SIGHASH_SINGLE);

    // Script verification errors
    UniValue vErrors(UniValue::VARR);

    // Use CTransaction for the constant parts of the
    // transaction to avoid rehashing.
    const CTransaction txConst(mtx);
    // Sign what we can:
    for (unsigned int i = 0; i < mtx.vin.size(); i++) {
        CTxIn& txin = mtx.vin[i];
        const Coin& coin = view.AccessCoin(txin.prevout);
        if (coin.IsSpent()) {
            TxInErrorToJSON(txin, vErrors, "Input not found or already spent");
            continue;
        }

        CScript prevPubKey = coin.out.scriptPubKey;

        CAmount amount;
        std::vector<uint8_t> vchAmount;
        if (coin.nType == OUTPUT_STANDARD) {
            amount = coin.out.nValue;
            vchAmount.resize(8);
            memcpy(vchAmount.data(), &coin.out.nValue, 8);
        } else
        if (coin.nType == OUTPUT_CT) {
            amount = 0; // Bypass amount check
            vchAmount.resize(33);
            memcpy(vchAmount.data(), coin.commitment.data, 33);
        } else {
            throw JSONRPCError(RPC_MISC_ERROR, strprintf("Bad input type: %d", coin.nType));
        }

        SignatureData sigdata = DataFromTransaction(mtx, i, vchAmount, prevPubKey);

        // Only sign SIGHASH_SINGLE if there's a corresponding output:
        if (!fHashSingle || (i < mtx.GetNumVOuts())) {
            ProduceSignature(*keystore, MutableTransactionSignatureCreator(&mtx, i, vchAmount, nHashType), prevPubKey, sigdata);
        }
        UpdateInput(txin, sigdata);
        // amount must be specified for valid segwit signature
        if (amount == MAX_MONEY && !txin.scriptWitness.IsNull()) {
            throw JSONRPCError(RPC_TYPE_ERROR, strprintf("Missing amount for %s", coin.out.ToString()));
        }


        ScriptError serror = SCRIPT_ERR_OK;
        if (!VerifyScript(txin.scriptSig, prevPubKey, &txin.scriptWitness, STANDARD_SCRIPT_VERIFY_FLAGS, TransactionSignatureChecker(&txConst, i, vchAmount), &serror)) {
            if (serror == SCRIPT_ERR_INVALID_STACK_OPERATION) {
                // Unable to sign input and verification failed (possible attempt to partially sign).
                TxInErrorToJSON(txin, vErrors, "Unable to sign input, invalid stack size (possibly missing key)");
            } else {
                TxInErrorToJSON(txin, vErrors, ScriptErrorString(serror));
            }
        }
    }
    bool fComplete = vErrors.empty();

    UniValue result(UniValue::VOBJ);
    result.pushKV("hex", EncodeHexTx(CTransaction(mtx)));
    result.pushKV("complete", fComplete);
    if (!vErrors.empty()) {
        result.pushKV("errors", vErrors);
    }

    return result;
}

static UniValue signrawtransactionwithkey(const JSONRPCRequest& request)
{
    if (request.fHelp || request.params.size() < 2 || request.params.size() > 4)
        throw std::runtime_error(
            RPCHelpMan{"signrawtransactionwithkey",
                "\nSign inputs for raw transaction (serialized, hex-encoded).\n"
                "The second argument is an array of base58-encoded private\n"
                "keys that will be the only keys used to sign the transaction.\n"
                "The third optional argument (may be null) is an array of previous transaction outputs that\n"
                "this transaction depends on but may not yet be in the block chain.\n",
                {
                    {"hexstring", RPCArg::Type::STR, /* opt */ false, /* default_val */ "", "The transaction hex string"},
                    {"privkeys", RPCArg::Type::ARR, /* opt */ false, /* default_val */ "", "A json array of base58-encoded private keys for signing",
                        {
                            {"privatekey", RPCArg::Type::STR_HEX, /* opt */ false, /* default_val */ "", "private key in base58-encoding"},
                        },
                        },
                    {"prevtxs", RPCArg::Type::ARR, /* opt */ true, /* default_val */ "null", "A json array of previous dependent transaction outputs",
                        {
                            {"", RPCArg::Type::OBJ, /* opt */ true, /* default_val */ "", "",
                                {
                                    {"txid", RPCArg::Type::STR_HEX, /* opt */ false, /* default_val */ "", "The transaction id"},
                                    {"vout", RPCArg::Type::NUM, /* opt */ false, /* default_val */ "", "The output number"},
                                    {"scriptPubKey", RPCArg::Type::STR_HEX, /* opt */ false, /* default_val */ "", "script key"},
                                    {"redeemScript", RPCArg::Type::STR_HEX, /* opt */ true, /* default_val */ "omitted", "(required for P2SH or P2WSH) redeem script"},
                                    {"amount", RPCArg::Type::AMOUNT, /* opt */ false, /* default_val */ "", "The amount spent"},
                                },
                                },
                        },
                        },
                    {"sighashtype", RPCArg::Type::STR, /* opt */ true, /* default_val */ "ALL", "The signature hash type. Must be one of:\n"
            "       \"ALL\"\n"
            "       \"NONE\"\n"
            "       \"SINGLE\"\n"
            "       \"ALL|ANYONECANPAY\"\n"
            "       \"NONE|ANYONECANPAY\"\n"
            "       \"SINGLE|ANYONECANPAY\"\n"
                    },
                },
                RPCResult{
            "{\n"
            "  \"hex\" : \"value\",                  (string) The hex-encoded raw transaction with signature(s)\n"
            "  \"complete\" : true|false,          (boolean) If the transaction has a complete set of signatures\n"
            "  \"errors\" : [                      (json array of objects) Script verification errors (if there are any)\n"
            "    {\n"
            "      \"txid\" : \"hash\",              (string) The hash of the referenced, previous transaction\n"
            "      \"vout\" : n,                   (numeric) The index of the output to spent and used as input\n"
            "      \"scriptSig\" : \"hex\",          (string) The hex-encoded signature script\n"
            "      \"sequence\" : n,               (numeric) Script sequence number\n"
            "      \"error\" : \"text\"              (string) Verification or signing error related to the input\n"
            "    }\n"
            "    ,...\n"
            "  ]\n"
            "}\n"
                },
                RPCExamples{
                    HelpExampleCli("signrawtransactionwithkey", "\"myhex\"")
            + HelpExampleRpc("signrawtransactionwithkey", "\"myhex\"")
                },
            }.ToString());

    RPCTypeCheck(request.params, {UniValue::VSTR, UniValue::VARR, UniValue::VARR, UniValue::VSTR}, true);

    CMutableTransaction mtx;
    if (!DecodeHexTx(mtx, request.params[0].get_str(), true)) {
        throw JSONRPCError(RPC_DESERIALIZATION_ERROR, "TX decode failed");
    }

    CBasicKeyStore keystore;
    const UniValue& keys = request.params[1].get_array();
    for (unsigned int idx = 0; idx < keys.size(); ++idx) {
        UniValue k = keys[idx];
        CKey key = DecodeSecret(k.get_str());
        if (!key.IsValid()) {
            throw JSONRPCError(RPC_INVALID_ADDRESS_OR_KEY, "Invalid private key");
        }
        keystore.AddKey(key);
    }

    return SignTransaction(*g_rpc_interfaces->chain, mtx, request.params[2], &keystore, true, request.params[3]);
}

UniValue signrawtransaction(const JSONRPCRequest& request)
{
    // This method should be removed entirely in V0.19, along with the entries in the
    // CRPCCommand table and rpc/client.cpp.
    throw JSONRPCError(RPC_METHOD_DEPRECATED, "signrawtransaction was removed in v0.18.\n"
        "Clients should transition to using signrawtransactionwithkey and signrawtransactionwithwallet");
}

static UniValue sendrawtransaction(const JSONRPCRequest& request)
{
    if (request.fHelp || request.params.size() < 1 || request.params.size() > 2)
        throw std::runtime_error(
            RPCHelpMan{"sendrawtransaction",
                "\nSubmits raw transaction (serialized, hex-encoded) to local node and network.\n"
                "\nAlso see createrawtransaction and signrawtransactionwithkey calls.\n",
                {
                    {"hexstring", RPCArg::Type::STR_HEX, /* opt */ false, /* default_val */ "", "The hex string of the raw transaction"},
                    {"allowhighfees", RPCArg::Type::BOOL, /* opt */ true, /* default_val */ "false", "Allow high fees"},
                },
                RPCResult{
            "\"hex\"             (string) The transaction hash in hex\n"
                },
                RPCExamples{
            "\nCreate a transaction\n"
            + HelpExampleCli("createrawtransaction", "\"[{\\\"txid\\\" : \\\"mytxid\\\",\\\"vout\\\":0}]\" \"{\\\"myaddress\\\":0.01}\"") +
            "Sign the transaction, and get back the hex\n"
            + HelpExampleCli("signrawtransactionwithwallet", "\"myhex\"") +
            "\nSend the transaction (signed hex)\n"
            + HelpExampleCli("sendrawtransaction", "\"signedhex\"") +
            "\nAs a JSON-RPC call\n"
            + HelpExampleRpc("sendrawtransaction", "\"signedhex\"")
                },
            }.ToString());

    std::promise<void> promise;

    RPCTypeCheck(request.params, {UniValue::VSTR, UniValue::VBOOL});

    // parse hex string from parameter
    CMutableTransaction mtx;
    if (!DecodeHexTx(mtx, request.params[0].get_str()))
        throw JSONRPCError(RPC_DESERIALIZATION_ERROR, "TX decode failed");
    CTransactionRef tx(MakeTransactionRef(std::move(mtx)));
    const uint256& hashTx = tx->GetHash();

    CAmount nMaxRawTxFee = maxTxFee;
    if (!request.params[1].isNull() && request.params[1].get_bool())
        nMaxRawTxFee = 0;

    { // cs_main scope
    LOCK(cs_main);
    CCoinsViewCache &view = *pcoinsTip;
    bool fHaveChain = false;
    for (size_t o = 0; !fHaveChain && o < tx->GetNumVOuts(); o++) {
        const Coin& existingCoin = view.AccessCoin(COutPoint(hashTx, o));
        fHaveChain = !existingCoin.IsSpent();
    }
    bool fHaveMempool = mempool.exists(hashTx);
    if (!fHaveMempool && !fHaveChain) {
        // push to local node and sync with wallets
        CValidationState state;
        bool fMissingInputs;
        if (!AcceptToMemoryPool(mempool, state, std::move(tx), &fMissingInputs,
                                nullptr /* plTxnReplaced */, false /* bypass_limits */, nMaxRawTxFee)) {
            if (state.IsInvalid()) {
                throw JSONRPCError(RPC_TRANSACTION_REJECTED, FormatStateMessage(state));
            } else {
                if (fMissingInputs) {
                    throw JSONRPCError(RPC_TRANSACTION_ERROR, "Missing inputs");
                }
                throw JSONRPCError(RPC_TRANSACTION_ERROR, FormatStateMessage(state));
            }
        } else {
            // If wallet is enabled, ensure that the wallet has been made aware
            // of the new transaction prior to returning. This prevents a race
            // where a user might call sendrawtransaction with a transaction
            // to/from their wallet, immediately call some wallet RPC, and get
            // a stale result because callbacks have not yet been processed.
            CallFunctionInValidationInterfaceQueue([&promise] {
                promise.set_value();
            });
        }
    } else if (fHaveChain) {
        throw JSONRPCError(RPC_TRANSACTION_ALREADY_IN_CHAIN, "transaction already in block chain");
    } else {
        // Make sure we don't block forever if re-sending
        // a transaction already in mempool.
        promise.set_value();
    }

    } // cs_main

    promise.get_future().wait();

    if(!g_connman)
        throw JSONRPCError(RPC_CLIENT_P2P_DISABLED, "Error: Peer-to-peer functionality missing or disabled");

    CInv inv(MSG_TX, hashTx);
    g_connman->ForEachNode([&inv](CNode* pnode)
    {
        pnode->PushInventory(inv);
    });

    return hashTx.GetHex();
}

static UniValue testmempoolaccept(const JSONRPCRequest& request)
{
    if (request.fHelp || request.params.size() < 1 || request.params.size() > 3) {
        throw std::runtime_error(
            RPCHelpMan{"testmempoolaccept",
                "\nReturns result of mempool acceptance tests indicating if raw transaction (serialized, hex-encoded) would be accepted by mempool.\n"
                "\nThis checks if the transaction violates the consensus or policy rules.\n"
                "\nSee sendrawtransaction call.\n",
                {
                    {"rawtxs", RPCArg::Type::ARR, /* opt */ false, /* default_val */ "", "An array of hex strings of raw transactions.\n"
            "                                        Length must be one for now.",
                        {
                            {"rawtx", RPCArg::Type::STR_HEX, /* opt */ false, /* default_val */ "", ""},
                        },
                        },
                    {"allowhighfees", RPCArg::Type::BOOL, /* opt */ true, /* default_val */ "false", "Allow high fees"},
                    {"ignorelocks", RPCArg::Type::BOOL, /* opt */ true, /* default_val */ "false", "Skip locktime/sequence checking"},
                },
                RPCResult{
            "[                   (array) The result of the mempool acceptance test for each raw transaction in the input array.\n"
            "                            Length is exactly one for now.\n"
            " {\n"
            "  \"txid\"           (string) The transaction hash in hex\n"
            "  \"allowed\"        (boolean) If the mempool allows this tx to be inserted\n"
            "  \"reject-reason\"  (string) Rejection string (only present when 'allowed' is false)\n"
            " }\n"
            "]\n"
                },
                RPCExamples{
            "\nCreate a transaction\n"
            + HelpExampleCli("createrawtransaction", "\"[{\\\"txid\\\" : \\\"mytxid\\\",\\\"vout\\\":0}]\" \"{\\\"myaddress\\\":0.01}\"") +
            "Sign the transaction, and get back the hex\n"
            + HelpExampleCli("signrawtransactionwithwallet", "\"myhex\"") +
            "\nTest acceptance of the transaction (signed hex)\n"
            + HelpExampleCli("testmempoolaccept", "[\"signedhex\"]") +
            "\nAs a JSON-RPC call\n"
            + HelpExampleRpc("testmempoolaccept", "[\"signedhex\"]")
                },
            }.ToString());
    }

    RPCTypeCheck(request.params, {UniValue::VARR, UniValue::VBOOL, UniValue::VBOOL});
    if (request.params[0].get_array().size() != 1) {
        throw JSONRPCError(RPC_INVALID_PARAMETER, "Array must contain exactly one raw transaction for now");
    }

    CMutableTransaction mtx;
    if (!DecodeHexTx(mtx, request.params[0].get_array()[0].get_str())) {
        throw JSONRPCError(RPC_DESERIALIZATION_ERROR, "TX decode failed");
    }
    CTransactionRef tx(MakeTransactionRef(std::move(mtx)));
    const uint256& tx_hash = tx->GetHash();

    CAmount max_raw_tx_fee = ::maxTxFee;
    if (!request.params[1].isNull() && request.params[1].get_bool()) {
        max_raw_tx_fee = 0;
    }

    bool ignore_locks = !request.params[2].isNull() ? request.params[2].get_bool() : false;


    UniValue result(UniValue::VARR);
    UniValue result_0(UniValue::VOBJ);
    result_0.pushKV("txid", tx_hash.GetHex());

    CValidationState state;
    bool missing_inputs;
    bool test_accept_res;
    {
        LOCK(cs_main);
        test_accept_res = AcceptToMemoryPool(mempool, state, std::move(tx), &missing_inputs,
            nullptr /* plTxnReplaced */, false /* bypass_limits */, max_raw_tx_fee, /* test_accept */ true, /* ignore_locks */ ignore_locks);
    }
    result_0.pushKV("allowed", test_accept_res);
    if (!test_accept_res) {
        if (state.IsInvalid()) {
            result_0.pushKV("reject-reason", strprintf("%i: %s", state.GetRejectCode(), state.GetRejectReason()));
        } else if (missing_inputs) {
            result_0.pushKV("reject-reason", "missing-inputs");
        } else {
            result_0.pushKV("reject-reason", state.GetRejectReason());
        }
    }

    result.push_back(std::move(result_0));
    return result;
}

static std::string WriteHDKeypath(std::vector<uint32_t>& keypath)
{
    std::string keypath_str = "m";
    for (uint32_t num : keypath) {
        keypath_str += "/";
        bool hardened = false;
        if (num & 0x80000000) {
            hardened = true;
            num &= ~0x80000000;
        }

        keypath_str += std::to_string(num);
        if (hardened) {
            keypath_str += "'";
        }
    }
    return keypath_str;
}

UniValue decodepsbt(const JSONRPCRequest& request)
{
    if (request.fHelp || request.params.size() != 1)
        throw std::runtime_error(
            RPCHelpMan{"decodepsbt",
                "\nReturn a JSON object representing the serialized, base64-encoded partially signed Bitcoin transaction.\n",
                {
                    {"psbt", RPCArg::Type::STR, /* opt */ false, /* default_val */ "", "The PSBT base64 string"},
                },
                RPCResult{
            "{\n"
            "  \"tx\" : {                   (json object) The decoded network-serialized unsigned transaction.\n"
            "    ...                                      The layout is the same as the output of decoderawtransaction.\n"
            "  },\n"
            "  \"unknown\" : {                (json object) The unknown global fields\n"
            "    \"key\" : \"value\"            (key-value pair) An unknown key-value pair\n"
            "     ...\n"
            "  },\n"
            "  \"inputs\" : [                 (array of json objects)\n"
            "    {\n"
            "      \"non_witness_utxo\" : {   (json object, optional) Decoded network transaction for non-witness UTXOs\n"
            "        ...\n"
            "      },\n"
            "      \"witness_utxo\" : {            (json object, optional) Transaction output for witness UTXOs\n"
            "        \"amount\" : x.xxx,           (numeric) The value in " + CURRENCY_UNIT + "\n"
            "        \"scriptPubKey\" : {          (json object)\n"
            "          \"asm\" : \"asm\",            (string) The asm\n"
            "          \"hex\" : \"hex\",            (string) The hex\n"
            "          \"type\" : \"pubkeyhash\",    (string) The type, eg 'pubkeyhash'\n"
            "          \"address\" : \"address\"     (string) Bitcoin address if there is one\n"
            "        }\n"
            "      },\n"
            "      \"partial_signatures\" : {             (json object, optional)\n"
            "        \"pubkey\" : \"signature\",           (string) The public key and signature that corresponds to it.\n"
            "        ,...\n"
            "      }\n"
            "      \"sighash\" : \"type\",                  (string, optional) The sighash type to be used\n"
            "      \"redeem_script\" : {       (json object, optional)\n"
            "          \"asm\" : \"asm\",            (string) The asm\n"
            "          \"hex\" : \"hex\",            (string) The hex\n"
            "          \"type\" : \"pubkeyhash\",    (string) The type, eg 'pubkeyhash'\n"
            "        }\n"
            "      \"witness_script\" : {       (json object, optional)\n"
            "          \"asm\" : \"asm\",            (string) The asm\n"
            "          \"hex\" : \"hex\",            (string) The hex\n"
            "          \"type\" : \"pubkeyhash\",    (string) The type, eg 'pubkeyhash'\n"
            "        }\n"
            "      \"bip32_derivs\" : {          (json object, optional)\n"
            "        \"pubkey\" : {                     (json object, optional) The public key with the derivation path as the value.\n"
            "          \"master_fingerprint\" : \"fingerprint\"     (string) The fingerprint of the master key\n"
            "          \"path\" : \"path\",                         (string) The path\n"
            "        }\n"
            "        ,...\n"
            "      }\n"
            "      \"final_scriptsig\" : {       (json object, optional)\n"
            "          \"asm\" : \"asm\",            (string) The asm\n"
            "          \"hex\" : \"hex\",            (string) The hex\n"
            "        }\n"
            "       \"final_scriptwitness\": [\"hex\", ...] (array of string) hex-encoded witness data (if any)\n"
            "      \"unknown\" : {                (json object) The unknown global fields\n"
            "        \"key\" : \"value\"            (key-value pair) An unknown key-value pair\n"
            "         ...\n"
            "      },\n"
            "    }\n"
            "    ,...\n"
            "  ]\n"
            "  \"outputs\" : [                 (array of json objects)\n"
            "    {\n"
            "      \"redeem_script\" : {       (json object, optional)\n"
            "          \"asm\" : \"asm\",            (string) The asm\n"
            "          \"hex\" : \"hex\",            (string) The hex\n"
            "          \"type\" : \"pubkeyhash\",    (string) The type, eg 'pubkeyhash'\n"
            "        }\n"
            "      \"witness_script\" : {       (json object, optional)\n"
            "          \"asm\" : \"asm\",            (string) The asm\n"
            "          \"hex\" : \"hex\",            (string) The hex\n"
            "          \"type\" : \"pubkeyhash\",    (string) The type, eg 'pubkeyhash'\n"
            "      }\n"
            "      \"bip32_derivs\" : [          (array of json objects, optional)\n"
            "        {\n"
            "          \"pubkey\" : \"pubkey\",                     (string) The public key this path corresponds to\n"
            "          \"master_fingerprint\" : \"fingerprint\"     (string) The fingerprint of the master key\n"
            "          \"path\" : \"path\",                         (string) The path\n"
            "          }\n"
            "        }\n"
            "        ,...\n"
            "      ],\n"
            "      \"unknown\" : {                (json object) The unknown global fields\n"
            "        \"key\" : \"value\"            (key-value pair) An unknown key-value pair\n"
            "         ...\n"
            "      },\n"
            "    }\n"
            "    ,...\n"
            "  ]\n"
            "  \"fee\" : fee                      (numeric, optional) The transaction fee paid if all UTXOs slots in the PSBT have been filled.\n"
            "}\n"
                },
                RPCExamples{
                    HelpExampleCli("decodepsbt", "\"psbt\"")
                },
            }.ToString());

    RPCTypeCheck(request.params, {UniValue::VSTR});

    // Unserialize the transactions
    PartiallySignedTransaction psbtx;
    std::string error;
    if (!DecodePSBT(psbtx, request.params[0].get_str(), error)) {
        throw JSONRPCError(RPC_DESERIALIZATION_ERROR, strprintf("TX decode failed %s", error));
    }

    UniValue result(UniValue::VOBJ);

    // Add the decoded tx
    UniValue tx_univ(UniValue::VOBJ);
    TxToUniv(CTransaction(*psbtx.tx), uint256(), tx_univ, false);
    result.pushKV("tx", tx_univ);

    // Unknown data
    UniValue unknowns(UniValue::VOBJ);
    for (auto entry : psbtx.unknown) {
        unknowns.pushKV(HexStr(entry.first), HexStr(entry.second));
    }
    result.pushKV("unknown", unknowns);

    // inputs
    CAmount total_in = 0;
    bool have_all_utxos = true;
    UniValue inputs(UniValue::VARR);
    for (unsigned int i = 0; i < psbtx.inputs.size(); ++i) {
        const PSBTInput& input = psbtx.inputs[i];
        UniValue in(UniValue::VOBJ);
        // UTXOs
        if (!input.witness_utxo.IsNull()) {
            const CTxOut& txout = input.witness_utxo;

            UniValue out(UniValue::VOBJ);

            out.pushKV("amount", ValueFromAmount(txout.nValue));
            total_in += txout.nValue;

            UniValue o(UniValue::VOBJ);
            ScriptToUniv(txout.scriptPubKey, o, true);
            out.pushKV("scriptPubKey", o);
            in.pushKV("witness_utxo", out);
        } else if (input.non_witness_utxo) {
            UniValue non_wit(UniValue::VOBJ);
            TxToUniv(*input.non_witness_utxo, uint256(), non_wit, false);
            in.pushKV("non_witness_utxo", non_wit);
            total_in += input.non_witness_utxo->vout[psbtx.tx->vin[i].prevout.n].nValue;
        } else {
            have_all_utxos = false;
        }

        // Partial sigs
        if (!input.partial_sigs.empty()) {
            UniValue partial_sigs(UniValue::VOBJ);
            for (const auto& sig : input.partial_sigs) {
                partial_sigs.pushKV(HexStr(sig.second.first), HexStr(sig.second.second));
            }
            in.pushKV("partial_signatures", partial_sigs);
        }

        // Sighash
        if (input.sighash_type > 0) {
            in.pushKV("sighash", SighashToStr((unsigned char)input.sighash_type));
        }

        // Redeem script and witness script
        if (!input.redeem_script.empty()) {
            UniValue r(UniValue::VOBJ);
            ScriptToUniv(input.redeem_script, r, false);
            in.pushKV("redeem_script", r);
        }
        if (!input.witness_script.empty()) {
            UniValue r(UniValue::VOBJ);
            ScriptToUniv(input.witness_script, r, false);
            in.pushKV("witness_script", r);
        }

        // keypaths
        if (!input.hd_keypaths.empty()) {
            UniValue keypaths(UniValue::VARR);
            for (auto entry : input.hd_keypaths) {
                UniValue keypath(UniValue::VOBJ);
                keypath.pushKV("pubkey", HexStr(entry.first));

                keypath.pushKV("master_fingerprint", strprintf("%08x", ReadBE32(entry.second.fingerprint)));
                keypath.pushKV("path", WriteHDKeypath(entry.second.path));
                keypaths.push_back(keypath);
            }
            in.pushKV("bip32_derivs", keypaths);
        }

        // Final scriptSig and scriptwitness
        if (!input.final_script_sig.empty()) {
            UniValue scriptsig(UniValue::VOBJ);
            scriptsig.pushKV("asm", ScriptToAsmStr(input.final_script_sig, true));
            scriptsig.pushKV("hex", HexStr(input.final_script_sig));
            in.pushKV("final_scriptSig", scriptsig);
        }
        if (!input.final_script_witness.IsNull()) {
            UniValue txinwitness(UniValue::VARR);
            for (const auto& item : input.final_script_witness.stack) {
                txinwitness.push_back(HexStr(item.begin(), item.end()));
            }
            in.pushKV("final_scriptwitness", txinwitness);
        }

        // Unknown data
        if (input.unknown.size() > 0) {
            UniValue unknowns(UniValue::VOBJ);
            for (auto entry : input.unknown) {
                unknowns.pushKV(HexStr(entry.first), HexStr(entry.second));
            }
            in.pushKV("unknown", unknowns);
        }

        inputs.push_back(in);
    }
    result.pushKV("inputs", inputs);

    // outputs
    CAmount output_value = 0;
    UniValue outputs(UniValue::VARR);
    for (unsigned int i = 0; i < psbtx.outputs.size(); ++i) {
        const PSBTOutput& output = psbtx.outputs[i];
        UniValue out(UniValue::VOBJ);
        // Redeem script and witness script
        if (!output.redeem_script.empty()) {
            UniValue r(UniValue::VOBJ);
            ScriptToUniv(output.redeem_script, r, false);
            out.pushKV("redeem_script", r);
        }
        if (!output.witness_script.empty()) {
            UniValue r(UniValue::VOBJ);
            ScriptToUniv(output.witness_script, r, false);
            out.pushKV("witness_script", r);
        }

        // keypaths
        if (!output.hd_keypaths.empty()) {
            UniValue keypaths(UniValue::VARR);
            for (auto entry : output.hd_keypaths) {
                UniValue keypath(UniValue::VOBJ);
                keypath.pushKV("pubkey", HexStr(entry.first));
                keypath.pushKV("master_fingerprint", strprintf("%08x", ReadBE32(entry.second.fingerprint)));
                keypath.pushKV("path", WriteHDKeypath(entry.second.path));
                keypaths.push_back(keypath);
            }
            out.pushKV("bip32_derivs", keypaths);
        }

        // Unknown data
        if (output.unknown.size() > 0) {
            UniValue unknowns(UniValue::VOBJ);
            for (auto entry : output.unknown) {
                unknowns.pushKV(HexStr(entry.first), HexStr(entry.second));
            }
            out.pushKV("unknown", unknowns);
        }

        outputs.push_back(out);

        // Fee calculation
        output_value += psbtx.tx->vout[i].nValue;
    }
    result.pushKV("outputs", outputs);
    if (have_all_utxos) {
        result.pushKV("fee", ValueFromAmount(total_in - output_value));
    }

    return result;
}

UniValue combinepsbt(const JSONRPCRequest& request)
{
    if (request.fHelp || request.params.size() != 1)
        throw std::runtime_error(
            RPCHelpMan{"combinepsbt",
                "\nCombine multiple partially signed Bitcoin transactions into one transaction.\n"
                "Implements the Combiner role.\n",
                {
                    {"txs", RPCArg::Type::ARR, /* opt */ false, /* default_val */ "", "A json array of base64 strings of partially signed transactions",
                        {
                            {"psbt", RPCArg::Type::STR, /* opt */ false, /* default_val */ "", "A base64 string of a PSBT"},
                        },
                        },
                },
                RPCResult{
            "  \"psbt\"          (string) The base64-encoded partially signed transaction\n"
                },
                RPCExamples{
                    HelpExampleCli("combinepsbt", "[\"mybase64_1\", \"mybase64_2\", \"mybase64_3\"]")
                },
            }.ToString());

    RPCTypeCheck(request.params, {UniValue::VARR}, true);

    // Unserialize the transactions
    std::vector<PartiallySignedTransaction> psbtxs;
    UniValue txs = request.params[0].get_array();
    for (unsigned int i = 0; i < txs.size(); ++i) {
        PartiallySignedTransaction psbtx;
        std::string error;
        if (!DecodePSBT(psbtx, txs[i].get_str(), error)) {
            throw JSONRPCError(RPC_DESERIALIZATION_ERROR, strprintf("TX decode failed %s", error));
        }
        psbtxs.push_back(psbtx);
    }

    PartiallySignedTransaction merged_psbt(psbtxs[0]); // Copy the first one

    // Merge
    for (auto it = std::next(psbtxs.begin()); it != psbtxs.end(); ++it) {
        if (*it != merged_psbt) {
            throw JSONRPCError(RPC_INVALID_PARAMETER, "PSBTs do not refer to the same transactions.");
        }
        merged_psbt.Merge(*it);
    }
    if (!merged_psbt.IsSane()) {
        throw JSONRPCError(RPC_INVALID_PARAMETER, "Merged PSBT is inconsistent");
    }

    UniValue result(UniValue::VOBJ);
    CDataStream ssTx(SER_NETWORK, PROTOCOL_VERSION);
    ssTx << merged_psbt;
    return EncodeBase64((unsigned char*)ssTx.data(), ssTx.size());
}

UniValue finalizepsbt(const JSONRPCRequest& request)
{
    if (request.fHelp || request.params.size() < 1 || request.params.size() > 2)
        throw std::runtime_error(
            RPCHelpMan{"finalizepsbt",
                "Finalize the inputs of a PSBT. If the transaction is fully signed, it will produce a\n"
                "network serialized transaction which can be broadcast with sendrawtransaction. Otherwise a PSBT will be\n"
                "created which has the final_scriptSig and final_scriptWitness fields filled for inputs that are complete.\n"
                "Implements the Finalizer and Extractor roles.\n",
                {
                    {"psbt", RPCArg::Type::STR, /* opt */ false, /* default_val */ "", "A base64 string of a PSBT"},
                    {"extract", RPCArg::Type::BOOL, /* opt */ true, /* default_val */ "true", "If true and the transaction is complete,\n"
            "                             extract and return the complete transaction in normal network serialization instead of the PSBT."},
                },
                RPCResult{
            "{\n"
            "  \"psbt\" : \"value\",          (string) The base64-encoded partially signed transaction if not extracted\n"
            "  \"hex\" : \"value\",           (string) The hex-encoded network transaction if extracted\n"
            "  \"complete\" : true|false,   (boolean) If the transaction has a complete set of signatures\n"
            "  ]\n"
            "}\n"
                },
                RPCExamples{
                    HelpExampleCli("finalizepsbt", "\"psbt\"")
                },
            }.ToString());

    RPCTypeCheck(request.params, {UniValue::VSTR, UniValue::VBOOL}, true);

    // Unserialize the transactions
    PartiallySignedTransaction psbtx;
    std::string error;
    if (!DecodePSBT(psbtx, request.params[0].get_str(), error)) {
        throw JSONRPCError(RPC_DESERIALIZATION_ERROR, strprintf("TX decode failed %s", error));
    }

    // Finalize input signatures -- in case we have partial signatures that add up to a complete
    //   signature, but have not combined them yet (e.g. because the combiner that created this
    //   PartiallySignedTransaction did not understand them), this will combine them into a final
    //   script.
    bool complete = true;
    for (unsigned int i = 0; i < psbtx.tx->vin.size(); ++i) {
        complete &= SignPSBTInput(DUMMY_SIGNING_PROVIDER, psbtx, i, SIGHASH_ALL);
    }

    UniValue result(UniValue::VOBJ);
    CDataStream ssTx(SER_NETWORK, PROTOCOL_VERSION);
    bool extract = request.params[1].isNull() || (!request.params[1].isNull() && request.params[1].get_bool());
    if (complete && extract) {
        CMutableTransaction mtx(*psbtx.tx);
        for (unsigned int i = 0; i < mtx.vin.size(); ++i) {
            mtx.vin[i].scriptSig = psbtx.inputs[i].final_script_sig;
            mtx.vin[i].scriptWitness = psbtx.inputs[i].final_script_witness;
        }
        ssTx << mtx;
        result.pushKV("hex", HexStr(ssTx.str()));
    } else {
        ssTx << psbtx;
        result.pushKV("psbt", EncodeBase64(ssTx.str()));
    }
    result.pushKV("complete", complete);

    return result;
}

UniValue createpsbt(const JSONRPCRequest& request)
{
    if (request.fHelp || request.params.size() < 2 || request.params.size() > 4)
        throw std::runtime_error(
            RPCHelpMan{"createpsbt",
                "\nCreates a transaction in the Partially Signed Transaction format.\n"
                "Implements the Creator role.\n",
                {
                    {"inputs", RPCArg::Type::ARR, /* opt */ false, /* default_val */ "", "A json array of json objects",
                        {
                            {"", RPCArg::Type::OBJ, /* opt */ false, /* default_val */ "", "",
                                {
                                    {"txid", RPCArg::Type::STR_HEX, /* opt */ false, /* default_val */ "", "The transaction id"},
                                    {"vout", RPCArg::Type::NUM, /* opt */ false, /* default_val */ "", "The output number"},
                                    {"sequence", RPCArg::Type::NUM, /* opt */ true, /* default_val */ "depends on the value of the 'replaceable' and 'locktime' arguments", "The sequence number"},
                                },
                                },
                        },
                        },
                    {"outputs", RPCArg::Type::ARR, /* opt */ false, /* default_val */ "", "a json array with outputs (key-value pairs), where none of the keys are duplicated.\n"
                            "That is, each address can only appear once and there can only be one 'data' object.\n"
                            "For compatibility reasons, a dictionary, which holds the key-value pairs directly, is also\n"
                            "                             accepted as second parameter.",
                        {
                            {"", RPCArg::Type::OBJ, /* opt */ true, /* default_val */ "", "",
                                {
                                    {"address", RPCArg::Type::AMOUNT, /* opt */ false, /* default_val */ "", "A key-value pair. The key (string) is the bitcoin address, the value (float or string) is the amount in " + CURRENCY_UNIT},
                                },
                                },
                            {"", RPCArg::Type::OBJ, /* opt */ true, /* default_val */ "", "",
                                {
                                    {"data", RPCArg::Type::STR_HEX, /* opt */ false, /* default_val */ "", "A key-value pair. The key must be \"data\", the value is hex-encoded data"},
                                },
                                },
                        },
                        },
                    {"locktime", RPCArg::Type::NUM, /* opt */ true, /* default_val */ "0", "Raw locktime. Non-0 value also locktime-activates inputs"},
                    {"replaceable", RPCArg::Type::BOOL, /* opt */ true, /* default_val */ "false", "Marks this transaction as BIP125 replaceable.\n"
                            "                             Allows this transaction to be replaced by a transaction with higher fees. If provided, it is an error if explicit sequence numbers are incompatible."},
                },
                RPCResult{
                            "  \"psbt\"        (string)  The resulting raw transaction (base64-encoded string)\n"
                },
                RPCExamples{
                    HelpExampleCli("createpsbt", "\"[{\\\"txid\\\":\\\"myid\\\",\\\"vout\\\":0}]\" \"[{\\\"data\\\":\\\"00010203\\\"}]\"")
                },
            }.ToString());


    RPCTypeCheck(request.params, {
        UniValue::VARR,
        UniValueType(), // ARR or OBJ, checked later
        UniValue::VNUM,
        UniValue::VBOOL,
        }, true
    );

    CMutableTransaction rawTx = ConstructTransaction(request.params[0], request.params[1], request.params[2], request.params[3]);

    // Make a blank psbt
    PartiallySignedTransaction psbtx;
    psbtx.tx = rawTx;
    for (unsigned int i = 0; i < rawTx.vin.size(); ++i) {
        psbtx.inputs.push_back(PSBTInput());
    }
    for (unsigned int i = 0; i < rawTx.vout.size(); ++i) {
        psbtx.outputs.push_back(PSBTOutput());
    }

    // Serialize the PSBT
    CDataStream ssTx(SER_NETWORK, PROTOCOL_VERSION);
    ssTx << psbtx;

    return EncodeBase64((unsigned char*)ssTx.data(), ssTx.size());
}

UniValue converttopsbt(const JSONRPCRequest& request)
{
    if (request.fHelp || request.params.size() < 1 || request.params.size() > 3)
        throw std::runtime_error(
            RPCHelpMan{"converttopsbt",
                "\nConverts a network serialized transaction to a PSBT. This should be used only with createrawtransaction and fundrawtransaction\n"
                "createpsbt and walletcreatefundedpsbt should be used for new applications.\n",
                {
                    {"hexstring", RPCArg::Type::STR_HEX, /* opt */ false, /* default_val */ "", "The hex string of a raw transaction"},
                    {"permitsigdata", RPCArg::Type::BOOL, /* opt */ true, /* default_val */ "false", "If true, any signatures in the input will be discarded and conversion.\n"
                            "                              will continue. If false, RPC will fail if any signatures are present."},
                    {"iswitness", RPCArg::Type::BOOL, /* opt */ true, /* default_val */ "depends on heuristic tests", "Whether the transaction hex is a serialized witness transaction.\n"
                            "                              If iswitness is not present, heuristic tests will be used in decoding. If true, only witness deserializaion\n"
                            "                              will be tried. If false, only non-witness deserialization will be tried. Only has an effect if\n"
                            "                              permitsigdata is true."},
                },
                RPCResult{
                            "  \"psbt\"        (string)  The resulting raw transaction (base64-encoded string)\n"
                },
                RPCExamples{
                            "\nCreate a transaction\n"
                            + HelpExampleCli("createrawtransaction", "\"[{\\\"txid\\\":\\\"myid\\\",\\\"vout\\\":0}]\" \"[{\\\"data\\\":\\\"00010203\\\"}]\"") +
                            "\nConvert the transaction to a PSBT\n"
                            + HelpExampleCli("converttopsbt", "\"rawtransaction\"")
                },
            }.ToString());


    RPCTypeCheck(request.params, {UniValue::VSTR, UniValue::VBOOL, UniValue::VBOOL}, true);

    // parse hex string from parameter
    CMutableTransaction tx;
    bool permitsigdata = request.params[1].isNull() ? false : request.params[1].get_bool();
    bool witness_specified = !request.params[2].isNull();
    bool iswitness = witness_specified ? request.params[2].get_bool() : false;
    bool try_witness = permitsigdata ? (witness_specified ? iswitness : true) : false;
    bool try_no_witness = permitsigdata ? (witness_specified ? !iswitness : true) : true;
    if (!DecodeHexTx(tx, request.params[0].get_str(), try_no_witness, try_witness)) {
        throw JSONRPCError(RPC_DESERIALIZATION_ERROR, "TX decode failed");
    }

    // Remove all scriptSigs and scriptWitnesses from inputs
    for (CTxIn& input : tx.vin) {
        if ((!input.scriptSig.empty() || !input.scriptWitness.IsNull()) && !permitsigdata) {
            throw JSONRPCError(RPC_DESERIALIZATION_ERROR, "Inputs must not have scriptSigs and scriptWitnesses");
        }
        input.scriptSig.clear();
        input.scriptWitness.SetNull();
    }

    // Make a blank psbt
    PartiallySignedTransaction psbtx;
    psbtx.tx = tx;
    for (unsigned int i = 0; i < tx.vin.size(); ++i) {
        psbtx.inputs.push_back(PSBTInput());
    }
    for (unsigned int i = 0; i < tx.vout.size(); ++i) {
        psbtx.outputs.push_back(PSBTOutput());
    }

    // Serialize the PSBT
    CDataStream ssTx(SER_NETWORK, PROTOCOL_VERSION);
    ssTx << psbtx;

    return EncodeBase64((unsigned char*)ssTx.data(), ssTx.size());
}

// clang-format off
static const CRPCCommand commands[] =
{ //  category              name                            actor (function)            argNames
  //  --------------------- ------------------------        -----------------------     ----------
    { "rawtransactions",    "getrawtransaction",            &getrawtransaction,         {"txid","verbose","blockhash"} },
    { "rawtransactions",    "createrawtransaction",         &createrawtransaction,      {"inputs","outputs","locktime","replaceable"} },
    { "rawtransactions",    "decoderawtransaction",         &decoderawtransaction,      {"hexstring","iswitness"} },
    { "rawtransactions",    "decodescript",                 &decodescript,              {"hexstring"} },
    { "rawtransactions",    "sendrawtransaction",           &sendrawtransaction,        {"hexstring","allowhighfees"} },
    { "rawtransactions",    "combinerawtransaction",        &combinerawtransaction,     {"txs"} },
    { "hidden",             "signrawtransaction",           &signrawtransaction,        {"hexstring","prevtxs","privkeys","sighashtype"} },
    { "rawtransactions",    "signrawtransactionwithkey",    &signrawtransactionwithkey, {"hexstring","privkeys","prevtxs","sighashtype"} },
    { "rawtransactions",    "testmempoolaccept",            &testmempoolaccept,         {"rawtxs","allowhighfees","ignorelocks"} },
    { "rawtransactions",    "decodepsbt",                   &decodepsbt,                {"psbt"} },
    { "rawtransactions",    "combinepsbt",                  &combinepsbt,               {"txs"} },
    { "rawtransactions",    "finalizepsbt",                 &finalizepsbt,              {"psbt", "extract"} },
    { "rawtransactions",    "createpsbt",                   &createpsbt,                {"inputs","outputs","locktime","replaceable"} },
    { "rawtransactions",    "converttopsbt",                &converttopsbt,             {"hexstring","permitsigdata","iswitness"} },

    { "blockchain",         "gettxoutproof",                &gettxoutproof,             {"txids", "blockhash"} },
    { "blockchain",         "verifytxoutproof",             &verifytxoutproof,          {"proof"} },
};
// clang-format on

void RegisterRawTransactionRPCCommands(CRPCTable &t)
{
    for (unsigned int vcidx = 0; vcidx < ARRAYLEN(commands); vcidx++)
        t.appendCommand(commands[vcidx].name, &commands[vcidx]);
}<|MERGE_RESOLUTION|>--- conflicted
+++ resolved
@@ -272,19 +272,12 @@
     }
 
     CTransactionRef tx;
-<<<<<<< HEAD
-    uint256 hashBlock;
 
     int nHeight = 0;
     int nConfirmations = 0;
     int nBlockTime = 0;
-
-    if (!GetTransaction(hash, tx, Params().GetConsensus(), hashBlock, true, blockindex))
-    {
-=======
     uint256 hash_block;
     if (!GetTransaction(hash, tx, Params().GetConsensus(), hash_block, blockindex)) {
->>>>>>> bb36f5e2
         std::string errmsg;
         if (blockindex) {
             if (!(blockindex->nStatus & BLOCK_HAVE_DATA)) {
@@ -301,9 +294,9 @@
         throw JSONRPCError(RPC_INVALID_ADDRESS_OR_KEY, errmsg + ". Use gettransaction for wallet transactions.");
     };
 
-    BlockMap::iterator mi = mapBlockIndex.find(hashBlock);
-    if (mi != mapBlockIndex.end() && (*mi).second) {
-        CBlockIndex* pindex = (*mi).second;
+    BlockMap::iterator mi = mapBlockIndex.find(hash_block);
+    if (mi != mapBlockIndex.end() && mi->second) {
+        CBlockIndex *pindex = mi->second;
         if (chainActive.Contains(pindex)) {
             nHeight = pindex->nHeight;
             nConfirmations = 1 + chainActive.Height() - pindex->nHeight;
@@ -324,9 +317,9 @@
     result.pushKV("hex", strHex);
 
     if (fParticlMode) {
-        TxToJSONExpanded(*tx, hashBlock, result, nHeight, nConfirmations, nBlockTime);
+        TxToJSONExpanded(*tx, hash_block, result, nHeight, nConfirmations, nBlockTime);
     } else {
-        TxToJSON(*tx, hashBlock, result);
+        TxToJSON(*tx, hash_block, result);
     }
     return result;
 }
