--- conflicted
+++ resolved
@@ -32,13 +32,10 @@
 #include <validation.h>
 #include <validationinterface.h>
 
-<<<<<<< HEAD
 #include <insight/insight.h>
 
-=======
 
 #include <numeric>
->>>>>>> f60d029a
 #include <stdint.h>
 
 #include <univalue.h>
