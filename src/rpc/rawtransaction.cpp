--- conflicted
+++ resolved
@@ -16,7 +16,6 @@
 #include <node/transaction.h>
 #include <policy/policy.h>
 #include <policy/rbf.h>
-#include <policy/policy.h>
 #include <primitives/transaction.h>
 #include <psbt.h>
 #include <random.h>
@@ -41,8 +40,6 @@
 #include <stdint.h>
 
 #include <univalue.h>
-
-<<<<<<< HEAD
 
 void TxToJSONExpanded(const CTransaction& tx, const uint256 hashBlock, UniValue& entry,
                       int nHeight = 0, int nConfirmations = 0, int nBlockTime = 0)
@@ -159,18 +156,12 @@
     }
 }
 
-/** High fee for sendrawtransaction and testmempoolaccept.
- * By default, transaction with a fee higher than this will be rejected by the
- * RPCs. This can be overridden with the maxfeerate argument.
- */
-constexpr static CAmount DEFAULT_MAX_RAW_TX_FEE{COIN / 2};
-=======
 /** High fee rate for sendrawtransaction and testmempoolaccept.
  * By default, transaction with a fee rate higher than this will be rejected by
  * the RPCs. This can be overridden with the maxfeerate argument.
  */
-static const CFeeRate DEFAULT_MAX_RAW_TX_FEE_RATE{COIN / 10};
->>>>>>> 9bf5768d
+static const CFeeRate DEFAULT_MAX_RAW_TX_FEE_RATE{COIN / 2};
+static const CFeeRate DEFAULT_MAX_RAW_TX_FEE_RATE_BTC{COIN / 10};
 
 static void TxToJSON(const CTransaction& tx, const uint256 hashBlock, UniValue& entry)
 {
@@ -969,7 +960,7 @@
         throw JSONRPCError(RPC_DESERIALIZATION_ERROR, "TX decode failed");
     CTransactionRef tx(MakeTransactionRef(std::move(mtx)));
 
-    CFeeRate max_raw_tx_fee_rate = DEFAULT_MAX_RAW_TX_FEE_RATE;
+    CFeeRate max_raw_tx_fee_rate = fParticlMode ? DEFAULT_MAX_RAW_TX_FEE_RATE : DEFAULT_MAX_RAW_TX_FEE_RATE_BTC;
     // TODO: temporary migration code for old clients. Remove in v0.20
     if (request.params[1].isBool()) {
         throw JSONRPCError(RPC_INVALID_PARAMETER, "Second argument must be numeric (maxfeerate) and no longer supports a boolean. To allow a transaction with high fees, set maxfeerate to 0.");
@@ -1044,7 +1035,7 @@
     CTransactionRef tx(MakeTransactionRef(std::move(mtx)));
     const uint256& tx_hash = tx->GetHash();
 
-    CFeeRate max_raw_tx_fee_rate = DEFAULT_MAX_RAW_TX_FEE_RATE;
+    CFeeRate max_raw_tx_fee_rate = fParticlMode ? DEFAULT_MAX_RAW_TX_FEE_RATE : DEFAULT_MAX_RAW_TX_FEE_RATE_BTC;
     // TODO: temporary migration code for old clients. Remove in v0.20
     if (request.params[1].isBool()) {
         throw JSONRPCError(RPC_INVALID_PARAMETER, "Second argument must be numeric (maxfeerate) and no longer supports a boolean. To allow a transaction with high fees, set maxfeerate to 0.");
@@ -1052,13 +1043,10 @@
         max_raw_tx_fee_rate = CFeeRate(AmountFromValue(request.params[1]));
     }
 
-<<<<<<< HEAD
     bool ignore_locks = !request.params[2].isNull() ? request.params[2].get_bool() : false;
 
-=======
     int64_t virtual_size = GetVirtualTransactionSize(*tx);
     CAmount max_raw_tx_fee = max_raw_tx_fee_rate.GetFee(virtual_size);
->>>>>>> 9bf5768d
 
     UniValue result(UniValue::VARR);
     UniValue result_0(UniValue::VOBJ);
