// Copyright (c) 2010 Satoshi Nakamoto
// Copyright (c) 2009-2019 The Bitcoin Core developers
// Distributed under the MIT software license, see the accompanying
// file COPYING or http://www.opensource.org/licenses/mit-license.php.

#include <chain.h>
#include <coins.h>
#include <compat/byteswap.h>
#include <consensus/validation.h>
#include <core_io.h>
#include <index/txindex.h>
#include <key_io.h>
#include <merkleblock.h>
#include <node/coin.h>
#include <node/psbt.h>
#include <node/transaction.h>
#include <policy/policy.h>
#include <policy/rbf.h>
#include <primitives/transaction.h>
#include <psbt.h>
#include <random.h>
#include <rpc/rawtransaction_util.h>
#include <rpc/server.h>
#include <rpc/util.h>
#include <script/script.h>
#include <script/script_error.h>
#include <script/sign.h>
#include <script/signingprovider.h>
#include <script/standard.h>
#include <uint256.h>
#include <util/moneystr.h>
#include <util/strencodings.h>
#include <validation.h>
#include <validationinterface.h>

#include <insight/insight.h>


#include <numeric>
#include <stdint.h>

#include <univalue.h>

<<<<<<< HEAD
void TxToJSONExpanded(const CTransaction& tx, const uint256 hashBlock, UniValue& entry,
                      int nHeight = 0, int nConfirmations = 0, int nBlockTime = 0)
{
    uint256 txid = tx.GetHash();
    entry.pushKV("txid", txid.GetHex());
    entry.pushKV("hash", tx.GetWitnessHash().GetHex());
    entry.pushKV("size", (int)::GetSerializeSize(tx, PROTOCOL_VERSION));
    entry.pushKV("vsize", (int)::GetVirtualTransactionSize(tx));
    entry.pushKV("version", tx.nVersion);
    entry.pushKV("locktime", (int64_t)tx.nLockTime);

    UniValue vin(UniValue::VARR);
    for (const auto &txin : tx.vin) {
        UniValue in(UniValue::VOBJ);
        if (tx.IsCoinBase()) {
            in.pushKV("coinbase", HexStr(txin.scriptSig.begin(), txin.scriptSig.end()));
        } else
        if (txin.IsAnonInput()) {
            in.pushKV("type", "anon");
            in.pushKV("valueSat", -1);
            uint32_t nSigInputs, nSigRingSize;
            txin.GetAnonInfo(nSigInputs, nSigRingSize);
            in.pushKV("num_inputs", (int)nSigInputs);
            in.pushKV("ring_size", (int)nSigRingSize);

            if (tx.HasWitness()
                && !txin.scriptWitness.IsNull()
                && txin.scriptWitness.stack.size() > 0) {
                const std::vector<uint8_t> &vMI = txin.scriptWitness.stack[0];

                size_t ofs = 0, nb = 0;
                for (size_t k = 0; k < nSigInputs; ++k) {
                    std::string row_out;
                    for (size_t i = 0; i < nSigRingSize; ++i) {
                        int64_t anon_index;
                        if (0 != GetVarInt(vMI, ofs, (uint64_t&)anon_index, nb)) {
                            throw JSONRPCError(RPC_MISC_ERROR, "Decode anon index failed.");
                        }
                        ofs += nb;
                        row_out += row_out.size() == 0 ? strprintf("%lu", anon_index) : strprintf(", %lu", anon_index); // linter fails ? "%lu" : ", %lu"
                    }
                    in.pushKV(strprintf("ring_row_%d", k), row_out);
                }
            }
        } else {
            in.pushKV("txid", txin.prevout.hash.GetHex());
            in.pushKV("vout", (int64_t)txin.prevout.n);
            UniValue o(UniValue::VOBJ);
            o.pushKV("asm", ScriptToAsmStr(txin.scriptSig, true));
            o.pushKV("hex", HexStr(txin.scriptSig.begin(), txin.scriptSig.end()));
            in.pushKV("scriptSig", o);
            // Add address and value info if spentindex enabled
            CSpentIndexValue spentInfo;
            CSpentIndexKey spentKey(txin.prevout.hash, txin.prevout.n);
            if (GetSpentIndex(spentKey, spentInfo)) {
                in.pushKV("type", spentInfo.satoshis == -1 ? "blind" : "standard");
                in.pushKV("value", ValueFromAmount(spentInfo.satoshis));
                in.pushKV("valueSat", spentInfo.satoshis);

                std::string str_address;
                if (getAddressFromIndex(spentInfo.addressType, spentInfo.addressHash, str_address)) {
                    in.pushKV("address", str_address);
                }
            }
        }

        if (!txin.scriptData.IsNull()) {
            UniValue scriptdata(UniValue::VARR);
            for (unsigned int j = 0; j < txin.scriptData.stack.size(); j++) {
                std::vector<unsigned char> item = txin.scriptData.stack[j];
                scriptdata.push_back(HexStr(item.begin(), item.end()));
            }
            in.pushKV("scriptdata", scriptdata);
        }

        if (tx.HasWitness()) {
            if (!txin.scriptWitness.IsNull()) {
                UniValue txinwitness(UniValue::VARR);
                for (unsigned int j = 0; j < txin.scriptWitness.stack.size(); j++) {
                    std::vector<unsigned char> item = txin.scriptWitness.stack[j];
                    txinwitness.push_back(HexStr(item.begin(), item.end()));
                }
                in.pushKV("txinwitness", txinwitness);
            }
        }
        in.pushKV("sequence", (int64_t)txin.nSequence);
        vin.push_back(in);
    }
    entry.pushKV("vin", vin);
    UniValue vout(UniValue::VARR);

    for (unsigned int i = 0; i < tx.vpout.size(); i++) {
        UniValue out(UniValue::VOBJ);
        out.pushKV("n", (int64_t)i);
        OutputToJSON(txid, i, tx.vpout[i].get(), out);
        vout.push_back(out);
    }

    entry.pushKV("vout", vout);

    if (!hashBlock.IsNull()) {
        entry.pushKV("blockhash", hashBlock.GetHex());

        if (nConfirmations > 0) {
            entry.pushKV("height", nHeight);
            entry.pushKV("confirmations", nConfirmations);
            PushTime(entry, "time", nBlockTime);
            PushTime(entry, "blocktime", nBlockTime);
        } else {
            entry.pushKV("height", -1);
            entry.pushKV("confirmations", 0);
        }
    }
}

/** High fee rate for sendrawtransaction and testmempoolaccept.
 * By default, transaction with a fee rate higher than this will be rejected by
 * the RPCs. This can be overridden with the maxfeerate argument.
=======
/** Maximum fee rate for sendrawtransaction and testmempoolaccept.
 * By default, a transaction with a fee rate higher than this will be rejected
 * by the RPCs. This can be overridden with the maxfeerate argument.
>>>>>>> ae3902ee
 */
static const CFeeRate DEFAULT_MAX_RAW_TX_FEE_RATE{COIN / 2};
static const CFeeRate DEFAULT_MAX_RAW_TX_FEE_RATE_BTC{COIN / 10};

static void TxToJSON(const CTransaction& tx, const uint256 hashBlock, UniValue& entry)
{
    // Call into TxToUniv() in bitcoin-common to decode the transaction hex.
    //
    // Blockchain contextual information (confirmations and blocktime) is not
    // available to code in bitcoin-common, so we query them here and push the
    // data into the returned UniValue.
    TxToUniv(tx, uint256(), entry, true, RPCSerializationFlags());

    if (!hashBlock.IsNull()) {
        LOCK(cs_main);

        entry.pushKV("blockhash", hashBlock.GetHex());
        CBlockIndex* pindex = LookupBlockIndex(hashBlock);
        if (pindex) {
            if (::ChainActive().Contains(pindex)) {
                entry.pushKV("height", pindex->nHeight);
                entry.pushKV("confirmations", 1 + ::ChainActive().Height() - pindex->nHeight);
                entry.pushKV("time", pindex->GetBlockTime());
                entry.pushKV("blocktime", pindex->GetBlockTime());
            } else
            {
                entry.pushKV("height", -1);
                entry.pushKV("confirmations", 0);
            };
        }
    }
}

static UniValue getrawtransaction(const JSONRPCRequest& request)
{
    RPCHelpMan{
                "getrawtransaction",
                "\nReturn the raw transaction data.\n"

                "\nBy default this function only works for mempool transactions. When called with a blockhash\n"
                "argument, getrawtransaction will return the transaction if the specified block is available and\n"
                "the transaction is found in that block. When called without a blockhash argument, getrawtransaction\n"
                "will return the transaction if it is in the mempool, or if -txindex is enabled and the transaction\n"
                "is in a block in the blockchain.\n"

                "\nHint: Use gettransaction for wallet transactions.\n"

                "\nIf verbose is 'true', returns an Object with information about 'txid'.\n"
                "If verbose is 'false' or omitted, returns a string that is serialized, hex-encoded data for 'txid'.\n",
                {
                    {"txid", RPCArg::Type::STR_HEX, RPCArg::Optional::NO, "The transaction id"},
                    {"verbose", RPCArg::Type::BOOL, /* default */ "false", "If false, return a string, otherwise return a json object"},
                    {"blockhash", RPCArg::Type::STR_HEX, RPCArg::Optional::OMITTED_NAMED_ARG, "The block in which to look for the transaction"},
                },
                {
                    RPCResult{"if verbose is not set or set to false",
            "\"data\"      (string) The serialized, hex-encoded data for 'txid'\n"
                     },
                     RPCResult{"if verbose is set to true",
            "{\n"
            "  \"in_active_chain\": b, (bool) Whether specified block is in the active chain or not (only present with explicit \"blockhash\" argument)\n"
            "  \"hex\" : \"data\",       (string) The serialized, hex-encoded data for 'txid'\n"
            "  \"txid\" : \"id\",        (string) The transaction id (same as provided)\n"
            "  \"hash\" : \"id\",        (string) The transaction hash (differs from txid for witness transactions)\n"
            "  \"size\" : n,             (numeric) The serialized transaction size\n"
            "  \"vsize\" : n,            (numeric) The virtual transaction size (differs from size for witness transactions)\n"
            "  \"weight\" : n,           (numeric) The transaction's weight (between vsize*4-3 and vsize*4)\n"
            "  \"version\" : n,          (numeric) The version\n"
            "  \"locktime\" : ttt,       (numeric) The lock time\n"
            "  \"vin\" : [               (array of json objects)\n"
            "     {\n"
            "       \"txid\": \"id\",    (string) The transaction id\n"
            "       \"vout\": n,         (numeric) \n"
            "       \"scriptSig\": {     (json object) The script\n"
            "         \"asm\": \"asm\",  (string) asm\n"
            "         \"hex\": \"hex\"   (string) hex\n"
            "       },\n"
            "       \"sequence\": n      (numeric) The script sequence number\n"
            "       \"txinwitness\": [\"hex\", ...] (array of string) hex-encoded witness data (if any)\n"
            "     }\n"
            "     ,...\n"
            "  ],\n"
            "  \"vout\" : [              (array of json objects)\n"
            "     {\n"
            "       \"value\" : x.xxx,            (numeric) The value in " + CURRENCY_UNIT + "\n"
            "       \"n\" : n,                    (numeric) index\n"
            "       \"scriptPubKey\" : {          (json object)\n"
            "         \"asm\" : \"asm\",          (string) the asm\n"
            "         \"hex\" : \"hex\",          (string) the hex\n"
            "         \"reqSigs\" : n,            (numeric) The required sigs\n"
            "         \"type\" : \"pubkeyhash\",  (string) The type, eg 'pubkeyhash'\n"
            "         \"addresses\" : [           (json array of string)\n"
            "           \"address\"               (string) particl address\n"
            "           ,...\n"
            "         ]\n"
            "       }\n"
            "     }\n"
            "     ,...\n"
            "  ],\n"
            "  \"blockhash\" : \"hash\",   (string) the block hash\n"
            "  \"confirmations\" : n,      (numeric) The confirmations\n"
            "  \"blocktime\" : ttt         (numeric) The block time in seconds since epoch (Jan 1 1970 GMT)\n"
            "  \"time\" : ttt,             (numeric) Same as \"blocktime\"\n"
            "}\n"
                    },
                },
                RPCExamples{
                    HelpExampleCli("getrawtransaction", "\"mytxid\"")
            + HelpExampleCli("getrawtransaction", "\"mytxid\" true")
            + HelpExampleRpc("getrawtransaction", "\"mytxid\", true")
            + HelpExampleCli("getrawtransaction", "\"mytxid\" false \"myblockhash\"")
            + HelpExampleCli("getrawtransaction", "\"mytxid\" true \"myblockhash\"")
                },
    }.Check(request);

    bool in_active_chain = true;
    uint256 hash = ParseHashV(request.params[0], "parameter 1");
    CBlockIndex* blockindex = nullptr;

    if (!fParticlMode && hash == Params().GenesisBlock().hashMerkleRoot) {
        // Special exception for the genesis block coinbase transaction
        throw JSONRPCError(RPC_INVALID_ADDRESS_OR_KEY, "The genesis block coinbase is not considered an ordinary transaction and cannot be retrieved");
    }

    // Accept either a bool (true) or a num (>=1) to indicate verbose output.
    bool fVerbose = false;
    if (!request.params[1].isNull()) {
        fVerbose = request.params[1].isNum() ? (request.params[1].get_int() != 0) : request.params[1].get_bool();
    }

    if (!request.params[2].isNull()) {
        LOCK(cs_main);

        uint256 blockhash = ParseHashV(request.params[2], "parameter 3");
        blockindex = LookupBlockIndex(blockhash);
        if (!blockindex) {
            throw JSONRPCError(RPC_INVALID_ADDRESS_OR_KEY, "Block hash not found");
        }
        in_active_chain = ::ChainActive().Contains(blockindex);
    }

    bool f_txindex_ready = false;
    if (g_txindex && !blockindex) {
        f_txindex_ready = g_txindex->BlockUntilSyncedToCurrentChain();
    }

    CTransactionRef tx;

    int nHeight = 0;
    int nConfirmations = 0;
    int nBlockTime = 0;
    uint256 hash_block;
    if (!GetTransaction(hash, tx, Params().GetConsensus(), hash_block, blockindex)) {
        std::string errmsg;
        if (blockindex) {
            if (!(blockindex->nStatus & BLOCK_HAVE_DATA)) {
                throw JSONRPCError(RPC_MISC_ERROR, "Block not available");
            }
            errmsg = "No such transaction found in the provided block";
        } else if (!g_txindex) {
            errmsg = "No such mempool transaction. Use -txindex or provide a block hash to enable blockchain transaction queries";
        } else if (!f_txindex_ready) {
            errmsg = "No such mempool transaction. Blockchain transactions are still in the process of being indexed";
        } else {
            errmsg = "No such mempool or blockchain transaction";
        }
        throw JSONRPCError(RPC_INVALID_ADDRESS_OR_KEY, errmsg + ". Use gettransaction for wallet transactions.");
    }

    {
        LOCK(cs_main);
        BlockMap::iterator mi = ::BlockIndex().find(hash_block);
        if (mi != ::BlockIndex().end() && mi->second) {
            CBlockIndex *pindex = mi->second;
            if (::ChainActive().Contains(pindex)) {
                nHeight = pindex->nHeight;
                nConfirmations = 1 + ::ChainActive().Height() - pindex->nHeight;
                nBlockTime = pindex->GetBlockTime();
            } else {
                nHeight = -1;
                nConfirmations = 0;
                nBlockTime = pindex->GetBlockTime();
            }
        }
    }

    std::string strHex = EncodeHexTx(*tx, RPCSerializationFlags());
    if (!fVerbose) {
        return strHex;
    }

    UniValue result(UniValue::VOBJ);
    if (blockindex) result.pushKV("in_active_chain", in_active_chain);
    result.pushKV("hex", strHex);

    if (fParticlMode) {
        TxToJSONExpanded(*tx, hash_block, result, nHeight, nConfirmations, nBlockTime);
    } else {
        TxToJSON(*tx, hash_block, result);
    }
    return result;
}

static UniValue gettxoutproof(const JSONRPCRequest& request)
{
            RPCHelpMan{"gettxoutproof",
                "\nReturns a hex-encoded proof that \"txid\" was included in a block.\n"
                "\nNOTE: By default this function only works sometimes. This is when there is an\n"
                "unspent output in the utxo for this transaction. To make it always work,\n"
                "you need to maintain a transaction index, using the -txindex command line option or\n"
                "specify the block in which the transaction is included manually (by blockhash).\n",
                {
                    {"txids", RPCArg::Type::ARR, RPCArg::Optional::NO, "A json array of txids to filter",
                        {
                            {"txid", RPCArg::Type::STR_HEX, RPCArg::Optional::OMITTED, "A transaction hash"},
                        },
                        },
                    {"blockhash", RPCArg::Type::STR_HEX, RPCArg::Optional::OMITTED_NAMED_ARG, "If specified, looks for txid in the block with this hash"},
                },
                RPCResult{
            "\"data\"           (string) A string that is a serialized, hex-encoded data for the proof.\n"
                },
                RPCExamples{""},
            }.Check(request);

    std::set<uint256> setTxids;
    uint256 oneTxid;
    UniValue txids = request.params[0].get_array();
    for (unsigned int idx = 0; idx < txids.size(); idx++) {
        const UniValue& txid = txids[idx];
        uint256 hash(ParseHashV(txid, "txid"));
        if (setTxids.count(hash))
            throw JSONRPCError(RPC_INVALID_PARAMETER, std::string("Invalid parameter, duplicated txid: ")+txid.get_str());
       setTxids.insert(hash);
       oneTxid = hash;
    }

    CBlockIndex* pblockindex = nullptr;
    uint256 hashBlock;
    if (!request.params[1].isNull()) {
        LOCK(cs_main);
        hashBlock = ParseHashV(request.params[1], "blockhash");
        pblockindex = LookupBlockIndex(hashBlock);
        if (!pblockindex) {
            throw JSONRPCError(RPC_INVALID_ADDRESS_OR_KEY, "Block not found");
        }
    } else {
        LOCK(cs_main);

        // Loop through txids and try to find which block they're in. Exit loop once a block is found.
        for (const auto& tx : setTxids) {
            const Coin& coin = AccessByTxid(::ChainstateActive().CoinsTip(), tx);
            if (!coin.IsSpent()) {
                pblockindex = ::ChainActive()[coin.nHeight];
                break;
            }
        }
    }


    // Allow txindex to catch up if we need to query it and before we acquire cs_main.
    if (g_txindex && !pblockindex) {
        g_txindex->BlockUntilSyncedToCurrentChain();
    }

    LOCK(cs_main);

    if (pblockindex == nullptr)
    {
        CTransactionRef tx;
        if (!GetTransaction(oneTxid, tx, Params().GetConsensus(), hashBlock) || hashBlock.IsNull())
            throw JSONRPCError(RPC_INVALID_ADDRESS_OR_KEY, "Transaction not yet in block");
        pblockindex = LookupBlockIndex(hashBlock);
        if (!pblockindex) {
            throw JSONRPCError(RPC_INTERNAL_ERROR, "Transaction index corrupt");
        }
    }

    CBlock block;
    if(!ReadBlockFromDisk(block, pblockindex, Params().GetConsensus()))
        throw JSONRPCError(RPC_INTERNAL_ERROR, "Can't read block from disk");

    unsigned int ntxFound = 0;
    for (const auto& tx : block.vtx)
        if (setTxids.count(tx->GetHash()))
            ntxFound++;
    if (ntxFound != setTxids.size())
        throw JSONRPCError(RPC_INVALID_ADDRESS_OR_KEY, "Not all transactions found in specified or retrieved block");

    CDataStream ssMB(SER_NETWORK, PROTOCOL_VERSION | SERIALIZE_TRANSACTION_NO_WITNESS);
    CMerkleBlock mb(block, setTxids);
    ssMB << mb;
    std::string strHex = HexStr(ssMB.begin(), ssMB.end());
    return strHex;
}

static UniValue verifytxoutproof(const JSONRPCRequest& request)
{
            RPCHelpMan{"verifytxoutproof",
                "\nVerifies that a proof points to a transaction in a block, returning the transaction it commits to\n"
                "and throwing an RPC error if the block is not in our best chain\n",
                {
                    {"proof", RPCArg::Type::STR_HEX, RPCArg::Optional::NO, "The hex-encoded proof generated by gettxoutproof"},
                },
                RPCResult{
            "[\"txid\"]      (array, strings) The txid(s) which the proof commits to, or empty array if the proof can not be validated.\n"
                },
                RPCExamples{""},
            }.Check(request);

    CDataStream ssMB(ParseHexV(request.params[0], "proof"), SER_NETWORK, PROTOCOL_VERSION | SERIALIZE_TRANSACTION_NO_WITNESS);
    CMerkleBlock merkleBlock;
    ssMB >> merkleBlock;

    UniValue res(UniValue::VARR);

    std::vector<uint256> vMatch;
    std::vector<unsigned int> vIndex;
    if (merkleBlock.txn.ExtractMatches(vMatch, vIndex) != merkleBlock.header.hashMerkleRoot)
        return res;

    LOCK(cs_main);

    const CBlockIndex* pindex = LookupBlockIndex(merkleBlock.header.GetHash());
    if (!pindex || !::ChainActive().Contains(pindex) || pindex->nTx == 0) {
        throw JSONRPCError(RPC_INVALID_ADDRESS_OR_KEY, "Block not found in chain");
    }

    // Check if proof is valid, only add results if so
    if (pindex->nTx == merkleBlock.txn.GetNumTransactions()) {
        for (const uint256& hash : vMatch) {
            res.push_back(hash.GetHex());
        }
    }

    return res;
}

static UniValue createrawtransaction(const JSONRPCRequest& request)
{
            RPCHelpMan{"createrawtransaction",
                "\nCreate a transaction spending the given inputs and creating new outputs.\n"
                "Outputs can be addresses or data.\n"
                "Returns hex-encoded raw transaction.\n"
                "Note that the transaction's inputs are not signed, and\n"
                "it is not stored in the wallet or transmitted to the network.\n",
                {
                    {"inputs", RPCArg::Type::ARR, RPCArg::Optional::NO, "A json array of json objects",
                        {
                            {"", RPCArg::Type::OBJ, RPCArg::Optional::OMITTED, "",
                                {
                                    {"txid", RPCArg::Type::STR_HEX, RPCArg::Optional::NO, "The transaction id"},
                                    {"vout", RPCArg::Type::NUM, RPCArg::Optional::NO, "The output number"},
                                    {"sequence", RPCArg::Type::NUM, /* default */ "depends on the value of the 'replaceable' and 'locktime' arguments", "The sequence number"},
                                },
                                },
                        },
                        },
                    {"outputs", RPCArg::Type::ARR, RPCArg::Optional::NO, "a json array with outputs (key-value pairs), where none of the keys are duplicated.\n"
                            "That is, each address can only appear once and there can only be one 'data' object.\n"
                            "For compatibility reasons, a dictionary, which holds the key-value pairs directly, is also\n"
                            "                             accepted as second parameter.",
                        {
                            {"", RPCArg::Type::OBJ, RPCArg::Optional::OMITTED, "",
                                {
                                    {"address", RPCArg::Type::AMOUNT, RPCArg::Optional::NO, "A key-value pair. The key (string) is the particl address, the value (float or string) is the amount in " + CURRENCY_UNIT},
                                },
                                },
                            {"", RPCArg::Type::OBJ, RPCArg::Optional::OMITTED, "",
                                {
                                    {"data", RPCArg::Type::STR_HEX, RPCArg::Optional::NO, "A key-value pair. The key must be \"data\", the value is hex-encoded data"},
                                },
                                },
                        },
                        },
                    {"locktime", RPCArg::Type::NUM, /* default */ "0", "Raw locktime. Non-0 value also locktime-activates inputs"},
                    {"replaceable", RPCArg::Type::BOOL, /* default */ "false", "Marks this transaction as BIP125-replaceable.\n"
            "                             Allows this transaction to be replaced by a transaction with higher fees. If provided, it is an error if explicit sequence numbers are incompatible."},
                },
                RPCResult{
            "\"transaction\"              (string) hex string of the transaction\n"
                },
                RPCExamples{
                    HelpExampleCli("createrawtransaction", "\"[{\\\"txid\\\":\\\"myid\\\",\\\"vout\\\":0}]\" \"[{\\\"address\\\":0.01}]\"")
            + HelpExampleCli("createrawtransaction", "\"[{\\\"txid\\\":\\\"myid\\\",\\\"vout\\\":0}]\" \"[{\\\"data\\\":\\\"00010203\\\"}]\"")
            + HelpExampleRpc("createrawtransaction", "\"[{\\\"txid\\\":\\\"myid\\\",\\\"vout\\\":0}]\", \"[{\\\"address\\\":0.01}]\"")
            + HelpExampleRpc("createrawtransaction", "\"[{\\\"txid\\\":\\\"myid\\\",\\\"vout\\\":0}]\", \"[{\\\"data\\\":\\\"00010203\\\"}]\"")
                },
            }.Check(request);

    RPCTypeCheck(request.params, {
        UniValue::VARR,
        UniValueType(), // ARR or OBJ, checked later
        UniValue::VNUM,
        UniValue::VBOOL
        }, true
    );

    bool rbf = false;
    if (!request.params[3].isNull()) {
        rbf = request.params[3].isTrue();
    }
    CMutableTransaction rawTx = ConstructTransaction(request.params[0], request.params[1], request.params[2], rbf);

    return EncodeHexTx(CTransaction(rawTx));
}

static UniValue decoderawtransaction(const JSONRPCRequest& request)
{
    RPCHelpMan{"decoderawtransaction",
                "\nReturn a JSON object representing the serialized, hex-encoded transaction.\n",
                {
                    {"hexstring", RPCArg::Type::STR_HEX, RPCArg::Optional::NO, "The transaction hex string"},
                    {"iswitness", RPCArg::Type::BOOL, /* default */ "depends on heuristic tests", "Whether the transaction hex is a serialized witness transaction.\n"
                        "If iswitness is not present, heuristic tests will be used in decoding.\n"
                        "If true, only witness deserialization will be tried.\n"
                        "If false, only non-witness deserialization will be tried.\n"
                        "This boolean should reflect whether the transaction has inputs\n"
                        "(e.g. fully valid, or on-chain transactions), if known by the caller."
                    },
                },
                RPCResult{
            "{\n"
            "  \"txid\" : \"id\",        (string) The transaction id\n"
            "  \"hash\" : \"id\",        (string) The transaction hash (differs from txid for witness transactions)\n"
            "  \"size\" : n,             (numeric) The transaction size\n"
            "  \"vsize\" : n,            (numeric) The virtual transaction size (differs from size for witness transactions)\n"
            "  \"weight\" : n,           (numeric) The transaction's weight (between vsize*4 - 3 and vsize*4)\n"
            "  \"version\" : n,          (numeric) The version\n"
            "  \"locktime\" : ttt,       (numeric) The lock time\n"
            "  \"vin\" : [               (array of json objects)\n"
            "     {\n"
            "       \"txid\": \"id\",    (string) The transaction id\n"
            "       \"vout\": n,         (numeric) The output number\n"
            "       \"scriptSig\": {     (json object) The script\n"
            "         \"asm\": \"asm\",  (string) asm\n"
            "         \"hex\": \"hex\"   (string) hex\n"
            "       },\n"
            "       \"txinwitness\": [\"hex\", ...] (array of string) hex-encoded witness data (if any)\n"
            "       \"sequence\": n     (numeric) The script sequence number\n"
            "     }\n"
            "     ,...\n"
            "  ],\n"
            "  \"vout\" : [             (array of json objects)\n"
            "     {\n"
            "       \"value\" : x.xxx,            (numeric) The value in " + CURRENCY_UNIT + "\n"
            "       \"n\" : n,                    (numeric) index\n"
            "       \"scriptPubKey\" : {          (json object)\n"
            "         \"asm\" : \"asm\",          (string) the asm\n"
            "         \"hex\" : \"hex\",          (string) the hex\n"
            "         \"reqSigs\" : n,            (numeric) The required sigs\n"
            "         \"type\" : \"pubkeyhash\",  (string) The type, eg 'pubkeyhash'\n"
            "         \"addresses\" : [           (json array of string)\n"
            "           \"PfqK97PXYfqRFtdYcZw82x3dzPrZbEAcYa\"   (string) particl address\n"
            "           ,...\n"
            "         ]\n"
            "       }\n"
            "     }\n"
            "     ,...\n"
            "  ],\n"
            "}\n"
                },
                RPCExamples{
                    HelpExampleCli("decoderawtransaction", "\"hexstring\"")
            + HelpExampleRpc("decoderawtransaction", "\"hexstring\"")
                },
    }.Check(request);

    RPCTypeCheck(request.params, {UniValue::VSTR, UniValue::VBOOL});

    CMutableTransaction mtx;

    bool try_witness = request.params[1].isNull() ? true : request.params[1].get_bool();
    bool try_no_witness = request.params[1].isNull() ? true : !request.params[1].get_bool();

    if (!DecodeHexTx(mtx, request.params[0].get_str(), try_no_witness, try_witness)) {
        throw JSONRPCError(RPC_DESERIALIZATION_ERROR, "TX decode failed");
    }

    UniValue result(UniValue::VOBJ);
    TxToUniv(CTransaction(std::move(mtx)), uint256(), result, false);

    return result;
}

static std::string GetAllOutputTypes()
{
    std::string ret;
    for (int i = TX_NONSTANDARD; i <= TX_WITNESS_UNKNOWN; ++i) {
        if (i != TX_NONSTANDARD) ret += ", ";
        ret += GetTxnOutputType(static_cast<txnouttype>(i));
    }
    return ret;
}

static UniValue decodescript(const JSONRPCRequest& request)
{
    RPCHelpMan{"decodescript",
                "\nDecode a hex-encoded script.\n",
                {
                    {"hexstring", RPCArg::Type::STR_HEX, RPCArg::Optional::NO, "the hex-encoded script"},
                },
                RPCResult{
            "{\n"
            "  \"asm\":\"asm\",   (string) Script public key\n"
            "  \"hex\":\"hex\",   (string) hex-encoded public key\n"
            "  \"type\":\"type\",        (string) The output type (e.g. "+GetAllOutputTypes()+")\n"
            "  \"reqSigs\": n,    (numeric) The required signatures\n"
            "  \"addresses\": [   (json array of string)\n"
            "     \"address\"     (string) particl address\n"
            "     ,...\n"
            "  ],\n"
            "  \"p2sh\":\"str\"          (string) address of P2SH script wrapping this redeem script (not returned if the script is already a P2SH).\n"
            "  \"segwit\": {           (json object) Result of a witness script public key wrapping this redeem script (not returned if the script is a P2SH or witness).\n"
            "    \"asm\":\"str\",        (string) String representation of the script public key\n"
            "    \"hex\":\"hexstr\",     (string) Hex string of the script public key\n"
            "    \"type\":\"str\",       (string) The type of the script public key (e.g. witness_v0_keyhash or witness_v0_scripthash)\n"
            "    \"reqSigs\": n,       (numeric) The required signatures (always 1)\n"
            "    \"addresses\": [      (json array of string) (always length 1)\n"
            "      \"address\"         (string) segwit address\n"
            "       ,...\n"
            "    ],\n"
            "    \"p2sh-segwit\":\"str\" (string) address of the P2SH script wrapping this witness redeem script.\n"
            "}\n"
                },
                RPCExamples{
                    HelpExampleCli("decodescript", "\"hexstring\"")
            + HelpExampleRpc("decodescript", "\"hexstring\"")
                },
    }.Check(request);

    RPCTypeCheck(request.params, {UniValue::VSTR});

    UniValue r(UniValue::VOBJ);
    CScript script;
    if (request.params[0].get_str().size() > 0){
        std::vector<unsigned char> scriptData(ParseHexV(request.params[0], "argument"));
        script = CScript(scriptData.begin(), scriptData.end());
    } else {
        // Empty scripts are valid
    }
    ScriptPubKeyToUniv(script, r, /* fIncludeHex */ false);

    UniValue type;
    type = find_value(r, "type");

    if (type.isStr() && type.get_str() != "scripthash") {
        // P2SH cannot be wrapped in a P2SH. If this script is already a P2SH,
        // don't return the address for a P2SH of the P2SH.
        r.pushKV("p2sh", EncodeDestination(ScriptHash(script)));
        // P2SH and witness programs cannot be wrapped in P2WSH, if this script
        // is a witness program, don't return addresses for a segwit programs.
        if (type.get_str() == "pubkey" || type.get_str() == "pubkeyhash" || type.get_str() == "multisig" || type.get_str() == "nonstandard") {
            std::vector<std::vector<unsigned char>> solutions_data;
            txnouttype which_type = Solver(script, solutions_data);
            // Uncompressed pubkeys cannot be used with segwit checksigs.
            // If the script contains an uncompressed pubkey, skip encoding of a segwit program.
            if ((which_type == TX_PUBKEY) || (which_type == TX_MULTISIG)) {
                for (const auto& solution : solutions_data) {
                    if ((solution.size() != 1) && !CPubKey(solution).IsCompressed()) {
                        return r;
                    }
                }
            }

            UniValue sr(UniValue::VOBJ);
            CScript segwitScr;
            if (which_type == TX_PUBKEY) {
                segwitScr = GetScriptForDestination(WitnessV0KeyHash(Hash160(solutions_data[0].begin(), solutions_data[0].end())));
            } else if (which_type == TX_PUBKEYHASH) {
                segwitScr = GetScriptForDestination(WitnessV0KeyHash(solutions_data[0]));
            } else {
                // Scripts that are not fit for P2WPKH are encoded as P2WSH.
                // Newer segwit program versions should be considered when then become available.
                segwitScr = GetScriptForDestination(WitnessV0ScriptHash(script));
            }
            ScriptPubKeyToUniv(segwitScr, sr, /* fIncludeHex */ true);
            sr.pushKV("p2sh-segwit", EncodeDestination(ScriptHash(segwitScr)));
            r.pushKV("segwit", sr);
        }
    }

    return r;
}

static UniValue combinerawtransaction(const JSONRPCRequest& request)
{
            RPCHelpMan{"combinerawtransaction",
                "\nCombine multiple partially signed transactions into one transaction.\n"
                "The combined transaction may be another partially signed transaction or a \n"
                "fully signed transaction.",
                {
                    {"txs", RPCArg::Type::ARR, RPCArg::Optional::NO, "A json array of hex strings of partially signed transactions",
                        {
                            {"hexstring", RPCArg::Type::STR_HEX, RPCArg::Optional::OMITTED, "A transaction hash"},
                        },
                        },
                },
                RPCResult{
            "\"hex\"            (string) The hex-encoded raw transaction with signature(s)\n"
                },
                RPCExamples{
                    HelpExampleCli("combinerawtransaction", "[\"myhex1\", \"myhex2\", \"myhex3\"]")
                },
            }.Check(request);

    UniValue txs = request.params[0].get_array();
    std::vector<CMutableTransaction> txVariants(txs.size());

    for (unsigned int idx = 0; idx < txs.size(); idx++) {
        if (!DecodeHexTx(txVariants[idx], txs[idx].get_str(), true)) {
            throw JSONRPCError(RPC_DESERIALIZATION_ERROR, strprintf("TX decode failed for tx %d", idx));
        }
    }

    if (txVariants.empty()) {
        throw JSONRPCError(RPC_DESERIALIZATION_ERROR, "Missing transactions");
    }

    // mergedTx will end up with all the signatures; it
    // starts as a clone of the rawtx:
    CMutableTransaction mergedTx(txVariants[0]);

    // Fetch previous transactions (inputs):
    CCoinsView viewDummy;
    CCoinsViewCache view(&viewDummy);
    {
        LOCK(cs_main);
        LOCK(mempool.cs);
        CCoinsViewCache &viewChain = ::ChainstateActive().CoinsTip();
        CCoinsViewMemPool viewMempool(&viewChain, mempool);
        view.SetBackend(viewMempool); // temporarily switch cache backend to db+mempool view

        for (const CTxIn& txin : mergedTx.vin) {
            view.AccessCoin(txin.prevout); // Load entries from viewChain into view; can fail.
        }

        view.SetBackend(viewDummy); // switch back to avoid locking mempool for too long
    }

    // Use CTransaction for the constant parts of the
    // transaction to avoid rehashing.
    const CTransaction txConst(mergedTx);
    // Sign what we can:
    for (unsigned int i = 0; i < mergedTx.vin.size(); i++) {
        CTxIn& txin = mergedTx.vin[i];
        const Coin& coin = view.AccessCoin(txin.prevout);
        if (coin.IsSpent()) {
            throw JSONRPCError(RPC_VERIFY_ERROR, "Input not found or already spent");
        }
        const CScript& prevPubKey = coin.out.scriptPubKey;
        const CAmount& amount = coin.out.nValue;
        SignatureData sigdata;
        std::vector<uint8_t> vchAmount(8);
        memcpy(&vchAmount[0], &amount, 8);

        // ... and merge in other signatures:
        for (const CMutableTransaction& txv : txVariants) {
            if (txv.vin.size() > i) {
                sigdata.MergeSignatureData(DataFromTransaction(txv, i, vchAmount, prevPubKey));
            }
        }
        ProduceSignature(DUMMY_SIGNING_PROVIDER, MutableTransactionSignatureCreator(&mergedTx, i, vchAmount, 1), prevPubKey, sigdata);

        UpdateInput(txin, sigdata);
    }

    return EncodeHexTx(CTransaction(mergedTx));
}

static UniValue signrawtransactionwithkey(const JSONRPCRequest& request)
{
            RPCHelpMan{"signrawtransactionwithkey",
                "\nSign inputs for raw transaction (serialized, hex-encoded).\n"
                "The second argument is an array of base58-encoded private\n"
                "keys that will be the only keys used to sign the transaction.\n"
                "The third optional argument (may be null) is an array of previous transaction outputs that\n"
                "this transaction depends on but may not yet be in the block chain.\n",
                {
                    {"hexstring", RPCArg::Type::STR, RPCArg::Optional::NO, "The transaction hex string"},
                    {"privkeys", RPCArg::Type::ARR, RPCArg::Optional::NO, "A json array of base58-encoded private keys for signing",
                        {
                            {"privatekey", RPCArg::Type::STR_HEX, RPCArg::Optional::OMITTED, "private key in base58-encoding"},
                        },
                        },
                    {"prevtxs", RPCArg::Type::ARR, RPCArg::Optional::OMITTED_NAMED_ARG, "A json array of previous dependent transaction outputs",
                        {
                            {"", RPCArg::Type::OBJ, RPCArg::Optional::OMITTED, "",
                                {
                                    {"txid", RPCArg::Type::STR_HEX, RPCArg::Optional::NO, "The transaction id"},
                                    {"vout", RPCArg::Type::NUM, RPCArg::Optional::NO, "The output number"},
                                    {"scriptPubKey", RPCArg::Type::STR_HEX, RPCArg::Optional::NO, "script key"},
                                    {"redeemScript", RPCArg::Type::STR_HEX, RPCArg::Optional::OMITTED, "(required for P2SH) redeem script"},
                                    {"witnessScript", RPCArg::Type::STR_HEX, RPCArg::Optional::OMITTED, "(required for P2WSH or P2SH-P2WSH) witness script"},
                                    {"amount", RPCArg::Type::AMOUNT, RPCArg::Optional::OMITTED, "(required for Segwit inputs) the amount spent"},
                                },
                                },
                        },
                        },
                    {"sighashtype", RPCArg::Type::STR, /* default */ "ALL", "The signature hash type. Must be one of:\n"
            "       \"ALL\"\n"
            "       \"NONE\"\n"
            "       \"SINGLE\"\n"
            "       \"ALL|ANYONECANPAY\"\n"
            "       \"NONE|ANYONECANPAY\"\n"
            "       \"SINGLE|ANYONECANPAY\"\n"
                    },
                },
                RPCResult{
            "{\n"
            "  \"hex\" : \"value\",                  (string) The hex-encoded raw transaction with signature(s)\n"
            "  \"complete\" : true|false,          (boolean) If the transaction has a complete set of signatures\n"
            "  \"errors\" : [                      (json array of objects) Script verification errors (if there are any)\n"
            "    {\n"
            "      \"txid\" : \"hash\",              (string) The hash of the referenced, previous transaction\n"
            "      \"vout\" : n,                   (numeric) The index of the output to spent and used as input\n"
            "      \"scriptSig\" : \"hex\",          (string) The hex-encoded signature script\n"
            "      \"sequence\" : n,               (numeric) Script sequence number\n"
            "      \"error\" : \"text\"              (string) Verification or signing error related to the input\n"
            "    }\n"
            "    ,...\n"
            "  ]\n"
            "}\n"
                },
                RPCExamples{
                    HelpExampleCli("signrawtransactionwithkey", "\"myhex\" \"[\\\"key1\\\",\\\"key2\\\"]\"")
            + HelpExampleRpc("signrawtransactionwithkey", "\"myhex\", \"[\\\"key1\\\",\\\"key2\\\"]\"")
                },
            }.Check(request);

    RPCTypeCheck(request.params, {UniValue::VSTR, UniValue::VARR, UniValue::VARR, UniValue::VSTR}, true);

    CMutableTransaction mtx;
    if (!DecodeHexTx(mtx, request.params[0].get_str(), true)) {
        throw JSONRPCError(RPC_DESERIALIZATION_ERROR, "TX decode failed");
    }

    FillableSigningProvider keystore;
    const UniValue& keys = request.params[1].get_array();
    for (unsigned int idx = 0; idx < keys.size(); ++idx) {
        UniValue k = keys[idx];
        CKey key = DecodeSecret(k.get_str());
        if (!key.IsValid()) {
            throw JSONRPCError(RPC_INVALID_ADDRESS_OR_KEY, "Invalid private key");
        }
        keystore.AddKey(key);
    }

    // Fetch previous transactions (inputs):
    std::map<COutPoint, Coin> coins;
    for (const CTxIn& txin : mtx.vin) {
        coins[txin.prevout]; // Create empty map entry keyed by prevout.
    }
    FindCoins(coins);

    // Parse the prevtxs array
    ParsePrevouts(request.params[2], &keystore, coins, mtx.IsCoinStake());

    return SignTransaction(mtx, &keystore, coins, request.params[3]);
}

static UniValue sendrawtransaction(const JSONRPCRequest& request)
{
    RPCHelpMan{"sendrawtransaction",
                "\nSubmit a raw transaction (serialized, hex-encoded) to local node and network.\n"
                "\nNote that the transaction will be sent unconditionally to all peers, so using this\n"
                "for manual rebroadcast may degrade privacy by leaking the transaction's origin, as\n"
                "nodes will normally not rebroadcast non-wallet transactions already in their mempool.\n"
                "\nAlso see createrawtransaction and signrawtransactionwithkey calls.\n",
                {
                    {"hexstring", RPCArg::Type::STR_HEX, RPCArg::Optional::NO, "The hex string of the raw transaction"},
                    {"maxfeerate", RPCArg::Type::AMOUNT, /* default */ FormatMoney(DEFAULT_MAX_RAW_TX_FEE_RATE.GetFeePerK()),
                        "Reject transactions whose fee rate is higher than the specified value, expressed in " + CURRENCY_UNIT +
                            "/kB.\nSet to 0 to accept any fee rate.\n"},
                },
                RPCResult{
            "\"hex\"             (string) The transaction hash in hex\n"
                },
                RPCExamples{
            "\nCreate a transaction\n"
            + HelpExampleCli("createrawtransaction", "\"[{\\\"txid\\\" : \\\"mytxid\\\",\\\"vout\\\":0}]\" \"{\\\"myaddress\\\":0.01}\"") +
            "Sign the transaction, and get back the hex\n"
            + HelpExampleCli("signrawtransactionwithwallet", "\"myhex\"") +
            "\nSend the transaction (signed hex)\n"
            + HelpExampleCli("sendrawtransaction", "\"signedhex\"") +
            "\nAs a JSON-RPC call\n"
            + HelpExampleRpc("sendrawtransaction", "\"signedhex\"")
                },
    }.Check(request);

    RPCTypeCheck(request.params, {
        UniValue::VSTR,
        UniValueType(), // NUM or BOOL, checked later
    });

    // parse hex string from parameter
    CMutableTransaction mtx;
    if (!DecodeHexTx(mtx, request.params[0].get_str()))
        throw JSONRPCError(RPC_DESERIALIZATION_ERROR, "TX decode failed");
    CTransactionRef tx(MakeTransactionRef(std::move(mtx)));

    CFeeRate max_raw_tx_fee_rate = fParticlMode ? DEFAULT_MAX_RAW_TX_FEE_RATE : DEFAULT_MAX_RAW_TX_FEE_RATE_BTC;
    // TODO: temporary migration code for old clients. Remove in v0.20
    if (request.params[1].isBool()) {
        throw JSONRPCError(RPC_INVALID_PARAMETER, "Second argument must be numeric (maxfeerate) and no longer supports a boolean. To allow a transaction with high fees, set maxfeerate to 0.");
    } else if (!request.params[1].isNull()) {
        max_raw_tx_fee_rate = CFeeRate(AmountFromValue(request.params[1]));
    }

    int64_t virtual_size = GetVirtualTransactionSize(*tx);
    CAmount max_raw_tx_fee = max_raw_tx_fee_rate.GetFee(virtual_size);

    std::string err_string;
    AssertLockNotHeld(cs_main);
    const TransactionError err = BroadcastTransaction(tx, err_string, max_raw_tx_fee, /*relay*/ true, /*wait_callback*/ true);
    if (TransactionError::OK != err) {
        throw JSONRPCTransactionError(err, err_string);
    }

    return tx->GetHash().GetHex();
}

static UniValue testmempoolaccept(const JSONRPCRequest& request)
{
    RPCHelpMan{"testmempoolaccept",
                "\nReturns result of mempool acceptance tests indicating if raw transaction (serialized, hex-encoded) would be accepted by mempool.\n"
                "\nThis checks if the transaction violates the consensus or policy rules.\n"
                "\nSee sendrawtransaction call.\n",
                {
                    {"rawtxs", RPCArg::Type::ARR, RPCArg::Optional::NO, "An array of hex strings of raw transactions.\n"
            "                                        Length must be one for now.",
                        {
                            {"rawtx", RPCArg::Type::STR_HEX, RPCArg::Optional::OMITTED, ""},
                        },
                        },
                    {"maxfeerate", RPCArg::Type::AMOUNT, /* default */ FormatMoney(DEFAULT_MAX_RAW_TX_FEE_RATE.GetFeePerK()), "Reject transactions whose fee rate is higher than the specified value, expressed in " + CURRENCY_UNIT + "/kB\n"},
                },
                RPCResult{
            "[                   (array) The result of the mempool acceptance test for each raw transaction in the input array.\n"
            "                            Length is exactly one for now.\n"
            " {\n"
            "  \"txid\"           (string) The transaction hash in hex\n"
            "  \"allowed\"        (boolean) If the mempool allows this tx to be inserted\n"
            "  \"reject-reason\"  (string) Rejection string (only present when 'allowed' is false)\n"
            " }\n"
            "]\n"
                },
                RPCExamples{
            "\nCreate a transaction\n"
            + HelpExampleCli("createrawtransaction", "\"[{\\\"txid\\\" : \\\"mytxid\\\",\\\"vout\\\":0}]\" \"{\\\"myaddress\\\":0.01}\"") +
            "Sign the transaction, and get back the hex\n"
            + HelpExampleCli("signrawtransactionwithwallet", "\"myhex\"") +
            "\nTest acceptance of the transaction (signed hex)\n"
            + HelpExampleCli("testmempoolaccept", "[\"signedhex\"]") +
            "\nAs a JSON-RPC call\n"
            + HelpExampleRpc("testmempoolaccept", "[\"signedhex\"]")
                },
    }.Check(request);

    RPCTypeCheck(request.params, {
        UniValue::VARR,
        UniValueType(), // NUM or BOOL, checked later
        UniValue::VBOOL,
    });

    if (request.params[0].get_array().size() != 1) {
        throw JSONRPCError(RPC_INVALID_PARAMETER, "Array must contain exactly one raw transaction for now");
    }

    CMutableTransaction mtx;
    if (!DecodeHexTx(mtx, request.params[0].get_array()[0].get_str())) {
        throw JSONRPCError(RPC_DESERIALIZATION_ERROR, "TX decode failed");
    }
    CTransactionRef tx(MakeTransactionRef(std::move(mtx)));
    const uint256& tx_hash = tx->GetHash();

    CFeeRate max_raw_tx_fee_rate = fParticlMode ? DEFAULT_MAX_RAW_TX_FEE_RATE : DEFAULT_MAX_RAW_TX_FEE_RATE_BTC;
    // TODO: temporary migration code for old clients. Remove in v0.20
    if (request.params[1].isBool()) {
        throw JSONRPCError(RPC_INVALID_PARAMETER, "Second argument must be numeric (maxfeerate) and no longer supports a boolean. To allow a transaction with high fees, set maxfeerate to 0.");
    } else if (!request.params[1].isNull()) {
        max_raw_tx_fee_rate = CFeeRate(AmountFromValue(request.params[1]));
    }

    bool ignore_locks = !request.params[2].isNull() ? request.params[2].get_bool() : false;

    int64_t virtual_size = GetVirtualTransactionSize(*tx);
    CAmount max_raw_tx_fee = max_raw_tx_fee_rate.GetFee(virtual_size);

    UniValue result(UniValue::VARR);
    UniValue result_0(UniValue::VOBJ);
    result_0.pushKV("txid", tx_hash.GetHex());

    CValidationState state;
    bool missing_inputs;
    bool test_accept_res;
    {
        LOCK(cs_main);
        test_accept_res = AcceptToMemoryPool(mempool, state, std::move(tx), &missing_inputs,
            nullptr /* plTxnReplaced */, false /* bypass_limits */, max_raw_tx_fee, /* test_accept */ true, /* ignore_locks */ ignore_locks);
    }
    result_0.pushKV("allowed", test_accept_res);
    if (!test_accept_res) {
        if (state.IsInvalid()) {
            result_0.pushKV("reject-reason", strprintf("%i: %s", state.GetRejectCode(), state.GetRejectReason()));
        } else if (missing_inputs) {
            result_0.pushKV("reject-reason", "missing-inputs");
        } else {
            result_0.pushKV("reject-reason", state.GetRejectReason());
        }
    }

    result.push_back(std::move(result_0));
    return result;
}

static std::string WriteHDKeypath(std::vector<uint32_t>& keypath)
{
    std::string keypath_str = "m";
    for (uint32_t num : keypath) {
        keypath_str += "/";
        bool hardened = false;
        if (num & 0x80000000) {
            hardened = true;
            num &= ~0x80000000;
        }

        keypath_str += std::to_string(num);
        if (hardened) {
            keypath_str += "'";
        }
    }
    return keypath_str;
}

UniValue decodepsbt(const JSONRPCRequest& request)
{
            RPCHelpMan{"decodepsbt",
                "\nReturn a JSON object representing the serialized, base64-encoded partially signed Bitcoin transaction.\n",
                {
                    {"psbt", RPCArg::Type::STR, RPCArg::Optional::NO, "The PSBT base64 string"},
                },
                RPCResult{
            "{\n"
            "  \"tx\" : {                   (json object) The decoded network-serialized unsigned transaction.\n"
            "    ...                                      The layout is the same as the output of decoderawtransaction.\n"
            "  },\n"
            "  \"unknown\" : {                (json object) The unknown global fields\n"
            "    \"key\" : \"value\"            (key-value pair) An unknown key-value pair\n"
            "     ...\n"
            "  },\n"
            "  \"inputs\" : [                 (array of json objects)\n"
            "    {\n"
            "      \"non_witness_utxo\" : {   (json object, optional) Decoded network transaction for non-witness UTXOs\n"
            "        ...\n"
            "      },\n"
            "      \"witness_utxo\" : {            (json object, optional) Transaction output for witness UTXOs\n"
            "        \"amount\" : x.xxx,           (numeric) The value in " + CURRENCY_UNIT + "\n"
            "        \"scriptPubKey\" : {          (json object)\n"
            "          \"asm\" : \"asm\",            (string) The asm\n"
            "          \"hex\" : \"hex\",            (string) The hex\n"
            "          \"type\" : \"pubkeyhash\",    (string) The type, eg 'pubkeyhash'\n"
            "          \"address\" : \"address\"     (string) Bitcoin address if there is one\n"
            "        }\n"
            "      },\n"
            "      \"partial_signatures\" : {             (json object, optional)\n"
            "        \"pubkey\" : \"signature\",           (string) The public key and signature that corresponds to it.\n"
            "        ,...\n"
            "      }\n"
            "      \"sighash\" : \"type\",                  (string, optional) The sighash type to be used\n"
            "      \"redeem_script\" : {       (json object, optional)\n"
            "          \"asm\" : \"asm\",            (string) The asm\n"
            "          \"hex\" : \"hex\",            (string) The hex\n"
            "          \"type\" : \"pubkeyhash\",    (string) The type, eg 'pubkeyhash'\n"
            "        }\n"
            "      \"witness_script\" : {       (json object, optional)\n"
            "          \"asm\" : \"asm\",            (string) The asm\n"
            "          \"hex\" : \"hex\",            (string) The hex\n"
            "          \"type\" : \"pubkeyhash\",    (string) The type, eg 'pubkeyhash'\n"
            "        }\n"
            "      \"bip32_derivs\" : {          (json object, optional)\n"
            "        \"pubkey\" : {                     (json object, optional) The public key with the derivation path as the value.\n"
            "          \"master_fingerprint\" : \"fingerprint\"     (string) The fingerprint of the master key\n"
            "          \"path\" : \"path\",                         (string) The path\n"
            "        }\n"
            "        ,...\n"
            "      }\n"
            "      \"final_scriptsig\" : {       (json object, optional)\n"
            "          \"asm\" : \"asm\",            (string) The asm\n"
            "          \"hex\" : \"hex\",            (string) The hex\n"
            "        }\n"
            "       \"final_scriptwitness\": [\"hex\", ...] (array of string) hex-encoded witness data (if any)\n"
            "      \"unknown\" : {                (json object) The unknown global fields\n"
            "        \"key\" : \"value\"            (key-value pair) An unknown key-value pair\n"
            "         ...\n"
            "      },\n"
            "    }\n"
            "    ,...\n"
            "  ]\n"
            "  \"outputs\" : [                 (array of json objects)\n"
            "    {\n"
            "      \"redeem_script\" : {       (json object, optional)\n"
            "          \"asm\" : \"asm\",            (string) The asm\n"
            "          \"hex\" : \"hex\",            (string) The hex\n"
            "          \"type\" : \"pubkeyhash\",    (string) The type, eg 'pubkeyhash'\n"
            "        }\n"
            "      \"witness_script\" : {       (json object, optional)\n"
            "          \"asm\" : \"asm\",            (string) The asm\n"
            "          \"hex\" : \"hex\",            (string) The hex\n"
            "          \"type\" : \"pubkeyhash\",    (string) The type, eg 'pubkeyhash'\n"
            "      }\n"
            "      \"bip32_derivs\" : [          (array of json objects, optional)\n"
            "        {\n"
            "          \"pubkey\" : \"pubkey\",                     (string) The public key this path corresponds to\n"
            "          \"master_fingerprint\" : \"fingerprint\"     (string) The fingerprint of the master key\n"
            "          \"path\" : \"path\",                         (string) The path\n"
            "          }\n"
            "        }\n"
            "        ,...\n"
            "      ],\n"
            "      \"unknown\" : {                (json object) The unknown global fields\n"
            "        \"key\" : \"value\"            (key-value pair) An unknown key-value pair\n"
            "         ...\n"
            "      },\n"
            "    }\n"
            "    ,...\n"
            "  ]\n"
            "  \"fee\" : fee                      (numeric, optional) The transaction fee paid if all UTXOs slots in the PSBT have been filled.\n"
            "}\n"
                },
                RPCExamples{
                    HelpExampleCli("decodepsbt", "\"psbt\"")
                },
            }.Check(request);

    RPCTypeCheck(request.params, {UniValue::VSTR});

    // Unserialize the transactions
    PartiallySignedTransaction psbtx;
    std::string error;
    if (!DecodeBase64PSBT(psbtx, request.params[0].get_str(), error)) {
        throw JSONRPCError(RPC_DESERIALIZATION_ERROR, strprintf("TX decode failed %s", error));
    }

    UniValue result(UniValue::VOBJ);

    // Add the decoded tx
    UniValue tx_univ(UniValue::VOBJ);
    TxToUniv(CTransaction(*psbtx.tx), uint256(), tx_univ, false);
    result.pushKV("tx", tx_univ);

    // Unknown data
    UniValue unknowns(UniValue::VOBJ);
    for (auto entry : psbtx.unknown) {
        unknowns.pushKV(HexStr(entry.first), HexStr(entry.second));
    }
    result.pushKV("unknown", unknowns);

    // inputs
    CAmount total_in = 0;
    bool have_all_utxos = true;
    UniValue inputs(UniValue::VARR);
    for (unsigned int i = 0; i < psbtx.inputs.size(); ++i) {
        const PSBTInput& input = psbtx.inputs[i];
        UniValue in(UniValue::VOBJ);
        // UTXOs
        if (!input.witness_utxo.IsNull()) {
            const CTxOut& txout = input.witness_utxo;

            UniValue out(UniValue::VOBJ);

            out.pushKV("amount", ValueFromAmount(txout.nValue));
            total_in += txout.nValue;

            UniValue o(UniValue::VOBJ);
            ScriptToUniv(txout.scriptPubKey, o, true);
            out.pushKV("scriptPubKey", o);
            in.pushKV("witness_utxo", out);
        } else if (input.non_witness_utxo) {
            UniValue non_wit(UniValue::VOBJ);
            TxToUniv(*input.non_witness_utxo, uint256(), non_wit, false);
            in.pushKV("non_witness_utxo", non_wit);
            total_in += input.non_witness_utxo->vout[psbtx.tx->vin[i].prevout.n].nValue;
        } else {
            have_all_utxos = false;
        }

        // Partial sigs
        if (!input.partial_sigs.empty()) {
            UniValue partial_sigs(UniValue::VOBJ);
            for (const auto& sig : input.partial_sigs) {
                partial_sigs.pushKV(HexStr(sig.second.first), HexStr(sig.second.second));
            }
            in.pushKV("partial_signatures", partial_sigs);
        }

        // Sighash
        if (input.sighash_type > 0) {
            in.pushKV("sighash", SighashToStr((unsigned char)input.sighash_type));
        }

        // Redeem script and witness script
        if (!input.redeem_script.empty()) {
            UniValue r(UniValue::VOBJ);
            ScriptToUniv(input.redeem_script, r, false);
            in.pushKV("redeem_script", r);
        }
        if (!input.witness_script.empty()) {
            UniValue r(UniValue::VOBJ);
            ScriptToUniv(input.witness_script, r, false);
            in.pushKV("witness_script", r);
        }

        // keypaths
        if (!input.hd_keypaths.empty()) {
            UniValue keypaths(UniValue::VARR);
            for (auto entry : input.hd_keypaths) {
                UniValue keypath(UniValue::VOBJ);
                keypath.pushKV("pubkey", HexStr(entry.first));

                keypath.pushKV("master_fingerprint", strprintf("%08x", ReadBE32(entry.second.fingerprint)));
                keypath.pushKV("path", WriteHDKeypath(entry.second.path));
                keypaths.push_back(keypath);
            }
            in.pushKV("bip32_derivs", keypaths);
        }

        // Final scriptSig and scriptwitness
        if (!input.final_script_sig.empty()) {
            UniValue scriptsig(UniValue::VOBJ);
            scriptsig.pushKV("asm", ScriptToAsmStr(input.final_script_sig, true));
            scriptsig.pushKV("hex", HexStr(input.final_script_sig));
            in.pushKV("final_scriptSig", scriptsig);
        }
        if (!input.final_script_witness.IsNull()) {
            UniValue txinwitness(UniValue::VARR);
            for (const auto& item : input.final_script_witness.stack) {
                txinwitness.push_back(HexStr(item.begin(), item.end()));
            }
            in.pushKV("final_scriptwitness", txinwitness);
        }

        // Unknown data
        if (input.unknown.size() > 0) {
            UniValue unknowns(UniValue::VOBJ);
            for (auto entry : input.unknown) {
                unknowns.pushKV(HexStr(entry.first), HexStr(entry.second));
            }
            in.pushKV("unknown", unknowns);
        }

        inputs.push_back(in);
    }
    result.pushKV("inputs", inputs);

    // outputs
    CAmount output_value = 0;
    UniValue outputs(UniValue::VARR);
    for (unsigned int i = 0; i < psbtx.outputs.size(); ++i) {
        const PSBTOutput& output = psbtx.outputs[i];
        UniValue out(UniValue::VOBJ);
        // Redeem script and witness script
        if (!output.redeem_script.empty()) {
            UniValue r(UniValue::VOBJ);
            ScriptToUniv(output.redeem_script, r, false);
            out.pushKV("redeem_script", r);
        }
        if (!output.witness_script.empty()) {
            UniValue r(UniValue::VOBJ);
            ScriptToUniv(output.witness_script, r, false);
            out.pushKV("witness_script", r);
        }

        // keypaths
        if (!output.hd_keypaths.empty()) {
            UniValue keypaths(UniValue::VARR);
            for (auto entry : output.hd_keypaths) {
                UniValue keypath(UniValue::VOBJ);
                keypath.pushKV("pubkey", HexStr(entry.first));
                keypath.pushKV("master_fingerprint", strprintf("%08x", ReadBE32(entry.second.fingerprint)));
                keypath.pushKV("path", WriteHDKeypath(entry.second.path));
                keypaths.push_back(keypath);
            }
            out.pushKV("bip32_derivs", keypaths);
        }

        // Unknown data
        if (output.unknown.size() > 0) {
            UniValue unknowns(UniValue::VOBJ);
            for (auto entry : output.unknown) {
                unknowns.pushKV(HexStr(entry.first), HexStr(entry.second));
            }
            out.pushKV("unknown", unknowns);
        }

        outputs.push_back(out);

        // Fee calculation
        output_value += psbtx.tx->vout[i].nValue;
    }
    result.pushKV("outputs", outputs);
    if (have_all_utxos) {
        result.pushKV("fee", ValueFromAmount(total_in - output_value));
    }

    return result;
}

UniValue combinepsbt(const JSONRPCRequest& request)
{
            RPCHelpMan{"combinepsbt",
                "\nCombine multiple partially signed Bitcoin transactions into one transaction.\n"
                "Implements the Combiner role.\n",
                {
                    {"txs", RPCArg::Type::ARR, RPCArg::Optional::NO, "A json array of base64 strings of partially signed transactions",
                        {
                            {"psbt", RPCArg::Type::STR, RPCArg::Optional::OMITTED, "A base64 string of a PSBT"},
                        },
                        },
                },
                RPCResult{
            "  \"psbt\"          (string) The base64-encoded partially signed transaction\n"
                },
                RPCExamples{
                    HelpExampleCli("combinepsbt", "[\"mybase64_1\", \"mybase64_2\", \"mybase64_3\"]")
                },
            }.Check(request);

    RPCTypeCheck(request.params, {UniValue::VARR}, true);

    // Unserialize the transactions
    std::vector<PartiallySignedTransaction> psbtxs;
    UniValue txs = request.params[0].get_array();
    if (txs.empty()) {
        throw JSONRPCError(RPC_INVALID_PARAMETER, "Parameter 'txs' cannot be empty");
    }
    for (unsigned int i = 0; i < txs.size(); ++i) {
        PartiallySignedTransaction psbtx;
        std::string error;
        if (!DecodeBase64PSBT(psbtx, txs[i].get_str(), error)) {
            throw JSONRPCError(RPC_DESERIALIZATION_ERROR, strprintf("TX decode failed %s", error));
        }
        psbtxs.push_back(psbtx);
    }

    PartiallySignedTransaction merged_psbt;
    const TransactionError error = CombinePSBTs(merged_psbt, psbtxs);
    if (error != TransactionError::OK) {
        throw JSONRPCTransactionError(error);
    }

    CDataStream ssTx(SER_NETWORK, PROTOCOL_VERSION);
    ssTx << merged_psbt;
    return EncodeBase64((unsigned char*)ssTx.data(), ssTx.size());
}

UniValue finalizepsbt(const JSONRPCRequest& request)
{
            RPCHelpMan{"finalizepsbt",
                "Finalize the inputs of a PSBT. If the transaction is fully signed, it will produce a\n"
                "network serialized transaction which can be broadcast with sendrawtransaction. Otherwise a PSBT will be\n"
                "created which has the final_scriptSig and final_scriptWitness fields filled for inputs that are complete.\n"
                "Implements the Finalizer and Extractor roles.\n",
                {
                    {"psbt", RPCArg::Type::STR, RPCArg::Optional::NO, "A base64 string of a PSBT"},
                    {"extract", RPCArg::Type::BOOL, /* default */ "true", "If true and the transaction is complete,\n"
            "                             extract and return the complete transaction in normal network serialization instead of the PSBT."},
                },
                RPCResult{
            "{\n"
            "  \"psbt\" : \"value\",          (string) The base64-encoded partially signed transaction if not extracted\n"
            "  \"hex\" : \"value\",           (string) The hex-encoded network transaction if extracted\n"
            "  \"complete\" : true|false,   (boolean) If the transaction has a complete set of signatures\n"
            "  ]\n"
            "}\n"
                },
                RPCExamples{
                    HelpExampleCli("finalizepsbt", "\"psbt\"")
                },
            }.Check(request);

    RPCTypeCheck(request.params, {UniValue::VSTR, UniValue::VBOOL}, true);

    // Unserialize the transactions
    PartiallySignedTransaction psbtx;
    std::string error;
    if (!DecodeBase64PSBT(psbtx, request.params[0].get_str(), error)) {
        throw JSONRPCError(RPC_DESERIALIZATION_ERROR, strprintf("TX decode failed %s", error));
    }

    bool extract = request.params[1].isNull() || (!request.params[1].isNull() && request.params[1].get_bool());

    CMutableTransaction mtx;
    bool complete = FinalizeAndExtractPSBT(psbtx, mtx);

    UniValue result(UniValue::VOBJ);
    CDataStream ssTx(SER_NETWORK, PROTOCOL_VERSION);
    std::string result_str;

    if (complete && extract) {
        ssTx << mtx;
        result_str = HexStr(ssTx.str());
        result.pushKV("hex", result_str);
    } else {
        ssTx << psbtx;
        result_str = EncodeBase64(ssTx.str());
        result.pushKV("psbt", result_str);
    }
    result.pushKV("complete", complete);

    return result;
}

UniValue createpsbt(const JSONRPCRequest& request)
{
            RPCHelpMan{"createpsbt",
                "\nCreates a transaction in the Partially Signed Transaction format.\n"
                "Implements the Creator role.\n",
                {
                    {"inputs", RPCArg::Type::ARR, RPCArg::Optional::NO, "A json array of json objects",
                        {
                            {"", RPCArg::Type::OBJ, RPCArg::Optional::OMITTED, "",
                                {
                                    {"txid", RPCArg::Type::STR_HEX, RPCArg::Optional::NO, "The transaction id"},
                                    {"vout", RPCArg::Type::NUM, RPCArg::Optional::NO, "The output number"},
                                    {"sequence", RPCArg::Type::NUM, /* default */ "depends on the value of the 'replaceable' and 'locktime' arguments", "The sequence number"},
                                },
                                },
                        },
                        },
                    {"outputs", RPCArg::Type::ARR, RPCArg::Optional::NO, "a json array with outputs (key-value pairs), where none of the keys are duplicated.\n"
                            "That is, each address can only appear once and there can only be one 'data' object.\n"
                            "For compatibility reasons, a dictionary, which holds the key-value pairs directly, is also\n"
                            "                             accepted as second parameter.",
                        {
                            {"", RPCArg::Type::OBJ, RPCArg::Optional::OMITTED, "",
                                {
                                    {"address", RPCArg::Type::AMOUNT, RPCArg::Optional::NO, "A key-value pair. The key (string) is the particl address, the value (float or string) is the amount in " + CURRENCY_UNIT},
                                },
                                },
                            {"", RPCArg::Type::OBJ, RPCArg::Optional::OMITTED, "",
                                {
                                    {"data", RPCArg::Type::STR_HEX, RPCArg::Optional::NO, "A key-value pair. The key must be \"data\", the value is hex-encoded data"},
                                },
                                },
                        },
                        },
                    {"locktime", RPCArg::Type::NUM, /* default */ "0", "Raw locktime. Non-0 value also locktime-activates inputs"},
                    {"replaceable", RPCArg::Type::BOOL, /* default */ "false", "Marks this transaction as BIP125 replaceable.\n"
                            "                             Allows this transaction to be replaced by a transaction with higher fees. If provided, it is an error if explicit sequence numbers are incompatible."},
                },
                RPCResult{
                            "  \"psbt\"        (string)  The resulting raw transaction (base64-encoded string)\n"
                },
                RPCExamples{
                    HelpExampleCli("createpsbt", "\"[{\\\"txid\\\":\\\"myid\\\",\\\"vout\\\":0}]\" \"[{\\\"data\\\":\\\"00010203\\\"}]\"")
                },
            }.Check(request);


    RPCTypeCheck(request.params, {
        UniValue::VARR,
        UniValueType(), // ARR or OBJ, checked later
        UniValue::VNUM,
        UniValue::VBOOL,
        }, true
    );

    bool rbf = false;
    if (!request.params[3].isNull()) {
        rbf = request.params[3].isTrue();
    }
    CMutableTransaction rawTx = ConstructTransaction(request.params[0], request.params[1], request.params[2], rbf);

    // Make a blank psbt
    PartiallySignedTransaction psbtx;
    psbtx.tx = rawTx;
    for (unsigned int i = 0; i < rawTx.vin.size(); ++i) {
        psbtx.inputs.push_back(PSBTInput());
    }
    for (unsigned int i = 0; i < rawTx.vout.size(); ++i) {
        psbtx.outputs.push_back(PSBTOutput());
    }

    // Serialize the PSBT
    CDataStream ssTx(SER_NETWORK, PROTOCOL_VERSION);
    ssTx << psbtx;

    return EncodeBase64((unsigned char*)ssTx.data(), ssTx.size());
}

UniValue converttopsbt(const JSONRPCRequest& request)
{
    RPCHelpMan{"converttopsbt",
                "\nConverts a network serialized transaction to a PSBT. This should be used only with createrawtransaction and fundrawtransaction\n"
                "createpsbt and walletcreatefundedpsbt should be used for new applications.\n",
                {
                    {"hexstring", RPCArg::Type::STR_HEX, RPCArg::Optional::NO, "The hex string of a raw transaction"},
                    {"permitsigdata", RPCArg::Type::BOOL, /* default */ "false", "If true, any signatures in the input will be discarded and conversion\n"
                            "                              will continue. If false, RPC will fail if any signatures are present."},
                    {"iswitness", RPCArg::Type::BOOL, /* default */ "depends on heuristic tests", "Whether the transaction hex is a serialized witness transaction.\n"
                        "If iswitness is not present, heuristic tests will be used in decoding.\n"
                        "If true, only witness deserialization will be tried.\n"
                        "If false, only non-witness deserialization will be tried.\n"
                        "This boolean should reflect whether the transaction has inputs\n"
                        "(e.g. fully valid, or on-chain transactions), if known by the caller."
                    },
                },
                RPCResult{
                            "  \"psbt\"        (string)  The resulting raw transaction (base64-encoded string)\n"
                },
                RPCExamples{
                            "\nCreate a transaction\n"
                            + HelpExampleCli("createrawtransaction", "\"[{\\\"txid\\\":\\\"myid\\\",\\\"vout\\\":0}]\" \"[{\\\"data\\\":\\\"00010203\\\"}]\"") +
                            "\nConvert the transaction to a PSBT\n"
                            + HelpExampleCli("converttopsbt", "\"rawtransaction\"")
                },
    }.Check(request);

    RPCTypeCheck(request.params, {UniValue::VSTR, UniValue::VBOOL, UniValue::VBOOL}, true);

    // parse hex string from parameter
    CMutableTransaction tx;
    bool permitsigdata = request.params[1].isNull() ? false : request.params[1].get_bool();
    bool witness_specified = !request.params[2].isNull();
    bool iswitness = witness_specified ? request.params[2].get_bool() : false;
    const bool try_witness = witness_specified ? iswitness : true;
    const bool try_no_witness = witness_specified ? !iswitness : true;
    if (!DecodeHexTx(tx, request.params[0].get_str(), try_no_witness, try_witness)) {
        throw JSONRPCError(RPC_DESERIALIZATION_ERROR, "TX decode failed");
    }

    // Remove all scriptSigs and scriptWitnesses from inputs
    for (CTxIn& input : tx.vin) {
        if ((!input.scriptSig.empty() || !input.scriptWitness.IsNull()) && !permitsigdata) {
            throw JSONRPCError(RPC_DESERIALIZATION_ERROR, "Inputs must not have scriptSigs and scriptWitnesses");
        }
        input.scriptSig.clear();
        input.scriptWitness.SetNull();
    }

    // Make a blank psbt
    PartiallySignedTransaction psbtx;
    psbtx.tx = tx;
    for (unsigned int i = 0; i < tx.vin.size(); ++i) {
        psbtx.inputs.push_back(PSBTInput());
    }
    for (unsigned int i = 0; i < tx.vout.size(); ++i) {
        psbtx.outputs.push_back(PSBTOutput());
    }

    // Serialize the PSBT
    CDataStream ssTx(SER_NETWORK, PROTOCOL_VERSION);
    ssTx << psbtx;

    return EncodeBase64((unsigned char*)ssTx.data(), ssTx.size());
}

UniValue utxoupdatepsbt(const JSONRPCRequest& request)
{
            RPCHelpMan{"utxoupdatepsbt",
            "\nUpdates all segwit inputs and outputs in a PSBT with data from output descriptors, the UTXO set or the mempool.\n",
            {
                {"psbt", RPCArg::Type::STR, RPCArg::Optional::NO, "A base64 string of a PSBT"},
                {"descriptors", RPCArg::Type::ARR, RPCArg::Optional::OMITTED_NAMED_ARG, "An array of either strings or objects", {
                    {"", RPCArg::Type::STR, RPCArg::Optional::OMITTED, "An output descriptor"},
                    {"", RPCArg::Type::OBJ, RPCArg::Optional::OMITTED, "An object with an output descriptor and extra information", {
                         {"desc", RPCArg::Type::STR, RPCArg::Optional::NO, "An output descriptor"},
                         {"range", RPCArg::Type::RANGE, "1000", "Up to what index HD chains should be explored (either end or [begin,end])"},
                    }},
                }},
            },
            RPCResult {
                "  \"psbt\"          (string) The base64-encoded partially signed transaction with inputs updated\n"
            },
            RPCExamples {
                HelpExampleCli("utxoupdatepsbt", "\"psbt\"")
            }}.Check(request);

    RPCTypeCheck(request.params, {UniValue::VSTR, UniValue::VARR}, true);

    // Unserialize the transactions
    PartiallySignedTransaction psbtx;
    std::string error;
    if (!DecodeBase64PSBT(psbtx, request.params[0].get_str(), error)) {
        throw JSONRPCError(RPC_DESERIALIZATION_ERROR, strprintf("TX decode failed %s", error));
    }

    // Parse descriptors, if any.
    FlatSigningProvider provider;
    if (!request.params[1].isNull()) {
        auto descs = request.params[1].get_array();
        for (size_t i = 0; i < descs.size(); ++i) {
            EvalDescriptorStringOrObject(descs[i], provider);
        }
    }
    // We don't actually need private keys further on; hide them as a precaution.
    HidingSigningProvider public_provider(&provider, /* nosign */ true, /* nobip32derivs */ false);

    // Fetch previous transactions (inputs):
    CCoinsView viewDummy;
    CCoinsViewCache view(&viewDummy);
    {
        LOCK2(cs_main, mempool.cs);
        CCoinsViewCache &viewChain = ::ChainstateActive().CoinsTip();
        CCoinsViewMemPool viewMempool(&viewChain, mempool);
        view.SetBackend(viewMempool); // temporarily switch cache backend to db+mempool view

        for (const CTxIn& txin : psbtx.tx->vin) {
            view.AccessCoin(txin.prevout); // Load entries from viewChain into view; can fail.
        }

        view.SetBackend(viewDummy); // switch back to avoid locking mempool for too long
    }

    // Fill the inputs
    for (unsigned int i = 0; i < psbtx.tx->vin.size(); ++i) {
        PSBTInput& input = psbtx.inputs.at(i);

        if (input.non_witness_utxo || !input.witness_utxo.IsNull()) {
            continue;
        }

        const Coin& coin = view.AccessCoin(psbtx.tx->vin[i].prevout);

        if (IsSegWitOutput(provider, coin.out.scriptPubKey)) {
            input.witness_utxo = coin.out;
        }

        // Update script/keypath information using descriptor data.
        // Note that SignPSBTInput does a lot more than just constructing ECDSA signatures
        // we don't actually care about those here, in fact.
        SignPSBTInput(public_provider, psbtx, i, /* sighash_type */ 1);
    }

    // Update script/keypath information using descriptor data.
    for (unsigned int i = 0; i < psbtx.tx->vout.size(); ++i) {
        UpdatePSBTOutput(public_provider, psbtx, i);
    }

    CDataStream ssTx(SER_NETWORK, PROTOCOL_VERSION);
    ssTx << psbtx;
    return EncodeBase64((unsigned char*)ssTx.data(), ssTx.size());
}

UniValue joinpsbts(const JSONRPCRequest& request)
{
            RPCHelpMan{"joinpsbts",
            "\nJoins multiple distinct PSBTs with different inputs and outputs into one PSBT with inputs and outputs from all of the PSBTs\n"
            "No input in any of the PSBTs can be in more than one of the PSBTs.\n",
            {
                {"txs", RPCArg::Type::ARR, RPCArg::Optional::NO, "A json array of base64 strings of partially signed transactions",
                    {
                        {"psbt", RPCArg::Type::STR, RPCArg::Optional::NO, "A base64 string of a PSBT"}
                    }}
            },
            RPCResult {
                "  \"psbt\"          (string) The base64-encoded partially signed transaction\n"
            },
            RPCExamples {
                HelpExampleCli("joinpsbts", "\"psbt\"")
            }}.Check(request);

    RPCTypeCheck(request.params, {UniValue::VARR}, true);

    // Unserialize the transactions
    std::vector<PartiallySignedTransaction> psbtxs;
    UniValue txs = request.params[0].get_array();

    if (txs.size() <= 1) {
        throw JSONRPCError(RPC_INVALID_PARAMETER, "At least two PSBTs are required to join PSBTs.");
    }

    int32_t best_version = 1;
    uint32_t best_locktime = 0xffffffff;
    for (unsigned int i = 0; i < txs.size(); ++i) {
        PartiallySignedTransaction psbtx;
        std::string error;
        if (!DecodeBase64PSBT(psbtx, txs[i].get_str(), error)) {
            throw JSONRPCError(RPC_DESERIALIZATION_ERROR, strprintf("TX decode failed %s", error));
        }
        psbtxs.push_back(psbtx);
        // Choose the highest version number
        if (psbtx.tx->nVersion > best_version) {
            best_version = psbtx.tx->nVersion;
        }
        // Choose the lowest lock time
        if (psbtx.tx->nLockTime < best_locktime) {
            best_locktime = psbtx.tx->nLockTime;
        }
    }

    // Create a blank psbt where everything will be added
    PartiallySignedTransaction merged_psbt;
    merged_psbt.tx = CMutableTransaction();
    merged_psbt.tx->nVersion = best_version;
    merged_psbt.tx->nLockTime = best_locktime;

    // Merge
    for (auto& psbt : psbtxs) {
        for (unsigned int i = 0; i < psbt.tx->vin.size(); ++i) {
            if (!merged_psbt.AddInput(psbt.tx->vin[i], psbt.inputs[i])) {
                throw JSONRPCError(RPC_INVALID_PARAMETER, strprintf("Input %s:%d exists in multiple PSBTs", psbt.tx->vin[i].prevout.hash.ToString().c_str(), psbt.tx->vin[i].prevout.n));
            }
        }
        for (unsigned int i = 0; i < psbt.tx->vout.size(); ++i) {
            merged_psbt.AddOutput(psbt.tx->vout[i], psbt.outputs[i]);
        }
        merged_psbt.unknown.insert(psbt.unknown.begin(), psbt.unknown.end());
    }

    // Generate list of shuffled indices for shuffling inputs and outputs of the merged PSBT
    std::vector<int> input_indices(merged_psbt.inputs.size());
    std::iota(input_indices.begin(), input_indices.end(), 0);
    std::vector<int> output_indices(merged_psbt.outputs.size());
    std::iota(output_indices.begin(), output_indices.end(), 0);

    // Shuffle input and output indicies lists
    Shuffle(input_indices.begin(), input_indices.end(), FastRandomContext());
    Shuffle(output_indices.begin(), output_indices.end(), FastRandomContext());

    PartiallySignedTransaction shuffled_psbt;
    shuffled_psbt.tx = CMutableTransaction();
    shuffled_psbt.tx->nVersion = merged_psbt.tx->nVersion;
    shuffled_psbt.tx->nLockTime = merged_psbt.tx->nLockTime;
    for (int i : input_indices) {
        shuffled_psbt.AddInput(merged_psbt.tx->vin[i], merged_psbt.inputs[i]);
    }
    for (int i : output_indices) {
        shuffled_psbt.AddOutput(merged_psbt.tx->vout[i], merged_psbt.outputs[i]);
    }
    shuffled_psbt.unknown.insert(merged_psbt.unknown.begin(), merged_psbt.unknown.end());

    CDataStream ssTx(SER_NETWORK, PROTOCOL_VERSION);
    ssTx << shuffled_psbt;
    return EncodeBase64((unsigned char*)ssTx.data(), ssTx.size());
}

UniValue analyzepsbt(const JSONRPCRequest& request)
{
            RPCHelpMan{"analyzepsbt",
            "\nAnalyzes and provides information about the current status of a PSBT and its inputs\n",
            {
                {"psbt", RPCArg::Type::STR, RPCArg::Optional::NO, "A base64 string of a PSBT"}
            },
            RPCResult {
                "{\n"
                "  \"inputs\" : [                      (array of json objects)\n"
                "    {\n"
                "      \"has_utxo\" : true|false     (boolean) Whether a UTXO is provided\n"
                "      \"is_final\" : true|false     (boolean) Whether the input is finalized\n"
                "      \"missing\" : {               (json object, optional) Things that are missing that are required to complete this input\n"
                "        \"pubkeys\" : [             (array, optional)\n"
                "          \"keyid\"                 (string) Public key ID, hash160 of the public key, of a public key whose BIP 32 derivation path is missing\n"
                "        ]\n"
                "        \"signatures\" : [          (array, optional)\n"
                "          \"keyid\"                 (string) Public key ID, hash160 of the public key, of a public key whose signature is missing\n"
                "        ]\n"
                "        \"redeemscript\" : \"hash\"   (string, optional) Hash160 of the redeemScript that is missing\n"
                "        \"witnessscript\" : \"hash\"  (string, optional) SHA256 of the witnessScript that is missing\n"
                "      }\n"
                "      \"next\" : \"role\"             (string, optional) Role of the next person that this input needs to go to\n"
                "    }\n"
                "    ,...\n"
                "  ]\n"
                "  \"estimated_vsize\" : vsize       (numeric, optional) Estimated vsize of the final signed transaction\n"
                "  \"estimated_feerate\" : feerate   (numeric, optional) Estimated feerate of the final signed transaction in " + CURRENCY_UNIT + "/kB. Shown only if all UTXO slots in the PSBT have been filled.\n"
                "  \"fee\" : fee                     (numeric, optional) The transaction fee paid. Shown only if all UTXO slots in the PSBT have been filled.\n"
                "  \"next\" : \"role\"                 (string) Role of the next person that this psbt needs to go to\n"
                "}\n"
            },
            RPCExamples {
                HelpExampleCli("analyzepsbt", "\"psbt\"")
            }}.Check(request);

    RPCTypeCheck(request.params, {UniValue::VSTR});

    // Unserialize the transaction
    PartiallySignedTransaction psbtx;
    std::string error;
    if (!DecodeBase64PSBT(psbtx, request.params[0].get_str(), error)) {
        throw JSONRPCError(RPC_DESERIALIZATION_ERROR, strprintf("TX decode failed %s", error));
    }

    PSBTAnalysis psbta = AnalyzePSBT(psbtx);

    UniValue result(UniValue::VOBJ);
    UniValue inputs_result(UniValue::VARR);
    for (const auto& input : psbta.inputs) {
        UniValue input_univ(UniValue::VOBJ);
        UniValue missing(UniValue::VOBJ);

        input_univ.pushKV("has_utxo", input.has_utxo);
        input_univ.pushKV("is_final", input.is_final);
        input_univ.pushKV("next", PSBTRoleName(input.next));

        if (!input.missing_pubkeys.empty()) {
            UniValue missing_pubkeys_univ(UniValue::VARR);
            for (const CKeyID& pubkey : input.missing_pubkeys) {
                missing_pubkeys_univ.push_back(HexStr(pubkey));
            }
            missing.pushKV("pubkeys", missing_pubkeys_univ);
        }
        if (!input.missing_redeem_script.IsNull()) {
            missing.pushKV("redeemscript", HexStr(input.missing_redeem_script));
        }
        if (!input.missing_witness_script.IsNull()) {
            missing.pushKV("witnessscript", HexStr(input.missing_witness_script));
        }
        if (!input.missing_sigs.empty()) {
            UniValue missing_sigs_univ(UniValue::VARR);
            for (const CKeyID& pubkey : input.missing_sigs) {
                missing_sigs_univ.push_back(HexStr(pubkey));
            }
            missing.pushKV("signatures", missing_sigs_univ);
        }
        if (!missing.getKeys().empty()) {
            input_univ.pushKV("missing", missing);
        }
        inputs_result.push_back(input_univ);
    }
    result.pushKV("inputs", inputs_result);

    if (psbta.estimated_vsize != nullopt) {
        result.pushKV("estimated_vsize", (int)*psbta.estimated_vsize);
    }
    if (psbta.estimated_feerate != nullopt) {
        result.pushKV("estimated_feerate", ValueFromAmount(psbta.estimated_feerate->GetFeePerK()));
    }
    if (psbta.fee != nullopt) {
        result.pushKV("fee", ValueFromAmount(*psbta.fee));
    }
    result.pushKV("next", PSBTRoleName(psbta.next));

    return result;
}

// clang-format off
static const CRPCCommand commands[] =
{ //  category              name                            actor (function)            argNames
  //  --------------------- ------------------------        -----------------------     ----------
    { "rawtransactions",    "getrawtransaction",            &getrawtransaction,         {"txid","verbose","blockhash"} },
    { "rawtransactions",    "createrawtransaction",         &createrawtransaction,      {"inputs","outputs","locktime","replaceable"} },
    { "rawtransactions",    "decoderawtransaction",         &decoderawtransaction,      {"hexstring","iswitness"} },
    { "rawtransactions",    "decodescript",                 &decodescript,              {"hexstring"} },
    { "rawtransactions",    "sendrawtransaction",           &sendrawtransaction,        {"hexstring","allowhighfees|maxfeerate"} },
    { "rawtransactions",    "combinerawtransaction",        &combinerawtransaction,     {"txs"} },
    { "rawtransactions",    "signrawtransactionwithkey",    &signrawtransactionwithkey, {"hexstring","privkeys","prevtxs","sighashtype"} },
    { "rawtransactions",    "testmempoolaccept",            &testmempoolaccept,         {"rawtxs","allowhighfees|maxfeerate","ignorelocks"} },
    { "rawtransactions",    "decodepsbt",                   &decodepsbt,                {"psbt"} },
    { "rawtransactions",    "combinepsbt",                  &combinepsbt,               {"txs"} },
    { "rawtransactions",    "finalizepsbt",                 &finalizepsbt,              {"psbt", "extract"} },
    { "rawtransactions",    "createpsbt",                   &createpsbt,                {"inputs","outputs","locktime","replaceable"} },
    { "rawtransactions",    "converttopsbt",                &converttopsbt,             {"hexstring","permitsigdata","iswitness"} },
    { "rawtransactions",    "utxoupdatepsbt",               &utxoupdatepsbt,            {"psbt", "descriptors"} },
    { "rawtransactions",    "joinpsbts",                    &joinpsbts,                 {"txs"} },
    { "rawtransactions",    "analyzepsbt",                  &analyzepsbt,               {"psbt"} },

    { "blockchain",         "gettxoutproof",                &gettxoutproof,             {"txids", "blockhash"} },
    { "blockchain",         "verifytxoutproof",             &verifytxoutproof,          {"proof"} },
};
// clang-format on

void RegisterRawTransactionRPCCommands(CRPCTable &t)
{
    for (unsigned int vcidx = 0; vcidx < ARRAYLEN(commands); vcidx++)
        t.appendCommand(commands[vcidx].name, &commands[vcidx]);
}<|MERGE_RESOLUTION|>--- conflicted
+++ resolved
@@ -41,7 +41,6 @@
 
 #include <univalue.h>
 
-<<<<<<< HEAD
 void TxToJSONExpanded(const CTransaction& tx, const uint256 hashBlock, UniValue& entry,
                       int nHeight = 0, int nConfirmations = 0, int nBlockTime = 0)
 {
@@ -157,14 +156,9 @@
     }
 }
 
-/** High fee rate for sendrawtransaction and testmempoolaccept.
- * By default, transaction with a fee rate higher than this will be rejected by
- * the RPCs. This can be overridden with the maxfeerate argument.
-=======
 /** Maximum fee rate for sendrawtransaction and testmempoolaccept.
  * By default, a transaction with a fee rate higher than this will be rejected
  * by the RPCs. This can be overridden with the maxfeerate argument.
->>>>>>> ae3902ee
  */
 static const CFeeRate DEFAULT_MAX_RAW_TX_FEE_RATE{COIN / 2};
 static const CFeeRate DEFAULT_MAX_RAW_TX_FEE_RATE_BTC{COIN / 10};
