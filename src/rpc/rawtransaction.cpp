--- conflicted
+++ resolved
@@ -42,20 +42,12 @@
 #include <validationinterface.h>
 
 #include <insight/insight.h>
-<<<<<<< HEAD
-
-=======
->>>>>>> 8739b5cc
 
 #include <numeric>
 #include <stdint.h>
 
 #include <univalue.h>
 
-<<<<<<< HEAD
-void TxToJSONExpanded(const CTransaction& tx, const uint256 hashBlock, const CTxMemPool *pmempool, UniValue& entry,
-                      int nHeight = 0, int nConfirmations = 0, int nBlockTime = 0)
-=======
 using node::AnalyzePSBT;
 using node::FindCoins;
 using node::GetTransaction;
@@ -65,28 +57,10 @@
 using node::UndoReadFromDisk;
 
 static void TxToUnivExpanded(const CTransaction& tx, const uint256& block_hash, UniValue& entry, bool include_hex, int serialize_flags, const CTxUndo* txundo, TxVerbosity verbosity, ChainstateManager *pchainman, CTxMemPool *pmempool, int raw_verbosity)
->>>>>>> 8739b5cc
 {
     uint256 txid = tx.GetHash();
     entry.pushKV("txid", txid.GetHex());
     entry.pushKV("hash", tx.GetWitnessHash().GetHex());
-<<<<<<< HEAD
-    entry.pushKV("size", (int)::GetSerializeSize(tx, PROTOCOL_VERSION));
-    entry.pushKV("vsize", (int)::GetVirtualTransactionSize(tx));
-    entry.pushKV("weight", GetTransactionWeight(tx));
-    entry.pushKV("version", tx.nVersion);
-    entry.pushKV("locktime", (int64_t)tx.nLockTime);
-
-    UniValue vin(UniValue::VARR);
-    for (const auto &txin : tx.vin) {
-        UniValue in(UniValue::VOBJ);
-        if (tx.IsCoinBase()) {
-            in.pushKV("coinbase", HexStr(txin.scriptSig));
-        } else
-        if (txin.IsAnonInput()) {
-            in.pushKV("type", "anon");
-            in.pushKV("valueSat", -1);
-=======
     // Transaction version is actually unsigned in consensus checks, just signed in memory,
     // so cast to unsigned before giving it to the user.
     entry.pushKV("version", static_cast<int64_t>(static_cast<uint32_t>(tx.nVersion)));
@@ -114,19 +88,11 @@
             if (verbosity == TxVerbosity::SHOW_DETAILS_AND_PREVOUT) {
                 in.pushKV("valueSat", -1);
             }
->>>>>>> 8739b5cc
             uint32_t nSigInputs, nSigRingSize;
             txin.GetAnonInfo(nSigInputs, nSigRingSize);
             in.pushKV("num_inputs", (int)nSigInputs);
             in.pushKV("ring_size", (int)nSigRingSize);
 
-<<<<<<< HEAD
-            if (tx.HasWitness()
-                && !txin.scriptWitness.IsNull()
-                && txin.scriptWitness.stack.size() > 0) {
-                const std::vector<uint8_t> &vMI = txin.scriptWitness.stack[0];
-
-=======
             if (raw_verbosity >= 2 &&
                 tx.HasWitness() &&
                 !txin.scriptWitness.IsNull() &&
@@ -134,7 +100,6 @@
                 const std::vector<uint8_t> &vMI = txin.scriptWitness.stack[0];
 
                 UniValue ring_member_rows(UniValue::VOBJ);
->>>>>>> 8739b5cc
                 size_t ofs = 0, nb = 0;
                 for (size_t k = 0; k < nSigInputs; ++k) {
                     std::string row_out;
@@ -146,14 +111,9 @@
                         ofs += nb;
                         row_out += row_out.size() == 0 ? strprintf("%lu", anon_index) : strprintf(", %lu", anon_index); // linter fails ? "%lu" : ", %lu"
                     }
-<<<<<<< HEAD
-                    in.pushKV(strprintf("ring_row_%d", k), row_out);
-                }
-=======
                     ring_member_rows.pushKV(strprintf("%d", k), row_out);
                 }
                 in.pushKV("ring_member_rows", ring_member_rows);
->>>>>>> 8739b5cc
             }
         } else {
             in.pushKV("txid", txin.prevout.hash.GetHex());
@@ -162,18 +122,11 @@
             o.pushKV("asm", ScriptToAsmStr(txin.scriptSig, true));
             o.pushKV("hex", HexStr(txin.scriptSig));
             in.pushKV("scriptSig", o);
-<<<<<<< HEAD
-            // Add address and value info if spentindex enabled
-            CSpentIndexValue spentInfo;
-            CSpentIndexKey spentKey(txin.prevout.hash, txin.prevout.n);
-            if (GetSpentIndex(spentKey, spentInfo, pmempool)) {
-=======
 
             // Add address and value info if spentindex enabled
             CSpentIndexValue spentInfo;
             CSpentIndexKey spentKey(txin.prevout.hash, txin.prevout.n);
             if (pchainman && GetSpentIndex(*pchainman, spentKey, spentInfo, pmempool)) {
->>>>>>> 8739b5cc
                 in.pushKV("type", spentInfo.satoshis == -1 ? "blind" : "standard");
                 in.pushKV("value", ValueFromAmount(spentInfo.satoshis));
                 in.pushKV("valueSat", spentInfo.satoshis);
@@ -184,10 +137,6 @@
                 }
             }
         }
-<<<<<<< HEAD
-
-=======
->>>>>>> 8739b5cc
         if (!txin.scriptData.IsNull()) {
             UniValue scriptdata(UniValue::VARR);
             for (unsigned int j = 0; j < txin.scriptData.stack.size(); j++) {
@@ -196,17 +145,6 @@
             }
             in.pushKV("scriptdata", scriptdata);
         }
-<<<<<<< HEAD
-
-        if (tx.HasWitness()) {
-            if (!txin.scriptWitness.IsNull()) {
-                UniValue txinwitness(UniValue::VARR);
-                for (unsigned int j = 0; j < txin.scriptWitness.stack.size(); j++) {
-                    std::vector<unsigned char> item = txin.scriptWitness.stack[j];
-                    txinwitness.push_back(HexStr(item));
-                }
-                in.pushKV("txinwitness", txinwitness);
-=======
         if (!tx.vin[i].scriptWitness.IsNull()) {
             UniValue txinwitness(UniValue::VARR);
             for (const auto& item : tx.vin[i].scriptWitness.stack) {
@@ -230,20 +168,14 @@
                 p.pushKV("value", ValueFromAmount(prev_txout.nValue));
                 p.pushKV("scriptPubKey", o_script_pub_key);
                 in.pushKV("prevout", p);
->>>>>>> 8739b5cc
             }
         }
         in.pushKV("sequence", (int64_t)txin.nSequence);
         vin.push_back(in);
     }
     entry.pushKV("vin", vin);
-<<<<<<< HEAD
+
     UniValue vout(UniValue::VARR);
-
-=======
-
-    UniValue vout(UniValue::VARR);
->>>>>>> 8739b5cc
     for (unsigned int i = 0; i < tx.vpout.size(); i++) {
         UniValue out(UniValue::VOBJ);
         out.pushKV("n", (int64_t)i);
@@ -252,11 +184,7 @@
         if (txo_type == OUTPUT_STANDARD || txo_type == OUTPUT_CT) {
             CSpentIndexValue spentInfo;
             CSpentIndexKey spentKey(txid, i);
-<<<<<<< HEAD
-            if (GetSpentIndex(spentKey, spentInfo, pmempool)) {
-=======
             if (pchainman && GetSpentIndex(*pchainman, spentKey, spentInfo, pmempool)) {
->>>>>>> 8739b5cc
                 out.pushKV("spentTxId", spentInfo.txid.GetHex());
                 out.pushKV("spentIndex", (int)spentInfo.inputIndex);
                 out.pushKV("spentHeight", spentInfo.blockHeight);
@@ -265,26 +193,6 @@
         vout.push_back(out);
     }
 
-<<<<<<< HEAD
-    entry.pushKV("vout", vout);
-
-    if (!hashBlock.IsNull()) {
-        entry.pushKV("blockhash", hashBlock.GetHex());
-
-        if (nConfirmations > 0) {
-            entry.pushKV("height", nHeight);
-            entry.pushKV("confirmations", nConfirmations);
-            PushTime(entry, "time", nBlockTime);
-            PushTime(entry, "blocktime", nBlockTime);
-        } else {
-            entry.pushKV("height", -1);
-            entry.pushKV("confirmations", 0);
-        }
-    }
-}
-
-static void TxToJSON(const CTransaction& tx, const uint256 hashBlock, UniValue& entry)
-=======
     if (!tx.IsParticlVersion())
     for (unsigned int i = 0; i < tx.vout.size(); i++) {
         const CTxOut& txout = tx.vout[i];
@@ -325,7 +233,6 @@
                      Chainstate& active_chainstate, const CTxUndo* txundo = nullptr,
                      TxVerbosity verbosity = TxVerbosity::SHOW_DETAILS,
                      ChainstateManager *pchainman = nullptr, CTxMemPool *pmempool = nullptr, int raw_verbosity = 0)
->>>>>>> 8739b5cc
 {
     CHECK_NONFATAL(verbosity >= TxVerbosity::SHOW_DETAILS);
     // Call into TxToUniv() in bitcoin-common to decode the transaction hex.
@@ -346,19 +253,11 @@
         entry.pushKV("blockhash", hashBlock.GetHex());
         const CBlockIndex* pindex = active_chainstate.m_blockman.LookupBlockIndex(hashBlock);
         if (pindex) {
-<<<<<<< HEAD
-            if (::ChainActive().Contains(pindex)) {
-                entry.pushKV("height", pindex->nHeight);
-                entry.pushKV("confirmations", 1 + ::ChainActive().Height() - pindex->nHeight);
-                entry.pushKV("time", pindex->GetBlockTime());
-                entry.pushKV("blocktime", pindex->GetBlockTime());
-=======
             if (active_chainstate.m_chain.Contains(pindex)) {
                 entry.pushKV("height", pindex->nHeight);
                 entry.pushKV("confirmations", 1 + active_chainstate.m_chain.Height() - pindex->nHeight);
                 PushTime(entry, "time", pindex->GetBlockTime());
                 PushTime(entry, "blocktime", pindex->GetBlockTime());
->>>>>>> 8739b5cc
             } else
             {
                 entry.pushKV("height", -1);
@@ -524,60 +423,8 @@
                              {RPCResult::Type::NUM_TIME, "blocktime", /*optional=*/true, "The block time expressed in " + UNIX_EPOCH_TIME},
                              {RPCResult::Type::NUM, "time", /*optional=*/true, "Same as \"blocktime\""},
                              {RPCResult::Type::STR_HEX, "hex", "The serialized, hex-encoded data for 'txid'"},
-<<<<<<< HEAD
-                             {RPCResult::Type::STR_HEX, "txid", "The transaction id (same as provided)"},
-                             {RPCResult::Type::STR_HEX, "hash", "The transaction hash (differs from txid for witness transactions)"},
-                             {RPCResult::Type::NUM, "size", "The serialized transaction size"},
-                             {RPCResult::Type::NUM, "vsize", "The virtual transaction size (differs from size for witness transactions)"},
-                             {RPCResult::Type::NUM, "weight", "The transaction's weight (between vsize*4-3 and vsize*4)"},
-                             {RPCResult::Type::NUM, "version", "The version"},
-                             {RPCResult::Type::NUM_TIME, "locktime", "The lock time"},
-                             {RPCResult::Type::ARR, "vin", "",
-                             {
-                                 {RPCResult::Type::OBJ, "", "",
-                                 {
-                                     {RPCResult::Type::STR_HEX, "txid", "The transaction id"},
-                                     {RPCResult::Type::NUM, "vout", "The output number"},
-                                     {RPCResult::Type::OBJ, "scriptSig", "The script",
-                                     {
-                                         {RPCResult::Type::STR, "asm", "asm"},
-                                         {RPCResult::Type::STR_HEX, "hex", "hex"},
-                                     }},
-                                     {RPCResult::Type::NUM, "sequence", "The script sequence number"},
-                                     {RPCResult::Type::ARR, "txinwitness", "",
-                                     {
-                                         {RPCResult::Type::STR_HEX, "hex", "hex-encoded witness data (if any)"},
-                                     }},
-                                 }},
-                             }},
-                             {RPCResult::Type::ARR, "vout", "",
-                             {
-                                 {RPCResult::Type::OBJ, "", "",
-                                 {
-                                     {RPCResult::Type::NUM, "value", "The value in " + CURRENCY_UNIT},
-                                     {RPCResult::Type::NUM, "n", "index"},
-                                     {RPCResult::Type::OBJ, "scriptPubKey", "",
-                                     {
-                                         {RPCResult::Type::STR, "asm", "the asm"},
-                                         {RPCResult::Type::STR, "hex", "the hex"},
-                                         {RPCResult::Type::NUM, "reqSigs", "The required sigs"},
-                                         {RPCResult::Type::STR, "type", "The type, eg 'pubkeyhash'"},
-                                         {RPCResult::Type::ARR, "addresses", "",
-                                         {
-                                             {RPCResult::Type::STR, "address", "ghost address"},
-                                         }},
-                                     }},
-                                 }},
-                             }},
-                             {RPCResult::Type::STR_HEX, "blockhash", "the block hash"},
-                             {RPCResult::Type::NUM, "confirmations", "The confirmations"},
-                             {RPCResult::Type::NUM_TIME, "blocktime", "The block time expressed in " + UNIX_EPOCH_TIME},
-                             {RPCResult::Type::NUM, "time", "Same as \"blocktime\""},
-                        }
-=======
                          },
                          DecodeTxDoc(/*txid_field_doc=*/"The transaction id (same as provided)")),
->>>>>>> 8739b5cc
                     },
                     RPCResult{"for verbosity = 2",
                         RPCResult::Type::OBJ, "", "",
@@ -616,12 +463,8 @@
     uint256 hash = ParseHashV(request.params[0], "parameter 1");
     const CBlockIndex* blockindex = nullptr;
 
-<<<<<<< HEAD
-    if (!fParticlMode && hash == Params().GenesisBlock().hashMerkleRoot) {
-=======
     if (!fParticlMode &&
         hash == chainman.GetParams().GenesisBlock().hashMerkleRoot) {
->>>>>>> 8739b5cc
         // Special exception for the genesis block coinbase transaction
         throw JSONRPCError(RPC_INVALID_ADDRESS_OR_KEY, "The genesis block coinbase is not considered an ordinary transaction and cannot be retrieved");
     }
@@ -650,10 +493,6 @@
     if (g_txindex && !blockindex) {
         f_txindex_ready = g_txindex->BlockUntilSyncedToCurrentChain();
     }
-
-    int nHeight = 0;
-    int nConfirmations = 0;
-    int nBlockTime = 0;
 
     uint256 hash_block;
     const CTransactionRef tx = GetTransaction(blockindex, node.mempool.get(), hash, chainman.GetConsensus(), hash_block);
@@ -675,89 +514,12 @@
         throw JSONRPCError(RPC_INVALID_ADDRESS_OR_KEY, errmsg + ". Use gettransaction for wallet transactions.");
     }
 
-<<<<<<< HEAD
-    {
-        LOCK(cs_main);
-        BlockMap::iterator mi = g_chainman.BlockIndex().find(hash_block);
-        if (mi != g_chainman.BlockIndex().end() && mi->second) {
-            CBlockIndex *pindex = mi->second;
-            if (::ChainActive().Contains(pindex)) {
-                nHeight = pindex->nHeight;
-                nConfirmations = 1 + ::ChainActive().Height() - pindex->nHeight;
-                nBlockTime = pindex->GetBlockTime();
-            } else {
-                nHeight = -1;
-                nConfirmations = 0;
-                nBlockTime = pindex->GetBlockTime();
-            }
-        }
-    }
-
-    std::string strHex = EncodeHexTx(*tx, RPCSerializationFlags());
-    if (!fVerbose) {
-        return strHex;
-    }
-
-    UniValue result(UniValue::VOBJ);
-    if (blockindex) result.pushKV("in_active_chain", in_active_chain);
-    result.pushKV("hex", strHex);
-
-    if (fParticlMode) {
-        TxToJSONExpanded(*tx, hash_block, node.mempool.get(), result, nHeight, nConfirmations, nBlockTime);
-    } else {
-        TxToJSON(*tx, hash_block, result);
-    }
-    return result;
-},
-    };
-}
-
-static RPCHelpMan gettxoutproof()
-{
-    return RPCHelpMan{"gettxoutproof",
-                "\nReturns a hex-encoded proof that \"txid\" was included in a block.\n"
-                "\nNOTE: By default this function only works sometimes. This is when there is an\n"
-                "unspent output in the utxo for this transaction. To make it always work,\n"
-                "you need to maintain a transaction index, using the -txindex command line option or\n"
-                "specify the block in which the transaction is included manually (by blockhash).\n",
-                {
-                    {"txids", RPCArg::Type::ARR, RPCArg::Optional::NO, "The txids to filter",
-                        {
-                            {"txid", RPCArg::Type::STR_HEX, RPCArg::Optional::OMITTED, "A transaction hash"},
-                        },
-                        },
-                    {"blockhash", RPCArg::Type::STR_HEX, RPCArg::Optional::OMITTED_NAMED_ARG, "If specified, looks for txid in the block with this hash"},
-                },
-                RPCResult{
-                    RPCResult::Type::STR, "data", "A string that is a serialized, hex-encoded data for the proof."
-                },
-                RPCExamples{""},
-        [&](const RPCHelpMan& self, const JSONRPCRequest& request) -> UniValue
-{
-    std::set<uint256> setTxids;
-    uint256 oneTxid;
-    UniValue txids = request.params[0].get_array();
-    for (unsigned int idx = 0; idx < txids.size(); idx++) {
-        const UniValue& txid = txids[idx];
-        uint256 hash(ParseHashV(txid, "txid"));
-        if (setTxids.count(hash)) {
-            throw JSONRPCError(RPC_INVALID_PARAMETER, std::string("Invalid parameter, duplicated txid: ") + txid.get_str());
-        }
-        setTxids.insert(hash);
-        oneTxid = hash;
-    }
-
-    CBlockIndex* pblockindex = nullptr;
-    uint256 hashBlock;
-    if (!request.params[1].isNull()) {
-=======
     if (verbosity <= 0) {
         return EncodeHexTx(*tx, RPCSerializationFlags());
     }
 
     UniValue result(UniValue::VOBJ);
     if (blockindex) {
->>>>>>> 8739b5cc
         LOCK(cs_main);
         result.pushKV("in_active_chain", chainman.ActiveChain().Contains(blockindex));
     }
@@ -802,43 +564,7 @@
                 "Returns hex-encoded raw transaction.\n"
                 "Note that the transaction's inputs are not signed, and\n"
                 "it is not stored in the wallet or transmitted to the network.\n",
-<<<<<<< HEAD
-                {
-                    {"inputs", RPCArg::Type::ARR, RPCArg::Optional::NO, "The inputs",
-                        {
-                            {"", RPCArg::Type::OBJ, RPCArg::Optional::OMITTED, "",
-                                {
-                                    {"txid", RPCArg::Type::STR_HEX, RPCArg::Optional::NO, "The transaction id"},
-                                    {"vout", RPCArg::Type::NUM, RPCArg::Optional::NO, "The output number"},
-                                    {"sequence", RPCArg::Type::NUM, /* default */ "depends on the value of the 'replaceable' and 'locktime' arguments", "The sequence number"},
-                                },
-                                },
-                        },
-                        },
-                    {"outputs", RPCArg::Type::ARR, RPCArg::Optional::NO, "The outputs (key-value pairs), where none of the keys are duplicated.\n"
-                            "That is, each address can only appear once and there can only be one 'data' object.\n"
-                            "For compatibility reasons, a dictionary, which holds the key-value pairs directly, is also\n"
-                            "                             accepted as second parameter.",
-                        {
-                            {"", RPCArg::Type::OBJ, RPCArg::Optional::OMITTED, "",
-                                {
-                                    {"address", RPCArg::Type::AMOUNT, RPCArg::Optional::NO, "A key-value pair. The key (string) is the ghost address, the value (float or string) is the amount in " + CURRENCY_UNIT},
-                                },
-                                },
-                            {"", RPCArg::Type::OBJ, RPCArg::Optional::OMITTED, "",
-                                {
-                                    {"data", RPCArg::Type::STR_HEX, RPCArg::Optional::NO, "A key-value pair. The key must be \"data\", the value is hex-encoded data"},
-                                },
-                                },
-                        },
-                        },
-                    {"locktime", RPCArg::Type::NUM, /* default */ "0", "Raw locktime. Non-0 value also locktime-activates inputs"},
-                    {"replaceable", RPCArg::Type::BOOL, /* default */ "false", "Marks this transaction as BIP125-replaceable.\n"
-            "                             Allows this transaction to be replaced by a transaction with higher fees. If provided, it is an error if explicit sequence numbers are incompatible."},
-                },
-=======
                 CreateTxDoc(),
->>>>>>> 8739b5cc
                 RPCResult{
                     RPCResult::Type::STR_HEX, "transaction", "hex string of the transaction"
                 },
@@ -877,56 +603,7 @@
                 },
                 RPCResult{
                     RPCResult::Type::OBJ, "", "",
-<<<<<<< HEAD
-                    {
-                        {RPCResult::Type::STR_HEX, "txid", "The transaction id"},
-                        {RPCResult::Type::STR_HEX, "hash", "The transaction hash (differs from txid for witness transactions)"},
-                        {RPCResult::Type::NUM, "size", "The transaction size"},
-                        {RPCResult::Type::NUM, "vsize", "The virtual transaction size (differs from size for witness transactions)"},
-                        {RPCResult::Type::NUM, "weight", "The transaction's weight (between vsize*4 - 3 and vsize*4)"},
-                        {RPCResult::Type::NUM, "version", "The version"},
-                        {RPCResult::Type::NUM_TIME, "locktime", "The lock time"},
-                        {RPCResult::Type::ARR, "vin", "",
-                        {
-                            {RPCResult::Type::OBJ, "", "",
-                            {
-                                {RPCResult::Type::STR_HEX, "txid", "The transaction id"},
-                                {RPCResult::Type::NUM, "vout", "The output number"},
-                                {RPCResult::Type::OBJ, "scriptSig", "The script",
-                                {
-                                    {RPCResult::Type::STR, "asm", "asm"},
-                                    {RPCResult::Type::STR_HEX, "hex", "hex"},
-                                }},
-                                {RPCResult::Type::ARR, "txinwitness", "",
-                                {
-                                    {RPCResult::Type::STR_HEX, "hex", "hex-encoded witness data (if any)"},
-                                }},
-                                {RPCResult::Type::NUM, "sequence", "The script sequence number"},
-                            }},
-                        }},
-                        {RPCResult::Type::ARR, "vout", "",
-                        {
-                            {RPCResult::Type::OBJ, "", "",
-                            {
-                                {RPCResult::Type::NUM, "value", "The value in " + CURRENCY_UNIT},
-                                {RPCResult::Type::NUM, "n", "index"},
-                                {RPCResult::Type::OBJ, "scriptPubKey", "",
-                                {
-                                    {RPCResult::Type::STR, "asm", "the asm"},
-                                    {RPCResult::Type::STR_HEX, "hex", "the hex"},
-                                    {RPCResult::Type::NUM, "reqSigs", "The required sigs"},
-                                    {RPCResult::Type::STR, "type", "The type, eg 'pubkeyhash'"},
-                                    {RPCResult::Type::ARR, "addresses", "",
-                                    {
-                                        {RPCResult::Type::STR, "address", "ghost address"},
-                                    }},
-                                }},
-                            }},
-                        }},
-                    }
-=======
                     DecodeTxDoc(/*txid_field_doc=*/"The transaction id"),
->>>>>>> 8739b5cc
                 },
                 RPCExamples{
                     HelpExampleCli("decoderawtransaction", "\"hexstring\"")
@@ -953,43 +630,6 @@
 
 static RPCHelpMan decodescript()
 {
-<<<<<<< HEAD
-    return RPCHelpMan{"decodescript",
-                "\nDecode a hex-encoded script.\n",
-                {
-                    {"hexstring", RPCArg::Type::STR_HEX, RPCArg::Optional::NO, "the hex-encoded script"},
-                },
-                RPCResult{
-                    RPCResult::Type::OBJ, "", "",
-                    {
-                        {RPCResult::Type::STR, "asm", "Script public key"},
-                        {RPCResult::Type::STR, "hex", "hex-encoded public key"},
-                        {RPCResult::Type::STR, "type", "The output type (e.g. "+GetAllOutputTypes()+")"},
-                        {RPCResult::Type::NUM, "reqSigs", "The required signatures"},
-                        {RPCResult::Type::ARR, "addresses", "",
-                        {
-                            {RPCResult::Type::STR, "address", "ghost address"},
-                        }},
-                        {RPCResult::Type::STR, "p2sh", "address of P2SH script wrapping this redeem script (not returned if the script is already a P2SH)"},
-                        {RPCResult::Type::OBJ, "segwit", "Result of a witness script public key wrapping this redeem script (not returned if the script is a P2SH or witness)",
-                        {
-                            {RPCResult::Type::STR, "asm", "String representation of the script public key"},
-                            {RPCResult::Type::STR_HEX, "hex", "Hex string of the script public key"},
-                            {RPCResult::Type::STR, "type", "The type of the script public key (e.g. witness_v0_keyhash or witness_v0_scripthash)"},
-                            {RPCResult::Type::NUM, "reqSigs", "The required signatures (always 1)"},
-                            {RPCResult::Type::ARR, "addresses", "(always length 1)",
-                            {
-                                {RPCResult::Type::STR, "address", "segwit address"},
-                            }},
-                            {RPCResult::Type::STR, "p2sh-segwit", "address of the P2SH script wrapping this witness redeem script"},
-                        }},
-                    }
-                },
-                RPCExamples{
-                    HelpExampleCli("decodescript", "\"hexstring\"")
-            + HelpExampleRpc("decodescript", "\"hexstring\"")
-                },
-=======
     return RPCHelpMan{
         "decodescript",
         "\nDecode a hex-encoded script.\n",
@@ -1022,7 +662,6 @@
             HelpExampleCli("decodescript", "\"hexstring\"")
           + HelpExampleRpc("decodescript", "\"hexstring\"")
         },
->>>>>>> 8739b5cc
         [&](const RPCHelpMan& self, const JSONRPCRequest& request) -> UniValue
 {
     UniValue r(UniValue::VOBJ);
@@ -1091,10 +730,6 @@
                         return false;
                     }
                 }
-<<<<<<< HEAD
-            }
-
-=======
                 return true;
             case TxoutType::NONSTANDARD:
             case TxoutType::PUBKEYHASH:
@@ -1120,7 +755,6 @@
             NONFATAL_UNREACHABLE();
         }()};
         if (can_wrap_P2WSH) {
->>>>>>> 8739b5cc
             UniValue sr(UniValue::VOBJ);
             CScript segwitScr;
             FlatSigningProvider provider;
@@ -1224,11 +858,7 @@
                 sigdata.MergeSignatureData(DataFromTransaction(txv, i, vchAmount, prevPubKey));
             }
         }
-<<<<<<< HEAD
-        ProduceSignature(DUMMY_SIGNING_PROVIDER, MutableTransactionSignatureCreator(&mergedTx, i, vchAmount, 1), prevPubKey, sigdata);
-=======
         ProduceSignature(DUMMY_SIGNING_PROVIDER, MutableTransactionSignatureCreator(mergedTx, i, vchAmount, 1), prevPubKey, sigdata);
->>>>>>> 8739b5cc
 
         UpdateInput(txin, sigdata);
     }
@@ -1357,65 +987,15 @@
 
     // Parse the prevtxs array
     ParsePrevouts(request.params[2], &keystore, coins, mtx.IsCoinStake());
-<<<<<<< HEAD
-
-    UniValue result(UniValue::VOBJ);
-    SignTransaction(mtx, &keystore, coins, request.params[3], result);
-    return result;
-},
-    };
-}
-
-static RPCHelpMan sendrawtransaction()
-{
-    return RPCHelpMan{"sendrawtransaction",
-                "\nSubmit a raw transaction (serialized, hex-encoded) to local node and network.\n"
-                "\nNote that the transaction will be sent unconditionally to all peers, so using this\n"
-                "for manual rebroadcast may degrade privacy by leaking the transaction's origin, as\n"
-                "nodes will normally not rebroadcast non-wallet transactions already in their mempool.\n"
-                "\nAlso see createrawtransaction and signrawtransactionwithkey calls.\n",
-                {
-                    {"hexstring", RPCArg::Type::STR_HEX, RPCArg::Optional::NO, "The hex string of the raw transaction"},
-                    {"maxfeerate", RPCArg::Type::AMOUNT, /* default */ FormatMoney(DEFAULT_MAX_RAW_TX_FEE_RATE.GetFeePerK()),
-                        "Reject transactions whose fee rate is higher than the specified value, expressed in " + CURRENCY_UNIT +
-                            "/kB.\nSet to 0 to accept any fee rate.\n"},
-                },
-                RPCResult{
-                    RPCResult::Type::STR_HEX, "", "The transaction hash in hex"
-                },
-                RPCExamples{
-            "\nCreate a transaction\n"
-            + HelpExampleCli("createrawtransaction", "\"[{\\\"txid\\\" : \\\"mytxid\\\",\\\"vout\\\":0}]\" \"{\\\"myaddress\\\":0.01}\"") +
-            "Sign the transaction, and get back the hex\n"
-            + HelpExampleCli("signrawtransactionwithwallet", "\"myhex\"") +
-            "\nSend the transaction (signed hex)\n"
-            + HelpExampleCli("sendrawtransaction", "\"signedhex\"") +
-            "\nAs a JSON-RPC call\n"
-            + HelpExampleRpc("sendrawtransaction", "\"signedhex\"")
-                },
-        [&](const RPCHelpMan& self, const JSONRPCRequest& request) -> UniValue
-{
-    RPCTypeCheck(request.params, {
-        UniValue::VSTR,
-        UniValueType(), // VNUM or VSTR, checked inside AmountFromValue()
-    });
-=======
->>>>>>> 8739b5cc
 
     if (!request.params[4].isNull()) {
         const UniValue &options = request.params[4].get_obj();
 
-<<<<<<< HEAD
-    const CFeeRate max_raw_tx_fee_rate = request.params[1].isNull() ?
-                                             fParticlMode ? DEFAULT_MAX_RAW_TX_FEE_RATE : DEFAULT_MAX_RAW_TX_FEE_RATE_BTC :
-                                             CFeeRate(AmountFromValue(request.params[1]));
-=======
         RPCTypeCheckObj(options,
             {
                 {"taproot", UniValueType(UniValue::VOBJ)},
             },
             true, true);
->>>>>>> 8739b5cc
 
         if (options.exists("taproot")) {
             const UniValue &taproot = options["taproot"].get_obj();
@@ -1429,62 +1009,6 @@
                 XOnlyPubKey internal_pubkey;
                 TaprootSpendData trs;
 
-<<<<<<< HEAD
-static RPCHelpMan testmempoolaccept()
-{
-    return RPCHelpMan{"testmempoolaccept",
-                "\nReturns result of mempool acceptance tests indicating if raw transaction (serialized, hex-encoded) would be accepted by mempool.\n"
-                "\nThis checks if the transaction violates the consensus or policy rules.\n"
-                "\nSee sendrawtransaction call.\n",
-                {
-                    {"rawtxs", RPCArg::Type::ARR, RPCArg::Optional::NO, "An array of hex strings of raw transactions.\n"
-            "                                        Length must be one for now.",
-                        {
-                            {"rawtx", RPCArg::Type::STR_HEX, RPCArg::Optional::OMITTED, ""},
-                        },
-                        },
-                    {"maxfeerate", RPCArg::Type::AMOUNT, /* default */ FormatMoney(DEFAULT_MAX_RAW_TX_FEE_RATE.GetFeePerK()), "Reject transactions whose fee rate is higher than the specified value, expressed in " + CURRENCY_UNIT + "/kB\n"},
-                    {"ignorelocks", RPCArg::Type::BOOL, /* default */ "false", "If true, ignore sequence locks when testing.\n"},
-                },
-                RPCResult{
-                    RPCResult::Type::ARR, "", "The result of the mempool acceptance test for each raw transaction in the input array.\n"
-                        "Length is exactly one for now.",
-                    {
-                        {RPCResult::Type::OBJ, "", "",
-                        {
-                            {RPCResult::Type::STR_HEX, "txid", "The transaction hash in hex"},
-                            {RPCResult::Type::BOOL, "allowed", "If the mempool allows this tx to be inserted"},
-                            {RPCResult::Type::NUM, "vsize", "Virtual transaction size as defined in BIP 141. This is different from actual serialized size for witness transactions as witness data is discounted (only present when 'allowed' is true)"},
-                            {RPCResult::Type::OBJ, "fees", "Transaction fees (only present if 'allowed' is true)",
-                            {
-                                {RPCResult::Type::STR_AMOUNT, "base", "transaction fee in " + CURRENCY_UNIT},
-                            }},
-                            {RPCResult::Type::STR, "reject-reason", "Rejection string (only present when 'allowed' is false)"},
-                        }},
-                    }
-                },
-                RPCExamples{
-            "\nCreate a transaction\n"
-            + HelpExampleCli("createrawtransaction", "\"[{\\\"txid\\\" : \\\"mytxid\\\",\\\"vout\\\":0}]\" \"{\\\"myaddress\\\":0.01}\"") +
-            "Sign the transaction, and get back the hex\n"
-            + HelpExampleCli("signrawtransactionwithwallet", "\"myhex\"") +
-            "\nTest acceptance of the transaction (signed hex)\n"
-            + HelpExampleCli("testmempoolaccept", R"('["signedhex"]')") +
-            "\nAs a JSON-RPC call\n"
-            + HelpExampleRpc("testmempoolaccept", "[\"signedhex\"]")
-                },
-        [&](const RPCHelpMan& self, const JSONRPCRequest& request) -> UniValue
-{
-    RPCTypeCheck(request.params, {
-        UniValue::VARR,
-        UniValueType(), // VNUM or VSTR, checked inside AmountFromValue()
-        UniValue::VBOOL,
-    });
-
-    if (request.params[0].get_array().size() != 1) {
-        throw JSONRPCError(RPC_INVALID_PARAMETER, "Array must contain exactly one raw transaction for now");
-    }
-=======
                 if (taproot_key_info.exists("internal_key_index")) {
                     int xk_offset = taproot_key_info["internal_key_index"].getInt<int>();
                     if (xk_offset < 0 || xk_offset >= (int) keys.size()) {
@@ -1501,7 +1025,6 @@
                     }
                     internal_pubkey = XOnlyPubKey(ParseHex(s));
                 }
->>>>>>> 8739b5cc
 
                 if (taproot_key_info.exists("merkle_root")) {
                     std::string s = taproot_key_info["merkle_root"].get_str();
@@ -1516,40 +1039,17 @@
                 if (taproot_key_info.exists("scripts")) {
                     TaprootBuilder builder;
 
-<<<<<<< HEAD
-    const CFeeRate max_raw_tx_fee_rate = request.params[1].isNull() ?
-                                             fParticlMode ? DEFAULT_MAX_RAW_TX_FEE_RATE : DEFAULT_MAX_RAW_TX_FEE_RATE_BTC :
-                                             CFeeRate(AmountFromValue(request.params[1]));
-
-    bool ignore_locks = !request.params[2].isNull() ? request.params[2].get_bool() : false;
-
-    CTxMemPool& mempool = EnsureMemPool(request.context);
-    int64_t virtual_size = GetVirtualTransactionSize(*tx);
-    CAmount max_raw_tx_fee = max_raw_tx_fee_rate.GetFee(virtual_size);
-=======
                     const UniValue &scripts = taproot_key_info["scripts"].get_array();
 
                     for (unsigned int idx = 0; idx < scripts.size(); ++idx) {
                         const UniValue &script = scripts[idx];
->>>>>>> 8739b5cc
 
                         int leaf_version = TAPROOT_LEAF_TAPSCRIPT;
 
-<<<<<<< HEAD
-    TxValidationState state;
-    bool test_accept_res;
-    CAmount fee{0};
-    {
-        LOCK(cs_main);
-        test_accept_res = AcceptToMemoryPool(mempool, state, std::move(tx),
-            nullptr /* plTxnReplaced */, false /* bypass_limits */, /* test_accept */ true, &fee, /* ignore_locks */ ignore_locks);
-    }
-=======
                         if (!script.exists("depth")) {
                             throw JSONRPCError(RPC_INVALID_PARAMETER, "script depth is required.");
                         }
                         int depth = script["depth"].getInt<int>();
->>>>>>> 8739b5cc
 
                         if (script.exists("script") && script.exists("merkle_hash")) {
                             throw JSONRPCError(RPC_INVALID_PARAMETER, "script is incompatible with merkle_hash.");
@@ -2332,43 +1832,7 @@
     return RPCHelpMan{"createpsbt",
                 "\nCreates a transaction in the Partially Signed Transaction format.\n"
                 "Implements the Creator role.\n",
-<<<<<<< HEAD
-                {
-                    {"inputs", RPCArg::Type::ARR, RPCArg::Optional::NO, "The json objects",
-                        {
-                            {"", RPCArg::Type::OBJ, RPCArg::Optional::OMITTED, "",
-                                {
-                                    {"txid", RPCArg::Type::STR_HEX, RPCArg::Optional::NO, "The transaction id"},
-                                    {"vout", RPCArg::Type::NUM, RPCArg::Optional::NO, "The output number"},
-                                    {"sequence", RPCArg::Type::NUM, /* default */ "depends on the value of the 'replaceable' and 'locktime' arguments", "The sequence number"},
-                                },
-                                },
-                        },
-                        },
-                    {"outputs", RPCArg::Type::ARR, RPCArg::Optional::NO, "The outputs (key-value pairs), where none of the keys are duplicated.\n"
-                            "That is, each address can only appear once and there can only be one 'data' object.\n"
-                            "For compatibility reasons, a dictionary, which holds the key-value pairs directly, is also\n"
-                            "                             accepted as second parameter.",
-                        {
-                            {"", RPCArg::Type::OBJ, RPCArg::Optional::OMITTED, "",
-                                {
-                                    {"address", RPCArg::Type::AMOUNT, RPCArg::Optional::NO, "A key-value pair. The key (string) is the ghost address, the value (float or string) is the amount in " + CURRENCY_UNIT},
-                                },
-                                },
-                            {"", RPCArg::Type::OBJ, RPCArg::Optional::OMITTED, "",
-                                {
-                                    {"data", RPCArg::Type::STR_HEX, RPCArg::Optional::NO, "A key-value pair. The key must be \"data\", the value is hex-encoded data"},
-                                },
-                                },
-                        },
-                        },
-                    {"locktime", RPCArg::Type::NUM, /* default */ "0", "Raw locktime. Non-0 value also locktime-activates inputs"},
-                    {"replaceable", RPCArg::Type::BOOL, /* default */ "false", "Marks this transaction as BIP125 replaceable.\n"
-                            "                             Allows this transaction to be replaced by a transaction with higher fees. If provided, it is an error if explicit sequence numbers are incompatible."},
-                },
-=======
                 CreateTxDoc(),
->>>>>>> 8739b5cc
                 RPCResult{
                     RPCResult::Type::STR, "", "The resulting raw transaction (base64-encoded string)"
                 },
@@ -2774,33 +2238,6 @@
 
 void RegisterRawTransactionRPCCommands(CRPCTable& t)
 {
-<<<<<<< HEAD
-// clang-format off
-static const CRPCCommand commands[] =
-{ //  category              name                            actor (function)            argNames
-  //  --------------------- ------------------------        -----------------------     ----------
-    { "rawtransactions",    "getrawtransaction",            &getrawtransaction,         {"txid","verbose","blockhash"} },
-    { "rawtransactions",    "createrawtransaction",         &createrawtransaction,      {"inputs","outputs","locktime","replaceable"} },
-    { "rawtransactions",    "decoderawtransaction",         &decoderawtransaction,      {"hexstring","iswitness"} },
-    { "rawtransactions",    "decodescript",                 &decodescript,              {"hexstring"} },
-    { "rawtransactions",    "sendrawtransaction",           &sendrawtransaction,        {"hexstring","maxfeerate"} },
-    { "rawtransactions",    "combinerawtransaction",        &combinerawtransaction,     {"txs"} },
-    { "rawtransactions",    "signrawtransactionwithkey",    &signrawtransactionwithkey, {"hexstring","privkeys","prevtxs","sighashtype"} },
-    { "rawtransactions",    "testmempoolaccept",            &testmempoolaccept,         {"rawtxs","maxfeerate","ignorelocks"} },
-    { "rawtransactions",    "decodepsbt",                   &decodepsbt,                {"psbt"} },
-    { "rawtransactions",    "combinepsbt",                  &combinepsbt,               {"txs"} },
-    { "rawtransactions",    "finalizepsbt",                 &finalizepsbt,              {"psbt", "extract"} },
-    { "rawtransactions",    "createpsbt",                   &createpsbt,                {"inputs","outputs","locktime","replaceable"} },
-    { "rawtransactions",    "converttopsbt",                &converttopsbt,             {"hexstring","permitsigdata","iswitness"} },
-    { "rawtransactions",    "utxoupdatepsbt",               &utxoupdatepsbt,            {"psbt", "descriptors"} },
-    { "rawtransactions",    "joinpsbts",                    &joinpsbts,                 {"txs"} },
-    { "rawtransactions",    "analyzepsbt",                  &analyzepsbt,               {"psbt"} },
-
-    { "blockchain",         "gettxoutproof",                &gettxoutproof,             {"txids", "blockhash"} },
-    { "blockchain",         "verifytxoutproof",             &verifytxoutproof,          {"proof"} },
-};
-// clang-format on
-=======
     static const CRPCCommand commands[]{
         {"rawtransactions", &getrawtransaction},
         {"rawtransactions", &createrawtransaction},
@@ -2817,7 +2254,6 @@
         {"rawtransactions", &joinpsbts},
         {"rawtransactions", &analyzepsbt},
     };
->>>>>>> 8739b5cc
     for (const auto& c : commands) {
         t.appendCommand(c.name, &c);
     }
