--- conflicted
+++ resolved
@@ -130,10 +130,7 @@
     { "testmempoolaccept", 0, "rawtxs" },
     { "testmempoolaccept", 1, "maxfeerate" },
     { "testmempoolaccept", 2, "ignorelocks" },
-<<<<<<< HEAD
-=======
     { "submitpackage", 0, "package" },
->>>>>>> 8739b5cc
     { "combinerawtransaction", 0, "txs" },
     { "fundrawtransaction", 1, "options" },
     { "fundrawtransaction", 2, "iswitness" },
@@ -161,11 +158,7 @@
     { "gettxoutsetinfo", 2, "use_index"},
     { "lockunspent", 0, "unlock" },
     { "lockunspent", 1, "transactions" },
-<<<<<<< HEAD
-    { "lockunspent", 2, "permanent" },
-=======
     { "lockunspent", 2, "persistent" },
->>>>>>> 8739b5cc
     { "send", 0, "outputs" },
     { "send", 1, "conf_target" },
     { "send", 3, "fee_rate"},
@@ -203,7 +196,6 @@
     { "setwalletflag", 1, "value" },
     { "getmempoolancestors", 1, "verbose" },
     { "getmempooldescendants", 1, "verbose" },
-<<<<<<< HEAD
     { "getblockhashes", 0 , "high"},
     { "getblockhashes", 1, "low"},
     { "getblockhashes", 2, "options" },
@@ -217,17 +209,6 @@
     { "listcoldstakeunspent", 2, "options"},
     { "getblockreward", 0, "height"},
     { "getblockbalances", 1, "options"},
-    { "bumpfee", 1, "options" },
-    { "psbtbumpfee", 1, "options" },
-
-
-    { "reservebalance", 0, "enabled" },
-    { "deriverangekeys", 0, "start" },
-    { "deriverangekeys", 1, "end" },
-    { "filtertransactions", 0, "options" },
-    { "filteraddresses", 0, "offset" },
-    { "filteraddresses", 1, "count" },
-=======
     { "gettxspendingprevout", 0, "outputs" },
     { "bumpfee", 1, "options" },
     { "psbtbumpfee", 1, "options" },
@@ -252,7 +233,6 @@
     { "filteraddresses", 2, "sort_code" },
     { "filteraddresses", 4, "match_owned" },
     { "filteraddresses", 5, "show_path" },
->>>>>>> 8739b5cc
     { "setvote", 0, "proposal" },
     { "setvote", 1, "option" },
     { "setvote", 2, "height_start" },
@@ -260,7 +240,6 @@
     { "tallyvotes", 0, "proposal" },
     { "tallyvotes", 1, "height_start" },
     { "tallyvotes", 2, "height_end" },
-<<<<<<< HEAD
     { "debugwallet", 0, "options" },
 
 
@@ -290,8 +269,6 @@
     { "sendanontoanon", 4, "subtractfeefromamount" },
     { "sendanontoanon", 6, "ringsize" },
     { "sendanontoanon", 7, "inputs_per_sig" },
-=======
->>>>>>> 8739b5cc
 
     { "sendtypeto", 2, "outputs" },
     { "sendtypeto", 5, "ringsize" },
@@ -305,19 +282,11 @@
     { "createsignaturewithwallet", 4, "options" },
     { "createsignaturewithkey", 4, "options" },
 
-<<<<<<< HEAD
-
-    { "walletsettings", 1, "value" },
-
-    { "getnewextaddress", 2, "bech32" },
-    { "getnewextaddress", 3, "hardened" },
-=======
     { "walletsettings", 1, "setting_value" },
 
     { "getnewextaddress", 2, "bech32" },
     { "getnewextaddress", 3, "hardened" },
     { "getnewstealthaddress", 1, "num_prefix_bits" },
->>>>>>> 8739b5cc
     { "getnewstealthaddress", 3, "bech32" },
     { "getnewstealthaddress", 4, "makeV2" },
     { "importstealthaddress", 5, "bech32" },
@@ -351,9 +320,6 @@
     { "generatematchingblindfactor", 0, "blind_in" },
     { "generatematchingblindfactor", 1, "blind_out" },
 
-<<<<<<< HEAD
-
-=======
     { "pruneorphanedblocks", 0, "testonly" },
     { "extkeyimportmaster", 2, "save_bip44_root" },
     { "extkeyimportmaster", 5, "scan_chain_from" },
@@ -371,7 +337,6 @@
     { "mnemonicfromentropy", 0, "parameters" },
 
     // Particl: SMSG
->>>>>>> 8739b5cc
     { "smsgsend", 3, "paid_msg" },
     { "smsgsend", 4, "days_retention" },
     { "smsgsend", 5, "testfee" },
@@ -380,10 +345,6 @@
     { "smsgfund", 0, "msgids" },
     { "smsgfund", 1, "options" },
     { "smsgfund", 2, "coin_control" },
-<<<<<<< HEAD
-
-=======
->>>>>>> 8739b5cc
     { "smsg", 1, "options" },
     { "smsgimport", 1, "options" },
     { "smsginbox", 2, "options" },
@@ -394,7 +355,6 @@
     { "smsgpeers", 0, "index" },
     { "smsgzmqpush", 0, "options" },
 
-<<<<<<< HEAD
     { "extkeyimportmaster", 2, "save_bip44_root" },
     { "extkeyimportmaster", 6, "options" },
     { "extkeygenesisimport", 2, "save_bip44_root" },
@@ -406,13 +366,6 @@
 
     { "devicesignrawtransaction", 1, "prevtxs" },
     { "devicesignrawtransaction", 2, "paths" },
-    { "initaccountfromdevice", 2, "makedefault" },
-    { "initaccountfromdevice", 3, "scan_chain_from" },
-    { "initaccountfromdevice", 4, "initstealthchain" },
-
-    { "getposdifficulty", 0, "height" },
-
-=======
     // Particl: Hardware Device
     { "devicesignrawtransaction", 1, "prevtxs" },
     { "devicesignrawtransaction", 2, "paths" },
@@ -447,7 +400,6 @@
     { "getaddressdeltas", 3, "chainInfo" },
     { "getaddressutxos", 0, "addresses"},
     { "getaddressutxos", 1, "chainInfo" },
->>>>>>> 8739b5cc
 
     { "logging", 0, "include" },
     { "logging", 1, "exclude" },
@@ -471,12 +423,8 @@
     { "createwallet", 4, "avoid_reuse"},
     { "createwallet", 5, "descriptors"},
     { "createwallet", 6, "load_on_startup"},
-<<<<<<< HEAD
-    { "createwallet", 7, "use_legacy"},
-=======
     { "createwallet", 7, "external_signer"},
     { "restorewallet", 2, "load_on_startup"},
->>>>>>> 8739b5cc
     { "loadwallet", 1, "load_on_startup"},
     { "unloadwallet", 1, "load_on_startup"},
     { "getnodeaddresses", 0, "count"},
