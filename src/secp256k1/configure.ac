--- conflicted
+++ resolved
@@ -206,34 +206,9 @@
     [enable_module_bulletproof=$enableval],
     [enable_module_bulletproof=no])
 
-AC_ARG_ENABLE(module_generator,
-    AS_HELP_STRING([--enable-module-generator],[enable NUMS generator module (default is no)]),
-    [enable_module_generator=$enableval],
-    [enable_module_generator=no])
-
-AC_ARG_ENABLE(module_commitment,
-    AS_HELP_STRING([--enable-module-commitment],[enable Pedersen commitments module (default is no)]),
-    [enable_module_commitment=$enableval],
-    [enable_module_commitment=no])
-
-AC_ARG_ENABLE(module_rangeproof,
-    AS_HELP_STRING([--enable-module-rangeproof],[enable zero-knowledge range proofs module (default is no)]),
-    [enable_module_rangeproof=$enableval],
-    [enable_module_rangeproof=no])
-
-AC_ARG_ENABLE(module_bulletproof,
-    AS_HELP_STRING([--enable-module-bulletproof],[enable Pedersen / zero-knowledge bulletproofs module (default is no)]),
-    [enable_module_bulletproof=$enableval],
-    [enable_module_bulletproof=no])
-
 AC_ARG_ENABLE(external_default_callbacks,
     AS_HELP_STRING([--enable-external-default-callbacks],[enable external default callback functions [default=no]]), [],
     [SECP_SET_DEFAULT([enable_external_default_callbacks], [no], [no])])
-
-AC_ARG_ENABLE(module_mlsag,
-    AS_HELP_STRING([--enable-module-mlsag],[enable MLSAG module (default is no)]),
-    [enable_module_mlsag=$enableval],
-    [enable_module_mlsag=no])
 
 AC_ARG_ENABLE(module_mlsag,
     AS_HELP_STRING([--enable-module-mlsag],[enable MLSAG module (default is no)]),
@@ -298,73 +273,6 @@
     enable_ctime_tests=$enable_valgrind
 fi
 
-<<<<<<< HEAD
-AC_MSG_CHECKING([for __builtin_popcount])
-AC_COMPILE_IFELSE([AC_LANG_SOURCE([[void myfunc() {__builtin_popcount(0);}]])],
-    [ AC_MSG_RESULT([yes]);AC_DEFINE(HAVE_BUILTIN_POPCOUNT,1,[Define this symbol if __builtin_popcount is available]) ],
-    [ AC_MSG_RESULT([no])
-    ])
-
-AC_MSG_CHECKING([for __builtin_popcountl])
-AC_COMPILE_IFELSE([AC_LANG_SOURCE([[void myfunc() {__builtin_popcountl(0);}]])],
-    [ AC_MSG_RESULT([yes]);AC_DEFINE(HAVE_BUILTIN_POPCOUNTL,1,[Define this symbol if __builtin_popcountl is available]) ],
-    [ AC_MSG_RESULT([no])
-    ])
-
-AC_MSG_CHECKING([for __builtin_ctzl])
-AC_COMPILE_IFELSE([AC_LANG_SOURCE([[void myfunc() {__builtin_ctzl(0);}]])],
-    [ AC_MSG_RESULT([yes]);AC_DEFINE(HAVE_BUILTIN_CTZL,1,[Define this symbol if __builtin_ctzl is available]) ],
-    [ AC_MSG_RESULT([no])
-    ])
-
-
-if test x"$use_ecmult_static_precomputation" != x"no"; then
-  # Temporarily switch to an environment for the native compiler
-  save_cross_compiling=$cross_compiling
-  cross_compiling=no
-  SAVE_CC="$CC"
-  CC="$CC_FOR_BUILD"
-  SAVE_CFLAGS="$CFLAGS"
-  CFLAGS="$CFLAGS_FOR_BUILD"
-  SAVE_CPPFLAGS="$CPPFLAGS"
-  CPPFLAGS="$CPPFLAGS_FOR_BUILD"
-  SAVE_LDFLAGS="$LDFLAGS"
-  LDFLAGS="$LDFLAGS_FOR_BUILD"
-
-  warn_CFLAGS_FOR_BUILD="-Wall -Wextra -Wno-unused-function"
-  saved_CFLAGS="$CFLAGS"
-  CFLAGS="$warn_CFLAGS_FOR_BUILD $CFLAGS"
-  AC_MSG_CHECKING([if native ${CC_FOR_BUILD} supports ${warn_CFLAGS_FOR_BUILD}])
-  AC_COMPILE_IFELSE([AC_LANG_SOURCE([[char foo;]])],
-      [ AC_MSG_RESULT([yes]) ],
-      [ AC_MSG_RESULT([no])
-        CFLAGS="$saved_CFLAGS"
-      ])
-
-  AC_MSG_CHECKING([for working native compiler: ${CC_FOR_BUILD}])
-  AC_RUN_IFELSE(
-    [AC_LANG_PROGRAM([], [])],
-    [working_native_cc=yes],
-    [working_native_cc=no],[:])
-
-  CFLAGS_FOR_BUILD="$CFLAGS"
-
-  # Restore the environment
-  cross_compiling=$save_cross_compiling
-  CC="$SAVE_CC"
-  CFLAGS="$SAVE_CFLAGS"
-  CPPFLAGS="$SAVE_CPPFLAGS"
-  LDFLAGS="$SAVE_LDFLAGS"
-
-  if test x"$working_native_cc" = x"no"; then
-    AC_MSG_RESULT([no])
-    set_precomp=no
-    m4_define([please_set_for_build], [Please set CC_FOR_BUILD, CFLAGS_FOR_BUILD, CPPFLAGS_FOR_BUILD, and/or LDFLAGS_FOR_BUILD.])
-    if test x"$use_ecmult_static_precomputation" = x"yes";  then
-      AC_MSG_ERROR([native compiler ${CC_FOR_BUILD} does not produce working binaries. please_set_for_build])
-    else
-      AC_MSG_WARN([Disabling statically generated ecmult table because the native compiler ${CC_FOR_BUILD} does not produce working binaries. please_set_for_build])
-=======
 if test x"$enable_coverage" = x"yes"; then
     SECP_CONFIG_DEFINES="$SECP_CONFIG_DEFINES -DCOVERAGE=1"
     SECP_CFLAGS="-O0 --coverage $SECP_CFLAGS"
@@ -373,7 +281,6 @@
     # with "-O0 --coverage -g -O2".
     if test "$CFLAGS_overridden" = "no"; then
       CFLAGS="-g"
->>>>>>> 8739b5cc
     fi
     LDFLAGS="--coverage $LDFLAGS"
 else
@@ -382,12 +289,6 @@
     # this case would just add unnecessary complexity (see #896).
     SECP_CFLAGS="-O2 $SECP_CFLAGS"
 fi
-
-AC_MSG_CHECKING([for  __builtin_clzll])
-AC_COMPILE_IFELSE([AC_LANG_SOURCE([[void myfunc() { __builtin_clzll(1);}]])],
-    [ AC_MSG_RESULT([yes]);AC_DEFINE(HAVE_BUILTIN_CLZLL,1,[Define this symbol if  __builtin_clzll is available]) ],
-    [ AC_MSG_RESULT([no])
-    ])
 
 if test x"$req_asm" = x"auto"; then
   SECP_64BIT_ASM_CHECK
@@ -538,31 +439,8 @@
   AC_DEFINE(ENABLE_MODULE_RANGEPROOF, 1, [Define this symbol to enable the zero knowledge range proof module])
 fi
 
-<<<<<<< HEAD
-if test x"$enable_module_generator" = x"yes"; then
-  AC_DEFINE(ENABLE_MODULE_GENERATOR, 1, [Define this symbol to enable the NUMS generator module])
-fi
-
-if test x"$enable_module_commitment" = x"yes"; then
-  AC_DEFINE(ENABLE_MODULE_COMMITMENT, 1, [Define this symbol to enable the Pedersen commitment module])
-fi
-
-if test x"$enable_module_rangeproof" = x"yes"; then
-  AC_DEFINE(ENABLE_MODULE_RANGEPROOF, 1, [Define this symbol to enable the zero knowledge range proof module])
-fi
-
 if test x"$enable_module_bulletproof" = x"yes"; then
   AC_DEFINE(ENABLE_MODULE_BULLETPROOF, 1, [Define this symbol to enable the Pedersen / zero knowledge bulletproof module])
-fi
-
-AC_C_BIGENDIAN()
-
-if test x"$use_external_asm" = x"yes"; then
-  AC_DEFINE(USE_EXTERNAL_ASM, 1, [Define this symbol if an external (non-inline) assembly implementation is used])
-=======
-if test x"$enable_module_bulletproof" = x"yes"; then
-  AC_DEFINE(ENABLE_MODULE_BULLETPROOF, 1, [Define this symbol to enable the Pedersen / zero knowledge bulletproof module])
->>>>>>> 8739b5cc
 fi
 
 AC_C_BIGENDIAN()
@@ -579,16 +457,6 @@
   AC_MSG_NOTICE([******])
   AC_MSG_NOTICE([WARNING: experimental build])
   AC_MSG_NOTICE([Experimental features do not have stable APIs or properties, and may not be safe for production use.])
-<<<<<<< HEAD
-  AC_MSG_NOTICE([Building extrakeys module: $enable_module_extrakeys])
-  AC_MSG_NOTICE([Building schnorrsig module: $enable_module_schnorrsig])
-  AC_MSG_NOTICE([Building NUMS generator module: $enable_module_generator])
-  AC_MSG_NOTICE([Building Pedersen commitment module: $enable_module_commitment])
-  AC_MSG_NOTICE([Building range proof module: $enable_module_rangeproof])
-  AC_MSG_NOTICE([Building bulletproof module: $enable_module_bulletproof])
-  AC_MSG_NOTICE([Building MLSAG module: $enable_module_mlsag])
-=======
->>>>>>> 8739b5cc
   AC_MSG_NOTICE([******])
 
   if test x"$enable_module_generator" != x"yes"; then
@@ -607,17 +475,6 @@
     if test x"$enable_module_bulletproof" = x"yes"; then
       AC_MSG_ERROR([Bulletproof module requires the commitment module. Use --enable-module-commitment to allow.])
     fi
-<<<<<<< HEAD
-  fi
-
-  if test x"$enable_module_mlsag" = x"yes"; then
-    AC_DEFINE(ENABLE_MODULE_MLSAG, 1, [Define this symbol to enable the MLSAG module])
-  fi
-else
-  if test x"$enable_module_extrakeys" = x"yes"; then
-    AC_MSG_ERROR([extrakeys module is experimental. Use --enable-experimental to allow.])
-=======
->>>>>>> 8739b5cc
   fi
 
   if test x"$enable_module_mlsag" = x"yes"; then
@@ -665,17 +522,6 @@
 AM_CONDITIONAL([ENABLE_MODULE_COMMITMENT], [test x"$enable_module_commitment" = x"yes"])
 AM_CONDITIONAL([ENABLE_MODULE_RANGEPROOF], [test x"$enable_module_rangeproof" = x"yes"])
 AM_CONDITIONAL([ENABLE_MODULE_BULLETPROOF], [test x"$enable_module_bulletproof" = x"yes"])
-<<<<<<< HEAD
-AM_CONDITIONAL([USE_EXTERNAL_ASM], [test x"$use_external_asm" = x"yes"])
-AM_CONDITIONAL([USE_ASM_ARM], [test x"$set_asm" = x"arm"])
-AM_CONDITIONAL([ENABLE_MODULE_SURJECTIONPROOF], [test x"$enable_module_surjectionproof" = x"yes"])
-AM_CONDITIONAL([ENABLE_MODULE_MLSAG], [test x"$enable_module_mlsag" = x"yes"])
-
-dnl make sure nothing new is exported so that we don't break the cache
-PKGCONFIG_PATH_TEMP="$PKG_CONFIG_PATH"
-unset PKG_CONFIG_PATH
-PKG_CONFIG_PATH="$PKGCONFIG_PATH_TEMP"
-=======
 AM_CONDITIONAL([USE_EXTERNAL_ASM], [test x"$enable_external_asm" = x"yes"])
 AM_CONDITIONAL([USE_ASM_ARM], [test x"$set_asm" = x"arm"])
 AM_CONDITIONAL([ENABLE_MODULE_SURJECTIONPROOF], [test x"$enable_module_surjectionproof" = x"yes"])
@@ -684,7 +530,6 @@
 AC_SUBST(LIB_VERSION_CURRENT, _LIB_VERSION_CURRENT)
 AC_SUBST(LIB_VERSION_REVISION, _LIB_VERSION_REVISION)
 AC_SUBST(LIB_VERSION_AGE, _LIB_VERSION_AGE)
->>>>>>> 8739b5cc
 
 AC_OUTPUT
 
