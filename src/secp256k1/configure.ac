--- conflicted
+++ resolved
@@ -136,7 +136,6 @@
     [enable_module_recovery=$enableval],
     [enable_module_recovery=no])
 
-<<<<<<< HEAD
 AC_ARG_ENABLE(module_generator,
     AS_HELP_STRING([--enable-module-generator],[enable NUMS generator module (default is no)]),
     [enable_module_generator=$enableval],
@@ -157,22 +156,10 @@
     [enable_module_bulletproof=$enableval],
     [enable_module_bulletproof=no])
 
-
-AC_ARG_ENABLE(module_whitelist,
-    AS_HELP_STRING([--enable-module-whitelist],[enable key whitelisting module (default is no)]),
-    [enable_module_whitelist=$enableval],
-    [enable_module_whitelist=no])
-
-AC_ARG_ENABLE(jni,
-    AS_HELP_STRING([--enable-jni],[enable libsecp256k1_jni (default is no)]),
-    [use_jni=$enableval],
-    [use_jni=no])
-=======
 AC_ARG_ENABLE(external_default_callbacks,
     AS_HELP_STRING([--enable-external-default-callbacks],[enable external default callback functions [default=no]]),
     [use_external_default_callbacks=$enableval],
     [use_external_default_callbacks=no])
->>>>>>> eac65d99
 
 AC_ARG_ENABLE(module_surjectionproof,
     AS_HELP_STRING([--enable-module-surjectionproof],[enable surjection proof module (default is no)]),
@@ -577,37 +564,15 @@
   AC_DEFINE(ENABLE_MODULE_BULLETPROOF, 1, [Define this symbol to enable the Pedersen / zero knowledge bulletproof module])
 fi
 
-if test x"$enable_module_whitelist" = x"yes"; then
-  AC_DEFINE(ENABLE_MODULE_WHITELIST, 1, [Define this symbol to enable the key whitelisting module])
-fi
-
-if test x"$enable_module_surjectionproof" = x"yes"; then
-  AC_DEFINE(ENABLE_MODULE_SURJECTIONPROOF, 1, [Define this symbol to enable the surjection proof module])
-fi
-
 AC_C_BIGENDIAN()
 
 if test x"$use_external_asm" = x"yes"; then
   AC_DEFINE(USE_EXTERNAL_ASM, 1, [Define this symbol if an external (non-inline) assembly implementation is used])
 fi
 
-<<<<<<< HEAD
-AC_MSG_NOTICE([Using static precomputation: $set_precomp])
-AC_MSG_NOTICE([Using assembly optimizations: $set_asm])
-AC_MSG_NOTICE([Using field implementation: $set_field])
-AC_MSG_NOTICE([Using bignum implementation: $set_bignum])
-AC_MSG_NOTICE([Using scalar implementation: $set_scalar])
-AC_MSG_NOTICE([Using endomorphism optimizations: $use_endomorphism])
-AC_MSG_NOTICE([Building benchmarks: $use_benchmark])
-AC_MSG_NOTICE([Building for coverage analysis: $enable_coverage])
-AC_MSG_NOTICE([Building ECDH module: $enable_module_ecdh])
-AC_MSG_NOTICE([Building ECDSA pubkey recovery module: $enable_module_recovery])
-AC_MSG_NOTICE([Using jni: $use_jni])
-=======
 if test x"$use_external_default_callbacks" = x"yes"; then
   AC_DEFINE(USE_EXTERNAL_DEFAULT_CALLBACKS, 1, [Define this symbol if an external implementation of the default callbacks is used])
 fi
->>>>>>> eac65d99
 
 if test x"$enable_experimental" = x"yes"; then
   AC_MSG_NOTICE([******])
@@ -618,8 +583,6 @@
   AC_MSG_NOTICE([Building Pedersen commitment module: $enable_module_commitment])
   AC_MSG_NOTICE([Building range proof module: $enable_module_rangeproof])
   AC_MSG_NOTICE([Building bulletproof module: $enable_module_bulletproof])
-  AC_MSG_NOTICE([Building key whitelisting module: $enable_module_whitelist])
-  AC_MSG_NOTICE([Building surjection proof module: $enable_module_surjectionproof])
   AC_MSG_NOTICE([Building MLSAG module: $enable_module_mlsag])
   AC_MSG_NOTICE([******])
 
@@ -641,15 +604,6 @@
     fi
   fi
 
-  if test x"$enable_module_rangeproof" != x"yes"; then
-    if test x"$enable_module_whitelist" = x"yes"; then
-      AC_MSG_ERROR([Whitelist module requires the rangeproof module. Use --enable-module-rangeproof to allow.])
-    fi
-    if test x"$enable_module_surjectionproof" = x"yes"; then
-      AC_MSG_ERROR([Surjection proof module requires the rangeproof module. Use --enable-module-rangeproof to allow.])
-    fi
-  fi
-
   if test x"$enable_module_mlsag" = x"yes"; then
     AC_DEFINE(ENABLE_MODULE_MLSAG, 1, [Define this symbol to enable the MLSAG module])
   fi
@@ -671,12 +625,6 @@
   fi
   if test x"$enable_module_bulletproof" = x"yes"; then
     AC_MSG_ERROR([Bulletproof module is experimental. Use --enable-experimental to allow.])
-  fi
-  if test x"$enable_module_whitelist" = x"yes"; then
-    AC_MSG_ERROR([Key whitelisting module is experimental. Use --enable-experimental to allow.])
-  fi
-  if test x"$enable_module_surjectionproof" = x"yes"; then
-    AC_MSG_ERROR([Surjection proof module is experimental. Use --enable-experimental to allow.])
   fi
   if test x"$enable_module_mlsag" = x"yes"; then
     AC_MSG_ERROR([MLSAG proof module is experimental. Use --enable-experimental to allow.])
@@ -696,15 +644,10 @@
 AM_CONDITIONAL([USE_ECMULT_STATIC_PRECOMPUTATION], [test x"$set_precomp" = x"yes"])
 AM_CONDITIONAL([ENABLE_MODULE_ECDH], [test x"$enable_module_ecdh" = x"yes"])
 AM_CONDITIONAL([ENABLE_MODULE_RECOVERY], [test x"$enable_module_recovery" = x"yes"])
-<<<<<<< HEAD
 AM_CONDITIONAL([ENABLE_MODULE_GENERATOR], [test x"$enable_module_generator" = x"yes"])
 AM_CONDITIONAL([ENABLE_MODULE_COMMITMENT], [test x"$enable_module_commitment" = x"yes"])
 AM_CONDITIONAL([ENABLE_MODULE_RANGEPROOF], [test x"$enable_module_rangeproof" = x"yes"])
 AM_CONDITIONAL([ENABLE_MODULE_BULLETPROOF], [test x"$enable_module_bulletproof" = x"yes"])
-AM_CONDITIONAL([ENABLE_MODULE_WHITELIST], [test x"$enable_module_whitelist" = x"yes"])
-AM_CONDITIONAL([USE_JNI], [test x"$use_jni" = x"yes"])
-=======
->>>>>>> eac65d99
 AM_CONDITIONAL([USE_EXTERNAL_ASM], [test x"$use_external_asm" = x"yes"])
 AM_CONDITIONAL([USE_ASM_ARM], [test x"$set_asm" = x"arm"])
 AM_CONDITIONAL([ENABLE_MODULE_SURJECTIONPROOF], [test x"$enable_module_surjectionproof" = x"yes"])
