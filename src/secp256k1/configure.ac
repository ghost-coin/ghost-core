AC_PREREQ([2.60])
AC_INIT([libsecp256k1],[0.1])
AC_CONFIG_AUX_DIR([build-aux])
AC_CONFIG_MACRO_DIR([build-aux/m4])
AC_CANONICAL_HOST
AH_TOP([#ifndef LIBSECP256K1_CONFIG_H])
AH_TOP([#define LIBSECP256K1_CONFIG_H])
AH_BOTTOM([#endif /*LIBSECP256K1_CONFIG_H*/])
AM_INIT_AUTOMAKE([foreign subdir-objects])

# Set -g if CFLAGS are not already set, which matches the default autoconf
# behavior (see PROG_CC in the Autoconf manual) with the exception that we don't
# set -O2 here because we set it in any case (see further down).
: ${CFLAGS="-g"}
LT_INIT

dnl make the compilation flags quiet unless V=1 is used
m4_ifdef([AM_SILENT_RULES], [AM_SILENT_RULES([yes])])

PKG_PROG_PKG_CONFIG

AC_PATH_TOOL(AR, ar)
AC_PATH_TOOL(RANLIB, ranlib)
AC_PATH_TOOL(STRIP, strip)
AX_PROG_CC_FOR_BUILD

AM_PROG_CC_C_O

AC_PROG_CC_C89
if test x"$ac_cv_prog_cc_c89" = x"no"; then
  AC_MSG_ERROR([c89 compiler support required])
fi
AM_PROG_AS

case $host_os in
  *darwin*)
     if  test x$cross_compiling != xyes; then
       AC_PATH_PROG([BREW],brew,)
       if test x$BREW != x; then
         dnl These Homebrew packages may be keg-only, meaning that they won't be found
         dnl in expected paths because they may conflict with system files. Ask
         dnl Homebrew where each one is located, then adjust paths accordingly.

         openssl_prefix=`$BREW --prefix openssl 2>/dev/null`
         gmp_prefix=`$BREW --prefix gmp 2>/dev/null`
         if test x$openssl_prefix != x; then
           PKG_CONFIG_PATH="$openssl_prefix/lib/pkgconfig:$PKG_CONFIG_PATH"
           export PKG_CONFIG_PATH
           CRYPTO_CPPFLAGS="-I$openssl_prefix/include"
         fi
         if test x$gmp_prefix != x; then
           GMP_CPPFLAGS="-I$gmp_prefix/include"
           GMP_LIBS="-L$gmp_prefix/lib"
         fi
       else
         AC_PATH_PROG([PORT],port,)
         dnl if homebrew isn't installed and macports is, add the macports default paths
         dnl as a last resort.
         if test x$PORT != x; then
           CPPFLAGS="$CPPFLAGS -isystem /opt/local/include"
           LDFLAGS="$LDFLAGS -L/opt/local/lib"
         fi
       fi
     fi
   ;;
esac

CFLAGS="-W $CFLAGS"

warn_CFLAGS="-std=c89 -pedantic -Wall -Wextra -Wcast-align -Wnested-externs -Wshadow -Wstrict-prototypes -Wno-unused-function -Wno-long-long -Wno-overlength-strings"
saved_CFLAGS="$CFLAGS"
CFLAGS="$warn_CFLAGS $CFLAGS"
AC_MSG_CHECKING([if ${CC} supports ${warn_CFLAGS}])
AC_COMPILE_IFELSE([AC_LANG_SOURCE([[char foo;]])],
    [ AC_MSG_RESULT([yes]) ],
    [ AC_MSG_RESULT([no])
      CFLAGS="$saved_CFLAGS"
    ])

saved_CFLAGS="$CFLAGS"
CFLAGS="-fvisibility=hidden $CFLAGS"
AC_MSG_CHECKING([if ${CC} supports -fvisibility=hidden])
AC_COMPILE_IFELSE([AC_LANG_SOURCE([[char foo;]])],
    [ AC_MSG_RESULT([yes]) ],
    [ AC_MSG_RESULT([no])
      CFLAGS="$saved_CFLAGS"
    ])

AC_ARG_ENABLE(benchmark,
    AS_HELP_STRING([--enable-benchmark],[compile benchmark [default=yes]]),
    [use_benchmark=$enableval],
    [use_benchmark=yes])

AC_ARG_ENABLE(coverage,
    AS_HELP_STRING([--enable-coverage],[enable compiler flags to support kcov coverage analysis [default=no]]),
    [enable_coverage=$enableval],
    [enable_coverage=no])

AC_ARG_ENABLE(tests,
    AS_HELP_STRING([--enable-tests],[compile tests [default=yes]]),
    [use_tests=$enableval],
    [use_tests=yes])

AC_ARG_ENABLE(openssl_tests,
    AS_HELP_STRING([--enable-openssl-tests],[enable OpenSSL tests [default=auto]]),
    [enable_openssl_tests=$enableval],
    [enable_openssl_tests=auto])

AC_ARG_ENABLE(experimental,
    AS_HELP_STRING([--enable-experimental],[allow experimental configure options [default=no]]),
    [use_experimental=$enableval],
    [use_experimental=no])

AC_ARG_ENABLE(exhaustive_tests,
    AS_HELP_STRING([--enable-exhaustive-tests],[compile exhaustive tests [default=yes]]),
    [use_exhaustive_tests=$enableval],
    [use_exhaustive_tests=yes])

AC_ARG_ENABLE(endomorphism,
    AS_HELP_STRING([--enable-endomorphism],[enable endomorphism [default=no]]),
    [use_endomorphism=$enableval],
    [use_endomorphism=no])

AC_ARG_ENABLE(ecmult_static_precomputation,
    AS_HELP_STRING([--enable-ecmult-static-precomputation],[enable precomputed ecmult table for signing [default=auto]]),
    [use_ecmult_static_precomputation=$enableval],
    [use_ecmult_static_precomputation=auto])

AC_ARG_ENABLE(module_ecdh,
    AS_HELP_STRING([--enable-module-ecdh],[enable ECDH shared secret computation (experimental)]),
    [enable_module_ecdh=$enableval],
    [enable_module_ecdh=no])

AC_ARG_ENABLE(module_recovery,
    AS_HELP_STRING([--enable-module-recovery],[enable ECDSA pubkey recovery module [default=no]]),
    [enable_module_recovery=$enableval],
    [enable_module_recovery=no])

<<<<<<< HEAD
AC_ARG_ENABLE(module_generator,
    AS_HELP_STRING([--enable-module-generator],[enable NUMS generator module (default is no)]),
    [enable_module_generator=$enableval],
    [enable_module_generator=no])

AC_ARG_ENABLE(module_commitment,
    AS_HELP_STRING([--enable-module-commitment],[enable Pedersen commitments module (default is no)]),
    [enable_module_commitment=$enableval],
    [enable_module_commitment=no])

AC_ARG_ENABLE(module_rangeproof,
    AS_HELP_STRING([--enable-module-rangeproof],[enable zero-knowledge range proofs module (default is no)]),
    [enable_module_rangeproof=$enableval],
    [enable_module_rangeproof=no])

AC_ARG_ENABLE(module_bulletproof,
    AS_HELP_STRING([--enable-module-bulletproof],[enable Pedersen / zero-knowledge bulletproofs module (default is no)]),
    [enable_module_bulletproof=$enableval],
    [enable_module_bulletproof=no])
=======
AC_ARG_ENABLE(module_extrakeys,
    AS_HELP_STRING([--enable-module-extrakeys],[enable extrakeys module (experimental)]),
    [enable_module_extrakeys=$enableval],
    [enable_module_extrakeys=no])

AC_ARG_ENABLE(module_schnorrsig,
    AS_HELP_STRING([--enable-module-schnorrsig],[enable schnorrsig module (experimental)]),
    [enable_module_schnorrsig=$enableval],
    [enable_module_schnorrsig=no])
>>>>>>> be3af4f3

AC_ARG_ENABLE(external_default_callbacks,
    AS_HELP_STRING([--enable-external-default-callbacks],[enable external default callback functions [default=no]]),
    [use_external_default_callbacks=$enableval],
    [use_external_default_callbacks=no])

<<<<<<< HEAD
AC_ARG_ENABLE(module_surjectionproof,
    AS_HELP_STRING([--enable-module-surjectionproof],[enable surjection proof module (default is no)]),
    [enable_module_surjectionproof=$enableval],
    [enable_module_surjectionproof=no])

AC_ARG_ENABLE(module_mlsag,
    AS_HELP_STRING([--enable-module-mlsag],[enable MLSAG module (default is no)]),
    [enable_module_mlsag=$enableval],
    [enable_module_mlsag=no])

AC_ARG_WITH([field], [AS_HELP_STRING([--with-field=64bit|32bit|auto],
[finite field implementation to use [default=auto]])],[req_field=$withval], [req_field=auto])
=======
dnl Test-only override of the (autodetected by the C code) "widemul" setting.
dnl Legal values are int64 (for [u]int64_t), int128 (for [unsigned] __int128), and auto (the default).
AC_ARG_WITH([test-override-wide-multiply], [] ,[set_widemul=$withval], [set_widemul=auto])
>>>>>>> be3af4f3

AC_ARG_WITH([bignum], [AS_HELP_STRING([--with-bignum=gmp|no|auto],
[bignum implementation to use [default=auto]])],[req_bignum=$withval], [req_bignum=auto])

AC_ARG_WITH([asm], [AS_HELP_STRING([--with-asm=x86_64|arm|no|auto],
[assembly optimizations to use (experimental: arm) [default=auto]])],[req_asm=$withval], [req_asm=auto])

AC_ARG_WITH([ecmult-window], [AS_HELP_STRING([--with-ecmult-window=SIZE|auto],
[window size for ecmult precomputation for verification, specified as integer in range [2..24].]
[Larger values result in possibly better performance at the cost of an exponentially larger precomputed table.]
[The table will store 2^(SIZE-2) * 64 bytes of data but can be larger in memory due to platform-specific padding and alignment.]
[If the endomorphism optimization is enabled, two tables of this size are used instead of only one.]
["auto" is a reasonable setting for desktop machines (currently 15). [default=auto]]
)],
[req_ecmult_window=$withval], [req_ecmult_window=auto])

AC_ARG_WITH([ecmult-gen-precision], [AS_HELP_STRING([--with-ecmult-gen-precision=2|4|8|auto],
[Precision bits to tune the precomputed table size for signing.]
[The size of the table is 32kB for 2 bits, 64kB for 4 bits, 512kB for 8 bits of precision.]
[A larger table size usually results in possible faster signing.]
["auto" is a reasonable setting for desktop machines (currently 4). [default=auto]]
)],
[req_ecmult_gen_precision=$withval], [req_ecmult_gen_precision=auto])

AC_CHECK_HEADER([valgrind/memcheck.h], [enable_valgrind=yes], [enable_valgrind=no], [])
AM_CONDITIONAL([VALGRIND_ENABLED],[test "$enable_valgrind" = "yes"])

if test x"$enable_coverage" = x"yes"; then
    AC_DEFINE(COVERAGE, 1, [Define this symbol to compile out all VERIFY code])
    CFLAGS="-O0 --coverage $CFLAGS"
    LDFLAGS="--coverage $LDFLAGS"
else
    CFLAGS="-O2 $CFLAGS"
fi

AC_MSG_CHECKING([for __builtin_popcount])
AC_COMPILE_IFELSE([AC_LANG_SOURCE([[void myfunc() {__builtin_popcount(0);}]])],
    [ AC_MSG_RESULT([yes]);AC_DEFINE(HAVE_BUILTIN_POPCOUNT,1,[Define this symbol if __builtin_popcount is available]) ],
    [ AC_MSG_RESULT([no])
    ])

AC_MSG_CHECKING([for __builtin_popcountl])
AC_COMPILE_IFELSE([AC_LANG_SOURCE([[void myfunc() {__builtin_popcountl(0);}]])],
    [ AC_MSG_RESULT([yes]);AC_DEFINE(HAVE_BUILTIN_POPCOUNTL,1,[Define this symbol if __builtin_popcountl is available]) ],
    [ AC_MSG_RESULT([no])
    ])

AC_MSG_CHECKING([for __builtin_ctzl])
AC_COMPILE_IFELSE([AC_LANG_SOURCE([[void myfunc() {__builtin_ctzl(0);}]])],
    [ AC_MSG_RESULT([yes]);AC_DEFINE(HAVE_BUILTIN_CTZL,1,[Define this symbol if __builtin_ctzl is available]) ],
    [ AC_MSG_RESULT([no])
    ])


if test x"$use_ecmult_static_precomputation" != x"no"; then
  # Temporarily switch to an environment for the native compiler
  save_cross_compiling=$cross_compiling
  cross_compiling=no
  SAVE_CC="$CC"
  CC="$CC_FOR_BUILD"
  SAVE_CFLAGS="$CFLAGS"
  CFLAGS="$CFLAGS_FOR_BUILD"
  SAVE_CPPFLAGS="$CPPFLAGS"
  CPPFLAGS="$CPPFLAGS_FOR_BUILD"
  SAVE_LDFLAGS="$LDFLAGS"
  LDFLAGS="$LDFLAGS_FOR_BUILD"

  warn_CFLAGS_FOR_BUILD="-Wall -Wextra -Wno-unused-function"
  saved_CFLAGS="$CFLAGS"
  CFLAGS="$warn_CFLAGS_FOR_BUILD $CFLAGS"
  AC_MSG_CHECKING([if native ${CC_FOR_BUILD} supports ${warn_CFLAGS_FOR_BUILD}])
  AC_COMPILE_IFELSE([AC_LANG_SOURCE([[char foo;]])],
      [ AC_MSG_RESULT([yes]) ],
      [ AC_MSG_RESULT([no])
        CFLAGS="$saved_CFLAGS"
      ])

  AC_MSG_CHECKING([for working native compiler: ${CC_FOR_BUILD}])
  AC_RUN_IFELSE(
    [AC_LANG_PROGRAM([], [])],
    [working_native_cc=yes],
    [working_native_cc=no],[:])

  CFLAGS_FOR_BUILD="$CFLAGS"

  # Restore the environment
  cross_compiling=$save_cross_compiling
  CC="$SAVE_CC"
  CFLAGS="$SAVE_CFLAGS"
  CPPFLAGS="$SAVE_CPPFLAGS"
  LDFLAGS="$SAVE_LDFLAGS"

  if test x"$working_native_cc" = x"no"; then
    AC_MSG_RESULT([no])
    set_precomp=no
    m4_define([please_set_for_build], [Please set CC_FOR_BUILD, CFLAGS_FOR_BUILD, CPPFLAGS_FOR_BUILD, and/or LDFLAGS_FOR_BUILD.])
    if test x"$use_ecmult_static_precomputation" = x"yes";  then
      AC_MSG_ERROR([native compiler ${CC_FOR_BUILD} does not produce working binaries. please_set_for_build])
    else
      AC_MSG_WARN([Disabling statically generated ecmult table because the native compiler ${CC_FOR_BUILD} does not produce working binaries. please_set_for_build])
    fi
  else
    AC_MSG_RESULT([yes])
    set_precomp=yes
  fi
else
  set_precomp=no
fi

AC_MSG_CHECKING([for  __builtin_clzll])
AC_COMPILE_IFELSE([AC_LANG_SOURCE([[void myfunc() { __builtin_clzll(1);}]])],
    [ AC_MSG_RESULT([yes]);AC_DEFINE(HAVE_BUILTIN_CLZLL,1,[Define this symbol if  __builtin_clzll is available]) ],
    [ AC_MSG_RESULT([no])
    ])

if test x"$req_asm" = x"auto"; then
  SECP_64BIT_ASM_CHECK
  if test x"$has_64bit_asm" = x"yes"; then
    set_asm=x86_64
  fi
  if test x"$set_asm" = x; then
    set_asm=no
  fi
else
  set_asm=$req_asm
  case $set_asm in
  x86_64)
    SECP_64BIT_ASM_CHECK
    if test x"$has_64bit_asm" != x"yes"; then
      AC_MSG_ERROR([x86_64 assembly optimization requested but not available])
    fi
    ;;
  arm)
    ;;
  no)
    ;;
  *)
    AC_MSG_ERROR([invalid assembly optimization selection])
    ;;
  esac
fi

if test x"$req_bignum" = x"auto"; then
  SECP_GMP_CHECK
  if test x"$has_gmp" = x"yes"; then
    set_bignum=gmp
  fi

  if test x"$set_bignum" = x; then
    set_bignum=no
  fi
else
  set_bignum=$req_bignum
  case $set_bignum in
  gmp)
    SECP_GMP_CHECK
    if test x"$has_gmp" != x"yes"; then
      AC_MSG_ERROR([gmp bignum explicitly requested but libgmp not available])
    fi
    ;;
  no)
    ;;
  *)
    AC_MSG_ERROR([invalid bignum implementation selection])
    ;;
  esac
fi

# select assembly optimization
use_external_asm=no

case $set_asm in
x86_64)
  AC_DEFINE(USE_ASM_X86_64, 1, [Define this symbol to enable x86_64 assembly optimizations])
  ;;
arm)
  use_external_asm=yes
  ;;
no)
  ;;
*)
  AC_MSG_ERROR([invalid assembly optimizations])
  ;;
esac

# select wide multiplication implementation
case $set_widemul in
int128)
  AC_DEFINE(USE_FORCE_WIDEMUL_INT128, 1, [Define this symbol to force the use of the (unsigned) __int128 based wide multiplication implementation])
  ;;
int64)
  AC_DEFINE(USE_FORCE_WIDEMUL_INT64, 1, [Define this symbol to force the use of the (u)int64_t based wide multiplication implementation])
  ;;
auto)
  ;;
*)
  AC_MSG_ERROR([invalid wide multiplication implementation])
  ;;
esac

# select bignum implementation
case $set_bignum in
gmp)
  AC_DEFINE(HAVE_LIBGMP, 1, [Define this symbol if libgmp is installed])
  AC_DEFINE(USE_NUM_GMP, 1, [Define this symbol to use the gmp implementation for num])
  AC_DEFINE(USE_FIELD_INV_NUM, 1, [Define this symbol to use the num-based field inverse implementation])
  AC_DEFINE(USE_SCALAR_INV_NUM, 1, [Define this symbol to use the num-based scalar inverse implementation])
  ;;
no)
  AC_DEFINE(USE_NUM_NONE, 1, [Define this symbol to use no num implementation])
  AC_DEFINE(USE_FIELD_INV_BUILTIN, 1, [Define this symbol to use the native field inverse implementation])
  AC_DEFINE(USE_SCALAR_INV_BUILTIN, 1, [Define this symbol to use the native scalar inverse implementation])
  ;;
*)
  AC_MSG_ERROR([invalid bignum implementation])
  ;;
esac

#set ecmult window size
if test x"$req_ecmult_window" = x"auto"; then
  set_ecmult_window=15
else
  set_ecmult_window=$req_ecmult_window
fi

error_window_size=['window size for ecmult precomputation not an integer in range [2..24] or "auto"']
case $set_ecmult_window in
''|*[[!0-9]]*)
  # no valid integer
  AC_MSG_ERROR($error_window_size)
  ;;
*)
  if test "$set_ecmult_window" -lt 2 -o "$set_ecmult_window" -gt 24 ; then
    # not in range
    AC_MSG_ERROR($error_window_size)
  fi
  AC_DEFINE_UNQUOTED(ECMULT_WINDOW_SIZE, $set_ecmult_window, [Set window size for ecmult precomputation])
  ;;
esac

#set ecmult gen precision
if test x"$req_ecmult_gen_precision" = x"auto"; then
  set_ecmult_gen_precision=4
else
  set_ecmult_gen_precision=$req_ecmult_gen_precision
fi

case $set_ecmult_gen_precision in
2|4|8)
  AC_DEFINE_UNQUOTED(ECMULT_GEN_PREC_BITS, $set_ecmult_gen_precision, [Set ecmult gen precision bits])
  ;;
*)
  AC_MSG_ERROR(['ecmult gen precision not 2, 4, 8 or "auto"'])
  ;;
esac

if test x"$use_tests" = x"yes"; then
  SECP_OPENSSL_CHECK
  if test x"$has_openssl_ec" = x"yes"; then
    if test x"$enable_openssl_tests" != x"no"; then
      AC_DEFINE(ENABLE_OPENSSL_TESTS, 1, [Define this symbol if OpenSSL EC functions are available])
      SECP_TEST_INCLUDES="$SSL_CFLAGS $CRYPTO_CFLAGS $CRYPTO_CPPFLAGS"
      SECP_TEST_LIBS="$CRYPTO_LIBS"

      case $host in
      *mingw*)
        SECP_TEST_LIBS="$SECP_TEST_LIBS -lgdi32"
        ;;
      esac
    fi
  else
    if test x"$enable_openssl_tests" = x"yes"; then
      AC_MSG_ERROR([OpenSSL tests requested but OpenSSL with EC support is not available])
    fi
  fi
else
  if test x"$enable_openssl_tests" = x"yes"; then
    AC_MSG_ERROR([OpenSSL tests requested but tests are not enabled])
  fi
fi

if test x"$set_bignum" = x"gmp"; then
  SECP_LIBS="$SECP_LIBS $GMP_LIBS"
  SECP_INCLUDES="$SECP_INCLUDES $GMP_CPPFLAGS"
fi

if test x"$use_endomorphism" = x"yes"; then
  AC_DEFINE(USE_ENDOMORPHISM, 1, [Define this symbol to use endomorphism optimization])
fi

if test x"$set_precomp" = x"yes"; then
  AC_DEFINE(USE_ECMULT_STATIC_PRECOMPUTATION, 1, [Define this symbol to use a statically generated ecmult table])
fi

if test x"$enable_module_ecdh" = x"yes"; then
  AC_DEFINE(ENABLE_MODULE_ECDH, 1, [Define this symbol to enable the ECDH module])
fi

if test x"$enable_module_recovery" = x"yes"; then
  AC_DEFINE(ENABLE_MODULE_RECOVERY, 1, [Define this symbol to enable the ECDSA pubkey recovery module])
fi

<<<<<<< HEAD
if test x"$enable_module_generator" = x"yes"; then
  AC_DEFINE(ENABLE_MODULE_GENERATOR, 1, [Define this symbol to enable the NUMS generator module])
fi

if test x"$enable_module_commitment" = x"yes"; then
  AC_DEFINE(ENABLE_MODULE_COMMITMENT, 1, [Define this symbol to enable the Pedersen commitment module])
fi

if test x"$enable_module_rangeproof" = x"yes"; then
  AC_DEFINE(ENABLE_MODULE_RANGEPROOF, 1, [Define this symbol to enable the zero knowledge range proof module])
fi

if test x"$enable_module_bulletproof" = x"yes"; then
  AC_DEFINE(ENABLE_MODULE_BULLETPROOF, 1, [Define this symbol to enable the Pedersen / zero knowledge bulletproof module])
fi

AC_C_BIGENDIAN()
=======
if test x"$enable_module_schnorrsig" = x"yes"; then
  AC_DEFINE(ENABLE_MODULE_SCHNORRSIG, 1, [Define this symbol to enable the schnorrsig module])
  enable_module_extrakeys=yes
fi

# Test if extrakeys is set after the schnorrsig module to allow the schnorrsig
# module to set enable_module_extrakeys=yes
if test x"$enable_module_extrakeys" = x"yes"; then
  AC_DEFINE(ENABLE_MODULE_EXTRAKEYS, 1, [Define this symbol to enable the extrakeys module])
fi
>>>>>>> be3af4f3

if test x"$use_external_asm" = x"yes"; then
  AC_DEFINE(USE_EXTERNAL_ASM, 1, [Define this symbol if an external (non-inline) assembly implementation is used])
fi

if test x"$use_external_default_callbacks" = x"yes"; then
  AC_DEFINE(USE_EXTERNAL_DEFAULT_CALLBACKS, 1, [Define this symbol if an external implementation of the default callbacks is used])
fi

if test x"$enable_experimental" = x"yes"; then
  AC_MSG_NOTICE([******])
  AC_MSG_NOTICE([WARNING: experimental build])
  AC_MSG_NOTICE([Experimental features do not have stable APIs or properties, and may not be safe for production use.])
  AC_MSG_NOTICE([Building ECDH module: $enable_module_ecdh])
<<<<<<< HEAD
  AC_MSG_NOTICE([Building NUMS generator module: $enable_module_generator])
  AC_MSG_NOTICE([Building Pedersen commitment module: $enable_module_commitment])
  AC_MSG_NOTICE([Building range proof module: $enable_module_rangeproof])
  AC_MSG_NOTICE([Building bulletproof module: $enable_module_bulletproof])
  AC_MSG_NOTICE([Building MLSAG module: $enable_module_mlsag])
=======
  AC_MSG_NOTICE([Building extrakeys module: $enable_module_extrakeys])
  AC_MSG_NOTICE([Building schnorrsig module: $enable_module_schnorrsig])
>>>>>>> be3af4f3
  AC_MSG_NOTICE([******])

  if test x"$enable_module_generator" != x"yes"; then
    if test x"$enable_module_commitment" = x"yes"; then
      AC_MSG_ERROR([Commitment module requires the generator module. Use --enable-module-generator to allow.])
    fi
    if test x"$enable_module_bulletproof" = x"yes"; then
      AC_MSG_ERROR([Bulletproof module requires the generator module. Use --enable-module-generator to allow.])
    fi
  fi

  if test x"$enable_module_commitment" != x"yes"; then
    if test x"$enable_module_rangeproof" = x"yes"; then
      AC_MSG_ERROR([Rangeproof module requires the commitment module. Use --enable-module-commitment to allow.])
    fi
    if test x"$enable_module_bulletproof" = x"yes"; then
      AC_MSG_ERROR([Bulletproof module requires the commitment module. Use --enable-module-commitment to allow.])
    fi
  fi

  if test x"$enable_module_mlsag" = x"yes"; then
    AC_DEFINE(ENABLE_MODULE_MLSAG, 1, [Define this symbol to enable the MLSAG module])
  fi
else
  if test x"$enable_module_ecdh" = x"yes"; then
    AC_MSG_ERROR([ECDH module is experimental. Use --enable-experimental to allow.])
  fi
  if test x"$enable_module_extrakeys" = x"yes"; then
    AC_MSG_ERROR([extrakeys module is experimental. Use --enable-experimental to allow.])
  fi
  if test x"$enable_module_schnorrsig" = x"yes"; then
    AC_MSG_ERROR([schnorrsig module is experimental. Use --enable-experimental to allow.])
  fi
  if test x"$set_asm" = x"arm"; then
    AC_MSG_ERROR([ARM assembly optimization is experimental. Use --enable-experimental to allow.])
  fi
  if test x"$enable_module_generator" = x"yes"; then
    AC_MSG_ERROR([NUMS generator module is experimental. Use --enable-experimental to allow.])
  fi
  if test x"$enable_module_commitment" = x"yes"; then
    AC_MSG_ERROR([Pedersen commitment module is experimental. Use --enable-experimental to allow.])
  fi
  if test x"$enable_module_rangeproof" = x"yes"; then
    AC_MSG_ERROR([Range proof module is experimental. Use --enable-experimental to allow.])
  fi
  if test x"$enable_module_bulletproof" = x"yes"; then
    AC_MSG_ERROR([Bulletproof module is experimental. Use --enable-experimental to allow.])
  fi
  if test x"$enable_module_mlsag" = x"yes"; then
    AC_MSG_ERROR([MLSAG proof module is experimental. Use --enable-experimental to allow.])
  fi
fi

AC_CONFIG_HEADERS([src/libsecp256k1-config.h])
AC_CONFIG_FILES([Makefile libsecp256k1.pc])
AC_SUBST(SECP_INCLUDES)
AC_SUBST(SECP_LIBS)
AC_SUBST(SECP_TEST_LIBS)
AC_SUBST(SECP_TEST_INCLUDES)
AM_CONDITIONAL([ENABLE_COVERAGE], [test x"$enable_coverage" = x"yes"])
AM_CONDITIONAL([USE_TESTS], [test x"$use_tests" != x"no"])
AM_CONDITIONAL([USE_EXHAUSTIVE_TESTS], [test x"$use_exhaustive_tests" != x"no"])
AM_CONDITIONAL([USE_BENCHMARK], [test x"$use_benchmark" = x"yes"])
AM_CONDITIONAL([USE_ECMULT_STATIC_PRECOMPUTATION], [test x"$set_precomp" = x"yes"])
AM_CONDITIONAL([ENABLE_MODULE_ECDH], [test x"$enable_module_ecdh" = x"yes"])
AM_CONDITIONAL([ENABLE_MODULE_RECOVERY], [test x"$enable_module_recovery" = x"yes"])
<<<<<<< HEAD
AM_CONDITIONAL([ENABLE_MODULE_GENERATOR], [test x"$enable_module_generator" = x"yes"])
AM_CONDITIONAL([ENABLE_MODULE_COMMITMENT], [test x"$enable_module_commitment" = x"yes"])
AM_CONDITIONAL([ENABLE_MODULE_RANGEPROOF], [test x"$enable_module_rangeproof" = x"yes"])
AM_CONDITIONAL([ENABLE_MODULE_BULLETPROOF], [test x"$enable_module_bulletproof" = x"yes"])
=======
AM_CONDITIONAL([ENABLE_MODULE_EXTRAKEYS], [test x"$enable_module_extrakeys" = x"yes"])
AM_CONDITIONAL([ENABLE_MODULE_SCHNORRSIG], [test x"$enable_module_schnorrsig" = x"yes"])
>>>>>>> be3af4f3
AM_CONDITIONAL([USE_EXTERNAL_ASM], [test x"$use_external_asm" = x"yes"])
AM_CONDITIONAL([USE_ASM_ARM], [test x"$set_asm" = x"arm"])
AM_CONDITIONAL([ENABLE_MODULE_SURJECTIONPROOF], [test x"$enable_module_surjectionproof" = x"yes"])
AM_CONDITIONAL([ENABLE_MODULE_MLSAG], [test x"$enable_module_mlsag" = x"yes"])

dnl make sure nothing new is exported so that we don't break the cache
PKGCONFIG_PATH_TEMP="$PKG_CONFIG_PATH"
unset PKG_CONFIG_PATH
PKG_CONFIG_PATH="$PKGCONFIG_PATH_TEMP"

AC_OUTPUT

echo
echo "Build Options:"
echo "  with endomorphism       = $use_endomorphism"
echo "  with ecmult precomp     = $set_precomp"
echo "  with external callbacks = $use_external_default_callbacks"
echo "  with benchmarks         = $use_benchmark"
echo "  with coverage           = $enable_coverage"
echo "  module ecdh             = $enable_module_ecdh"
echo "  module recovery         = $enable_module_recovery"
echo "  module extrakeys        = $enable_module_extrakeys"
echo "  module schnorrsig       = $enable_module_schnorrsig"
echo
echo "  asm                     = $set_asm"
echo "  bignum                  = $set_bignum"
echo "  ecmult window size      = $set_ecmult_window"
echo "  ecmult gen prec. bits   = $set_ecmult_gen_precision"
dnl Hide test-only options unless they're used.
if test x"$set_widemul" != xauto; then
echo "  wide multiplication     = $set_widemul"
fi
echo
echo "  valgrind                = $enable_valgrind"
echo "  CC                      = $CC"
echo "  CFLAGS                  = $CFLAGS"
echo "  CPPFLAGS                = $CPPFLAGS"
echo "  LDFLAGS                 = $LDFLAGS"
echo<|MERGE_RESOLUTION|>--- conflicted
+++ resolved
@@ -136,7 +136,16 @@
     [enable_module_recovery=$enableval],
     [enable_module_recovery=no])
 
-<<<<<<< HEAD
+AC_ARG_ENABLE(module_extrakeys,
+    AS_HELP_STRING([--enable-module-extrakeys],[enable extrakeys module (experimental)]),
+    [enable_module_extrakeys=$enableval],
+    [enable_module_extrakeys=no])
+
+AC_ARG_ENABLE(module_schnorrsig,
+    AS_HELP_STRING([--enable-module-schnorrsig],[enable schnorrsig module (experimental)]),
+    [enable_module_schnorrsig=$enableval],
+    [enable_module_schnorrsig=no])
+
 AC_ARG_ENABLE(module_generator,
     AS_HELP_STRING([--enable-module-generator],[enable NUMS generator module (default is no)]),
     [enable_module_generator=$enableval],
@@ -156,41 +165,20 @@
     AS_HELP_STRING([--enable-module-bulletproof],[enable Pedersen / zero-knowledge bulletproofs module (default is no)]),
     [enable_module_bulletproof=$enableval],
     [enable_module_bulletproof=no])
-=======
-AC_ARG_ENABLE(module_extrakeys,
-    AS_HELP_STRING([--enable-module-extrakeys],[enable extrakeys module (experimental)]),
-    [enable_module_extrakeys=$enableval],
-    [enable_module_extrakeys=no])
-
-AC_ARG_ENABLE(module_schnorrsig,
-    AS_HELP_STRING([--enable-module-schnorrsig],[enable schnorrsig module (experimental)]),
-    [enable_module_schnorrsig=$enableval],
-    [enable_module_schnorrsig=no])
->>>>>>> be3af4f3
 
 AC_ARG_ENABLE(external_default_callbacks,
     AS_HELP_STRING([--enable-external-default-callbacks],[enable external default callback functions [default=no]]),
     [use_external_default_callbacks=$enableval],
     [use_external_default_callbacks=no])
 
-<<<<<<< HEAD
-AC_ARG_ENABLE(module_surjectionproof,
-    AS_HELP_STRING([--enable-module-surjectionproof],[enable surjection proof module (default is no)]),
-    [enable_module_surjectionproof=$enableval],
-    [enable_module_surjectionproof=no])
-
 AC_ARG_ENABLE(module_mlsag,
     AS_HELP_STRING([--enable-module-mlsag],[enable MLSAG module (default is no)]),
     [enable_module_mlsag=$enableval],
     [enable_module_mlsag=no])
 
-AC_ARG_WITH([field], [AS_HELP_STRING([--with-field=64bit|32bit|auto],
-[finite field implementation to use [default=auto]])],[req_field=$withval], [req_field=auto])
-=======
 dnl Test-only override of the (autodetected by the C code) "widemul" setting.
 dnl Legal values are int64 (for [u]int64_t), int128 (for [unsigned] __int128), and auto (the default).
 AC_ARG_WITH([test-override-wide-multiply], [] ,[set_widemul=$withval], [set_widemul=auto])
->>>>>>> be3af4f3
 
 AC_ARG_WITH([bignum], [AS_HELP_STRING([--with-bignum=gmp|no|auto],
 [bignum implementation to use [default=auto]])],[req_bignum=$withval], [req_bignum=auto])
@@ -493,25 +481,6 @@
   AC_DEFINE(ENABLE_MODULE_RECOVERY, 1, [Define this symbol to enable the ECDSA pubkey recovery module])
 fi
 
-<<<<<<< HEAD
-if test x"$enable_module_generator" = x"yes"; then
-  AC_DEFINE(ENABLE_MODULE_GENERATOR, 1, [Define this symbol to enable the NUMS generator module])
-fi
-
-if test x"$enable_module_commitment" = x"yes"; then
-  AC_DEFINE(ENABLE_MODULE_COMMITMENT, 1, [Define this symbol to enable the Pedersen commitment module])
-fi
-
-if test x"$enable_module_rangeproof" = x"yes"; then
-  AC_DEFINE(ENABLE_MODULE_RANGEPROOF, 1, [Define this symbol to enable the zero knowledge range proof module])
-fi
-
-if test x"$enable_module_bulletproof" = x"yes"; then
-  AC_DEFINE(ENABLE_MODULE_BULLETPROOF, 1, [Define this symbol to enable the Pedersen / zero knowledge bulletproof module])
-fi
-
-AC_C_BIGENDIAN()
-=======
 if test x"$enable_module_schnorrsig" = x"yes"; then
   AC_DEFINE(ENABLE_MODULE_SCHNORRSIG, 1, [Define this symbol to enable the schnorrsig module])
   enable_module_extrakeys=yes
@@ -522,7 +491,24 @@
 if test x"$enable_module_extrakeys" = x"yes"; then
   AC_DEFINE(ENABLE_MODULE_EXTRAKEYS, 1, [Define this symbol to enable the extrakeys module])
 fi
->>>>>>> be3af4f3
+
+if test x"$enable_module_generator" = x"yes"; then
+  AC_DEFINE(ENABLE_MODULE_GENERATOR, 1, [Define this symbol to enable the NUMS generator module])
+fi
+
+if test x"$enable_module_commitment" = x"yes"; then
+  AC_DEFINE(ENABLE_MODULE_COMMITMENT, 1, [Define this symbol to enable the Pedersen commitment module])
+fi
+
+if test x"$enable_module_rangeproof" = x"yes"; then
+  AC_DEFINE(ENABLE_MODULE_RANGEPROOF, 1, [Define this symbol to enable the zero knowledge range proof module])
+fi
+
+if test x"$enable_module_bulletproof" = x"yes"; then
+  AC_DEFINE(ENABLE_MODULE_BULLETPROOF, 1, [Define this symbol to enable the Pedersen / zero knowledge bulletproof module])
+fi
+
+AC_C_BIGENDIAN()
 
 if test x"$use_external_asm" = x"yes"; then
   AC_DEFINE(USE_EXTERNAL_ASM, 1, [Define this symbol if an external (non-inline) assembly implementation is used])
@@ -537,16 +523,13 @@
   AC_MSG_NOTICE([WARNING: experimental build])
   AC_MSG_NOTICE([Experimental features do not have stable APIs or properties, and may not be safe for production use.])
   AC_MSG_NOTICE([Building ECDH module: $enable_module_ecdh])
-<<<<<<< HEAD
+  AC_MSG_NOTICE([Building extrakeys module: $enable_module_extrakeys])
+  AC_MSG_NOTICE([Building schnorrsig module: $enable_module_schnorrsig])
   AC_MSG_NOTICE([Building NUMS generator module: $enable_module_generator])
   AC_MSG_NOTICE([Building Pedersen commitment module: $enable_module_commitment])
   AC_MSG_NOTICE([Building range proof module: $enable_module_rangeproof])
   AC_MSG_NOTICE([Building bulletproof module: $enable_module_bulletproof])
   AC_MSG_NOTICE([Building MLSAG module: $enable_module_mlsag])
-=======
-  AC_MSG_NOTICE([Building extrakeys module: $enable_module_extrakeys])
-  AC_MSG_NOTICE([Building schnorrsig module: $enable_module_schnorrsig])
->>>>>>> be3af4f3
   AC_MSG_NOTICE([******])
 
   if test x"$enable_module_generator" != x"yes"; then
@@ -613,15 +596,12 @@
 AM_CONDITIONAL([USE_ECMULT_STATIC_PRECOMPUTATION], [test x"$set_precomp" = x"yes"])
 AM_CONDITIONAL([ENABLE_MODULE_ECDH], [test x"$enable_module_ecdh" = x"yes"])
 AM_CONDITIONAL([ENABLE_MODULE_RECOVERY], [test x"$enable_module_recovery" = x"yes"])
-<<<<<<< HEAD
+AM_CONDITIONAL([ENABLE_MODULE_EXTRAKEYS], [test x"$enable_module_extrakeys" = x"yes"])
+AM_CONDITIONAL([ENABLE_MODULE_SCHNORRSIG], [test x"$enable_module_schnorrsig" = x"yes"])
 AM_CONDITIONAL([ENABLE_MODULE_GENERATOR], [test x"$enable_module_generator" = x"yes"])
 AM_CONDITIONAL([ENABLE_MODULE_COMMITMENT], [test x"$enable_module_commitment" = x"yes"])
 AM_CONDITIONAL([ENABLE_MODULE_RANGEPROOF], [test x"$enable_module_rangeproof" = x"yes"])
 AM_CONDITIONAL([ENABLE_MODULE_BULLETPROOF], [test x"$enable_module_bulletproof" = x"yes"])
-=======
-AM_CONDITIONAL([ENABLE_MODULE_EXTRAKEYS], [test x"$enable_module_extrakeys" = x"yes"])
-AM_CONDITIONAL([ENABLE_MODULE_SCHNORRSIG], [test x"$enable_module_schnorrsig" = x"yes"])
->>>>>>> be3af4f3
 AM_CONDITIONAL([USE_EXTERNAL_ASM], [test x"$use_external_asm" = x"yes"])
 AM_CONDITIONAL([USE_ASM_ARM], [test x"$set_asm" = x"arm"])
 AM_CONDITIONAL([ENABLE_MODULE_SURJECTIONPROOF], [test x"$enable_module_surjectionproof" = x"yes"])
