--- conflicted
+++ resolved
@@ -133,8 +133,6 @@
     *r2 = (seed[1] + n) % EXHAUSTIVE_TEST_ORDER;
 }
 
-<<<<<<< HEAD
-=======
 static void secp256k1_scalar_inverse(secp256k1_scalar *r, const secp256k1_scalar *x) {
     int i;
     *r = 0;
@@ -150,5 +148,4 @@
     secp256k1_scalar_inverse(r, x);
 }
 
->>>>>>> 8739b5cc
 #endif /* SECP256K1_SCALAR_REPR_IMPL_H */