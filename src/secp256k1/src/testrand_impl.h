--- conflicted
+++ resolved
@@ -107,7 +107,6 @@
     secp256k1_rand_bytes_test(b32, 32);
 }
 
-<<<<<<< HEAD
 SECP256K1_INLINE static int64_t secp256k1_rands64(uint64_t min, uint64_t max) {
     uint64_t range;
     uint64_t r;
@@ -123,10 +122,10 @@
         r >>= clz;
     } while (r > range);
     return min + (int64_t)r;
-=======
+}
+
 static void secp256k1_rand_flip(unsigned char *b, size_t len) {
     b[secp256k1_rand_int(len)] ^= (1 << secp256k1_rand_int(8));
->>>>>>> be3af4f3
 }
 
 #endif /* SECP256K1_TESTRAND_IMPL_H */