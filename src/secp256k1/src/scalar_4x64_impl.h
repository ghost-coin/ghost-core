--- conflicted
+++ resolved
@@ -7,12 +7,8 @@
 #ifndef SECP256K1_SCALAR_REPR_IMPL_H
 #define SECP256K1_SCALAR_REPR_IMPL_H
 
-<<<<<<< HEAD
-#include "scalar.h"
+#include "modinv64_impl.h"
 #include <string.h>
-=======
-#include "modinv64_impl.h"
->>>>>>> 46424e94
 
 /* Limbs of the secp256k1 order. */
 #define SECP256K1_N_0 ((uint64_t)0xBFD25E8CD0364141ULL)
@@ -224,6 +220,28 @@
     th += (c0 < tl);          /* at most 0xFFFFFFFFFFFFFFFF */ \
     c1 += th;                 /* never overflows by contract (verified in the next line) */ \
     VERIFY_CHECK(c1 >= th); \
+}
+
+/** Add 2*a*b to the number defined by (c0,c1,c2). c2 must never overflow. */
+#define muladd2(a,b) { \
+    uint64_t tl, th, th2, tl2; \
+    { \
+        uint128_t t = (uint128_t)a * b; \
+        th = t >> 64;               /* at most 0xFFFFFFFFFFFFFFFE */ \
+        tl = t; \
+    } \
+    th2 = th + th;                  /* at most 0xFFFFFFFFFFFFFFFE (in case th was 0x7FFFFFFFFFFFFFFF) */ \
+    c2 += (th2 < th) ? 1 : 0;       /* never overflows by contract (verified the next line) */ \
+    VERIFY_CHECK((th2 >= th) || (c2 != 0)); \
+    tl2 = tl + tl;                  /* at most 0xFFFFFFFFFFFFFFFE (in case the lowest 63 bits of tl were 0x7FFFFFFFFFFFFFFF) */ \
+    th2 += (tl2 < tl) ? 1 : 0;      /* at most 0xFFFFFFFFFFFFFFFF */ \
+    c0 += tl2;                      /* overflow is handled on the next line */ \
+    th2 += (c0 < tl2) ? 1 : 0;      /* second overflow is handled on the next line */ \
+    c2 += (c0 < tl2) & (th2 == 0);  /* never overflows by contract (verified the next line) */ \
+    VERIFY_CHECK((c0 >= tl2) || (th2 != 0) || (c2 != 0)); \
+    c1 += th2;                      /* overflow is handled on the next line */ \
+    c2 += (c1 < th2) ? 1 : 0;       /* never overflows by contract (verified the next line) */ \
+    VERIFY_CHECK((c1 >= th2) || (c2 != 0)); \
 }
 
 /** Add a to the number defined by (c0,c1,c2). c2 must never overflow. */
@@ -735,10 +753,148 @@
 #endif
 }
 
+static void secp256k1_scalar_sqr_512(uint64_t l[8], const secp256k1_scalar *a) {
+#ifdef USE_ASM_X86_64
+    __asm__ __volatile__(
+    /* Preload */
+    "movq 0(%%rdi), %%r11\n"
+    "movq 8(%%rdi), %%r12\n"
+    "movq 16(%%rdi), %%r13\n"
+    "movq 24(%%rdi), %%r14\n"
+    /* (rax,rdx) = a0 * a0 */
+    "movq %%r11, %%rax\n"
+    "mulq %%r11\n"
+    /* Extract l0 */
+    "movq %%rax, 0(%%rsi)\n"
+    /* (r8,r9,r10) = (rdx,0) */
+    "movq %%rdx, %%r8\n"
+    "xorq %%r9, %%r9\n"
+    "xorq %%r10, %%r10\n"
+    /* (r8,r9,r10) += 2 * a0 * a1 */
+    "movq %%r11, %%rax\n"
+    "mulq %%r12\n"
+    "addq %%rax, %%r8\n"
+    "adcq %%rdx, %%r9\n"
+    "adcq $0, %%r10\n"
+    "addq %%rax, %%r8\n"
+    "adcq %%rdx, %%r9\n"
+    "adcq $0, %%r10\n"
+    /* Extract l1 */
+    "movq %%r8, 8(%%rsi)\n"
+    "xorq %%r8, %%r8\n"
+    /* (r9,r10,r8) += 2 * a0 * a2 */
+    "movq %%r11, %%rax\n"
+    "mulq %%r13\n"
+    "addq %%rax, %%r9\n"
+    "adcq %%rdx, %%r10\n"
+    "adcq $0, %%r8\n"
+    "addq %%rax, %%r9\n"
+    "adcq %%rdx, %%r10\n"
+    "adcq $0, %%r8\n"
+    /* (r9,r10,r8) += a1 * a1 */
+    "movq %%r12, %%rax\n"
+    "mulq %%r12\n"
+    "addq %%rax, %%r9\n"
+    "adcq %%rdx, %%r10\n"
+    "adcq $0, %%r8\n"
+    /* Extract l2 */
+    "movq %%r9, 16(%%rsi)\n"
+    "xorq %%r9, %%r9\n"
+    /* (r10,r8,r9) += 2 * a0 * a3 */
+    "movq %%r11, %%rax\n"
+    "mulq %%r14\n"
+    "addq %%rax, %%r10\n"
+    "adcq %%rdx, %%r8\n"
+    "adcq $0, %%r9\n"
+    "addq %%rax, %%r10\n"
+    "adcq %%rdx, %%r8\n"
+    "adcq $0, %%r9\n"
+    /* (r10,r8,r9) += 2 * a1 * a2 */
+    "movq %%r12, %%rax\n"
+    "mulq %%r13\n"
+    "addq %%rax, %%r10\n"
+    "adcq %%rdx, %%r8\n"
+    "adcq $0, %%r9\n"
+    "addq %%rax, %%r10\n"
+    "adcq %%rdx, %%r8\n"
+    "adcq $0, %%r9\n"
+    /* Extract l3 */
+    "movq %%r10, 24(%%rsi)\n"
+    "xorq %%r10, %%r10\n"
+    /* (r8,r9,r10) += 2 * a1 * a3 */
+    "movq %%r12, %%rax\n"
+    "mulq %%r14\n"
+    "addq %%rax, %%r8\n"
+    "adcq %%rdx, %%r9\n"
+    "adcq $0, %%r10\n"
+    "addq %%rax, %%r8\n"
+    "adcq %%rdx, %%r9\n"
+    "adcq $0, %%r10\n"
+    /* (r8,r9,r10) += a2 * a2 */
+    "movq %%r13, %%rax\n"
+    "mulq %%r13\n"
+    "addq %%rax, %%r8\n"
+    "adcq %%rdx, %%r9\n"
+    "adcq $0, %%r10\n"
+    /* Extract l4 */
+    "movq %%r8, 32(%%rsi)\n"
+    "xorq %%r8, %%r8\n"
+    /* (r9,r10,r8) += 2 * a2 * a3 */
+    "movq %%r13, %%rax\n"
+    "mulq %%r14\n"
+    "addq %%rax, %%r9\n"
+    "adcq %%rdx, %%r10\n"
+    "adcq $0, %%r8\n"
+    "addq %%rax, %%r9\n"
+    "adcq %%rdx, %%r10\n"
+    "adcq $0, %%r8\n"
+    /* Extract l5 */
+    "movq %%r9, 40(%%rsi)\n"
+    /* (r10,r8) += a3 * a3 */
+    "movq %%r14, %%rax\n"
+    "mulq %%r14\n"
+    "addq %%rax, %%r10\n"
+    "adcq %%rdx, %%r8\n"
+    /* Extract l6 */
+    "movq %%r10, 48(%%rsi)\n"
+    /* Extract l7 */
+    "movq %%r8, 56(%%rsi)\n"
+    :
+    : "S"(l), "D"(a->d)
+    : "rax", "rdx", "r8", "r9", "r10", "r11", "r12", "r13", "r14", "cc", "memory");
+#else
+    /* 160 bit accumulator. */
+    uint64_t c0 = 0, c1 = 0;
+    uint32_t c2 = 0;
+
+    /* l[0..7] = a[0..3] * b[0..3]. */
+    muladd_fast(a->d[0], a->d[0]);
+    extract_fast(l[0]);
+    muladd2(a->d[0], a->d[1]);
+    extract(l[1]);
+    muladd2(a->d[0], a->d[2]);
+    muladd(a->d[1], a->d[1]);
+    extract(l[2]);
+    muladd2(a->d[0], a->d[3]);
+    muladd2(a->d[1], a->d[2]);
+    extract(l[3]);
+    muladd2(a->d[1], a->d[3]);
+    muladd(a->d[2], a->d[2]);
+    extract(l[4]);
+    muladd2(a->d[2], a->d[3]);
+    extract(l[5]);
+    muladd_fast(a->d[3], a->d[3]);
+    extract_fast(l[6]);
+    VERIFY_CHECK(c1 == 0);
+    l[7] = c0;
+#endif
+}
+
 #undef sumadd
 #undef sumadd_fast
 #undef muladd
 #undef muladd_fast
+#undef muladd2
 #undef extract
 #undef extract_fast
 
@@ -758,6 +914,12 @@
     r->d[2] = (r->d[2] >> n) + (r->d[3] << (64 - n));
     r->d[3] = (r->d[3] >> n);
     return ret;
+}
+
+static void secp256k1_scalar_sqr(secp256k1_scalar *r, const secp256k1_scalar *a) {
+    uint64_t l[8];
+    secp256k1_scalar_sqr_512(l, a);
+    secp256k1_scalar_reduce_512(r, l);
 }
 
 static void secp256k1_scalar_split_128(secp256k1_scalar *r1, secp256k1_scalar *r2, const secp256k1_scalar *k) {
