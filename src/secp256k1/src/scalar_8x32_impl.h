/***********************************************************************
 * Copyright (c) 2014 Pieter Wuille                                    *
 * Distributed under the MIT software license, see the accompanying    *
 * file COPYING or https://www.opensource.org/licenses/mit-license.php.*
 ***********************************************************************/

#ifndef SECP256K1_SCALAR_REPR_IMPL_H
#define SECP256K1_SCALAR_REPR_IMPL_H

<<<<<<< HEAD
=======
#include "checkmem.h"
#include "modinv32_impl.h"
>>>>>>> 8739b5cc
#include <string.h>

/* Limbs of the secp256k1 order. */
#define SECP256K1_N_0 ((uint32_t)0xD0364141UL)
#define SECP256K1_N_1 ((uint32_t)0xBFD25E8CUL)
#define SECP256K1_N_2 ((uint32_t)0xAF48A03BUL)
#define SECP256K1_N_3 ((uint32_t)0xBAAEDCE6UL)
#define SECP256K1_N_4 ((uint32_t)0xFFFFFFFEUL)
#define SECP256K1_N_5 ((uint32_t)0xFFFFFFFFUL)
#define SECP256K1_N_6 ((uint32_t)0xFFFFFFFFUL)
#define SECP256K1_N_7 ((uint32_t)0xFFFFFFFFUL)

/* Limbs of 2^256 minus the secp256k1 order. */
#define SECP256K1_N_C_0 (~SECP256K1_N_0 + 1)
#define SECP256K1_N_C_1 (~SECP256K1_N_1)
#define SECP256K1_N_C_2 (~SECP256K1_N_2)
#define SECP256K1_N_C_3 (~SECP256K1_N_3)
#define SECP256K1_N_C_4 (1)

/* Limbs of half the secp256k1 order. */
#define SECP256K1_N_H_0 ((uint32_t)0x681B20A0UL)
#define SECP256K1_N_H_1 ((uint32_t)0xDFE92F46UL)
#define SECP256K1_N_H_2 ((uint32_t)0x57A4501DUL)
#define SECP256K1_N_H_3 ((uint32_t)0x5D576E73UL)
#define SECP256K1_N_H_4 ((uint32_t)0xFFFFFFFFUL)
#define SECP256K1_N_H_5 ((uint32_t)0xFFFFFFFFUL)
#define SECP256K1_N_H_6 ((uint32_t)0xFFFFFFFFUL)
#define SECP256K1_N_H_7 ((uint32_t)0x7FFFFFFFUL)

SECP256K1_INLINE static void secp256k1_scalar_clear(secp256k1_scalar *r) {
    r->d[0] = 0;
    r->d[1] = 0;
    r->d[2] = 0;
    r->d[3] = 0;
    r->d[4] = 0;
    r->d[5] = 0;
    r->d[6] = 0;
    r->d[7] = 0;
}

SECP256K1_INLINE static void secp256k1_scalar_set_int(secp256k1_scalar *r, unsigned int v) {
    r->d[0] = v;
    r->d[1] = 0;
    r->d[2] = 0;
    r->d[3] = 0;
    r->d[4] = 0;
    r->d[5] = 0;
    r->d[6] = 0;
    r->d[7] = 0;
}

SECP256K1_INLINE static void secp256k1_scalar_set_u64(secp256k1_scalar *r, uint64_t v) {
    r->d[0] = v;
    r->d[1] = v >> 32;
    r->d[2] = 0;
    r->d[3] = 0;
    r->d[4] = 0;
    r->d[5] = 0;
    r->d[6] = 0;
    r->d[7] = 0;
}

SECP256K1_INLINE static unsigned int secp256k1_scalar_get_bits(const secp256k1_scalar *a, unsigned int offset, unsigned int count) {
    VERIFY_CHECK((offset + count - 1) >> 5 == offset >> 5);
    return (a->d[offset >> 5] >> (offset & 0x1F)) & ((1 << count) - 1);
}

SECP256K1_INLINE static unsigned int secp256k1_scalar_get_bits_var(const secp256k1_scalar *a, unsigned int offset, unsigned int count) {
    VERIFY_CHECK(count < 32);
    VERIFY_CHECK(offset + count <= 256);
    if ((offset + count - 1) >> 5 == offset >> 5) {
        return secp256k1_scalar_get_bits(a, offset, count);
    } else {
        VERIFY_CHECK((offset >> 5) + 1 < 8);
        return ((a->d[offset >> 5] >> (offset & 0x1F)) | (a->d[(offset >> 5) + 1] << (32 - (offset & 0x1F)))) & ((((uint32_t)1) << count) - 1);
    }
}

SECP256K1_INLINE static int secp256k1_scalar_check_overflow(const secp256k1_scalar *a) {
    int yes = 0;
    int no = 0;
    no |= (a->d[7] < SECP256K1_N_7); /* No need for a > check. */
    no |= (a->d[6] < SECP256K1_N_6); /* No need for a > check. */
    no |= (a->d[5] < SECP256K1_N_5); /* No need for a > check. */
    no |= (a->d[4] < SECP256K1_N_4);
    yes |= (a->d[4] > SECP256K1_N_4) & ~no;
    no |= (a->d[3] < SECP256K1_N_3) & ~yes;
    yes |= (a->d[3] > SECP256K1_N_3) & ~no;
    no |= (a->d[2] < SECP256K1_N_2) & ~yes;
    yes |= (a->d[2] > SECP256K1_N_2) & ~no;
    no |= (a->d[1] < SECP256K1_N_1) & ~yes;
    yes |= (a->d[1] > SECP256K1_N_1) & ~no;
    yes |= (a->d[0] >= SECP256K1_N_0) & ~no;
    return yes;
}

SECP256K1_INLINE static int secp256k1_scalar_reduce(secp256k1_scalar *r, uint32_t overflow) {
    uint64_t t;
    VERIFY_CHECK(overflow <= 1);
    t = (uint64_t)r->d[0] + overflow * SECP256K1_N_C_0;
    r->d[0] = t & 0xFFFFFFFFUL; t >>= 32;
    t += (uint64_t)r->d[1] + overflow * SECP256K1_N_C_1;
    r->d[1] = t & 0xFFFFFFFFUL; t >>= 32;
    t += (uint64_t)r->d[2] + overflow * SECP256K1_N_C_2;
    r->d[2] = t & 0xFFFFFFFFUL; t >>= 32;
    t += (uint64_t)r->d[3] + overflow * SECP256K1_N_C_3;
    r->d[3] = t & 0xFFFFFFFFUL; t >>= 32;
    t += (uint64_t)r->d[4] + overflow * SECP256K1_N_C_4;
    r->d[4] = t & 0xFFFFFFFFUL; t >>= 32;
    t += (uint64_t)r->d[5];
    r->d[5] = t & 0xFFFFFFFFUL; t >>= 32;
    t += (uint64_t)r->d[6];
    r->d[6] = t & 0xFFFFFFFFUL; t >>= 32;
    t += (uint64_t)r->d[7];
    r->d[7] = t & 0xFFFFFFFFUL;
    return overflow;
}

static int secp256k1_scalar_add(secp256k1_scalar *r, const secp256k1_scalar *a, const secp256k1_scalar *b) {
    int overflow;
    uint64_t t = (uint64_t)a->d[0] + b->d[0];
    r->d[0] = t & 0xFFFFFFFFULL; t >>= 32;
    t += (uint64_t)a->d[1] + b->d[1];
    r->d[1] = t & 0xFFFFFFFFULL; t >>= 32;
    t += (uint64_t)a->d[2] + b->d[2];
    r->d[2] = t & 0xFFFFFFFFULL; t >>= 32;
    t += (uint64_t)a->d[3] + b->d[3];
    r->d[3] = t & 0xFFFFFFFFULL; t >>= 32;
    t += (uint64_t)a->d[4] + b->d[4];
    r->d[4] = t & 0xFFFFFFFFULL; t >>= 32;
    t += (uint64_t)a->d[5] + b->d[5];
    r->d[5] = t & 0xFFFFFFFFULL; t >>= 32;
    t += (uint64_t)a->d[6] + b->d[6];
    r->d[6] = t & 0xFFFFFFFFULL; t >>= 32;
    t += (uint64_t)a->d[7] + b->d[7];
    r->d[7] = t & 0xFFFFFFFFULL; t >>= 32;
    overflow = t + secp256k1_scalar_check_overflow(r);
    VERIFY_CHECK(overflow == 0 || overflow == 1);
    secp256k1_scalar_reduce(r, overflow);
    return overflow;
}

static void secp256k1_scalar_cadd_bit(secp256k1_scalar *r, unsigned int bit, int flag) {
    uint64_t t;
    VERIFY_CHECK(bit < 256);
    bit += ((uint32_t) flag - 1) & 0x100;  /* forcing (bit >> 5) > 7 makes this a noop */
    t = (uint64_t)r->d[0] + (((uint32_t)((bit >> 5) == 0)) << (bit & 0x1F));
    r->d[0] = t & 0xFFFFFFFFULL; t >>= 32;
    t += (uint64_t)r->d[1] + (((uint32_t)((bit >> 5) == 1)) << (bit & 0x1F));
    r->d[1] = t & 0xFFFFFFFFULL; t >>= 32;
    t += (uint64_t)r->d[2] + (((uint32_t)((bit >> 5) == 2)) << (bit & 0x1F));
    r->d[2] = t & 0xFFFFFFFFULL; t >>= 32;
    t += (uint64_t)r->d[3] + (((uint32_t)((bit >> 5) == 3)) << (bit & 0x1F));
    r->d[3] = t & 0xFFFFFFFFULL; t >>= 32;
    t += (uint64_t)r->d[4] + (((uint32_t)((bit >> 5) == 4)) << (bit & 0x1F));
    r->d[4] = t & 0xFFFFFFFFULL; t >>= 32;
    t += (uint64_t)r->d[5] + (((uint32_t)((bit >> 5) == 5)) << (bit & 0x1F));
    r->d[5] = t & 0xFFFFFFFFULL; t >>= 32;
    t += (uint64_t)r->d[6] + (((uint32_t)((bit >> 5) == 6)) << (bit & 0x1F));
    r->d[6] = t & 0xFFFFFFFFULL; t >>= 32;
    t += (uint64_t)r->d[7] + (((uint32_t)((bit >> 5) == 7)) << (bit & 0x1F));
    r->d[7] = t & 0xFFFFFFFFULL;
#ifdef VERIFY
    VERIFY_CHECK((t >> 32) == 0);
    VERIFY_CHECK(secp256k1_scalar_check_overflow(r) == 0);
#endif
}

static void secp256k1_scalar_set_b32(secp256k1_scalar *r, const unsigned char *b32, int *overflow) {
    int over;
    r->d[0] = (uint32_t)b32[31] | (uint32_t)b32[30] << 8 | (uint32_t)b32[29] << 16 | (uint32_t)b32[28] << 24;
    r->d[1] = (uint32_t)b32[27] | (uint32_t)b32[26] << 8 | (uint32_t)b32[25] << 16 | (uint32_t)b32[24] << 24;
    r->d[2] = (uint32_t)b32[23] | (uint32_t)b32[22] << 8 | (uint32_t)b32[21] << 16 | (uint32_t)b32[20] << 24;
    r->d[3] = (uint32_t)b32[19] | (uint32_t)b32[18] << 8 | (uint32_t)b32[17] << 16 | (uint32_t)b32[16] << 24;
    r->d[4] = (uint32_t)b32[15] | (uint32_t)b32[14] << 8 | (uint32_t)b32[13] << 16 | (uint32_t)b32[12] << 24;
    r->d[5] = (uint32_t)b32[11] | (uint32_t)b32[10] << 8 | (uint32_t)b32[9] << 16 | (uint32_t)b32[8] << 24;
    r->d[6] = (uint32_t)b32[7] | (uint32_t)b32[6] << 8 | (uint32_t)b32[5] << 16 | (uint32_t)b32[4] << 24;
    r->d[7] = (uint32_t)b32[3] | (uint32_t)b32[2] << 8 | (uint32_t)b32[1] << 16 | (uint32_t)b32[0] << 24;
    over = secp256k1_scalar_reduce(r, secp256k1_scalar_check_overflow(r));
    if (overflow) {
        *overflow = over;
    }
}

static void secp256k1_scalar_get_b32(unsigned char *bin, const secp256k1_scalar* a) {
    bin[0] = a->d[7] >> 24; bin[1] = a->d[7] >> 16; bin[2] = a->d[7] >> 8; bin[3] = a->d[7];
    bin[4] = a->d[6] >> 24; bin[5] = a->d[6] >> 16; bin[6] = a->d[6] >> 8; bin[7] = a->d[6];
    bin[8] = a->d[5] >> 24; bin[9] = a->d[5] >> 16; bin[10] = a->d[5] >> 8; bin[11] = a->d[5];
    bin[12] = a->d[4] >> 24; bin[13] = a->d[4] >> 16; bin[14] = a->d[4] >> 8; bin[15] = a->d[4];
    bin[16] = a->d[3] >> 24; bin[17] = a->d[3] >> 16; bin[18] = a->d[3] >> 8; bin[19] = a->d[3];
    bin[20] = a->d[2] >> 24; bin[21] = a->d[2] >> 16; bin[22] = a->d[2] >> 8; bin[23] = a->d[2];
    bin[24] = a->d[1] >> 24; bin[25] = a->d[1] >> 16; bin[26] = a->d[1] >> 8; bin[27] = a->d[1];
    bin[28] = a->d[0] >> 24; bin[29] = a->d[0] >> 16; bin[30] = a->d[0] >> 8; bin[31] = a->d[0];
}

SECP256K1_INLINE static int secp256k1_scalar_is_zero(const secp256k1_scalar *a) {
    return (a->d[0] | a->d[1] | a->d[2] | a->d[3] | a->d[4] | a->d[5] | a->d[6] | a->d[7]) == 0;
}

static void secp256k1_scalar_negate(secp256k1_scalar *r, const secp256k1_scalar *a) {
    uint32_t nonzero = 0xFFFFFFFFUL * (secp256k1_scalar_is_zero(a) == 0);
    uint64_t t = (uint64_t)(~a->d[0]) + SECP256K1_N_0 + 1;
    r->d[0] = t & nonzero; t >>= 32;
    t += (uint64_t)(~a->d[1]) + SECP256K1_N_1;
    r->d[1] = t & nonzero; t >>= 32;
    t += (uint64_t)(~a->d[2]) + SECP256K1_N_2;
    r->d[2] = t & nonzero; t >>= 32;
    t += (uint64_t)(~a->d[3]) + SECP256K1_N_3;
    r->d[3] = t & nonzero; t >>= 32;
    t += (uint64_t)(~a->d[4]) + SECP256K1_N_4;
    r->d[4] = t & nonzero; t >>= 32;
    t += (uint64_t)(~a->d[5]) + SECP256K1_N_5;
    r->d[5] = t & nonzero; t >>= 32;
    t += (uint64_t)(~a->d[6]) + SECP256K1_N_6;
    r->d[6] = t & nonzero; t >>= 32;
    t += (uint64_t)(~a->d[7]) + SECP256K1_N_7;
    r->d[7] = t & nonzero;
}

SECP256K1_INLINE static int secp256k1_scalar_is_one(const secp256k1_scalar *a) {
    return ((a->d[0] ^ 1) | a->d[1] | a->d[2] | a->d[3] | a->d[4] | a->d[5] | a->d[6] | a->d[7]) == 0;
}

static int secp256k1_scalar_is_high(const secp256k1_scalar *a) {
    int yes = 0;
    int no = 0;
    no |= (a->d[7] < SECP256K1_N_H_7);
    yes |= (a->d[7] > SECP256K1_N_H_7) & ~no;
    no |= (a->d[6] < SECP256K1_N_H_6) & ~yes; /* No need for a > check. */
    no |= (a->d[5] < SECP256K1_N_H_5) & ~yes; /* No need for a > check. */
    no |= (a->d[4] < SECP256K1_N_H_4) & ~yes; /* No need for a > check. */
    no |= (a->d[3] < SECP256K1_N_H_3) & ~yes;
    yes |= (a->d[3] > SECP256K1_N_H_3) & ~no;
    no |= (a->d[2] < SECP256K1_N_H_2) & ~yes;
    yes |= (a->d[2] > SECP256K1_N_H_2) & ~no;
    no |= (a->d[1] < SECP256K1_N_H_1) & ~yes;
    yes |= (a->d[1] > SECP256K1_N_H_1) & ~no;
    yes |= (a->d[0] > SECP256K1_N_H_0) & ~no;
    return yes;
}

static int secp256k1_scalar_cond_negate(secp256k1_scalar *r, int flag) {
    /* If we are flag = 0, mask = 00...00 and this is a no-op;
     * if we are flag = 1, mask = 11...11 and this is identical to secp256k1_scalar_negate */
    uint32_t mask = !flag - 1;
    uint32_t nonzero = 0xFFFFFFFFUL * (secp256k1_scalar_is_zero(r) == 0);
    uint64_t t = (uint64_t)(r->d[0] ^ mask) + ((SECP256K1_N_0 + 1) & mask);
    r->d[0] = t & nonzero; t >>= 32;
    t += (uint64_t)(r->d[1] ^ mask) + (SECP256K1_N_1 & mask);
    r->d[1] = t & nonzero; t >>= 32;
    t += (uint64_t)(r->d[2] ^ mask) + (SECP256K1_N_2 & mask);
    r->d[2] = t & nonzero; t >>= 32;
    t += (uint64_t)(r->d[3] ^ mask) + (SECP256K1_N_3 & mask);
    r->d[3] = t & nonzero; t >>= 32;
    t += (uint64_t)(r->d[4] ^ mask) + (SECP256K1_N_4 & mask);
    r->d[4] = t & nonzero; t >>= 32;
    t += (uint64_t)(r->d[5] ^ mask) + (SECP256K1_N_5 & mask);
    r->d[5] = t & nonzero; t >>= 32;
    t += (uint64_t)(r->d[6] ^ mask) + (SECP256K1_N_6 & mask);
    r->d[6] = t & nonzero; t >>= 32;
    t += (uint64_t)(r->d[7] ^ mask) + (SECP256K1_N_7 & mask);
    r->d[7] = t & nonzero;
    return 2 * (mask == 0) - 1;
}


/* Inspired by the macros in OpenSSL's crypto/bn/asm/x86_64-gcc.c. */

/** Add a*b to the number defined by (c0,c1,c2). c2 must never overflow. */
#define muladd(a,b) { \
    uint32_t tl, th; \
    { \
        uint64_t t = (uint64_t)a * b; \
        th = t >> 32;         /* at most 0xFFFFFFFE */ \
        tl = t; \
    } \
    c0 += tl;                 /* overflow is handled on the next line */ \
    th += (c0 < tl);          /* at most 0xFFFFFFFF */ \
    c1 += th;                 /* overflow is handled on the next line */ \
    c2 += (c1 < th);          /* never overflows by contract (verified in the next line) */ \
    VERIFY_CHECK((c1 >= th) || (c2 != 0)); \
}

/** Add a*b to the number defined by (c0,c1). c1 must never overflow. */
#define muladd_fast(a,b) { \
    uint32_t tl, th; \
    { \
        uint64_t t = (uint64_t)a * b; \
        th = t >> 32;         /* at most 0xFFFFFFFE */ \
        tl = t; \
    } \
    c0 += tl;                 /* overflow is handled on the next line */ \
    th += (c0 < tl);          /* at most 0xFFFFFFFF */ \
    c1 += th;                 /* never overflows by contract (verified in the next line) */ \
    VERIFY_CHECK(c1 >= th); \
}

/** Add 2*a*b to the number defined by (c0,c1,c2). c2 must never overflow. */
#define muladd2(a,b) { \
    uint32_t tl, th, th2, tl2; \
    { \
        uint64_t t = (uint64_t)a * b; \
        th = t >> 32;               /* at most 0xFFFFFFFE */ \
        tl = t; \
    } \
    th2 = th + th;                  /* at most 0xFFFFFFFE (in case th was 0x7FFFFFFF) */ \
    c2 += (th2 < th) ? 1 : 0;       /* never overflows by contract (verified the next line) */ \
    VERIFY_CHECK((th2 >= th) || (c2 != 0)); \
    tl2 = tl + tl;                  /* at most 0xFFFFFFFE (in case the lowest 63 bits of tl were 0x7FFFFFFF) */ \
    th2 += (tl2 < tl) ? 1 : 0;      /* at most 0xFFFFFFFF */ \
    c0 += tl2;                      /* overflow is handled on the next line */ \
    th2 += (c0 < tl2) ? 1 : 0;      /* second overflow is handled on the next line */ \
    c2 += (c0 < tl2) & (th2 == 0);  /* never overflows by contract (verified the next line) */ \
    VERIFY_CHECK((c0 >= tl2) || (th2 != 0) || (c2 != 0)); \
    c1 += th2;                      /* overflow is handled on the next line */ \
    c2 += (c1 < th2) ? 1 : 0;       /* never overflows by contract (verified the next line) */ \
    VERIFY_CHECK((c1 >= th2) || (c2 != 0)); \
}

/** Add a to the number defined by (c0,c1,c2). c2 must never overflow. */
#define sumadd(a) { \
    unsigned int over; \
    c0 += (a);                  /* overflow is handled on the next line */ \
    over = (c0 < (a)); \
    c1 += over;                 /* overflow is handled on the next line */ \
    c2 += (c1 < over);          /* never overflows by contract */ \
}

/** Add a to the number defined by (c0,c1). c1 must never overflow, c2 must be zero. */
#define sumadd_fast(a) { \
    c0 += (a);                 /* overflow is handled on the next line */ \
    c1 += (c0 < (a));          /* never overflows by contract (verified the next line) */ \
    VERIFY_CHECK((c1 != 0) | (c0 >= (a))); \
    VERIFY_CHECK(c2 == 0); \
}

/** Extract the lowest 32 bits of (c0,c1,c2) into n, and left shift the number 32 bits. */
#define extract(n) { \
    (n) = c0; \
    c0 = c1; \
    c1 = c2; \
    c2 = 0; \
}

/** Extract the lowest 32 bits of (c0,c1,c2) into n, and left shift the number 32 bits. c2 is required to be zero. */
#define extract_fast(n) { \
    (n) = c0; \
    c0 = c1; \
    c1 = 0; \
    VERIFY_CHECK(c2 == 0); \
}

static void secp256k1_scalar_reduce_512(secp256k1_scalar *r, const uint32_t *l) {
    uint64_t c;
    uint32_t n0 = l[8], n1 = l[9], n2 = l[10], n3 = l[11], n4 = l[12], n5 = l[13], n6 = l[14], n7 = l[15];
    uint32_t m0, m1, m2, m3, m4, m5, m6, m7, m8, m9, m10, m11, m12;
    uint32_t p0, p1, p2, p3, p4, p5, p6, p7, p8;

    /* 96 bit accumulator. */
    uint32_t c0, c1, c2;

    /* Reduce 512 bits into 385. */
    /* m[0..12] = l[0..7] + n[0..7] * SECP256K1_N_C. */
    c0 = l[0]; c1 = 0; c2 = 0;
    muladd_fast(n0, SECP256K1_N_C_0);
    extract_fast(m0);
    sumadd_fast(l[1]);
    muladd(n1, SECP256K1_N_C_0);
    muladd(n0, SECP256K1_N_C_1);
    extract(m1);
    sumadd(l[2]);
    muladd(n2, SECP256K1_N_C_0);
    muladd(n1, SECP256K1_N_C_1);
    muladd(n0, SECP256K1_N_C_2);
    extract(m2);
    sumadd(l[3]);
    muladd(n3, SECP256K1_N_C_0);
    muladd(n2, SECP256K1_N_C_1);
    muladd(n1, SECP256K1_N_C_2);
    muladd(n0, SECP256K1_N_C_3);
    extract(m3);
    sumadd(l[4]);
    muladd(n4, SECP256K1_N_C_0);
    muladd(n3, SECP256K1_N_C_1);
    muladd(n2, SECP256K1_N_C_2);
    muladd(n1, SECP256K1_N_C_3);
    sumadd(n0);
    extract(m4);
    sumadd(l[5]);
    muladd(n5, SECP256K1_N_C_0);
    muladd(n4, SECP256K1_N_C_1);
    muladd(n3, SECP256K1_N_C_2);
    muladd(n2, SECP256K1_N_C_3);
    sumadd(n1);
    extract(m5);
    sumadd(l[6]);
    muladd(n6, SECP256K1_N_C_0);
    muladd(n5, SECP256K1_N_C_1);
    muladd(n4, SECP256K1_N_C_2);
    muladd(n3, SECP256K1_N_C_3);
    sumadd(n2);
    extract(m6);
    sumadd(l[7]);
    muladd(n7, SECP256K1_N_C_0);
    muladd(n6, SECP256K1_N_C_1);
    muladd(n5, SECP256K1_N_C_2);
    muladd(n4, SECP256K1_N_C_3);
    sumadd(n3);
    extract(m7);
    muladd(n7, SECP256K1_N_C_1);
    muladd(n6, SECP256K1_N_C_2);
    muladd(n5, SECP256K1_N_C_3);
    sumadd(n4);
    extract(m8);
    muladd(n7, SECP256K1_N_C_2);
    muladd(n6, SECP256K1_N_C_3);
    sumadd(n5);
    extract(m9);
    muladd(n7, SECP256K1_N_C_3);
    sumadd(n6);
    extract(m10);
    sumadd_fast(n7);
    extract_fast(m11);
    VERIFY_CHECK(c0 <= 1);
    m12 = c0;

    /* Reduce 385 bits into 258. */
    /* p[0..8] = m[0..7] + m[8..12] * SECP256K1_N_C. */
    c0 = m0; c1 = 0; c2 = 0;
    muladd_fast(m8, SECP256K1_N_C_0);
    extract_fast(p0);
    sumadd_fast(m1);
    muladd(m9, SECP256K1_N_C_0);
    muladd(m8, SECP256K1_N_C_1);
    extract(p1);
    sumadd(m2);
    muladd(m10, SECP256K1_N_C_0);
    muladd(m9, SECP256K1_N_C_1);
    muladd(m8, SECP256K1_N_C_2);
    extract(p2);
    sumadd(m3);
    muladd(m11, SECP256K1_N_C_0);
    muladd(m10, SECP256K1_N_C_1);
    muladd(m9, SECP256K1_N_C_2);
    muladd(m8, SECP256K1_N_C_3);
    extract(p3);
    sumadd(m4);
    muladd(m12, SECP256K1_N_C_0);
    muladd(m11, SECP256K1_N_C_1);
    muladd(m10, SECP256K1_N_C_2);
    muladd(m9, SECP256K1_N_C_3);
    sumadd(m8);
    extract(p4);
    sumadd(m5);
    muladd(m12, SECP256K1_N_C_1);
    muladd(m11, SECP256K1_N_C_2);
    muladd(m10, SECP256K1_N_C_3);
    sumadd(m9);
    extract(p5);
    sumadd(m6);
    muladd(m12, SECP256K1_N_C_2);
    muladd(m11, SECP256K1_N_C_3);
    sumadd(m10);
    extract(p6);
    sumadd_fast(m7);
    muladd_fast(m12, SECP256K1_N_C_3);
    sumadd_fast(m11);
    extract_fast(p7);
    p8 = c0 + m12;
    VERIFY_CHECK(p8 <= 2);

    /* Reduce 258 bits into 256. */
    /* r[0..7] = p[0..7] + p[8] * SECP256K1_N_C. */
    c = p0 + (uint64_t)SECP256K1_N_C_0 * p8;
    r->d[0] = c & 0xFFFFFFFFUL; c >>= 32;
    c += p1 + (uint64_t)SECP256K1_N_C_1 * p8;
    r->d[1] = c & 0xFFFFFFFFUL; c >>= 32;
    c += p2 + (uint64_t)SECP256K1_N_C_2 * p8;
    r->d[2] = c & 0xFFFFFFFFUL; c >>= 32;
    c += p3 + (uint64_t)SECP256K1_N_C_3 * p8;
    r->d[3] = c & 0xFFFFFFFFUL; c >>= 32;
    c += p4 + (uint64_t)p8;
    r->d[4] = c & 0xFFFFFFFFUL; c >>= 32;
    c += p5;
    r->d[5] = c & 0xFFFFFFFFUL; c >>= 32;
    c += p6;
    r->d[6] = c & 0xFFFFFFFFUL; c >>= 32;
    c += p7;
    r->d[7] = c & 0xFFFFFFFFUL; c >>= 32;

    /* Final reduction of r. */
    secp256k1_scalar_reduce(r, c + secp256k1_scalar_check_overflow(r));
}

static void secp256k1_scalar_mul_512(uint32_t *l, const secp256k1_scalar *a, const secp256k1_scalar *b) {
    /* 96 bit accumulator. */
    uint32_t c0 = 0, c1 = 0, c2 = 0;

    /* l[0..15] = a[0..7] * b[0..7]. */
    muladd_fast(a->d[0], b->d[0]);
    extract_fast(l[0]);
    muladd(a->d[0], b->d[1]);
    muladd(a->d[1], b->d[0]);
    extract(l[1]);
    muladd(a->d[0], b->d[2]);
    muladd(a->d[1], b->d[1]);
    muladd(a->d[2], b->d[0]);
    extract(l[2]);
    muladd(a->d[0], b->d[3]);
    muladd(a->d[1], b->d[2]);
    muladd(a->d[2], b->d[1]);
    muladd(a->d[3], b->d[0]);
    extract(l[3]);
    muladd(a->d[0], b->d[4]);
    muladd(a->d[1], b->d[3]);
    muladd(a->d[2], b->d[2]);
    muladd(a->d[3], b->d[1]);
    muladd(a->d[4], b->d[0]);
    extract(l[4]);
    muladd(a->d[0], b->d[5]);
    muladd(a->d[1], b->d[4]);
    muladd(a->d[2], b->d[3]);
    muladd(a->d[3], b->d[2]);
    muladd(a->d[4], b->d[1]);
    muladd(a->d[5], b->d[0]);
    extract(l[5]);
    muladd(a->d[0], b->d[6]);
    muladd(a->d[1], b->d[5]);
    muladd(a->d[2], b->d[4]);
    muladd(a->d[3], b->d[3]);
    muladd(a->d[4], b->d[2]);
    muladd(a->d[5], b->d[1]);
    muladd(a->d[6], b->d[0]);
    extract(l[6]);
    muladd(a->d[0], b->d[7]);
    muladd(a->d[1], b->d[6]);
    muladd(a->d[2], b->d[5]);
    muladd(a->d[3], b->d[4]);
    muladd(a->d[4], b->d[3]);
    muladd(a->d[5], b->d[2]);
    muladd(a->d[6], b->d[1]);
    muladd(a->d[7], b->d[0]);
    extract(l[7]);
    muladd(a->d[1], b->d[7]);
    muladd(a->d[2], b->d[6]);
    muladd(a->d[3], b->d[5]);
    muladd(a->d[4], b->d[4]);
    muladd(a->d[5], b->d[3]);
    muladd(a->d[6], b->d[2]);
    muladd(a->d[7], b->d[1]);
    extract(l[8]);
    muladd(a->d[2], b->d[7]);
    muladd(a->d[3], b->d[6]);
    muladd(a->d[4], b->d[5]);
    muladd(a->d[5], b->d[4]);
    muladd(a->d[6], b->d[3]);
    muladd(a->d[7], b->d[2]);
    extract(l[9]);
    muladd(a->d[3], b->d[7]);
    muladd(a->d[4], b->d[6]);
    muladd(a->d[5], b->d[5]);
    muladd(a->d[6], b->d[4]);
    muladd(a->d[7], b->d[3]);
    extract(l[10]);
    muladd(a->d[4], b->d[7]);
    muladd(a->d[5], b->d[6]);
    muladd(a->d[6], b->d[5]);
    muladd(a->d[7], b->d[4]);
    extract(l[11]);
    muladd(a->d[5], b->d[7]);
    muladd(a->d[6], b->d[6]);
    muladd(a->d[7], b->d[5]);
    extract(l[12]);
    muladd(a->d[6], b->d[7]);
    muladd(a->d[7], b->d[6]);
    extract(l[13]);
    muladd_fast(a->d[7], b->d[7]);
    extract_fast(l[14]);
    VERIFY_CHECK(c1 == 0);
    l[15] = c0;
}

static void secp256k1_scalar_sqr_512(uint32_t *l, const secp256k1_scalar *a) {
    /* 96 bit accumulator. */
    uint32_t c0 = 0, c1 = 0, c2 = 0;

    /* l[0..15] = a[0..7]^2. */
    muladd_fast(a->d[0], a->d[0]);
    extract_fast(l[0]);
    muladd2(a->d[0], a->d[1]);
    extract(l[1]);
    muladd2(a->d[0], a->d[2]);
    muladd(a->d[1], a->d[1]);
    extract(l[2]);
    muladd2(a->d[0], a->d[3]);
    muladd2(a->d[1], a->d[2]);
    extract(l[3]);
    muladd2(a->d[0], a->d[4]);
    muladd2(a->d[1], a->d[3]);
    muladd(a->d[2], a->d[2]);
    extract(l[4]);
    muladd2(a->d[0], a->d[5]);
    muladd2(a->d[1], a->d[4]);
    muladd2(a->d[2], a->d[3]);
    extract(l[5]);
    muladd2(a->d[0], a->d[6]);
    muladd2(a->d[1], a->d[5]);
    muladd2(a->d[2], a->d[4]);
    muladd(a->d[3], a->d[3]);
    extract(l[6]);
    muladd2(a->d[0], a->d[7]);
    muladd2(a->d[1], a->d[6]);
    muladd2(a->d[2], a->d[5]);
    muladd2(a->d[3], a->d[4]);
    extract(l[7]);
    muladd2(a->d[1], a->d[7]);
    muladd2(a->d[2], a->d[6]);
    muladd2(a->d[3], a->d[5]);
    muladd(a->d[4], a->d[4]);
    extract(l[8]);
    muladd2(a->d[2], a->d[7]);
    muladd2(a->d[3], a->d[6]);
    muladd2(a->d[4], a->d[5]);
    extract(l[9]);
    muladd2(a->d[3], a->d[7]);
    muladd2(a->d[4], a->d[6]);
    muladd(a->d[5], a->d[5]);
    extract(l[10]);
    muladd2(a->d[4], a->d[7]);
    muladd2(a->d[5], a->d[6]);
    extract(l[11]);
    muladd2(a->d[5], a->d[7]);
    muladd(a->d[6], a->d[6]);
    extract(l[12]);
    muladd2(a->d[6], a->d[7]);
    extract(l[13]);
    muladd_fast(a->d[7], a->d[7]);
    extract_fast(l[14]);
    VERIFY_CHECK(c1 == 0);
    l[15] = c0;
}

#undef sumadd
#undef sumadd_fast
#undef muladd
#undef muladd_fast
#undef muladd2
#undef extract
#undef extract_fast

static void secp256k1_scalar_mul(secp256k1_scalar *r, const secp256k1_scalar *a, const secp256k1_scalar *b) {
    uint32_t l[16];
    secp256k1_scalar_mul_512(l, a, b);
    secp256k1_scalar_reduce_512(r, l);
}

static int secp256k1_scalar_shr_int(secp256k1_scalar *r, int n) {
    int ret;
    VERIFY_CHECK(n > 0);
    VERIFY_CHECK(n < 16);
    ret = r->d[0] & ((1 << n) - 1);
    r->d[0] = (r->d[0] >> n) + (r->d[1] << (32 - n));
    r->d[1] = (r->d[1] >> n) + (r->d[2] << (32 - n));
    r->d[2] = (r->d[2] >> n) + (r->d[3] << (32 - n));
    r->d[3] = (r->d[3] >> n) + (r->d[4] << (32 - n));
    r->d[4] = (r->d[4] >> n) + (r->d[5] << (32 - n));
    r->d[5] = (r->d[5] >> n) + (r->d[6] << (32 - n));
    r->d[6] = (r->d[6] >> n) + (r->d[7] << (32 - n));
    r->d[7] = (r->d[7] >> n);
    return ret;
}

static void secp256k1_scalar_sqr(secp256k1_scalar *r, const secp256k1_scalar *a) {
    uint32_t l[16];
    secp256k1_scalar_sqr_512(l, a);
    secp256k1_scalar_reduce_512(r, l);
}

static void secp256k1_scalar_split_128(secp256k1_scalar *r1, secp256k1_scalar *r2, const secp256k1_scalar *k) {
    r1->d[0] = k->d[0];
    r1->d[1] = k->d[1];
    r1->d[2] = k->d[2];
    r1->d[3] = k->d[3];
    r1->d[4] = 0;
    r1->d[5] = 0;
    r1->d[6] = 0;
    r1->d[7] = 0;
    r2->d[0] = k->d[4];
    r2->d[1] = k->d[5];
    r2->d[2] = k->d[6];
    r2->d[3] = k->d[7];
    r2->d[4] = 0;
    r2->d[5] = 0;
    r2->d[6] = 0;
    r2->d[7] = 0;
}

SECP256K1_INLINE static int secp256k1_scalar_eq(const secp256k1_scalar *a, const secp256k1_scalar *b) {
    return ((a->d[0] ^ b->d[0]) | (a->d[1] ^ b->d[1]) | (a->d[2] ^ b->d[2]) | (a->d[3] ^ b->d[3]) | (a->d[4] ^ b->d[4]) | (a->d[5] ^ b->d[5]) | (a->d[6] ^ b->d[6]) | (a->d[7] ^ b->d[7])) == 0;
}

SECP256K1_INLINE static void secp256k1_scalar_mul_shift_var(secp256k1_scalar *r, const secp256k1_scalar *a, const secp256k1_scalar *b, unsigned int shift) {
    uint32_t l[16];
    unsigned int shiftlimbs;
    unsigned int shiftlow;
    unsigned int shifthigh;
    VERIFY_CHECK(shift >= 256);
    secp256k1_scalar_mul_512(l, a, b);
    shiftlimbs = shift >> 5;
    shiftlow = shift & 0x1F;
    shifthigh = 32 - shiftlow;
    r->d[0] = shift < 512 ? (l[0 + shiftlimbs] >> shiftlow | (shift < 480 && shiftlow ? (l[1 + shiftlimbs] << shifthigh) : 0)) : 0;
    r->d[1] = shift < 480 ? (l[1 + shiftlimbs] >> shiftlow | (shift < 448 && shiftlow ? (l[2 + shiftlimbs] << shifthigh) : 0)) : 0;
    r->d[2] = shift < 448 ? (l[2 + shiftlimbs] >> shiftlow | (shift < 416 && shiftlow ? (l[3 + shiftlimbs] << shifthigh) : 0)) : 0;
    r->d[3] = shift < 416 ? (l[3 + shiftlimbs] >> shiftlow | (shift < 384 && shiftlow ? (l[4 + shiftlimbs] << shifthigh) : 0)) : 0;
    r->d[4] = shift < 384 ? (l[4 + shiftlimbs] >> shiftlow | (shift < 352 && shiftlow ? (l[5 + shiftlimbs] << shifthigh) : 0)) : 0;
    r->d[5] = shift < 352 ? (l[5 + shiftlimbs] >> shiftlow | (shift < 320 && shiftlow ? (l[6 + shiftlimbs] << shifthigh) : 0)) : 0;
    r->d[6] = shift < 320 ? (l[6 + shiftlimbs] >> shiftlow | (shift < 288 && shiftlow ? (l[7 + shiftlimbs] << shifthigh) : 0)) : 0;
    r->d[7] = shift < 288 ? (l[7 + shiftlimbs] >> shiftlow)  : 0;
    secp256k1_scalar_cadd_bit(r, 0, (l[(shift - 1) >> 5] >> ((shift - 1) & 0x1f)) & 1);
}

#define ROTL32(x,n) ((x) << (n) | (x) >> (32-(n)))
#define QUARTERROUND(a,b,c,d) \
  a += b; d = ROTL32(d ^ a, 16); \
  c += d; b = ROTL32(b ^ c, 12); \
  a += b; d = ROTL32(d ^ a, 8); \
  c += d; b = ROTL32(b ^ c, 7);

#define SW32(p) ((((p) & 0xFF) << 24) | (((p) & 0xFF00) << 8) | (((p) & 0xFF0000) >> 8) | (((p) & 0xFF000000) >> 24))
#ifdef SECP256K1_BIG_ENDIAN
#define LE32(p) SW32(p)
#define BE32(p) (p)
#else
#define BE32(p) SW32(p)
#define LE32(p) (p)
#endif

static void secp256k1_scalar_chacha20(secp256k1_scalar *r1, secp256k1_scalar *r2, const unsigned char *seed, uint64_t idx) {
    size_t n;
    size_t over_count = 0;
    uint32_t seed32[8];
    uint32_t x0, x1, x2, x3, x4, x5, x6, x7, x8, x9, x10, x11, x12, x13, x14, x15;
    int over1, over2;

    memcpy((void *) seed32, (const void *) seed, 32);
    do {
        x0 = 0x61707865;
        x1 = 0x3320646e;
        x2 = 0x79622d32;
        x3 = 0x6b206574;
        x4 = LE32(seed32[0]);
        x5 = LE32(seed32[1]);
        x6 = LE32(seed32[2]);
        x7 = LE32(seed32[3]);
        x8 = LE32(seed32[4]);
        x9 = LE32(seed32[5]);
        x10 = LE32(seed32[6]);
        x11 = LE32(seed32[7]);
        x12 = idx;
        x13 = idx >> 32;
        x14 = 0;
        x15 = over_count;

        n = 10;
        while (n--) {
            QUARTERROUND(x0, x4, x8,x12)
            QUARTERROUND(x1, x5, x9,x13)
            QUARTERROUND(x2, x6,x10,x14)
            QUARTERROUND(x3, x7,x11,x15)
            QUARTERROUND(x0, x5,x10,x15)
            QUARTERROUND(x1, x6,x11,x12)
            QUARTERROUND(x2, x7, x8,x13)
            QUARTERROUND(x3, x4, x9,x14)
        }

        x0 += 0x61707865;
        x1 += 0x3320646e;
        x2 += 0x79622d32;
        x3 += 0x6b206574;
        x4 += LE32(seed32[0]);
        x5 += LE32(seed32[1]);
        x6 += LE32(seed32[2]);
        x7 += LE32(seed32[3]);
        x8 += LE32(seed32[4]);
        x9 += LE32(seed32[5]);
        x10 += LE32(seed32[6]);
        x11 += LE32(seed32[7]);
        x12 += idx;
        x13 += idx >> 32;
        x14 += 0;
        x15 += over_count;

        r1->d[7] = SW32(x0);
        r1->d[6] = SW32(x1);
        r1->d[5] = SW32(x2);
        r1->d[4] = SW32(x3);
        r1->d[3] = SW32(x4);
        r1->d[2] = SW32(x5);
        r1->d[1] = SW32(x6);
        r1->d[0] = SW32(x7);
        r2->d[7] = SW32(x8);
        r2->d[6] = SW32(x9);
        r2->d[5] = SW32(x10);
        r2->d[4] = SW32(x11);
        r2->d[3] = SW32(x12);
        r2->d[2] = SW32(x13);
        r2->d[1] = SW32(x14);
        r2->d[0] = SW32(x15);

        over1 = secp256k1_scalar_check_overflow(r1);
        over2 = secp256k1_scalar_check_overflow(r2);
        over_count++;
   } while (over1 | over2);
}

#undef ROTL32
#undef QUARTERROUND
#undef BE32
#undef LE32
#undef SW32

static SECP256K1_INLINE void secp256k1_scalar_cmov(secp256k1_scalar *r, const secp256k1_scalar *a, int flag) {
    uint32_t mask0, mask1;
    volatile int vflag = flag;
    SECP256K1_CHECKMEM_CHECK_VERIFY(r->d, sizeof(r->d));
    mask0 = vflag + ~((uint32_t)0);
    mask1 = ~mask0;
    r->d[0] = (r->d[0] & mask0) | (a->d[0] & mask1);
    r->d[1] = (r->d[1] & mask0) | (a->d[1] & mask1);
    r->d[2] = (r->d[2] & mask0) | (a->d[2] & mask1);
    r->d[3] = (r->d[3] & mask0) | (a->d[3] & mask1);
    r->d[4] = (r->d[4] & mask0) | (a->d[4] & mask1);
    r->d[5] = (r->d[5] & mask0) | (a->d[5] & mask1);
    r->d[6] = (r->d[6] & mask0) | (a->d[6] & mask1);
    r->d[7] = (r->d[7] & mask0) | (a->d[7] & mask1);
}

static void secp256k1_scalar_from_signed30(secp256k1_scalar *r, const secp256k1_modinv32_signed30 *a) {
    const uint32_t a0 = a->v[0], a1 = a->v[1], a2 = a->v[2], a3 = a->v[3], a4 = a->v[4],
                   a5 = a->v[5], a6 = a->v[6], a7 = a->v[7], a8 = a->v[8];

    /* The output from secp256k1_modinv32{_var} should be normalized to range [0,modulus), and
     * have limbs in [0,2^30). The modulus is < 2^256, so the top limb must be below 2^(256-30*8).
     */
    VERIFY_CHECK(a0 >> 30 == 0);
    VERIFY_CHECK(a1 >> 30 == 0);
    VERIFY_CHECK(a2 >> 30 == 0);
    VERIFY_CHECK(a3 >> 30 == 0);
    VERIFY_CHECK(a4 >> 30 == 0);
    VERIFY_CHECK(a5 >> 30 == 0);
    VERIFY_CHECK(a6 >> 30 == 0);
    VERIFY_CHECK(a7 >> 30 == 0);
    VERIFY_CHECK(a8 >> 16 == 0);

    r->d[0] = a0       | a1 << 30;
    r->d[1] = a1 >>  2 | a2 << 28;
    r->d[2] = a2 >>  4 | a3 << 26;
    r->d[3] = a3 >>  6 | a4 << 24;
    r->d[4] = a4 >>  8 | a5 << 22;
    r->d[5] = a5 >> 10 | a6 << 20;
    r->d[6] = a6 >> 12 | a7 << 18;
    r->d[7] = a7 >> 14 | a8 << 16;

#ifdef VERIFY
    VERIFY_CHECK(secp256k1_scalar_check_overflow(r) == 0);
#endif
}

static void secp256k1_scalar_to_signed30(secp256k1_modinv32_signed30 *r, const secp256k1_scalar *a) {
    const uint32_t M30 = UINT32_MAX >> 2;
    const uint32_t a0 = a->d[0], a1 = a->d[1], a2 = a->d[2], a3 = a->d[3],
                   a4 = a->d[4], a5 = a->d[5], a6 = a->d[6], a7 = a->d[7];

#ifdef VERIFY
    VERIFY_CHECK(secp256k1_scalar_check_overflow(a) == 0);
#endif

    r->v[0] =  a0                   & M30;
    r->v[1] = (a0 >> 30 | a1 <<  2) & M30;
    r->v[2] = (a1 >> 28 | a2 <<  4) & M30;
    r->v[3] = (a2 >> 26 | a3 <<  6) & M30;
    r->v[4] = (a3 >> 24 | a4 <<  8) & M30;
    r->v[5] = (a4 >> 22 | a5 << 10) & M30;
    r->v[6] = (a5 >> 20 | a6 << 12) & M30;
    r->v[7] = (a6 >> 18 | a7 << 14) & M30;
    r->v[8] =  a7 >> 16;
}

static const secp256k1_modinv32_modinfo secp256k1_const_modinfo_scalar = {
    {{0x10364141L, 0x3F497A33L, 0x348A03BBL, 0x2BB739ABL, -0x146L, 0, 0, 0, 65536}},
    0x2A774EC1L
};

static void secp256k1_scalar_inverse(secp256k1_scalar *r, const secp256k1_scalar *x) {
    secp256k1_modinv32_signed30 s;
#ifdef VERIFY
    int zero_in = secp256k1_scalar_is_zero(x);
#endif
    secp256k1_scalar_to_signed30(&s, x);
    secp256k1_modinv32(&s, &secp256k1_const_modinfo_scalar);
    secp256k1_scalar_from_signed30(r, &s);

#ifdef VERIFY
    VERIFY_CHECK(secp256k1_scalar_is_zero(r) == zero_in);
#endif
}

static void secp256k1_scalar_inverse_var(secp256k1_scalar *r, const secp256k1_scalar *x) {
    secp256k1_modinv32_signed30 s;
#ifdef VERIFY
    int zero_in = secp256k1_scalar_is_zero(x);
#endif
    secp256k1_scalar_to_signed30(&s, x);
    secp256k1_modinv32_var(&s, &secp256k1_const_modinfo_scalar);
    secp256k1_scalar_from_signed30(r, &s);

#ifdef VERIFY
    VERIFY_CHECK(secp256k1_scalar_is_zero(r) == zero_in);
#endif
}

SECP256K1_INLINE static int secp256k1_scalar_is_even(const secp256k1_scalar *a) {
    return !(a->d[0] & 1);
}

#endif /* SECP256K1_SCALAR_REPR_IMPL_H */<|MERGE_RESOLUTION|>--- conflicted
+++ resolved
@@ -7,11 +7,8 @@
 #ifndef SECP256K1_SCALAR_REPR_IMPL_H
 #define SECP256K1_SCALAR_REPR_IMPL_H
 
-<<<<<<< HEAD
-=======
 #include "checkmem.h"
 #include "modinv32_impl.h"
->>>>>>> 8739b5cc
 #include <string.h>
 
 /* Limbs of the secp256k1 order. */
