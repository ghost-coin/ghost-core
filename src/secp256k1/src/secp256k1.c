--- conflicted
+++ resolved
@@ -37,13 +37,10 @@
 #include "scratch_impl.h"
 #include "selftest.h"
 
-<<<<<<< HEAD
-=======
 #ifdef SECP256K1_NO_BUILD
 # error "secp256k1.h processed without SECP256K1_BUILD defined while building secp256k1.c"
 #endif
 
->>>>>>> 8739b5cc
 #ifdef ENABLE_MODULE_GENERATOR
 # include "include/secp256k1_generator.h"
 #endif
@@ -58,13 +55,6 @@
 
 #ifdef ENABLE_MODULE_BULLETPROOF
 # include "include/secp256k1_bulletproofs.h"
-<<<<<<< HEAD
-#endif
-
-#if defined(VALGRIND)
-# include <valgrind/memcheck.h>
-=======
->>>>>>> 8739b5cc
 #endif
 
 
