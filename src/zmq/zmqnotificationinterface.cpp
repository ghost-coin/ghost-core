--- conflicted
+++ resolved
@@ -15,11 +15,6 @@
 
 #include <zmq.h>
 
-<<<<<<< HEAD
-#include <validation.h>
-#include <util/system.h>
-#include <netbase.h>
-=======
 #include <cassert>
 #include <map>
 #include <string>
@@ -29,7 +24,6 @@
 // Particl
 #include <netbase.h>
 #include <util/thread.h>
->>>>>>> 8739b5cc
 
 
 bool CZMQNotificationInterface::IsWhitelistedRange(const CNetAddr &addr) {
@@ -92,15 +86,9 @@
         zmq_send(sock, buf[0], nb[0], ZMQ_SNDMORE);                 // version "1.0"
         zmq_send(sock, buf[1], nb[1], ZMQ_SNDMORE);                 // request id
         zmq_send(sock, fAccept ? "200" : "400", 3, ZMQ_SNDMORE);    // status code
-<<<<<<< HEAD
-        zmq_send(sock, NULL, 0, ZMQ_SNDMORE);                       // status text
-        zmq_send(sock, NULL, 0, ZMQ_SNDMORE);                       // user id
-        zmq_send(sock, NULL, 0, 0);                                 // metadata
-=======
         zmq_send(sock, nullptr, 0, ZMQ_SNDMORE);                    // status text
         zmq_send(sock, nullptr, 0, ZMQ_SNDMORE);                    // user id
         zmq_send(sock, nullptr, 0, 0);                              // metadata
->>>>>>> 8739b5cc
     }
 
     zmq_close(sock);
@@ -191,11 +179,7 @@
 
     if (vWhitelistedRange.size() > 0) {
         zapActive = false;
-<<<<<<< HEAD
-        threadZAP = std::thread(&TraceThread<std::function<void()> >, "zap", std::function<void()>(std::bind(&CZMQNotificationInterface::ThreadZAP, this)));
-=======
         threadZAP = std::thread(&util::TraceThread, "zap", std::function<void()>(std::bind(&CZMQNotificationInterface::ThreadZAP, this)));
->>>>>>> 8739b5cc
 
         for (size_t nTries = 1000; nTries > 0; nTries--) {
             if (zapActive) {
@@ -224,22 +208,12 @@
 // Called during shutdown sequence
 void CZMQNotificationInterface::Shutdown()
 {
-<<<<<<< HEAD
-    LogPrint(BCLog::ZMQ, "zmq: Shutdown notification interface\n");
-
-    if (threadZAP.joinable())
-    {
-        zapActive = false;
-        threadZAP.join();
-    };
-=======
     LogPrint(BCLog::ZMQ, "Shutdown notification interface\n");
 
     if (threadZAP.joinable()) {
         zapActive = false;
         threadZAP.join();
     }
->>>>>>> 8739b5cc
 
     if (pcontext)
     {
