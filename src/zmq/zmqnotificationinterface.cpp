--- conflicted
+++ resolved
@@ -8,12 +8,8 @@
 #include <version.h>
 #include <validation.h>
 #include <streams.h>
-<<<<<<< HEAD
-#include <util.h>
+#include <util/system.h>
 #include <netbase.h>
-=======
-#include <util/system.h>
->>>>>>> dbc1a64b
 
 void zmqError(const char *str)
 {
