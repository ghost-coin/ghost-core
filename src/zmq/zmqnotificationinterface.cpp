--- conflicted
+++ resolved
@@ -15,9 +15,13 @@
 
 #include <zmq.h>
 
-<<<<<<< HEAD
-#include <primitives/block.h>
-#include <util/system.h>
+#include <cassert>
+#include <map>
+#include <string>
+#include <utility>
+#include <vector>
+
+// Particl
 #include <netbase.h>
 #include <util/thread.h>
 
@@ -89,13 +93,6 @@
 
     zmq_close(sock);
 }
-=======
-#include <cassert>
-#include <map>
-#include <string>
-#include <utility>
-#include <vector>
->>>>>>> 1d277f42
 
 CZMQNotificationInterface::CZMQNotificationInterface() : pcontext(nullptr)
 {
