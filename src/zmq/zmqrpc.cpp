--- conflicted
+++ resolved
@@ -14,14 +14,11 @@
 
 #include <univalue.h>
 
-<<<<<<< HEAD
-=======
 #include <list>
 #include <string>
 
 class JSONRPCRequest;
 
->>>>>>> 8739b5cc
 int GetNewZMQKeypair(char *server_public_key, char *server_secret_key)
 {
     return zmq_curve_keypair(server_public_key, server_secret_key);
@@ -67,17 +64,6 @@
     };
 }
 
-<<<<<<< HEAD
-UniValue getnewzmqserverkeypair(const JSONRPCRequest& request)
-{
-            RPCHelpMan{"getnewzmqserverkeypair",
-                "\nReturns a newly generated server keypair for use with zmq.\n",
-                {},
-                RPCResults{},
-                RPCExamples{""},
-            }.Check(request);
-
-=======
 static RPCHelpMan getnewzmqserverkeypair()
 {
     return RPCHelpMan{"getnewzmqserverkeypair",
@@ -93,7 +79,6 @@
                 RPCExamples{""},
         [&](const RPCHelpMan& self, const JSONRPCRequest& request) -> UniValue
 {
->>>>>>> 8739b5cc
     char server_public_key[41], server_secret_key[41];
     if (0 != GetNewZMQKeypair(server_public_key, server_secret_key)) {
         throw JSONRPCError(RPC_INVALID_PARAMETER, "zmq_curve_keypair failed.");
@@ -107,15 +92,6 @@
     obj.pushKV("server_secret_key_b64", sBase64);
 
     return obj;
-<<<<<<< HEAD
-}
-
-const CRPCCommand commands[] =
-{ //  category              name                                actor (function)                argNames
-  //  -----------------     ------------------------            -----------------------         ----------
-    { "zmq",                "getzmqnotifications",              &getzmqnotifications,           {} },
-    { "zmq",                "getnewzmqserverkeypair",           &getnewzmqserverkeypair,        {} },
-=======
 },
     };
 }
@@ -123,7 +99,6 @@
 const CRPCCommand commands[]{
     {"zmq", &getzmqnotifications},
     {"zmq", &getnewzmqserverkeypair},
->>>>>>> 8739b5cc
 };
 
 } // anonymous namespace
