--- conflicted
+++ resolved
@@ -641,10 +641,6 @@
     bool ResizeCoinsCaches(size_t coinstip_size, size_t coinsdb_size)
         EXCLUSIVE_LOCKS_REQUIRED(::cs_main);
 
-<<<<<<< HEAD
-    /** Import blocks from an external file */
-    void LoadExternalBlockFile(FILE* fileIn, FlatFilePos* dbp = nullptr, ChainstateManager *chainman = nullptr)
-=======
     /**
      * Import blocks from an external file
      *
@@ -674,8 +670,7 @@
     void LoadExternalBlockFile(
         FILE* fileIn,
         FlatFilePos* dbp = nullptr,
-        std::multimap<uint256, FlatFilePos>* blocks_with_unknown_parent = nullptr)
->>>>>>> 6745e369
+        std::multimap<uint256, FlatFilePos>* blocks_with_unknown_parent = nullptr, ChainstateManager *chainman = nullptr)
         EXCLUSIVE_LOCKS_REQUIRED(!m_chainstate_mutex);
 
     /**
